
(** {1 Theory of integers}

This file provides the basic theory of integers, and several additional
theories for classical functions.

*)

(** {2 Integers and the basic operators} *)

module Int

  let constant zero : int = 0
  let constant one  : int = 1

  val (=) (x y : int) : bool ensures { result <-> x = y }

  val function  (-_) int : int
  val function  (+)  int int : int
  val function  (*)  int int : int
  val predicate (<)  int int : bool

  let function  (-)  (x y : int) = x + -y
  let predicate (>)  (x y : int) = y < x
  let predicate (<=) (x y : int) = x < y || x = y
  let predicate (>=) (x y : int) = y <= x

  clone export algebra.OrderedUnitaryCommutativeRing with
    type t = int, constant zero = zero, constant one = one,
    function (-_) = (-_), function (+) = (+),
    function (*) = (*), predicate (<=) = (<=)

  meta "remove_unused:keep" function (+)
  meta "remove_unused:keep" function (-)
(* do not necessarily keep, to allow for linear arithmetic only
  meta "remove_unused:keep" function (*)
*)
  meta "remove_unused:keep" function (-_)
  meta "remove_unused:keep" predicate (<)
  meta "remove_unused:keep" predicate (<=)
  meta "remove_unused:keep" predicate (>)
  meta "remove_unused:keep" predicate (>=)

end

(** {2 Absolute Value} *)

module Abs

  use Int

  let function abs (x:int) : int = if x >= 0 then x else -x

  lemma Abs_le: forall x y:int. abs x <= y <-> -y <= x <= y
  meta "remove_unused:dependency" lemma Abs_le, function abs

  lemma Abs_pos: forall x:int. abs x >= 0
  meta "remove_unused:dependency" lemma Abs_pos, function abs

(***
  lemma Abs_zero: forall x:int. abs x = 0 -> x = 0
*)

end

(** {2 Minimum and Maximum} *)

module MinMax

  use Int

  clone export relations.MinMax with type t = int, predicate le = (<=), goal .

  let min (x y : int) : int
    ensures { result = min x y }
  = if x <= y then x else y

  let max (x y : int) : int
    ensures { result = max x y }
   = if x <= y then y else x


end

(** {2 The Basic Well-Founded Order on Integers} *)

module Lex2

  use Int

  predicate lt_nat (x y: int) = 0 <= y /\ x < y

  clone export relations.Lex with type t1 = int, type t2 = int,
    predicate rel1 = lt_nat, predicate rel2 = lt_nat

end

(** {2 Euclidean Division}

Division and modulo operators with the convention
that modulo is always non-negative.

It implies that division rounds down when divisor is positive, and
rounds up when divisor is negative.

*)

module EuclideanDivision

  use Int
  use Abs

  function div (x y: int) : int
  function mod (x y: int) : int

  axiom Div_mod:
    forall x y:int. y <> 0 -> x = y * div x y + mod x y
  meta "remove_unused:dependency" axiom Div_mod, function div
  meta "remove_unused:dependency" axiom Div_mod, function mod

  axiom Mod_bound:
    forall x y:int. y <> 0 -> 0 <= mod x y < abs y
  meta "remove_unused:dependency" axiom Mod_bound, function mod

  lemma Div_unique:
    forall x y q:int. y > 0 -> q * y <= x < q * y + y -> div x y = q
  meta "remove_unused:dependency" lemma Div_unique, function div

  lemma Div_bound:
    forall x y:int. x >= 0 /\ y > 0 -> 0 <= div x y <= x
  meta "remove_unused:dependency" lemma Div_bound, function div

  lemma Mod_1: forall x:int. mod x 1 = 0
  meta "remove_unused:dependency" lemma Mod_1, function mod

  lemma Div_1: forall x:int. div x 1 = x
  meta "remove_unused:dependency" lemma Div_1, function div

  lemma Div_inf: forall x y:int. 0 <= x < y -> div x y = 0
  meta "remove_unused:dependency" lemma Div_inf, function div

  lemma Div_inf_neg: forall x y:int. 0 < x <= y -> div (-x) y = -1
  meta "remove_unused:dependency" lemma Div_inf_neg, function div

  lemma Mod_0: forall y:int. y <> 0 -> mod 0 y = 0
  meta "remove_unused:dependency" lemma Mod_0, function mod

  lemma Div_1_left: forall y:int. y > 1 -> div 1 y = 0
  meta "remove_unused:dependency" lemma Div_1_left, function div

  lemma Div_minus1_left: forall y:int. y > 1 -> div (-1) y = -1
  meta "remove_unused:dependency" lemma Div_minus1_left, function div

  lemma Mod_1_left: forall y:int. y > 1 -> mod 1 y = 1
  meta "remove_unused:dependency" lemma Mod_1_left, function mod

<<<<<<< HEAD
  lemma Mod_minus1_left: forall y:int [mod (-1) y]. y > 1 -> mod (-1) y = y - 1
=======
  lemma Mod_minus1_left: forall y:int. y > 1 -> mod (-1) y = y - 1
  meta "remove_unused:dependency" lemma Mod_minus1_left, function mod
>>>>>>> cc443aa7

  lemma Div_mult: forall x y z:int [div (x * y + z) x].
          x > 0 ->
          div (x * y + z) x = y + div z x
  meta "remove_unused:dependency" lemma Div_mult, function div

  lemma Mod_mult: forall x y z:int [mod (x * y + z) x].
          x > 0 ->
          mod (x * y + z) x = mod z x
  meta "remove_unused:dependency" lemma Mod_mult, function mod

  val div (x y:int) : int
    requires { y <> 0 }
    ensures { result = div x y }

  val mod (x y:int) : int
    requires { y <> 0 }
    ensures { result = mod x y }


end

(** {2 Division by 2}

The particular case of Euclidean division by 2

*)

module Div2

  use Int

  lemma div2:
    forall x: int. exists y: int. x = 2*y \/ x = 2*y+1

end

(** {2 Computer Division}

Division and modulo operators with the same conventions as mainstream
programming language such as C, Java, OCaml, that is, division rounds
towards zero, and thus `mod x y` has the same sign as `x`.

*)

module ComputerDivision

  use Int
  use Abs

  function div (x y: int) : int
  function mod (x y: int) : int

  axiom Div_mod:
    forall x y:int. y <> 0 -> x = y * div x y + mod x y
  meta "remove_unused:dependency" axiom Div_mod, function div
  meta "remove_unused:dependency" axiom Div_mod, function mod

  axiom Div_bound:
    forall x y:int. x >= 0 /\ y > 0 -> 0 <= div x y <= x
  meta "remove_unused:dependency" axiom Div_bound, function div
  meta "remove_unused:dependency" axiom Div_bound, function mod

  axiom Mod_bound:
    forall x y:int. y <> 0 -> - abs y < mod x y < abs y
  meta "remove_unused:dependency" axiom Mod_bound, function div
  meta "remove_unused:dependency" axiom Mod_bound, function mod

  axiom Div_sign_pos:
    forall x y:int. x >= 0 /\ y > 0 -> div x y >= 0
  meta "remove_unused:dependency" axiom Div_sign_pos, function div
  meta "remove_unused:dependency" axiom Div_sign_pos, function mod

  axiom Div_sign_neg:
    forall x y:int. x <= 0 /\ y > 0 -> div x y <= 0
  meta "remove_unused:dependency" axiom Div_sign_neg, function div
  meta "remove_unused:dependency" axiom Div_sign_neg, function mod

  axiom Mod_sign_pos:
    forall x y:int. x >= 0 /\ y <> 0 -> mod x y >= 0
  meta "remove_unused:dependency" axiom Mod_sign_pos, function div
  meta "remove_unused:dependency" axiom Mod_sign_pos, function mod

  axiom Mod_sign_neg:
    forall x y:int. x <= 0 /\ y <> 0 -> mod x y <= 0
  meta "remove_unused:dependency" axiom Mod_sign_neg, function div
  meta "remove_unused:dependency" axiom Mod_sign_neg, function mod

  lemma Rounds_toward_zero:
    forall x y:int. y <> 0 -> abs (div x y * y) <= abs x
  meta "remove_unused:dependency" lemma Rounds_toward_zero, function div
  meta "remove_unused:dependency" lemma Rounds_toward_zero, function mod

  lemma Div_1: forall x:int. div x 1 = x
  meta "remove_unused:dependency" lemma Div_1, function div
  meta "remove_unused:dependency" lemma Div_1, function mod

  lemma Mod_1: forall x:int. mod x 1 = 0
  meta "remove_unused:dependency" lemma Mod_1, function div
  meta "remove_unused:dependency" lemma Mod_1, function mod

  lemma Div_inf: forall x y:int. 0 <= x < y -> div x y = 0
  meta "remove_unused:dependency" lemma Div_inf, function div
  meta "remove_unused:dependency" lemma Div_inf, function mod

  lemma Mod_inf: forall x y:int. 0 <= x < y -> mod x y = x
  meta "remove_unused:dependency" lemma Mod_inf, function div
  meta "remove_unused:dependency" lemma Mod_inf, function mod

  lemma Div_mult: forall x y z:int [div (x * y + z) x].
          x > 0 /\ y >= 0 /\ z >= 0 ->
          div (x * y + z) x = y + div z x
  meta "remove_unused:dependency" lemma Div_mult, function div
  meta "remove_unused:dependency" lemma Div_mult, function mod

  lemma Mod_mult: forall x y z:int [mod (x * y + z) x].
          x > 0 /\ y >= 0 /\ z >= 0 ->
          mod (x * y + z) x = mod z x
  meta "remove_unused:dependency" lemma Mod_mult, function div
  meta "remove_unused:dependency" lemma Mod_mult, function mod

  val div (x y:int) : int
    requires { y <> 0 }
    ensures { result = div x y }

  val mod (x y:int) : int
    requires { y <> 0 }
    ensures { result = mod x y }

end

(** {2 Generic Exponentiation of something to an integer exponent} *)

module Exponentiation

  use Int

  type t
  constant one : t
  function (*) t t : t

  clone export algebra.Monoid
    with type t = t, constant unit = one, function op = (*), axiom .

  (* TODO: implement with let rec once let cloning is done *)
  function power t int : t

  axiom Power_0 : forall x: t. power x 0 = one

  axiom Power_s : forall x: t, n: int. n >= 0 -> power x (n+1) = x * power x n

  lemma Power_s_alt: forall x: t, n: int. n > 0 -> power x n = x * power x (n-1)

  lemma Power_1 : forall x : t. power x 1 = x

  lemma Power_sum : forall x: t, n m: int. 0 <= n -> 0 <= m ->
    power x (n+m) = power x n * power x m

  lemma Power_mult : forall x:t, n m : int. 0 <= n -> 0 <= m ->
    power x (Int.(*) n m) = power (power x n) m

  lemma Power_comm1 : forall x y: t. x * y = y * x ->
    forall n:int. 0 <= n ->
    power x n * y = y * power x n

  lemma Power_comm2 : forall x y: t. x * y = y * x ->
    forall n:int. 0 <= n ->
    power (x * y) n = power x n * power y n

(* TODO

  use ComputerDivision

  lemma Power_even : forall x:t, n:int. n >= 0 -> mod n 2 = 0 ->
    power x n = power (x*x) (div n 2)

  lemma power_odd : forall x:t, n:int. n >= 0 -> mod n 2 <> 0 ->
    power x n = x * power (x*x) (div n 2)
*)

end

(** {2 Power of an integer to an integer } *)

module Power

  use Int

  (* TODO: remove once power is implemented in Exponentiation *)
  val function power int int : int

  clone export Exponentiation with
    type t = int, constant one = one,
    function (*) = (*), function power = power,
    goal Assoc, goal Unit_def_l, goal Unit_def_r,
    axiom Power_0, axiom Power_s

  lemma Power_non_neg:
     forall x y. x >= 0 /\ y >= 0 -> power x y >= 0

  lemma Power_pos:
     forall x y. x > 0 /\ y >= 0 -> power x y > 0

  lemma Power_monotonic:
    forall x n m:int. 0 < x /\ 0 <= n <= m -> power x n <= power x m

end

(** {2 Number of integers satisfying a given predicate} *)

module NumOf

  use Int

  (** number of `n` such that `a <= n < b` and `p n` *)
  let rec function numof (p: int -> bool) (a b: int) : int
    variant { b - a }
  = if b <= a then 0 else
    if p (b - 1) then 1 + numof p a (b - 1)
                 else     numof p a (b - 1)

  lemma Numof_bounds :
    forall p : int -> bool, a b : int. a < b -> 0 <= numof p a b <= b - a
    (* direct when a>=b, by induction on b when a <= b *)

  lemma Numof_append :
    forall p : int -> bool, a b c : int.
    a <= b <= c -> numof p a c = numof p a b + numof p b c
    (* by induction on c *)

  lemma Numof_left_no_add :
    forall p : int -> bool, a b : int.
    a < b -> not p a -> numof p a b = numof p (a+1) b
    (* by Numof_append *)
  lemma Numof_left_add :
    forall p : int -> bool, a b : int.
    a < b -> p a -> numof p a b = 1 + numof p (a+1) b
    (* by Numof_append *)

  lemma Empty :
    forall p : int -> bool, a b : int.
    (forall n : int. a <= n < b -> not p n) -> numof p a b = 0
    (* by induction on b *)

  lemma Full :
    forall p : int -> bool, a b : int. a <= b ->
    (forall n : int. a <= n < b -> p n) -> numof p a b = b - a
    (* by induction on b *)

  lemma numof_increasing:
    forall p : int -> bool, i j k : int.
    i <= j <= k -> numof p i j <= numof p i k
    (* by Numof_append and Numof_non_negative *)

  lemma numof_strictly_increasing:
    forall p: int -> bool, i j k l: int.
    i <= j <= k < l -> p k -> numof p i j < numof p i l
    (* by Numof_append and numof_increasing *)

  lemma numof_change_any:
    forall p1 p2: int -> bool, a b: int.
    (forall j: int. a <= j < b -> p1 j -> p2 j) ->
    numof p2 a b >= numof p1 a b

  lemma numof_change_some:
    forall p1 p2: int -> bool, a b i: int. a <= i < b ->
    (forall j: int. a <= j < b -> p1 j -> p2 j) ->
    not (p1 i) -> p2 i ->
    numof p2 a b > numof p1 a b

  lemma numof_change_equiv:
    forall p1 p2: int -> bool, a b: int.
    (forall j: int. a <= j < b -> p1 j <-> p2 j) ->
    numof p2 a b = numof p1 a b

end

(** {2 Sum} *)

module Sum

  use Int

  (** sum of `f n` for `a <= n < b` *)
  let rec function sum (f: int -> int) (a b: int) : int
    variant { b - a }
  = if b <= a then 0 else sum f a (b - 1) + f (b - 1)

  lemma sum_left:
    forall f: int -> int, a b: int.
    a < b -> sum f a b = f a + sum f (a + 1) b

  lemma sum_ext:
    forall f g: int -> int, a b: int.
    (forall i. a <= i < b -> f i = g i) ->
    sum f a b = sum g a b

  lemma sum_le:
    forall f g: int -> int, a b: int.
    (forall i. a <= i < b -> f i <= g i) ->
    sum f a b <= sum g a b

  lemma sum_zero:
    forall f: int -> int, a b: int.
    (forall i. a <= i < b -> f i = 0) ->
    sum f a b = 0

  lemma sum_nonneg:
    forall f: int -> int, a b: int.
    (forall i. a <= i < b -> 0 <= f i) ->
    0 <= sum f a b

  lemma sum_decomp:
    forall f: int -> int, a b c: int. a <= b <= c ->
    sum f a c = sum f a b + sum f b c

  let rec lemma shift_left (f g: int -> int) (a b c d: int)
    requires { b - a = d - c }
    requires { forall i. a <= i < b -> f i  = g (c + i - a) }
    variant  { b - a }
    ensures  { sum f a b = sum g c d }
  = if a < b then shift_left f g (a+1) b (c+1) d

end

(** A similar theory, but with a polymorphic parameter passed
    to function `f` and to function `sum`. *)
module SumParam

  use Int

  (** sum of `f x n` for `a <= n < b` *)
  let rec function sum (f: 'a -> int -> int) (x: 'a) (a b: int) : int
    variant { b - a }
  = if b <= a then 0 else sum f x a (b - 1) + f x (b - 1)

  lemma sum_left:
    forall f: 'a -> int -> int, x: 'a, a b: int.
    a < b -> sum f x a b = f x a + sum f x (a + 1) b

  lemma sum_ext:
    forall f: 'a -> int -> int, x: 'a, g: 'b -> int -> int, y: 'b, a b: int.
    (forall i. a <= i < b -> f x i = g y i) ->
    sum f x a b = sum g y a b

  lemma sum_le:
    forall f: 'a -> int -> int, x: 'a, g: 'b -> int -> int, y: 'b, a b: int.
    (forall i. a <= i < b -> f x i <= g y i) ->
    sum f x a b <= sum g y a b

  lemma sum_zero:
    forall f: 'a -> int -> int, x: 'a, a b: int.
    (forall i. a <= i < b -> f x i = 0) ->
    sum f x a b = 0

  lemma sum_nonneg:
    forall f: 'a -> int -> int, x: 'a, a b: int.
    (forall i. a <= i < b -> 0 <= f x i) ->
    0 <= sum f x a b

  lemma sum_decomp:
    forall f: 'a -> int -> int, x: 'a, a b c: int. a <= b <= c ->
    sum f x a c = sum f x a b + sum f x b c

  let rec lemma shift_left
    (f: 'a -> int -> int) (x: 'a)
    (g: 'b -> int -> int) (y: 'b) (a b c d: int)
    requires { b - a = d - c }
    requires { forall i. a <= i < b -> f x i  = g y (c + i - a) }
    variant  { b - a }
    ensures  { sum f x a b = sum g y c d }
  = if a < b then shift_left f x g y (a+1) b (c+1) d

  let rec lemma sum_middle_change (f:'a -> int -> int) (c1 c2:'a) (i j l: int)
    requires { i <= l < j }
    ensures  { (forall k : int. i <= k < j -> k <> l -> f c1 k = f c2 k) ->
               sum f c1 i j - f c1 l = sum f c2 i j - f c2 l }
    variant  { j - l }
  = if l = (j-1) then () else sum_middle_change f c1 c2 i (j-1) l

end

(** {2 Factorial function} *)

module Fact

  use Int

  let rec function fact (n: int) : int
    requires { n >= 0 }
    variant  { n }
  = if n = 0 then 1 else n * fact (n-1)

end

(** {2 Generic iteration of a function} *)

module Iter

  use Int

  (** `iter k x` is `f^k(x)` *)
  let rec function iter (f: 'a -> 'a) (k: int) (x: 'a) : 'a
    requires { k >= 0 }
    variant  { k }
  = if k = 0 then x else iter f (k - 1) (f x)

  lemma iter_1: forall f, x: 'a. iter f 1 x = f x

  lemma iter_s: forall f, k, x: 'a. 0 < k -> iter f k x = f (iter f (k - 1) x)

end

(** {2 Integers extended with an infinite value} *)

module IntInf

  use Int

  type t = Finite int | Infinite

  let function add (x: t) (y: t) : t =
    match x with
      | Infinite -> Infinite
      | Finite x ->
        match y with
          | Infinite -> Infinite
          | Finite y -> Finite (x + y)
        end
    end

  let predicate eq (x y: t) =
    match x, y with
      | Infinite, Infinite -> true
      | Finite x, Finite y -> x = y
      | _, _ -> false
    end

  let predicate lt (x y: t) =
    match x with
      | Infinite -> false
      | Finite x ->
        match y with
          | Infinite -> true
          | Finite y -> x < y
        end
    end

  let predicate le (x y: t) = lt x y || eq x y

  clone export relations.TotalOrder with type t = t, predicate rel = le,
    lemma Refl, lemma Antisymm, lemma Trans, lemma Total

end

(** {2 Induction principle on integers}

This theory can be cloned with the wanted predicate, to perform an
induction, either on nonnegative integers, or more generally on
integers greater or equal a given bound.

*)

module SimpleInduction

  use Int

  predicate p int

  axiom base: p 0

  axiom induction_step: forall n:int. 0 <= n -> p n -> p (n+1)

  lemma SimpleInduction : forall n:int. 0 <= n -> p n

end

module Induction

  use Int

  predicate p int

  lemma Induction :
    (forall n:int. 0 <= n -> (forall k:int. 0 <= k < n -> p k) -> p n) ->
    forall n:int. 0 <= n -> p n

  constant bound : int

  lemma Induction_bound :
    (forall n:int. bound <= n ->
      (forall k:int. bound <= k < n -> p k) -> p n) ->
    forall n:int. bound <= n -> p n

end

module HOInduction

  use Int

  let lemma induction (p: int -> bool)
    requires { p 0 }
    requires { forall n. 0 <= n >= 0 -> p n -> p (n+1) }
    ensures  { forall n. 0 <= n -> p n }
  = let rec lemma f (n: int) requires { n >= 0 } ensures  { p n } variant {n}
    = if n > 0 then f (n-1) in f 0

end

(** {2 Fibonacci numbers} *)

module Fibonacci

  use Int

  let rec function fib (n: int) : int
    requires { n >= 0 }
    variant  { n }
  = if n = 0 then 0 else
    if n = 1 then 1 else
    fib (n-1) + fib (n-2)

end

module WFltof
  use Int
  use relations.WellFounded

  type t
  function f t : int

  axiom f_nonneg: forall x. 0 <= f x

  predicate ltof (x y: t) = f x < f y

  let rec lemma acc_ltof (n: int)
    requires { 0 <= n }
    ensures  { forall x. f x < n -> acc ltof x }
    variant  { n }
  = if n > 0 then acc_ltof (n-1)

  lemma wf_ltof: well_founded ltof

end<|MERGE_RESOLUTION|>--- conflicted
+++ resolved
@@ -154,12 +154,8 @@
   lemma Mod_1_left: forall y:int. y > 1 -> mod 1 y = 1
   meta "remove_unused:dependency" lemma Mod_1_left, function mod
 
-<<<<<<< HEAD
   lemma Mod_minus1_left: forall y:int [mod (-1) y]. y > 1 -> mod (-1) y = y - 1
-=======
-  lemma Mod_minus1_left: forall y:int. y > 1 -> mod (-1) y = y - 1
   meta "remove_unused:dependency" lemma Mod_minus1_left, function mod
->>>>>>> cc443aa7
 
   lemma Div_mult: forall x y z:int [div (x * y + z) x].
           x > 0 ->
