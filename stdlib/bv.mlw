--- conflicted
+++ resolved
@@ -308,18 +308,12 @@
 
   constant two_power_size : int
   constant two_power_size_minus_one : int
-<<<<<<< HEAD
-=======
-
->>>>>>> efeac5d9
+
   constant max_int : int
 
   axiom two_power_size_val : two_power_size = pow2 size
   axiom two_power_size_minus_one_val : two_power_size_minus_one = pow2 (size-1)
-<<<<<<< HEAD
-=======
-
->>>>>>> efeac5d9
+
   axiom max_int_val : max_int = two_power_size - 1
 
   predicate is_signed_positive t
