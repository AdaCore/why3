#!/bin/bash
set -euo pipefail


################################################################################
# Global variables & utility functions

SCRIPT_DIR="$(cd "$(dirname "${BASH_SOURCE[0]}")" &> /dev/null && pwd)"
readonly SCRIPT_DIR

# Currently the script only works if it is run in this directory.
# TODO Change this dirty workaround.
cd "$SCRIPT_DIR/.."

# Suffix that is appened on the Why3 excecutable name
SUFFIX=.opt

updateoracle=false
removeoutfile=true
debug=false
files=""
petiot=1
failed=""

function usage() {
  cat <<EOF
Usage: $(basename "$0") [OPTIONS...] <files>"

Run the check-ce tests on the given <files>.
<files> must be given without the '.mlw' suffix.
If <files> is empty, use all files from directory 'check-ce'.

Options:
  -h | -help | --help
    Prints this help text.

  --update-oracle
    Update the oracles during the run of tests suite.

  --keep-out-files
    Remove out files.

  --suffix <s>
    The suffix <s> is appended on the Why3 executable name, e.g. '.opt'.
    Default: $SUFFIX

  --debug
    Prints the why3 command used
EOF
}

################################################################################
# Parse options

while test $# != 0; do
  case "$1" in
    -h | -help | --help)
      usage
      exit 0
      ;;
    --update-oracle)
      updateoracle=true
      shift 1
      ;;
    --keep-out-files)
      removeoutfile=false
      shift 1
      ;;
    --suffix)
      SUFFIX="$2"
      shift 2
      ;;
    --debug)
      debug=true
      shift 1
      ;;
    "-"*)
      echo "unknown option: $1"
      usage
      exit 2
      ;;
    "petiot")
        files="$files "
        petiot=2
        shift 1
        ;;
    *)
	files="$files $1"
	if test "$petiot" = 1; then
            petiot=0
        fi
      shift 1
  esac
done

# If files is empty, use all files from directory 'check-ce'.
if test "$files" = "" ; then
  files="$SCRIPT_DIR/check-ce/*.mlw"
fi

readonly SUFFIX
readonly removeoutfile
readonly updateoracle
readonly files
readonly petiot

# Path to the why3 binary
WHY3_BIN="$SCRIPT_DIR"/../bin/why3"$SUFFIX"
whydata=$("$WHY3_BIN" --print-datadir)
whylib=$("$WHY3_BIN" --print-libdir)
readonly WHY3_BIN
readonly whydata
readonly whylib


colorize() {
  if command -v pygmentize &> /dev/null; then
    pygmentize -ldiff
  else
    cat
  fi
}

remove_solver_details () {
   sed -e "s|$whydata|WHY3DATA|g" -e "s|$whylib|WHY3LIB|g" \
   | sed 's/ ([0-9.]\+\.[0-9]\+s, / (/' \
#  | sed 's/ ([0-9.]\+\.[0-9]\+s, [0-9]\+ steps)\.$/\./' \
#  | sed 's/Prover result is: \(Timeout\.\|Unknown (\(unknown\|incomplete\|unknown + \(incomplete\|interrupted\)\))\.\|Out of memory.\|Step limit exceeded\.\|Step limit exceeded ([^)]*)\.\)$/Prover result is: Unknown or time\/memory\/step limit./'
}


record_time () {
    elapsed=$(date +%s%N)
}

# print elapsed time
elapsed_time () {
    t=$(date +%s%N)
    d=$(expr $t - $elapsed)
#    printf "d=${d}\n"
    l=$(expr length $d)
#    printf "l=${l}\n"
    lmn=$(expr $l - 9 || true)
    if [ "$lmn" = "0" ] ; then
	d=0"$d"
	lmn=1
    fi
#    printf "lmn=${lmn}\n"
    s=$(expr substr "${d}" 1 ${lmn} || true)
#    printf "s=${s}\n"
    c=$(expr substr "${d}" ${lmn} 2 || true)
#    printf "c=${c}\n"
    elapsed="$s"."$c"
#    printf "${elapsed}\n"
}




# $1 = prover
# $2 = dir
# $3 = filename
# $4 = true for WP, false for SP
# $5 = steps
# $6 = racsteps
run () {
  file_path="$2/$3"
  debug_vc_sp=""
  if $4; then
    f="${file_path}_$1_WP"
    oracle_file="$2/oracles/$3_$1_WP.oracle"
    printf "${file_path},WP,$1... "
  else
    f="${file_path}_$1_SP"
    oracle_file="$2/oracles/$3_$1_SP.oracle"
    debug_vc_sp=",vc_sp"
    printf "${file_path},SP,$1... "
  fi
  steps=$5
  racsteps=$6
  if [ "$3" = "strings" ] && [[ $1 == CVC* ]] ; then
      prover="$1,strings+counterexamples"
  else
    prover="$1,counterexamples"
  fi
  # one may add reduction_cont_size,stack_trace, in
  # the debug flags below to test cont_invariant in reduction engine
  # (note that stack trace may be more detailed with bytecode)
  record_time
  cmd="$WHY3_BIN prove -a split_vc -P $prover \
      --stepslimit=$steps --timelimit=5 \
      --rac-steplimit=$racsteps --rac-timelimit=2 \
      --check-ce --rac-prover=$1 --ce-log-verbosity=5 \
      --library=$2 ${file_path}.mlw \
      --debug=check_ce:categorization${debug_vc_sp}"
  record_time
  if $debug; then echo $cmd ; fi
  ($cmd || true) 2>&1 \
    | remove_solver_details \
	  > "$f.out"
  elapsed_time
  str_out=$(cat "$f.out")
  if [ -e "$oracle_file" ]; then
    str_oracle=$(cat "$oracle_file")
  else
    str_oracle=""
  fi
  if [ "$str_oracle" = "$str_out" ] ; then
    echo "OK (in ${elapsed}s)"
  else
    if $updateoracle; then
      echo "Updating oracle (in ${elapsed}s)"
      cp "$f.out" "${oracle_file}"
    else
      echo "FAILED"
      echo "diff is the following:"
	    (diff -u "$oracle_file" "$f.out" \
        || [ $? -eq 1 ])|colorize
      failed="$failed$f\n"
    fi
  fi
  if $removeoutfile; then
    rm "$f.out"
  fi
}



start=$(date +%s)
for file in $files; do
  filedir="$(realpath --relative-to="$PWD" $(dirname $file))"
  filebase=`basename $file .mlw`
    printf "# Running provers on $filedir/$filebase.mlw\n";
    altergosteps=10000
    altergostepsrac=$altergosteps
    skipae=no
    skipcvc4=no
    cvc4steps=150000
    cvc4stepsrac=$cvc4steps
    cvc5steps=150000
    cvc5stepsrac=$cvc5steps
    z3steps=3000000
    z3stepsrac=$z3steps
    case "$filebase" in
      "640_no_loc_failure")
          z3steps=500000
          z3stepsrac=$z3steps
          ;;
      "657")
          z3steps=500000
          z3stepsrac=$z3steps
          ;;
      "668_projection")
          z3steps=500000
          z3stepsrac=$z3steps
          ;;
      "703_reduce_term")
          altergosteps=1000
          altergostepsrac=$altergosteps
          z3steps=500000
          z3stepsrac=$z3steps
          ;;
      "algebraic_types_mono")
          altergosteps=1000
          altergostepsrac=$altergosteps
          ;;
      "algebraic_types_poly")
          skipae=yes
          altergosteps=1000
          altergostepsrac=$altergosteps
          ;;
      "anonymous3")
          altergosteps=1000
          altergostepsrac=$altergosteps
          ;;
      "anonymous5")
          z3steps=500000
          z3stepsrac=$z3steps
          ;;
      "array_records_poly")
          skipae=yes
          skipcvc4=yes
          ;;
      "array_records_mono")
          z3stepsrac=100
          z3stepsrac=$z3steps
          skipae=yes
          ;;
      "array_mono")
          skipae=yes
          z3steps=100000
          z3stepsrac=$z3steps
          ;;
      "bv32")
          z3steps=500000
          z3stepsrac=$z3steps
          ;;
      "bv32_mono")
          z3steps=100000
          z3stepsrac=$z3steps
          ;;
      "bv32_toBig")
          z3steps=100000
          z3stepsrac=$z3steps
          ;;
      "call-val-function")
          altergosteps=1000
          altergostepsrac=$altergosteps
          ;;
      "falseCE")
          skipae=yes
          altergosteps=7500
          altergostepsrac=$altergosteps
          ;;
      "float_div")
<<<<<<< HEAD
          skipae=yes
          ;;
      "floats")
=======
>>>>>>> 88b18b1a
          skipae=yes
          altergosteps=1000
          altergostepsrac=$altergosteps
          ;;
      "floats")
          skipae=yes
          altergosteps=100
          altergostepsrac=$altergosteps
          cvc5stepsrac=10000
          z3steps=100000
          z3stepsrac=10000
          ;;
      "int_overflow")
          skipae=yes
          z3steps=400000
          z3stepsrac=$z3steps
          ;;
      "jlamp0_mono")
          skipae=yes
          ;;
      "jlamp0_poly")
          skipae=yes
          ;;
      "let_function_logic")
          altergosteps=1000
          altergostepsrac=$altergosteps
          ;;
      "lists")
          skipae=yes
          altergosteps=1000
          altergostepsrac=$altergosteps
          ;;
      "loop_inv_int_mono")
          skipae=yes
          ;;
      "loop_inv_real")
          z3steps=1000000
          z3stepsrac=$z3steps
          ;;
      "map_of_algebraic")
          z3steps=50000
          z3stepsrac=$z3steps
          ;;
      "maps_mono")
          altergosteps=1000
          altergostepsrac=$altergosteps
          cvc5steps=5000
          cvc5stepsrac=$cvc5steps
          ;;
      "maps_poly")
          cvc5steps=15000
          cvc5stepsrac=$cvc5steps
          ;;
      "strings")
          z3steps=3000
          z3stepsrac=$z3steps
          ;;
      "test_result_ce_value2")
          skipae=yes
          ;;
      "test_result_ce_value2")
          skipae=yes
          ;;
      "threshold")
          z3steps=500000
          z3stepsrac=$z3steps
          ;;
      "val_function")
          altergosteps=1000
          altergostepsrac=$altergosteps
          ;;
      "while_mono")
          skipae=yes
          ;;
      *)
          ;;
    esac
    if [ "$skipae" = "yes" ] ; then
          echo "Skipping unreproducible run of Alt-Ergo 2.6.2 on $filedir/$filebase.mlw";
    else
      run Alt-Ergo,2.6.2 $filedir $filebase true  $altergosteps $altergostepsrac
      run Alt-Ergo,2.6.2 $filedir $filebase false  $altergosteps $altergostepsrac
    fi
    if [ "$skipcvc4" = "yes" ] ; then
          echo "Skipping unreproducible run of CVC4 1.8 on $filedir/$filebase.mlw";
    else
        run CVC4,1.8       $filedir $filebase true  $cvc4steps $cvc4stepsrac
        run CVC4,1.8       $filedir $filebase false $cvc4steps $cvc4stepsrac
    fi
    run CVC5,1.0.5     $filedir $filebase true  $cvc5steps $cvc5stepsrac
    run CVC5,1.0.5     $filedir $filebase false $cvc5steps $cvc5stepsrac
    run Z3,4.8.10      $filedir $filebase true  $z3steps $z3stepsrac
    run Z3,4.8.10      $filedir $filebase false $z3steps $z3stepsrac
  # fi
done

if $updateoracle; then
  updatearg="--updateoracle"
else
  updatearg=""
fi

# Check the reproduction of the experiments by Petiot (2018).
# $1 = prover
# $2 = stepslimit
petiot () {
bench/check-ce/petiot2018/experiments.sh \
  --prover $1 --rac-prover $1 \
  --ce-prover $1,counterexamples --stepslimit $2 \
  $updatearg
if [ $? = 1 ]; then failed="${failed}Petiot experiments with $1.\n"; fi
}

if test "$petiot" -gt 0; then
    petiot Alt-Ergo,2.6.2  10000
    petiot Z3,4.8.10  500000
    petiot CVC4,1.8 10000
    petiot CVC5,1.0.5 10000
fi

end=$(date +%s)

runtime=$((end-start))
if [ "$failed" = "" ]; then
  echo "check-ce-bench: success (runtime = $runtime seconds)"
  exit 0
else
  printf "\ncheck-ce-bench: failed for the following files (runtime = $runtime seconds)\n$failed\n"
  exit 1
fi<|MERGE_RESOLUTION|>--- conflicted
+++ resolved
@@ -313,12 +313,6 @@
           altergostepsrac=$altergosteps
           ;;
       "float_div")
-<<<<<<< HEAD
-          skipae=yes
-          ;;
-      "floats")
-=======
->>>>>>> 88b18b1a
           skipae=yes
           altergosteps=1000
           altergostepsrac=$altergosteps
