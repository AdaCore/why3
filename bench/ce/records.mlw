module M

  use import ref.Ref
  use import list.List
  use import int.Int

  (*****************************************
   ** Getting counterexamples for records **
   *****************************************)

  (*** In all cases, records are decomposed using match eval ***)

  type r = {f [@model_trace:.field_f] :int; g:bool}

  (* Projection functions *)
  function projf_r_f [@model_trace:.f] (x : r) : int
  =
  x.f
  function projf_r_g [@model_trace:.g] (x : r) : bool
  =
  x.g
  meta "inline:no" function projf_r_f
  meta "model_projection" function projf_r_f
  meta "inline:no" function projf_r_g
  meta "model_projection" function projf_r_g

<<<<<<< HEAD
  let record_match_eval_test1 (x [@model] [@model_trace:x] : r) : int
  ensures { [@model_vc_post] result = 1 }
=======
  let record_match_eval_test1 (x : r) : int
  ensures { result = 1 }
>>>>>>> 52e6f5e9
  =
  if x.g then
    x.f
  else
    1

  let record_match_eval_test2 (x [@model_projected] : r ) : int
  ensures { result = 1 }
  =
  x.f

<<<<<<< HEAD
  let record_match_eval_test3 (x [@model] [@model_trace:x] : ref r) : unit
=======
  let record_match_eval_test3 (x : ref r) : unit
>>>>>>> 52e6f5e9
  ensures { !x.g }
  =
  x := { !x with f = 6}

<<<<<<< HEAD
  let record_match_eval_test4 (x [@model] [@model_trace:x] : ref r) : r
  ensures { [@model_vc_post] result.g }
=======
  let record_match_eval_test4 (x : ref r) : r
  ensures { result.g }
>>>>>>> 52e6f5e9
  =
  x := { !x with f = 6 };
  !x

  val re [@model_projected] : ref r

<<<<<<< HEAD
  let test_record_match_eval_test5 (x [@model] [@model_trace:x] : ref r) : r
  ensures { [@model_vc_post] result = !re }
=======
  let test_record_match_eval_test5 (x : ref r) : r
  ensures { result = !re }
>>>>>>> 52e6f5e9
  =
  x := { !x with f = 6 };
  !x

end<|MERGE_RESOLUTION|>--- conflicted
+++ resolved
@@ -24,13 +24,8 @@
   meta "inline:no" function projf_r_g
   meta "model_projection" function projf_r_g
 
-<<<<<<< HEAD
-  let record_match_eval_test1 (x [@model] [@model_trace:x] : r) : int
-  ensures { [@model_vc_post] result = 1 }
-=======
   let record_match_eval_test1 (x : r) : int
   ensures { result = 1 }
->>>>>>> 52e6f5e9
   =
   if x.g then
     x.f
@@ -42,35 +37,21 @@
   =
   x.f
 
-<<<<<<< HEAD
-  let record_match_eval_test3 (x [@model] [@model_trace:x] : ref r) : unit
-=======
   let record_match_eval_test3 (x : ref r) : unit
->>>>>>> 52e6f5e9
   ensures { !x.g }
   =
   x := { !x with f = 6}
 
-<<<<<<< HEAD
-  let record_match_eval_test4 (x [@model] [@model_trace:x] : ref r) : r
-  ensures { [@model_vc_post] result.g }
-=======
   let record_match_eval_test4 (x : ref r) : r
   ensures { result.g }
->>>>>>> 52e6f5e9
   =
   x := { !x with f = 6 };
   !x
 
   val re [@model_projected] : ref r
 
-<<<<<<< HEAD
-  let test_record_match_eval_test5 (x [@model] [@model_trace:x] : ref r) : r
-  ensures { [@model_vc_post] result = !re }
-=======
   let test_record_match_eval_test5 (x : ref r) : r
   ensures { result = !re }
->>>>>>> 52e6f5e9
   =
   x := { !x with f = 6 };
   !x
