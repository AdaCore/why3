--- conflicted
+++ resolved
@@ -5,13 +5,8 @@
 "val" : "5" }
 File floats.mlw:
 Line 5:
-<<<<<<< HEAD
-x, ["model_trace:x"] = {"type" : "Float" , "val" : {"cons" : "Float_hexa" ,
-"str_hexa" : "-0x1.000002p-126" ,
-=======
 x, [[@introduced], [@model_trace:x]] = {"type" : "Float" ,
 "val" : {"cons" : "Float_hexa" , "str_hexa" : "-0x1.000002p-126" ,
->>>>>>> 87fa0578
 "value" : -1.17549e-38 } }
 
 bench/ce/floats.mlw T32 g2: Timeout
@@ -21,13 +16,8 @@
 "val" : "5" }
 File floats.mlw:
 Line 7:
-<<<<<<< HEAD
-x, ["model_trace:x"] = {"type" : "Float" , "val" : {"cons" : "Float_hexa" ,
-"str_hexa" : "-0x0.008000p-127" ,
-=======
 x, [[@introduced], [@model_trace:x]] = {"type" : "Float" ,
 "val" : {"cons" : "Float_hexa" , "str_hexa" : "-0x0.008000p-127" ,
->>>>>>> 87fa0578
 "value" : -1.14794e-41 } }
 
 bench/ce/floats.mlw T32 g3: Timeout
@@ -37,11 +27,7 @@
 "val" : "5" }
 File floats.mlw:
 Line 9:
-<<<<<<< HEAD
-x, ["model_trace:x"] = {"type" : "Float" ,
-=======
-x, [[@introduced], [@model_trace:x]] = {"type" : "Float" ,
->>>>>>> 87fa0578
+x, [[@introduced], [@model_trace:x]] = {"type" : "Float" ,
 "val" : {"cons" : "Minus_zero" } }
 
 bench/ce/floats.mlw T32 g4: Timeout
@@ -51,13 +37,8 @@
 "val" : "5" }
 File floats.mlw:
 Line 11:
-<<<<<<< HEAD
-x, ["model_trace:x"] = {"type" : "Float" , "val" : {"cons" : "Float_hexa" ,
-"str_hexa" : "0x1.400000p0" ,
-=======
 x, [[@introduced], [@model_trace:x]] = {"type" : "Float" ,
 "val" : {"cons" : "Float_hexa" , "str_hexa" : "0x1.400000p0" ,
->>>>>>> 87fa0578
 "value" : 1.25 } }
 
 bench/ce/floats.mlw T32 g5: Timeout
@@ -67,13 +48,8 @@
 "val" : "5" }
 File floats.mlw:
 Line 13:
-<<<<<<< HEAD
-x, ["model_trace:x"] = {"type" : "Float" , "val" : {"cons" : "Float_hexa" ,
-"str_hexa" : "0x1.000002p65" ,
-=======
 x, [[@introduced], [@model_trace:x]] = {"type" : "Float" ,
 "val" : {"cons" : "Float_hexa" , "str_hexa" : "0x1.000002p65" ,
->>>>>>> 87fa0578
 "value" : 3.68935e+19 } }
 
 bench/ce/floats.mlw T32 g6: Timeout
@@ -83,11 +59,7 @@
 "val" : "5" }
 File floats.mlw:
 Line 15:
-<<<<<<< HEAD
-x, ["model_trace:x"] = {"type" : "Float" ,
-=======
-x, [[@introduced], [@model_trace:x]] = {"type" : "Float" ,
->>>>>>> 87fa0578
+x, [[@introduced], [@model_trace:x]] = {"type" : "Float" ,
 "val" : {"cons" : "Not_a_number" } }
 
 bench/ce/floats.mlw T32 g7: Timeout
@@ -97,13 +69,8 @@
 "val" : "5" }
 File floats.mlw:
 Line 17:
-<<<<<<< HEAD
-x, ["model_trace:x"] = {"type" : "Float" , "val" : {"cons" : "Float_hexa" ,
-"str_hexa" : "-0x1.800000p32" ,
-=======
 x, [[@introduced], [@model_trace:x]] = {"type" : "Float" ,
 "val" : {"cons" : "Float_hexa" , "str_hexa" : "-0x1.800000p32" ,
->>>>>>> 87fa0578
 "value" : -6.44245e+09 } }
 
 bench/ce/floats.mlw T32 g8: Timeout
@@ -113,11 +80,7 @@
 "val" : "5" }
 File floats.mlw:
 Line 19:
-<<<<<<< HEAD
-x, ["model_trace:x"] = {"type" : "Float" ,
-=======
-x, [[@introduced], [@model_trace:x]] = {"type" : "Float" ,
->>>>>>> 87fa0578
+x, [[@introduced], [@model_trace:x]] = {"type" : "Float" ,
 "val" : {"cons" : "Plus_infinity" } }
 
 bench/ce/floats.mlw T32 g9: Timeout
@@ -127,13 +90,8 @@
 "val" : "5" }
 File floats.mlw:
 Line 21:
-<<<<<<< HEAD
-x, ["model_trace:x"] = {"type" : "Float" , "val" : {"cons" : "Float_hexa" ,
-"str_hexa" : "0x0.000002p-127" ,
-=======
 x, [[@introduced], [@model_trace:x]] = {"type" : "Float" ,
 "val" : {"cons" : "Float_hexa" , "str_hexa" : "0x0.000002p-127" ,
->>>>>>> 87fa0578
 "value" : 7.00649e-46 } }
 
 bench/ce/floats.mlw T32 g10: Timeout
@@ -143,13 +101,8 @@
 "val" : "5" }
 File floats.mlw:
 Line 23:
-<<<<<<< HEAD
-x, ["model_trace:x"] = {"type" : "Float" , "val" : {"cons" : "Float_hexa" ,
-"str_hexa" : "0x1.99999ap-4" ,
-=======
 x, [[@introduced], [@model_trace:x]] = {"type" : "Float" ,
 "val" : {"cons" : "Float_hexa" , "str_hexa" : "0x1.99999ap-4" ,
->>>>>>> 87fa0578
 "value" : 0.1 } }
 
 bench/ce/floats.mlw T64 g1: Timeout
@@ -159,13 +112,8 @@
 "val" : "5" }
 File floats.mlw:
 Line 31:
-<<<<<<< HEAD
-x, ["model_trace:x"] = {"type" : "Float" , "val" : {"cons" : "Float_hexa" ,
-"str_hexa" : "-0x1.0000000000001p-1022" ,
-=======
 x, [[@introduced], [@model_trace:x]] = {"type" : "Float" ,
 "val" : {"cons" : "Float_hexa" , "str_hexa" : "-0x1.0000000000001p-1022" ,
->>>>>>> 87fa0578
 "value" : -2.22507e-308 } }
 
 bench/ce/floats.mlw T64 g2: Timeout
@@ -175,13 +123,8 @@
 "val" : "5" }
 File floats.mlw:
 Line 33:
-<<<<<<< HEAD
-x, ["model_trace:x"] = {"type" : "Float" , "val" : {"cons" : "Float_hexa" ,
-"str_hexa" : "-0x0.0000040000000p-1023" ,
-=======
 x, [[@introduced], [@model_trace:x]] = {"type" : "Float" ,
 "val" : {"cons" : "Float_hexa" , "str_hexa" : "-0x0.0000040000000p-1023" ,
->>>>>>> 87fa0578
 "value" : -2.65249e-315 } }
 
 bench/ce/floats.mlw T64 g3: Timeout
@@ -191,11 +134,7 @@
 "val" : "5" }
 File floats.mlw:
 Line 35:
-<<<<<<< HEAD
-x, ["model_trace:x"] = {"type" : "Float" ,
-=======
-x, [[@introduced], [@model_trace:x]] = {"type" : "Float" ,
->>>>>>> 87fa0578
+x, [[@introduced], [@model_trace:x]] = {"type" : "Float" ,
 "val" : {"cons" : "Minus_zero" } }
 
 bench/ce/floats.mlw T64 g4: Timeout
@@ -205,13 +144,8 @@
 "val" : "5" }
 File floats.mlw:
 Line 37:
-<<<<<<< HEAD
-x, ["model_trace:x"] = {"type" : "Float" , "val" : {"cons" : "Float_hexa" ,
-"str_hexa" : "0x1.4000000000000p0" ,
-=======
 x, [[@introduced], [@model_trace:x]] = {"type" : "Float" ,
 "val" : {"cons" : "Float_hexa" , "str_hexa" : "0x1.4000000000000p0" ,
->>>>>>> 87fa0578
 "value" : 1.25 } }
 
 bench/ce/floats.mlw T64 g5: Timeout
@@ -221,13 +155,8 @@
 "val" : "5" }
 File floats.mlw:
 Line 39:
-<<<<<<< HEAD
-x, ["model_trace:x"] = {"type" : "Float" , "val" : {"cons" : "Float_hexa" ,
-"str_hexa" : "0x1.0000000000001p513" ,
-=======
 x, [[@introduced], [@model_trace:x]] = {"type" : "Float" ,
 "val" : {"cons" : "Float_hexa" , "str_hexa" : "0x1.0000000000001p513" ,
->>>>>>> 87fa0578
 "value" : 2.68156e+154 } }
 
 bench/ce/floats.mlw T64 g6: Timeout
@@ -237,11 +166,7 @@
 "val" : "5" }
 File floats.mlw:
 Line 41:
-<<<<<<< HEAD
-x, ["model_trace:x"] = {"type" : "Float" ,
-=======
-x, [[@introduced], [@model_trace:x]] = {"type" : "Float" ,
->>>>>>> 87fa0578
+x, [[@introduced], [@model_trace:x]] = {"type" : "Float" ,
 "val" : {"cons" : "Not_a_number" } }
 
 bench/ce/floats.mlw T64 g7: Timeout
@@ -251,13 +176,8 @@
 "val" : "5" }
 File floats.mlw:
 Line 43:
-<<<<<<< HEAD
-x, ["model_trace:x"] = {"type" : "Float" , "val" : {"cons" : "Float_hexa" ,
-"str_hexa" : "-0x1.0000000000000p54" ,
-=======
 x, [[@introduced], [@model_trace:x]] = {"type" : "Float" ,
 "val" : {"cons" : "Float_hexa" , "str_hexa" : "-0x1.0000000000000p54" ,
->>>>>>> 87fa0578
 "value" : -1.80144e+16 } }
 
 bench/ce/floats.mlw T64 g8: Timeout
@@ -267,11 +187,7 @@
 "val" : "5" }
 File floats.mlw:
 Line 45:
-<<<<<<< HEAD
-x, ["model_trace:x"] = {"type" : "Float" ,
-=======
-x, [[@introduced], [@model_trace:x]] = {"type" : "Float" ,
->>>>>>> 87fa0578
+x, [[@introduced], [@model_trace:x]] = {"type" : "Float" ,
 "val" : {"cons" : "Plus_infinity" } }
 
 bench/ce/floats.mlw T64 g9: Timeout
@@ -281,13 +197,8 @@
 "val" : "5" }
 File floats.mlw:
 Line 47:
-<<<<<<< HEAD
-x, ["model_trace:x"] = {"type" : "Float" , "val" : {"cons" : "Float_hexa" ,
-"str_hexa" : "0x0.0000000000001p-1023" ,
-=======
 x, [[@introduced], [@model_trace:x]] = {"type" : "Float" ,
 "val" : {"cons" : "Float_hexa" , "str_hexa" : "0x0.0000000000001p-1023" ,
->>>>>>> 87fa0578
 "value" : 0 } }
 
 bench/ce/floats.mlw T64 g10: Timeout
@@ -297,145 +208,6 @@
 "val" : "5" }
 File floats.mlw:
 Line 49:
-<<<<<<< HEAD
-x, ["model_trace:x"] = {"type" : "Float" , "val" : {"cons" : "Float_hexa" ,
-"str_hexa" : "0x1.999999999999ap-4" ,
+x, [[@introduced], [@model_trace:x]] = {"type" : "Float" ,
+"val" : {"cons" : "Float_hexa" , "str_hexa" : "0x1.999999999999ap-4" ,
 "value" : 0.1 } }
-
-bench/ce/floats.mlw T32 g1 : Unknown (other)
-Counter-example model:File floats.mlw:
-Line 5:
-x, ["model_trace:x"] = {"type" : "Float" , "val" : {"cons" : "Float_hexa" ,
-"str_hexa" : "-0x1.000002p-126" ,
-"value" : -1.17549e-38 } }
-
-bench/ce/floats.mlw T32 g2 : Unknown (other)
-Counter-example model:File floats.mlw:
-Line 7:
-x, ["model_trace:x"] = {"type" : "Float" , "val" : {"cons" : "Float_hexa" ,
-"str_hexa" : "-0x0.008000p-127" ,
-"value" : -1.14794e-41 } }
-
-bench/ce/floats.mlw T32 g3 : Unknown (other)
-Counter-example model:File floats.mlw:
-Line 9:
-x, ["model_trace:x"] = {"type" : "Float" ,
-"val" : {"cons" : "Minus_zero" } }
-
-bench/ce/floats.mlw T32 g4 : Unknown (other)
-Counter-example model:File floats.mlw:
-Line 11:
-x, ["model_trace:x"] = {"type" : "Float" , "val" : {"cons" : "Float_hexa" ,
-"str_hexa" : "0x1.400000p0" ,
-"value" : 1.25 } }
-
-bench/ce/floats.mlw T32 g5 : Unknown (other)
-Counter-example model:File floats.mlw:
-Line 13:
-x, ["model_trace:x"] = {"type" : "Float" , "val" : {"cons" : "Float_hexa" ,
-"str_hexa" : "0x1.000002p65" ,
-"value" : 3.68935e+19 } }
-
-bench/ce/floats.mlw T32 g6 : Unknown (other)
-Counter-example model:File floats.mlw:
-Line 15:
-x, ["model_trace:x"] = {"type" : "Float" ,
-"val" : {"cons" : "Not_a_number" } }
-
-bench/ce/floats.mlw T32 g7 : Unknown (other)
-Counter-example model:File floats.mlw:
-Line 17:
-x, ["model_trace:x"] = {"type" : "Float" , "val" : {"cons" : "Float_hexa" ,
-"str_hexa" : "-0x1.800000p32" ,
-"value" : -6.44245e+09 } }
-
-bench/ce/floats.mlw T32 g8 : Unknown (other)
-Counter-example model:File floats.mlw:
-Line 19:
-x, ["model_trace:x"] = {"type" : "Float" ,
-"val" : {"cons" : "Plus_infinity" } }
-
-bench/ce/floats.mlw T32 g9 : Unknown (other)
-Counter-example model:File floats.mlw:
-Line 21:
-x, ["model_trace:x"] = {"type" : "Float" , "val" : {"cons" : "Float_hexa" ,
-"str_hexa" : "0x0.000002p-127" ,
-"value" : 7.00649e-46 } }
-
-bench/ce/floats.mlw T32 g10 : Unknown (other)
-Counter-example model:File floats.mlw:
-Line 23:
-x, ["model_trace:x"] = {"type" : "Float" , "val" : {"cons" : "Float_hexa" ,
-"str_hexa" : "0x1.99999ap-4" ,
-"value" : 0.1 } }
-
-bench/ce/floats.mlw T64 g1 : Unknown (other)
-Counter-example model:File floats.mlw:
-Line 31:
-x, ["model_trace:x"] = {"type" : "Float" , "val" : {"cons" : "Float_hexa" ,
-"str_hexa" : "-0x1.0000000000001p-1022" ,
-"value" : -2.22507e-308 } }
-
-bench/ce/floats.mlw T64 g2 : Unknown (other)
-Counter-example model:File floats.mlw:
-Line 33:
-x, ["model_trace:x"] = {"type" : "Float" , "val" : {"cons" : "Float_hexa" ,
-"str_hexa" : "-0x0.0000040000000p-1023" ,
-"value" : -2.65249e-315 } }
-
-bench/ce/floats.mlw T64 g3 : Unknown (other)
-Counter-example model:File floats.mlw:
-Line 35:
-x, ["model_trace:x"] = {"type" : "Float" ,
-"val" : {"cons" : "Minus_zero" } }
-
-bench/ce/floats.mlw T64 g4 : Unknown (other)
-Counter-example model:File floats.mlw:
-Line 37:
-x, ["model_trace:x"] = {"type" : "Float" , "val" : {"cons" : "Float_hexa" ,
-"str_hexa" : "0x1.4000000000000p0" ,
-"value" : 1.25 } }
-
-bench/ce/floats.mlw T64 g5 : Unknown (other)
-Counter-example model:File floats.mlw:
-Line 39:
-x, ["model_trace:x"] = {"type" : "Float" , "val" : {"cons" : "Float_hexa" ,
-"str_hexa" : "0x1.0000000000001p513" ,
-"value" : 2.68156e+154 } }
-
-bench/ce/floats.mlw T64 g6 : Unknown (other)
-Counter-example model:File floats.mlw:
-Line 41:
-x, ["model_trace:x"] = {"type" : "Float" ,
-"val" : {"cons" : "Not_a_number" } }
-
-bench/ce/floats.mlw T64 g7 : Unknown (other)
-Counter-example model:File floats.mlw:
-Line 43:
-x, ["model_trace:x"] = {"type" : "Float" , "val" : {"cons" : "Float_hexa" ,
-"str_hexa" : "-0x1.0000000000000p54" ,
-"value" : -1.80144e+16 } }
-
-bench/ce/floats.mlw T64 g8 : Unknown (other)
-Counter-example model:File floats.mlw:
-Line 45:
-x, ["model_trace:x"] = {"type" : "Float" ,
-"val" : {"cons" : "Plus_infinity" } }
-
-bench/ce/floats.mlw T64 g9 : Unknown (other)
-Counter-example model:File floats.mlw:
-Line 47:
-x, ["model_trace:x"] = {"type" : "Float" , "val" : {"cons" : "Float_hexa" ,
-"str_hexa" : "0x0.0000000000001p-1023" ,
-"value" : 0 } }
-
-bench/ce/floats.mlw T64 g10 : Unknown (other)
-Counter-example model:File floats.mlw:
-Line 49:
-x, ["model_trace:x"] = {"type" : "Float" , "val" : {"cons" : "Float_hexa" ,
-"str_hexa" : "0x1.999999999999ap-4" ,
-=======
-x, [[@introduced], [@model_trace:x]] = {"type" : "Float" ,
-"val" : {"cons" : "Float_hexa" , "str_hexa" : "0x1.999999999999ap-4" ,
->>>>>>> 87fa0578
-"value" : 0.1 } }
