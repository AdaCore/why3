<<<<<<< HEAD
bench/ce/jlamp_array.mlw Array WP_parameter f : Unknown (other)
Counter-example model:File array.mlw:
Line 32:
a.length, ["model_trace:a.length"] = {"type" : "Integer" ,
"val" : "0" }
File jlamp_array.mlw:
Line 18:
a.length, ["model_trace:a.length"] = {"type" : "Integer" ,
"val" : "0" }
a.elts, ["model_trace:a.elts"] = {"type" : "Array" ,
"val" : [{"others" : {"type" : "Integer" ,
"val" : "2" } }] }

bench/ce/jlamp_array.mlw Array WP_parameter f : Unknown (other)
=======
bench/ce/jlamp_array.mlw Array VC f: Unknown (other)
>>>>>>> 87fa0578
Counter-example model:File jlamp_array.mlw:
Line 11:
two, [[@model_trace:two]] = {"type" : "Integer" ,
"val" : "2" }
Line 14:
three, [[@model_trace:three]] = {"type" : "Integer" ,
"val" : "3" }
Line 18:
<<<<<<< HEAD
a.length, ["model_trace:a.length"] = {"type" : "Integer" ,
"val" : "43" }
a.elts, ["model_trace:a.elts"] = {"type" : "Array" ,
"val" : [{"others" : {"type" : "Integer" ,
"val" : "3" } }] }
a.elts, ["model_trace:a.elts@call"] = {"type" : "Array" ,
"val" : [{"indice" : "42" , "value" : {"type" : "Integer" , "val" : "2" } },
{"others" : {"type" : "Integer" ,
"val" : "3" } }] }
Line 21:
a.elts, ["model_trace:a.elts@call"] = {"type" : "Array" ,
"val" : [{"indice" : "42" , "value" : {"type" : "Integer" , "val" : "2" } },
{"others" : {"type" : "Integer" ,
"val" : "3" } }] }

bench/ce/jlamp_array.mlw Array WP_parameter g : Valid
bench/ce/jlamp_array.mlw Array WP_parameter g : Unknown (other)
Counter-example model:File jlamp_array.mlw:
Line 24:
a.length, ["model_trace:a.length"] = {"type" : "Integer" ,
"val" : "43" }
a.elts, ["model_trace:a.elts"] = {"type" : "Array" ,
"val" : [{"others" : {"type" : "Integer" ,
"val" : "3" } }] }
a.elts, ["model_trace:a.elts@call"] = {"type" : "Array" ,
"val" : [{"indice" : "42" , "value" : {"type" : "Integer" , "val" : "2" } },
{"others" : {"type" : "Integer" ,
"val" : "3" } }] }
Line 27:
a.elts, ["model_trace:a.elts@call"] = {"type" : "Array" ,
"val" : [{"indice" : "42" , "value" : {"type" : "Integer" , "val" : "2" } },
{"others" : {"type" : "Integer" ,
"val" : "3" } }] }

bench/ce/jlamp_array.mlw Array WP_parameter h : Valid
bench/ce/jlamp_array.mlw Array WP_parameter h : Unknown (other)
Counter-example model:File jlamp_array.mlw:
Line 30:
a.length, ["model_trace:a.length"] = {"type" : "Integer" ,
"val" : "43" }
a.elts, ["model_trace:a.elts"] = {"type" : "Array" ,
"val" : [{"indice" : "42" , "value" : {"type" : "Integer" , "val" : "2" } },
{"indice" : "17" , "value" : {"type" : "Integer" , "val" : "3" } },
{"others" : {"type" : "Integer" ,
"val" : "2" } }] }
a.elts, ["model_trace:a.elts@call"] = {"type" : "Array" ,
"val" : [{"indice" : "42" , "value" : {"type" : "Integer" , "val" : "2" } },
{"others" : {"type" : "Integer" ,
"val" : "2" } }] }
Line 33:
a.elts, ["model_trace:a.elts@call"] = {"type" : "Array" ,
"val" : [{"indice" : "42" , "value" : {"type" : "Integer" , "val" : "2" } },
{"others" : {"type" : "Integer" ,
"val" : "2" } }] }

bench/ce/jlamp_array.mlw Array WP_parameter f : Unknown (other)
Counter-example model:File array.mlw:
Line 32:
a.length, ["model_trace:a.length"] = {"type" : "Integer" ,
"val" : "0" }
File jlamp_array.mlw:
Line 18:
a.length, ["model_trace:a.length"] = {"type" : "Integer" ,
"val" : "0" }
a.elts, ["model_trace:a.elts"] = {"type" : "Array" ,
"val" : [{"others" : {"type" : "Integer" ,
"val" : "2" } }] }
=======
a, [[@introduced], [@model_trace:a]] = {"type" : "Integer" ,
"val" : "2" }
Line 22:
a, [[@introduced], [@model_trace:a]] = {"type" : "Integer" ,
"val" : "2" }
>>>>>>> 87fa0578

bench/ce/jlamp_array.mlw Array VC f: Unknown (other)
Counter-example model:File jlamp_array.mlw:
Line 11:
two, [[@model_trace:two]] = {"type" : "Integer" ,
"val" : "2" }
Line 14:
three, [[@model_trace:three]] = {"type" : "Integer" ,
"val" : "3" }
Line 18:
<<<<<<< HEAD
a.length, ["model_trace:a.length"] = {"type" : "Integer" ,
"val" : "0" }
a.elts, ["model_trace:a.elts"] = {"type" : "Array" ,
"val" : [{"indice" : "42" , "value" : {"type" : "Integer" , "val" : "3" } },
{"others" : {"type" : "Integer" ,
"val" : "2" } }] }
Line 21:
old a.elts, ["model_trace:a.elts@old"] = {"type" : "Array" ,
"val" : [{"indice" : "42" , "value" : {"type" : "Integer" , "val" : "3" } },
{"others" : {"type" : "Integer" ,
"val" : "2" } }] }
=======
a, [[@introduced], [@model_trace:a]] = {"type" : "Integer" ,
"val" : "2" }
Line 21:
a, [[@introduced], [@model_trace:a]] = {"type" : "Integer" ,
"val" : "2" }
three, [[@model_trace:three]] = {"type" : "Integer" ,
"val" : "3" }
Line 22:
a, [[@introduced], [@model_trace:a]] = {"type" : "Integer" ,
"val" : "2" }
>>>>>>> 87fa0578

bench/ce/jlamp_array.mlw Array VC g: Valid
bench/ce/jlamp_array.mlw Array VC g: Unknown (other)
Counter-example model:File jlamp_array.mlw:
Line 11:
two, [[@model_trace:two]] = {"type" : "Integer" ,
"val" : "2" }
Line 14:
three, [[@model_trace:three]] = {"type" : "Integer" ,
"val" : "3" }
Line 24:
<<<<<<< HEAD
a.length, ["model_trace:a.length"] = {"type" : "Integer" ,
"val" : "43" }
a.elts, ["model_trace:a.elts"] = {"type" : "Array" ,
"val" : [{"indice" : "17" , "value" : {"type" : "Integer" , "val" : "3" } },
{"others" : {"type" : "Integer" ,
"val" : "2" } }] }
Line 27:
old a.elts, ["model_trace:a.elts@old"] = {"type" : "Array" ,
"val" : [{"indice" : "17" , "value" : {"type" : "Integer" , "val" : "3" } },
{"others" : {"type" : "Integer" ,
"val" : "2" } }] }
=======
a, [[@introduced], [@model_trace:a]] = {"type" : "Integer" ,
"val" : "2" }
Line 27:
a, [[@introduced], [@model_trace:a]] = {"type" : "Integer" ,
"val" : "2" }
three, [[@model_trace:three]] = {"type" : "Integer" ,
"val" : "3" }
Line 28:
a, [[@introduced], [@model_trace:a]] = {"type" : "Integer" ,
"val" : "2" }
>>>>>>> 87fa0578

bench/ce/jlamp_array.mlw Array VC h: Valid
bench/ce/jlamp_array.mlw Array VC h: Unknown (other)
Counter-example model:File jlamp_array.mlw:
Line 11:
two, [[@model_trace:two]] = {"type" : "Integer" ,
"val" : "2" }
Line 14:
three, [[@model_trace:three]] = {"type" : "Integer" ,
"val" : "3" }
Line 30:
<<<<<<< HEAD
a.length, ["model_trace:a.length"] = {"type" : "Integer" ,
"val" : "43" }
a.elts, ["model_trace:a.elts"] = {"type" : "Array" ,
"val" : [{"indice" : "17" , "value" : {"type" : "Integer" , "val" : "3" } },
{"indice" : "42" , "value" : {"type" : "Integer" , "val" : "2" } },
{"others" : {"type" : "Integer" ,
"val" : "2" } }] }
Line 33:
old a.elts, ["model_trace:a.elts@old"] = {"type" : "Array" ,
"val" : [{"indice" : "17" , "value" : {"type" : "Integer" , "val" : "3" } },
{"indice" : "42" , "value" : {"type" : "Integer" , "val" : "2" } },
{"others" : {"type" : "Integer" ,
"val" : "2" } }] }
=======
a, [[@introduced], [@model_trace:a]] = {"type" : "Integer" ,
"val" : "2" }
Line 33:
a, [[@introduced], [@model_trace:a]] = {"type" : "Integer" ,
"val" : "2" }
three, [[@model_trace:three]] = {"type" : "Integer" ,
"val" : "3" }
Line 34:
a, [[@introduced], [@model_trace:a]] = {"type" : "Integer" ,
"val" : "2" }
>>>>>>> 87fa0578
<|MERGE_RESOLUTION|>--- conflicted
+++ resolved
@@ -1,21 +1,4 @@
-<<<<<<< HEAD
-bench/ce/jlamp_array.mlw Array WP_parameter f : Unknown (other)
-Counter-example model:File array.mlw:
-Line 32:
-a.length, ["model_trace:a.length"] = {"type" : "Integer" ,
-"val" : "0" }
-File jlamp_array.mlw:
-Line 18:
-a.length, ["model_trace:a.length"] = {"type" : "Integer" ,
-"val" : "0" }
-a.elts, ["model_trace:a.elts"] = {"type" : "Array" ,
-"val" : [{"others" : {"type" : "Integer" ,
-"val" : "2" } }] }
-
-bench/ce/jlamp_array.mlw Array WP_parameter f : Unknown (other)
-=======
 bench/ce/jlamp_array.mlw Array VC f: Unknown (other)
->>>>>>> 87fa0578
 Counter-example model:File jlamp_array.mlw:
 Line 11:
 two, [[@model_trace:two]] = {"type" : "Integer" ,
@@ -24,81 +7,11 @@
 three, [[@model_trace:three]] = {"type" : "Integer" ,
 "val" : "3" }
 Line 18:
-<<<<<<< HEAD
-a.length, ["model_trace:a.length"] = {"type" : "Integer" ,
-"val" : "43" }
-a.elts, ["model_trace:a.elts"] = {"type" : "Array" ,
-"val" : [{"others" : {"type" : "Integer" ,
-"val" : "3" } }] }
-a.elts, ["model_trace:a.elts@call"] = {"type" : "Array" ,
-"val" : [{"indice" : "42" , "value" : {"type" : "Integer" , "val" : "2" } },
-{"others" : {"type" : "Integer" ,
-"val" : "3" } }] }
-Line 21:
-a.elts, ["model_trace:a.elts@call"] = {"type" : "Array" ,
-"val" : [{"indice" : "42" , "value" : {"type" : "Integer" , "val" : "2" } },
-{"others" : {"type" : "Integer" ,
-"val" : "3" } }] }
-
-bench/ce/jlamp_array.mlw Array WP_parameter g : Valid
-bench/ce/jlamp_array.mlw Array WP_parameter g : Unknown (other)
-Counter-example model:File jlamp_array.mlw:
-Line 24:
-a.length, ["model_trace:a.length"] = {"type" : "Integer" ,
-"val" : "43" }
-a.elts, ["model_trace:a.elts"] = {"type" : "Array" ,
-"val" : [{"others" : {"type" : "Integer" ,
-"val" : "3" } }] }
-a.elts, ["model_trace:a.elts@call"] = {"type" : "Array" ,
-"val" : [{"indice" : "42" , "value" : {"type" : "Integer" , "val" : "2" } },
-{"others" : {"type" : "Integer" ,
-"val" : "3" } }] }
-Line 27:
-a.elts, ["model_trace:a.elts@call"] = {"type" : "Array" ,
-"val" : [{"indice" : "42" , "value" : {"type" : "Integer" , "val" : "2" } },
-{"others" : {"type" : "Integer" ,
-"val" : "3" } }] }
-
-bench/ce/jlamp_array.mlw Array WP_parameter h : Valid
-bench/ce/jlamp_array.mlw Array WP_parameter h : Unknown (other)
-Counter-example model:File jlamp_array.mlw:
-Line 30:
-a.length, ["model_trace:a.length"] = {"type" : "Integer" ,
-"val" : "43" }
-a.elts, ["model_trace:a.elts"] = {"type" : "Array" ,
-"val" : [{"indice" : "42" , "value" : {"type" : "Integer" , "val" : "2" } },
-{"indice" : "17" , "value" : {"type" : "Integer" , "val" : "3" } },
-{"others" : {"type" : "Integer" ,
-"val" : "2" } }] }
-a.elts, ["model_trace:a.elts@call"] = {"type" : "Array" ,
-"val" : [{"indice" : "42" , "value" : {"type" : "Integer" , "val" : "2" } },
-{"others" : {"type" : "Integer" ,
-"val" : "2" } }] }
-Line 33:
-a.elts, ["model_trace:a.elts@call"] = {"type" : "Array" ,
-"val" : [{"indice" : "42" , "value" : {"type" : "Integer" , "val" : "2" } },
-{"others" : {"type" : "Integer" ,
-"val" : "2" } }] }
-
-bench/ce/jlamp_array.mlw Array WP_parameter f : Unknown (other)
-Counter-example model:File array.mlw:
-Line 32:
-a.length, ["model_trace:a.length"] = {"type" : "Integer" ,
-"val" : "0" }
-File jlamp_array.mlw:
-Line 18:
-a.length, ["model_trace:a.length"] = {"type" : "Integer" ,
-"val" : "0" }
-a.elts, ["model_trace:a.elts"] = {"type" : "Array" ,
-"val" : [{"others" : {"type" : "Integer" ,
-"val" : "2" } }] }
-=======
 a, [[@introduced], [@model_trace:a]] = {"type" : "Integer" ,
 "val" : "2" }
 Line 22:
 a, [[@introduced], [@model_trace:a]] = {"type" : "Integer" ,
 "val" : "2" }
->>>>>>> 87fa0578
 
 bench/ce/jlamp_array.mlw Array VC f: Unknown (other)
 Counter-example model:File jlamp_array.mlw:
@@ -109,19 +22,6 @@
 three, [[@model_trace:three]] = {"type" : "Integer" ,
 "val" : "3" }
 Line 18:
-<<<<<<< HEAD
-a.length, ["model_trace:a.length"] = {"type" : "Integer" ,
-"val" : "0" }
-a.elts, ["model_trace:a.elts"] = {"type" : "Array" ,
-"val" : [{"indice" : "42" , "value" : {"type" : "Integer" , "val" : "3" } },
-{"others" : {"type" : "Integer" ,
-"val" : "2" } }] }
-Line 21:
-old a.elts, ["model_trace:a.elts@old"] = {"type" : "Array" ,
-"val" : [{"indice" : "42" , "value" : {"type" : "Integer" , "val" : "3" } },
-{"others" : {"type" : "Integer" ,
-"val" : "2" } }] }
-=======
 a, [[@introduced], [@model_trace:a]] = {"type" : "Integer" ,
 "val" : "2" }
 Line 21:
@@ -132,7 +32,6 @@
 Line 22:
 a, [[@introduced], [@model_trace:a]] = {"type" : "Integer" ,
 "val" : "2" }
->>>>>>> 87fa0578
 
 bench/ce/jlamp_array.mlw Array VC g: Valid
 bench/ce/jlamp_array.mlw Array VC g: Unknown (other)
@@ -144,19 +43,6 @@
 three, [[@model_trace:three]] = {"type" : "Integer" ,
 "val" : "3" }
 Line 24:
-<<<<<<< HEAD
-a.length, ["model_trace:a.length"] = {"type" : "Integer" ,
-"val" : "43" }
-a.elts, ["model_trace:a.elts"] = {"type" : "Array" ,
-"val" : [{"indice" : "17" , "value" : {"type" : "Integer" , "val" : "3" } },
-{"others" : {"type" : "Integer" ,
-"val" : "2" } }] }
-Line 27:
-old a.elts, ["model_trace:a.elts@old"] = {"type" : "Array" ,
-"val" : [{"indice" : "17" , "value" : {"type" : "Integer" , "val" : "3" } },
-{"others" : {"type" : "Integer" ,
-"val" : "2" } }] }
-=======
 a, [[@introduced], [@model_trace:a]] = {"type" : "Integer" ,
 "val" : "2" }
 Line 27:
@@ -167,7 +53,6 @@
 Line 28:
 a, [[@introduced], [@model_trace:a]] = {"type" : "Integer" ,
 "val" : "2" }
->>>>>>> 87fa0578
 
 bench/ce/jlamp_array.mlw Array VC h: Valid
 bench/ce/jlamp_array.mlw Array VC h: Unknown (other)
@@ -179,21 +64,6 @@
 three, [[@model_trace:three]] = {"type" : "Integer" ,
 "val" : "3" }
 Line 30:
-<<<<<<< HEAD
-a.length, ["model_trace:a.length"] = {"type" : "Integer" ,
-"val" : "43" }
-a.elts, ["model_trace:a.elts"] = {"type" : "Array" ,
-"val" : [{"indice" : "17" , "value" : {"type" : "Integer" , "val" : "3" } },
-{"indice" : "42" , "value" : {"type" : "Integer" , "val" : "2" } },
-{"others" : {"type" : "Integer" ,
-"val" : "2" } }] }
-Line 33:
-old a.elts, ["model_trace:a.elts@old"] = {"type" : "Array" ,
-"val" : [{"indice" : "17" , "value" : {"type" : "Integer" , "val" : "3" } },
-{"indice" : "42" , "value" : {"type" : "Integer" , "val" : "2" } },
-{"others" : {"type" : "Integer" ,
-"val" : "2" } }] }
-=======
 a, [[@introduced], [@model_trace:a]] = {"type" : "Integer" ,
 "val" : "2" }
 Line 33:
@@ -204,4 +74,3 @@
 Line 34:
 a, [[@introduced], [@model_trace:a]] = {"type" : "Integer" ,
 "val" : "2" }
->>>>>>> 87fa0578
