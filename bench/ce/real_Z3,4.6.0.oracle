--- conflicted
+++ resolved
@@ -1,31 +1,11 @@
 bench/ce/real.mlw ModelReal test1: Unknown (other)
 Counter-example model:File real.mlw:
 Line 5:
-<<<<<<< HEAD
-x, ["model_trace:x"] = {"type" : "Fraction" ,
-=======
 x, [[@introduced], [@model_trace:x]] = {"type" : "Fraction" ,
->>>>>>> 87fa0578
 "val" : "1\/2" }
 
 bench/ce/real.mlw ModelReal test2: Unknown (other)
 Counter-example model:File real.mlw:
 Line 7:
-<<<<<<< HEAD
-x, ["model_trace:x"] = {"type" : "Decimal" ,
+x, [[@introduced], [@model_trace:x]] = {"type" : "Decimal" ,
 "val" : "0.0" }
-
-bench/ce/real.mlw ModelReal test1 : Unknown (other)
-Counter-example model:File real.mlw:
-Line 5:
-x, ["model_trace:x"] = {"type" : "Fraction" ,
-"val" : "1\/2" }
-
-bench/ce/real.mlw ModelReal test2 : Unknown (other)
-Counter-example model:File real.mlw:
-Line 7:
-x, ["model_trace:x"] = {"type" : "Decimal" ,
-=======
-x, [[@introduced], [@model_trace:x]] = {"type" : "Decimal" ,
->>>>>>> 87fa0578
-"val" : "0.0" }
