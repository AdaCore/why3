<<<<<<< HEAD
bench/ce/arrays.mlw A WP_parameter f1 : Unknown (other)
Counter-example model:File array.mlw:
Line 28:
a.length, ["model_trace:a.length"] = {"type" : "Integer" ,
"val" : "0" }
File arrays.mlw:
Line 7:
a.length, ["model_trace:a.length"] = {"type" : "Integer" ,
"val" : "0" }

bench/ce/arrays.mlw A WP_parameter f2 : Valid
bench/ce/arrays.mlw A WP_parameter f2 : Unknown (other)
Counter-example model:File arrays.mlw:
Line 10:
a.length, ["model_trace:a.length"] = {"type" : "Integer" ,
"val" : "2" }
a.elts, ["model_trace:a.elts"] = {"type" : "Array" ,
"val" : [{"indice" : "1" , "value" : {"type" : "Integer" , "val" : "42" } },
{"others" : {"type" : "Integer" ,
"val" : "0" } }] }
a.elts, ["model_trace:a.elts@call"] = {"type" : "Array" ,
"val" : [{"indice" : "0" , "value" : {"type" : "Integer" , "val" : "42" } },
{"indice" : "1" , "value" : {"type" : "Integer" , "val" : "42" } },
{"others" : {"type" : "Integer" ,
"val" : "0" } }] }
Line 12:
a.elts, ["model_trace:a.elts@call"] = {"type" : "Array" ,
"val" : [{"indice" : "0" , "value" : {"type" : "Integer" , "val" : "42" } },
{"indice" : "1" , "value" : {"type" : "Integer" , "val" : "42" } },
{"others" : {"type" : "Integer" ,
"val" : "0" } }] }

bench/ce/arrays.mlw B WP_parameter f1 : Unknown (other)
Counter-example model:File arrays.mlw:
Line 26:
a.length, ["model_trace:a.length"] = {"type" : "Integer" ,
"val" : "2" }
a.elts, ["model_trace:a.elts"] = {"type" : "Array" ,
"val" : [{"indice" : "0" , "value" : {"type" : "Integer" , "val" : "1" } },
{"others" : {"type" : "Integer" ,
"val" : "0" } }] }
Line 27:
old a.length, ["model_trace:a.length@old"] = {"type" : "Integer" ,
"val" : "2" }
old a.elts, ["model_trace:a.elts@old"] = {"type" : "Array" ,
"val" : [{"indice" : "0" , "value" : {"type" : "Integer" , "val" : "1" } },
{"others" : {"type" : "Integer" ,
"val" : "0" } }] }

bench/ce/arrays.mlw B WP_parameter f2 : Unknown (other)
Counter-example model:File arrays.mlw:
Line 31:
a.length, ["model_trace:a.length"] = {"type" : "Integer" ,
"val" : "2" }
a.elts, ["model_trace:a.elts"] = {"type" : "Array" ,
"val" : [{"indice" : "0" , "value" : {"type" : "Integer" , "val" : "1" } },
{"others" : {"type" : "Integer" ,
"val" : "0" } }] }
Line 32:
old a.length, ["model_trace:a.length@old"] = {"type" : "Integer" ,
"val" : "2" }
old a.elts, ["model_trace:a.elts@old"] = {"type" : "Array" ,
"val" : [{"indice" : "0" , "value" : {"type" : "Integer" , "val" : "1" } },
{"others" : {"type" : "Integer" ,
"val" : "0" } }] }

bench/ce/arrays.mlw A WP_parameter f1 : Unknown (other)
Counter-example model:File array.mlw:
Line 28:
a.length, ["model_trace:a.length"] = {"type" : "Integer" ,
"val" : "0" }
File arrays.mlw:
Line 7:
a.length, ["model_trace:a.length"] = {"type" : "Integer" ,
"val" : "0" }

bench/ce/arrays.mlw A WP_parameter f2 : Valid
bench/ce/arrays.mlw A WP_parameter f2 : Valid
bench/ce/arrays.mlw A WP_parameter f2 : Unknown (other)
Counter-example model:File arrays.mlw:
Line 10:
a.length, ["model_trace:a.length"] = {"type" : "Integer" ,
"val" : "2" }
a.elts, ["model_trace:a.elts"] = {"type" : "Array" ,
"val" : [{"indice" : "1" , "value" : {"type" : "Integer" , "val" : "42" } },
{"others" : {"type" : "Integer" ,
"val" : "0" } }] }
Line 12:
old a.elts, ["model_trace:a.elts@old"] = {"type" : "Array" ,
"val" : [{"indice" : "1" , "value" : {"type" : "Integer" , "val" : "42" } },
{"others" : {"type" : "Integer" ,
"val" : "0" } }] }

bench/ce/arrays.mlw B WP_parameter f1 : Unknown (other)
Counter-example model:File arrays.mlw:
Line 26:
a.length, ["model_trace:a.length"] = {"type" : "Integer" ,
"val" : "2" }
a.elts, ["model_trace:a.elts"] = {"type" : "Array" ,
"val" : [{"indice" : "0" , "value" : {"type" : "Integer" , "val" : "1" } },
{"others" : {"type" : "Integer" ,
"val" : "0" } }] }
Line 27:
old a.length, ["model_trace:a.length@old"] = {"type" : "Integer" ,
"val" : "2" }
old a.elts, ["model_trace:a.elts@old"] = {"type" : "Array" ,
"val" : [{"indice" : "0" , "value" : {"type" : "Integer" , "val" : "1" } },
{"others" : {"type" : "Integer" ,
"val" : "0" } }] }

bench/ce/arrays.mlw B WP_parameter f2 : Unknown (other)
Counter-example model:File array.mlw:
Line 16:
the check fails with all inputs
File arrays.mlw:
Line 31:
a.length, ["model_trace:a.length"] = {"type" : "Integer" ,
"val" : "0" }
a.elts, ["model_trace:a.elts"] = {"type" : "Array" ,
"val" : [{"others" : {"type" : "Integer" ,
"val" : "0" } }] }

bench/ce/arrays.mlw B WP_parameter f2 : Unknown (other)
Counter-example model:File arrays.mlw:
Line 31:
a.length, ["model_trace:a.length"] = {"type" : "Integer" ,
"val" : "2" }
a.elts, ["model_trace:a.elts"] = {"type" : "Array" ,
"val" : [{"indice" : "0" , "value" : {"type" : "Integer" , "val" : "1" } },
{"others" : {"type" : "Integer" ,
"val" : "0" } }] }
Line 32:
the check fails with all inputs
=======
bench/ce/arrays.mlw A VC f1: Unknown (other)
bench/ce/arrays.mlw A VC f2: Valid
bench/ce/arrays.mlw A VC f2: Unknown (other)
bench/ce/arrays.mlw B VC f1: Unknown (other)
bench/ce/arrays.mlw B VC f2: Unknown (other)
>>>>>>> 87fa0578
<|MERGE_RESOLUTION|>--- conflicted
+++ resolved
@@ -1,141 +1,5 @@
-<<<<<<< HEAD
-bench/ce/arrays.mlw A WP_parameter f1 : Unknown (other)
-Counter-example model:File array.mlw:
-Line 28:
-a.length, ["model_trace:a.length"] = {"type" : "Integer" ,
-"val" : "0" }
-File arrays.mlw:
-Line 7:
-a.length, ["model_trace:a.length"] = {"type" : "Integer" ,
-"val" : "0" }
-
-bench/ce/arrays.mlw A WP_parameter f2 : Valid
-bench/ce/arrays.mlw A WP_parameter f2 : Unknown (other)
-Counter-example model:File arrays.mlw:
-Line 10:
-a.length, ["model_trace:a.length"] = {"type" : "Integer" ,
-"val" : "2" }
-a.elts, ["model_trace:a.elts"] = {"type" : "Array" ,
-"val" : [{"indice" : "1" , "value" : {"type" : "Integer" , "val" : "42" } },
-{"others" : {"type" : "Integer" ,
-"val" : "0" } }] }
-a.elts, ["model_trace:a.elts@call"] = {"type" : "Array" ,
-"val" : [{"indice" : "0" , "value" : {"type" : "Integer" , "val" : "42" } },
-{"indice" : "1" , "value" : {"type" : "Integer" , "val" : "42" } },
-{"others" : {"type" : "Integer" ,
-"val" : "0" } }] }
-Line 12:
-a.elts, ["model_trace:a.elts@call"] = {"type" : "Array" ,
-"val" : [{"indice" : "0" , "value" : {"type" : "Integer" , "val" : "42" } },
-{"indice" : "1" , "value" : {"type" : "Integer" , "val" : "42" } },
-{"others" : {"type" : "Integer" ,
-"val" : "0" } }] }
-
-bench/ce/arrays.mlw B WP_parameter f1 : Unknown (other)
-Counter-example model:File arrays.mlw:
-Line 26:
-a.length, ["model_trace:a.length"] = {"type" : "Integer" ,
-"val" : "2" }
-a.elts, ["model_trace:a.elts"] = {"type" : "Array" ,
-"val" : [{"indice" : "0" , "value" : {"type" : "Integer" , "val" : "1" } },
-{"others" : {"type" : "Integer" ,
-"val" : "0" } }] }
-Line 27:
-old a.length, ["model_trace:a.length@old"] = {"type" : "Integer" ,
-"val" : "2" }
-old a.elts, ["model_trace:a.elts@old"] = {"type" : "Array" ,
-"val" : [{"indice" : "0" , "value" : {"type" : "Integer" , "val" : "1" } },
-{"others" : {"type" : "Integer" ,
-"val" : "0" } }] }
-
-bench/ce/arrays.mlw B WP_parameter f2 : Unknown (other)
-Counter-example model:File arrays.mlw:
-Line 31:
-a.length, ["model_trace:a.length"] = {"type" : "Integer" ,
-"val" : "2" }
-a.elts, ["model_trace:a.elts"] = {"type" : "Array" ,
-"val" : [{"indice" : "0" , "value" : {"type" : "Integer" , "val" : "1" } },
-{"others" : {"type" : "Integer" ,
-"val" : "0" } }] }
-Line 32:
-old a.length, ["model_trace:a.length@old"] = {"type" : "Integer" ,
-"val" : "2" }
-old a.elts, ["model_trace:a.elts@old"] = {"type" : "Array" ,
-"val" : [{"indice" : "0" , "value" : {"type" : "Integer" , "val" : "1" } },
-{"others" : {"type" : "Integer" ,
-"val" : "0" } }] }
-
-bench/ce/arrays.mlw A WP_parameter f1 : Unknown (other)
-Counter-example model:File array.mlw:
-Line 28:
-a.length, ["model_trace:a.length"] = {"type" : "Integer" ,
-"val" : "0" }
-File arrays.mlw:
-Line 7:
-a.length, ["model_trace:a.length"] = {"type" : "Integer" ,
-"val" : "0" }
-
-bench/ce/arrays.mlw A WP_parameter f2 : Valid
-bench/ce/arrays.mlw A WP_parameter f2 : Valid
-bench/ce/arrays.mlw A WP_parameter f2 : Unknown (other)
-Counter-example model:File arrays.mlw:
-Line 10:
-a.length, ["model_trace:a.length"] = {"type" : "Integer" ,
-"val" : "2" }
-a.elts, ["model_trace:a.elts"] = {"type" : "Array" ,
-"val" : [{"indice" : "1" , "value" : {"type" : "Integer" , "val" : "42" } },
-{"others" : {"type" : "Integer" ,
-"val" : "0" } }] }
-Line 12:
-old a.elts, ["model_trace:a.elts@old"] = {"type" : "Array" ,
-"val" : [{"indice" : "1" , "value" : {"type" : "Integer" , "val" : "42" } },
-{"others" : {"type" : "Integer" ,
-"val" : "0" } }] }
-
-bench/ce/arrays.mlw B WP_parameter f1 : Unknown (other)
-Counter-example model:File arrays.mlw:
-Line 26:
-a.length, ["model_trace:a.length"] = {"type" : "Integer" ,
-"val" : "2" }
-a.elts, ["model_trace:a.elts"] = {"type" : "Array" ,
-"val" : [{"indice" : "0" , "value" : {"type" : "Integer" , "val" : "1" } },
-{"others" : {"type" : "Integer" ,
-"val" : "0" } }] }
-Line 27:
-old a.length, ["model_trace:a.length@old"] = {"type" : "Integer" ,
-"val" : "2" }
-old a.elts, ["model_trace:a.elts@old"] = {"type" : "Array" ,
-"val" : [{"indice" : "0" , "value" : {"type" : "Integer" , "val" : "1" } },
-{"others" : {"type" : "Integer" ,
-"val" : "0" } }] }
-
-bench/ce/arrays.mlw B WP_parameter f2 : Unknown (other)
-Counter-example model:File array.mlw:
-Line 16:
-the check fails with all inputs
-File arrays.mlw:
-Line 31:
-a.length, ["model_trace:a.length"] = {"type" : "Integer" ,
-"val" : "0" }
-a.elts, ["model_trace:a.elts"] = {"type" : "Array" ,
-"val" : [{"others" : {"type" : "Integer" ,
-"val" : "0" } }] }
-
-bench/ce/arrays.mlw B WP_parameter f2 : Unknown (other)
-Counter-example model:File arrays.mlw:
-Line 31:
-a.length, ["model_trace:a.length"] = {"type" : "Integer" ,
-"val" : "2" }
-a.elts, ["model_trace:a.elts"] = {"type" : "Array" ,
-"val" : [{"indice" : "0" , "value" : {"type" : "Integer" , "val" : "1" } },
-{"others" : {"type" : "Integer" ,
-"val" : "0" } }] }
-Line 32:
-the check fails with all inputs
-=======
 bench/ce/arrays.mlw A VC f1: Unknown (other)
 bench/ce/arrays.mlw A VC f2: Valid
 bench/ce/arrays.mlw A VC f2: Unknown (other)
 bench/ce/arrays.mlw B VC f1: Unknown (other)
-bench/ce/arrays.mlw B VC f2: Unknown (other)
->>>>>>> 87fa0578
+bench/ce/arrays.mlw B VC f2: Unknown (other)