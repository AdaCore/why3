--- conflicted
+++ resolved
@@ -10,21 +10,13 @@
       {"type": "Record",
        "val":
         {"Field":
-<<<<<<< HEAD
-          [{"field": "contents", "value": {"type": "Integer", "val": "10"}}]}}
-=======
-          [{"field": "contents", "value": {"type": "Integer", "val": "4"}}]}}
->>>>>>> 37885e00
+          [{"field": "contents", "value": {"type": "Integer", "val": "4"}}]}}
   Line 8:
     b [@field:0:contents] [@introduced] =
       {"type": "Record",
        "val":
         {"Field":
-<<<<<<< HEAD
-          [{"field": "contents", "value": {"type": "Integer", "val": "6"}}]}}
-=======
-          [{"field": "contents", "value": {"type": "Integer", "val": "12"}}]}}
->>>>>>> 37885e00
+          [{"field": "contents", "value": {"type": "Integer", "val": "12"}}]}}
   Line 11:
     a [@field:0:contents] [@introduced] =
       {"type": "Record",
