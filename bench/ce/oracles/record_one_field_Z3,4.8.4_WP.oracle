--- conflicted
+++ resolved
@@ -34,42 +34,37 @@
       {"type": "Record",
        "val":
         {"Field":
-          [{"field": "contents", "value": {"type": "Integer", "val": "-1"}}]}}
+          [{"field": "contents", "value": {"type": "Integer", "val": "0"}}]}}
   Line 15:
     y [@introduced] =
       {"type": "Record",
        "val":
         {"Field":
-          [{"field": "contents", "value": {"type": "Integer", "val": "-2"}}]}}
+          [{"field": "contents", "value": {"type": "Integer", "val": "0"}}]}}
   Line 24:
-    x [@introduced] = {"type": "Integer", "val": "0"}
+    x [@introduced] = {"type": "Integer", "val": "1"}
     y [@at:'Old:loc:bench/ce/record_one_field.mlw:25] [@introduced] =
       {"type": "Record",
        "val":
         {"Field":
-          [{"field": "contents", "value": {"type": "Integer", "val": "-1"}}]}}
+          [{"field": "contents", "value": {"type": "Integer", "val": "0"}}]}}
   Line 25:
-    x [@introduced] [@model_trace:x] = {"type": "Integer", "val": "0"}
+    x [@introduced] [@model_trace:x] = {"type": "Integer", "val": "1"}
     old y [@at:'Old] [@at:'Old:loc:bench/ce/record_one_field.mlw:25]
       [@introduced] [@model_trace:y] =
       {"type": "Record",
        "val":
         {"Field":
-          [{"field": "contents", "value": {"type": "Integer", "val": "-1"}}]}}
+          [{"field": "contents", "value": {"type": "Integer", "val": "0"}}]}}
   Line 27:
     result of call at line 27, characters 19-21 [@call_result:27:19:21:bench/ce/record_one_field.mlw]
-<<<<<<< HEAD
-      [@introduced] [@model_trace:result] =
-      {"type": "Integer", "val": "-1"}
-=======
       [@id:unused] [@introduced] [@model_trace:result] =
       {"type": "Integer", "val": "0"}
->>>>>>> 37885e00
     y [@introduced] =
       {"type": "Record",
        "val":
         {"Field":
-          [{"field": "contents", "value": {"type": "Integer", "val": "-2"}}]}}
+          [{"field": "contents", "value": {"type": "Integer", "val": "0"}}]}}
 
 File "bench/ce/record_one_field.mlw", line 31, characters 14-29:
 Sub-goal Postcondition of goal test_post2'vc.
@@ -130,13 +125,13 @@
       {"type": "Record",
        "val":
         {"Field":
-          [{"field": "contents", "value": {"type": "Integer", "val": "0"}}]}}
+          [{"field": "contents", "value": {"type": "Integer", "val": "1"}}]}}
   Line 15:
     x23 [@introduced] =
       {"type": "Record",
        "val":
         {"Field":
-          [{"field": "contents", "value": {"type": "Integer", "val": "1"}}]}}
+          [{"field": "contents", "value": {"type": "Integer", "val": "2"}}]}}
   Line 39:
     y [@at:'Old:loc:bench/ce/record_one_field.mlw:42] [@introduced] =
       {"type": "Record",
@@ -169,11 +164,7 @@
           [{"field": "contents", "value": {"type": "Integer", "val": "-1"}}]}}
   Line 45:
     result of call at line 45, characters 7-9 [@call_result:45:7:9:bench/ce/record_one_field.mlw]
-<<<<<<< HEAD
-      [@introduced] [@model_trace:result] =
-=======
-      [@id:unused] [@introduced] [@model_trace:result] =
->>>>>>> 37885e00
+      [@id:unused] [@introduced] [@model_trace:result] =
       {"type": "Integer", "val": "-1"}
     y [@introduced] =
       {"type": "Record",
