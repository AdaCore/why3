--- conflicted
+++ resolved
@@ -18,11 +18,7 @@
       {"proj_name": "int32'int",
        "type": "Proj",
        "value": {"type": "Integer", "val": "-1"}}
-<<<<<<< HEAD
-  Line 10:
-=======
   Line 11:
->>>>>>> 37885e00
     max [@introduced] [@model_trace:max] =
       {"proj_name": "int32'int",
        "type": "Proj",
@@ -105,25 +101,6 @@
 The following counterexample model has not been verified
   (not checking CE model, missing option --check-ce):
 File threshold.mlw:
-<<<<<<< HEAD
-  Line 21:
-    max [@introduced] = {"type": "Integer", "val": "2147483647"}
-    min [@introduced] = {"type": "Integer", "val": "2147483648"}
-    n [@introduced] = {"type": "Integer", "val": "4294967295"}
-  Line 22:
-    max [@introduced] [@model_trace:max] =
-      {"type": "Integer", "val": "2147483647"}
-    min [@introduced] [@model_trace:min] =
-      {"type": "Integer", "val": "2147483648"}
-    result [@introduced] = {"type": "Integer", "val": "2147483647"}
-  Line 25:
-    _x [@introduced] = {"type": "Integer", "val": "4294967295"}
-    result of call at line 25, characters 11-29 [@call_result:25:11:29:bench/ce/threshold.mlw]
-      [@introduced] [@model_trace:result] =
-      {"type": "Integer", "val": "4294967295"}
-    result [@introduced] = {"type": "Integer", "val": "2147483647"}
-=======
->>>>>>> 37885e00
   Line 26:
     max [@introduced] = {"type": "Integer", "val": "2147483647"}
     min [@introduced] = {"type": "Integer", "val": "2147483648"}
