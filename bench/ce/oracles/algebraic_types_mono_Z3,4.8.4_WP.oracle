--- conflicted
+++ resolved
@@ -1,17 +1,36 @@
 Weakest Precondition
-bench/ce/algebraic_types_mono.mlw M G: Timeout or Unknown
+bench/ce/algebraic_types_mono.mlw M G: Unknown (sat)
 Counter-example model:
 File algebraic_types_mono.mlw:
   Line 6:
     x, [[@introduced]] = {"type": "Integer", "val": "0"}
 
-bench/ce/algebraic_types_mono.mlw M g2: Timeout or Unknown
-bench/ce/algebraic_types_mono.mlw M g4: Timeout or Unknown
-bench/ce/algebraic_types_mono.mlw M g5: Timeout or Unknown
+bench/ce/algebraic_types_mono.mlw M g2: Unknown (sat)
+Counter-example model:
+File algebraic_types_mono.mlw:
+  Line 10:
+    x, [[@introduced]] =
+      {"type": "Apply",
+       "val": {"apply": "B", "list": [{"type": "Integer", "val": "0"}]}}
+
+bench/ce/algebraic_types_mono.mlw M g4: Unknown (sat)
+Counter-example model:
+File algebraic_types_mono.mlw:
+  Line 12:
+    x, [[@introduced]] = {"type": "Apply", "val": {"apply": "A", "list": []}}
+
+bench/ce/algebraic_types_mono.mlw M g5: Unknown (sat)
+Counter-example model:
+File algebraic_types_mono.mlw:
+  Line 16:
+    x, [[@introduced]] =
+      {"type": "Apply",
+       "val":
+        {"apply": "Au",
+         "list":
+          [{"type": "Integer", "val": "1"}, {"type": "Integer", "val": "0"}]}}
+
 bench/ce/algebraic_types_mono.mlw M g1: Timeout or Unknown
-<<<<<<< HEAD
-bench/ce/algebraic_types_mono.mlw M g7: Timeout or Unknown
-=======
 Counter-example model:
 File algebraic_types_mono.mlw:
   Line 25:
@@ -334,4 +353,3 @@
                    "list":
                     [{"type": "Integer", "val": "28"},
                      {"type": "Apply", "val": {"apply": "Nil", "list": []}}]}}]}}]}}
->>>>>>> bdebdace
