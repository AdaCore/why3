--- conflicted
+++ resolved
@@ -1,55 +1,40 @@
 Weakest Precondition
-File "bench/ce/algebraic_types_mono.mlw", line 6, characters 58-63:
-Verification condition G.
-Prover result is: unknown (sat).
-The following counterexample model has not been verified
-  (not checking CE model, missing option --check-ce):
+bench/ce/algebraic_types_mono.mlw M G: Unknown (sat)
+Counter-example model:
 File algebraic_types_mono.mlw:
   Line 6:
-    x [@introduced] = {"type": "Integer", "val": "0"}
-
-File "bench/ce/algebraic_types_mono.mlw", line 10, characters 21-26:
-Verification condition g2.
-Prover result is: unknown (sat).
-The following counterexample model has not been verified
-  (not checking CE model, missing option --check-ce):
+    x, [[@introduced]] = {"type": "Integer", "val": "0"}
+
+bench/ce/algebraic_types_mono.mlw M g2: Unknown (sat)
+Counter-example model:
 File algebraic_types_mono.mlw:
   Line 10:
-    x [@introduced] =
+    x, [[@introduced]] =
       {"type": "Apply",
        "val": {"apply": "B", "list": [{"type": "Integer", "val": "0"}]}}
 
-File "bench/ce/algebraic_types_mono.mlw", line 12, characters 21-28:
-Verification condition g4.
-Prover result is: unknown (sat).
-The following counterexample model has not been verified
-  (not checking CE model, missing option --check-ce):
+bench/ce/algebraic_types_mono.mlw M g4: Unknown (sat)
+Counter-example model:
 File algebraic_types_mono.mlw:
   Line 12:
-    x [@introduced] = {"type": "Apply", "val": {"apply": "A", "list": []}}
-
-File "bench/ce/algebraic_types_mono.mlw", line 16, characters 21-31:
-Verification condition g5.
-Prover result is: unknown (sat).
-The following counterexample model has not been verified
-  (not checking CE model, missing option --check-ce):
+    x, [[@introduced]] = {"type": "Apply", "val": {"apply": "A", "list": []}}
+
+bench/ce/algebraic_types_mono.mlw M g5: Unknown (sat)
+Counter-example model:
 File algebraic_types_mono.mlw:
   Line 16:
-    x [@introduced] =
+    x, [[@introduced]] =
       {"type": "Apply",
        "val":
         {"apply": "Au",
          "list":
           [{"type": "Integer", "val": "1"}, {"type": "Integer", "val": "0"}]}}
 
-File "bench/ce/algebraic_types_mono.mlw", line 25, characters 29-38:
-Verification condition g1.
-Prover result is: timeout.
-The following counterexample model has not been verified
-  (not checking CE model, missing option --check-ce):
+bench/ce/algebraic_types_mono.mlw M g1: Timeout or Unknown
+Counter-example model:
 File algebraic_types_mono.mlw:
   Line 25:
-    l [@introduced] =
+    l, [[@introduced]] =
       {"type": "Apply",
        "val":
         {"apply": "Cons",
@@ -347,14 +332,11 @@
                                                                     "list":
                                                                     []}}]}}]}}]}}]}}]}}]}}]}}]}}]}}]}}]}}]}}]}}]}}]}}]}}]}}]}}]}}]}}]}}]}}]}}]}}]}}]}}]}}]}}]}}]}}]}}]}}]}}]}}
 
-File "bench/ce/algebraic_types_mono.mlw", line 27, characters 29-36:
-Verification condition g7.
-Prover result is: timeout.
-The following counterexample model has not been verified
-  (not checking CE model, missing option --check-ce):
+bench/ce/algebraic_types_mono.mlw M g7: Timeout or Unknown
+Counter-example model:
 File algebraic_types_mono.mlw:
   Line 27:
-    l [@introduced] =
+    l, [[@introduced]] =
       {"type": "Apply",
        "val":
         {"apply": "Cons",
@@ -364,60 +346,10 @@
             "val":
              {"apply": "Cons",
               "list":
-<<<<<<< HEAD
-               [{"type": "Integer", "val": "40"},
-=======
                [{"type": "Integer", "val": "27"},
->>>>>>> f6537443
                 {"type": "Apply",
                  "val":
                   {"apply": "Cons",
                    "list":
-<<<<<<< HEAD
-                    [{"type": "Integer", "val": "39"},
-                     {"type": "Apply",
-                      "val":
-                       {"apply": "Cons",
-                        "list":
-                         [{"type": "Integer", "val": "38"},
-                          {"type": "Apply",
-                           "val":
-                            {"apply": "Cons",
-                             "list":
-                              [{"type": "Integer", "val": "37"},
-                               {"type": "Apply",
-                                "val":
-                                 {"apply": "Cons",
-                                  "list":
-                                   [{"type": "Integer", "val": "36"},
-                                    {"type": "Apply",
-                                     "val":
-                                      {"apply": "Cons",
-                                       "list":
-                                        [{"type": "Integer", "val": "11"},
-                                         {"type": "Apply",
-                                          "val":
-                                           {"apply": "Cons",
-                                            "list":
-                                             [{"type": "Integer",
-                                               "val": "10"},
-                                              {"type": "Apply",
-                                               "val":
-                                                {"apply": "Cons",
-                                                 "list":
-                                                  [{"type": "Integer",
-                                                    "val": "8"},
-                                                   {"type": "Apply",
-                                                    "val":
-                                                     {"apply": "Cons",
-                                                      "list":
-                                                       [{"type": "Integer",
-                                                         "val": "9"},
-                                                        {"type": "Apply",
-                                                         "val":
-                                                          {"apply": "Nil",
-                                                           "list": []}}]}}]}}]}}]}}]}}]}}]}}]}}]}}]}}
-=======
                     [{"type": "Integer", "val": "28"},
                      {"type": "Apply", "val": {"apply": "Nil", "list": []}}]}}]}}]}}
->>>>>>> f6537443
