Strongest Postcondition
File "bench/ce/loop_ce.mlw", line 13, characters 16-25:
Sub-goal Loop invariant init of goal f'vc.
Prover result is: Valid.

File "bench/ce/loop_ce.mlw", line 12, characters 14-20:
Sub-goal Loop variant decrease of goal f'vc.
Prover result is: Valid.

File "bench/ce/loop_ce.mlw", line 13, characters 16-25:
Sub-goal Loop invariant preservation of goal f'vc.
Prover result is: Unknown or time/memory/step limit.
The following counterexample model has not been verified
  (not checking CE model, missing option --check-ce):
File loop_ce.mlw:
  Line 8:
    a [@field:0:contents] [@introduced] [@mlw:reference_var] =
      {"type": "Record",
       "val":
        {"Field":
          [{"field": "contents", "value": {"type": "Integer", "val": "-1"}}]}}
  Line 9:
    a [@field:0:contents] [@introduced] [@mlw:reference_var] =
      {"type": "Record",
       "val":
        {"Field":
          [{"field": "contents", "value": {"type": "Integer", "val": "1"}}]}}
  Line 10:
    b [@field:0:contents] [@introduced] [@mlw:reference_var] =
      {"type": "Record",
       "val":
        {"Field":
          [{"field": "contents", "value": {"type": "Integer", "val": "2"}}]}}
  Line 11:
    [before iteration] b [@field:0:contents] [@introduced]
      [@loop:bench/ce/loop_ce.mlw:11:2:91] [@mlw:reference_var]
      [@vc:written:11:2:91:bench/ce/loop_ce.mlw] =
      {"type": "Record",
       "val":
        {"Field":
          [{"field": "contents", "value": {"type": "Integer", "val": "5"}}]}}
  Line 13:
    [current iteration] a [@field:0:contents] [@introduced]
      [@mlw:reference_var] [@model_trace:a] =
      {"type": "Record",
       "val":
        {"Field":
          [{"field": "contents", "value": {"type": "Integer", "val": "1"}}]}}
    [current iteration] b [@field:0:contents] [@introduced]
      [@mlw:reference_var] =
      {"type": "Record",
       "val":
        {"Field":
          [{"field": "contents", "value": {"type": "Integer", "val": "6"}}]}}
  Line 14:
    [current iteration] b [@field:0:contents] [@introduced]
      [@mlw:reference_var] =
      {"type": "Record",
       "val":
        {"Field":
          [{"field": "contents", "value": {"type": "Integer", "val": "6"}}]}}

File "bench/ce/loop_ce.mlw", line 23, characters 13-23:
Sub-goal Assertion of goal g'vc.
Prover result is: Unknown or time/memory/step limit.
The following counterexample model has not been verified
  (not checking CE model, missing option --check-ce):
File loop_ce.mlw:
  Line 22:
    a [@field:0:contents] [@introduced] [@mlw:reference_var] =
      {"type": "Record",
       "val":
        {"Field":
<<<<<<< HEAD
          [{"field": "contents", "value": {"type": "Integer", "val": "0"}}]}}
=======
          [{"field": "contents",
            "value": {"type": "Integer", "val": "-7858"}}]}}
>>>>>>> 37885e00
  Line 23:
    a [@field:0:contents] [@introduced] [@mlw:reference_var]
      [@model_trace:a] =
      {"type": "Record",
       "val":
        {"Field":
<<<<<<< HEAD
          [{"field": "contents", "value": {"type": "Integer", "val": "0"}}]}}
=======
          [{"field": "contents",
            "value": {"type": "Integer", "val": "-7858"}}]}}
>>>>>>> 37885e00
    a at X [@at:X] [@at:X:loc:bench/ce/loop_ce.mlw:23] [@field:0:contents]
      [@introduced] [@mlw:reference_var] [@model_trace:a] =
      {"type": "Record",
       "val":
        {"Field":
<<<<<<< HEAD
          [{"field": "contents", "value": {"type": "Integer", "val": "-1"}}]}}
=======
          [{"field": "contents",
            "value": {"type": "Integer", "val": "-7859"}}]}}
>>>>>>> 37885e00

File "bench/ce/loop_ce.mlw", line 20, characters 31-44:
Sub-goal Postcondition of goal g'vc.
Prover result is: Unknown or time/memory/step limit.
The following counterexample model has not been verified
  (not checking CE model, missing option --check-ce):
File loop_ce.mlw:
  Line 20:
    a [@field:0:contents] [@introduced] [@mlw:reference_var]
      [@model_trace:a] =
      {"type": "Record",
       "val":
        {"Field":
          [{"field": "contents", "value": {"type": "Integer", "val": "10"}}]}}
    old a [@at:'Old:loc:bench/ce/loop_ce.mlw:20]
      [@at:X:loc:bench/ce/loop_ce.mlw:23] [@field:0:contents] [@introduced]
      [@mlw:reference_var] =
      {"type": "Record",
       "val":
        {"Field":
          [{"field": "contents", "value": {"type": "Integer", "val": "10"}}]}}
  Line 22:
    a [@field:0:contents] [@introduced] [@mlw:reference_var] =
      {"type": "Record",
       "val":
        {"Field":
          [{"field": "contents", "value": {"type": "Integer", "val": "10"}}]}}
<|MERGE_RESOLUTION|>--- conflicted
+++ resolved
@@ -71,35 +71,23 @@
       {"type": "Record",
        "val":
         {"Field":
-<<<<<<< HEAD
-          [{"field": "contents", "value": {"type": "Integer", "val": "0"}}]}}
-=======
           [{"field": "contents",
             "value": {"type": "Integer", "val": "-7858"}}]}}
->>>>>>> 37885e00
   Line 23:
     a [@field:0:contents] [@introduced] [@mlw:reference_var]
       [@model_trace:a] =
       {"type": "Record",
        "val":
         {"Field":
-<<<<<<< HEAD
-          [{"field": "contents", "value": {"type": "Integer", "val": "0"}}]}}
-=======
           [{"field": "contents",
             "value": {"type": "Integer", "val": "-7858"}}]}}
->>>>>>> 37885e00
     a at X [@at:X] [@at:X:loc:bench/ce/loop_ce.mlw:23] [@field:0:contents]
       [@introduced] [@mlw:reference_var] [@model_trace:a] =
       {"type": "Record",
        "val":
         {"Field":
-<<<<<<< HEAD
-          [{"field": "contents", "value": {"type": "Integer", "val": "-1"}}]}}
-=======
           [{"field": "contents",
             "value": {"type": "Integer", "val": "-7859"}}]}}
->>>>>>> 37885e00
 
 File "bench/ce/loop_ce.mlw", line 20, characters 31-44:
 Sub-goal Postcondition of goal g'vc.
