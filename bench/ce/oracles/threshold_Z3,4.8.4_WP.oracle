Weakest Precondition
File "bench/ce/threshold.mlw", line 10, characters 11-20:
Sub-goal Integer overflow of goal f'vc.
Prover result is: Unknown or time/memory/step limit.
The following counterexample model has not been verified
  (not checking CE model, missing option --check-ce):
File threshold.mlw:
  Line 7:
    max [@introduced] =
      {"proj_name": "int32'int",
       "type": "Proj",
       "value": {"type": "Integer", "val": "0"}}
    min [@introduced] =
      {"proj_name": "int32'int",
       "type": "Proj",
       "value": {"type": "Integer", "val": "0"}}
  Line 10:
    max [@introduced] [@model_trace:max] =
      {"proj_name": "int32'int",
       "type": "Proj",
       "value": {"type": "Integer", "val": "0"}}
    min [@introduced] [@model_trace:min] =
      {"proj_name": "int32'int",
       "type": "Proj",
       "value": {"type": "Integer", "val": "0"}}

File "bench/ce/threshold.mlw", line 8, characters 13-33:
Sub-goal Postcondition of goal f'vc.
Prover result is: Unknown or time/memory/step limit.
The following counterexample model has not been verified
  (not checking CE model, missing option --check-ce):
File threshold.mlw:
  Line 7:
    max [@introduced] =
      {"proj_name": "int32'int",
       "type": "Proj",
       "value": {"type": "Integer", "val": "0"}}
    min [@introduced] =
      {"proj_name": "int32'int",
       "type": "Proj",
       "value": {"type": "Integer", "val": "1"}}
    n [@introduced] =
      {"proj_name": "int32'int",
       "type": "Proj",
       "value": {"type": "Integer", "val": "0"}}
  Line 8:
    max [@introduced] [@model_trace:max] =
      {"proj_name": "int32'int",
       "type": "Proj",
       "value": {"type": "Integer", "val": "0"}}
    min [@introduced] [@model_trace:min] =
      {"proj_name": "int32'int",
       "type": "Proj",
       "value": {"type": "Integer", "val": "1"}}
    result [@introduced] =
      {"proj_name": "int32'int",
       "type": "Proj",
       "value": {"type": "Integer", "val": "1"}}
  Line 10:
    _x [@introduced] =
      {"proj_name": "int32'int",
       "type": "Proj",
       "value": {"type": "Integer", "val": "1"}}
    result of call at line 10, characters 11-20 [@call_result:10:11:20:bench/ce/threshold.mlw]
      [@introduced] [@model_trace:result] =
      {"proj_name": "int32'int",
       "type": "Proj",
       "value": {"type": "Integer", "val": "1"}}
    result [@introduced] =
      {"proj_name": "int32'int",
       "type": "Proj",
       "value": {"type": "Integer", "val": "1"}}
  Line 11:
    result of call at line 11, characters 5-12 [@call_result:11:5:12:bench/ce/threshold.mlw]
      [@introduced] [@model_trace:result] =
      {"type": "Boolean", "val": true}

File "bench/ce/threshold.mlw", line 25, characters 11-29:
Sub-goal Arithmetic overflow of goal f'vc.
Prover result is: Unknown or time/memory/step limit.
The following counterexample model has not been verified
  (not checking CE model, missing option --check-ce):
File threshold.mlw:
  Line 21:
<<<<<<< HEAD
    max [@introduced] = {"type": "Integer", "val": "2147483776"}
    min [@introduced] = {"type": "Integer", "val": "2147483651"}
  Line 25:
    max [@introduced] [@model_trace:max] =
      {"type": "Integer", "val": "2147483776"}
    min [@introduced] [@model_trace:min] =
      {"type": "Integer", "val": "2147483651"}
=======
    max [@introduced] = {"type": "Integer", "val": "2952783303"}
    min [@introduced] = {"type": "Integer", "val": "4260098813"}
  Line 25:
    max [@introduced] [@model_trace:max] =
      {"type": "Integer", "val": "2952783303"}
    min [@introduced] [@model_trace:min] =
      {"type": "Integer", "val": "4260098813"}
>>>>>>> 4234b6f8

File "bench/ce/threshold.mlw", line 22, characters 13-45:
Sub-goal Postcondition of goal f'vc.
Prover result is: Unknown or time/memory/step limit.
The following counterexample model has not been verified
  (not checking CE model, missing option --check-ce):
File threshold.mlw:
  Line 21:
    max [@introduced] = {"type": "Integer", "val": "0"}
    min [@introduced] = {"type": "Integer", "val": "1439883"}
    n [@introduced] = {"type": "Integer", "val": "1"}
  Line 22:
    max [@introduced] [@model_trace:max] = {"type": "Integer", "val": "0"}
    min [@introduced] [@model_trace:min] =
      {"type": "Integer", "val": "1439883"}
    result [@introduced] = {"type": "Integer", "val": "1439883"}
  Line 25:
    _x [@introduced] = {"type": "Integer", "val": "1439883"}
    result of call at line 25, characters 11-29 [@call_result:25:11:29:bench/ce/threshold.mlw]
      [@introduced] [@model_trace:result] =
      {"type": "Integer", "val": "1439883"}
    result [@introduced] = {"type": "Integer", "val": "1439883"}
  Line 26:
    result of call at line 26, characters 5-20 [@call_result:26:5:20:bench/ce/threshold.mlw]
      [@introduced] [@model_trace:result] =
      {"type": "Boolean", "val": true}
<|MERGE_RESOLUTION|>--- conflicted
+++ resolved
@@ -82,15 +82,6 @@
   (not checking CE model, missing option --check-ce):
 File threshold.mlw:
   Line 21:
-<<<<<<< HEAD
-    max [@introduced] = {"type": "Integer", "val": "2147483776"}
-    min [@introduced] = {"type": "Integer", "val": "2147483651"}
-  Line 25:
-    max [@introduced] [@model_trace:max] =
-      {"type": "Integer", "val": "2147483776"}
-    min [@introduced] [@model_trace:min] =
-      {"type": "Integer", "val": "2147483651"}
-=======
     max [@introduced] = {"type": "Integer", "val": "2952783303"}
     min [@introduced] = {"type": "Integer", "val": "4260098813"}
   Line 25:
@@ -98,7 +89,6 @@
       {"type": "Integer", "val": "2952783303"}
     min [@introduced] [@model_trace:min] =
       {"type": "Integer", "val": "4260098813"}
->>>>>>> 4234b6f8
 
 File "bench/ce/threshold.mlw", line 22, characters 13-45:
 Sub-goal Postcondition of goal f'vc.
