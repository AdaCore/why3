Strongest Postcondition
File "bench/ce/threshold.mlw", line 11, characters 11-20:
Sub-goal Integer overflow of goal f'vc.
Prover result is: Unknown or time/memory/step limit.
The following counterexample model has not been verified
  (not checking CE model, missing option --check-ce):
File threshold.mlw:
  Line 8:
    max [@introduced] =
      {"proj_name": "int32'int",
       "type": "Proj",
       "value": {"type": "Integer", "val": "-2147483648"}}
    min [@introduced] =
      {"proj_name": "int32'int",
       "type": "Proj",
       "value": {"type": "Integer", "val": "-1"}}
    n [@introduced] =
      {"proj_name": "int32'int",
       "type": "Proj",
       "value": {"type": "Integer", "val": "-1"}}
<<<<<<< HEAD
  Line 10:
=======
  Line 11:
>>>>>>> 37885e00
    max [@introduced] [@model_trace:max] =
      {"proj_name": "int32'int",
       "type": "Proj",
       "value": {"type": "Integer", "val": "-2147483648"}}
    min [@introduced] [@model_trace:min] =
      {"proj_name": "int32'int",
       "type": "Proj",
       "value": {"type": "Integer", "val": "-1"}}

File "bench/ce/threshold.mlw", line 9, characters 13-33:
Sub-goal Postcondition of goal f'vc.
Prover result is: Unknown or time/memory/step limit.
The following counterexample model has not been verified
  (not checking CE model, missing option --check-ce):
File threshold.mlw:
  Line 8:
    max [@introduced] =
      {"proj_name": "int32'int",
       "type": "Proj",
       "value": {"type": "Integer", "val": "-3"}}
    min [@introduced] =
      {"proj_name": "int32'int",
       "type": "Proj",
       "value": {"type": "Integer", "val": "-2"}}
    n [@introduced] =
      {"proj_name": "int32'int",
       "type": "Proj",
       "value": {"type": "Integer", "val": "-4"}}
<<<<<<< HEAD
  Line 8:
=======
  Line 9:
>>>>>>> 37885e00
    max [@introduced] [@model_trace:max] =
      {"proj_name": "int32'int",
       "type": "Proj",
       "value": {"type": "Integer", "val": "-3"}}
    min [@introduced] [@model_trace:min] =
      {"proj_name": "int32'int",
       "type": "Proj",
       "value": {"type": "Integer", "val": "-2"}}
    result [@introduced] =
      {"proj_name": "int32'int",
       "type": "Proj",
       "value": {"type": "Integer", "val": "-2"}}
<<<<<<< HEAD
  Line 10:
=======
  Line 11:
>>>>>>> 37885e00
    _x [@introduced] =
      {"proj_name": "int32'int",
       "type": "Proj",
       "value": {"type": "Integer", "val": "-5"}}
    result [@introduced] =
      {"proj_name": "int32'int",
       "type": "Proj",
       "value": {"type": "Integer", "val": "-2"}}

File "bench/ce/threshold.mlw", line 30, characters 11-24:
Sub-goal Arithmetic overflow of goal f'vc.
Prover result is: Unknown or time/memory/step limit.
The following counterexample model has not been verified
  (not checking CE model, missing option --check-ce):
File threshold.mlw:
  Line 26:
    max [@introduced] = {"type": "Integer", "val": "4294967295"}
    min [@introduced] = {"type": "Integer", "val": "4294967295"}
    n [@introduced] = {"type": "Integer", "val": "0"}
  Line 30:
    max [@introduced] [@model_trace:max] =
      {"type": "Integer", "val": "4294967295"}
    min [@introduced] [@model_trace:min] =
      {"type": "Integer", "val": "4294967295"}

File "bench/ce/threshold.mlw", line 27, characters 13-45:
Sub-goal Postcondition of goal f'vc.
Prover result is: Unknown or time/memory/step limit.
The following counterexample model has not been verified
  (not checking CE model, missing option --check-ce):
File threshold.mlw:
<<<<<<< HEAD
  Line 21:
    max [@introduced] = {"type": "Integer", "val": "2147483647"}
    min [@introduced] = {"type": "Integer", "val": "2147483648"}
    n [@introduced] = {"type": "Integer", "val": "4294967295"}
  Line 22:
=======
  Line 26:
    max [@introduced] = {"type": "Integer", "val": "2147483647"}
    min [@introduced] = {"type": "Integer", "val": "2147483648"}
    n [@introduced] = {"type": "Integer", "val": "4294967295"}
  Line 27:
>>>>>>> 37885e00
    max [@introduced] [@model_trace:max] =
      {"type": "Integer", "val": "2147483647"}
    min [@introduced] [@model_trace:min] =
      {"type": "Integer", "val": "2147483648"}
    result [@introduced] = {"type": "Integer", "val": "2147483647"}
<<<<<<< HEAD
  Line 25:
=======
  Line 30:
>>>>>>> 37885e00
    _x [@introduced] = {"type": "Integer", "val": "4294967295"}
    result [@introduced] = {"type": "Integer", "val": "2147483647"}
<|MERGE_RESOLUTION|>--- conflicted
+++ resolved
@@ -18,11 +18,7 @@
       {"proj_name": "int32'int",
        "type": "Proj",
        "value": {"type": "Integer", "val": "-1"}}
-<<<<<<< HEAD
-  Line 10:
-=======
   Line 11:
->>>>>>> 37885e00
     max [@introduced] [@model_trace:max] =
       {"proj_name": "int32'int",
        "type": "Proj",
@@ -51,11 +47,7 @@
       {"proj_name": "int32'int",
        "type": "Proj",
        "value": {"type": "Integer", "val": "-4"}}
-<<<<<<< HEAD
-  Line 8:
-=======
   Line 9:
->>>>>>> 37885e00
     max [@introduced] [@model_trace:max] =
       {"proj_name": "int32'int",
        "type": "Proj",
@@ -68,11 +60,7 @@
       {"proj_name": "int32'int",
        "type": "Proj",
        "value": {"type": "Integer", "val": "-2"}}
-<<<<<<< HEAD
-  Line 10:
-=======
   Line 11:
->>>>>>> 37885e00
     _x [@introduced] =
       {"proj_name": "int32'int",
        "type": "Proj",
@@ -104,28 +92,16 @@
 The following counterexample model has not been verified
   (not checking CE model, missing option --check-ce):
 File threshold.mlw:
-<<<<<<< HEAD
-  Line 21:
-    max [@introduced] = {"type": "Integer", "val": "2147483647"}
-    min [@introduced] = {"type": "Integer", "val": "2147483648"}
-    n [@introduced] = {"type": "Integer", "val": "4294967295"}
-  Line 22:
-=======
   Line 26:
     max [@introduced] = {"type": "Integer", "val": "2147483647"}
     min [@introduced] = {"type": "Integer", "val": "2147483648"}
     n [@introduced] = {"type": "Integer", "val": "4294967295"}
   Line 27:
->>>>>>> 37885e00
     max [@introduced] [@model_trace:max] =
       {"type": "Integer", "val": "2147483647"}
     min [@introduced] [@model_trace:min] =
       {"type": "Integer", "val": "2147483648"}
     result [@introduced] = {"type": "Integer", "val": "2147483647"}
-<<<<<<< HEAD
-  Line 25:
-=======
   Line 30:
->>>>>>> 37885e00
     _x [@introduced] = {"type": "Integer", "val": "4294967295"}
     result [@introduced] = {"type": "Integer", "val": "2147483647"}
