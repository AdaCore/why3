Weakest Precondition
File "bench/ce/real.mlw", line 5, characters 28-47:
Verification condition test1.
Prover result is: unknown (unknown + incomplete).
The following counterexample model has not been verified
  (not checking CE model, missing option --check-ce):
File real.mlw:
  Line 5:
<<<<<<< HEAD
    x [@introduced] = {"type": "Fraction", "val": "1\/6"}
=======
    x, [[@introduced]] = {"type": "Fraction", "val": "1/6"}
>>>>>>> f6537443

File "bench/ce/real.mlw", line 7, characters 28-35:
Verification condition test2.
Prover result is: unknown (unknown + incomplete).
The following counterexample model has not been verified
  (not checking CE model, missing option --check-ce):
File real.mlw:
  Line 7:
    x [@introduced] = {"type": "Decimal", "val": "0.0"}
<|MERGE_RESOLUTION|>--- conflicted
+++ resolved
@@ -6,11 +6,7 @@
   (not checking CE model, missing option --check-ce):
 File real.mlw:
   Line 5:
-<<<<<<< HEAD
-    x [@introduced] = {"type": "Fraction", "val": "1\/6"}
-=======
-    x, [[@introduced]] = {"type": "Fraction", "val": "1/6"}
->>>>>>> f6537443
+    x [@introduced] = {"type": "Fraction", "val": "1/6"}
 
 File "bench/ce/real.mlw", line 7, characters 28-35:
 Verification condition test2.
