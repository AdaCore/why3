--- conflicted
+++ resolved
@@ -178,58 +178,34 @@
       {"type": "Record",
        "val":
         {"Field":
-<<<<<<< HEAD
-          [{"field": "first_val", "value": {"type": "Integer", "val": "2"}},
-           {"field": "flag", "value": {"type": "Boolean", "val": false}},
-           {"field": "sec_val", "value": {"type": "Integer", "val": "4"}}]}}
-=======
-          [{"field": "first_val", "value": {"type": "Integer", "val": "3"}},
-           {"field": "flag", "value": {"type": "Boolean", "val": true}},
-           {"field": "sec_val", "value": {"type": "Integer", "val": "5"}}]}}
->>>>>>> 37885e00
-    result of call at line 27, characters 45-49 [@call_result:27:45:49:bench/ce/array_records.mlw]
-      [@id:unused] [@introduced] [@model_trace:result] =
-      {"type": "Record",
-       "val":
-        {"Field":
-<<<<<<< HEAD
-          [{"field": "first_val", "value": {"type": "Integer", "val": "2"}},
-           {"field": "flag", "value": {"type": "Boolean", "val": false}},
-           {"field": "sec_val", "value": {"type": "Integer", "val": "4"}}]}}
-=======
-          [{"field": "first_val", "value": {"type": "Integer", "val": "3"}},
-           {"field": "flag", "value": {"type": "Boolean", "val": true}},
-           {"field": "sec_val", "value": {"type": "Integer", "val": "5"}}]}}
->>>>>>> 37885e00
-  Line 28:
-    result of call at line 28, characters 21-25 [@call_result:28:21:25:bench/ce/array_records.mlw]
-      [@id:unused] [@introduced] [@model_trace:result] =
-      {"type": "Record",
-       "val":
-        {"Field":
-<<<<<<< HEAD
-          [{"field": "first_val", "value": {"type": "Integer", "val": "2"}},
-           {"field": "flag", "value": {"type": "Boolean", "val": false}},
-           {"field": "sec_val", "value": {"type": "Integer", "val": "4"}}]}}
-=======
-          [{"field": "first_val", "value": {"type": "Integer", "val": "3"}},
-           {"field": "flag", "value": {"type": "Boolean", "val": true}},
-           {"field": "sec_val", "value": {"type": "Integer", "val": "69"}}]}}
->>>>>>> 37885e00
-    result of call at line 28, characters 64-68 [@call_result:28:64:68:bench/ce/array_records.mlw]
-      [@id:unused] [@introduced] [@model_trace:result] =
-      {"type": "Record",
-       "val":
-        {"Field":
-<<<<<<< HEAD
-          [{"field": "first_val", "value": {"type": "Integer", "val": "2"}},
-           {"field": "flag", "value": {"type": "Boolean", "val": false}},
-           {"field": "sec_val", "value": {"type": "Integer", "val": "4"}}]}}
-=======
-          [{"field": "first_val", "value": {"type": "Integer", "val": "3"}},
-           {"field": "flag", "value": {"type": "Boolean", "val": true}},
-           {"field": "sec_val", "value": {"type": "Integer", "val": "69"}}]}}
->>>>>>> 37885e00
+          [{"field": "first_val", "value": {"type": "Integer", "val": "3"}},
+           {"field": "flag", "value": {"type": "Boolean", "val": true}},
+           {"field": "sec_val", "value": {"type": "Integer", "val": "5"}}]}}
+    result of call at line 27, characters 45-49 [@call_result:27:45:49:bench/ce/array_records.mlw]
+      [@id:unused] [@introduced] [@model_trace:result] =
+      {"type": "Record",
+       "val":
+        {"Field":
+          [{"field": "first_val", "value": {"type": "Integer", "val": "3"}},
+           {"field": "flag", "value": {"type": "Boolean", "val": true}},
+           {"field": "sec_val", "value": {"type": "Integer", "val": "5"}}]}}
+  Line 28:
+    result of call at line 28, characters 21-25 [@call_result:28:21:25:bench/ce/array_records.mlw]
+      [@id:unused] [@introduced] [@model_trace:result] =
+      {"type": "Record",
+       "val":
+        {"Field":
+          [{"field": "first_val", "value": {"type": "Integer", "val": "3"}},
+           {"field": "flag", "value": {"type": "Boolean", "val": true}},
+           {"field": "sec_val", "value": {"type": "Integer", "val": "69"}}]}}
+    result of call at line 28, characters 64-68 [@call_result:28:64:68:bench/ce/array_records.mlw]
+      [@id:unused] [@introduced] [@model_trace:result] =
+      {"type": "Record",
+       "val":
+        {"Field":
+          [{"field": "first_val", "value": {"type": "Integer", "val": "3"}},
+           {"field": "flag", "value": {"type": "Boolean", "val": true}},
+           {"field": "sec_val", "value": {"type": "Integer", "val": "69"}}]}}
   Line 29:
     i [@introduced] [@model_trace:i] = {"type": "Integer", "val": "-1"}
 
@@ -247,58 +223,34 @@
       {"type": "Record",
        "val":
         {"Field":
-<<<<<<< HEAD
-          [{"field": "first_val", "value": {"type": "Integer", "val": "2"}},
-           {"field": "flag", "value": {"type": "Boolean", "val": false}},
-           {"field": "sec_val", "value": {"type": "Integer", "val": "4"}}]}}
-=======
-          [{"field": "first_val", "value": {"type": "Integer", "val": "3"}},
-           {"field": "flag", "value": {"type": "Boolean", "val": true}},
-           {"field": "sec_val", "value": {"type": "Integer", "val": "5"}}]}}
->>>>>>> 37885e00
-    result of call at line 27, characters 45-49 [@call_result:27:45:49:bench/ce/array_records.mlw]
-      [@id:unused] [@introduced] [@model_trace:result] =
-      {"type": "Record",
-       "val":
-        {"Field":
-<<<<<<< HEAD
-          [{"field": "first_val", "value": {"type": "Integer", "val": "2"}},
-           {"field": "flag", "value": {"type": "Boolean", "val": false}},
-           {"field": "sec_val", "value": {"type": "Integer", "val": "4"}}]}}
-=======
-          [{"field": "first_val", "value": {"type": "Integer", "val": "3"}},
-           {"field": "flag", "value": {"type": "Boolean", "val": true}},
-           {"field": "sec_val", "value": {"type": "Integer", "val": "5"}}]}}
->>>>>>> 37885e00
-  Line 28:
-    result of call at line 28, characters 21-25 [@call_result:28:21:25:bench/ce/array_records.mlw]
-      [@id:unused] [@introduced] [@model_trace:result] =
-      {"type": "Record",
-       "val":
-        {"Field":
-<<<<<<< HEAD
-          [{"field": "first_val", "value": {"type": "Integer", "val": "2"}},
-           {"field": "flag", "value": {"type": "Boolean", "val": false}},
-           {"field": "sec_val", "value": {"type": "Integer", "val": "4"}}]}}
-=======
-          [{"field": "first_val", "value": {"type": "Integer", "val": "3"}},
-           {"field": "flag", "value": {"type": "Boolean", "val": true}},
-           {"field": "sec_val", "value": {"type": "Integer", "val": "69"}}]}}
->>>>>>> 37885e00
-    result of call at line 28, characters 64-68 [@call_result:28:64:68:bench/ce/array_records.mlw]
-      [@id:unused] [@introduced] [@model_trace:result] =
-      {"type": "Record",
-       "val":
-        {"Field":
-<<<<<<< HEAD
-          [{"field": "first_val", "value": {"type": "Integer", "val": "2"}},
-           {"field": "flag", "value": {"type": "Boolean", "val": false}},
-           {"field": "sec_val", "value": {"type": "Integer", "val": "4"}}]}}
-=======
-          [{"field": "first_val", "value": {"type": "Integer", "val": "3"}},
-           {"field": "flag", "value": {"type": "Boolean", "val": true}},
-           {"field": "sec_val", "value": {"type": "Integer", "val": "69"}}]}}
->>>>>>> 37885e00
+          [{"field": "first_val", "value": {"type": "Integer", "val": "3"}},
+           {"field": "flag", "value": {"type": "Boolean", "val": true}},
+           {"field": "sec_val", "value": {"type": "Integer", "val": "5"}}]}}
+    result of call at line 27, characters 45-49 [@call_result:27:45:49:bench/ce/array_records.mlw]
+      [@id:unused] [@introduced] [@model_trace:result] =
+      {"type": "Record",
+       "val":
+        {"Field":
+          [{"field": "first_val", "value": {"type": "Integer", "val": "3"}},
+           {"field": "flag", "value": {"type": "Boolean", "val": true}},
+           {"field": "sec_val", "value": {"type": "Integer", "val": "5"}}]}}
+  Line 28:
+    result of call at line 28, characters 21-25 [@call_result:28:21:25:bench/ce/array_records.mlw]
+      [@id:unused] [@introduced] [@model_trace:result] =
+      {"type": "Record",
+       "val":
+        {"Field":
+          [{"field": "first_val", "value": {"type": "Integer", "val": "3"}},
+           {"field": "flag", "value": {"type": "Boolean", "val": true}},
+           {"field": "sec_val", "value": {"type": "Integer", "val": "69"}}]}}
+    result of call at line 28, characters 64-68 [@call_result:28:64:68:bench/ce/array_records.mlw]
+      [@id:unused] [@introduced] [@model_trace:result] =
+      {"type": "Record",
+       "val":
+        {"Field":
+          [{"field": "first_val", "value": {"type": "Integer", "val": "3"}},
+           {"field": "flag", "value": {"type": "Boolean", "val": true}},
+           {"field": "sec_val", "value": {"type": "Integer", "val": "69"}}]}}
   Line 29:
     i [@introduced] [@model_trace:i] = {"type": "Integer", "val": "-1"}
     result of call at line 29, characters 64-68 [@call_result:29:64:68:bench/ce/array_records.mlw]
@@ -306,15 +258,9 @@
       {"type": "Record",
        "val":
         {"Field":
-<<<<<<< HEAD
-          [{"field": "first_val", "value": {"type": "Integer", "val": "2"}},
-           {"field": "flag", "value": {"type": "Boolean", "val": false}},
-           {"field": "sec_val", "value": {"type": "Integer", "val": "4"}}]}}
-=======
-          [{"field": "first_val", "value": {"type": "Integer", "val": "42"}},
-           {"field": "flag", "value": {"type": "Boolean", "val": true}},
-           {"field": "sec_val", "value": {"type": "Integer", "val": "69"}}]}}
->>>>>>> 37885e00
+          [{"field": "first_val", "value": {"type": "Integer", "val": "42"}},
+           {"field": "flag", "value": {"type": "Boolean", "val": true}},
+           {"field": "sec_val", "value": {"type": "Integer", "val": "69"}}]}}
 
 File "bench/ce/array_records.mlw", line 29, characters 5-82:
 Sub-goal Index in array bounds of goal var_overwrite'vc.
@@ -330,58 +276,34 @@
       {"type": "Record",
        "val":
         {"Field":
-<<<<<<< HEAD
-          [{"field": "first_val", "value": {"type": "Integer", "val": "2"}},
-           {"field": "flag", "value": {"type": "Boolean", "val": false}},
-           {"field": "sec_val", "value": {"type": "Integer", "val": "4"}}]}}
-=======
-          [{"field": "first_val", "value": {"type": "Integer", "val": "3"}},
-           {"field": "flag", "value": {"type": "Boolean", "val": true}},
-           {"field": "sec_val", "value": {"type": "Integer", "val": "5"}}]}}
->>>>>>> 37885e00
-    result of call at line 27, characters 45-49 [@call_result:27:45:49:bench/ce/array_records.mlw]
-      [@id:unused] [@introduced] [@model_trace:result] =
-      {"type": "Record",
-       "val":
-        {"Field":
-<<<<<<< HEAD
-          [{"field": "first_val", "value": {"type": "Integer", "val": "2"}},
-           {"field": "flag", "value": {"type": "Boolean", "val": false}},
-           {"field": "sec_val", "value": {"type": "Integer", "val": "4"}}]}}
-=======
-          [{"field": "first_val", "value": {"type": "Integer", "val": "3"}},
-           {"field": "flag", "value": {"type": "Boolean", "val": true}},
-           {"field": "sec_val", "value": {"type": "Integer", "val": "5"}}]}}
->>>>>>> 37885e00
-  Line 28:
-    result of call at line 28, characters 21-25 [@call_result:28:21:25:bench/ce/array_records.mlw]
-      [@id:unused] [@introduced] [@model_trace:result] =
-      {"type": "Record",
-       "val":
-        {"Field":
-<<<<<<< HEAD
-          [{"field": "first_val", "value": {"type": "Integer", "val": "2"}},
-           {"field": "flag", "value": {"type": "Boolean", "val": false}},
-           {"field": "sec_val", "value": {"type": "Integer", "val": "4"}}]}}
-=======
-          [{"field": "first_val", "value": {"type": "Integer", "val": "3"}},
-           {"field": "flag", "value": {"type": "Boolean", "val": true}},
-           {"field": "sec_val", "value": {"type": "Integer", "val": "69"}}]}}
->>>>>>> 37885e00
-    result of call at line 28, characters 64-68 [@call_result:28:64:68:bench/ce/array_records.mlw]
-      [@id:unused] [@introduced] [@model_trace:result] =
-      {"type": "Record",
-       "val":
-        {"Field":
-<<<<<<< HEAD
-          [{"field": "first_val", "value": {"type": "Integer", "val": "2"}},
-           {"field": "flag", "value": {"type": "Boolean", "val": false}},
-           {"field": "sec_val", "value": {"type": "Integer", "val": "4"}}]}}
-=======
-          [{"field": "first_val", "value": {"type": "Integer", "val": "3"}},
-           {"field": "flag", "value": {"type": "Boolean", "val": true}},
-           {"field": "sec_val", "value": {"type": "Integer", "val": "69"}}]}}
->>>>>>> 37885e00
+          [{"field": "first_val", "value": {"type": "Integer", "val": "3"}},
+           {"field": "flag", "value": {"type": "Boolean", "val": true}},
+           {"field": "sec_val", "value": {"type": "Integer", "val": "5"}}]}}
+    result of call at line 27, characters 45-49 [@call_result:27:45:49:bench/ce/array_records.mlw]
+      [@id:unused] [@introduced] [@model_trace:result] =
+      {"type": "Record",
+       "val":
+        {"Field":
+          [{"field": "first_val", "value": {"type": "Integer", "val": "3"}},
+           {"field": "flag", "value": {"type": "Boolean", "val": true}},
+           {"field": "sec_val", "value": {"type": "Integer", "val": "5"}}]}}
+  Line 28:
+    result of call at line 28, characters 21-25 [@call_result:28:21:25:bench/ce/array_records.mlw]
+      [@id:unused] [@introduced] [@model_trace:result] =
+      {"type": "Record",
+       "val":
+        {"Field":
+          [{"field": "first_val", "value": {"type": "Integer", "val": "3"}},
+           {"field": "flag", "value": {"type": "Boolean", "val": true}},
+           {"field": "sec_val", "value": {"type": "Integer", "val": "69"}}]}}
+    result of call at line 28, characters 64-68 [@call_result:28:64:68:bench/ce/array_records.mlw]
+      [@id:unused] [@introduced] [@model_trace:result] =
+      {"type": "Record",
+       "val":
+        {"Field":
+          [{"field": "first_val", "value": {"type": "Integer", "val": "3"}},
+           {"field": "flag", "value": {"type": "Boolean", "val": true}},
+           {"field": "sec_val", "value": {"type": "Integer", "val": "69"}}]}}
   Line 29:
     i [@introduced] [@model_trace:i] = {"type": "Integer", "val": "-1"}
     result of call at line 29, characters 21-25 [@call_result:29:21:25:bench/ce/array_records.mlw]
@@ -389,29 +311,17 @@
       {"type": "Record",
        "val":
         {"Field":
-<<<<<<< HEAD
-          [{"field": "first_val", "value": {"type": "Integer", "val": "2"}},
-           {"field": "flag", "value": {"type": "Boolean", "val": false}},
-           {"field": "sec_val", "value": {"type": "Integer", "val": "4"}}]}}
-=======
-          [{"field": "first_val", "value": {"type": "Integer", "val": "42"}},
-           {"field": "flag", "value": {"type": "Boolean", "val": true}},
-           {"field": "sec_val", "value": {"type": "Integer", "val": "69"}}]}}
->>>>>>> 37885e00
+          [{"field": "first_val", "value": {"type": "Integer", "val": "42"}},
+           {"field": "flag", "value": {"type": "Boolean", "val": true}},
+           {"field": "sec_val", "value": {"type": "Integer", "val": "69"}}]}}
     result of call at line 29, characters 64-68 [@call_result:29:64:68:bench/ce/array_records.mlw]
       [@id:unused] [@introduced] [@model_trace:result] =
       {"type": "Record",
        "val":
         {"Field":
-<<<<<<< HEAD
-          [{"field": "first_val", "value": {"type": "Integer", "val": "2"}},
-           {"field": "flag", "value": {"type": "Boolean", "val": false}},
-           {"field": "sec_val", "value": {"type": "Integer", "val": "4"}}]}}
-=======
-          [{"field": "first_val", "value": {"type": "Integer", "val": "42"}},
-           {"field": "flag", "value": {"type": "Boolean", "val": true}},
-           {"field": "sec_val", "value": {"type": "Integer", "val": "69"}}]}}
->>>>>>> 37885e00
+          [{"field": "first_val", "value": {"type": "Integer", "val": "42"}},
+           {"field": "flag", "value": {"type": "Boolean", "val": true}},
+           {"field": "sec_val", "value": {"type": "Integer", "val": "69"}}]}}
 
 File "bench/ce/array_records.mlw", line 30, characters 74-78:
 Sub-goal Index in array bounds of goal var_overwrite'vc.
@@ -427,87 +337,51 @@
       {"type": "Record",
        "val":
         {"Field":
-<<<<<<< HEAD
-          [{"field": "first_val", "value": {"type": "Integer", "val": "2"}},
-           {"field": "flag", "value": {"type": "Boolean", "val": false}},
-           {"field": "sec_val", "value": {"type": "Integer", "val": "4"}}]}}
-=======
-          [{"field": "first_val", "value": {"type": "Integer", "val": "3"}},
-           {"field": "flag", "value": {"type": "Boolean", "val": true}},
-           {"field": "sec_val", "value": {"type": "Integer", "val": "5"}}]}}
->>>>>>> 37885e00
-    result of call at line 27, characters 45-49 [@call_result:27:45:49:bench/ce/array_records.mlw]
-      [@id:unused] [@introduced] [@model_trace:result] =
-      {"type": "Record",
-       "val":
-        {"Field":
-<<<<<<< HEAD
-          [{"field": "first_val", "value": {"type": "Integer", "val": "2"}},
-           {"field": "flag", "value": {"type": "Boolean", "val": false}},
-           {"field": "sec_val", "value": {"type": "Integer", "val": "4"}}]}}
-=======
-          [{"field": "first_val", "value": {"type": "Integer", "val": "3"}},
-           {"field": "flag", "value": {"type": "Boolean", "val": true}},
-           {"field": "sec_val", "value": {"type": "Integer", "val": "5"}}]}}
->>>>>>> 37885e00
-  Line 28:
-    result of call at line 28, characters 21-25 [@call_result:28:21:25:bench/ce/array_records.mlw]
-      [@id:unused] [@introduced] [@model_trace:result] =
-      {"type": "Record",
-       "val":
-        {"Field":
-<<<<<<< HEAD
-          [{"field": "first_val", "value": {"type": "Integer", "val": "2"}},
-           {"field": "flag", "value": {"type": "Boolean", "val": false}},
-           {"field": "sec_val", "value": {"type": "Integer", "val": "4"}}]}}
-=======
-          [{"field": "first_val", "value": {"type": "Integer", "val": "3"}},
-           {"field": "flag", "value": {"type": "Boolean", "val": true}},
-           {"field": "sec_val", "value": {"type": "Integer", "val": "69"}}]}}
->>>>>>> 37885e00
-    result of call at line 28, characters 64-68 [@call_result:28:64:68:bench/ce/array_records.mlw]
-      [@id:unused] [@introduced] [@model_trace:result] =
-      {"type": "Record",
-       "val":
-        {"Field":
-<<<<<<< HEAD
-          [{"field": "first_val", "value": {"type": "Integer", "val": "2"}},
-           {"field": "flag", "value": {"type": "Boolean", "val": false}},
-           {"field": "sec_val", "value": {"type": "Integer", "val": "4"}}]}}
-=======
-          [{"field": "first_val", "value": {"type": "Integer", "val": "3"}},
-           {"field": "flag", "value": {"type": "Boolean", "val": true}},
-           {"field": "sec_val", "value": {"type": "Integer", "val": "69"}}]}}
->>>>>>> 37885e00
+          [{"field": "first_val", "value": {"type": "Integer", "val": "3"}},
+           {"field": "flag", "value": {"type": "Boolean", "val": true}},
+           {"field": "sec_val", "value": {"type": "Integer", "val": "5"}}]}}
+    result of call at line 27, characters 45-49 [@call_result:27:45:49:bench/ce/array_records.mlw]
+      [@id:unused] [@introduced] [@model_trace:result] =
+      {"type": "Record",
+       "val":
+        {"Field":
+          [{"field": "first_val", "value": {"type": "Integer", "val": "3"}},
+           {"field": "flag", "value": {"type": "Boolean", "val": true}},
+           {"field": "sec_val", "value": {"type": "Integer", "val": "5"}}]}}
+  Line 28:
+    result of call at line 28, characters 21-25 [@call_result:28:21:25:bench/ce/array_records.mlw]
+      [@id:unused] [@introduced] [@model_trace:result] =
+      {"type": "Record",
+       "val":
+        {"Field":
+          [{"field": "first_val", "value": {"type": "Integer", "val": "3"}},
+           {"field": "flag", "value": {"type": "Boolean", "val": true}},
+           {"field": "sec_val", "value": {"type": "Integer", "val": "69"}}]}}
+    result of call at line 28, characters 64-68 [@call_result:28:64:68:bench/ce/array_records.mlw]
+      [@id:unused] [@introduced] [@model_trace:result] =
+      {"type": "Record",
+       "val":
+        {"Field":
+          [{"field": "first_val", "value": {"type": "Integer", "val": "3"}},
+           {"field": "flag", "value": {"type": "Boolean", "val": true}},
+           {"field": "sec_val", "value": {"type": "Integer", "val": "69"}}]}}
   Line 29:
     result of call at line 29, characters 21-25 [@call_result:29:21:25:bench/ce/array_records.mlw]
       [@id:unused] [@introduced] [@model_trace:result] =
       {"type": "Record",
        "val":
         {"Field":
-<<<<<<< HEAD
-          [{"field": "first_val", "value": {"type": "Integer", "val": "2"}},
-           {"field": "flag", "value": {"type": "Boolean", "val": false}},
-           {"field": "sec_val", "value": {"type": "Integer", "val": "6"}}]}}
-=======
-          [{"field": "first_val", "value": {"type": "Integer", "val": "42"}},
-           {"field": "flag", "value": {"type": "Boolean", "val": true}},
-           {"field": "sec_val", "value": {"type": "Integer", "val": "69"}}]}}
->>>>>>> 37885e00
+          [{"field": "first_val", "value": {"type": "Integer", "val": "42"}},
+           {"field": "flag", "value": {"type": "Boolean", "val": true}},
+           {"field": "sec_val", "value": {"type": "Integer", "val": "69"}}]}}
     result of call at line 29, characters 64-68 [@call_result:29:64:68:bench/ce/array_records.mlw]
       [@id:unused] [@introduced] [@model_trace:result] =
       {"type": "Record",
        "val":
         {"Field":
-<<<<<<< HEAD
-          [{"field": "first_val", "value": {"type": "Integer", "val": "2"}},
-           {"field": "flag", "value": {"type": "Boolean", "val": false}},
-           {"field": "sec_val", "value": {"type": "Integer", "val": "6"}}]}}
-=======
-          [{"field": "first_val", "value": {"type": "Integer", "val": "42"}},
-           {"field": "flag", "value": {"type": "Boolean", "val": true}},
-           {"field": "sec_val", "value": {"type": "Integer", "val": "69"}}]}}
->>>>>>> 37885e00
+          [{"field": "first_val", "value": {"type": "Integer", "val": "42"}},
+           {"field": "flag", "value": {"type": "Boolean", "val": true}},
+           {"field": "sec_val", "value": {"type": "Integer", "val": "69"}}]}}
   Line 30:
     i [@introduced] [@model_trace:i] = {"type": "Integer", "val": "-1"}
 
@@ -525,87 +399,51 @@
       {"type": "Record",
        "val":
         {"Field":
-<<<<<<< HEAD
-          [{"field": "first_val", "value": {"type": "Integer", "val": "2"}},
-           {"field": "flag", "value": {"type": "Boolean", "val": false}},
-           {"field": "sec_val", "value": {"type": "Integer", "val": "4"}}]}}
-=======
-          [{"field": "first_val", "value": {"type": "Integer", "val": "3"}},
-           {"field": "flag", "value": {"type": "Boolean", "val": true}},
-           {"field": "sec_val", "value": {"type": "Integer", "val": "5"}}]}}
->>>>>>> 37885e00
-    result of call at line 27, characters 45-49 [@call_result:27:45:49:bench/ce/array_records.mlw]
-      [@id:unused] [@introduced] [@model_trace:result] =
-      {"type": "Record",
-       "val":
-        {"Field":
-<<<<<<< HEAD
-          [{"field": "first_val", "value": {"type": "Integer", "val": "2"}},
-           {"field": "flag", "value": {"type": "Boolean", "val": false}},
-           {"field": "sec_val", "value": {"type": "Integer", "val": "4"}}]}}
-=======
-          [{"field": "first_val", "value": {"type": "Integer", "val": "3"}},
-           {"field": "flag", "value": {"type": "Boolean", "val": true}},
-           {"field": "sec_val", "value": {"type": "Integer", "val": "5"}}]}}
->>>>>>> 37885e00
-  Line 28:
-    result of call at line 28, characters 21-25 [@call_result:28:21:25:bench/ce/array_records.mlw]
-      [@id:unused] [@introduced] [@model_trace:result] =
-      {"type": "Record",
-       "val":
-        {"Field":
-<<<<<<< HEAD
-          [{"field": "first_val", "value": {"type": "Integer", "val": "2"}},
-           {"field": "flag", "value": {"type": "Boolean", "val": false}},
-           {"field": "sec_val", "value": {"type": "Integer", "val": "4"}}]}}
-=======
-          [{"field": "first_val", "value": {"type": "Integer", "val": "3"}},
-           {"field": "flag", "value": {"type": "Boolean", "val": true}},
-           {"field": "sec_val", "value": {"type": "Integer", "val": "69"}}]}}
->>>>>>> 37885e00
-    result of call at line 28, characters 64-68 [@call_result:28:64:68:bench/ce/array_records.mlw]
-      [@id:unused] [@introduced] [@model_trace:result] =
-      {"type": "Record",
-       "val":
-        {"Field":
-<<<<<<< HEAD
-          [{"field": "first_val", "value": {"type": "Integer", "val": "2"}},
-           {"field": "flag", "value": {"type": "Boolean", "val": false}},
-           {"field": "sec_val", "value": {"type": "Integer", "val": "4"}}]}}
-=======
-          [{"field": "first_val", "value": {"type": "Integer", "val": "3"}},
-           {"field": "flag", "value": {"type": "Boolean", "val": true}},
-           {"field": "sec_val", "value": {"type": "Integer", "val": "69"}}]}}
->>>>>>> 37885e00
+          [{"field": "first_val", "value": {"type": "Integer", "val": "3"}},
+           {"field": "flag", "value": {"type": "Boolean", "val": true}},
+           {"field": "sec_val", "value": {"type": "Integer", "val": "5"}}]}}
+    result of call at line 27, characters 45-49 [@call_result:27:45:49:bench/ce/array_records.mlw]
+      [@id:unused] [@introduced] [@model_trace:result] =
+      {"type": "Record",
+       "val":
+        {"Field":
+          [{"field": "first_val", "value": {"type": "Integer", "val": "3"}},
+           {"field": "flag", "value": {"type": "Boolean", "val": true}},
+           {"field": "sec_val", "value": {"type": "Integer", "val": "5"}}]}}
+  Line 28:
+    result of call at line 28, characters 21-25 [@call_result:28:21:25:bench/ce/array_records.mlw]
+      [@id:unused] [@introduced] [@model_trace:result] =
+      {"type": "Record",
+       "val":
+        {"Field":
+          [{"field": "first_val", "value": {"type": "Integer", "val": "3"}},
+           {"field": "flag", "value": {"type": "Boolean", "val": true}},
+           {"field": "sec_val", "value": {"type": "Integer", "val": "69"}}]}}
+    result of call at line 28, characters 64-68 [@call_result:28:64:68:bench/ce/array_records.mlw]
+      [@id:unused] [@introduced] [@model_trace:result] =
+      {"type": "Record",
+       "val":
+        {"Field":
+          [{"field": "first_val", "value": {"type": "Integer", "val": "3"}},
+           {"field": "flag", "value": {"type": "Boolean", "val": true}},
+           {"field": "sec_val", "value": {"type": "Integer", "val": "69"}}]}}
   Line 29:
     result of call at line 29, characters 21-25 [@call_result:29:21:25:bench/ce/array_records.mlw]
       [@id:unused] [@introduced] [@model_trace:result] =
       {"type": "Record",
        "val":
         {"Field":
-<<<<<<< HEAD
-          [{"field": "first_val", "value": {"type": "Integer", "val": "2"}},
-           {"field": "flag", "value": {"type": "Boolean", "val": false}},
-           {"field": "sec_val", "value": {"type": "Integer", "val": "6"}}]}}
-=======
-          [{"field": "first_val", "value": {"type": "Integer", "val": "42"}},
-           {"field": "flag", "value": {"type": "Boolean", "val": true}},
-           {"field": "sec_val", "value": {"type": "Integer", "val": "69"}}]}}
->>>>>>> 37885e00
+          [{"field": "first_val", "value": {"type": "Integer", "val": "42"}},
+           {"field": "flag", "value": {"type": "Boolean", "val": true}},
+           {"field": "sec_val", "value": {"type": "Integer", "val": "69"}}]}}
     result of call at line 29, characters 64-68 [@call_result:29:64:68:bench/ce/array_records.mlw]
       [@id:unused] [@introduced] [@model_trace:result] =
       {"type": "Record",
        "val":
         {"Field":
-<<<<<<< HEAD
-          [{"field": "first_val", "value": {"type": "Integer", "val": "2"}},
-           {"field": "flag", "value": {"type": "Boolean", "val": false}},
-           {"field": "sec_val", "value": {"type": "Integer", "val": "6"}}]}}
-=======
-          [{"field": "first_val", "value": {"type": "Integer", "val": "42"}},
-           {"field": "flag", "value": {"type": "Boolean", "val": true}},
-           {"field": "sec_val", "value": {"type": "Integer", "val": "69"}}]}}
->>>>>>> 37885e00
+          [{"field": "first_val", "value": {"type": "Integer", "val": "42"}},
+           {"field": "flag", "value": {"type": "Boolean", "val": true}},
+           {"field": "sec_val", "value": {"type": "Integer", "val": "69"}}]}}
   Line 30:
     i [@introduced] [@model_trace:i] = {"type": "Integer", "val": "-1"}
     result of call at line 30, characters 74-78 [@call_result:30:74:78:bench/ce/array_records.mlw]
@@ -613,15 +451,9 @@
       {"type": "Record",
        "val":
         {"Field":
-<<<<<<< HEAD
-          [{"field": "first_val", "value": {"type": "Integer", "val": "2"}},
-           {"field": "flag", "value": {"type": "Boolean", "val": false}},
-           {"field": "sec_val", "value": {"type": "Integer", "val": "4"}}]}}
-=======
           [{"field": "first_val", "value": {"type": "Integer", "val": "23"}},
            {"field": "flag", "value": {"type": "Boolean", "val": true}},
            {"field": "sec_val", "value": {"type": "Integer", "val": "69"}}]}}
->>>>>>> 37885e00
 
 File "bench/ce/array_records.mlw", line 30, characters 5-92:
 Sub-goal Index in array bounds of goal var_overwrite'vc.
@@ -637,87 +469,51 @@
       {"type": "Record",
        "val":
         {"Field":
-<<<<<<< HEAD
-          [{"field": "first_val", "value": {"type": "Integer", "val": "2"}},
-           {"field": "flag", "value": {"type": "Boolean", "val": false}},
-           {"field": "sec_val", "value": {"type": "Integer", "val": "4"}}]}}
-=======
-          [{"field": "first_val", "value": {"type": "Integer", "val": "3"}},
-           {"field": "flag", "value": {"type": "Boolean", "val": true}},
-           {"field": "sec_val", "value": {"type": "Integer", "val": "5"}}]}}
->>>>>>> 37885e00
-    result of call at line 27, characters 45-49 [@call_result:27:45:49:bench/ce/array_records.mlw]
-      [@id:unused] [@introduced] [@model_trace:result] =
-      {"type": "Record",
-       "val":
-        {"Field":
-<<<<<<< HEAD
-          [{"field": "first_val", "value": {"type": "Integer", "val": "2"}},
-           {"field": "flag", "value": {"type": "Boolean", "val": false}},
-           {"field": "sec_val", "value": {"type": "Integer", "val": "4"}}]}}
-=======
-          [{"field": "first_val", "value": {"type": "Integer", "val": "3"}},
-           {"field": "flag", "value": {"type": "Boolean", "val": true}},
-           {"field": "sec_val", "value": {"type": "Integer", "val": "5"}}]}}
->>>>>>> 37885e00
-  Line 28:
-    result of call at line 28, characters 21-25 [@call_result:28:21:25:bench/ce/array_records.mlw]
-      [@id:unused] [@introduced] [@model_trace:result] =
-      {"type": "Record",
-       "val":
-        {"Field":
-<<<<<<< HEAD
-          [{"field": "first_val", "value": {"type": "Integer", "val": "2"}},
-           {"field": "flag", "value": {"type": "Boolean", "val": false}},
-           {"field": "sec_val", "value": {"type": "Integer", "val": "4"}}]}}
-=======
-          [{"field": "first_val", "value": {"type": "Integer", "val": "3"}},
-           {"field": "flag", "value": {"type": "Boolean", "val": true}},
-           {"field": "sec_val", "value": {"type": "Integer", "val": "69"}}]}}
->>>>>>> 37885e00
-    result of call at line 28, characters 64-68 [@call_result:28:64:68:bench/ce/array_records.mlw]
-      [@id:unused] [@introduced] [@model_trace:result] =
-      {"type": "Record",
-       "val":
-        {"Field":
-<<<<<<< HEAD
-          [{"field": "first_val", "value": {"type": "Integer", "val": "2"}},
-           {"field": "flag", "value": {"type": "Boolean", "val": false}},
-           {"field": "sec_val", "value": {"type": "Integer", "val": "4"}}]}}
-=======
-          [{"field": "first_val", "value": {"type": "Integer", "val": "3"}},
-           {"field": "flag", "value": {"type": "Boolean", "val": true}},
-           {"field": "sec_val", "value": {"type": "Integer", "val": "69"}}]}}
->>>>>>> 37885e00
+          [{"field": "first_val", "value": {"type": "Integer", "val": "3"}},
+           {"field": "flag", "value": {"type": "Boolean", "val": true}},
+           {"field": "sec_val", "value": {"type": "Integer", "val": "5"}}]}}
+    result of call at line 27, characters 45-49 [@call_result:27:45:49:bench/ce/array_records.mlw]
+      [@id:unused] [@introduced] [@model_trace:result] =
+      {"type": "Record",
+       "val":
+        {"Field":
+          [{"field": "first_val", "value": {"type": "Integer", "val": "3"}},
+           {"field": "flag", "value": {"type": "Boolean", "val": true}},
+           {"field": "sec_val", "value": {"type": "Integer", "val": "5"}}]}}
+  Line 28:
+    result of call at line 28, characters 21-25 [@call_result:28:21:25:bench/ce/array_records.mlw]
+      [@id:unused] [@introduced] [@model_trace:result] =
+      {"type": "Record",
+       "val":
+        {"Field":
+          [{"field": "first_val", "value": {"type": "Integer", "val": "3"}},
+           {"field": "flag", "value": {"type": "Boolean", "val": true}},
+           {"field": "sec_val", "value": {"type": "Integer", "val": "69"}}]}}
+    result of call at line 28, characters 64-68 [@call_result:28:64:68:bench/ce/array_records.mlw]
+      [@id:unused] [@introduced] [@model_trace:result] =
+      {"type": "Record",
+       "val":
+        {"Field":
+          [{"field": "first_val", "value": {"type": "Integer", "val": "3"}},
+           {"field": "flag", "value": {"type": "Boolean", "val": true}},
+           {"field": "sec_val", "value": {"type": "Integer", "val": "69"}}]}}
   Line 29:
     result of call at line 29, characters 21-25 [@call_result:29:21:25:bench/ce/array_records.mlw]
       [@id:unused] [@introduced] [@model_trace:result] =
       {"type": "Record",
        "val":
         {"Field":
-<<<<<<< HEAD
-          [{"field": "first_val", "value": {"type": "Integer", "val": "2"}},
-           {"field": "flag", "value": {"type": "Boolean", "val": false}},
-           {"field": "sec_val", "value": {"type": "Integer", "val": "6"}}]}}
-=======
-          [{"field": "first_val", "value": {"type": "Integer", "val": "42"}},
-           {"field": "flag", "value": {"type": "Boolean", "val": true}},
-           {"field": "sec_val", "value": {"type": "Integer", "val": "69"}}]}}
->>>>>>> 37885e00
+          [{"field": "first_val", "value": {"type": "Integer", "val": "42"}},
+           {"field": "flag", "value": {"type": "Boolean", "val": true}},
+           {"field": "sec_val", "value": {"type": "Integer", "val": "69"}}]}}
     result of call at line 29, characters 64-68 [@call_result:29:64:68:bench/ce/array_records.mlw]
       [@id:unused] [@introduced] [@model_trace:result] =
       {"type": "Record",
        "val":
         {"Field":
-<<<<<<< HEAD
-          [{"field": "first_val", "value": {"type": "Integer", "val": "2"}},
-           {"field": "flag", "value": {"type": "Boolean", "val": false}},
-           {"field": "sec_val", "value": {"type": "Integer", "val": "6"}}]}}
-=======
-          [{"field": "first_val", "value": {"type": "Integer", "val": "42"}},
-           {"field": "flag", "value": {"type": "Boolean", "val": true}},
-           {"field": "sec_val", "value": {"type": "Integer", "val": "69"}}]}}
->>>>>>> 37885e00
+          [{"field": "first_val", "value": {"type": "Integer", "val": "42"}},
+           {"field": "flag", "value": {"type": "Boolean", "val": true}},
+           {"field": "sec_val", "value": {"type": "Integer", "val": "69"}}]}}
   Line 30:
     i [@introduced] [@model_trace:i] = {"type": "Integer", "val": "-1"}
     result of call at line 30, characters 41-45 [@call_result:30:41:45:bench/ce/array_records.mlw]
@@ -725,29 +521,17 @@
       {"type": "Record",
        "val":
         {"Field":
-<<<<<<< HEAD
-          [{"field": "first_val", "value": {"type": "Integer", "val": "2"}},
-           {"field": "flag", "value": {"type": "Boolean", "val": false}},
-           {"field": "sec_val", "value": {"type": "Integer", "val": "4"}}]}}
-=======
           [{"field": "first_val", "value": {"type": "Integer", "val": "23"}},
            {"field": "flag", "value": {"type": "Boolean", "val": true}},
            {"field": "sec_val", "value": {"type": "Integer", "val": "69"}}]}}
->>>>>>> 37885e00
     result of call at line 30, characters 74-78 [@call_result:30:74:78:bench/ce/array_records.mlw]
       [@id:unused] [@introduced] [@model_trace:result] =
       {"type": "Record",
        "val":
         {"Field":
-<<<<<<< HEAD
-          [{"field": "first_val", "value": {"type": "Integer", "val": "2"}},
-           {"field": "flag", "value": {"type": "Boolean", "val": false}},
-           {"field": "sec_val", "value": {"type": "Integer", "val": "4"}}]}}
-=======
           [{"field": "first_val", "value": {"type": "Integer", "val": "23"}},
            {"field": "flag", "value": {"type": "Boolean", "val": true}},
            {"field": "sec_val", "value": {"type": "Integer", "val": "69"}}]}}
->>>>>>> 37885e00
 
 File "bench/ce/array_records.mlw", line 31, characters 13-35:
 Sub-goal Assertion of goal var_overwrite'vc.
@@ -769,113 +553,65 @@
       {"type": "Record",
        "val":
         {"Field":
-<<<<<<< HEAD
-          [{"field": "first_val", "value": {"type": "Integer", "val": "6"}},
-           {"field": "flag", "value": {"type": "Boolean", "val": false}},
-           {"field": "sec_val", "value": {"type": "Integer", "val": "7"}}]}}
-=======
-          [{"field": "first_val", "value": {"type": "Integer", "val": "3"}},
-           {"field": "flag", "value": {"type": "Boolean", "val": true}},
-           {"field": "sec_val", "value": {"type": "Integer", "val": "5"}}]}}
->>>>>>> 37885e00
-    result of call at line 27, characters 45-49 [@call_result:27:45:49:bench/ce/array_records.mlw]
-      [@id:unused] [@introduced] [@model_trace:result] =
-      {"type": "Record",
-       "val":
-        {"Field":
-<<<<<<< HEAD
-          [{"field": "first_val", "value": {"type": "Integer", "val": "6"}},
-           {"field": "flag", "value": {"type": "Boolean", "val": false}},
-           {"field": "sec_val", "value": {"type": "Integer", "val": "7"}}]}}
-=======
-          [{"field": "first_val", "value": {"type": "Integer", "val": "3"}},
-           {"field": "flag", "value": {"type": "Boolean", "val": true}},
-           {"field": "sec_val", "value": {"type": "Integer", "val": "5"}}]}}
->>>>>>> 37885e00
-  Line 28:
-    result of call at line 28, characters 21-25 [@call_result:28:21:25:bench/ce/array_records.mlw]
-      [@id:unused] [@introduced] [@model_trace:result] =
-      {"type": "Record",
-       "val":
-        {"Field":
-<<<<<<< HEAD
-          [{"field": "first_val", "value": {"type": "Integer", "val": "6"}},
-           {"field": "flag", "value": {"type": "Boolean", "val": false}},
-           {"field": "sec_val", "value": {"type": "Integer", "val": "7"}}]}}
-=======
-          [{"field": "first_val", "value": {"type": "Integer", "val": "3"}},
-           {"field": "flag", "value": {"type": "Boolean", "val": true}},
-           {"field": "sec_val", "value": {"type": "Integer", "val": "69"}}]}}
->>>>>>> 37885e00
-    result of call at line 28, characters 64-68 [@call_result:28:64:68:bench/ce/array_records.mlw]
-      [@id:unused] [@introduced] [@model_trace:result] =
-      {"type": "Record",
-       "val":
-        {"Field":
-<<<<<<< HEAD
-          [{"field": "first_val", "value": {"type": "Integer", "val": "6"}},
-           {"field": "flag", "value": {"type": "Boolean", "val": false}},
-           {"field": "sec_val", "value": {"type": "Integer", "val": "7"}}]}}
-=======
-          [{"field": "first_val", "value": {"type": "Integer", "val": "3"}},
-           {"field": "flag", "value": {"type": "Boolean", "val": true}},
-           {"field": "sec_val", "value": {"type": "Integer", "val": "69"}}]}}
->>>>>>> 37885e00
+          [{"field": "first_val", "value": {"type": "Integer", "val": "3"}},
+           {"field": "flag", "value": {"type": "Boolean", "val": true}},
+           {"field": "sec_val", "value": {"type": "Integer", "val": "5"}}]}}
+    result of call at line 27, characters 45-49 [@call_result:27:45:49:bench/ce/array_records.mlw]
+      [@id:unused] [@introduced] [@model_trace:result] =
+      {"type": "Record",
+       "val":
+        {"Field":
+          [{"field": "first_val", "value": {"type": "Integer", "val": "3"}},
+           {"field": "flag", "value": {"type": "Boolean", "val": true}},
+           {"field": "sec_val", "value": {"type": "Integer", "val": "5"}}]}}
+  Line 28:
+    result of call at line 28, characters 21-25 [@call_result:28:21:25:bench/ce/array_records.mlw]
+      [@id:unused] [@introduced] [@model_trace:result] =
+      {"type": "Record",
+       "val":
+        {"Field":
+          [{"field": "first_val", "value": {"type": "Integer", "val": "3"}},
+           {"field": "flag", "value": {"type": "Boolean", "val": true}},
+           {"field": "sec_val", "value": {"type": "Integer", "val": "69"}}]}}
+    result of call at line 28, characters 64-68 [@call_result:28:64:68:bench/ce/array_records.mlw]
+      [@id:unused] [@introduced] [@model_trace:result] =
+      {"type": "Record",
+       "val":
+        {"Field":
+          [{"field": "first_val", "value": {"type": "Integer", "val": "3"}},
+           {"field": "flag", "value": {"type": "Boolean", "val": true}},
+           {"field": "sec_val", "value": {"type": "Integer", "val": "69"}}]}}
   Line 29:
     result of call at line 29, characters 21-25 [@call_result:29:21:25:bench/ce/array_records.mlw]
       [@id:unused] [@introduced] [@model_trace:result] =
       {"type": "Record",
        "val":
         {"Field":
-<<<<<<< HEAD
-          [{"field": "first_val", "value": {"type": "Integer", "val": "6"}},
-           {"field": "flag", "value": {"type": "Boolean", "val": false}},
-           {"field": "sec_val", "value": {"type": "Integer", "val": "8"}}]}}
-=======
-          [{"field": "first_val", "value": {"type": "Integer", "val": "42"}},
-           {"field": "flag", "value": {"type": "Boolean", "val": true}},
-           {"field": "sec_val", "value": {"type": "Integer", "val": "69"}}]}}
->>>>>>> 37885e00
+          [{"field": "first_val", "value": {"type": "Integer", "val": "42"}},
+           {"field": "flag", "value": {"type": "Boolean", "val": true}},
+           {"field": "sec_val", "value": {"type": "Integer", "val": "69"}}]}}
     result of call at line 29, characters 64-68 [@call_result:29:64:68:bench/ce/array_records.mlw]
       [@id:unused] [@introduced] [@model_trace:result] =
       {"type": "Record",
        "val":
         {"Field":
-<<<<<<< HEAD
-          [{"field": "first_val", "value": {"type": "Integer", "val": "6"}},
-           {"field": "flag", "value": {"type": "Boolean", "val": false}},
-           {"field": "sec_val", "value": {"type": "Integer", "val": "8"}}]}}
-=======
-          [{"field": "first_val", "value": {"type": "Integer", "val": "42"}},
-           {"field": "flag", "value": {"type": "Boolean", "val": true}},
-           {"field": "sec_val", "value": {"type": "Integer", "val": "69"}}]}}
->>>>>>> 37885e00
+          [{"field": "first_val", "value": {"type": "Integer", "val": "42"}},
+           {"field": "flag", "value": {"type": "Boolean", "val": true}},
+           {"field": "sec_val", "value": {"type": "Integer", "val": "69"}}]}}
   Line 30:
     result of call at line 30, characters 41-45 [@call_result:30:41:45:bench/ce/array_records.mlw]
       [@id:unused] [@introduced] [@model_trace:result] =
       {"type": "Record",
        "val":
         {"Field":
-<<<<<<< HEAD
-          [{"field": "first_val", "value": {"type": "Integer", "val": "9"}},
-           {"field": "flag", "value": {"type": "Boolean", "val": false}},
-           {"field": "sec_val", "value": {"type": "Integer", "val": "10"}}]}}
-=======
           [{"field": "first_val", "value": {"type": "Integer", "val": "23"}},
            {"field": "flag", "value": {"type": "Boolean", "val": true}},
            {"field": "sec_val", "value": {"type": "Integer", "val": "69"}}]}}
->>>>>>> 37885e00
     result of call at line 30, characters 74-78 [@call_result:30:74:78:bench/ce/array_records.mlw]
       [@id:unused] [@introduced] [@model_trace:result] =
       {"type": "Record",
        "val":
         {"Field":
-<<<<<<< HEAD
-          [{"field": "first_val", "value": {"type": "Integer", "val": "9"}},
-           {"field": "flag", "value": {"type": "Boolean", "val": false}},
-           {"field": "sec_val", "value": {"type": "Integer", "val": "10"}}]}}
-=======
           [{"field": "first_val", "value": {"type": "Integer", "val": "23"}},
            {"field": "flag", "value": {"type": "Boolean", "val": true}},
            {"field": "sec_val", "value": {"type": "Integer", "val": "69"}}]}}
->>>>>>> 37885e00
