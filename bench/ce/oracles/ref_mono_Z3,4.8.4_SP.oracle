--- conflicted
+++ resolved
@@ -144,7 +144,6 @@
       {"type": "Record",
        "val":
         {"Field":
-<<<<<<< HEAD
           [{"field": "contents", "value": {"type": "Integer", "val": "401"}}]}}
     old x23 [@at:'Old] [@at:'Old:loc:bench/ce/ref_mono.mlw:38]
       [@field:0:contents] [@introduced] [@model_trace:x23] =
@@ -154,17 +153,6 @@
           [{"field": "contents", "value": {"type": "Integer", "val": "399"}}]}}
     old y [@at:'Old] [@at:'Old:loc:bench/ce/ref_mono.mlw:38]
       [@field:0:contents] [@introduced] [@model_trace:y] =
-=======
-          [{"field": "contents", "value": {"type": "Integer", "val": "1"}}]}}
-    old x23, [[@at:'Old], [@at:'Old:loc:bench/ce/ref_mono.mlw:38],
-      [@field:0:contents], [@introduced], [@model_trace:x23]] =
-      {"type": "Record",
-       "val":
-        {"Field":
-          [{"field": "contents", "value": {"type": "Integer", "val": "-1"}}]}}
-    old y, [[@at:'Old], [@at:'Old:loc:bench/ce/ref_mono.mlw:38],
-      [@field:0:contents], [@introduced], [@model_trace:y]] =
->>>>>>> f6537443
       {"type": "Record",
        "val":
         {"Field":
