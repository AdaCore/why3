--- conflicted
+++ resolved
@@ -140,13 +140,9 @@
              {"type": "Record",
               "val":
                {"Field":
-<<<<<<< HEAD
-                 [{"field": "g", "value": {"type": "Boolean", "val": false}}]}}}]}}
-=======
-                 [{"field": ".my_field_f",
-                   "value": {"type": "Integer", "val": "6"}},
-                  {"field": "g", "value": {"type": "Boolean", "val": false}}]}}}]}}
->>>>>>> 37885e00
+                 [{"field": ".my_field_f",
+                   "value": {"type": "Integer", "val": "6"}},
+                  {"field": "g", "value": {"type": "Boolean", "val": false}}]}}}]}}
 File records.mlw:
   Line 32:
     x [@field:0:contents] [@introduced] =
@@ -300,13 +296,9 @@
              {"type": "Record",
               "val":
                {"Field":
-<<<<<<< HEAD
-                 [{"field": "g", "value": {"type": "Boolean", "val": false}}]}}}]}}
-=======
-                 [{"field": ".my_field_f",
-                   "value": {"type": "Integer", "val": "6"}},
-                  {"field": "g", "value": {"type": "Boolean", "val": false}}]}}}]}}
->>>>>>> 37885e00
+                 [{"field": ".my_field_f",
+                   "value": {"type": "Integer", "val": "6"}},
+                  {"field": "g", "value": {"type": "Boolean", "val": false}}]}}}]}}
 File records.mlw:
   Line 45:
     re [@field:0:contents] [@introduced] =
