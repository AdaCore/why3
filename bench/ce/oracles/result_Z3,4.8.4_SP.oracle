Strongest Postcondition
File "bench/ce/result.mlw", line 11, characters 15-38:
Sub-goal Postcondition of goal p1'vc.
Prover result is: Unknown or time/memory/step limit.
The following counterexample model has not been verified
  (not checking CE model, missing option --check-ce):
File result.mlw:
  Line 7:
    a [@field:0:contents] [@introduced] =
      {"type": "Record",
       "val":
        {"Field":
<<<<<<< HEAD
          [{"field": "contents", "value": {"type": "Integer", "val": "10"}}]}}
=======
          [{"field": "contents", "value": {"type": "Integer", "val": "5"}}]}}
>>>>>>> 37885e00
  Line 9:
    b [@field:0:contents] [@introduced] =
      {"type": "Record",
       "val":
        {"Field":
<<<<<<< HEAD
          [{"field": "contents", "value": {"type": "Integer", "val": "11"}}]}}
=======
          [{"field": "contents", "value": {"type": "Integer", "val": "16"}}]}}
>>>>>>> 37885e00
  Line 11:
    a [@field:0:contents] [@introduced] [@model_trace:a] =
      {"type": "Record",
       "val":
        {"Field":
          [{"field": "contents", "value": {"type": "Integer", "val": "21"}}]}}
    result [@introduced] = {"type": "Integer", "val": "22"}
  Line 12:
    a [@field:0:contents] [@introduced] =
      {"type": "Record",
       "val":
        {"Field":
          [{"field": "contents", "value": {"type": "Integer", "val": "21"}}]}}
    result [@introduced] = {"type": "Integer", "val": "22"}

File "bench/ce/result.mlw", line 18, characters 12-36:
Sub-goal Postcondition of goal f'vc.
Prover result is: Unknown or time/memory/step limit.
The following counterexample model has not been verified
  (not checking CE model, missing option --check-ce):
File result.mlw:
  Line 16:
    A [@at:'Old:loc:bench/ce/result.mlw:18] [@field:0:contents] [@introduced]
      [@model] [@model_trace:A] =
      {"type": "Record",
       "val":
        {"Field":
          [{"field": "contents", "value": {"type": "Integer", "val": "42"}}]}}
  Line 18:
    old A [@at:'Old] [@at:'Old:loc:bench/ce/result.mlw:18]
      [@field:0:contents] [@introduced] [@model] [@model_trace:A] =
      {"type": "Record",
       "val":
        {"Field":
          [{"field": "contents", "value": {"type": "Integer", "val": "42"}}]}}
    A [@field:0:contents] [@introduced] [@model] [@model_trace:A] =
      {"type": "Record",
       "val":
        {"Field":
          [{"field": "contents", "value": {"type": "Integer", "val": "1"}}]}}
  Line 19:
    A [@field:0:contents] [@introduced] [@model] [@model_trace:A] =
      {"type": "Record",
       "val":
        {"Field":
          [{"field": "contents", "value": {"type": "Integer", "val": "0"}}]}}
    result [@id:unused] [@introduced] [@model_trace:result] =
      {"type": "Integer", "val": "2"}
  Line 20:
    A [@field:0:contents] [@introduced] [@model] [@model_trace:A] =
      {"type": "Record",
       "val":
        {"Field":
          [{"field": "contents", "value": {"type": "Integer", "val": "1"}}]}}
<|MERGE_RESOLUTION|>--- conflicted
+++ resolved
@@ -10,21 +10,13 @@
       {"type": "Record",
        "val":
         {"Field":
-<<<<<<< HEAD
-          [{"field": "contents", "value": {"type": "Integer", "val": "10"}}]}}
-=======
           [{"field": "contents", "value": {"type": "Integer", "val": "5"}}]}}
->>>>>>> 37885e00
   Line 9:
     b [@field:0:contents] [@introduced] =
       {"type": "Record",
        "val":
         {"Field":
-<<<<<<< HEAD
-          [{"field": "contents", "value": {"type": "Integer", "val": "11"}}]}}
-=======
           [{"field": "contents", "value": {"type": "Integer", "val": "16"}}]}}
->>>>>>> 37885e00
   Line 11:
     a [@field:0:contents] [@introduced] [@model_trace:a] =
       {"type": "Record",
