Strongest Postcondition
File "bench/ce/strings.mlw", line 6, characters 21-34:
Goal T1.
Prover result is: Unknown or time/memory/step limit.
The following counterexample model has not been verified
  (not checking CE model, missing option --check-ce):
File strings.mlw:
  Line 6:
    s [@introduced] = {"type": "String", "val": "8"}

File "bench/ce/strings.mlw", line 7, characters 21-35:
Goal T2.
Prover result is: Unknown or time/memory/step limit.
The following counterexample model has not been verified
  (not checking CE model, missing option --check-ce):
File strings.mlw:
  Line 7:
    s [@introduced] = {"type": "String", "val": "41144"}

File "bench/ce/strings.mlw", line 8, characters 25-52:
Goal T3.
Prover result is: Unknown or time/memory/step limit.
The following counterexample model has not been verified
  (not checking CE model, missing option --check-ce):
File strings.mlw:
  Line 8:
    s1 [@introduced] = {"type": "String", "val": "!!!1!!!"}
    s2 [@introduced] = {"type": "String", "val": "!!!0!!!"}

File "bench/ce/strings.mlw", line 9, characters 38-55:
Goal T4.
Prover result is: Unknown or time/memory/step limit.
The following counterexample model has not been verified
  (not checking CE model, missing option --check-ce):
File strings.mlw:
  Line 9:
    s [@introduced] = {"type": "String", "val": "241412184244"}

File "bench/ce/strings.mlw", line 10, characters 59-78:
Goal T5.
Prover result is: Unknown or time/memory/step limit.
The following counterexample model has not been verified
  (not checking CE model, missing option --check-ce):
File strings.mlw:
  Line 10:
    s [@introduced] =
      {"type": "String", "val": "\u0000\u0000\u0000\u0000\u0000\u0000\u0000"}
    x [@introduced] = {"type": "String", "val": "b{uoh\ti"}

File "bench/ce/strings.mlw", line 11, characters 59-79:
Goal T6.
Prover result is: Unknown or time/memory/step limit.
The following counterexample model has not been verified
  (not checking CE model, missing option --check-ce):
File strings.mlw:
  Line 11:
    s [@introduced] = {"type": "String", "val": "221841214"}
    x [@introduced] = {"type": "String", "val": "b{uoh\ti"}

File "bench/ce/strings.mlw", line 12, characters 59-78:
Goal T7.
Prover result is: Unknown or time/memory/step limit.
The following counterexample model has not been verified
  (not checking CE model, missing option --check-ce):
File strings.mlw:
  Line 12:
    s [@introduced] = {"type": "String", "val": "4"}
    x [@introduced] = {"type": "String", "val": "b{uoh\ti"}

File "bench/ce/strings.mlw", line 13, characters 59-79:
Goal T8.
Prover result is: Unknown or time/memory/step limit.
The following counterexample model has not been verified
  (not checking CE model, missing option --check-ce):
File strings.mlw:
  Line 13:
<<<<<<< HEAD
    s [@introduced] = {"type": "String", "val": ""}
=======
    s [@introduced] = {"type": "String", "val": "4"}
>>>>>>> 37885e00
    x [@introduced] = {"type": "String", "val": "b{uoh\ti"}

File "bench/ce/strings.mlw", line 14, characters 59-78:
Goal T9.
Prover result is: Unknown or time/memory/step limit.
The following counterexample model has not been verified
  (not checking CE model, missing option --check-ce):
File strings.mlw:
  Line 14:
    s [@introduced] =
      {"type": "String", "val": "\u0000\u0000\u0000\u0000\u0000\u0000\u0000"}
    x [@introduced] = {"type": "String", "val": "b{uoh\ti"}

File "bench/ce/strings.mlw", line 15, characters 60-80:
Goal T10.
Prover result is: Unknown or time/memory/step limit.
The following counterexample model has not been verified
  (not checking CE model, missing option --check-ce):
File strings.mlw:
  Line 15:
    s [@introduced] = {"type": "String", "val": "221841214"}
    x [@introduced] = {"type": "String", "val": "b{uoh\ti"}

File "bench/ce/strings.mlw", line 16, characters 60-79:
Goal T11.
Prover result is: Unknown or time/memory/step limit.
The following counterexample model has not been verified
  (not checking CE model, missing option --check-ce):
File strings.mlw:
  Line 16:
    s [@introduced] = {"type": "String", "val": "2"}
    x [@introduced] = {"type": "String", "val": "b{uoh\ti"}

File "bench/ce/strings.mlw", line 17, characters 60-80:
Goal T12.
Prover result is: Unknown or time/memory/step limit.
The following counterexample model has not been verified
  (not checking CE model, missing option --check-ce):
File strings.mlw:
  Line 17:
    s [@introduced] = {"type": "String", "val": "2"}
    x [@introduced] = {"type": "String", "val": "b{uoh\ti"}

File "bench/ce/strings.mlw", line 18, characters 22-28:
Goal T13.
Prover result is: Unknown or time/memory/step limit.
The following counterexample model has not been verified
  (not checking CE model, missing option --check-ce):
File strings.mlw:
  Line 18:
    s [@introduced] = {"type": "String", "val": ""}

File "bench/ce/strings.mlw", line 19, characters 22-34:
Goal T14.
Prover result is: Unknown or time/memory/step limit.
The following counterexample model has not been verified
  (not checking CE model, missing option --check-ce):
File strings.mlw:
  Line 19:
    s [@introduced] = {"type": "String", "val": ""}

File "bench/ce/strings.mlw", line 20, characters 24-45:
Goal T15.
Prover result is: Unknown or time/memory/step limit.
The following counterexample model has not been verified
  (not checking CE model, missing option --check-ce):
File strings.mlw:
  Line 20:
    i [@introduced] = {"type": "Integer", "val": "-1"}
    s [@introduced] = {"type": "String", "val": ""}

File "bench/ce/strings.mlw", line 21, characters 22-38:
Goal T16.
Prover result is: Unknown or time/memory/step limit.
The following counterexample model has not been verified
  (not checking CE model, missing option --check-ce):
File strings.mlw:
  Line 21:
    s [@introduced] = {"type": "String", "val": ""}

File "bench/ce/strings.mlw", line 22, characters 42-54:
Goal T17.
Prover result is: Unknown or time/memory/step limit.
The following counterexample model has not been verified
  (not checking CE model, missing option --check-ce):
File strings.mlw:
  Line 22:
    s [@introduced] = {"type": "String", "val": "abc"}
<|MERGE_RESOLUTION|>--- conflicted
+++ resolved
@@ -74,11 +74,7 @@
   (not checking CE model, missing option --check-ce):
 File strings.mlw:
   Line 13:
-<<<<<<< HEAD
-    s [@introduced] = {"type": "String", "val": ""}
-=======
     s [@introduced] = {"type": "String", "val": "4"}
->>>>>>> 37885e00
     x [@introduced] = {"type": "String", "val": "b{uoh\ti"}
 
 File "bench/ce/strings.mlw", line 14, characters 59-78:
