--- conflicted
+++ resolved
@@ -41,15 +41,7 @@
         {"Field":
           [{"field": ".my_field_f", "value": {"type": "Integer", "val": "0"}}]}}
   Line 24:
-<<<<<<< HEAD
-    x [@introduced] [@model_trace:x] =
-      {"type": "Record",
-       "val":
-        {"Field":
-          [{"field": ".my_field_f", "value": {"type": "Integer", "val": "0"}}]}}
-=======
-    result [@introduced] = {"type": "Integer", "val": "0"}
->>>>>>> 92c89c24
+    result [@introduced] = {"type": "Integer", "val": "0"}
   Line 26:
     result of call at line 26, characters 4-7 [@call_result:26:4:26:7:bench/ce/records_inv.mlw]
       [@id:unused] [@introduced] [@model_trace:result] =
@@ -92,9 +84,6 @@
       {"type": "Record",
        "val":
         {"Field":
-<<<<<<< HEAD
-          [{"field": ".my_field_f", "value": {"type": "Integer", "val": "0"}}]}}
-=======
           [{"field": ".my_field_f", "value": {"type": "Integer", "val": "0"}},
            {"field": "g", "value": {"type": "Boolean", "val": false}}]}}
     result of call at line 31, characters 9-25 [@call_result:31:9:31:25:bench/ce/records_inv.mlw]
@@ -107,7 +96,6 @@
         {"Field":
           [{"field": ".my_field_f", "value": {"type": "Integer", "val": "0"}},
            {"field": "g", "value": {"type": "Boolean", "val": false}}]}}
->>>>>>> 92c89c24
 
 File "bench/ce/records_inv.mlw", line 29, characters 14-18:
 Sub-goal Postcondition of goal record_match_eval_test3'vc.
@@ -149,9 +137,6 @@
       {"type": "Record",
        "val":
         {"Field":
-<<<<<<< HEAD
-          [{"field": ".my_field_f", "value": {"type": "Integer", "val": "0"}}]}}
-=======
           [{"field": ".my_field_f", "value": {"type": "Integer", "val": "0"}},
            {"field": "g", "value": {"type": "Boolean", "val": false}}]}}
     result of call at line 36, characters 9-26 [@call_result:36:9:36:26:bench/ce/records_inv.mlw]
@@ -164,7 +149,6 @@
         {"Field":
           [{"field": ".my_field_f", "value": {"type": "Integer", "val": "0"}},
            {"field": "g", "value": {"type": "Boolean", "val": false}}]}}
->>>>>>> 92c89c24
 
 File "bench/ce/records_inv.mlw", line 34, characters 14-22:
 Sub-goal Postcondition of goal record_match_eval_test4'vc.
@@ -206,9 +190,6 @@
       {"type": "Record",
        "val":
         {"Field":
-<<<<<<< HEAD
-          [{"field": ".my_field_f", "value": {"type": "Integer", "val": "0"}}]}}
-=======
           [{"field": ".my_field_f", "value": {"type": "Integer", "val": "0"}},
            {"field": "g", "value": {"type": "Boolean", "val": false}}]}}
     result of call at line 42, characters 9-26 [@call_result:42:9:42:26:bench/ce/records_inv.mlw]
@@ -221,7 +202,6 @@
         {"Field":
           [{"field": ".my_field_f", "value": {"type": "Integer", "val": "0"}},
            {"field": "g", "value": {"type": "Boolean", "val": false}}]}}
->>>>>>> 92c89c24
 
 File "bench/ce/records_inv.mlw", line 43, characters 13-22:
 Sub-goal Assertion of goal record_match_eval_test44'vc.
@@ -279,9 +259,6 @@
       {"type": "Record",
        "val":
         {"Field":
-<<<<<<< HEAD
-          [{"field": ".my_field_f", "value": {"type": "Integer", "val": "0"}}]}}
-=======
           [{"field": ".my_field_f", "value": {"type": "Integer", "val": "0"}},
            {"field": "g", "value": {"type": "Boolean", "val": false}}]}}
     result of call at line 51, characters 9-26 [@call_result:51:9:51:26:bench/ce/records_inv.mlw]
@@ -294,7 +271,6 @@
         {"Field":
           [{"field": ".my_field_f", "value": {"type": "Integer", "val": "0"}},
            {"field": "g", "value": {"type": "Boolean", "val": false}}]}}
->>>>>>> 92c89c24
 
 File "bench/ce/records_inv.mlw", line 49, characters 14-26:
 Sub-goal Postcondition of goal test_record_match_eval_test5'vc.
