--- conflicted
+++ resolved
@@ -34,39 +34,6 @@
     max [@introduced] =
       {"proj_name": "int32'int",
        "type": "Proj",
-<<<<<<< HEAD
-       "value": {"type": "Integer", "val": "0"}}
-    min [@introduced] =
-      {"proj_name": "int32'int",
-       "type": "Proj",
-       "value": {"type": "Integer", "val": "1"}}
-    n [@introduced] =
-      {"proj_name": "int32'int",
-       "type": "Proj",
-       "value": {"type": "Integer", "val": "0"}}
-  Line 8:
-    max [@introduced] [@model_trace:max] =
-      {"proj_name": "int32'int",
-       "type": "Proj",
-       "value": {"type": "Integer", "val": "0"}}
-    min [@introduced] [@model_trace:min] =
-      {"proj_name": "int32'int",
-       "type": "Proj",
-       "value": {"type": "Integer", "val": "1"}}
-    result [@introduced] =
-      {"proj_name": "int32'int",
-       "type": "Proj",
-       "value": {"type": "Integer", "val": "1"}}
-  Line 10:
-    _x [@introduced] =
-      {"proj_name": "int32'int",
-       "type": "Proj",
-       "value": {"type": "Integer", "val": "1"}}
-    result [@introduced] =
-      {"proj_name": "int32'int",
-       "type": "Proj",
-       "value": {"type": "Integer", "val": "1"}}
-=======
        "value": {"type": "Integer", "val": "-2147479006"}}
     min [@introduced] =
       {"proj_name": "int32'int",
@@ -98,7 +65,6 @@
       {"proj_name": "int32'int",
        "type": "Proj",
        "value": {"type": "Integer", "val": "2"}}
->>>>>>> 37885e00
 
 File "bench/ce/threshold.mlw", line 30, characters 11-24:
 Sub-goal Arithmetic overflow of goal f'vc.
@@ -106,16 +72,6 @@
 The following counterexample model has not been verified
   (not checking CE model, missing option --check-ce):
 File threshold.mlw:
-<<<<<<< HEAD
-  Line 21:
-    max [@introduced] = {"type": "Integer", "val": "2952783303"}
-    min [@introduced] = {"type": "Integer", "val": "4260098813"}
-  Line 25:
-    max [@introduced] [@model_trace:max] =
-      {"type": "Integer", "val": "2952783303"}
-    min [@introduced] [@model_trace:min] =
-      {"type": "Integer", "val": "4260098813"}
-=======
   Line 26:
     max [@introduced] = {"type": "Integer", "val": "2147495941"}
     min [@introduced] = {"type": "Integer", "val": "2147483651"}
@@ -124,7 +80,6 @@
       {"type": "Integer", "val": "2147495941"}
     min [@introduced] [@model_trace:min] =
       {"type": "Integer", "val": "2147483651"}
->>>>>>> 37885e00
 
 File "bench/ce/threshold.mlw", line 27, characters 13-45:
 Sub-goal Postcondition of goal f'vc.
@@ -132,27 +87,15 @@
 The following counterexample model has not been verified
   (not checking CE model, missing option --check-ce):
 File threshold.mlw:
-<<<<<<< HEAD
-  Line 21:
-    max [@introduced] = {"type": "Integer", "val": "0"}
-    min [@introduced] = {"type": "Integer", "val": "787335"}
-    n [@introduced] = {"type": "Integer", "val": "1"}
-  Line 22:
-=======
   Line 26:
     max [@introduced] = {"type": "Integer", "val": "0"}
     min [@introduced] = {"type": "Integer", "val": "787335"}
     n [@introduced] = {"type": "Integer", "val": "1"}
   Line 27:
->>>>>>> 37885e00
     max [@introduced] [@model_trace:max] = {"type": "Integer", "val": "0"}
     min [@introduced] [@model_trace:min] =
       {"type": "Integer", "val": "787335"}
     result [@introduced] = {"type": "Integer", "val": "787335"}
-<<<<<<< HEAD
-  Line 25:
-=======
   Line 30:
->>>>>>> 37885e00
     _x [@introduced] = {"type": "Integer", "val": "787335"}
     result [@introduced] = {"type": "Integer", "val": "787335"}
