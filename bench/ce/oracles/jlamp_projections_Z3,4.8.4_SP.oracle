Strongest Postcondition
File "bench/ce/jlamp_projections.mlw", line 29, characters 8-18:
Sub-goal Precondition of goal p3'vc.
Prover result is: Valid.

File "bench/ce/jlamp_projections.mlw", line 29, characters 2-18:
Sub-goal Integer overflow of goal p3'vc.
Prover result is: Unknown (sat)
The following counterexample model has not been verified
  (not checking CE model, missing option --check-ce):
File jlamp_projections.mlw:
  Line 18:
    a [@introduced] =
      {"proj_name": "to_int",
       "type": "Proj",
       "value": {"type": "Integer", "val": "127"}}
  Line 28:
    a [@introduced] =
      {"proj_name": "to_int",
       "type": "Proj",
       "value": {"type": "Integer", "val": "127"}}
  Line 29:
    a [@introduced] [@model_trace:a] =
      {"proj_name": "to_int",
       "type": "Proj",
       "value": {"type": "Integer", "val": "127"}}
    result of call at line 29, characters 8-18 [@call_result:29:8:18:bench/ce/jlamp_projections.mlw]
      [@id:unused] [@introduced] [@model_trace:result] =
      {"proj_name": "to_int",
       "type": "Proj",
       "value": {"type": "Integer", "val": "1"}}

File "bench/ce/jlamp_projections.mlw", line 42, characters 14-24:
Sub-goal Precondition of goal p3'vc.
Prover result is: Valid.

File "bench/ce/jlamp_projections.mlw", line 42, characters 7-24:
Sub-goal Integer overflow of goal p3'vc.
Prover result is: Unknown (sat)
The following counterexample model has not been verified
  (not checking CE model, missing option --check-ce):
File ref.mlw:
  Line 18:
    a [@field:0:contents] [@introduced] =
      {"type": "Record",
       "val":
        {"Field":
          [{"field": "contents",
            "value":
             {"proj_name": "to_int",
              "type": "Proj",
              "value": {"type": "Integer", "val": "127"}}}]}}
File jlamp_projections.mlw:
  Line 41:
    a [@field:0:contents] [@introduced] =
      {"type": "Record",
       "val":
        {"Field":
          [{"field": "contents",
            "value":
             {"proj_name": "to_int",
              "type": "Proj",
              "value": {"type": "Integer", "val": "127"}}}]}}
  Line 42:
    a [@field:0:contents] [@introduced] [@model_trace:a] =
      {"type": "Record",
       "val":
        {"Field":
          [{"field": "contents",
            "value":
             {"proj_name": "to_int",
              "type": "Proj",
<<<<<<< HEAD
              "value": {"type": "Integer", "val": "127"}}}]}}
=======
              "value": {"type": "Integer", "val": "0"}}}]}}
    result of call at line 42, characters 14-24 [@call_result:42:14:24:bench/ce/jlamp_projections.mlw]
      [@id:unused] [@introduced] [@model_trace:result] =
      {"proj_name": "to_int",
       "type": "Proj",
       "value": {"type": "Integer", "val": "1"}}
>>>>>>> b66c8c52

File "bench/ce/jlamp_projections.mlw", line 54, characters 29-39:
Sub-goal Precondition of goal p4'vc.
Prover result is: Valid.

File "bench/ce/jlamp_projections.mlw", line 54, characters 21-39:
Sub-goal Integer overflow of goal p4'vc.
Prover result is: Unknown (sat)
The following counterexample model has not been verified
  (not checking CE model, missing option --check-ce):
File jlamp_projections.mlw:
  Line 53:
    b [@introduced] =
      {"type": "Record",
       "val":
        {"Field":
          [{"field": "f",
            "value":
             {"proj_name": "to_int",
              "type": "Proj",
              "value": {"type": "Integer", "val": "127"}}},
           {"field": "g", "value": {"type": "Boolean", "val": true}}]}}
  Line 54:
    b [@introduced] [@model_trace:b] =
      {"type": "Record",
       "val":
        {"Field":
          [{"field": "f",
            "value":
             {"proj_name": "to_int",
              "type": "Proj",
              "value": {"type": "Integer", "val": "127"}}},
           {"field": "g", "value": {"type": "Boolean", "val": true}}]}}
    result of call at line 54, characters 29-39 [@call_result:54:29:39:bench/ce/jlamp_projections.mlw]
      [@id:unused] [@introduced] [@model_trace:result] =
      {"proj_name": "to_int",
       "type": "Proj",
       "value": {"type": "Integer", "val": "1"}}
<|MERGE_RESOLUTION|>--- conflicted
+++ resolved
@@ -36,7 +36,7 @@
 
 File "bench/ce/jlamp_projections.mlw", line 42, characters 7-24:
 Sub-goal Integer overflow of goal p3'vc.
-Prover result is: Unknown (sat)
+Prover result is: Unknown or time/memory/step limit.
 The following counterexample model has not been verified
   (not checking CE model, missing option --check-ce):
 File ref.mlw:
@@ -49,7 +49,7 @@
             "value":
              {"proj_name": "to_int",
               "type": "Proj",
-              "value": {"type": "Integer", "val": "127"}}}]}}
+              "value": {"type": "Integer", "val": "0"}}}]}}
 File jlamp_projections.mlw:
   Line 41:
     a [@field:0:contents] [@introduced] =
@@ -60,7 +60,7 @@
             "value":
              {"proj_name": "to_int",
               "type": "Proj",
-              "value": {"type": "Integer", "val": "127"}}}]}}
+              "value": {"type": "Integer", "val": "0"}}}]}}
   Line 42:
     a [@field:0:contents] [@introduced] [@model_trace:a] =
       {"type": "Record",
@@ -70,16 +70,12 @@
             "value":
              {"proj_name": "to_int",
               "type": "Proj",
-<<<<<<< HEAD
-              "value": {"type": "Integer", "val": "127"}}}]}}
-=======
               "value": {"type": "Integer", "val": "0"}}}]}}
     result of call at line 42, characters 14-24 [@call_result:42:14:24:bench/ce/jlamp_projections.mlw]
       [@id:unused] [@introduced] [@model_trace:result] =
       {"proj_name": "to_int",
        "type": "Proj",
        "value": {"type": "Integer", "val": "1"}}
->>>>>>> b66c8c52
 
 File "bench/ce/jlamp_projections.mlw", line 54, characters 29-39:
 Sub-goal Precondition of goal p4'vc.
