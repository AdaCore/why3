bench/ce/int.mlw T g_lab: Unknown (other)
Counter-example model:File int.mlw:
Line 5:
<<<<<<< HEAD
x, ["model_trace:x"] = {"type" : "Integer" ,
=======
x, [[@introduced], [@model_trace:x], [@model]] = {"type" : "Integer" ,
>>>>>>> 87fa0578
"val" : "48" }

bench/ce/int.mlw T g_no_lab: Unknown (other)
Counter-example model:File int.mlw:
Line 7:
<<<<<<< HEAD
x, ["model_trace:x"] = {"type" : "Integer" ,
=======
x, [[@introduced], [@model_trace:x]] = {"type" : "Integer" ,
>>>>>>> 87fa0578
"val" : "48" }

bench/ce/int.mlw T g2_lab: Unknown (other)
Counter-example model:File int.mlw:
<<<<<<< HEAD
Line 12:
x, ["model_trace:x"] = {"type" : "Integer" ,
=======
Line 9:
g, [[@model_trace:g]] = {"type" : "Integer" ,
"val" : "-1" }
Line 11:
x, [[@introduced], [@model_trace:x]] = {"type" : "Integer" ,
>>>>>>> 87fa0578
"val" : "0" }

bench/ce/int.mlw T newgoal: Unknown (other)
Counter-example model:File int.mlw:
<<<<<<< HEAD
Line 14:
X, ["model_trace:X"] = {"type" : "Integer" ,
"val" : "1" }
x2, ["model_trace:x2"] = {"type" : "Integer" ,
"val" : "1" }
x3, ["model_trace:x3"] = {"type" : "Integer" ,
"val" : "1" }
x4, ["model_trace:x4"] = {"type" : "Integer" ,
"val" : "1" }
x5, ["model_trace:x5"] = {"type" : "Integer" ,
"val" : "1" }
x6, ["model_trace:x6"] = {"type" : "Integer" ,
"val" : "1" }
x7, ["model_trace:x7"] = {"type" : "Integer" ,
"val" : "1" }
x8, ["model_trace:x8"] = {"type" : "Integer" ,
"val" : "1" }

bench/ce/int.mlw T g_no_lab : Unknown (other)
Counter-example model:File int.mlw:
Line 5:
x, ["model_trace:x"] = {"type" : "Integer" ,
"val" : "48" }

bench/ce/int.mlw T g_lab0 : Unknown (other)
Counter-example model:File int.mlw:
Line 7:
x, ["model_trace:x"] = {"type" : "Integer" ,
"val" : "48" }

bench/ce/int.mlw T g2_lab : Unknown (other)
Counter-example model:File int.mlw:
Line 12:
x, ["model_trace:x"] = {"type" : "Integer" ,
"val" : "0" }

bench/ce/int.mlw T newgoal : Unknown (other)
Counter-example model:File int.mlw:
Line 14:
X, ["model_trace:X"] = {"type" : "Integer" ,
"val" : "1" }
x2, ["model_trace:x2"] = {"type" : "Integer" ,
"val" : "1" }
x3, ["model_trace:x3"] = {"type" : "Integer" ,
"val" : "1" }
x4, ["model_trace:x4"] = {"type" : "Integer" ,
"val" : "1" }
x5, ["model_trace:x5"] = {"type" : "Integer" ,
"val" : "1" }
x6, ["model_trace:x6"] = {"type" : "Integer" ,
"val" : "1" }
x7, ["model_trace:x7"] = {"type" : "Integer" ,
"val" : "1" }
x8, ["model_trace:x8"] = {"type" : "Integer" ,
=======
Line 9:
g, [[@model_trace:g]] = {"type" : "Integer" ,
"val" : "0" }
Line 13:
X, [[@introduced], [@model], [@model_trace:X]] = {"type" : "Integer" ,
"val" : "1" }
x2, [[@introduced], [@model_trace:x2]] = {"type" : "Integer" ,
"val" : "1" }
x3, [[@introduced], [@model_trace:x3]] = {"type" : "Integer" ,
"val" : "1" }
x4, [[@introduced], [@model_trace:x4]] = {"type" : "Integer" ,
"val" : "1" }
x5, [[@introduced], [@model_trace:x5]] = {"type" : "Integer" ,
"val" : "1" }
x6, [[@introduced], [@model_trace:x6]] = {"type" : "Integer" ,
"val" : "1" }
x7, [[@introduced], [@model_trace:x7]] = {"type" : "Integer" ,
"val" : "1" }
x8, [[@introduced], [@model_trace:x8]] = {"type" : "Integer" ,
>>>>>>> 87fa0578
"val" : "1" }
<|MERGE_RESOLUTION|>--- conflicted
+++ resolved
@@ -1,95 +1,26 @@
 bench/ce/int.mlw T g_lab: Unknown (other)
 Counter-example model:File int.mlw:
 Line 5:
-<<<<<<< HEAD
-x, ["model_trace:x"] = {"type" : "Integer" ,
-=======
 x, [[@introduced], [@model_trace:x], [@model]] = {"type" : "Integer" ,
->>>>>>> 87fa0578
 "val" : "48" }
 
 bench/ce/int.mlw T g_no_lab: Unknown (other)
 Counter-example model:File int.mlw:
 Line 7:
-<<<<<<< HEAD
-x, ["model_trace:x"] = {"type" : "Integer" ,
-=======
 x, [[@introduced], [@model_trace:x]] = {"type" : "Integer" ,
->>>>>>> 87fa0578
 "val" : "48" }
 
 bench/ce/int.mlw T g2_lab: Unknown (other)
 Counter-example model:File int.mlw:
-<<<<<<< HEAD
-Line 12:
-x, ["model_trace:x"] = {"type" : "Integer" ,
-=======
 Line 9:
 g, [[@model_trace:g]] = {"type" : "Integer" ,
 "val" : "-1" }
 Line 11:
 x, [[@introduced], [@model_trace:x]] = {"type" : "Integer" ,
->>>>>>> 87fa0578
 "val" : "0" }
 
 bench/ce/int.mlw T newgoal: Unknown (other)
 Counter-example model:File int.mlw:
-<<<<<<< HEAD
-Line 14:
-X, ["model_trace:X"] = {"type" : "Integer" ,
-"val" : "1" }
-x2, ["model_trace:x2"] = {"type" : "Integer" ,
-"val" : "1" }
-x3, ["model_trace:x3"] = {"type" : "Integer" ,
-"val" : "1" }
-x4, ["model_trace:x4"] = {"type" : "Integer" ,
-"val" : "1" }
-x5, ["model_trace:x5"] = {"type" : "Integer" ,
-"val" : "1" }
-x6, ["model_trace:x6"] = {"type" : "Integer" ,
-"val" : "1" }
-x7, ["model_trace:x7"] = {"type" : "Integer" ,
-"val" : "1" }
-x8, ["model_trace:x8"] = {"type" : "Integer" ,
-"val" : "1" }
-
-bench/ce/int.mlw T g_no_lab : Unknown (other)
-Counter-example model:File int.mlw:
-Line 5:
-x, ["model_trace:x"] = {"type" : "Integer" ,
-"val" : "48" }
-
-bench/ce/int.mlw T g_lab0 : Unknown (other)
-Counter-example model:File int.mlw:
-Line 7:
-x, ["model_trace:x"] = {"type" : "Integer" ,
-"val" : "48" }
-
-bench/ce/int.mlw T g2_lab : Unknown (other)
-Counter-example model:File int.mlw:
-Line 12:
-x, ["model_trace:x"] = {"type" : "Integer" ,
-"val" : "0" }
-
-bench/ce/int.mlw T newgoal : Unknown (other)
-Counter-example model:File int.mlw:
-Line 14:
-X, ["model_trace:X"] = {"type" : "Integer" ,
-"val" : "1" }
-x2, ["model_trace:x2"] = {"type" : "Integer" ,
-"val" : "1" }
-x3, ["model_trace:x3"] = {"type" : "Integer" ,
-"val" : "1" }
-x4, ["model_trace:x4"] = {"type" : "Integer" ,
-"val" : "1" }
-x5, ["model_trace:x5"] = {"type" : "Integer" ,
-"val" : "1" }
-x6, ["model_trace:x6"] = {"type" : "Integer" ,
-"val" : "1" }
-x7, ["model_trace:x7"] = {"type" : "Integer" ,
-"val" : "1" }
-x8, ["model_trace:x8"] = {"type" : "Integer" ,
-=======
 Line 9:
 g, [[@model_trace:g]] = {"type" : "Integer" ,
 "val" : "0" }
@@ -109,5 +40,4 @@
 x7, [[@introduced], [@model_trace:x7]] = {"type" : "Integer" ,
 "val" : "1" }
 x8, [[@introduced], [@model_trace:x8]] = {"type" : "Integer" ,
->>>>>>> 87fa0578
 "val" : "1" }
