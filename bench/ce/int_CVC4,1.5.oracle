bench/ce/int.mlw T g_lab: Unknown (other)
Counter-example model:File int.mlw:
Line 5:
x, ["model", "model_trace:x"] = {"type" : "Integer" ,
"val" : "48" }

bench/ce/int.mlw T g_no_lab: Unknown (other)
Counter-example model:File int.mlw:
Line 7:
x, ["model", "model_trace:x"] = {"type" : "Integer" ,
"val" : "48" }

bench/ce/int.mlw T g2_lab: Unknown (other)
Counter-example model:File int.mlw:
<<<<<<< HEAD
Line 9:
g = {"type" : "Integer" , "val" : "-1" }
Line 11:
x = {"type" : "Integer" ,
=======
Line 12:
x, ["model", "model_trace:x"] = {"type" : "Integer" ,
>>>>>>> e6e8afd9
"val" : "0" }

bench/ce/int.mlw T newgoal: Unknown (other)
Counter-example model:File int.mlw:
<<<<<<< HEAD
Line 9:
g = {"type" : "Integer" , "val" : "0" }
Line 13:
X = {"type" : "Integer" , "val" : "1" }
x2 = {"type" : "Integer" ,
"val" : "1" }
x3 = {"type" : "Integer" ,
=======
Line 14:
X, ["model", "model_trace:X"] = {"type" : "Integer" ,
"val" : "1" }
x2, ["model", "model_trace:x2"] = {"type" : "Integer" ,
"val" : "1" }
x3, ["model", "model_trace:x3"] = {"type" : "Integer" ,
"val" : "1" }
x4, ["model", "model_trace:x4"] = {"type" : "Integer" ,
"val" : "1" }
x5, ["model", "model_trace:x5"] = {"type" : "Integer" ,
"val" : "1" }
x6, ["model", "model_trace:x6"] = {"type" : "Integer" ,
"val" : "1" }
x7, ["model", "model_trace:x7"] = {"type" : "Integer" ,
"val" : "1" }
x8, ["model", "model_trace:x8"] = {"type" : "Integer" ,
"val" : "1" }

bench/ce/int.mlw T g_no_lab : Unknown (other)
Counter-example model:File int.mlw:
Line 5:
x, ["model", "model_trace:x"] = {"type" : "Integer" ,
"val" : "48" }

bench/ce/int.mlw T g_lab0 : Unknown (other)
Counter-example model:File int.mlw:
Line 7:
x, ["model", "model_trace:x"] = {"type" : "Integer" ,
"val" : "48" }

bench/ce/int.mlw T g2_lab : Unknown (other)
Counter-example model:File int.mlw:
Line 12:
x, ["model", "model_trace:x"] = {"type" : "Integer" ,
"val" : "0" }

bench/ce/int.mlw T newgoal : Unknown (other)
Counter-example model:File int.mlw:
Line 14:
X, ["model", "model_trace:X"] = {"type" : "Integer" ,
"val" : "1" }
x2, ["model", "model_trace:x2"] = {"type" : "Integer" ,
"val" : "1" }
x3, ["model", "model_trace:x3"] = {"type" : "Integer" ,
>>>>>>> e6e8afd9
"val" : "1" }
x4, ["model", "model_trace:x4"] = {"type" : "Integer" ,
"val" : "1" }
x5, ["model", "model_trace:x5"] = {"type" : "Integer" ,
"val" : "1" }
x6, ["model", "model_trace:x6"] = {"type" : "Integer" ,
"val" : "1" }
x7, ["model", "model_trace:x7"] = {"type" : "Integer" ,
"val" : "1" }
x8, ["model", "model_trace:x8"] = {"type" : "Integer" ,
"val" : "1" }
<|MERGE_RESOLUTION|>--- conflicted
+++ resolved
@@ -1,92 +1,47 @@
 bench/ce/int.mlw T g_lab: Unknown (other)
 Counter-example model:File int.mlw:
 Line 5:
-x, ["model", "model_trace:x"] = {"type" : "Integer" ,
+x, [[@model], [@introduced], [@model_trace:x]] = {"type" : "Integer" ,
 "val" : "48" }
 
 bench/ce/int.mlw T g_no_lab: Unknown (other)
 Counter-example model:File int.mlw:
 Line 7:
-x, ["model", "model_trace:x"] = {"type" : "Integer" ,
+x, [[@model], [@introduced], [@model_trace:x]] = {"type" : "Integer" ,
 "val" : "48" }
 
 bench/ce/int.mlw T g2_lab: Unknown (other)
 Counter-example model:File int.mlw:
-<<<<<<< HEAD
 Line 9:
-g = {"type" : "Integer" , "val" : "-1" }
+g, [[@model], [@model_trace:g]] = {"type" : "Integer" ,
+"val" : "-1" }
 Line 11:
-x = {"type" : "Integer" ,
-=======
-Line 12:
-x, ["model", "model_trace:x"] = {"type" : "Integer" ,
->>>>>>> e6e8afd9
+x, [[@model], [@introduced], [@model_trace:x]] = {"type" : "Integer" ,
 "val" : "0" }
 
 bench/ce/int.mlw T newgoal: Unknown (other)
 Counter-example model:File int.mlw:
-<<<<<<< HEAD
 Line 9:
-g = {"type" : "Integer" , "val" : "0" }
+g, [[@model], [@model_trace:g]] = {"type" : "Integer" ,
+"val" : "0" }
 Line 13:
-X = {"type" : "Integer" , "val" : "1" }
-x2 = {"type" : "Integer" ,
+X, [[@model], [@introduced], [@model_trace:X]] = {"type" : "Integer" ,
 "val" : "1" }
-x3 = {"type" : "Integer" ,
-=======
-Line 14:
-X, ["model", "model_trace:X"] = {"type" : "Integer" ,
+x2, [[@model], [@introduced],
+[@model_trace:x2]] = {"type" : "Integer" , "val" : "1" }
+x3, [[@model],
+[@introduced], [@model_trace:x3]] = {"type" : "Integer" ,
 "val" : "1" }
-x2, ["model", "model_trace:x2"] = {"type" : "Integer" ,
+x4, [[@model], [@introduced],
+[@model_trace:x4]] = {"type" : "Integer" , "val" : "1" }
+x5, [[@model],
+[@introduced], [@model_trace:x5]] = {"type" : "Integer" ,
 "val" : "1" }
-x3, ["model", "model_trace:x3"] = {"type" : "Integer" ,
+x6, [[@model], [@introduced],
+[@model_trace:x6]] = {"type" : "Integer" , "val" : "1" }
+x7, [[@model],
+[@introduced], [@model_trace:x7]] = {"type" : "Integer" ,
 "val" : "1" }
-x4, ["model", "model_trace:x4"] = {"type" : "Integer" ,
+x8, [[@model], [@introduced],
+[@model_trace:x8]] = {"type" : "Integer" ,
 "val" : "1" }
-x5, ["model", "model_trace:x5"] = {"type" : "Integer" ,
-"val" : "1" }
-x6, ["model", "model_trace:x6"] = {"type" : "Integer" ,
-"val" : "1" }
-x7, ["model", "model_trace:x7"] = {"type" : "Integer" ,
-"val" : "1" }
-x8, ["model", "model_trace:x8"] = {"type" : "Integer" ,
-"val" : "1" }
-
-bench/ce/int.mlw T g_no_lab : Unknown (other)
-Counter-example model:File int.mlw:
-Line 5:
-x, ["model", "model_trace:x"] = {"type" : "Integer" ,
-"val" : "48" }
-
-bench/ce/int.mlw T g_lab0 : Unknown (other)
-Counter-example model:File int.mlw:
-Line 7:
-x, ["model", "model_trace:x"] = {"type" : "Integer" ,
-"val" : "48" }
-
-bench/ce/int.mlw T g2_lab : Unknown (other)
-Counter-example model:File int.mlw:
-Line 12:
-x, ["model", "model_trace:x"] = {"type" : "Integer" ,
-"val" : "0" }
-
-bench/ce/int.mlw T newgoal : Unknown (other)
-Counter-example model:File int.mlw:
-Line 14:
-X, ["model", "model_trace:X"] = {"type" : "Integer" ,
-"val" : "1" }
-x2, ["model", "model_trace:x2"] = {"type" : "Integer" ,
-"val" : "1" }
-x3, ["model", "model_trace:x3"] = {"type" : "Integer" ,
->>>>>>> e6e8afd9
-"val" : "1" }
-x4, ["model", "model_trace:x4"] = {"type" : "Integer" ,
-"val" : "1" }
-x5, ["model", "model_trace:x5"] = {"type" : "Integer" ,
-"val" : "1" }
-x6, ["model", "model_trace:x6"] = {"type" : "Integer" ,
-"val" : "1" }
-x7, ["model", "model_trace:x7"] = {"type" : "Integer" ,
-"val" : "1" }
-x8, ["model", "model_trace:x8"] = {"type" : "Integer" ,
-"val" : "1" }
