module Array

  use import int.Int
  use import array.Array

  type t

  function to_int  t : int
  meta "model_projection" function to_int

  val function two : t
  axiom two_def : to_int two = 2

  val function three : t
  axiom three_def : to_int three = 3


<<<<<<< HEAD
  let f (a [@model] [@model_projected] :array t) : unit
    requires { a[42] = three }
    writes { a }
    ensures { [@model_vc] a[42] = three }
  = a[42] <- two

  let g (a [@model] [@model_projected] :array t) : unit
    requires { a.length >= 43 /\ a[17] = three }
    writes { a }
    ensures { [@model_vc] a[42] = three }
  = a[42] <- two

  let h (a [@model] [@model_projected] :array t) : unit
    requires { a.length >= 43 /\ a[17] = three }
    writes { a }
    ensures { [@model_vc] a[42] = three }
=======
  let f (a : array t) : unit
    requires { a[42] = three }
    writes { a }
    ensures { a[42] = three }
  = a[42] <- two

  let g (a : array t) : unit
    requires { a.length >= 43 /\ a[17] = three }
    writes { a }
    ensures { a[42] = three }
  = a[42] <- two

  let h (a : array t) : unit
    requires { a.length >= 43 /\ a[17] = three }
    writes { a }
    ensures { a[42] = three }
>>>>>>> a5a64af7
  = a[17] <- two

end<|MERGE_RESOLUTION|>--- conflicted
+++ resolved
@@ -15,24 +15,6 @@
   axiom three_def : to_int three = 3
 
 
-<<<<<<< HEAD
-  let f (a [@model] [@model_projected] :array t) : unit
-    requires { a[42] = three }
-    writes { a }
-    ensures { [@model_vc] a[42] = three }
-  = a[42] <- two
-
-  let g (a [@model] [@model_projected] :array t) : unit
-    requires { a.length >= 43 /\ a[17] = three }
-    writes { a }
-    ensures { [@model_vc] a[42] = three }
-  = a[42] <- two
-
-  let h (a [@model] [@model_projected] :array t) : unit
-    requires { a.length >= 43 /\ a[17] = three }
-    writes { a }
-    ensures { [@model_vc] a[42] = three }
-=======
   let f (a : array t) : unit
     requires { a[42] = three }
     writes { a }
@@ -49,7 +31,6 @@
     requires { a.length >= 43 /\ a[17] = three }
     writes { a }
     ensures { a[42] = three }
->>>>>>> a5a64af7
   = a[17] <- two
 
 end