--- conflicted
+++ resolved
@@ -1,46 +1,11 @@
 bench/ce/if_decision_branch.mlw Other VC f: Valid
 bench/ce/if_decision_branch.mlw Other VC f: Unknown (other)
 Counter-example model:File if_decision_branch.mlw:
-<<<<<<< HEAD
-Line 17:
-a, ["model_trace:a"] = {"type" : "Integer" ,
-"val" : "5" }
-Line 18:
-TEMP_NAME.sel_path, ["node_id=121",
-"model_trace:TEMP_NAME.sel_path@assign"] = {"type" : "Boolean" ,
-"val" : true }
-Line 21:
-TEMP_NAME.sel_path, ["node_id=5454",
-"model_trace:TEMP_NAME.sel_path@assign"] = {"type" : "Boolean" ,
-"val" : false }
-Line 25:
-TEMP_NAME.sel_path, ["node_id=121",
-"model_trace:TEMP_NAME.sel_path@assign"] = {"type" : "Boolean" ,
-"val" : true }
-
-bench/ce/if_decision_branch.mlw Other WP_parameter f : Unknown (other)
-Counter-example model:File if_decision_branch.mlw:
-Line 8:
-TEMP_NAME.sel_path, ["model_trace:TEMP_NAME.sel_path"] = {"type" : "Boolean" ,
-"val" : false }
-Line 17:
-a, ["model_trace:a"] = {"type" : "Integer" ,
-=======
 Line 18:
 a, [[@introduced], [@model_trace:a]] = {"type" : "Integer" ,
->>>>>>> 87fa0578
 "val" : "5" }
 Line 19:
 the check fails with all inputs
-<<<<<<< HEAD
-Line 21:
-TEMP_NAME, ["node_id=5454",
-"model_trace:TEMP_NAME@assign"] = {"type" : "Boolean" ,
-"val" : false }
-Line 25:
-TEMP_NAME, ["node_id=121",
-"model_trace:TEMP_NAME@assign"] = {"type" : "Boolean" ,
-=======
 Line 22:
 TEMP_NAME, [[@introduced], [@model],
 [@model_trace:TEMP_NAME]] = {"type" : "Boolean" ,
@@ -48,5 +13,4 @@
 Line 26:
 TEMP_NAME, [[@introduced], [@model],
 [@model_trace:TEMP_NAME]] = {"type" : "Boolean" ,
->>>>>>> 87fa0578
 "val" : true }
