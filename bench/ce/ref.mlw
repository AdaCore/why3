--- conflicted
+++ resolved
@@ -3,23 +3,14 @@
   use import list.List
   use import int.Int
 
-<<<<<<< HEAD
-  type int_type = Integer int
-
-  goal G : forall x [@model] : int_type. match x with Integer y -> y > 0 end
-
-  let test_post (x [@model] [@model_trace:x] : int) (y [@model] [@model_trace:y] : ref int): unit
-    ensures { [@model_vc_post] old !y >= x }
-=======
-  let test_post (x: int) (y  : ref int): unit
-    ensures {old !y >= x }
+  let test_post (x: int) (y: ref int): unit
+    ensures { old !y >= x }
       =
       y := x - 1 + !y
 
-  let test_post2 (x: int) (y  : ref int): unit
-    requires {x > 42}
-    ensures {old !y > !y + x}
->>>>>>> 52e6f5e9
+  let test_post2 (x: int) (y: ref int): unit
+    requires { x > 42 }
+    ensures { old !y > !y + x }
       =
       y := x - 1 + !y
 
@@ -27,40 +18,24 @@
   (**********************************************************
    ** Getting counterexamples for terms of primitive types **
    **********************************************************)
-<<<<<<< HEAD
-  val y [@model] [@model_trace:y] :ref int
-
-  let incr ( x23 [@model] [@model_trace:x23] : ref int ): unit
-  ensures { [@model_vc_post] !x23 = old !x23 + 2 + !y }
-=======
   val y :ref int
 
-  let incr ( x23: ref int ): unit
+  let incr (x23: ref int): unit
   ensures { !x23 = old !x23 + 2 + !y }
->>>>>>> 52e6f5e9
   =
   (*#"random_path.random" 62 27 32#*)
   y := !y + 1;
   x23 := !x23 + 1;
   x23 := !x23 + 1
 
-<<<<<<< HEAD
-  let test_loop ( x [@model] [@model_trace:x] : ref int ): unit
-  ensures { [@model_vc_post] !x < old !x }
+  let test_loop (x: ref int): unit
+  ensures { !x < old !x }
   =
   label L in
   incr x;
   label M in
   while !x > 0 do
-  invariant { [@model_vc] !x > !x at L + !x at M }
-=======
-  let test_loop ( x: ref int ): unit
-  ensures { !x < old !x }
-  =
-  'L: incr x;
-  'M: while !x > 0 do
-  invariant { !x > at !x 'L + at !x 'M }
->>>>>>> 52e6f5e9
+  invariant { !x > !x at L + !x at M }
   variant { !x }
     x := !x - 1
   done
