--- conflicted
+++ resolved
@@ -1,18 +1,6 @@
 bench/ce/algebraic_type.mlw M G: Unknown (other)
 Counter-example model:File algebraic_type.mlw:
 Line 6:
-<<<<<<< HEAD
-x, ["model_trace:x"] = {"type" : "Apply" , "val" : {"apply" : "Integer" ,
-"list" : [{"type" : "Integer" ,
-"val" : "0" }] } }
-
-bench/ce/algebraic_type.mlw M G : Unknown (other)
-Counter-example model:File algebraic_type.mlw:
-Line 6:
-x, ["model_trace:x"] = {"type" : "Apply" , "val" : {"apply" : "Integer" ,
-"list" : [{"type" : "Integer" ,
-=======
 x, [[@introduced], [@model_trace:x]] = {"type" : "Apply" ,
 "val" : {"apply" : "Integer" , "list" : [{"type" : "Integer" ,
->>>>>>> 87fa0578
 "val" : "0" }] } }
