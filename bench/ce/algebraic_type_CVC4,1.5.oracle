<<<<<<< HEAD
bench/ce/algebraic_type.mlw M G: Unknown (other)
=======
bench/ce/algebraic_type.mlw M G : Unknown (other)
Counter-example model:File algebraic_type.mlw:
Line 6:
x, ["model", "model_trace:x"] = {"type" : "Apply" ,
"val" : {"apply" : "Integer" , "list" : [{"type" : "Integer" ,
"val" : "0" }] } }

bench/ce/algebraic_type.mlw M G : Unknown (other)
>>>>>>> e6e8afd9
Counter-example model:File algebraic_type.mlw:
Line 6:
x, ["model", "model_trace:x"] = {"type" : "Apply" ,
"val" : {"apply" : "Integer" , "list" : [{"type" : "Integer" ,
"val" : "0" }] } }
<|MERGE_RESOLUTION|>--- conflicted
+++ resolved
@@ -1,17 +1,6 @@
-<<<<<<< HEAD
 bench/ce/algebraic_type.mlw M G: Unknown (other)
-=======
-bench/ce/algebraic_type.mlw M G : Unknown (other)
 Counter-example model:File algebraic_type.mlw:
 Line 6:
-x, ["model", "model_trace:x"] = {"type" : "Apply" ,
+x, [[@model], [@introduced], [@model_trace:x]] = {"type" : "Apply" ,
 "val" : {"apply" : "Integer" , "list" : [{"type" : "Integer" ,
 "val" : "0" }] } }
-
-bench/ce/algebraic_type.mlw M G : Unknown (other)
->>>>>>> e6e8afd9
-Counter-example model:File algebraic_type.mlw:
-Line 6:
-x, ["model", "model_trace:x"] = {"type" : "Apply" ,
-"val" : {"apply" : "Integer" , "list" : [{"type" : "Integer" ,
-"val" : "0" }] } }
