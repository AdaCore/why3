#!/bin/bash

# auto bench for why

# Useless in this script ?
# export WHY3LIB=lib
# export WHY3DATA=.
# export WHY3LOADPATH=theories

suffix=$1

# TODO: remove the hack about int.mlw once it has become builtin
goods () {
    pgm="bin/why3prove$suffix"
    ERROR=
    rm -f bench_errors
    for f in $1/*.[wm][hl][yw] ; do
	printf "  $f... "
        opts="$2"
        if test $f = stdlib/int.mlw; then opts="$2 --type-only"; fi
	# running Why
	if ! $pgm $opts $f > /dev/null 2> bench_error; then
	    echo "FAILED!"
#            echo "env: WHY3DATA='$WHY3DATA'"
            echo "invocation: $pgm $opts $f" | tee -a bench_errors
            cat bench_error | tee -a bench_errors
            ERROR=yes
	elif test -s bench_error; then
            echo "warning!"
            cat bench_error
        else
	    echo "ok"
        fi
    done
    rm bench_error
    if test -n "$ERROR"; then
        echo "bench aborted due to the following errors:"
        cat bench_errors
        rm bench_errors
        exit 1
    fi
}

bads () {
    pgm="bin/why3prove$suffix"
    for f in $1/*.[wm][hl][yw] ; do
	printf "  $f... "
	if $pgm $2 $f > /dev/null 2>&1; then
	    echo "SHOULD FAIL!"
#            echo "env: WHY3DATA='$WHY3DATA'"
            echo "invocation: $pgm $2 $f"
	    exit 1
	fi
	echo "ok"
    done
}

drivers () {
    pgm="bin/why3prove$suffix"
    for f in $1/*.drv; do
        if [[ $f == drivers/ocaml*.drv ]]; then continue; fi
        if [[ $f == drivers/c.drv ]]; then continue; fi
	printf "  $f... "
	# running Why
	if ! echo "theory Test goal G : 1=2 end" | $pgm -F whyml --driver $f - > /dev/null; then
	    echo "why FAILED"
            echo "theory Test goal G : 1=2 end" | $pgm -F whyml --driver $f -
	    exit 1
	fi
	echo "ok"
    done
}

valid_goals () {
    pgm="bin/why3prove$suffix"
    for f in $1/*.mlw; do
	printf "  "$f"... "
	if $pgm -t 10 -P alt-ergo $f | grep -q -v Valid; then
	    echo "valid test $f failed!"
	    echo "$pgm -P alt-ergo $f"
	    $pgm -t 10 -P alt-ergo $f
	    exit 1
       else
	    echo "ok"
       fi
    done
}

invalid_goals () {
    pgm="bin/why3prove$suffix"
    for f in $1/*.mlw; do
	printf "  "$f"... "
	if $pgm -t 3 -P alt-ergo $f | grep -q Valid; then
	    echo "invalid test $f failed!"
	    echo "$pgm -P alt-ergo $f"
	    $pgm -t 3 -P alt-ergo $f
	    exit 1
        else
	    echo "ok"
       fi
    done
}

execute () {
    pgm="bin/why3execute$suffix"
<<<<<<< HEAD
    printf "$1 $2... "
    if $pgm $1 $2 > /dev/null; then
=======
    printf "  $1 $2... "
    if $pgm $1 $2 > /dev/null 2>&1; then
>>>>>>> 96f69b5e
        echo "ok"
    else
        echo "execution test failed!"
        echo $pgm $1 $2
        $pgm $1 $2
        exit 1
    fi
}

extract_and_run () {
    dir=$1
    shift
    prg=$1
    shift
    printf "  $dir... "
    rm -f $dir/$prg
    printf "clean... "
    if BENCH=yes make -C $dir clean > /dev/null; then
        printf "extract... "
        if BENCH=yes make -C $dir extract > /dev/null; then
            printf "compile... "
            if BENCH=yes make -C $dir > /dev/null; then
                printf "execute... "
                if $dir/main.opt "$@" > /dev/null; then
                    printf "doc... "
                    if BENCH=yes make -C $dir doc > /dev/null; then
                        echo "ok"
                    else
                        echo "documentation failed!"
                        echo BENCH=yes make -C $dir doc
                        BENCH=yes make -C $dir doc
                        exit 1
                    fi
                else
                    echo "execution failed!"
                    echo $dir/main.opt "$@"
                    $dir/main.opt "$@"
                    exit 1
                fi
            else
                echo "compilation failed!"
                echo BENCH=yes make -C $dir
                BENCH=yes make -C $dir
                exit 1
            fi
        else
            echo "extract failed!"
            echo BENCH=yes make -C $dir extract
            BENCH=yes make -C $dir extract
            exit 1
        fi
    else
        echo "clean failed!"
        echo BENCH=yes make -C $dir clean
        BENCH=yes make -C $dir clean
        exit 1
    fi
}

list_stuff () {
    pgm="bin/why3$suffix"
<<<<<<< HEAD
    printf '%s ' "$1"
    if $pgm $1 > /dev/null; then
=======
    printf '  %s ' "$1"
    if $pgm $1 > /dev/null 2>&1; then
>>>>>>> 96f69b5e
        echo "ok"
    else
        echo "$pgm $1 FAIL"
        $pgm $1
        exit 1
    fi
}

echo "=== Checking stdlib ==="
goods stdlib
goods stdlib/mach
echo ""

echo "=== Checking drivers ==="
drivers drivers
echo ""

echo "=== Checking bad files ==="
goods bench/typing/bad --parse-only
goods bench/programs/bad-typing --parse-only
bads bench/typing/bad --type-only
bads bench/programs/bad-typing --type-only
goods bench/typing/x-bad --type-only
echo ""

echo "=== Checking good files ==="
goods bench/typing/good
goods bench/programs/good
goods bench/ce
goods examples/bts
goods examples/tests
goods examples/tests-provers
goods examples/check-builtin
goods examples/logic
goods examples
goods examples/to_port
goods examples/foveoos11-cm
goods examples/WP_revisited
goods examples/vacid_0_binary_heaps "-L examples/vacid_0_binary_heaps"
goods examples/bitvectors "-L examples/bitvectors"
goods examples/avl "-L examples/avl"
goods examples/verifythis_2016_matrix_multiplication "-L examples/verifythis_2016_matrix_multiplication"
goods examples/double_wp "-L examples/double_wp"
goods examples/in_progress
echo ""

echo "=== Checking valid goals ==="
valid_goals bench/valid
echo ""

echo "=== Checking invalid goals ==="
invalid_goals bench/invalid
echo ""

echo "=== Checking execution ==="
execute examples/euler001.mlw Euler001.bench
execute examples/euler002.mlw Solve.bench
execute examples/fibonacci.mlw FibRecGhost.bench
execute examples/fibonacci.mlw FibonacciLogarithmic.bench
# fails: cannot execute Cany
# execute examples/same_fringe.mlw SameFringe.bench
# fails: cannot evaluate condition a=b (how to do it?)
# execute examples/same_fringe.mlw SameFringe.test5
execute examples/same_fringe.mlw Test.test1
execute examples/vstte12_combinators.mlw Combinators.test_SKK
execute examples/selection_sort.mlw SelectionSort.bench
execute examples/insertion_sort.mlw InsertionSort.bench
execute examples/quicksort.mlw Test.bench
execute examples/conjugate.mlw Test.bench
# fails: needs support for "val" without code (how to do it?)
# examples/vacid_0_sparse_array.mlw Harness.bench
execute examples/knuth_prime_numbers.mlw PrimeNumbers.bench
execute examples/vstte10_max_sum.mlw TestCase.test_case
execute examples/verifythis_fm2012_LRS.mlw LCP_test.bench
execute examples/verifythis_fm2012_LRS.mlw SuffixSort_test.bench
execute examples/verifythis_fm2012_LRS.mlw SuffixArray_test.bench
execute examples/verifythis_fm2012_LRS.mlw LRS_test.bench
execute examples/to_port/verifythis_PrefixSumRec.mlw PrefixSumRec.bench
execute examples/vstte10_queens.mlw NQueens.test8
# fails: "Cannot decide condition of if: (not ((~)((<<)((~)(0), 8)) = 0))"
# examples/queens.mlw NQueensBits.test8
# fails: cannot find definition of routine eq
# examples/residual.mlw Test.test_astar
echo ""


echo "=== Checking extraction to OCaml ==="
extract_and_run examples/euler001 euler001.ml 1000000
extract_and_run examples/gcd gcd.ml 6 15
extract_and_run examples/vstte10_max_sum vstte10_max_sum.ml
# needs to port
# extract_and_run examples/vstte12_combinators vstte12_combinators.ml "((((K K) K) K) K)"
extract_and_run examples/defunctionalization defunctionalization.ml
extract_and_run examples/sudoku sudoku.ml 2,0,9,0,0,0,0,1,0,0,0,0,0,6,0,0,0,0,0,5,3,8,0,2,7,0,0,3,0,0,0,0,0,0,0,0,0,0,0,0,7,5,0,0,3,0,4,1,2,0,8,9,0,0,0,0,4,0,9,0,0,2,0,8,0,0,0,0,1,0,0,5,0,0,0,0,0,0,0,7,6
echo ""

echo "=== Checking --list-* ==="
list_stuff --list-transforms
list_stuff --list-printers
list_stuff --list-provers
list_stuff --list-formats
list_stuff --list-metas
list_stuff --list-debug-flags
echo ""

echo "=== Checking realizations ==="
exec bench/check_realizations.sh<|MERGE_RESOLUTION|>--- conflicted
+++ resolved
@@ -103,13 +103,8 @@
 
 execute () {
     pgm="bin/why3execute$suffix"
-<<<<<<< HEAD
-    printf "$1 $2... "
+    printf "  $1 $2... "
     if $pgm $1 $2 > /dev/null; then
-=======
-    printf "  $1 $2... "
-    if $pgm $1 $2 > /dev/null 2>&1; then
->>>>>>> 96f69b5e
         echo "ok"
     else
         echo "execution test failed!"
@@ -171,13 +166,8 @@
 
 list_stuff () {
     pgm="bin/why3$suffix"
-<<<<<<< HEAD
-    printf '%s ' "$1"
+    printf '  %s ' "$1"
     if $pgm $1 > /dev/null; then
-=======
-    printf '  %s ' "$1"
-    if $pgm $1 > /dev/null 2>&1; then
->>>>>>> 96f69b5e
         echo "ok"
     else
         echo "$pgm $1 FAIL"
@@ -284,4 +274,5 @@
 echo ""
 
 echo "=== Checking realizations ==="
-exec bench/check_realizations.sh+echo "temporarily disabled"
+#exec bench/check_realizations.sh