--- conflicted
+++ resolved
@@ -532,13 +532,12 @@
 echo ""
 fi
 
-<<<<<<< HEAD
-if enabled replay; then
-=======
+if enabled replay-without-shapes; then
 echo "=== Checking replay without shapes ==="
 replay_without_shape examples/replay
-
->>>>>>> 11e2f203
+fi
+
+if enabled replay; then
 echo "=== Checking replay (no prover) ==="
 replay bench/replay
 replay examples/stdlib --merging-only
