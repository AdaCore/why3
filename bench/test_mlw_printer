#!/usr/bin/env python3
import sys
import sexpdata
import math
import os
from subprocess import Popen, PIPE, DEVNULL

debug = os.environ.get("DEBUG") != None

<<<<<<< HEAD
class CommandFailed(Exception):
    def __init__(self, msg, ok):
        self.msg = msg
        self.ok = ok
=======
loads_kwargs = dict(nil=None, true=None)  # Don't convert nil or #t in s-exp

class CommandFailed(Exception):
    def __init__(self, msg):
        self.msg = msg
>>>>>>> fd63c5e2

class NotEqual(Exception):
    def __init__(self, path, sexp0, sexp1):
        self.path = path
        self.sexp0 = sexp0
        self.sexp1 = sexp1

# Read a whyml file as a s-exp
<<<<<<< HEAD
def read(filename):
    p = Popen(["bin/why3pp", "--output=sexp", filename], stdout=PIPE, stderr=DEVNULL, encoding='utf8')
    outs, _ = p.communicate()
    if p.returncode == 0:
        return sexpdata.loads(outs)
    if p.returncode == 2:
        raise CommandFailed("syntax error in original file", True)
=======
def read(why3, filename):
    p = Popen([why3, "pp", "--output=sexp", filename], stdout=PIPE, stderr=DEVNULL, encoding='utf8')
    s, _ = p.communicate()
    if p.returncode == 0:
        return sexpdata.loads(s, **loads_kwargs) if s else None
>>>>>>> fd63c5e2
    else:
        raise CommandFailed("cannot print s-expr for original file (returncode={})"
                            .format(p.returncode))

# Pretty-print a whyml file and read the result as a s-exp
<<<<<<< HEAD
def print_and_read(filename):
    p1 = Popen(["bin/why3pp", "--output=mlw", filename], stdout=PIPE, stderr=DEVNULL, encoding='utf8')
    p2 = Popen(["bin/why3pp", "--output=sexp", "-"], stdin=p1.stdout, stdout=PIPE, stderr=DEVNULL, encoding='utf8')
    outs, _ = p2.communicate()
    if p2.returncode != 0:
        raise CommandFailed("error printing sexp from pretty-printed", False)
    return sexpdata.loads(outs)
=======
def print_and_read(why3, filename):
    p1 = Popen([why3, "pp", "--output=mlw", filename], stdout=PIPE, stderr=DEVNULL, encoding='utf8')
    p2 = Popen([why3, "pp", "--output=sexp", "-"], stdin=p1.stdout, stdout=PIPE, stderr=DEVNULL, encoding='utf8')
    s, _ = p2.communicate()
    if p2.returncode == 0:
        return sexpdata.loads(s, **loads_kwargs) if s else None
    else:
        raise CommandFailed("cannot print s-expr for pretty-printed output (returncode={})"
                            .format(p2.returncode))
>>>>>>> fd63c5e2

def is_location(sexp):
    try:
        return [type(x) for x in sexp] == [str, int, int, int]
    except:
        return False

IGNORE_ID_ATTRS = [
    "W:unused_variable:N", "extraction:array_make", "extraction:array",
    "induction", "mlw:reference_var", "infer", "useraxiom", "W:non_conservative_extension:N",
    "model_trace:flag", "model_trace:first_val", "model_trace:sec_val", "model_trace:TEMP_NAME",
    "model",
]

def keep_id_attr(at):
    try:
        # (ATstr ((attr_string "...") (attr_tag N)))
        variant, fields = at
        field0, field1 = fields
        field, value = field0
        if variant.value() == 'ATstr' and field.value() == 'attr_string':
            return value not in IGNORE_ID_ATTRS
        else:
            return True
    except:
        return True

def ignore_id_attrs(sexp):
    try:
        # (id_ats (at ...))
        field, value = sexp
        if field.value() == 'id_ats':
            ats = [at for at in value if keep_id_attr(at)]
            return [sexp[0], ats]
        else:
            return sexp
    except:
        return sexp

# Test for sexp (<field_name> _)
def is_field(sexp, field_name):
    try:
        return len(sexp) == 2 and sexp[0].value() == field_name
    except:
        return False

def assert_equal(path, sexp0, sexp1):
    if sexp0 == sexp1:
        return
    if is_location(sexp0) and is_location(sexp1):
        return # Don't bother with locations
    if is_field(sexp0, "attr_tag") and is_field(sexp1, "attr_tag"):
        return # Don't bother with tags
    if type(sexp0) == float and math.isnan(sexp0) and type(sexp1) == float and math.isnan(sexp1):
        return # nan != nan
    if type(sexp0) == list and type(sexp1) == list:
        while True: # Ignore additional parentheses
            try:
                if sexp0[0].value() == "PTparen" and sexp1[0].value() != "PTparen":
                    path = path+[1]
                    sexp0 = sexp0[1]
                elif sexp1[0].value() == "PTparen" and sexp0[0].value() != "PTparen":
                    sexp1 = sexp1[1]
                elif sexp0[0].value() == "Pparen" and sexp1[0].value() != "Pparen":
                    path = path+[1]
                    sexp0 = sexp0[1][0][1]
                elif sexp1[0].value() == "Pparen" and sexp0[0].value() != "Pparen":
                    sexp1 = sexp1[1][0][1]
                elif sexp0[0].value() == "Ptuple" and len(sexp0[1]) == 1 and sexp1[0].value() != "Ptuple":
                    path = path+[1]
                    sexp0 = sexp0[1][0][1]
                elif sexp1[0].value() == "Ptuple" and len(sexp1[1]) == 1 and sexp0[0].value() != "Ptuple":
                    sexp1 = sexp1[1][0][1]
                elif ((sexp0[0].value() == "Tinfix" and sexp1[0].value() == "Tinnfix") or
                      (sexp0[0].value() == "Tinnfix" and sexp1[0].value() == "Tinfix") or
                      (sexp0[0].value() == "Tbinop" and sexp1[0].value() == "Tbinnop") or
                      (sexp0[0].value() == "Tbinnop" and sexp1[0].value() == "Tbinop") or
                      (sexp0[0].value() == "Einfix" and sexp1[0].value() == "Einnfix") or
                      (sexp0[0].value() == "Einnfix" and sexp1[0].value() == "Einfix")):
                    sexp0 = sexp0[1:]
                    sexp1 = sexp1[1:]
                else:
                    break
            except AttributeError:
                break
        sexp0 = ignore_id_attrs(sexp0)
        sexp1 = ignore_id_attrs(sexp1)
        if len(sexp0) > len(sexp1):
            raise NotEqual(path, sexp0, sexp1)
        if len(sexp0) < len(sexp1):
            raise NotEqual(path, sexp0, sexp1)
        for i, (s0, s1) in enumerate(zip(sexp0, sexp1)):
            assert_equal(path+[i], s0, s1)
    else:
        raise NotEqual(path, sexp0, sexp1)

def trace(path, sexp, sexp1):
    if path == []:
        return [sexpdata.Symbol("ERROR"),
                [sexpdata.Symbol("EXPECTED"), sexp],
                [sexpdata.Symbol("FOUND"), sexp1]]
    elif type(sexp) == list:
        return [trace(path[1:], sexp[i], sexp1)
                if i == path[0] else sexp[i]
                for i, x in enumerate(sexp)]

<<<<<<< HEAD
def test(filename):
    print("  {}: ".format(filename), end='', flush=True)
    try:
        sexp0 = read(filename)
        sexp1 = print_and_read(filename)
=======
def test(why3, filename):
    print("  {}: ".format(filename), end='', flush=True)
    try:
        sexp0 = read(why3, filename)
        sexp1 = print_and_read(why3, filename)
>>>>>>> fd63c5e2
        assert_equal([], sexp0, sexp1)
        print("ok")
        return True
    except NotEqual as e:
        print("FAILED")
        if debug:
            sexpdata.dump(trace(e.path, sexp0, e.sexp1) or "NO TRACE", sys.stdout)
<<<<<<< HEAD
=======
        return False
    except CommandFailed as e:
        print("COMMAND FAILED:", e.msg)
>>>>>>> fd63c5e2
        return False
    except AssertionError:
        print("CANT REPARSE")
        return False
    except CommandFailed as e:
        print("COMMAND FAILED:", e.msg)
        return e.ok
    except IndexError:
        print("S-EXP PROBLEM")
        return True

def main():
    why3 = sys.argv[1]
    files = sys.argv[2:]
    res = all(test(why3, f) for f in files)
    exit(0 if res else 1)

if __name__ == "__main__":
    main()<|MERGE_RESOLUTION|>--- conflicted
+++ resolved
@@ -7,18 +7,11 @@
 
 debug = os.environ.get("DEBUG") != None
 
-<<<<<<< HEAD
-class CommandFailed(Exception):
-    def __init__(self, msg, ok):
-        self.msg = msg
-        self.ok = ok
-=======
 loads_kwargs = dict(nil=None, true=None)  # Don't convert nil or #t in s-exp
 
 class CommandFailed(Exception):
     def __init__(self, msg):
         self.msg = msg
->>>>>>> fd63c5e2
 
 class NotEqual(Exception):
     def __init__(self, path, sexp0, sexp1):
@@ -27,35 +20,16 @@
         self.sexp1 = sexp1
 
 # Read a whyml file as a s-exp
-<<<<<<< HEAD
-def read(filename):
-    p = Popen(["bin/why3pp", "--output=sexp", filename], stdout=PIPE, stderr=DEVNULL, encoding='utf8')
-    outs, _ = p.communicate()
-    if p.returncode == 0:
-        return sexpdata.loads(outs)
-    if p.returncode == 2:
-        raise CommandFailed("syntax error in original file", True)
-=======
 def read(why3, filename):
     p = Popen([why3, "pp", "--output=sexp", filename], stdout=PIPE, stderr=DEVNULL, encoding='utf8')
     s, _ = p.communicate()
     if p.returncode == 0:
         return sexpdata.loads(s, **loads_kwargs) if s else None
->>>>>>> fd63c5e2
     else:
         raise CommandFailed("cannot print s-expr for original file (returncode={})"
                             .format(p.returncode))
 
 # Pretty-print a whyml file and read the result as a s-exp
-<<<<<<< HEAD
-def print_and_read(filename):
-    p1 = Popen(["bin/why3pp", "--output=mlw", filename], stdout=PIPE, stderr=DEVNULL, encoding='utf8')
-    p2 = Popen(["bin/why3pp", "--output=sexp", "-"], stdin=p1.stdout, stdout=PIPE, stderr=DEVNULL, encoding='utf8')
-    outs, _ = p2.communicate()
-    if p2.returncode != 0:
-        raise CommandFailed("error printing sexp from pretty-printed", False)
-    return sexpdata.loads(outs)
-=======
 def print_and_read(why3, filename):
     p1 = Popen([why3, "pp", "--output=mlw", filename], stdout=PIPE, stderr=DEVNULL, encoding='utf8')
     p2 = Popen([why3, "pp", "--output=sexp", "-"], stdin=p1.stdout, stdout=PIPE, stderr=DEVNULL, encoding='utf8')
@@ -65,7 +39,6 @@
     else:
         raise CommandFailed("cannot print s-expr for pretty-printed output (returncode={})"
                             .format(p2.returncode))
->>>>>>> fd63c5e2
 
 def is_location(sexp):
     try:
@@ -172,19 +145,11 @@
                 if i == path[0] else sexp[i]
                 for i, x in enumerate(sexp)]
 
-<<<<<<< HEAD
-def test(filename):
-    print("  {}: ".format(filename), end='', flush=True)
-    try:
-        sexp0 = read(filename)
-        sexp1 = print_and_read(filename)
-=======
 def test(why3, filename):
     print("  {}: ".format(filename), end='', flush=True)
     try:
         sexp0 = read(why3, filename)
         sexp1 = print_and_read(why3, filename)
->>>>>>> fd63c5e2
         assert_equal([], sexp0, sexp1)
         print("ok")
         return True
@@ -192,22 +157,10 @@
         print("FAILED")
         if debug:
             sexpdata.dump(trace(e.path, sexp0, e.sexp1) or "NO TRACE", sys.stdout)
-<<<<<<< HEAD
-=======
         return False
     except CommandFailed as e:
         print("COMMAND FAILED:", e.msg)
->>>>>>> fd63c5e2
         return False
-    except AssertionError:
-        print("CANT REPARSE")
-        return False
-    except CommandFailed as e:
-        print("COMMAND FAILED:", e.msg)
-        return e.ok
-    except IndexError:
-        print("S-EXP PROBLEM")
-        return True
 
 def main():
     why3 = sys.argv[1]
