--- conflicted
+++ resolved
@@ -129,11 +129,7 @@
   - Abstract RAC: FAILURE (assertion at "bench/check-ce/blackbox.mlw", line 17, characters 11-16)
 File "bench/check-ce/blackbox.mlw", line 15, characters 13-14:
 Sub-goal Assertion of goal main'vc.
-<<<<<<< HEAD
-Prover result is: Unknown (sat) (0.02s, 112 steps).
-=======
 Prover result is: Unknown (unknown + incomplete) (0.08s, 6133 steps).
->>>>>>> 92c89c24
 The program does not comply to the verification goal, or the contracts of
   some loop or function are too weak, for example during the following
   execution:
@@ -171,11 +167,7 @@
 
 File "bench/check-ce/blackbox.mlw", line 13, characters 14-18:
 Sub-goal Postcondition of goal main'vc.
-<<<<<<< HEAD
-Prover result is: Valid (0.04s, 44 steps).
-=======
 Prover result is: Valid (0.01s, 530 steps).
->>>>>>> 92c89c24
 
 <check-ce-rac-results>Check model 0 ("bench/check-ce/blackbox.mlw", line 17, characters 11-16)
 <check-ce-rac-results>Checking model:
