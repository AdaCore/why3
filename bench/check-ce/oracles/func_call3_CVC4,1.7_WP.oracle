--- conflicted
+++ resolved
@@ -1,38 +1,29 @@
-File "bench/check-ce/func_call3.mlw", line 8, characters 12-21:
+File "bench/check-ce/func_call3.mlw", line 7, characters 12-21:
 Sub-goal Postcondition of goal g'vc.
-<<<<<<< HEAD
-Prover result is: Valid (0.03s, 1137 steps).
-=======
 Prover result is: Valid (0.02s, 1137 steps).
->>>>>>> af36dcdf
 
-<check-ce>Check model 0 ("bench/check-ce/func_call3.mlw", line 9, characters 17-26)
+<check-ce>Check model 0 ("bench/check-ce/func_call3.mlw", line 8, characters 17-26)
 <check-ce>Checking model:
           File func_call3.mlw:
-            Line 4:
-              z =
-                {"type": "Record",
-                 "val":
-                  {"Field":
-                    [{"field": "contents",
-                      "value": {"type": "Integer", "val": "0"}}]}}
-            Line 6:
-              x = {"type": "Integer", "val": "0"}
+            Line 3:
+              z =
+                {"type": "Record",
+                 "val":
+                  {"Field":
+                    [{"field": "contents",
+                      "value": {"type": "Integer", "val": "0"}}]}}
+            Line 5:
+              x = {"type": "Integer", "val": "0"}
+            Line 7:
+              z =
+                {"type": "Record",
+                 "val":
+                  {"Field":
+                    [{"field": "contents",
+                      "value": {"type": "Integer", "val": "0"}}]}}
             Line 8:
-              z =
-                {"type": "Record",
-                 "val":
-                  {"Field":
-                    [{"field": "contents",
-                      "value": {"type": "Integer", "val": "0"}}]}}
-<<<<<<< HEAD
-=======
-            Line 8:
-              x = {"type": "Integer", "val": "0"}
->>>>>>> af36dcdf
+              x = {"type": "Integer", "val": "0"}
             Line 9:
-              x_vc_constant = {"type": "Integer", "val": "0"}
-            Line 13:
               z =
                 {"type": "Record",
                  "val":
@@ -42,15 +33,15 @@
 <check-ce>Giant-step RAC
 <rac-values>RHS evaluated for global `zero` at "WHY3DATA/stdlib/int.mlw", line 13, characters 15-19: 0
 <rac-values>RHS evaluated for global `one` at "WHY3DATA/stdlib/int.mlw", line 14, characters 15-18: 1
-<rac-values>Value from model for global `z` at "bench/check-ce/func_call3.mlw", line 4, characters 8-9: {contents=
+<rac-values>Value from model for global `z` at "bench/check-ce/func_call3.mlw", line 3, characters 8-9: {contents=
                                                                     0}
-<rac-values>Value from model for parameter `x` at "bench/check-ce/func_call3.mlw", line 6, characters 7-8: 0
+<rac-values>Value from model for parameter `x` at "bench/check-ce/func_call3.mlw", line 5, characters 7-8: 0
 <check-ce>Small-step RAC
 <rac-values>RHS evaluated for global `zero` at "WHY3DATA/stdlib/int.mlw", line 13, characters 15-19: 0
 <rac-values>RHS evaluated for global `one` at "WHY3DATA/stdlib/int.mlw", line 14, characters 15-18: 1
-<rac-values>Value from model for global `z` at "bench/check-ce/func_call3.mlw", line 4, characters 8-9: {contents=
+<rac-values>Value from model for global `z` at "bench/check-ce/func_call3.mlw", line 3, characters 8-9: {contents=
                                                                     0}
-<rac-values>Value from model for parameter `x` at "bench/check-ce/func_call3.mlw", line 6, characters 7-8: 0
+<rac-values>Value from model for parameter `x` at "bench/check-ce/func_call3.mlw", line 5, characters 7-8: 0
 <check-ce>Result of checking model 0: NC
             - Concrete RAC: FAILURE (postcondition at "bench/check-ce/func_call3.mlw", line 8, characters 17-26)
               File int.mlw:
@@ -61,9 +52,9 @@
                   Constant one initialization
                   one = 1
               File func_call3.mlw:
-                Line 4:
+                Line 3:
                   z = {contents= 0}
-                Line 6:
+                Line 5:
                   x = 0
                   x = 0
                   Execution of main function `g` with env:
@@ -71,17 +62,17 @@
                     x = 0
                     zero = 0
                     one = 1
-                Line 13:
+                Line 9:
                   Concrete execution of function `contents` with args:
                     arg = {contents= 0}
                   Concrete execution of function `(+)` with args:
                     _ = 0
                     _ = 1
-                Line 14:
-                  Concrete execution of function `(+)` with args:
-                    _ = 0
-                    _ = 1
-                Line 9:
+                Line 10:
+                  Concrete execution of function `(+)` with args:
+                    _ = 0
+                    _ = 1
+                Line 8:
                   Property failure at postcondition of `g` with:
                     x = 0
                     r = 1
@@ -94,9 +85,9 @@
                   Constant one initialization
                   one = 1
               File func_call3.mlw:
-                Line 4:
+                Line 3:
                   z = {contents= 0}
-                Line 6:
+                Line 5:
                   x = 0
                   x = 0
                   Execution of main function `g` with env:
@@ -104,47 +95,42 @@
                     x = 0
                     zero = 0
                     one = 1
-                Line 13:
+                Line 9:
                   Concrete execution of function `contents` with args:
                     arg = {contents= 0}
                   Concrete execution of function `(+)` with args:
                     _ = 0
                     _ = 1
-                Line 14:
-                  Concrete execution of function `(+)` with args:
-                    _ = 0
-                    _ = 1
-                Line 9:
-                  Property failure at postcondition of `g` with:
-                    x = 0
-                    r = 1
-<check-ce>Check model 1 ("bench/check-ce/func_call3.mlw", line 9, characters 17-26)
+                Line 10:
+                  Concrete execution of function `(+)` with args:
+                    _ = 0
+                    _ = 1
+                Line 8:
+                  Property failure at postcondition of `g` with:
+                    x = 0
+                    r = 1
+<check-ce>Check model 1 ("bench/check-ce/func_call3.mlw", line 8, characters 17-26)
 <check-ce>Checking model:
           File func_call3.mlw:
-            Line 4:
+            Line 3:
               z =
                 {"type": "Record",
                  "val":
                   {"Field":
                     [{"field": "contents",
                       "value": {"type": "Integer", "val": "-1"}}]}}
-            Line 6:
-              x = {"type": "Integer", "val": "0"}
+            Line 5:
+              x = {"type": "Integer", "val": "0"}
+            Line 7:
+              z =
+                {"type": "Record",
+                 "val":
+                  {"Field":
+                    [{"field": "contents",
+                      "value": {"type": "Integer", "val": "0"}}]}}
             Line 8:
-              z =
-                {"type": "Record",
-                 "val":
-                  {"Field":
-                    [{"field": "contents",
-                      "value": {"type": "Integer", "val": "0"}}]}}
-<<<<<<< HEAD
-=======
-            Line 8:
-              x = {"type": "Integer", "val": "0"}
->>>>>>> af36dcdf
+              x = {"type": "Integer", "val": "0"}
             Line 9:
-              x_vc_constant = {"type": "Integer", "val": "0"}
-            Line 13:
               z =
                 {"type": "Record",
                  "val":
@@ -154,15 +140,15 @@
 <check-ce>Giant-step RAC
 <rac-values>RHS evaluated for global `zero` at "WHY3DATA/stdlib/int.mlw", line 13, characters 15-19: 0
 <rac-values>RHS evaluated for global `one` at "WHY3DATA/stdlib/int.mlw", line 14, characters 15-18: 1
-<rac-values>Value from model for global `z` at "bench/check-ce/func_call3.mlw", line 4, characters 8-9: {contents=
+<rac-values>Value from model for global `z` at "bench/check-ce/func_call3.mlw", line 3, characters 8-9: {contents=
                                                                     (-1)}
-<rac-values>Value from model for parameter `x` at "bench/check-ce/func_call3.mlw", line 6, characters 7-8: 0
+<rac-values>Value from model for parameter `x` at "bench/check-ce/func_call3.mlw", line 5, characters 7-8: 0
 <check-ce>Small-step RAC
 <rac-values>RHS evaluated for global `zero` at "WHY3DATA/stdlib/int.mlw", line 13, characters 15-19: 0
 <rac-values>RHS evaluated for global `one` at "WHY3DATA/stdlib/int.mlw", line 14, characters 15-18: 1
-<rac-values>Value from model for global `z` at "bench/check-ce/func_call3.mlw", line 4, characters 8-9: {contents=
+<rac-values>Value from model for global `z` at "bench/check-ce/func_call3.mlw", line 3, characters 8-9: {contents=
                                                                     (-1)}
-<rac-values>Value from model for parameter `x` at "bench/check-ce/func_call3.mlw", line 6, characters 7-8: 0
+<rac-values>Value from model for parameter `x` at "bench/check-ce/func_call3.mlw", line 5, characters 7-8: 0
 <check-ce>Result of checking model 1: NC
             - Concrete RAC: FAILURE (postcondition at "bench/check-ce/func_call3.mlw", line 8, characters 17-26)
               File int.mlw:
@@ -173,9 +159,9 @@
                   Constant one initialization
                   one = 1
               File func_call3.mlw:
-                Line 4:
+                Line 3:
                   z = {contents= (-1)}
-                Line 6:
+                Line 5:
                   x = 0
                   x = 0
                   Execution of main function `g` with env:
@@ -183,17 +169,17 @@
                     x = 0
                     zero = 0
                     one = 1
-                Line 13:
+                Line 9:
                   Concrete execution of function `contents` with args:
                     arg = {contents= (-1)}
                   Concrete execution of function `(+)` with args:
                     _ = (-1)
                     _ = 1
-                Line 14:
-                  Concrete execution of function `(+)` with args:
-                    _ = 0
-                    _ = 1
-                Line 9:
+                Line 10:
+                  Concrete execution of function `(+)` with args:
+                    _ = 0
+                    _ = 1
+                Line 8:
                   Property failure at postcondition of `g` with:
                     x = 0
                     r = 1
@@ -206,9 +192,9 @@
                   Constant one initialization
                   one = 1
               File func_call3.mlw:
-                Line 4:
+                Line 3:
                   z = {contents= (-1)}
-                Line 6:
+                Line 5:
                   x = 0
                   x = 0
                   Execution of main function `g` with env:
@@ -216,47 +202,42 @@
                     x = 0
                     zero = 0
                     one = 1
-                Line 13:
+                Line 9:
                   Concrete execution of function `contents` with args:
                     arg = {contents= (-1)}
                   Concrete execution of function `(+)` with args:
                     _ = (-1)
                     _ = 1
-                Line 14:
-                  Concrete execution of function `(+)` with args:
-                    _ = 0
-                    _ = 1
-                Line 9:
-                  Property failure at postcondition of `g` with:
-                    x = 0
-                    r = 1
-<check-ce>Check model 2 ("bench/check-ce/func_call3.mlw", line 9, characters 17-26)
+                Line 10:
+                  Concrete execution of function `(+)` with args:
+                    _ = 0
+                    _ = 1
+                Line 8:
+                  Property failure at postcondition of `g` with:
+                    x = 0
+                    r = 1
+<check-ce>Check model 2 ("bench/check-ce/func_call3.mlw", line 8, characters 17-26)
 <check-ce>Checking model:
           File func_call3.mlw:
-            Line 4:
+            Line 3:
               z =
                 {"type": "Record",
                  "val":
                   {"Field":
                     [{"field": "contents",
                       "value": {"type": "Integer", "val": "-1"}}]}}
-            Line 6:
-              x = {"type": "Integer", "val": "0"}
+            Line 5:
+              x = {"type": "Integer", "val": "0"}
+            Line 7:
+              z =
+                {"type": "Record",
+                 "val":
+                  {"Field":
+                    [{"field": "contents",
+                      "value": {"type": "Integer", "val": "0"}}]}}
             Line 8:
-              z =
-                {"type": "Record",
-                 "val":
-                  {"Field":
-                    [{"field": "contents",
-                      "value": {"type": "Integer", "val": "0"}}]}}
-<<<<<<< HEAD
-=======
-            Line 8:
-              x = {"type": "Integer", "val": "0"}
->>>>>>> af36dcdf
+              x = {"type": "Integer", "val": "0"}
             Line 9:
-              x_vc_constant = {"type": "Integer", "val": "0"}
-            Line 13:
               z =
                 {"type": "Record",
                  "val":
@@ -266,15 +247,15 @@
 <check-ce>Giant-step RAC
 <rac-values>RHS evaluated for global `zero` at "WHY3DATA/stdlib/int.mlw", line 13, characters 15-19: 0
 <rac-values>RHS evaluated for global `one` at "WHY3DATA/stdlib/int.mlw", line 14, characters 15-18: 1
-<rac-values>Value from model for global `z` at "bench/check-ce/func_call3.mlw", line 4, characters 8-9: {contents=
+<rac-values>Value from model for global `z` at "bench/check-ce/func_call3.mlw", line 3, characters 8-9: {contents=
                                                                     (-1)}
-<rac-values>Value from model for parameter `x` at "bench/check-ce/func_call3.mlw", line 6, characters 7-8: 0
+<rac-values>Value from model for parameter `x` at "bench/check-ce/func_call3.mlw", line 5, characters 7-8: 0
 <check-ce>Small-step RAC
 <rac-values>RHS evaluated for global `zero` at "WHY3DATA/stdlib/int.mlw", line 13, characters 15-19: 0
 <rac-values>RHS evaluated for global `one` at "WHY3DATA/stdlib/int.mlw", line 14, characters 15-18: 1
-<rac-values>Value from model for global `z` at "bench/check-ce/func_call3.mlw", line 4, characters 8-9: {contents=
+<rac-values>Value from model for global `z` at "bench/check-ce/func_call3.mlw", line 3, characters 8-9: {contents=
                                                                     (-1)}
-<rac-values>Value from model for parameter `x` at "bench/check-ce/func_call3.mlw", line 6, characters 7-8: 0
+<rac-values>Value from model for parameter `x` at "bench/check-ce/func_call3.mlw", line 5, characters 7-8: 0
 <check-ce>Result of checking model 2: NC
             - Concrete RAC: FAILURE (postcondition at "bench/check-ce/func_call3.mlw", line 8, characters 17-26)
               File int.mlw:
@@ -285,9 +266,9 @@
                   Constant one initialization
                   one = 1
               File func_call3.mlw:
-                Line 4:
+                Line 3:
                   z = {contents= (-1)}
-                Line 6:
+                Line 5:
                   x = 0
                   x = 0
                   Execution of main function `g` with env:
@@ -295,17 +276,17 @@
                     x = 0
                     zero = 0
                     one = 1
-                Line 13:
+                Line 9:
                   Concrete execution of function `contents` with args:
                     arg = {contents= (-1)}
                   Concrete execution of function `(+)` with args:
                     _ = (-1)
                     _ = 1
-                Line 14:
-                  Concrete execution of function `(+)` with args:
-                    _ = 0
-                    _ = 1
-                Line 9:
+                Line 10:
+                  Concrete execution of function `(+)` with args:
+                    _ = 0
+                    _ = 1
+                Line 8:
                   Property failure at postcondition of `g` with:
                     x = 0
                     r = 1
@@ -318,9 +299,9 @@
                   Constant one initialization
                   one = 1
               File func_call3.mlw:
-                Line 4:
+                Line 3:
                   z = {contents= (-1)}
-                Line 6:
+                Line 5:
                   x = 0
                   x = 0
                   Execution of main function `g` with env:
@@ -328,17 +309,17 @@
                     x = 0
                     zero = 0
                     one = 1
-                Line 13:
+                Line 9:
                   Concrete execution of function `contents` with args:
                     arg = {contents= (-1)}
                   Concrete execution of function `(+)` with args:
                     _ = (-1)
                     _ = 1
-                Line 14:
-                  Concrete execution of function `(+)` with args:
-                    _ = 0
-                    _ = 1
-                Line 9:
+                Line 10:
+                  Concrete execution of function `(+)` with args:
+                    _ = 0
+                    _ = 1
+                Line 8:
                   Property failure at postcondition of `g` with:
                     x = 0
                     r = 1
@@ -350,17 +331,11 @@
   - Concrete RAC: FAILURE (postcondition at "bench/check-ce/func_call3.mlw", line 8, characters 17-26)
   - Abstract RAC: FAILURE (postcondition at "bench/check-ce/func_call3.mlw", line 8, characters 17-26)
 - Checked model 2: NC
-<<<<<<< HEAD
-  - Concrete RAC FAILURE, counter-example confirmed
-  - Abstract RAC FAILURE, counter-example confirmed
-File "bench/check-ce/func_call3.mlw", line 9, characters 17-26:
-=======
   - Concrete RAC: FAILURE (postcondition at "bench/check-ce/func_call3.mlw", line 8, characters 17-26)
   - Abstract RAC: FAILURE (postcondition at "bench/check-ce/func_call3.mlw", line 8, characters 17-26)
 File "bench/check-ce/func_call3.mlw", line 8, characters 17-26:
->>>>>>> af36dcdf
 Sub-goal Postcondition of goal g'vc.
-Prover result is: Unknown (unknown + incomplete) (0.05s, 6004 steps).
+Prover result is: Unknown (unknown + incomplete) (0.03s, 6004 steps).
 The program does not comply to the verification goal, for example during the
   following execution:
 File int.mlw:
@@ -371,9 +346,9 @@
     Constant one initialization
     one = 1
 File func_call3.mlw:
-  Line 4:
+  Line 3:
     z = {contents= 0}
-  Line 6:
+  Line 5:
     x = 0
     x = 0
     Execution of main function `g` with env:
@@ -381,17 +356,17 @@
       x = 0
       zero = 0
       one = 1
-  Line 13:
+  Line 9:
     Concrete execution of function `contents` with args:
       arg = {contents= 0}
     Concrete execution of function `(+)` with args:
       _ = 0
       _ = 1
-  Line 14:
+  Line 10:
     Concrete execution of function `(+)` with args:
       _ = 0
       _ = 1
-  Line 9:
+  Line 8:
     Property failure at postcondition of `g` with:
       x = 0
       r = 1
