<check-ce-categorization>Categorizations of models:
- Checked model 0: INCOMPLETE
  - Concrete RAC: INCOMPLETE (terminated because Precondition of `var_overwrite` cannot be evaluated)
  - Abstract RAC: INCOMPLETE (terminated because Precondition of `var_overwrite` cannot be evaluated)
- Selected model 1: INCOMPLETE
  - Concrete RAC: INCOMPLETE (terminated because Precondition of `var_overwrite` cannot be evaluated)
  - Abstract RAC: INCOMPLETE (terminated because Precondition of `var_overwrite` cannot be evaluated)
File "bench/check-ce/array_records_poly.mlw", line 27, characters 45-49:
Sub-goal Index in array bounds of goal var_overwrite'vc.
Prover result is: Unknown or time/memory/step limit.
The following counterexample model could not be verified
  (both RAC terminated because Precondition of `var_overwrite` cannot be evaluated):
File array.mlw:
  Line 17:
    length :
      ty
      ->
      uni
      ->
      int = fun bOUND_VARIABLE_4274 bOUND_VARIABLE_4275 -> 0
    length : array basic_record -> int = [|_ => 0|]
  Line 20:
    mixfix [] :
      array
      basic_record
      ->
      int
      ->
      basic_record = fun _arg_12 _arg_2 ->
                      {Array_records.flag = true;
                       Array_records.first_value = 3;
                       Array_records.second_value = 5}
File array_records_poly.mlw:
  Line 14:
    basic_record'mk :
      bool
      ->
      int
      ->
      int
      ->
      basic_record = fun _arg_12 _arg_2 _arg_3 ->
                      {Array_records.flag = true;
                       Array_records.first_value = 3;
                       Array_records.second_value = 5}
  Line 16:
    flag : basic_record -> bool = [|_ => true|]
  Line 17:
    first_val : basic_record -> int = [|_ => 3|]
  Line 18:
    sec_val : basic_record -> int = [|_ => 5|]
  Line 23:
    i : int = -1
  Line 27:
    i : int = -1

<check-ce-categorization>Categorizations of models:
- Checked model 0: INCOMPLETE
  - Concrete RAC: INCOMPLETE (terminated because Precondition of `var_overwrite` cannot be evaluated)
  - Abstract RAC: INCOMPLETE (terminated because Precondition of `var_overwrite` cannot be evaluated)
- Selected model 1: INCOMPLETE
  - Concrete RAC: INCOMPLETE (terminated because Precondition of `var_overwrite` cannot be evaluated)
  - Abstract RAC: INCOMPLETE (terminated because Precondition of `var_overwrite` cannot be evaluated)
File "bench/check-ce/array_records_poly.mlw", line 27, characters 21-25:
Sub-goal Index in array bounds of goal var_overwrite'vc.
Prover result is: Unknown or time/memory/step limit.
The following counterexample model could not be verified
  (both RAC terminated because Precondition of `var_overwrite` cannot be evaluated):
File array.mlw:
  Line 17:
    length :
      ty
      ->
      uni
      ->
      int = fun bOUND_VARIABLE_4287 bOUND_VARIABLE_4288 -> 0
    length : array basic_record -> int = [|_ => 0|]
  Line 20:
    mixfix [] :
      array
      basic_record
      ->
      int
      ->
      basic_record = fun _arg_14 _arg_2 ->
                      {Array_records.flag = true;
                       Array_records.first_value = 3;
                       Array_records.second_value = 5}
File array_records_poly.mlw:
  Line 14:
    basic_record'mk :
      bool
      ->
      int
      ->
      int
      ->
      basic_record = fun _arg_14 _arg_2 _arg_3 ->
                      {Array_records.flag = true;
                       Array_records.first_value = 3;
                       Array_records.second_value = 5}
  Line 16:
    flag : basic_record -> bool = [|_ => true|]
  Line 17:
    first_val : basic_record -> int = [|_ => 3|]
  Line 18:
    sec_val : basic_record -> int = [|_ => 5|]
  Line 23:
    i : int = -1
  Line 27:
<<<<<<< HEAD
    i : int = -1
    result of call at line 27, characters 45-61 : int = 3
    result of call at line 27, characters 45-49 :
      basic_record = {Array_records.flag = true;
                      Array_records.first_value = 3;
                      Array_records.second_value = 5}
=======
    i = -1
    result of call at line 27, characters 45-61 = 3
    result of call at line 27, characters 45-49 =
      {flag = true; first_val = 3; sec_val = 5}
>>>>>>> 8af371fa

<check-ce-categorization>Categorizations of models:
- Checked model 0: INCOMPLETE
  - Concrete RAC: INCOMPLETE (terminated because Precondition of `var_overwrite` cannot be evaluated)
  - Abstract RAC: INCOMPLETE (terminated because Precondition of `var_overwrite` cannot be evaluated)
- Selected model 1: INCOMPLETE
  - Concrete RAC: INCOMPLETE (terminated because Precondition of `var_overwrite` cannot be evaluated)
  - Abstract RAC: INCOMPLETE (terminated because Precondition of `var_overwrite` cannot be evaluated)
File "bench/check-ce/array_records_poly.mlw", line 27, characters 5-81:
Sub-goal Index in array bounds of goal var_overwrite'vc.
Prover result is: Unknown or time/memory/step limit.
The following counterexample model could not be verified
  (both RAC terminated because Precondition of `var_overwrite` cannot be evaluated):
File array.mlw:
  Line 17:
    length :
      ty
      ->
      uni
      ->
      int = fun bOUND_VARIABLE_4307 bOUND_VARIABLE_4308 -> 0
    length : array basic_record -> int = [|_ => 0|]
  Line 20:
    mixfix [] :
      array
      basic_record
      ->
      int
      ->
      basic_record = fun _arg_16 _arg_2 ->
                      {Array_records.flag = true;
                       Array_records.first_value = 3;
                       Array_records.second_value = 5}
File array_records_poly.mlw:
  Line 14:
    basic_record'mk :
      bool
      ->
      int
      ->
      int
      ->
      basic_record = fun _arg_16 _arg_2 _arg_3 ->
                      {Array_records.flag = true;
                       Array_records.first_value = 3;
                       Array_records.second_value = 5}
  Line 16:
    flag : basic_record -> bool = [|_ => true|]
  Line 17:
    first_val : basic_record -> int = [|_ => 3|]
  Line 18:
    sec_val : basic_record -> int = [|_ => 5|]
  Line 23:
    i : int = -1
  Line 27:
<<<<<<< HEAD
    i : int = -1
    result of call at line 27, characters 13-81 :
      basic_record = {Array_records.flag = true;
                      Array_records.first_value = 3;
                      Array_records.second_value = 5}
    result of call at line 27, characters 21-30 : bool = true
    result of call at line 27, characters 21-25 :
      basic_record = {Array_records.flag = true;
                      Array_records.first_value = 3;
                      Array_records.second_value = 5}
    result of call at line 27, characters 45-61 : int = 3
    result of call at line 27, characters 45-49 :
      basic_record = {Array_records.flag = true;
                      Array_records.first_value = 3;
                      Array_records.second_value = 5}
=======
    i = -1
    result of call at line 27, characters 13-81 =
      {flag = true; first_val = 3; sec_val = 69 (0X45)}
    result of call at line 27, characters 21-30 = true
    result of call at line 27, characters 21-25 =
      {flag = true; first_val = 3; sec_val = 5}
    result of call at line 27, characters 45-61 = 3
    result of call at line 27, characters 45-49 =
      {flag = true; first_val = 3; sec_val = 5}
>>>>>>> 8af371fa

<check-ce-categorization>Categorizations of models:
- Checked model 0: INCOMPLETE
  - Concrete RAC: INCOMPLETE (terminated because Precondition of `var_overwrite` cannot be evaluated)
  - Abstract RAC: INCOMPLETE (terminated because Precondition of `var_overwrite` cannot be evaluated)
- Selected model 1: INCOMPLETE
  - Concrete RAC: INCOMPLETE (terminated because Precondition of `var_overwrite` cannot be evaluated)
  - Abstract RAC: INCOMPLETE (terminated because Precondition of `var_overwrite` cannot be evaluated)
File "bench/check-ce/array_records_poly.mlw", line 28, characters 64-68:
Sub-goal Index in array bounds of goal var_overwrite'vc.
Prover result is: Unknown or time/memory/step limit.
The following counterexample model could not be verified
  (both RAC terminated because Precondition of `var_overwrite` cannot be evaluated):
File array.mlw:
  Line 16:
    elts :
      array
      basic_record
      ->
      int
      ->
      basic_record = [|_ =>
                       [|-1 =>
                         {Array_records.flag = true;
                          Array_records.first_value = 2;
                          Array_records.second_value = 0};
                       _ =>
                       {Array_records.flag = true;
                        Array_records.first_value = 2;
                        Array_records.second_value = 0}|]|]
  Line 17:
    length :
      ty
      ->
      uni
      ->
      int = fun bOUND_VARIABLE_705 bOUND_VARIABLE_706 -> 0
    length : array basic_record -> int = [|_ => 0|]
  Line 20:
    mixfix [] :
      array
      basic_record
      ->
      int
      ->
      basic_record = fun _arg_17 _arg_2 ->
                      {Array_records.flag = true;
                       Array_records.first_value = 2;
                       Array_records.second_value = 0}
File array_records_poly.mlw:
  Line 16:
    flag : basic_record -> bool = [|_ => true|]
  Line 17:
    first_val : basic_record -> int = [|_ => 2|]
  Line 18:
    sec_val : basic_record -> int = [|_ => 0|]
  Line 23:
    i : int = -1
  Line 27:
<<<<<<< HEAD
    result of call at line 27, characters 13-81 :
      basic_record = {Array_records.flag = true;
                      Array_records.first_value = 2;
                      Array_records.second_value = 0}
    result of call at line 27, characters 21-30 : bool = true
    result of call at line 27, characters 21-25 :
      basic_record = {Array_records.flag = true;
                      Array_records.first_value = 2;
                      Array_records.second_value = 0}
    result of call at line 27, characters 45-61 : int = 2
    result of call at line 27, characters 45-49 :
      basic_record = {Array_records.flag = true;
                      Array_records.first_value = 2;
                      Array_records.second_value = 0}
=======
    result of call at line 27, characters 13-81 =
      {flag = true; first_val = 3; sec_val = 69 (0X45)}
    result of call at line 27, characters 21-30 = true
    result of call at line 27, characters 21-25 =
      {flag = true; first_val = 3; sec_val = 5}
    result of call at line 27, characters 45-61 = 3
    result of call at line 27, characters 45-49 =
      {flag = true; first_val = 3; sec_val = 5}
>>>>>>> 8af371fa
  Line 28:
    i : int = -1

<check-ce-categorization>Categorizations of models:
- Checked model 0: INCOMPLETE
  - Concrete RAC: INCOMPLETE (terminated because Precondition of `var_overwrite` cannot be evaluated)
  - Abstract RAC: INCOMPLETE (terminated because Precondition of `var_overwrite` cannot be evaluated)
- Selected model 1: INCOMPLETE
  - Concrete RAC: INCOMPLETE (terminated because Precondition of `var_overwrite` cannot be evaluated)
  - Abstract RAC: INCOMPLETE (terminated because Precondition of `var_overwrite` cannot be evaluated)
File "bench/check-ce/array_records_poly.mlw", line 28, characters 21-25:
Sub-goal Index in array bounds of goal var_overwrite'vc.
Prover result is: Unknown or time/memory/step limit.
The following counterexample model could not be verified
  (both RAC terminated because Precondition of `var_overwrite` cannot be evaluated):
File array.mlw:
  Line 16:
    elts :
      array
      basic_record
      ->
      int
      ->
      basic_record = [|_ =>
                       [|-1 =>
                         {Array_records.flag = true;
                          Array_records.first_value = 2;
                          Array_records.second_value = 0};
                       _ =>
                       {Array_records.flag = true;
                        Array_records.first_value = 2;
                        Array_records.second_value = 0}|]|]
  Line 17:
    length :
      ty
      ->
      uni
      ->
      int = fun bOUND_VARIABLE_723 bOUND_VARIABLE_724 -> 0
    length : array basic_record -> int = [|_ => 0|]
  Line 20:
    mixfix [] :
      array
      basic_record
      ->
      int
      ->
      basic_record = fun _arg_19 _arg_21 ->
                      {Array_records.flag = true;
                       Array_records.first_value = 2;
                       Array_records.second_value = 0}
File array_records_poly.mlw:
  Line 16:
    flag : basic_record -> bool = [|_ => true|]
  Line 17:
    first_val : basic_record -> int = [|_ => 2|]
  Line 18:
    sec_val : basic_record -> int = [|_ => 0|]
  Line 23:
    i : int = -1
  Line 27:
<<<<<<< HEAD
    result of call at line 27, characters 13-81 :
      basic_record = {Array_records.flag = true;
                      Array_records.first_value = 2;
                      Array_records.second_value = 0}
    result of call at line 27, characters 21-30 : bool = true
    result of call at line 27, characters 21-25 :
      basic_record = {Array_records.flag = true;
                      Array_records.first_value = 2;
                      Array_records.second_value = 0}
    result of call at line 27, characters 45-61 : int = 2
    result of call at line 27, characters 45-49 :
      basic_record = {Array_records.flag = true;
                      Array_records.first_value = 2;
                      Array_records.second_value = 0}
  Line 28:
    i : int = -1
    result of call at line 28, characters 64-81 : int = 0
    result of call at line 28, characters 64-68 :
      basic_record = {Array_records.flag = true;
                      Array_records.first_value = 2;
                      Array_records.second_value = 0}
=======
    result of call at line 27, characters 13-81 =
      {flag = true; first_val = 3; sec_val = 69 (0X45)}
    result of call at line 27, characters 21-30 = true
    result of call at line 27, characters 21-25 =
      {flag = true; first_val = 3; sec_val = 5}
    result of call at line 27, characters 45-61 = 3
    result of call at line 27, characters 45-49 =
      {flag = true; first_val = 3; sec_val = 5}
  Line 28:
    i = -1
    result of call at line 28, characters 64-81 = 69 (0X45)
    result of call at line 28, characters 64-68 =
      {flag = true; first_val = 3; sec_val = 69 (0X45)}
>>>>>>> 8af371fa

<check-ce-categorization>Categorizations of models:
- Checked model 0: INCOMPLETE
  - Concrete RAC: INCOMPLETE (terminated because Precondition of `var_overwrite` cannot be evaluated)
  - Abstract RAC: INCOMPLETE (terminated because Precondition of `var_overwrite` cannot be evaluated)
- Selected model 1: INCOMPLETE
  - Concrete RAC: INCOMPLETE (terminated because Precondition of `var_overwrite` cannot be evaluated)
  - Abstract RAC: INCOMPLETE (terminated because Precondition of `var_overwrite` cannot be evaluated)
File "bench/check-ce/array_records_poly.mlw", line 28, characters 5-82:
Sub-goal Index in array bounds of goal var_overwrite'vc.
Prover result is: Unknown or time/memory/step limit.
The following counterexample model could not be verified
  (both RAC terminated because Precondition of `var_overwrite` cannot be evaluated):
File array.mlw:
  Line 16:
    elts :
      array
      basic_record
      ->
      int
      ->
      basic_record = [|_ =>
                       [|-1 =>
                         {Array_records.flag = true;
                          Array_records.first_value = 2;
                          Array_records.second_value = 0};
                       _ =>
                       {Array_records.flag = true;
                        Array_records.first_value = 2;
                        Array_records.second_value = 0}|]|]
  Line 17:
    length :
      ty
      ->
      uni
      ->
      int = fun bOUND_VARIABLE_750 bOUND_VARIABLE_751 -> 0
    length : array basic_record -> int = [|_ => 0|]
  Line 20:
    mixfix [] :
      array
      basic_record
      ->
      int
      ->
      basic_record = fun _arg_111 _arg_22 ->
                      {Array_records.flag = true;
                       Array_records.first_value = 2;
                       Array_records.second_value = 0}
File array_records_poly.mlw:
  Line 16:
    flag : basic_record -> bool = [|_ => true|]
  Line 17:
    first_val : basic_record -> int = [|_ => 2|]
  Line 18:
    sec_val : basic_record -> int = [|_ => 0|]
  Line 23:
    i : int = -1
  Line 27:
<<<<<<< HEAD
    result of call at line 27, characters 13-81 :
      basic_record = {Array_records.flag = true;
                      Array_records.first_value = 2;
                      Array_records.second_value = 0}
    result of call at line 27, characters 21-30 : bool = true
    result of call at line 27, characters 21-25 :
      basic_record = {Array_records.flag = true;
                      Array_records.first_value = 2;
                      Array_records.second_value = 0}
    result of call at line 27, characters 45-61 : int = 2
    result of call at line 27, characters 45-49 :
      basic_record = {Array_records.flag = true;
                      Array_records.first_value = 2;
                      Array_records.second_value = 0}
  Line 28:
    i : int = -1
    result of call at line 28, characters 13-82 :
      basic_record = {Array_records.flag = true;
                      Array_records.first_value = 2;
                      Array_records.second_value = 0}
    result of call at line 28, characters 21-30 : bool = true
    result of call at line 28, characters 21-25 :
      basic_record = {Array_records.flag = true;
                      Array_records.first_value = 2;
                      Array_records.second_value = 0}
    result of call at line 28, characters 64-81 : int = 0
    result of call at line 28, characters 64-68 :
      basic_record = {Array_records.flag = true;
                      Array_records.first_value = 2;
                      Array_records.second_value = 0}
=======
    result of call at line 27, characters 13-81 =
      {flag = true; first_val = 3; sec_val = 69 (0X45)}
    result of call at line 27, characters 21-30 = true
    result of call at line 27, characters 21-25 =
      {flag = true; first_val = 3; sec_val = 5}
    result of call at line 27, characters 45-61 = 3
    result of call at line 27, characters 45-49 =
      {flag = true; first_val = 3; sec_val = 5}
  Line 28:
    i = -1
    result of call at line 28, characters 13-82 =
      {flag = true; first_val = 42 (0X2A); sec_val = 69 (0X45)}
    result of call at line 28, characters 21-30 = true
    result of call at line 28, characters 21-25 =
      {flag = true; first_val = 3; sec_val = 69 (0X45)}
    result of call at line 28, characters 64-81 = 69 (0X45)
    result of call at line 28, characters 64-68 =
      {flag = true; first_val = 3; sec_val = 69 (0X45)}
>>>>>>> 8af371fa

<check-ce-categorization>Categorizations of models:
- Checked model 0: INCOMPLETE
  - Concrete RAC: INCOMPLETE (terminated because Precondition of `var_overwrite` cannot be evaluated)
  - Abstract RAC: INCOMPLETE (terminated because Precondition of `var_overwrite` cannot be evaluated)
- Selected model 1: INCOMPLETE
  - Concrete RAC: INCOMPLETE (terminated because Precondition of `var_overwrite` cannot be evaluated)
  - Abstract RAC: INCOMPLETE (terminated because Precondition of `var_overwrite` cannot be evaluated)
File "bench/check-ce/array_records_poly.mlw", line 29, characters 64-68:
Sub-goal Index in array bounds of goal var_overwrite'vc.
Prover result is: Unknown or time/memory/step limit.
The following counterexample model could not be verified
  (both RAC terminated because Precondition of `var_overwrite` cannot be evaluated):
File array.mlw:
  Line 17:
    length :
      ty
      ->
      uni
      ->
      int = fun bOUND_VARIABLE_5139 bOUND_VARIABLE_5140 -> 0
    length : array basic_record -> int = [|_ => 0|]
File array_records_poly.mlw:
  Line 16:
    flag : basic_record -> bool = [|_ => true|]
  Line 17:
    first_val :
      basic_record
      ->
      int = fun _arg_115 ->
             if {Array_records.flag = true;
                 Array_records.first_value = 42;
                 Array_records.second_value = 69} = _arg_115
             then 42 else 3
  Line 18:
    sec_val :
      basic_record
      ->
      int = fun _arg_115 ->
             if {Array_records.flag = true;
                 Array_records.first_value = 42;
                 Array_records.second_value = 69} = _arg_115
             then 69
             else if {Array_records.flag = true;
                      Array_records.first_value = 3;
                      Array_records.second_value = 69} = _arg_115
                  then 69 else 5
  Line 23:
    i : int = -1
  Line 27:
<<<<<<< HEAD
    result of call at line 27, characters 13-81 :
      basic_record = {Array_records.flag = true;
                      Array_records.first_value = 3;
                      Array_records.second_value = 69}
    result of call at line 27, characters 21-30 : bool = true
    result of call at line 27, characters 21-25 :
      basic_record = {Array_records.flag = true;
                      Array_records.first_value = 3;
                      Array_records.second_value = 5}
    result of call at line 27, characters 45-61 : int = 3
    result of call at line 27, characters 45-49 :
      basic_record = {Array_records.flag = true;
                      Array_records.first_value = 3;
                      Array_records.second_value = 5}
  Line 28:
    result of call at line 28, characters 13-82 :
      basic_record = {Array_records.flag = true;
                      Array_records.first_value = 42;
                      Array_records.second_value = 69}
    result of call at line 28, characters 21-30 : bool = true
    result of call at line 28, characters 21-25 :
      basic_record = {Array_records.flag = true;
                      Array_records.first_value = 3;
                      Array_records.second_value = 69}
    result of call at line 28, characters 64-81 : int = 69
    result of call at line 28, characters 64-68 :
      basic_record = {Array_records.flag = true;
                      Array_records.first_value = 3;
                      Array_records.second_value = 69}
=======
    result of call at line 27, characters 13-81 =
      {flag = true; first_val = 3; sec_val = 69 (0X45)}
    result of call at line 27, characters 21-30 = true
    result of call at line 27, characters 21-25 =
      {flag = true; first_val = 3; sec_val = 5}
    result of call at line 27, characters 45-61 = 3
    result of call at line 27, characters 45-49 =
      {flag = true; first_val = 3; sec_val = 5}
  Line 28:
    result of call at line 28, characters 13-82 =
      {flag = true; first_val = 42 (0X2A); sec_val = 69 (0X45)}
    result of call at line 28, characters 21-30 = true
    result of call at line 28, characters 21-25 =
      {flag = true; first_val = 3; sec_val = 69 (0X45)}
    result of call at line 28, characters 64-81 = 69 (0X45)
    result of call at line 28, characters 64-68 =
      {flag = true; first_val = 3; sec_val = 69 (0X45)}
>>>>>>> 8af371fa
  Line 29:
    i : int = -1

<check-ce-categorization>Categorizations of models:
- Checked model 0: INCOMPLETE
  - Concrete RAC: INCOMPLETE (terminated because Precondition of `var_overwrite` cannot be evaluated)
  - Abstract RAC: INCOMPLETE (terminated because Precondition of `var_overwrite` cannot be evaluated)
- Selected model 1: INCOMPLETE
  - Concrete RAC: INCOMPLETE (terminated because Precondition of `var_overwrite` cannot be evaluated)
  - Abstract RAC: INCOMPLETE (terminated because Precondition of `var_overwrite` cannot be evaluated)
File "bench/check-ce/array_records_poly.mlw", line 29, characters 21-25:
Sub-goal Index in array bounds of goal var_overwrite'vc.
Prover result is: Unknown or time/memory/step limit.
The following counterexample model could not be verified
  (both RAC terminated because Precondition of `var_overwrite` cannot be evaluated):
File array.mlw:
  Line 17:
    length :
      ty
      ->
      uni
      ->
      int = fun bOUND_VARIABLE_5160 bOUND_VARIABLE_5161 -> 0
    length : array basic_record -> int = [|_ => 0|]
File array_records_poly.mlw:
  Line 16:
    flag : basic_record -> bool = [|_ => true|]
  Line 17:
    first_val :
      basic_record
      ->
      int = fun _arg_119 ->
             if {Array_records.flag = true;
                 Array_records.first_value = 42;
                 Array_records.second_value = 69} = _arg_119
             then 42 else 3
  Line 18:
    sec_val :
      basic_record
      ->
      int = fun _arg_119 ->
             if {Array_records.flag = true;
                 Array_records.first_value = 42;
                 Array_records.second_value = 69} = _arg_119
             then 69
             else if {Array_records.flag = true;
                      Array_records.first_value = 3;
                      Array_records.second_value = 69} = _arg_119
                  then 69 else 5
  Line 23:
    i : int = -1
  Line 27:
<<<<<<< HEAD
    result of call at line 27, characters 13-81 :
      basic_record = {Array_records.flag = true;
                      Array_records.first_value = 3;
                      Array_records.second_value = 69}
    result of call at line 27, characters 21-30 : bool = true
    result of call at line 27, characters 21-25 :
      basic_record = {Array_records.flag = true;
                      Array_records.first_value = 3;
                      Array_records.second_value = 5}
    result of call at line 27, characters 45-61 : int = 3
    result of call at line 27, characters 45-49 :
      basic_record = {Array_records.flag = true;
                      Array_records.first_value = 3;
                      Array_records.second_value = 5}
  Line 28:
    result of call at line 28, characters 13-82 :
      basic_record = {Array_records.flag = true;
                      Array_records.first_value = 42;
                      Array_records.second_value = 69}
    result of call at line 28, characters 21-30 : bool = true
    result of call at line 28, characters 21-25 :
      basic_record = {Array_records.flag = true;
                      Array_records.first_value = 3;
                      Array_records.second_value = 69}
    result of call at line 28, characters 64-81 : int = 69
    result of call at line 28, characters 64-68 :
      basic_record = {Array_records.flag = true;
                      Array_records.first_value = 3;
                      Array_records.second_value = 69}
  Line 29:
    i : int = -1
    result of call at line 29, characters 64-81 : int = 69
    result of call at line 29, characters 64-68 :
      basic_record = {Array_records.flag = true;
                      Array_records.first_value = 42;
                      Array_records.second_value = 69}
=======
    result of call at line 27, characters 13-81 =
      {flag = true; first_val = 3; sec_val = 69 (0X45)}
    result of call at line 27, characters 21-30 = true
    result of call at line 27, characters 21-25 =
      {flag = true; first_val = 3; sec_val = 5}
    result of call at line 27, characters 45-61 = 3
    result of call at line 27, characters 45-49 =
      {flag = true; first_val = 3; sec_val = 5}
  Line 28:
    result of call at line 28, characters 13-82 =
      {flag = true; first_val = 42 (0X2A); sec_val = 69 (0X45)}
    result of call at line 28, characters 21-30 = true
    result of call at line 28, characters 21-25 =
      {flag = true; first_val = 3; sec_val = 69 (0X45)}
    result of call at line 28, characters 64-81 = 69 (0X45)
    result of call at line 28, characters 64-68 =
      {flag = true; first_val = 3; sec_val = 69 (0X45)}
  Line 29:
    i = -1
    result of call at line 29, characters 64-81 = 69 (0X45)
    result of call at line 29, characters 64-68 =
      {flag = true; first_val = 42 (0X2A); sec_val = 69 (0X45)}
>>>>>>> 8af371fa

<check-ce-categorization>Categorizations of models:
- Checked model 0: INCOMPLETE
  - Concrete RAC: INCOMPLETE (terminated because Precondition of `var_overwrite` cannot be evaluated)
  - Abstract RAC: INCOMPLETE (terminated because Precondition of `var_overwrite` cannot be evaluated)
- Selected model 1: INCOMPLETE
  - Concrete RAC: INCOMPLETE (terminated because Precondition of `var_overwrite` cannot be evaluated)
  - Abstract RAC: INCOMPLETE (terminated because Precondition of `var_overwrite` cannot be evaluated)
File "bench/check-ce/array_records_poly.mlw", line 29, characters 5-82:
Sub-goal Index in array bounds of goal var_overwrite'vc.
Prover result is: Unknown or time/memory/step limit.
The following counterexample model could not be verified
  (both RAC terminated because Precondition of `var_overwrite` cannot be evaluated):
File array.mlw:
  Line 17:
    length :
      ty
      ->
      uni
      ->
      int = fun bOUND_VARIABLE_5191 bOUND_VARIABLE_5192 -> 0
    length : array basic_record -> int = [|_ => 0|]
File array_records_poly.mlw:
  Line 16:
    flag : basic_record -> bool = [|_ => true|]
  Line 17:
    first_val :
      basic_record
      ->
      int = fun _arg_123 ->
             if {Array_records.flag = true;
                 Array_records.first_value = 42;
                 Array_records.second_value = 69} = _arg_123
             then 42 else 3
  Line 18:
    sec_val :
      basic_record
      ->
      int = fun _arg_123 ->
             if {Array_records.flag = true;
                 Array_records.first_value = 42;
                 Array_records.second_value = 69} = _arg_123
             then 69
             else if {Array_records.flag = true;
                      Array_records.first_value = 3;
                      Array_records.second_value = 69} = _arg_123
                  then 69 else 5
  Line 23:
    i : int = -1
  Line 27:
<<<<<<< HEAD
    result of call at line 27, characters 13-81 :
      basic_record = {Array_records.flag = true;
                      Array_records.first_value = 3;
                      Array_records.second_value = 69}
    result of call at line 27, characters 21-30 : bool = true
    result of call at line 27, characters 21-25 :
      basic_record = {Array_records.flag = true;
                      Array_records.first_value = 3;
                      Array_records.second_value = 5}
    result of call at line 27, characters 45-61 : int = 3
    result of call at line 27, characters 45-49 :
      basic_record = {Array_records.flag = true;
                      Array_records.first_value = 3;
                      Array_records.second_value = 5}
  Line 28:
    result of call at line 28, characters 13-82 :
      basic_record = {Array_records.flag = true;
                      Array_records.first_value = 42;
                      Array_records.second_value = 69}
    result of call at line 28, characters 21-30 : bool = true
    result of call at line 28, characters 21-25 :
      basic_record = {Array_records.flag = true;
                      Array_records.first_value = 3;
                      Array_records.second_value = 69}
    result of call at line 28, characters 64-81 : int = 69
    result of call at line 28, characters 64-68 :
      basic_record = {Array_records.flag = true;
                      Array_records.first_value = 3;
                      Array_records.second_value = 69}
  Line 29:
    i : int = -1
    result of call at line 29, characters 13-82 :
      basic_record = {Array_records.flag = true;
                      Array_records.first_value = 42;
                      Array_records.second_value = 69}
    result of call at line 29, characters 21-30 : bool = true
    result of call at line 29, characters 21-25 :
      basic_record = {Array_records.flag = true;
                      Array_records.first_value = 42;
                      Array_records.second_value = 69}
    result of call at line 29, characters 64-81 : int = 69
    result of call at line 29, characters 64-68 :
      basic_record = {Array_records.flag = true;
                      Array_records.first_value = 42;
                      Array_records.second_value = 69}
=======
    result of call at line 27, characters 13-81 =
      {flag = true; first_val = 3; sec_val = 69 (0X45)}
    result of call at line 27, characters 21-30 = true
    result of call at line 27, characters 21-25 =
      {flag = true; first_val = 3; sec_val = 5}
    result of call at line 27, characters 45-61 = 3
    result of call at line 27, characters 45-49 =
      {flag = true; first_val = 3; sec_val = 5}
  Line 28:
    result of call at line 28, characters 13-82 =
      {flag = true; first_val = 42 (0X2A); sec_val = 69 (0X45)}
    result of call at line 28, characters 21-30 = true
    result of call at line 28, characters 21-25 =
      {flag = true; first_val = 3; sec_val = 69 (0X45)}
    result of call at line 28, characters 64-81 = 69 (0X45)
    result of call at line 28, characters 64-68 =
      {flag = true; first_val = 3; sec_val = 69 (0X45)}
  Line 29:
    i = -1
    result of call at line 29, characters 13-82 =
      {flag = true; first_val = 23 (0X17); sec_val = 69 (0X45)}
    result of call at line 29, characters 21-30 = true
    result of call at line 29, characters 21-25 =
      {flag = true; first_val = 42 (0X2A); sec_val = 69 (0X45)}
    result of call at line 29, characters 64-81 = 69 (0X45)
    result of call at line 29, characters 64-68 =
      {flag = true; first_val = 42 (0X2A); sec_val = 69 (0X45)}
>>>>>>> 8af371fa

<check-ce-categorization>Categorizations of models:
- Checked model 0: INCOMPLETE
  - Concrete RAC: INCOMPLETE (terminated because Precondition of `var_overwrite` cannot be evaluated)
  - Abstract RAC: INCOMPLETE (terminated because Precondition of `var_overwrite` cannot be evaluated)
- Selected model 1: INCOMPLETE
  - Concrete RAC: INCOMPLETE (terminated because Precondition of `var_overwrite` cannot be evaluated)
  - Abstract RAC: INCOMPLETE (terminated because Precondition of `var_overwrite` cannot be evaluated)
File "bench/check-ce/array_records_poly.mlw", line 30, characters 74-78:
Sub-goal Index in array bounds of goal var_overwrite'vc.
Prover result is: Unknown or time/memory/step limit.
The following counterexample model could not be verified
  (both RAC terminated because Precondition of `var_overwrite` cannot be evaluated):
File array.mlw:
  Line 17:
    length :
      ty
      ->
      uni
      ->
      int = fun bOUND_VARIABLE_6049 bOUND_VARIABLE_6050 -> 0
    length : array basic_record -> int = [|_ => 0|]
File array_records_poly.mlw:
  Line 16:
    flag : basic_record -> bool = [|_ => true|]
  Line 17:
    first_val :
      basic_record
      ->
      int = fun _arg_127 ->
             if {Array_records.flag = true;
                 Array_records.first_value = 42;
                 Array_records.second_value = 69} = _arg_127
             then 42
             else if {Array_records.flag = true;
                      Array_records.first_value = 23;
                      Array_records.second_value = 69} = _arg_127
                  then 23 else 3
  Line 18:
    sec_val :
      basic_record
      ->
      int = fun _arg_127 ->
             if {Array_records.flag = true;
                 Array_records.first_value = 3;
                 Array_records.second_value = 69} = _arg_127
             then 69
             else if {Array_records.flag = true;
                      Array_records.first_value = 42;
                      Array_records.second_value = 69} = _arg_127
                  then 69
                  else if {Array_records.flag = true;
                           Array_records.first_value = 23;
                           Array_records.second_value = 69} = _arg_127
                       then 69 else 5
  Line 23:
    i : int = -1
  Line 27:
<<<<<<< HEAD
    result of call at line 27, characters 13-81 :
      basic_record = {Array_records.flag = true;
                      Array_records.first_value = 3;
                      Array_records.second_value = 69}
    result of call at line 27, characters 21-30 : bool = true
    result of call at line 27, characters 21-25 :
      basic_record = {Array_records.flag = true;
                      Array_records.first_value = 3;
                      Array_records.second_value = 5}
    result of call at line 27, characters 45-61 : int = 3
    result of call at line 27, characters 45-49 :
      basic_record = {Array_records.flag = true;
                      Array_records.first_value = 3;
                      Array_records.second_value = 5}
  Line 28:
    result of call at line 28, characters 13-82 :
      basic_record = {Array_records.flag = true;
                      Array_records.first_value = 42;
                      Array_records.second_value = 69}
    result of call at line 28, characters 21-30 : bool = true
    result of call at line 28, characters 21-25 :
      basic_record = {Array_records.flag = true;
                      Array_records.first_value = 3;
                      Array_records.second_value = 69}
    result of call at line 28, characters 64-81 : int = 69
    result of call at line 28, characters 64-68 :
      basic_record = {Array_records.flag = true;
                      Array_records.first_value = 3;
                      Array_records.second_value = 69}
  Line 29:
    result of call at line 29, characters 13-82 :
      basic_record = {Array_records.flag = true;
                      Array_records.first_value = 23;
                      Array_records.second_value = 69}
    result of call at line 29, characters 21-30 : bool = true
    result of call at line 29, characters 21-25 :
      basic_record = {Array_records.flag = true;
                      Array_records.first_value = 42;
                      Array_records.second_value = 69}
    result of call at line 29, characters 64-81 : int = 69
    result of call at line 29, characters 64-68 :
      basic_record = {Array_records.flag = true;
                      Array_records.first_value = 42;
                      Array_records.second_value = 69}
=======
    result of call at line 27, characters 13-81 =
      {flag = true; first_val = 3; sec_val = 69 (0X45)}
    result of call at line 27, characters 21-30 = true
    result of call at line 27, characters 21-25 =
      {flag = true; first_val = 3; sec_val = 5}
    result of call at line 27, characters 45-61 = 3
    result of call at line 27, characters 45-49 =
      {flag = true; first_val = 3; sec_val = 5}
  Line 28:
    result of call at line 28, characters 13-82 =
      {flag = true; first_val = 42 (0X2A); sec_val = 69 (0X45)}
    result of call at line 28, characters 21-30 = true
    result of call at line 28, characters 21-25 =
      {flag = true; first_val = 3; sec_val = 69 (0X45)}
    result of call at line 28, characters 64-81 = 69 (0X45)
    result of call at line 28, characters 64-68 =
      {flag = true; first_val = 3; sec_val = 69 (0X45)}
  Line 29:
    result of call at line 29, characters 13-82 =
      {flag = true; first_val = 23 (0X17); sec_val = 69 (0X45)}
    result of call at line 29, characters 21-30 = true
    result of call at line 29, characters 21-25 =
      {flag = true; first_val = 42 (0X2A); sec_val = 69 (0X45)}
    result of call at line 29, characters 64-81 = 69 (0X45)
    result of call at line 29, characters 64-68 =
      {flag = true; first_val = 42 (0X2A); sec_val = 69 (0X45)}
>>>>>>> 8af371fa
  Line 30:
    i : int = -1

<check-ce-categorization>Categorizations of models:
- Checked model 0: INCOMPLETE
  - Concrete RAC: INCOMPLETE (terminated because Precondition of `var_overwrite` cannot be evaluated)
  - Abstract RAC: INCOMPLETE (terminated because Precondition of `var_overwrite` cannot be evaluated)
- Selected model 1: INCOMPLETE
  - Concrete RAC: INCOMPLETE (terminated because Precondition of `var_overwrite` cannot be evaluated)
  - Abstract RAC: INCOMPLETE (terminated because Precondition of `var_overwrite` cannot be evaluated)
File "bench/check-ce/array_records_poly.mlw", line 30, characters 41-45:
Sub-goal Index in array bounds of goal var_overwrite'vc.
Prover result is: Unknown or time/memory/step limit.
The following counterexample model could not be verified
  (both RAC terminated because Precondition of `var_overwrite` cannot be evaluated):
File array.mlw:
  Line 17:
    length :
      ty
      ->
      uni
      ->
      int = fun bOUND_VARIABLE_6074 bOUND_VARIABLE_6075 -> 0
    length : array basic_record -> int = [|_ => 0|]
File array_records_poly.mlw:
  Line 16:
    flag : basic_record -> bool = [|_ => true|]
  Line 17:
    first_val :
      basic_record
      ->
      int = fun _arg_131 ->
             if {Array_records.flag = true;
                 Array_records.first_value = 42;
                 Array_records.second_value = 69} = _arg_131
             then 42
             else if {Array_records.flag = true;
                      Array_records.first_value = 23;
                      Array_records.second_value = 69} = _arg_131
                  then 23 else 3
  Line 18:
    sec_val :
      basic_record
      ->
      int = fun _arg_131 ->
             if {Array_records.flag = true;
                 Array_records.first_value = 3;
                 Array_records.second_value = 69} = _arg_131
             then 69
             else if {Array_records.flag = true;
                      Array_records.first_value = 42;
                      Array_records.second_value = 69} = _arg_131
                  then 69
                  else if {Array_records.flag = true;
                           Array_records.first_value = 23;
                           Array_records.second_value = 69} = _arg_131
                       then 69 else 5
  Line 23:
    i : int = -1
  Line 27:
<<<<<<< HEAD
    result of call at line 27, characters 13-81 :
      basic_record = {Array_records.flag = true;
                      Array_records.first_value = 3;
                      Array_records.second_value = 69}
    result of call at line 27, characters 21-30 : bool = true
    result of call at line 27, characters 21-25 :
      basic_record = {Array_records.flag = true;
                      Array_records.first_value = 3;
                      Array_records.second_value = 5}
    result of call at line 27, characters 45-61 : int = 3
    result of call at line 27, characters 45-49 :
      basic_record = {Array_records.flag = true;
                      Array_records.first_value = 3;
                      Array_records.second_value = 5}
  Line 28:
    result of call at line 28, characters 13-82 :
      basic_record = {Array_records.flag = true;
                      Array_records.first_value = 42;
                      Array_records.second_value = 69}
    result of call at line 28, characters 21-30 : bool = true
    result of call at line 28, characters 21-25 :
      basic_record = {Array_records.flag = true;
                      Array_records.first_value = 3;
                      Array_records.second_value = 69}
    result of call at line 28, characters 64-81 : int = 69
    result of call at line 28, characters 64-68 :
      basic_record = {Array_records.flag = true;
                      Array_records.first_value = 3;
                      Array_records.second_value = 69}
  Line 29:
    result of call at line 29, characters 13-82 :
      basic_record = {Array_records.flag = true;
                      Array_records.first_value = 23;
                      Array_records.second_value = 69}
    result of call at line 29, characters 21-30 : bool = true
    result of call at line 29, characters 21-25 :
      basic_record = {Array_records.flag = true;
                      Array_records.first_value = 42;
                      Array_records.second_value = 69}
    result of call at line 29, characters 64-81 : int = 69
    result of call at line 29, characters 64-68 :
      basic_record = {Array_records.flag = true;
                      Array_records.first_value = 42;
                      Array_records.second_value = 69}
  Line 30:
    i : int = -1
    result of call at line 30, characters 74-91 : int = 69
    result of call at line 30, characters 74-78 :
      basic_record = {Array_records.flag = true;
                      Array_records.first_value = 23;
                      Array_records.second_value = 69}
=======
    result of call at line 27, characters 13-81 =
      {flag = true; first_val = 3; sec_val = 69 (0X45)}
    result of call at line 27, characters 21-30 = true
    result of call at line 27, characters 21-25 =
      {flag = true; first_val = 3; sec_val = 5}
    result of call at line 27, characters 45-61 = 3
    result of call at line 27, characters 45-49 =
      {flag = true; first_val = 3; sec_val = 5}
  Line 28:
    result of call at line 28, characters 13-82 =
      {flag = true; first_val = 42 (0X2A); sec_val = 69 (0X45)}
    result of call at line 28, characters 21-30 = true
    result of call at line 28, characters 21-25 =
      {flag = true; first_val = 3; sec_val = 69 (0X45)}
    result of call at line 28, characters 64-81 = 69 (0X45)
    result of call at line 28, characters 64-68 =
      {flag = true; first_val = 3; sec_val = 69 (0X45)}
  Line 29:
    result of call at line 29, characters 13-82 =
      {flag = true; first_val = 23 (0X17); sec_val = 69 (0X45)}
    result of call at line 29, characters 21-30 = true
    result of call at line 29, characters 21-25 =
      {flag = true; first_val = 42 (0X2A); sec_val = 69 (0X45)}
    result of call at line 29, characters 64-81 = 69 (0X45)
    result of call at line 29, characters 64-68 =
      {flag = true; first_val = 42 (0X2A); sec_val = 69 (0X45)}
  Line 30:
    i = -1
    result of call at line 30, characters 74-91 = 69 (0X45)
    result of call at line 30, characters 74-78 =
      {flag = true; first_val = 23 (0X17); sec_val = 69 (0X45)}
>>>>>>> 8af371fa

<check-ce-categorization>Categorizations of models:
- Checked model 0: INCOMPLETE
  - Concrete RAC: INCOMPLETE (terminated because Precondition of `var_overwrite` cannot be evaluated)
  - Abstract RAC: INCOMPLETE (terminated because Precondition of `var_overwrite` cannot be evaluated)
- Selected model 1: INCOMPLETE
  - Concrete RAC: INCOMPLETE (terminated because Precondition of `var_overwrite` cannot be evaluated)
  - Abstract RAC: INCOMPLETE (terminated because Precondition of `var_overwrite` cannot be evaluated)
File "bench/check-ce/array_records_poly.mlw", line 30, characters 5-92:
Sub-goal Index in array bounds of goal var_overwrite'vc.
Prover result is: Unknown or time/memory/step limit.
The following counterexample model could not be verified
  (both RAC terminated because Precondition of `var_overwrite` cannot be evaluated):
File array.mlw:
  Line 17:
    length :
      ty
      ->
      uni
      ->
      int = fun bOUND_VARIABLE_6103 bOUND_VARIABLE_6104 -> 0
    length : array basic_record -> int = [|_ => 0|]
File array_records_poly.mlw:
  Line 16:
    flag : basic_record -> bool = [|_ => true|]
  Line 17:
    first_val :
      basic_record
      ->
      int = fun _arg_135 ->
             if {Array_records.flag = true;
                 Array_records.first_value = 42;
                 Array_records.second_value = 69} = _arg_135
             then 42
             else if {Array_records.flag = true;
                      Array_records.first_value = 23;
                      Array_records.second_value = 69} = _arg_135
                  then 23 else 3
  Line 18:
    sec_val :
      basic_record
      ->
      int = fun _arg_135 ->
             if {Array_records.flag = true;
                 Array_records.first_value = 3;
                 Array_records.second_value = 69} = _arg_135
             then 69
             else if {Array_records.flag = true;
                      Array_records.first_value = 42;
                      Array_records.second_value = 69} = _arg_135
                  then 69
                  else if {Array_records.flag = true;
                           Array_records.first_value = 23;
                           Array_records.second_value = 69} = _arg_135
                       then 69 else 5
  Line 23:
    i : int = -1
  Line 27:
<<<<<<< HEAD
    result of call at line 27, characters 13-81 :
      basic_record = {Array_records.flag = true;
                      Array_records.first_value = 3;
                      Array_records.second_value = 69}
    result of call at line 27, characters 21-30 : bool = true
    result of call at line 27, characters 21-25 :
      basic_record = {Array_records.flag = true;
                      Array_records.first_value = 3;
                      Array_records.second_value = 5}
    result of call at line 27, characters 45-61 : int = 3
    result of call at line 27, characters 45-49 :
      basic_record = {Array_records.flag = true;
                      Array_records.first_value = 3;
                      Array_records.second_value = 5}
  Line 28:
    result of call at line 28, characters 13-82 :
      basic_record = {Array_records.flag = true;
                      Array_records.first_value = 42;
                      Array_records.second_value = 69}
    result of call at line 28, characters 21-30 : bool = true
    result of call at line 28, characters 21-25 :
      basic_record = {Array_records.flag = true;
                      Array_records.first_value = 3;
                      Array_records.second_value = 69}
    result of call at line 28, characters 64-81 : int = 69
    result of call at line 28, characters 64-68 :
      basic_record = {Array_records.flag = true;
                      Array_records.first_value = 3;
                      Array_records.second_value = 69}
  Line 29:
    result of call at line 29, characters 13-82 :
      basic_record = {Array_records.flag = true;
                      Array_records.first_value = 23;
                      Array_records.second_value = 69}
    result of call at line 29, characters 21-30 : bool = true
    result of call at line 29, characters 21-25 :
      basic_record = {Array_records.flag = true;
                      Array_records.first_value = 42;
                      Array_records.second_value = 69}
    result of call at line 29, characters 64-81 : int = 69
    result of call at line 29, characters 64-68 :
      basic_record = {Array_records.flag = true;
                      Array_records.first_value = 42;
                      Array_records.second_value = 69}
  Line 30:
    i : int = -1
    result of call at line 30, characters 13-92 :
      basic_record = {Array_records.flag = true;
                      Array_records.first_value = 23;
                      Array_records.second_value = 69}
    result of call at line 30, characters 41-57 : int = 23
    result of call at line 30, characters 41-45 :
      basic_record = {Array_records.flag = true;
                      Array_records.first_value = 23;
                      Array_records.second_value = 69}
    result of call at line 30, characters 74-91 : int = 69
    result of call at line 30, characters 74-78 :
      basic_record = {Array_records.flag = true;
                      Array_records.first_value = 23;
                      Array_records.second_value = 69}
=======
    result of call at line 27, characters 13-81 =
      {flag = true; first_val = 3; sec_val = 69 (0X45)}
    result of call at line 27, characters 21-30 = true
    result of call at line 27, characters 21-25 =
      {flag = true; first_val = 3; sec_val = 5}
    result of call at line 27, characters 45-61 = 3
    result of call at line 27, characters 45-49 =
      {flag = true; first_val = 3; sec_val = 5}
  Line 28:
    result of call at line 28, characters 13-82 =
      {flag = true; first_val = 42 (0X2A); sec_val = 69 (0X45)}
    result of call at line 28, characters 21-30 = true
    result of call at line 28, characters 21-25 =
      {flag = true; first_val = 3; sec_val = 69 (0X45)}
    result of call at line 28, characters 64-81 = 69 (0X45)
    result of call at line 28, characters 64-68 =
      {flag = true; first_val = 3; sec_val = 69 (0X45)}
  Line 29:
    result of call at line 29, characters 13-82 =
      {flag = true; first_val = 23 (0X17); sec_val = 69 (0X45)}
    result of call at line 29, characters 21-30 = true
    result of call at line 29, characters 21-25 =
      {flag = true; first_val = 42 (0X2A); sec_val = 69 (0X45)}
    result of call at line 29, characters 64-81 = 69 (0X45)
    result of call at line 29, characters 64-68 =
      {flag = true; first_val = 42 (0X2A); sec_val = 69 (0X45)}
  Line 30:
    i = -1
    result of call at line 30, characters 13-92 =
      {flag = false; first_val = 23 (0X17); sec_val = 69 (0X45)}
    result of call at line 30, characters 41-57 = 23 (0X17)
    result of call at line 30, characters 41-45 =
      {flag = true; first_val = 23 (0X17); sec_val = 69 (0X45)}
    result of call at line 30, characters 74-91 = 69 (0X45)
    result of call at line 30, characters 74-78 =
      {flag = true; first_val = 23 (0X17); sec_val = 69 (0X45)}
>>>>>>> 8af371fa

File "bench/check-ce/array_records_poly.mlw", line 31, characters 13-35:
Sub-goal Assertion of goal var_overwrite'vc.
Prover result is: Valid.

<check-ce-categorization>Categorizations of models:
- Checked model 0: INCOMPLETE
  - Concrete RAC: INCOMPLETE (terminated because Precondition of `var_overwrite` cannot be evaluated)
  - Abstract RAC: INCOMPLETE (terminated because Precondition of `var_overwrite` cannot be evaluated)
- Selected model 1: INCOMPLETE
  - Concrete RAC: INCOMPLETE (terminated because Precondition of `var_overwrite` cannot be evaluated)
  - Abstract RAC: INCOMPLETE (terminated because Precondition of `var_overwrite` cannot be evaluated)
File "bench/check-ce/array_records_poly.mlw", line 25, characters 15-36:
Sub-goal Postcondition of goal var_overwrite'vc.
Prover result is: Unknown or time/memory/step limit.
The following counterexample model could not be verified
  (both RAC terminated because Precondition of `var_overwrite` cannot be evaluated):
File array.mlw:
  Line 16:
    elts :
      array
      basic_record
      ->
      int
      ->
      basic_record = [|_ =>
                       [|0 =>
                         {Array_records.flag = true;
                          Array_records.first_value = 0;
                          Array_records.second_value = -3};
                       _ =>
                       {Array_records.flag = true;
                        Array_records.first_value = -1;
                        Array_records.second_value = -3}|]|]
  Line 17:
    length :
      ty
      ->
      uni
      ->
      int = fun bOUND_VARIABLE_1212 bOUND_VARIABLE_1213 -> 0
    length : array basic_record -> int = [|_ => 0|]
File array_records_poly.mlw:
  Line 16:
    flag : basic_record -> bool = [|_ => true|]
  Line 17:
    first_val :
      basic_record
      ->
      int = fun _arg_139 ->
             if {Array_records.flag = true;
                 Array_records.first_value = -1;
                 Array_records.second_value = -3} = _arg_139
             then -1
             else if {Array_records.flag = true;
                      Array_records.first_value = 4;
                      Array_records.second_value = -3} = _arg_139
                  then 4 else 0
  Line 18:
    sec_val :
      basic_record
      ->
      int = fun _arg_139 ->
             if {Array_records.flag = true;
                 Array_records.first_value = 0;
                 Array_records.second_value = 2} = _arg_139
             then 2
             else if {Array_records.flag = true;
                      Array_records.first_value = 0;
                      Array_records.second_value = -2} = _arg_139
                  then -2
                  else if {Array_records.flag = true;
                           Array_records.first_value = 0;
                           Array_records.second_value = 69} = _arg_139
                       then 69 else -3
  Line 23:
    i : int = 0
  Line 25:
    i : int = 0
  Line 27:
<<<<<<< HEAD
    result of call at line 27, characters 13-81 :
      basic_record = {Array_records.flag = true;
                      Array_records.first_value = 0;
                      Array_records.second_value = -3}
    result of call at line 27, characters 21-30 : bool = true
    result of call at line 27, characters 21-25 :
      basic_record = {Array_records.flag = true;
                      Array_records.first_value = -1;
                      Array_records.second_value = -3}
    result of call at line 27, characters 45-61 : int = -1
    result of call at line 27, characters 45-49 :
      basic_record = {Array_records.flag = true;
                      Array_records.first_value = -1;
                      Array_records.second_value = -3}
  Line 28:
    result of call at line 28, characters 13-82 :
      basic_record = {Array_records.flag = true;
                      Array_records.first_value = 0;
                      Array_records.second_value = -3}
    result of call at line 28, characters 21-30 : bool = true
    result of call at line 28, characters 21-25 :
      basic_record = {Array_records.flag = true;
                      Array_records.first_value = 0;
                      Array_records.second_value = 2}
    result of call at line 28, characters 64-81 : int = 2
    result of call at line 28, characters 64-68 :
      basic_record = {Array_records.flag = true;
                      Array_records.first_value = 0;
                      Array_records.second_value = 2}
  Line 29:
    result of call at line 29, characters 13-82 :
      basic_record = {Array_records.flag = true;
                      Array_records.first_value = 0;
                      Array_records.second_value = -3}
    result of call at line 29, characters 21-30 : bool = true
    result of call at line 29, characters 21-25 :
      basic_record = {Array_records.flag = true;
                      Array_records.first_value = 0;
                      Array_records.second_value = -2}
    result of call at line 29, characters 64-81 : int = -2
    result of call at line 29, characters 64-68 :
      basic_record = {Array_records.flag = true;
                      Array_records.first_value = 0;
                      Array_records.second_value = -2}
  Line 30:
    result of call at line 30, characters 13-92 :
      basic_record = {Array_records.flag = true;
                      Array_records.first_value = 0;
                      Array_records.second_value = -3}
    result of call at line 30, characters 41-57 : int = 4
    result of call at line 30, characters 41-45 :
      basic_record = {Array_records.flag = true;
                      Array_records.first_value = 4;
                      Array_records.second_value = -3}
    result of call at line 30, characters 74-91 : int = -3
    result of call at line 30, characters 74-78 :
      basic_record = {Array_records.flag = true;
                      Array_records.first_value = 4;
                      Array_records.second_value = -3}
=======
    result of call at line 27, characters 13-81 =
      {flag = true; first_val = 3; sec_val = 69 (0X45)}
    result of call at line 27, characters 21-30 = true
    result of call at line 27, characters 21-25 =
      {flag = true; first_val = 3; sec_val = 5}
    result of call at line 27, characters 45-61 = 3
    result of call at line 27, characters 45-49 =
      {flag = true; first_val = 3; sec_val = 5}
  Line 28:
    result of call at line 28, characters 13-82 =
      {flag = true; first_val = 42 (0X2A); sec_val = 69 (0X45)}
    result of call at line 28, characters 21-30 = true
    result of call at line 28, characters 21-25 =
      {flag = true; first_val = 3; sec_val = 69 (0X45)}
    result of call at line 28, characters 64-81 = 69 (0X45)
    result of call at line 28, characters 64-68 =
      {flag = true; first_val = 3; sec_val = 69 (0X45)}
  Line 29:
    result of call at line 29, characters 13-82 =
      {flag = true; first_val = 23 (0X17); sec_val = 69 (0X45)}
    result of call at line 29, characters 21-30 = true
    result of call at line 29, characters 21-25 =
      {flag = true; first_val = 42 (0X2A); sec_val = 69 (0X45)}
    result of call at line 29, characters 64-81 = 69 (0X45)
    result of call at line 29, characters 64-68 =
      {flag = true; first_val = 42 (0X2A); sec_val = 69 (0X45)}
  Line 30:
    result of call at line 30, characters 13-92 =
      {flag = false; first_val = 23 (0X17); sec_val = 69 (0X45)}
    result of call at line 30, characters 41-57 = 23 (0X17)
    result of call at line 30, characters 41-45 =
      {flag = true; first_val = 23 (0X17); sec_val = 69 (0X45)}
    result of call at line 30, characters 74-91 = 69 (0X45)
    result of call at line 30, characters 74-78 =
      {flag = true; first_val = 23 (0X17); sec_val = 69 (0X45)}
>>>>>>> 8af371fa
<|MERGE_RESOLUTION|>--- conflicted
+++ resolved
@@ -17,7 +17,7 @@
       ->
       uni
       ->
-      int = fun bOUND_VARIABLE_4274 bOUND_VARIABLE_4275 -> 0
+      int = fun bOUND_VARIABLE_3997 bOUND_VARIABLE_3998 -> 0
     length : array basic_record -> int = [|_ => 0|]
   Line 20:
     mixfix [] :
@@ -26,29 +26,9 @@
       ->
       int
       ->
-      basic_record = fun _arg_12 _arg_2 ->
-                      {Array_records.flag = true;
-                       Array_records.first_value = 3;
-                       Array_records.second_value = 5}
-File array_records_poly.mlw:
-  Line 14:
-    basic_record'mk :
-      bool
-      ->
-      int
-      ->
-      int
-      ->
-      basic_record = fun _arg_12 _arg_2 _arg_3 ->
-                      {Array_records.flag = true;
-                       Array_records.first_value = 3;
-                       Array_records.second_value = 5}
-  Line 16:
-    flag : basic_record -> bool = [|_ => true|]
-  Line 17:
-    first_val : basic_record -> int = [|_ => 3|]
-  Line 18:
-    sec_val : basic_record -> int = [|_ => 5|]
+      basic_record = fun _arg_1 _arg_2 ->
+                      {flag = true; first_val = 3; sec_val = 5}
+File array_records_poly.mlw:
   Line 23:
     i : int = -1
   Line 27:
@@ -73,7 +53,7 @@
       ->
       uni
       ->
-      int = fun bOUND_VARIABLE_4287 bOUND_VARIABLE_4288 -> 0
+      int = fun bOUND_VARIABLE_4018 bOUND_VARIABLE_4019 -> 0
     length : array basic_record -> int = [|_ => 0|]
   Line 20:
     mixfix [] :
@@ -82,45 +62,16 @@
       ->
       int
       ->
-      basic_record = fun _arg_14 _arg_2 ->
-                      {Array_records.flag = true;
-                       Array_records.first_value = 3;
-                       Array_records.second_value = 5}
-File array_records_poly.mlw:
-  Line 14:
-    basic_record'mk :
-      bool
-      ->
-      int
-      ->
-      int
-      ->
-      basic_record = fun _arg_14 _arg_2 _arg_3 ->
-                      {Array_records.flag = true;
-                       Array_records.first_value = 3;
-                       Array_records.second_value = 5}
-  Line 16:
-    flag : basic_record -> bool = [|_ => true|]
-  Line 17:
-    first_val : basic_record -> int = [|_ => 3|]
-  Line 18:
-    sec_val : basic_record -> int = [|_ => 5|]
-  Line 23:
-    i : int = -1
-  Line 27:
-<<<<<<< HEAD
-    i : int = -1
-    result of call at line 27, characters 45-61 : int = 3
-    result of call at line 27, characters 45-49 :
-      basic_record = {Array_records.flag = true;
-                      Array_records.first_value = 3;
-                      Array_records.second_value = 5}
-=======
-    i = -1
-    result of call at line 27, characters 45-61 = 3
-    result of call at line 27, characters 45-49 =
-      {flag = true; first_val = 3; sec_val = 5}
->>>>>>> 8af371fa
+      basic_record = fun _arg_1 _arg_2 ->
+                      {flag = true; first_val = 3; sec_val = 5}
+File array_records_poly.mlw:
+  Line 23:
+    i : int = -1
+  Line 27:
+    i : int = -1
+    result of call at line 27, characters 45-61 : int = 3
+    result of call at line 27, characters 45-49 :
+      basic_record = {flag = true; first_val = 3; sec_val = 5}
 
 <check-ce-categorization>Categorizations of models:
 - Checked model 0: INCOMPLETE
@@ -141,7 +92,7 @@
       ->
       uni
       ->
-      int = fun bOUND_VARIABLE_4307 bOUND_VARIABLE_4308 -> 0
+      int = fun bOUND_VARIABLE_4050 bOUND_VARIABLE_4051 -> 0
     length : array basic_record -> int = [|_ => 0|]
   Line 20:
     mixfix [] :
@@ -150,59 +101,21 @@
       ->
       int
       ->
-      basic_record = fun _arg_16 _arg_2 ->
-                      {Array_records.flag = true;
-                       Array_records.first_value = 3;
-                       Array_records.second_value = 5}
-File array_records_poly.mlw:
-  Line 14:
-    basic_record'mk :
-      bool
-      ->
-      int
-      ->
-      int
-      ->
-      basic_record = fun _arg_16 _arg_2 _arg_3 ->
-                      {Array_records.flag = true;
-                       Array_records.first_value = 3;
-                       Array_records.second_value = 5}
-  Line 16:
-    flag : basic_record -> bool = [|_ => true|]
-  Line 17:
-    first_val : basic_record -> int = [|_ => 3|]
-  Line 18:
-    sec_val : basic_record -> int = [|_ => 5|]
-  Line 23:
-    i : int = -1
-  Line 27:
-<<<<<<< HEAD
-    i : int = -1
-    result of call at line 27, characters 13-81 :
-      basic_record = {Array_records.flag = true;
-                      Array_records.first_value = 3;
-                      Array_records.second_value = 5}
-    result of call at line 27, characters 21-30 : bool = true
-    result of call at line 27, characters 21-25 :
-      basic_record = {Array_records.flag = true;
-                      Array_records.first_value = 3;
-                      Array_records.second_value = 5}
-    result of call at line 27, characters 45-61 : int = 3
-    result of call at line 27, characters 45-49 :
-      basic_record = {Array_records.flag = true;
-                      Array_records.first_value = 3;
-                      Array_records.second_value = 5}
-=======
-    i = -1
-    result of call at line 27, characters 13-81 =
-      {flag = true; first_val = 3; sec_val = 69 (0X45)}
-    result of call at line 27, characters 21-30 = true
-    result of call at line 27, characters 21-25 =
-      {flag = true; first_val = 3; sec_val = 5}
-    result of call at line 27, characters 45-61 = 3
-    result of call at line 27, characters 45-49 =
-      {flag = true; first_val = 3; sec_val = 5}
->>>>>>> 8af371fa
+      basic_record = fun _arg_1 _arg_2 ->
+                      {flag = true; first_val = 3; sec_val = 5}
+File array_records_poly.mlw:
+  Line 23:
+    i : int = -1
+  Line 27:
+    i : int = -1
+    result of call at line 27, characters 13-81 :
+      basic_record = {flag = true; first_val = 3; sec_val = 69}
+    result of call at line 27, characters 21-30 : bool = true
+    result of call at line 27, characters 21-25 :
+      basic_record = {flag = true; first_val = 3; sec_val = 5}
+    result of call at line 27, characters 45-61 : int = 3
+    result of call at line 27, characters 45-49 :
+      basic_record = {flag = true; first_val = 3; sec_val = 5}
 
 <check-ce-categorization>Categorizations of models:
 - Checked model 0: INCOMPLETE
@@ -217,76 +130,26 @@
 The following counterexample model could not be verified
   (both RAC terminated because Precondition of `var_overwrite` cannot be evaluated):
 File array.mlw:
-  Line 16:
-    elts :
-      array
-      basic_record
-      ->
-      int
-      ->
-      basic_record = [|_ =>
-                       [|-1 =>
-                         {Array_records.flag = true;
-                          Array_records.first_value = 2;
-                          Array_records.second_value = 0};
-                       _ =>
-                       {Array_records.flag = true;
-                        Array_records.first_value = 2;
-                        Array_records.second_value = 0}|]|]
-  Line 17:
-    length :
-      ty
-      ->
-      uni
-      ->
-      int = fun bOUND_VARIABLE_705 bOUND_VARIABLE_706 -> 0
-    length : array basic_record -> int = [|_ => 0|]
-  Line 20:
-    mixfix [] :
-      array
-      basic_record
-      ->
-      int
-      ->
-      basic_record = fun _arg_17 _arg_2 ->
-                      {Array_records.flag = true;
-                       Array_records.first_value = 2;
-                       Array_records.second_value = 0}
-File array_records_poly.mlw:
-  Line 16:
-    flag : basic_record -> bool = [|_ => true|]
-  Line 17:
-    first_val : basic_record -> int = [|_ => 2|]
-  Line 18:
-    sec_val : basic_record -> int = [|_ => 0|]
-  Line 23:
-    i : int = -1
-  Line 27:
-<<<<<<< HEAD
-    result of call at line 27, characters 13-81 :
-      basic_record = {Array_records.flag = true;
-                      Array_records.first_value = 2;
-                      Array_records.second_value = 0}
-    result of call at line 27, characters 21-30 : bool = true
-    result of call at line 27, characters 21-25 :
-      basic_record = {Array_records.flag = true;
-                      Array_records.first_value = 2;
-                      Array_records.second_value = 0}
-    result of call at line 27, characters 45-61 : int = 2
-    result of call at line 27, characters 45-49 :
-      basic_record = {Array_records.flag = true;
-                      Array_records.first_value = 2;
-                      Array_records.second_value = 0}
-=======
-    result of call at line 27, characters 13-81 =
-      {flag = true; first_val = 3; sec_val = 69 (0X45)}
-    result of call at line 27, characters 21-30 = true
-    result of call at line 27, characters 21-25 =
-      {flag = true; first_val = 3; sec_val = 5}
-    result of call at line 27, characters 45-61 = 3
-    result of call at line 27, characters 45-49 =
-      {flag = true; first_val = 3; sec_val = 5}
->>>>>>> 8af371fa
+  Line 17:
+    length :
+      ty
+      ->
+      uni
+      ->
+      int = fun bOUND_VARIABLE_4076 bOUND_VARIABLE_4077 -> 0
+    length : array basic_record -> int = [|_ => 0|]
+File array_records_poly.mlw:
+  Line 23:
+    i : int = -1
+  Line 27:
+    result of call at line 27, characters 13-81 :
+      basic_record = {flag = true; first_val = 3; sec_val = 69}
+    result of call at line 27, characters 21-30 : bool = true
+    result of call at line 27, characters 21-25 :
+      basic_record = {flag = true; first_val = 3; sec_val = 5}
+    result of call at line 27, characters 45-61 : int = 3
+    result of call at line 27, characters 45-49 :
+      basic_record = {flag = true; first_val = 3; sec_val = 5}
   Line 28:
     i : int = -1
 
@@ -303,88 +166,31 @@
 The following counterexample model could not be verified
   (both RAC terminated because Precondition of `var_overwrite` cannot be evaluated):
 File array.mlw:
-  Line 16:
-    elts :
-      array
-      basic_record
-      ->
-      int
-      ->
-      basic_record = [|_ =>
-                       [|-1 =>
-                         {Array_records.flag = true;
-                          Array_records.first_value = 2;
-                          Array_records.second_value = 0};
-                       _ =>
-                       {Array_records.flag = true;
-                        Array_records.first_value = 2;
-                        Array_records.second_value = 0}|]|]
-  Line 17:
-    length :
-      ty
-      ->
-      uni
-      ->
-      int = fun bOUND_VARIABLE_723 bOUND_VARIABLE_724 -> 0
-    length : array basic_record -> int = [|_ => 0|]
-  Line 20:
-    mixfix [] :
-      array
-      basic_record
-      ->
-      int
-      ->
-      basic_record = fun _arg_19 _arg_21 ->
-                      {Array_records.flag = true;
-                       Array_records.first_value = 2;
-                       Array_records.second_value = 0}
-File array_records_poly.mlw:
-  Line 16:
-    flag : basic_record -> bool = [|_ => true|]
-  Line 17:
-    first_val : basic_record -> int = [|_ => 2|]
-  Line 18:
-    sec_val : basic_record -> int = [|_ => 0|]
-  Line 23:
-    i : int = -1
-  Line 27:
-<<<<<<< HEAD
-    result of call at line 27, characters 13-81 :
-      basic_record = {Array_records.flag = true;
-                      Array_records.first_value = 2;
-                      Array_records.second_value = 0}
-    result of call at line 27, characters 21-30 : bool = true
-    result of call at line 27, characters 21-25 :
-      basic_record = {Array_records.flag = true;
-                      Array_records.first_value = 2;
-                      Array_records.second_value = 0}
-    result of call at line 27, characters 45-61 : int = 2
-    result of call at line 27, characters 45-49 :
-      basic_record = {Array_records.flag = true;
-                      Array_records.first_value = 2;
-                      Array_records.second_value = 0}
-  Line 28:
-    i : int = -1
-    result of call at line 28, characters 64-81 : int = 0
-    result of call at line 28, characters 64-68 :
-      basic_record = {Array_records.flag = true;
-                      Array_records.first_value = 2;
-                      Array_records.second_value = 0}
-=======
-    result of call at line 27, characters 13-81 =
-      {flag = true; first_val = 3; sec_val = 69 (0X45)}
-    result of call at line 27, characters 21-30 = true
-    result of call at line 27, characters 21-25 =
-      {flag = true; first_val = 3; sec_val = 5}
-    result of call at line 27, characters 45-61 = 3
-    result of call at line 27, characters 45-49 =
-      {flag = true; first_val = 3; sec_val = 5}
-  Line 28:
-    i = -1
-    result of call at line 28, characters 64-81 = 69 (0X45)
-    result of call at line 28, characters 64-68 =
-      {flag = true; first_val = 3; sec_val = 69 (0X45)}
->>>>>>> 8af371fa
+  Line 17:
+    length :
+      ty
+      ->
+      uni
+      ->
+      int = fun bOUND_VARIABLE_4094 bOUND_VARIABLE_4095 -> 0
+    length : array basic_record -> int = [|_ => 0|]
+File array_records_poly.mlw:
+  Line 23:
+    i : int = -1
+  Line 27:
+    result of call at line 27, characters 13-81 :
+      basic_record = {flag = true; first_val = 3; sec_val = 69}
+    result of call at line 27, characters 21-30 : bool = true
+    result of call at line 27, characters 21-25 :
+      basic_record = {flag = true; first_val = 3; sec_val = 5}
+    result of call at line 27, characters 45-61 : int = 3
+    result of call at line 27, characters 45-49 :
+      basic_record = {flag = true; first_val = 3; sec_val = 5}
+  Line 28:
+    i : int = -1
+    result of call at line 28, characters 64-81 : int = 69
+    result of call at line 28, characters 64-68 :
+      basic_record = {flag = true; first_val = 3; sec_val = 69}
 
 <check-ce-categorization>Categorizations of models:
 - Checked model 0: INCOMPLETE
@@ -399,102 +205,36 @@
 The following counterexample model could not be verified
   (both RAC terminated because Precondition of `var_overwrite` cannot be evaluated):
 File array.mlw:
-  Line 16:
-    elts :
-      array
-      basic_record
-      ->
-      int
-      ->
-      basic_record = [|_ =>
-                       [|-1 =>
-                         {Array_records.flag = true;
-                          Array_records.first_value = 2;
-                          Array_records.second_value = 0};
-                       _ =>
-                       {Array_records.flag = true;
-                        Array_records.first_value = 2;
-                        Array_records.second_value = 0}|]|]
-  Line 17:
-    length :
-      ty
-      ->
-      uni
-      ->
-      int = fun bOUND_VARIABLE_750 bOUND_VARIABLE_751 -> 0
-    length : array basic_record -> int = [|_ => 0|]
-  Line 20:
-    mixfix [] :
-      array
-      basic_record
-      ->
-      int
-      ->
-      basic_record = fun _arg_111 _arg_22 ->
-                      {Array_records.flag = true;
-                       Array_records.first_value = 2;
-                       Array_records.second_value = 0}
-File array_records_poly.mlw:
-  Line 16:
-    flag : basic_record -> bool = [|_ => true|]
-  Line 17:
-    first_val : basic_record -> int = [|_ => 2|]
-  Line 18:
-    sec_val : basic_record -> int = [|_ => 0|]
-  Line 23:
-    i : int = -1
-  Line 27:
-<<<<<<< HEAD
-    result of call at line 27, characters 13-81 :
-      basic_record = {Array_records.flag = true;
-                      Array_records.first_value = 2;
-                      Array_records.second_value = 0}
-    result of call at line 27, characters 21-30 : bool = true
-    result of call at line 27, characters 21-25 :
-      basic_record = {Array_records.flag = true;
-                      Array_records.first_value = 2;
-                      Array_records.second_value = 0}
-    result of call at line 27, characters 45-61 : int = 2
-    result of call at line 27, characters 45-49 :
-      basic_record = {Array_records.flag = true;
-                      Array_records.first_value = 2;
-                      Array_records.second_value = 0}
-  Line 28:
-    i : int = -1
-    result of call at line 28, characters 13-82 :
-      basic_record = {Array_records.flag = true;
-                      Array_records.first_value = 2;
-                      Array_records.second_value = 0}
-    result of call at line 28, characters 21-30 : bool = true
-    result of call at line 28, characters 21-25 :
-      basic_record = {Array_records.flag = true;
-                      Array_records.first_value = 2;
-                      Array_records.second_value = 0}
-    result of call at line 28, characters 64-81 : int = 0
-    result of call at line 28, characters 64-68 :
-      basic_record = {Array_records.flag = true;
-                      Array_records.first_value = 2;
-                      Array_records.second_value = 0}
-=======
-    result of call at line 27, characters 13-81 =
-      {flag = true; first_val = 3; sec_val = 69 (0X45)}
-    result of call at line 27, characters 21-30 = true
-    result of call at line 27, characters 21-25 =
-      {flag = true; first_val = 3; sec_val = 5}
-    result of call at line 27, characters 45-61 = 3
-    result of call at line 27, characters 45-49 =
-      {flag = true; first_val = 3; sec_val = 5}
-  Line 28:
-    i = -1
-    result of call at line 28, characters 13-82 =
-      {flag = true; first_val = 42 (0X2A); sec_val = 69 (0X45)}
-    result of call at line 28, characters 21-30 = true
-    result of call at line 28, characters 21-25 =
-      {flag = true; first_val = 3; sec_val = 69 (0X45)}
-    result of call at line 28, characters 64-81 = 69 (0X45)
-    result of call at line 28, characters 64-68 =
-      {flag = true; first_val = 3; sec_val = 69 (0X45)}
->>>>>>> 8af371fa
+  Line 17:
+    length :
+      ty
+      ->
+      uni
+      ->
+      int = fun bOUND_VARIABLE_4122 bOUND_VARIABLE_4123 -> 0
+    length : array basic_record -> int = [|_ => 0|]
+File array_records_poly.mlw:
+  Line 23:
+    i : int = -1
+  Line 27:
+    result of call at line 27, characters 13-81 :
+      basic_record = {flag = true; first_val = 3; sec_val = 69}
+    result of call at line 27, characters 21-30 : bool = true
+    result of call at line 27, characters 21-25 :
+      basic_record = {flag = true; first_val = 3; sec_val = 5}
+    result of call at line 27, characters 45-61 : int = 3
+    result of call at line 27, characters 45-49 :
+      basic_record = {flag = true; first_val = 3; sec_val = 5}
+  Line 28:
+    i : int = -1
+    result of call at line 28, characters 13-82 :
+      basic_record = {flag = true; first_val = 42; sec_val = 69}
+    result of call at line 28, characters 21-30 : bool = true
+    result of call at line 28, characters 21-25 :
+      basic_record = {flag = true; first_val = 3; sec_val = 69}
+    result of call at line 28, characters 64-81 : int = 69
+    result of call at line 28, characters 64-68 :
+      basic_record = {flag = true; first_val = 3; sec_val = 69}
 
 <check-ce-categorization>Categorizations of models:
 - Checked model 0: INCOMPLETE
@@ -515,85 +255,29 @@
       ->
       uni
       ->
-      int = fun bOUND_VARIABLE_5139 bOUND_VARIABLE_5140 -> 0
-    length : array basic_record -> int = [|_ => 0|]
-File array_records_poly.mlw:
-  Line 16:
-    flag : basic_record -> bool = [|_ => true|]
-  Line 17:
-    first_val :
-      basic_record
-      ->
-      int = fun _arg_115 ->
-             if {Array_records.flag = true;
-                 Array_records.first_value = 42;
-                 Array_records.second_value = 69} = _arg_115
-             then 42 else 3
-  Line 18:
-    sec_val :
-      basic_record
-      ->
-      int = fun _arg_115 ->
-             if {Array_records.flag = true;
-                 Array_records.first_value = 42;
-                 Array_records.second_value = 69} = _arg_115
-             then 69
-             else if {Array_records.flag = true;
-                      Array_records.first_value = 3;
-                      Array_records.second_value = 69} = _arg_115
-                  then 69 else 5
-  Line 23:
-    i : int = -1
-  Line 27:
-<<<<<<< HEAD
-    result of call at line 27, characters 13-81 :
-      basic_record = {Array_records.flag = true;
-                      Array_records.first_value = 3;
-                      Array_records.second_value = 69}
-    result of call at line 27, characters 21-30 : bool = true
-    result of call at line 27, characters 21-25 :
-      basic_record = {Array_records.flag = true;
-                      Array_records.first_value = 3;
-                      Array_records.second_value = 5}
-    result of call at line 27, characters 45-61 : int = 3
-    result of call at line 27, characters 45-49 :
-      basic_record = {Array_records.flag = true;
-                      Array_records.first_value = 3;
-                      Array_records.second_value = 5}
-  Line 28:
-    result of call at line 28, characters 13-82 :
-      basic_record = {Array_records.flag = true;
-                      Array_records.first_value = 42;
-                      Array_records.second_value = 69}
-    result of call at line 28, characters 21-30 : bool = true
-    result of call at line 28, characters 21-25 :
-      basic_record = {Array_records.flag = true;
-                      Array_records.first_value = 3;
-                      Array_records.second_value = 69}
-    result of call at line 28, characters 64-81 : int = 69
-    result of call at line 28, characters 64-68 :
-      basic_record = {Array_records.flag = true;
-                      Array_records.first_value = 3;
-                      Array_records.second_value = 69}
-=======
-    result of call at line 27, characters 13-81 =
-      {flag = true; first_val = 3; sec_val = 69 (0X45)}
-    result of call at line 27, characters 21-30 = true
-    result of call at line 27, characters 21-25 =
-      {flag = true; first_val = 3; sec_val = 5}
-    result of call at line 27, characters 45-61 = 3
-    result of call at line 27, characters 45-49 =
-      {flag = true; first_val = 3; sec_val = 5}
-  Line 28:
-    result of call at line 28, characters 13-82 =
-      {flag = true; first_val = 42 (0X2A); sec_val = 69 (0X45)}
-    result of call at line 28, characters 21-30 = true
-    result of call at line 28, characters 21-25 =
-      {flag = true; first_val = 3; sec_val = 69 (0X45)}
-    result of call at line 28, characters 64-81 = 69 (0X45)
-    result of call at line 28, characters 64-68 =
-      {flag = true; first_val = 3; sec_val = 69 (0X45)}
->>>>>>> 8af371fa
+      int = fun bOUND_VARIABLE_4993 bOUND_VARIABLE_4994 -> 0
+    length : array basic_record -> int = [|_ => 0|]
+File array_records_poly.mlw:
+  Line 23:
+    i : int = -1
+  Line 27:
+    result of call at line 27, characters 13-81 :
+      basic_record = {flag = true; first_val = 3; sec_val = 69}
+    result of call at line 27, characters 21-30 : bool = true
+    result of call at line 27, characters 21-25 :
+      basic_record = {flag = true; first_val = 3; sec_val = 5}
+    result of call at line 27, characters 45-61 : int = 3
+    result of call at line 27, characters 45-49 :
+      basic_record = {flag = true; first_val = 3; sec_val = 5}
+  Line 28:
+    result of call at line 28, characters 13-82 :
+      basic_record = {flag = true; first_val = 42; sec_val = 69}
+    result of call at line 28, characters 21-30 : bool = true
+    result of call at line 28, characters 21-25 :
+      basic_record = {flag = true; first_val = 3; sec_val = 69}
+    result of call at line 28, characters 64-81 : int = 69
+    result of call at line 28, characters 64-68 :
+      basic_record = {flag = true; first_val = 3; sec_val = 69}
   Line 29:
     i : int = -1
 
@@ -616,222 +300,87 @@
       ->
       uni
       ->
-      int = fun bOUND_VARIABLE_5160 bOUND_VARIABLE_5161 -> 0
-    length : array basic_record -> int = [|_ => 0|]
-File array_records_poly.mlw:
-  Line 16:
-    flag : basic_record -> bool = [|_ => true|]
-  Line 17:
-    first_val :
-      basic_record
-      ->
-      int = fun _arg_119 ->
-             if {Array_records.flag = true;
-                 Array_records.first_value = 42;
-                 Array_records.second_value = 69} = _arg_119
-             then 42 else 3
-  Line 18:
-    sec_val :
-      basic_record
-      ->
-      int = fun _arg_119 ->
-             if {Array_records.flag = true;
-                 Array_records.first_value = 42;
-                 Array_records.second_value = 69} = _arg_119
-             then 69
-             else if {Array_records.flag = true;
-                      Array_records.first_value = 3;
-                      Array_records.second_value = 69} = _arg_119
-                  then 69 else 5
-  Line 23:
-    i : int = -1
-  Line 27:
-<<<<<<< HEAD
-    result of call at line 27, characters 13-81 :
-      basic_record = {Array_records.flag = true;
-                      Array_records.first_value = 3;
-                      Array_records.second_value = 69}
-    result of call at line 27, characters 21-30 : bool = true
-    result of call at line 27, characters 21-25 :
-      basic_record = {Array_records.flag = true;
-                      Array_records.first_value = 3;
-                      Array_records.second_value = 5}
-    result of call at line 27, characters 45-61 : int = 3
-    result of call at line 27, characters 45-49 :
-      basic_record = {Array_records.flag = true;
-                      Array_records.first_value = 3;
-                      Array_records.second_value = 5}
-  Line 28:
-    result of call at line 28, characters 13-82 :
-      basic_record = {Array_records.flag = true;
-                      Array_records.first_value = 42;
-                      Array_records.second_value = 69}
-    result of call at line 28, characters 21-30 : bool = true
-    result of call at line 28, characters 21-25 :
-      basic_record = {Array_records.flag = true;
-                      Array_records.first_value = 3;
-                      Array_records.second_value = 69}
-    result of call at line 28, characters 64-81 : int = 69
-    result of call at line 28, characters 64-68 :
-      basic_record = {Array_records.flag = true;
-                      Array_records.first_value = 3;
-                      Array_records.second_value = 69}
+      int = fun bOUND_VARIABLE_5013 bOUND_VARIABLE_5014 -> 0
+    length : array basic_record -> int = [|_ => 0|]
+File array_records_poly.mlw:
+  Line 23:
+    i : int = -1
+  Line 27:
+    result of call at line 27, characters 13-81 :
+      basic_record = {flag = true; first_val = 3; sec_val = 69}
+    result of call at line 27, characters 21-30 : bool = true
+    result of call at line 27, characters 21-25 :
+      basic_record = {flag = true; first_val = 3; sec_val = 5}
+    result of call at line 27, characters 45-61 : int = 3
+    result of call at line 27, characters 45-49 :
+      basic_record = {flag = true; first_val = 3; sec_val = 5}
+  Line 28:
+    result of call at line 28, characters 13-82 :
+      basic_record = {flag = true; first_val = 42; sec_val = 69}
+    result of call at line 28, characters 21-30 : bool = true
+    result of call at line 28, characters 21-25 :
+      basic_record = {flag = true; first_val = 3; sec_val = 69}
+    result of call at line 28, characters 64-81 : int = 69
+    result of call at line 28, characters 64-68 :
+      basic_record = {flag = true; first_val = 3; sec_val = 69}
   Line 29:
     i : int = -1
     result of call at line 29, characters 64-81 : int = 69
     result of call at line 29, characters 64-68 :
-      basic_record = {Array_records.flag = true;
-                      Array_records.first_value = 42;
-                      Array_records.second_value = 69}
-=======
-    result of call at line 27, characters 13-81 =
-      {flag = true; first_val = 3; sec_val = 69 (0X45)}
-    result of call at line 27, characters 21-30 = true
-    result of call at line 27, characters 21-25 =
-      {flag = true; first_val = 3; sec_val = 5}
-    result of call at line 27, characters 45-61 = 3
-    result of call at line 27, characters 45-49 =
-      {flag = true; first_val = 3; sec_val = 5}
-  Line 28:
-    result of call at line 28, characters 13-82 =
-      {flag = true; first_val = 42 (0X2A); sec_val = 69 (0X45)}
-    result of call at line 28, characters 21-30 = true
-    result of call at line 28, characters 21-25 =
-      {flag = true; first_val = 3; sec_val = 69 (0X45)}
-    result of call at line 28, characters 64-81 = 69 (0X45)
-    result of call at line 28, characters 64-68 =
-      {flag = true; first_val = 3; sec_val = 69 (0X45)}
+      basic_record = {flag = true; first_val = 42; sec_val = 69}
+
+<check-ce-categorization>Categorizations of models:
+- Checked model 0: INCOMPLETE
+  - Concrete RAC: INCOMPLETE (terminated because Precondition of `var_overwrite` cannot be evaluated)
+  - Abstract RAC: INCOMPLETE (terminated because Precondition of `var_overwrite` cannot be evaluated)
+- Selected model 1: INCOMPLETE
+  - Concrete RAC: INCOMPLETE (terminated because Precondition of `var_overwrite` cannot be evaluated)
+  - Abstract RAC: INCOMPLETE (terminated because Precondition of `var_overwrite` cannot be evaluated)
+File "bench/check-ce/array_records_poly.mlw", line 29, characters 5-82:
+Sub-goal Index in array bounds of goal var_overwrite'vc.
+Prover result is: Unknown or time/memory/step limit.
+The following counterexample model could not be verified
+  (both RAC terminated because Precondition of `var_overwrite` cannot be evaluated):
+File array.mlw:
+  Line 17:
+    length :
+      ty
+      ->
+      uni
+      ->
+      int = fun bOUND_VARIABLE_5041 bOUND_VARIABLE_5042 -> 0
+    length : array basic_record -> int = [|_ => 0|]
+File array_records_poly.mlw:
+  Line 23:
+    i : int = -1
+  Line 27:
+    result of call at line 27, characters 13-81 :
+      basic_record = {flag = true; first_val = 3; sec_val = 69}
+    result of call at line 27, characters 21-30 : bool = true
+    result of call at line 27, characters 21-25 :
+      basic_record = {flag = true; first_val = 3; sec_val = 5}
+    result of call at line 27, characters 45-61 : int = 3
+    result of call at line 27, characters 45-49 :
+      basic_record = {flag = true; first_val = 3; sec_val = 5}
+  Line 28:
+    result of call at line 28, characters 13-82 :
+      basic_record = {flag = true; first_val = 42; sec_val = 69}
+    result of call at line 28, characters 21-30 : bool = true
+    result of call at line 28, characters 21-25 :
+      basic_record = {flag = true; first_val = 3; sec_val = 69}
+    result of call at line 28, characters 64-81 : int = 69
+    result of call at line 28, characters 64-68 :
+      basic_record = {flag = true; first_val = 3; sec_val = 69}
   Line 29:
-    i = -1
-    result of call at line 29, characters 64-81 = 69 (0X45)
-    result of call at line 29, characters 64-68 =
-      {flag = true; first_val = 42 (0X2A); sec_val = 69 (0X45)}
->>>>>>> 8af371fa
-
-<check-ce-categorization>Categorizations of models:
-- Checked model 0: INCOMPLETE
-  - Concrete RAC: INCOMPLETE (terminated because Precondition of `var_overwrite` cannot be evaluated)
-  - Abstract RAC: INCOMPLETE (terminated because Precondition of `var_overwrite` cannot be evaluated)
-- Selected model 1: INCOMPLETE
-  - Concrete RAC: INCOMPLETE (terminated because Precondition of `var_overwrite` cannot be evaluated)
-  - Abstract RAC: INCOMPLETE (terminated because Precondition of `var_overwrite` cannot be evaluated)
-File "bench/check-ce/array_records_poly.mlw", line 29, characters 5-82:
-Sub-goal Index in array bounds of goal var_overwrite'vc.
-Prover result is: Unknown or time/memory/step limit.
-The following counterexample model could not be verified
-  (both RAC terminated because Precondition of `var_overwrite` cannot be evaluated):
-File array.mlw:
-  Line 17:
-    length :
-      ty
-      ->
-      uni
-      ->
-      int = fun bOUND_VARIABLE_5191 bOUND_VARIABLE_5192 -> 0
-    length : array basic_record -> int = [|_ => 0|]
-File array_records_poly.mlw:
-  Line 16:
-    flag : basic_record -> bool = [|_ => true|]
-  Line 17:
-    first_val :
-      basic_record
-      ->
-      int = fun _arg_123 ->
-             if {Array_records.flag = true;
-                 Array_records.first_value = 42;
-                 Array_records.second_value = 69} = _arg_123
-             then 42 else 3
-  Line 18:
-    sec_val :
-      basic_record
-      ->
-      int = fun _arg_123 ->
-             if {Array_records.flag = true;
-                 Array_records.first_value = 42;
-                 Array_records.second_value = 69} = _arg_123
-             then 69
-             else if {Array_records.flag = true;
-                      Array_records.first_value = 3;
-                      Array_records.second_value = 69} = _arg_123
-                  then 69 else 5
-  Line 23:
-    i : int = -1
-  Line 27:
-<<<<<<< HEAD
-    result of call at line 27, characters 13-81 :
-      basic_record = {Array_records.flag = true;
-                      Array_records.first_value = 3;
-                      Array_records.second_value = 69}
-    result of call at line 27, characters 21-30 : bool = true
-    result of call at line 27, characters 21-25 :
-      basic_record = {Array_records.flag = true;
-                      Array_records.first_value = 3;
-                      Array_records.second_value = 5}
-    result of call at line 27, characters 45-61 : int = 3
-    result of call at line 27, characters 45-49 :
-      basic_record = {Array_records.flag = true;
-                      Array_records.first_value = 3;
-                      Array_records.second_value = 5}
-  Line 28:
-    result of call at line 28, characters 13-82 :
-      basic_record = {Array_records.flag = true;
-                      Array_records.first_value = 42;
-                      Array_records.second_value = 69}
-    result of call at line 28, characters 21-30 : bool = true
-    result of call at line 28, characters 21-25 :
-      basic_record = {Array_records.flag = true;
-                      Array_records.first_value = 3;
-                      Array_records.second_value = 69}
-    result of call at line 28, characters 64-81 : int = 69
-    result of call at line 28, characters 64-68 :
-      basic_record = {Array_records.flag = true;
-                      Array_records.first_value = 3;
-                      Array_records.second_value = 69}
-  Line 29:
     i : int = -1
     result of call at line 29, characters 13-82 :
-      basic_record = {Array_records.flag = true;
-                      Array_records.first_value = 42;
-                      Array_records.second_value = 69}
+      basic_record = {flag = true; first_val = 23; sec_val = 69}
     result of call at line 29, characters 21-30 : bool = true
     result of call at line 29, characters 21-25 :
-      basic_record = {Array_records.flag = true;
-                      Array_records.first_value = 42;
-                      Array_records.second_value = 69}
+      basic_record = {flag = true; first_val = 42; sec_val = 69}
     result of call at line 29, characters 64-81 : int = 69
     result of call at line 29, characters 64-68 :
-      basic_record = {Array_records.flag = true;
-                      Array_records.first_value = 42;
-                      Array_records.second_value = 69}
-=======
-    result of call at line 27, characters 13-81 =
-      {flag = true; first_val = 3; sec_val = 69 (0X45)}
-    result of call at line 27, characters 21-30 = true
-    result of call at line 27, characters 21-25 =
-      {flag = true; first_val = 3; sec_val = 5}
-    result of call at line 27, characters 45-61 = 3
-    result of call at line 27, characters 45-49 =
-      {flag = true; first_val = 3; sec_val = 5}
-  Line 28:
-    result of call at line 28, characters 13-82 =
-      {flag = true; first_val = 42 (0X2A); sec_val = 69 (0X45)}
-    result of call at line 28, characters 21-30 = true
-    result of call at line 28, characters 21-25 =
-      {flag = true; first_val = 3; sec_val = 69 (0X45)}
-    result of call at line 28, characters 64-81 = 69 (0X45)
-    result of call at line 28, characters 64-68 =
-      {flag = true; first_val = 3; sec_val = 69 (0X45)}
-  Line 29:
-    i = -1
-    result of call at line 29, characters 13-82 =
-      {flag = true; first_val = 23 (0X17); sec_val = 69 (0X45)}
-    result of call at line 29, characters 21-30 = true
-    result of call at line 29, characters 21-25 =
-      {flag = true; first_val = 42 (0X2A); sec_val = 69 (0X45)}
-    result of call at line 29, characters 64-81 = 69 (0X45)
-    result of call at line 29, characters 64-68 =
-      {flag = true; first_val = 42 (0X2A); sec_val = 69 (0X45)}
->>>>>>> 8af371fa
+      basic_record = {flag = true; first_val = 42; sec_val = 69}
 
 <check-ce-categorization>Categorizations of models:
 - Checked model 0: INCOMPLETE
@@ -852,117 +401,38 @@
       ->
       uni
       ->
-      int = fun bOUND_VARIABLE_6049 bOUND_VARIABLE_6050 -> 0
-    length : array basic_record -> int = [|_ => 0|]
-File array_records_poly.mlw:
-  Line 16:
-    flag : basic_record -> bool = [|_ => true|]
-  Line 17:
-    first_val :
-      basic_record
-      ->
-      int = fun _arg_127 ->
-             if {Array_records.flag = true;
-                 Array_records.first_value = 42;
-                 Array_records.second_value = 69} = _arg_127
-             then 42
-             else if {Array_records.flag = true;
-                      Array_records.first_value = 23;
-                      Array_records.second_value = 69} = _arg_127
-                  then 23 else 3
-  Line 18:
-    sec_val :
-      basic_record
-      ->
-      int = fun _arg_127 ->
-             if {Array_records.flag = true;
-                 Array_records.first_value = 3;
-                 Array_records.second_value = 69} = _arg_127
-             then 69
-             else if {Array_records.flag = true;
-                      Array_records.first_value = 42;
-                      Array_records.second_value = 69} = _arg_127
-                  then 69
-                  else if {Array_records.flag = true;
-                           Array_records.first_value = 23;
-                           Array_records.second_value = 69} = _arg_127
-                       then 69 else 5
-  Line 23:
-    i : int = -1
-  Line 27:
-<<<<<<< HEAD
-    result of call at line 27, characters 13-81 :
-      basic_record = {Array_records.flag = true;
-                      Array_records.first_value = 3;
-                      Array_records.second_value = 69}
-    result of call at line 27, characters 21-30 : bool = true
-    result of call at line 27, characters 21-25 :
-      basic_record = {Array_records.flag = true;
-                      Array_records.first_value = 3;
-                      Array_records.second_value = 5}
-    result of call at line 27, characters 45-61 : int = 3
-    result of call at line 27, characters 45-49 :
-      basic_record = {Array_records.flag = true;
-                      Array_records.first_value = 3;
-                      Array_records.second_value = 5}
-  Line 28:
-    result of call at line 28, characters 13-82 :
-      basic_record = {Array_records.flag = true;
-                      Array_records.first_value = 42;
-                      Array_records.second_value = 69}
-    result of call at line 28, characters 21-30 : bool = true
-    result of call at line 28, characters 21-25 :
-      basic_record = {Array_records.flag = true;
-                      Array_records.first_value = 3;
-                      Array_records.second_value = 69}
-    result of call at line 28, characters 64-81 : int = 69
-    result of call at line 28, characters 64-68 :
-      basic_record = {Array_records.flag = true;
-                      Array_records.first_value = 3;
-                      Array_records.second_value = 69}
+      int = fun bOUND_VARIABLE_5981 bOUND_VARIABLE_5982 -> 0
+    length : array basic_record -> int = [|_ => 0|]
+File array_records_poly.mlw:
+  Line 23:
+    i : int = -1
+  Line 27:
+    result of call at line 27, characters 13-81 :
+      basic_record = {flag = true; first_val = 3; sec_val = 69}
+    result of call at line 27, characters 21-30 : bool = true
+    result of call at line 27, characters 21-25 :
+      basic_record = {flag = true; first_val = 3; sec_val = 5}
+    result of call at line 27, characters 45-61 : int = 3
+    result of call at line 27, characters 45-49 :
+      basic_record = {flag = true; first_val = 3; sec_val = 5}
+  Line 28:
+    result of call at line 28, characters 13-82 :
+      basic_record = {flag = true; first_val = 42; sec_val = 69}
+    result of call at line 28, characters 21-30 : bool = true
+    result of call at line 28, characters 21-25 :
+      basic_record = {flag = true; first_val = 3; sec_val = 69}
+    result of call at line 28, characters 64-81 : int = 69
+    result of call at line 28, characters 64-68 :
+      basic_record = {flag = true; first_val = 3; sec_val = 69}
   Line 29:
     result of call at line 29, characters 13-82 :
-      basic_record = {Array_records.flag = true;
-                      Array_records.first_value = 23;
-                      Array_records.second_value = 69}
+      basic_record = {flag = true; first_val = 23; sec_val = 69}
     result of call at line 29, characters 21-30 : bool = true
     result of call at line 29, characters 21-25 :
-      basic_record = {Array_records.flag = true;
-                      Array_records.first_value = 42;
-                      Array_records.second_value = 69}
+      basic_record = {flag = true; first_val = 42; sec_val = 69}
     result of call at line 29, characters 64-81 : int = 69
     result of call at line 29, characters 64-68 :
-      basic_record = {Array_records.flag = true;
-                      Array_records.first_value = 42;
-                      Array_records.second_value = 69}
-=======
-    result of call at line 27, characters 13-81 =
-      {flag = true; first_val = 3; sec_val = 69 (0X45)}
-    result of call at line 27, characters 21-30 = true
-    result of call at line 27, characters 21-25 =
-      {flag = true; first_val = 3; sec_val = 5}
-    result of call at line 27, characters 45-61 = 3
-    result of call at line 27, characters 45-49 =
-      {flag = true; first_val = 3; sec_val = 5}
-  Line 28:
-    result of call at line 28, characters 13-82 =
-      {flag = true; first_val = 42 (0X2A); sec_val = 69 (0X45)}
-    result of call at line 28, characters 21-30 = true
-    result of call at line 28, characters 21-25 =
-      {flag = true; first_val = 3; sec_val = 69 (0X45)}
-    result of call at line 28, characters 64-81 = 69 (0X45)
-    result of call at line 28, characters 64-68 =
-      {flag = true; first_val = 3; sec_val = 69 (0X45)}
-  Line 29:
-    result of call at line 29, characters 13-82 =
-      {flag = true; first_val = 23 (0X17); sec_val = 69 (0X45)}
-    result of call at line 29, characters 21-30 = true
-    result of call at line 29, characters 21-25 =
-      {flag = true; first_val = 42 (0X2A); sec_val = 69 (0X45)}
-    result of call at line 29, characters 64-81 = 69 (0X45)
-    result of call at line 29, characters 64-68 =
-      {flag = true; first_val = 42 (0X2A); sec_val = 69 (0X45)}
->>>>>>> 8af371fa
+      basic_record = {flag = true; first_val = 42; sec_val = 69}
   Line 30:
     i : int = -1
 
@@ -985,129 +455,43 @@
       ->
       uni
       ->
-      int = fun bOUND_VARIABLE_6074 bOUND_VARIABLE_6075 -> 0
-    length : array basic_record -> int = [|_ => 0|]
-File array_records_poly.mlw:
-  Line 16:
-    flag : basic_record -> bool = [|_ => true|]
-  Line 17:
-    first_val :
-      basic_record
-      ->
-      int = fun _arg_131 ->
-             if {Array_records.flag = true;
-                 Array_records.first_value = 42;
-                 Array_records.second_value = 69} = _arg_131
-             then 42
-             else if {Array_records.flag = true;
-                      Array_records.first_value = 23;
-                      Array_records.second_value = 69} = _arg_131
-                  then 23 else 3
-  Line 18:
-    sec_val :
-      basic_record
-      ->
-      int = fun _arg_131 ->
-             if {Array_records.flag = true;
-                 Array_records.first_value = 3;
-                 Array_records.second_value = 69} = _arg_131
-             then 69
-             else if {Array_records.flag = true;
-                      Array_records.first_value = 42;
-                      Array_records.second_value = 69} = _arg_131
-                  then 69
-                  else if {Array_records.flag = true;
-                           Array_records.first_value = 23;
-                           Array_records.second_value = 69} = _arg_131
-                       then 69 else 5
-  Line 23:
-    i : int = -1
-  Line 27:
-<<<<<<< HEAD
-    result of call at line 27, characters 13-81 :
-      basic_record = {Array_records.flag = true;
-                      Array_records.first_value = 3;
-                      Array_records.second_value = 69}
-    result of call at line 27, characters 21-30 : bool = true
-    result of call at line 27, characters 21-25 :
-      basic_record = {Array_records.flag = true;
-                      Array_records.first_value = 3;
-                      Array_records.second_value = 5}
-    result of call at line 27, characters 45-61 : int = 3
-    result of call at line 27, characters 45-49 :
-      basic_record = {Array_records.flag = true;
-                      Array_records.first_value = 3;
-                      Array_records.second_value = 5}
-  Line 28:
-    result of call at line 28, characters 13-82 :
-      basic_record = {Array_records.flag = true;
-                      Array_records.first_value = 42;
-                      Array_records.second_value = 69}
-    result of call at line 28, characters 21-30 : bool = true
-    result of call at line 28, characters 21-25 :
-      basic_record = {Array_records.flag = true;
-                      Array_records.first_value = 3;
-                      Array_records.second_value = 69}
-    result of call at line 28, characters 64-81 : int = 69
-    result of call at line 28, characters 64-68 :
-      basic_record = {Array_records.flag = true;
-                      Array_records.first_value = 3;
-                      Array_records.second_value = 69}
+      int = fun bOUND_VARIABLE_6003 bOUND_VARIABLE_6004 -> 0
+    length : array basic_record -> int = [|_ => 0|]
+File array_records_poly.mlw:
+  Line 23:
+    i : int = -1
+  Line 27:
+    result of call at line 27, characters 13-81 :
+      basic_record = {flag = true; first_val = 3; sec_val = 69}
+    result of call at line 27, characters 21-30 : bool = true
+    result of call at line 27, characters 21-25 :
+      basic_record = {flag = true; first_val = 3; sec_val = 5}
+    result of call at line 27, characters 45-61 : int = 3
+    result of call at line 27, characters 45-49 :
+      basic_record = {flag = true; first_val = 3; sec_val = 5}
+  Line 28:
+    result of call at line 28, characters 13-82 :
+      basic_record = {flag = true; first_val = 42; sec_val = 69}
+    result of call at line 28, characters 21-30 : bool = true
+    result of call at line 28, characters 21-25 :
+      basic_record = {flag = true; first_val = 3; sec_val = 69}
+    result of call at line 28, characters 64-81 : int = 69
+    result of call at line 28, characters 64-68 :
+      basic_record = {flag = true; first_val = 3; sec_val = 69}
   Line 29:
     result of call at line 29, characters 13-82 :
-      basic_record = {Array_records.flag = true;
-                      Array_records.first_value = 23;
-                      Array_records.second_value = 69}
+      basic_record = {flag = true; first_val = 23; sec_val = 69}
     result of call at line 29, characters 21-30 : bool = true
     result of call at line 29, characters 21-25 :
-      basic_record = {Array_records.flag = true;
-                      Array_records.first_value = 42;
-                      Array_records.second_value = 69}
+      basic_record = {flag = true; first_val = 42; sec_val = 69}
     result of call at line 29, characters 64-81 : int = 69
     result of call at line 29, characters 64-68 :
-      basic_record = {Array_records.flag = true;
-                      Array_records.first_value = 42;
-                      Array_records.second_value = 69}
+      basic_record = {flag = true; first_val = 42; sec_val = 69}
   Line 30:
     i : int = -1
     result of call at line 30, characters 74-91 : int = 69
     result of call at line 30, characters 74-78 :
-      basic_record = {Array_records.flag = true;
-                      Array_records.first_value = 23;
-                      Array_records.second_value = 69}
-=======
-    result of call at line 27, characters 13-81 =
-      {flag = true; first_val = 3; sec_val = 69 (0X45)}
-    result of call at line 27, characters 21-30 = true
-    result of call at line 27, characters 21-25 =
-      {flag = true; first_val = 3; sec_val = 5}
-    result of call at line 27, characters 45-61 = 3
-    result of call at line 27, characters 45-49 =
-      {flag = true; first_val = 3; sec_val = 5}
-  Line 28:
-    result of call at line 28, characters 13-82 =
-      {flag = true; first_val = 42 (0X2A); sec_val = 69 (0X45)}
-    result of call at line 28, characters 21-30 = true
-    result of call at line 28, characters 21-25 =
-      {flag = true; first_val = 3; sec_val = 69 (0X45)}
-    result of call at line 28, characters 64-81 = 69 (0X45)
-    result of call at line 28, characters 64-68 =
-      {flag = true; first_val = 3; sec_val = 69 (0X45)}
-  Line 29:
-    result of call at line 29, characters 13-82 =
-      {flag = true; first_val = 23 (0X17); sec_val = 69 (0X45)}
-    result of call at line 29, characters 21-30 = true
-    result of call at line 29, characters 21-25 =
-      {flag = true; first_val = 42 (0X2A); sec_val = 69 (0X45)}
-    result of call at line 29, characters 64-81 = 69 (0X45)
-    result of call at line 29, characters 64-68 =
-      {flag = true; first_val = 42 (0X2A); sec_val = 69 (0X45)}
-  Line 30:
-    i = -1
-    result of call at line 30, characters 74-91 = 69 (0X45)
-    result of call at line 30, characters 74-78 =
-      {flag = true; first_val = 23 (0X17); sec_val = 69 (0X45)}
->>>>>>> 8af371fa
+      basic_record = {flag = true; first_val = 23; sec_val = 69}
 
 <check-ce-categorization>Categorizations of models:
 - Checked model 0: INCOMPLETE
@@ -1128,143 +512,48 @@
       ->
       uni
       ->
-      int = fun bOUND_VARIABLE_6103 bOUND_VARIABLE_6104 -> 0
-    length : array basic_record -> int = [|_ => 0|]
-File array_records_poly.mlw:
-  Line 16:
-    flag : basic_record -> bool = [|_ => true|]
-  Line 17:
-    first_val :
-      basic_record
-      ->
-      int = fun _arg_135 ->
-             if {Array_records.flag = true;
-                 Array_records.first_value = 42;
-                 Array_records.second_value = 69} = _arg_135
-             then 42
-             else if {Array_records.flag = true;
-                      Array_records.first_value = 23;
-                      Array_records.second_value = 69} = _arg_135
-                  then 23 else 3
-  Line 18:
-    sec_val :
-      basic_record
-      ->
-      int = fun _arg_135 ->
-             if {Array_records.flag = true;
-                 Array_records.first_value = 3;
-                 Array_records.second_value = 69} = _arg_135
-             then 69
-             else if {Array_records.flag = true;
-                      Array_records.first_value = 42;
-                      Array_records.second_value = 69} = _arg_135
-                  then 69
-                  else if {Array_records.flag = true;
-                           Array_records.first_value = 23;
-                           Array_records.second_value = 69} = _arg_135
-                       then 69 else 5
-  Line 23:
-    i : int = -1
-  Line 27:
-<<<<<<< HEAD
-    result of call at line 27, characters 13-81 :
-      basic_record = {Array_records.flag = true;
-                      Array_records.first_value = 3;
-                      Array_records.second_value = 69}
-    result of call at line 27, characters 21-30 : bool = true
-    result of call at line 27, characters 21-25 :
-      basic_record = {Array_records.flag = true;
-                      Array_records.first_value = 3;
-                      Array_records.second_value = 5}
-    result of call at line 27, characters 45-61 : int = 3
-    result of call at line 27, characters 45-49 :
-      basic_record = {Array_records.flag = true;
-                      Array_records.first_value = 3;
-                      Array_records.second_value = 5}
-  Line 28:
-    result of call at line 28, characters 13-82 :
-      basic_record = {Array_records.flag = true;
-                      Array_records.first_value = 42;
-                      Array_records.second_value = 69}
-    result of call at line 28, characters 21-30 : bool = true
-    result of call at line 28, characters 21-25 :
-      basic_record = {Array_records.flag = true;
-                      Array_records.first_value = 3;
-                      Array_records.second_value = 69}
-    result of call at line 28, characters 64-81 : int = 69
-    result of call at line 28, characters 64-68 :
-      basic_record = {Array_records.flag = true;
-                      Array_records.first_value = 3;
-                      Array_records.second_value = 69}
+      int = fun bOUND_VARIABLE_6031 bOUND_VARIABLE_6032 -> 0
+    length : array basic_record -> int = [|_ => 0|]
+File array_records_poly.mlw:
+  Line 23:
+    i : int = -1
+  Line 27:
+    result of call at line 27, characters 13-81 :
+      basic_record = {flag = true; first_val = 3; sec_val = 69}
+    result of call at line 27, characters 21-30 : bool = true
+    result of call at line 27, characters 21-25 :
+      basic_record = {flag = true; first_val = 3; sec_val = 5}
+    result of call at line 27, characters 45-61 : int = 3
+    result of call at line 27, characters 45-49 :
+      basic_record = {flag = true; first_val = 3; sec_val = 5}
+  Line 28:
+    result of call at line 28, characters 13-82 :
+      basic_record = {flag = true; first_val = 42; sec_val = 69}
+    result of call at line 28, characters 21-30 : bool = true
+    result of call at line 28, characters 21-25 :
+      basic_record = {flag = true; first_val = 3; sec_val = 69}
+    result of call at line 28, characters 64-81 : int = 69
+    result of call at line 28, characters 64-68 :
+      basic_record = {flag = true; first_val = 3; sec_val = 69}
   Line 29:
     result of call at line 29, characters 13-82 :
-      basic_record = {Array_records.flag = true;
-                      Array_records.first_value = 23;
-                      Array_records.second_value = 69}
+      basic_record = {flag = true; first_val = 23; sec_val = 69}
     result of call at line 29, characters 21-30 : bool = true
     result of call at line 29, characters 21-25 :
-      basic_record = {Array_records.flag = true;
-                      Array_records.first_value = 42;
-                      Array_records.second_value = 69}
+      basic_record = {flag = true; first_val = 42; sec_val = 69}
     result of call at line 29, characters 64-81 : int = 69
     result of call at line 29, characters 64-68 :
-      basic_record = {Array_records.flag = true;
-                      Array_records.first_value = 42;
-                      Array_records.second_value = 69}
+      basic_record = {flag = true; first_val = 42; sec_val = 69}
   Line 30:
     i : int = -1
     result of call at line 30, characters 13-92 :
-      basic_record = {Array_records.flag = true;
-                      Array_records.first_value = 23;
-                      Array_records.second_value = 69}
+      basic_record = {flag = false; first_val = 23; sec_val = 69}
     result of call at line 30, characters 41-57 : int = 23
     result of call at line 30, characters 41-45 :
-      basic_record = {Array_records.flag = true;
-                      Array_records.first_value = 23;
-                      Array_records.second_value = 69}
+      basic_record = {flag = true; first_val = 23; sec_val = 69}
     result of call at line 30, characters 74-91 : int = 69
     result of call at line 30, characters 74-78 :
-      basic_record = {Array_records.flag = true;
-                      Array_records.first_value = 23;
-                      Array_records.second_value = 69}
-=======
-    result of call at line 27, characters 13-81 =
-      {flag = true; first_val = 3; sec_val = 69 (0X45)}
-    result of call at line 27, characters 21-30 = true
-    result of call at line 27, characters 21-25 =
-      {flag = true; first_val = 3; sec_val = 5}
-    result of call at line 27, characters 45-61 = 3
-    result of call at line 27, characters 45-49 =
-      {flag = true; first_val = 3; sec_val = 5}
-  Line 28:
-    result of call at line 28, characters 13-82 =
-      {flag = true; first_val = 42 (0X2A); sec_val = 69 (0X45)}
-    result of call at line 28, characters 21-30 = true
-    result of call at line 28, characters 21-25 =
-      {flag = true; first_val = 3; sec_val = 69 (0X45)}
-    result of call at line 28, characters 64-81 = 69 (0X45)
-    result of call at line 28, characters 64-68 =
-      {flag = true; first_val = 3; sec_val = 69 (0X45)}
-  Line 29:
-    result of call at line 29, characters 13-82 =
-      {flag = true; first_val = 23 (0X17); sec_val = 69 (0X45)}
-    result of call at line 29, characters 21-30 = true
-    result of call at line 29, characters 21-25 =
-      {flag = true; first_val = 42 (0X2A); sec_val = 69 (0X45)}
-    result of call at line 29, characters 64-81 = 69 (0X45)
-    result of call at line 29, characters 64-68 =
-      {flag = true; first_val = 42 (0X2A); sec_val = 69 (0X45)}
-  Line 30:
-    i = -1
-    result of call at line 30, characters 13-92 =
-      {flag = false; first_val = 23 (0X17); sec_val = 69 (0X45)}
-    result of call at line 30, characters 41-57 = 23 (0X17)
-    result of call at line 30, characters 41-45 =
-      {flag = true; first_val = 23 (0X17); sec_val = 69 (0X45)}
-    result of call at line 30, characters 74-91 = 69 (0X45)
-    result of call at line 30, characters 74-78 =
-      {flag = true; first_val = 23 (0X17); sec_val = 69 (0X45)}
->>>>>>> 8af371fa
+      basic_record = {flag = true; first_val = 23; sec_val = 69}
 
 File "bench/check-ce/array_records_poly.mlw", line 31, characters 13-35:
 Sub-goal Assertion of goal var_overwrite'vc.
@@ -1283,162 +572,52 @@
 The following counterexample model could not be verified
   (both RAC terminated because Precondition of `var_overwrite` cannot be evaluated):
 File array.mlw:
-  Line 16:
-    elts :
-      array
-      basic_record
-      ->
-      int
-      ->
-      basic_record = [|_ =>
-                       [|0 =>
-                         {Array_records.flag = true;
-                          Array_records.first_value = 0;
-                          Array_records.second_value = -3};
-                       _ =>
-                       {Array_records.flag = true;
-                        Array_records.first_value = -1;
-                        Array_records.second_value = -3}|]|]
-  Line 17:
-    length :
-      ty
-      ->
-      uni
-      ->
-      int = fun bOUND_VARIABLE_1212 bOUND_VARIABLE_1213 -> 0
-    length : array basic_record -> int = [|_ => 0|]
-File array_records_poly.mlw:
-  Line 16:
-    flag : basic_record -> bool = [|_ => true|]
-  Line 17:
-    first_val :
-      basic_record
-      ->
-      int = fun _arg_139 ->
-             if {Array_records.flag = true;
-                 Array_records.first_value = -1;
-                 Array_records.second_value = -3} = _arg_139
-             then -1
-             else if {Array_records.flag = true;
-                      Array_records.first_value = 4;
-                      Array_records.second_value = -3} = _arg_139
-                  then 4 else 0
-  Line 18:
-    sec_val :
-      basic_record
-      ->
-      int = fun _arg_139 ->
-             if {Array_records.flag = true;
-                 Array_records.first_value = 0;
-                 Array_records.second_value = 2} = _arg_139
-             then 2
-             else if {Array_records.flag = true;
-                      Array_records.first_value = 0;
-                      Array_records.second_value = -2} = _arg_139
-                  then -2
-                  else if {Array_records.flag = true;
-                           Array_records.first_value = 0;
-                           Array_records.second_value = 69} = _arg_139
-                       then 69 else -3
+  Line 17:
+    length :
+      ty
+      ->
+      uni
+      ->
+      int = fun bOUND_VARIABLE_7067 bOUND_VARIABLE_7068 -> 0
+    length : array basic_record -> int = [|_ => 0|]
+File array_records_poly.mlw:
   Line 23:
     i : int = 0
   Line 25:
     i : int = 0
   Line 27:
-<<<<<<< HEAD
-    result of call at line 27, characters 13-81 :
-      basic_record = {Array_records.flag = true;
-                      Array_records.first_value = 0;
-                      Array_records.second_value = -3}
-    result of call at line 27, characters 21-30 : bool = true
-    result of call at line 27, characters 21-25 :
-      basic_record = {Array_records.flag = true;
-                      Array_records.first_value = -1;
-                      Array_records.second_value = -3}
-    result of call at line 27, characters 45-61 : int = -1
-    result of call at line 27, characters 45-49 :
-      basic_record = {Array_records.flag = true;
-                      Array_records.first_value = -1;
-                      Array_records.second_value = -3}
-  Line 28:
-    result of call at line 28, characters 13-82 :
-      basic_record = {Array_records.flag = true;
-                      Array_records.first_value = 0;
-                      Array_records.second_value = -3}
-    result of call at line 28, characters 21-30 : bool = true
-    result of call at line 28, characters 21-25 :
-      basic_record = {Array_records.flag = true;
-                      Array_records.first_value = 0;
-                      Array_records.second_value = 2}
-    result of call at line 28, characters 64-81 : int = 2
-    result of call at line 28, characters 64-68 :
-      basic_record = {Array_records.flag = true;
-                      Array_records.first_value = 0;
-                      Array_records.second_value = 2}
+    result of call at line 27, characters 13-81 :
+      basic_record = {flag = true; first_val = 3; sec_val = 69}
+    result of call at line 27, characters 21-30 : bool = true
+    result of call at line 27, characters 21-25 :
+      basic_record = {flag = true; first_val = 3; sec_val = 5}
+    result of call at line 27, characters 45-61 : int = 3
+    result of call at line 27, characters 45-49 :
+      basic_record = {flag = true; first_val = 3; sec_val = 5}
+  Line 28:
+    result of call at line 28, characters 13-82 :
+      basic_record = {flag = true; first_val = 42; sec_val = 69}
+    result of call at line 28, characters 21-30 : bool = true
+    result of call at line 28, characters 21-25 :
+      basic_record = {flag = true; first_val = 3; sec_val = 69}
+    result of call at line 28, characters 64-81 : int = 69
+    result of call at line 28, characters 64-68 :
+      basic_record = {flag = true; first_val = 3; sec_val = 69}
   Line 29:
     result of call at line 29, characters 13-82 :
-      basic_record = {Array_records.flag = true;
-                      Array_records.first_value = 0;
-                      Array_records.second_value = -3}
+      basic_record = {flag = true; first_val = 23; sec_val = 69}
     result of call at line 29, characters 21-30 : bool = true
     result of call at line 29, characters 21-25 :
-      basic_record = {Array_records.flag = true;
-                      Array_records.first_value = 0;
-                      Array_records.second_value = -2}
-    result of call at line 29, characters 64-81 : int = -2
+      basic_record = {flag = true; first_val = 42; sec_val = 69}
+    result of call at line 29, characters 64-81 : int = 69
     result of call at line 29, characters 64-68 :
-      basic_record = {Array_records.flag = true;
-                      Array_records.first_value = 0;
-                      Array_records.second_value = -2}
+      basic_record = {flag = true; first_val = 42; sec_val = 69}
   Line 30:
     result of call at line 30, characters 13-92 :
-      basic_record = {Array_records.flag = true;
-                      Array_records.first_value = 0;
-                      Array_records.second_value = -3}
-    result of call at line 30, characters 41-57 : int = 4
+      basic_record = {flag = false; first_val = 23; sec_val = 69}
+    result of call at line 30, characters 41-57 : int = 23
     result of call at line 30, characters 41-45 :
-      basic_record = {Array_records.flag = true;
-                      Array_records.first_value = 4;
-                      Array_records.second_value = -3}
-    result of call at line 30, characters 74-91 : int = -3
+      basic_record = {flag = true; first_val = 23; sec_val = 69}
+    result of call at line 30, characters 74-91 : int = 69
     result of call at line 30, characters 74-78 :
-      basic_record = {Array_records.flag = true;
-                      Array_records.first_value = 4;
-                      Array_records.second_value = -3}
-=======
-    result of call at line 27, characters 13-81 =
-      {flag = true; first_val = 3; sec_val = 69 (0X45)}
-    result of call at line 27, characters 21-30 = true
-    result of call at line 27, characters 21-25 =
-      {flag = true; first_val = 3; sec_val = 5}
-    result of call at line 27, characters 45-61 = 3
-    result of call at line 27, characters 45-49 =
-      {flag = true; first_val = 3; sec_val = 5}
-  Line 28:
-    result of call at line 28, characters 13-82 =
-      {flag = true; first_val = 42 (0X2A); sec_val = 69 (0X45)}
-    result of call at line 28, characters 21-30 = true
-    result of call at line 28, characters 21-25 =
-      {flag = true; first_val = 3; sec_val = 69 (0X45)}
-    result of call at line 28, characters 64-81 = 69 (0X45)
-    result of call at line 28, characters 64-68 =
-      {flag = true; first_val = 3; sec_val = 69 (0X45)}
-  Line 29:
-    result of call at line 29, characters 13-82 =
-      {flag = true; first_val = 23 (0X17); sec_val = 69 (0X45)}
-    result of call at line 29, characters 21-30 = true
-    result of call at line 29, characters 21-25 =
-      {flag = true; first_val = 42 (0X2A); sec_val = 69 (0X45)}
-    result of call at line 29, characters 64-81 = 69 (0X45)
-    result of call at line 29, characters 64-68 =
-      {flag = true; first_val = 42 (0X2A); sec_val = 69 (0X45)}
-  Line 30:
-    result of call at line 30, characters 13-92 =
-      {flag = false; first_val = 23 (0X17); sec_val = 69 (0X45)}
-    result of call at line 30, characters 41-57 = 23 (0X17)
-    result of call at line 30, characters 41-45 =
-      {flag = true; first_val = 23 (0X17); sec_val = 69 (0X45)}
-    result of call at line 30, characters 74-91 = 69 (0X45)
-    result of call at line 30, characters 74-78 =
-      {flag = true; first_val = 23 (0X17); sec_val = 69 (0X45)}
->>>>>>> 8af371fa
+      basic_record = {flag = true; first_val = 23; sec_val = 69}
