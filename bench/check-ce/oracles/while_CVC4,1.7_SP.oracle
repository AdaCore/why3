--- conflicted
+++ resolved
@@ -1,10 +1,6 @@
 File "bench/check-ce/while.mlw", line 10, characters 25-32:
 Sub-goal Loop invariant init of goal f'vc.
-<<<<<<< HEAD
-Prover result is: Valid (0.05s, 1286 steps).
-=======
 Prover result is: Valid (0.04s, 1286 steps).
->>>>>>> 37885e00
 
 File "bench/check-ce/while.mlw", line 9, characters 14-19:
 Sub-goal Loop variant decrease of goal f'vc.
@@ -35,8 +31,6 @@
                     [{"field": "contents",
                       "value": {"type": "Integer", "val": "-2"}}]}}
             Line 10:
-<<<<<<< HEAD
-=======
               i =
                 {"type": "Record",
                  "val":
@@ -248,20 +242,23 @@
             Line 4:
               z = {"type": "Integer", "val": "0"}
             Line 8:
->>>>>>> 37885e00
-              i =
-                {"type": "Record",
-                 "val":
-                  {"Field":
-                    [{"field": "contents",
-                      "value": {"type": "Integer", "val": "1"}}]}}
-              x1 =
-                {"type": "Record",
-                 "val":
-                  {"Field":
-                    [{"field": "contents",
-<<<<<<< HEAD
-=======
+              i =
+                {"type": "Record",
+                 "val":
+                  {"Field":
+                    [{"field": "contents",
+                      "value": {"type": "Integer", "val": "0"}}]}}
+              i =
+                {"type": "Record",
+                 "val":
+                  {"Field":
+                    [{"field": "contents",
+                      "value": {"type": "Integer", "val": "0"}}]}}
+              x1 =
+                {"type": "Record",
+                 "val":
+                  {"Field":
+                    [{"field": "contents",
                       "value": {"type": "Integer", "val": "-2"}}]}}
             Line 10:
               i =
@@ -275,7 +272,6 @@
                  "val":
                   {"Field":
                     [{"field": "contents",
->>>>>>> 37885e00
                       "value": {"type": "Integer", "val": "-1"}}]}}
               x1 =
                 {"type": "Record",
@@ -311,23 +307,15 @@
                                                                     0}
 <rac-values>Value from model for variable `x1` at "bench/check-ce/while.mlw", line 8, characters 2-161 at "bench/check-ce/while.mlw", line 8, characters 2-161: {contents=
                                                                     (-2)}
-<<<<<<< HEAD
-<rac-values>No value for variable `x2` at "bench/check-ce/while.mlw", line 8, characters 2-161 at "bench/check-ce/while.mlw", line 8, characters 2-161
-=======
 <rac-values>Type default value for variable `x2` at "bench/check-ce/while.mlw", line 8, characters 2-161 at "bench/check-ce/while.mlw", line 8, characters 2-161: {contents=
                                                                     0}
 <rac-values>Value from model for variable `i` at "bench/check-ce/while.mlw", line 8, characters 2-161 at "bench/check-ce/while.mlw", line 8, characters 2-161: {contents=
                                                                     0}
->>>>>>> 37885e00
 <check-ce>Normal RAC
 <rac-values>RHS evaluated for global `zero` at "WHY3DATA/stdlib/int.mlw", line 13, characters 15-19: 0
 <rac-values>RHS evaluated for global `one` at "WHY3DATA/stdlib/int.mlw", line 14, characters 15-18: 1
 <rac-values>Value from model for parameter `z` at "bench/check-ce/while.mlw", line 4, characters 7-8: 0
-<<<<<<< HEAD
-<check-ce>Result of checking model 0: INCOMPLETE
-=======
 <check-ce>Result of checking model 1: SW
->>>>>>> 37885e00
             - Concrete RAC: NORMAL
               File int.mlw:
                 Line 13:
@@ -417,90 +405,7 @@
                     _ = 2
                 Line 4:
                   Execution of main function terminated normally
-<<<<<<< HEAD
-            - Abstract RAC: INCOMPLETE (terminated because missing value for variable `x2` at "bench/check-ce/while.mlw", line 8, characters 2-161)
-              
-<check-ce>Check model 1 ("bench/check-ce/while.mlw", line 10, characters 25-32)
-<check-ce>Checking model:
-          File while.mlw:
-            Line 4:
-              z = {"type": "Integer", "val": "0"}
-            Line 8:
-              i =
-                {"type": "Record",
-                 "val":
-                  {"Field":
-                    [{"field": "contents",
-                      "value": {"type": "Integer", "val": "0"}}]}}
-              i =
-                {"type": "Record",
-                 "val":
-                  {"Field":
-                    [{"field": "contents",
-                      "value": {"type": "Integer", "val": "0"}}]}}
-              x1 =
-                {"type": "Record",
-                 "val":
-                  {"Field":
-                    [{"field": "contents",
-                      "value": {"type": "Integer", "val": "-2"}}]}}
-            Line 10:
-              i =
-                {"type": "Record",
-                 "val":
-                  {"Field":
-                    [{"field": "contents",
-                      "value": {"type": "Integer", "val": "1"}}]}}
-              x1 =
-                {"type": "Record",
-                 "val":
-                  {"Field":
-                    [{"field": "contents",
-                      "value": {"type": "Integer", "val": "-1"}}]}}
-              x1 =
-                {"type": "Record",
-                 "val":
-                  {"Field":
-                    [{"field": "contents",
-                      "value": {"type": "Integer", "val": "-1"}}]}}
-            Line 11:
-              result = {"type": "Boolean", "val": true}
-            Line 12:
-              x1 =
-                {"type": "Record",
-                 "val":
-                  {"Field":
-                    [{"field": "contents",
-                      "value": {"type": "Integer", "val": "-1"}}]}}
-            Line 15:
-              i =
-                {"type": "Record",
-                 "val":
-                  {"Field":
-                    [{"field": "contents",
-                      "value": {"type": "Integer", "val": "1"}}]}}
-<check-ce>Giant-step RAC
-<rac-values>RHS evaluated for global `zero` at "WHY3DATA/stdlib/int.mlw", line 13, characters 15-19: 0
-<rac-values>RHS evaluated for global `one` at "WHY3DATA/stdlib/int.mlw", line 14, characters 15-18: 1
-<rac-values>Value from model for parameter `z` at "bench/check-ce/while.mlw", line 4, characters 7-8: 0
-<rac-values>Value computed from postcondition for return value of call to ref at "bench/check-ce/while.mlw", line 5, characters 15-16 at "bench/check-ce/while.mlw", line 5, characters 15-16: {contents=
-                                                                    0}
-<rac-values>Value computed from postcondition for return value of call to ref at "bench/check-ce/while.mlw", line 6, characters 15-16 at "bench/check-ce/while.mlw", line 6, characters 15-16: {contents=
-                                                                    0}
-<rac-values>Value computed from postcondition for return value of call to ref at "bench/check-ce/while.mlw", line 7, characters 14-15 at "bench/check-ce/while.mlw", line 7, characters 14-15: {contents=
-                                                                    0}
-<rac-values>Value from model for variable `x1` at "bench/check-ce/while.mlw", line 8, characters 2-161 at "bench/check-ce/while.mlw", line 8, characters 2-161: {contents=
-                                                                    (-2)}
-<rac-values>No value for variable `x2` at "bench/check-ce/while.mlw", line 8, characters 2-161 at "bench/check-ce/while.mlw", line 8, characters 2-161
-<check-ce>Normal RAC
-<rac-values>RHS evaluated for global `zero` at "WHY3DATA/stdlib/int.mlw", line 13, characters 15-19: 0
-<rac-values>RHS evaluated for global `one` at "WHY3DATA/stdlib/int.mlw", line 14, characters 15-18: 1
-<rac-values>Value from model for parameter `z` at "bench/check-ce/while.mlw", line 4, characters 7-8: 0
-<check-ce>Result of checking model 1: INCOMPLETE
-            - Concrete RAC: NORMAL
-=======
             - Abstract RAC: FAILURE (loop invariant preservation at "bench/check-ce/while.mlw", line 10, characters 16-32)
->>>>>>> 37885e00
               File int.mlw:
                 Line 13:
                   Constant zero initialization
@@ -562,26 +467,15 @@
                     x1 = {contents= (-1)}
                     i = {contents= 1}
 <check-ce-summary>Results:
-<<<<<<< HEAD
-- Checked model 0: INCOMPLETE
-  - Concrete RAC: NORMAL
-  - Abstract RAC: INCOMPLETE (terminated because missing value for variable `x2` at "bench/check-ce/while.mlw", line 8, characters 2-161)
-- Selected model 1: INCOMPLETE
-=======
 - Selected model 0: SW
   - Concrete RAC: NORMAL
   - Abstract RAC: FAILURE (loop invariant preservation at "bench/check-ce/while.mlw", line 10, characters 16-32)
 - Checked model 1: SW
->>>>>>> 37885e00
   - Concrete RAC: NORMAL
   - Abstract RAC: FAILURE (loop invariant preservation at "bench/check-ce/while.mlw", line 10, characters 16-32)
 File "bench/check-ce/while.mlw", line 10, characters 25-32:
 Sub-goal Loop invariant preservation of goal f'vc.
 Prover result is: Unknown (unknown + incomplete) (0.03s, 6748 steps).
-<<<<<<< HEAD
-The following counterexample model could not be verified
-  (abstract RAC terminated because missing value for variable `x2` at "bench/check-ce/while.mlw", line 8, characters 2-161):
-=======
 The contracts of some function or loop are too weak, for example during the
   following execution:
 File int.mlw:
@@ -591,7 +485,6 @@
   Line 14:
     Constant one initialization
     one = 1
->>>>>>> 37885e00
 File while.mlw:
   Line 4:
     z = 0
@@ -613,14 +506,6 @@
       contents = 0
     result of `ref` = {contents= 0}
   Line 8:
-<<<<<<< HEAD
-    [before iteration] i = 0
-    [current iteration] i = 0
-    [before iteration] x1 = -2
-  Line 10:
-    [current iteration] i = 1
-    [current iteration] x1 = -1
-=======
     Giant-step iteration of loop
     x1 = {contents= (-2)}
     x2 = {contents= 0}
@@ -631,7 +516,6 @@
       _ = 0
       _ = 2
     Normal iteration of loop
->>>>>>> 37885e00
   Line 11:
     Normal execution of function `contents` with args:
       arg = {contents= 0}
