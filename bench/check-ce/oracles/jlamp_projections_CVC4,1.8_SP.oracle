--- conflicted
+++ resolved
@@ -23,27 +23,16 @@
     one = 1
 File jlamp_projections.mlw:
   Line 7:
-<<<<<<< HEAD
-    to_int = fun (bOUND_VARIABLE_3852:byte) ->
-              if (epsilon x:byte. to_int x = 1) = bOUND_VARIABLE_3852 then 1
-=======
     to_int = fun (bOUND_VARIABLE_385:byte) ->
               if (epsilon x:byte. to_int x = 1) = bOUND_VARIABLE_385 then 1
->>>>>>> a912f9d0
               else 127
   Line 28:
     a = epsilon x:byte. to_int x = 127
     a = epsilon x:byte. to_int x = 127
     Execution of main function `p3` with env:
-<<<<<<< HEAD
-      to_int = fun (bOUND_VARIABLE_3852:byte) ->
-                if (epsilon x:byte. to_int x = 1) = bOUND_VARIABLE_3852
-                then 1 else 127
-=======
       to_int = fun (bOUND_VARIABLE_385:byte) ->
                 if (epsilon x:byte. to_int x = 1) = bOUND_VARIABLE_385 then 1
                 else 127
->>>>>>> a912f9d0
       a = epsilon x:byte. to_int x = 127
       zero = 0
       one = 1
@@ -83,27 +72,16 @@
     one = 1
 File jlamp_projections.mlw:
   Line 7:
-<<<<<<< HEAD
-    to_int = fun (bOUND_VARIABLE_3842:byte) ->
-              if (epsilon x:byte. to_int x = 1) = bOUND_VARIABLE_3842 then 1
-=======
     to_int = fun (bOUND_VARIABLE_384:byte) ->
               if (epsilon x:byte. to_int x = 1) = bOUND_VARIABLE_384 then 1
->>>>>>> a912f9d0
               else 127
   Line 41:
     a = {contents= epsilon x:byte. to_int x = 127}
     a = {contents= epsilon x:byte. to_int x = 127}
     Execution of main function `p3` with env:
-<<<<<<< HEAD
-      to_int = fun (bOUND_VARIABLE_3842:byte) ->
-                if (epsilon x:byte. to_int x = 1) = bOUND_VARIABLE_3842
-                then 1 else 127
-=======
       to_int = fun (bOUND_VARIABLE_384:byte) ->
                 if (epsilon x:byte. to_int x = 1) = bOUND_VARIABLE_384 then 1
                 else 127
->>>>>>> a912f9d0
       a = {contents= epsilon x:byte. to_int x = 127}
       zero = 0
       one = 1
@@ -151,27 +129,16 @@
     one = 1
 File jlamp_projections.mlw:
   Line 7:
-<<<<<<< HEAD
-    to_int = fun (bOUND_VARIABLE_4752:byte) ->
-              if (epsilon x:byte. to_int x = 1) = bOUND_VARIABLE_4752 then 1
-=======
     to_int = fun (bOUND_VARIABLE_475:byte) ->
               if (epsilon x:byte. to_int x = 1) = bOUND_VARIABLE_475 then 1
->>>>>>> a912f9d0
               else 127
   Line 53:
     b = {f= epsilon x:byte. to_int x = 127; g= true}
     b = {f= epsilon x:byte. to_int x = 127; g= true}
     Execution of main function `p4` with env:
-<<<<<<< HEAD
-      to_int = fun (bOUND_VARIABLE_4752:byte) ->
-                if (epsilon x:byte. to_int x = 1) = bOUND_VARIABLE_4752
-                then 1 else 127
-=======
       to_int = fun (bOUND_VARIABLE_475:byte) ->
                 if (epsilon x:byte. to_int x = 1) = bOUND_VARIABLE_475 then 1
                 else 127
->>>>>>> a912f9d0
       b = {f= epsilon x:byte. to_int x = 127; g= true}
       zero = 0
       one = 1
