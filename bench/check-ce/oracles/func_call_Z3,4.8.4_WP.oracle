--- conflicted
+++ resolved
@@ -1,10 +1,6 @@
 File "bench/check-ce/func_call.mlw", line 8, characters 12-21:
 Sub-goal Postcondition of goal g'vc.
-<<<<<<< HEAD
-Prover result is: Valid (0.00s, 159 steps).
-=======
 Prover result is: Valid (0.02s, 159 steps).
->>>>>>> 37885e00
 
 <check-ce>Check model 0 ("bench/check-ce/func_call.mlw", line 14, characters 11-16)
 <check-ce>Checking model:
@@ -16,8 +12,6 @@
                   {"Field":
                     [{"field": "contents",
                       "value": {"type": "Integer", "val": "0"}}]}}
-<<<<<<< HEAD
-=======
               z =
                 {"type": "Record",
                  "val":
@@ -150,7 +144,6 @@
                   {"Field":
                     [{"field": "contents",
                       "value": {"type": "Integer", "val": "0"}}]}}
->>>>>>> 37885e00
               z =
                 {"type": "Record",
                  "val":
@@ -186,11 +179,7 @@
                                                                     0}
 <rac-values>Type default value for parameter `_` at NO LOC: ()
 <rac-values>Value from model for variable `z` at "bench/check-ce/func_call.mlw", line 13, characters 2-6 at "bench/check-ce/func_call.mlw", line 13, characters 2-6: {contents=
-<<<<<<< HEAD
-                                                                    2}
-=======
                                                                     177}
->>>>>>> 37885e00
 <rac-values>Type default value for return value of call to g at "bench/check-ce/func_call.mlw", line 13, characters 2-6 at "bench/check-ce/func_call.mlw", line 13, characters 2-6: ()
 <check-ce>Normal RAC
 <rac-values>RHS evaluated for global `zero` at "WHY3DATA/stdlib/int.mlw", line 13, characters 15-19: 0
@@ -199,7 +188,7 @@
 <rac-values>RHS evaluated for global `z` at "bench/check-ce/func_call.mlw", line 4, characters 8-9: {contents=
                                                                     0}
 <rac-values>Type default value for parameter `_` at NO LOC: ()
-<check-ce>Result of checking model 0: SW
+<check-ce>Result of checking model 1: SW
             - Concrete RAC: NORMAL
               File int.mlw:
                 Line 13:
@@ -279,21 +268,14 @@
                     z = {contents= 177}
 <check-ce-summary>Results:
 - Selected model 0: SW
-<<<<<<< HEAD
-=======
   - Concrete RAC: NORMAL
   - Abstract RAC: FAILURE (assertion at "bench/check-ce/func_call.mlw", line 14, characters 11-16)
 - Checked model 1: SW
->>>>>>> 37885e00
   - Concrete RAC: NORMAL
   - Abstract RAC: FAILURE (assertion at "bench/check-ce/func_call.mlw", line 14, characters 11-16)
 File "bench/check-ce/func_call.mlw", line 14, characters 11-16:
 Sub-goal Assertion of goal f'vc.
-<<<<<<< HEAD
-Prover result is: Step limit exceeded (0.56s).
-=======
 Prover result is: Unknown (unknown) (1.30s, 7500000 steps).
->>>>>>> 37885e00
 The contracts of some function or loop are too weak, for example during the
   following execution:
 File int.mlw:
