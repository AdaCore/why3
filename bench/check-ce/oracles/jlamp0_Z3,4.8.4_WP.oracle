<check-ce>Check model 0 ("bench/check-ce/jlamp0.mlw", line 12, characters 13-26)
<check-ce>Checking model:
          File jlamp0.mlw:
<<<<<<< HEAD
=======
            Line 6:
              a =
                {"type": "Record",
                 "val":
                  {"Field":
                    [{"field": "contents",
                      "value": {"type": "Integer", "val": "10"}}]}}
            Line 8:
              b =
                {"type": "Record",
                 "val":
                  {"Field":
                    [{"field": "contents",
                      "value": {"type": "Integer", "val": "6"}}]}}
            Line 11:
              a =
                {"type": "Record",
                 "val":
                  {"Field":
                    [{"field": "contents",
                      "value": {"type": "Integer", "val": "16"}}]}}
            Line 12:
              a =
                {"type": "Record",
                 "val":
                  {"Field":
                    [{"field": "contents",
                      "value": {"type": "Integer", "val": "16"}}]}}
<check-ce>Giant-step RAC
<rac-values>RHS evaluated for global `zero` at "WHY3DATA/stdlib/int.mlw", line 13, characters 15-19: 0
<rac-values>RHS evaluated for global `one` at "WHY3DATA/stdlib/int.mlw", line 14, characters 15-18: 1
<rac-values>Value from model for global `a` at "bench/check-ce/jlamp0.mlw", line 6, characters 6-7: {contents=
                                                                    10}
<rac-values>Value from model for parameter `b` at "bench/check-ce/jlamp0.mlw", line 8, characters 10-11: {contents=
                                                                    6}
<rac-values>Value computed from postcondition for return value of call to (!) at "bench/check-ce/jlamp0.mlw", line 11, characters 14-16 at "bench/check-ce/jlamp0.mlw", line 11, characters 14-16: 6
<rac-values>Value computed from postcondition for return value of call to (!) at "bench/check-ce/jlamp0.mlw", line 11, characters 9-11 at "bench/check-ce/jlamp0.mlw", line 11, characters 9-11: 10
<rac-values>Value from model for variable `a` at "bench/check-ce/jlamp0.mlw", line 11, characters 4-16 at "bench/check-ce/jlamp0.mlw", line 11, characters 4-16: {contents=
                                                                    16}
<rac-values>Type default value for return value of call to (:=) at "bench/check-ce/jlamp0.mlw", line 11, characters 4-16 at "bench/check-ce/jlamp0.mlw", line 11, characters 4-16: ()
<check-ce>Normal RAC
<rac-values>RHS evaluated for global `zero` at "WHY3DATA/stdlib/int.mlw", line 13, characters 15-19: 0
<rac-values>RHS evaluated for global `one` at "WHY3DATA/stdlib/int.mlw", line 14, characters 15-18: 1
<rac-values>Value from model for global `a` at "bench/check-ce/jlamp0.mlw", line 6, characters 6-7: {contents=
                                                                    10}
<rac-values>Value from model for parameter `b` at "bench/check-ce/jlamp0.mlw", line 8, characters 10-11: {contents=
                                                                    6}
<check-ce>Result of checking model 0: NC
            - Concrete RAC: FAILURE (assertion at "bench/check-ce/jlamp0.mlw", line 12, characters 13-26)
              File int.mlw:
                Line 13:
                  Constant zero initialization
                  zero = 0
                Line 14:
                  Constant one initialization
                  one = 1
              File jlamp0.mlw:
                Line 6:
                  a = {contents= 10}
                Line 8:
                  b = {contents= 6}
                  b = {contents= 6}
                  Execution of main function `p1` with env:
                    a = {contents= 10}
                    b = {contents= 6}
                    zero = 0
                    one = 1
                Line 11:
                  Normal execution of function `(!)` with args:
                    r = {contents= 6}
              File ref.mlw:
                Line 18:
                  Normal execution of function `contents` with args:
                    arg = {contents= 6}
              File jlamp0.mlw:
                Line 11:
                  Normal execution of function `(!)` with args:
                    r = {contents= 10}
              File ref.mlw:
                Line 18:
                  Normal execution of function `contents` with args:
                    arg = {contents= 10}
              File jlamp0.mlw:
                Line 11:
                  Normal execution of function `(+)` with args:
                    _ = 10
                    _ = 6
                  Normal execution of function `(:=)` with args:
                    r = {contents= 10}
                    v = 16
                Line 12:
                  Property failure at assertion with:
                    a = {contents= 16}
            - Abstract RAC: FAILURE (assertion at "bench/check-ce/jlamp0.mlw", line 12, characters 13-26)
              File int.mlw:
                Line 13:
                  Constant zero initialization
                  zero = 0
                Line 14:
                  Constant one initialization
                  one = 1
              File jlamp0.mlw:
                Line 6:
                  a = {contents= 10}
                Line 8:
                  b = {contents= 6}
                  b = {contents= 6}
                  Execution of main function `p1` with env:
                    a = {contents= 10}
                    b = {contents= 6}
                    zero = 0
                    one = 1
                Line 11:
                  Giant-step execution of function `(!)` with args:
                    r = {contents= 6}
                  result of `(!)` = 6
                  Giant-step execution of function `(!)` with args:
                    r = {contents= 10}
                  result of `(!)` = 10
                  Normal execution of function `(+)` with args:
                    _ = 10
                    _ = 6
                  Giant-step execution of function `(:=)` with args:
                    r = {contents= 10}
                    v = 16
                  a = {contents= 16}
                  result of `(:=)` = ()
                Line 12:
                  Property failure at assertion with:
                    a = {contents= 16}
<check-ce>Check model 1 ("bench/check-ce/jlamp0.mlw", line 12, characters 13-26)
<check-ce>Checking model:
          File jlamp0.mlw:
>>>>>>> 37885e00
            Line 6:
              a =
                {"type": "Record",
                 "val":
                  {"Field":
                    [{"field": "contents",
<<<<<<< HEAD
                      "value": {"type": "Integer", "val": "10"}}]}}
=======
                      "value": {"type": "Integer", "val": "4"}}]}}
>>>>>>> 37885e00
            Line 8:
              b =
                {"type": "Record",
                 "val":
                  {"Field":
                    [{"field": "contents",
<<<<<<< HEAD
                      "value": {"type": "Integer", "val": "6"}}]}}
=======
                      "value": {"type": "Integer", "val": "12"}}]}}
>>>>>>> 37885e00
            Line 11:
              a =
                {"type": "Record",
                 "val":
                  {"Field":
                    [{"field": "contents",
                      "value": {"type": "Integer", "val": "16"}}]}}
            Line 12:
              a =
                {"type": "Record",
                 "val":
                  {"Field":
                    [{"field": "contents",
                      "value": {"type": "Integer", "val": "16"}}]}}
<check-ce>Giant-step RAC
<rac-values>RHS evaluated for global `zero` at "WHY3DATA/stdlib/int.mlw", line 13, characters 15-19: 0
<rac-values>RHS evaluated for global `one` at "WHY3DATA/stdlib/int.mlw", line 14, characters 15-18: 1
<rac-values>Value from model for global `a` at "bench/check-ce/jlamp0.mlw", line 6, characters 6-7: {contents=
<<<<<<< HEAD
                                                                    10}
<rac-values>Value from model for parameter `b` at "bench/check-ce/jlamp0.mlw", line 8, characters 10-11: {contents=
                                                                    6}
<rac-values>Value computed from postcondition for return value of call to (!) at "bench/check-ce/jlamp0.mlw", line 11, characters 14-16 at "bench/check-ce/jlamp0.mlw", line 11, characters 14-16: 6
<rac-values>Value computed from postcondition for return value of call to (!) at "bench/check-ce/jlamp0.mlw", line 11, characters 9-11 at "bench/check-ce/jlamp0.mlw", line 11, characters 9-11: 10
=======
                                                                    4}
<rac-values>Value from model for parameter `b` at "bench/check-ce/jlamp0.mlw", line 8, characters 10-11: {contents=
                                                                    12}
<rac-values>Value computed from postcondition for return value of call to (!) at "bench/check-ce/jlamp0.mlw", line 11, characters 14-16 at "bench/check-ce/jlamp0.mlw", line 11, characters 14-16: 12
<rac-values>Value computed from postcondition for return value of call to (!) at "bench/check-ce/jlamp0.mlw", line 11, characters 9-11 at "bench/check-ce/jlamp0.mlw", line 11, characters 9-11: 4
>>>>>>> 37885e00
<rac-values>Value from model for variable `a` at "bench/check-ce/jlamp0.mlw", line 11, characters 4-16 at "bench/check-ce/jlamp0.mlw", line 11, characters 4-16: {contents=
                                                                    16}
<rac-values>Type default value for return value of call to (:=) at "bench/check-ce/jlamp0.mlw", line 11, characters 4-16 at "bench/check-ce/jlamp0.mlw", line 11, characters 4-16: ()
<check-ce>Normal RAC
<rac-values>RHS evaluated for global `zero` at "WHY3DATA/stdlib/int.mlw", line 13, characters 15-19: 0
<rac-values>RHS evaluated for global `one` at "WHY3DATA/stdlib/int.mlw", line 14, characters 15-18: 1
<rac-values>Value from model for global `a` at "bench/check-ce/jlamp0.mlw", line 6, characters 6-7: {contents=
<<<<<<< HEAD
                                                                    10}
<rac-values>Value from model for parameter `b` at "bench/check-ce/jlamp0.mlw", line 8, characters 10-11: {contents=
                                                                    6}
<check-ce>Result of checking model 0: NC
=======
                                                                    4}
<rac-values>Value from model for parameter `b` at "bench/check-ce/jlamp0.mlw", line 8, characters 10-11: {contents=
                                                                    12}
<check-ce>Result of checking model 1: NC
>>>>>>> 37885e00
            - Concrete RAC: FAILURE (assertion at "bench/check-ce/jlamp0.mlw", line 12, characters 13-26)
              File int.mlw:
                Line 13:
                  Constant zero initialization
                  zero = 0
                Line 14:
                  Constant one initialization
                  one = 1
              File jlamp0.mlw:
                Line 6:
<<<<<<< HEAD
                  a = {contents= 10}
                Line 8:
                  b = {contents= 6}
                  b = {contents= 6}
                  Execution of main function `p1` with env:
                    a = {contents= 10}
                    b = {contents= 6}
=======
                  a = {contents= 4}
                Line 8:
                  b = {contents= 12}
                  b = {contents= 12}
                  Execution of main function `p1` with env:
                    a = {contents= 4}
                    b = {contents= 12}
>>>>>>> 37885e00
                    zero = 0
                    one = 1
                Line 11:
                  Normal execution of function `(!)` with args:
<<<<<<< HEAD
                    r = {contents= 6}
              File ref.mlw:
                Line 18:
                  Normal execution of function `contents` with args:
                    arg = {contents= 6}
              File jlamp0.mlw:
                Line 11:
                  Normal execution of function `(!)` with args:
                    r = {contents= 10}
              File ref.mlw:
                Line 18:
                  Normal execution of function `contents` with args:
                    arg = {contents= 10}
              File jlamp0.mlw:
                Line 11:
                  Normal execution of function `(+)` with args:
                    _ = 10
                    _ = 6
                  Normal execution of function `(:=)` with args:
                    r = {contents= 10}
=======
                    r = {contents= 12}
              File ref.mlw:
                Line 18:
                  Normal execution of function `contents` with args:
                    arg = {contents= 12}
              File jlamp0.mlw:
                Line 11:
                  Normal execution of function `(!)` with args:
                    r = {contents= 4}
              File ref.mlw:
                Line 18:
                  Normal execution of function `contents` with args:
                    arg = {contents= 4}
              File jlamp0.mlw:
                Line 11:
                  Normal execution of function `(+)` with args:
                    _ = 4
                    _ = 12
                  Normal execution of function `(:=)` with args:
                    r = {contents= 4}
>>>>>>> 37885e00
                    v = 16
                Line 12:
                  Property failure at assertion with:
                    a = {contents= 16}
            - Abstract RAC: FAILURE (assertion at "bench/check-ce/jlamp0.mlw", line 12, characters 13-26)
              File int.mlw:
                Line 13:
                  Constant zero initialization
                  zero = 0
                Line 14:
                  Constant one initialization
                  one = 1
              File jlamp0.mlw:
                Line 6:
<<<<<<< HEAD
                  a = {contents= 10}
                Line 8:
                  b = {contents= 6}
                  b = {contents= 6}
                  Execution of main function `p1` with env:
                    a = {contents= 10}
                    b = {contents= 6}
=======
                  a = {contents= 4}
                Line 8:
                  b = {contents= 12}
                  b = {contents= 12}
                  Execution of main function `p1` with env:
                    a = {contents= 4}
                    b = {contents= 12}
>>>>>>> 37885e00
                    zero = 0
                    one = 1
                Line 11:
                  Giant-step execution of function `(!)` with args:
<<<<<<< HEAD
                    r = {contents= 6}
                  result of `(!)` = 6
                  Giant-step execution of function `(!)` with args:
                    r = {contents= 10}
                  result of `(!)` = 10
                  Normal execution of function `(+)` with args:
                    _ = 10
                    _ = 6
                  Giant-step execution of function `(:=)` with args:
                    r = {contents= 10}
=======
                    r = {contents= 12}
                  result of `(!)` = 12
                  Giant-step execution of function `(!)` with args:
                    r = {contents= 4}
                  result of `(!)` = 4
                  Normal execution of function `(+)` with args:
                    _ = 4
                    _ = 12
                  Giant-step execution of function `(:=)` with args:
                    r = {contents= 4}
>>>>>>> 37885e00
                    v = 16
                  a = {contents= 16}
                  result of `(:=)` = ()
                Line 12:
                  Property failure at assertion with:
                    a = {contents= 16}
<check-ce-summary>Results:
- Selected model 0: NC
<<<<<<< HEAD
=======
  - Concrete RAC: FAILURE (assertion at "bench/check-ce/jlamp0.mlw", line 12, characters 13-26)
  - Abstract RAC: FAILURE (assertion at "bench/check-ce/jlamp0.mlw", line 12, characters 13-26)
- Checked model 1: NC
>>>>>>> 37885e00
  - Concrete RAC: FAILURE (assertion at "bench/check-ce/jlamp0.mlw", line 12, characters 13-26)
  - Abstract RAC: FAILURE (assertion at "bench/check-ce/jlamp0.mlw", line 12, characters 13-26)
File "bench/check-ce/jlamp0.mlw", line 12, characters 13-26:
Sub-goal Assertion of goal p1'vc.
<<<<<<< HEAD
Prover result is: Step limit exceeded (0.88s).
=======
Prover result is: Unknown (unknown) (1.20s, 7500000 steps).
>>>>>>> 37885e00
The program does not comply to the verification goal, for example during the
  following execution:
File int.mlw:
  Line 13:
    Constant zero initialization
    zero = 0
  Line 14:
    Constant one initialization
    one = 1
File jlamp0.mlw:
  Line 6:
    a = {contents= 10}
  Line 8:
    b = {contents= 6}
    b = {contents= 6}
    Execution of main function `p1` with env:
      a = {contents= 10}
      b = {contents= 6}
      zero = 0
      one = 1
  Line 11:
    Normal execution of function `(!)` with args:
      r = {contents= 6}
File ref.mlw:
  Line 18:
    Normal execution of function `contents` with args:
      arg = {contents= 6}
File jlamp0.mlw:
  Line 11:
    Normal execution of function `(!)` with args:
      r = {contents= 10}
File ref.mlw:
  Line 18:
    Normal execution of function `contents` with args:
      arg = {contents= 10}
File jlamp0.mlw:
  Line 11:
    Normal execution of function `(+)` with args:
      _ = 10
      _ = 6
    Normal execution of function `(:=)` with args:
      r = {contents= 10}
      v = 16
  Line 12:
    Property failure at assertion with:
      a = {contents= 16}

<check-ce>Check model 0 ("bench/check-ce/jlamp0.mlw", line 10, characters 15-29)
<check-ce>Checking model:
          File jlamp0.mlw:
            Line 6:
              a =
                {"type": "Record",
                 "val":
                  {"Field":
                    [{"field": "contents",
                      "value": {"type": "Integer", "val": "7"}}]}}
            Line 8:
              b =
                {"type": "Record",
                 "val":
                  {"Field":
                    [{"field": "contents",
                      "value": {"type": "Integer", "val": "3"}}]}}
            Line 10:
              a =
                {"type": "Record",
                 "val":
                  {"Field":
                    [{"field": "contents",
                      "value": {"type": "Integer", "val": "9"}}]}}
              a =
                {"type": "Record",
                 "val":
                  {"Field":
                    [{"field": "contents",
                      "value": {"type": "Integer", "val": "9"}}]}}
            Line 11:
              a =
                {"type": "Record",
                 "val":
                  {"Field":
                    [{"field": "contents",
                      "value": {"type": "Integer", "val": "10"}}]}}
            Line 13:
              a =
                {"type": "Record",
                 "val":
                  {"Field":
                    [{"field": "contents",
                      "value": {"type": "Integer", "val": "9"}}]}}
<check-ce>Giant-step RAC
<rac-values>RHS evaluated for global `zero` at "WHY3DATA/stdlib/int.mlw", line 13, characters 15-19: 0
<rac-values>RHS evaluated for global `one` at "WHY3DATA/stdlib/int.mlw", line 14, characters 15-18: 1
<rac-values>Value from model for global `a` at "bench/check-ce/jlamp0.mlw", line 6, characters 6-7: {contents=
                                                                    7}
<rac-values>Value from model for parameter `b` at "bench/check-ce/jlamp0.mlw", line 8, characters 10-11: {contents=
                                                                    3}
<rac-values>Value computed from postcondition for return value of call to (!) at "bench/check-ce/jlamp0.mlw", line 11, characters 14-16 at "bench/check-ce/jlamp0.mlw", line 11, characters 14-16: 3
<rac-values>Value computed from postcondition for return value of call to (!) at "bench/check-ce/jlamp0.mlw", line 11, characters 9-11 at "bench/check-ce/jlamp0.mlw", line 11, characters 9-11: 7
<rac-values>Value from model for variable `a` at "bench/check-ce/jlamp0.mlw", line 11, characters 4-16 at "bench/check-ce/jlamp0.mlw", line 11, characters 4-16: {contents=
                                                                    10}
<rac-values>Type default value for return value of call to (:=) at "bench/check-ce/jlamp0.mlw", line 11, characters 4-16 at "bench/check-ce/jlamp0.mlw", line 11, characters 4-16: ()
<rac-values>Value computed from postcondition for return value of call to (!) at "bench/check-ce/jlamp0.mlw", line 13, characters 7-9 at "bench/check-ce/jlamp0.mlw", line 13, characters 7-9: 10
<rac-values>Value computed from postcondition for return value of call to (!) at "bench/check-ce/jlamp0.mlw", line 13, characters 26-28 at "bench/check-ce/jlamp0.mlw", line 13, characters 26-28: 10
<rac-values>Value computed from postcondition for return value of call to (-) at "bench/check-ce/jlamp0.mlw", line 13, characters 26-32 at "bench/check-ce/jlamp0.mlw", line 13, characters 26-32: 9
<rac-values>Value from model for variable `a` at "bench/check-ce/jlamp0.mlw", line 13, characters 21-32 at "bench/check-ce/jlamp0.mlw", line 13, characters 21-32: {contents=
                                                                    9}
<rac-values>Type default value for return value of call to (:=) at "bench/check-ce/jlamp0.mlw", line 13, characters 21-32 at "bench/check-ce/jlamp0.mlw", line 13, characters 21-32: ()
<check-ce>Normal RAC
<rac-values>RHS evaluated for global `zero` at "WHY3DATA/stdlib/int.mlw", line 13, characters 15-19: 0
<rac-values>RHS evaluated for global `one` at "WHY3DATA/stdlib/int.mlw", line 14, characters 15-18: 1
<rac-values>Value from model for global `a` at "bench/check-ce/jlamp0.mlw", line 6, characters 6-7: {contents=
                                                                    7}
<rac-values>Value from model for parameter `b` at "bench/check-ce/jlamp0.mlw", line 8, characters 10-11: {contents=
                                                                    3}
<check-ce>Result of checking model 0: NC
            - Concrete RAC: FAILURE (postcondition at "bench/check-ce/jlamp0.mlw", line 10, characters 15-29)
              File int.mlw:
                Line 13:
                  Constant zero initialization
                  zero = 0
                Line 14:
                  Constant one initialization
                  one = 1
              File jlamp0.mlw:
                Line 6:
                  a = {contents= 7}
                Line 8:
                  b = {contents= 3}
                  b = {contents= 3}
                  Execution of main function `p1` with env:
                    a = {contents= 7}
                    b = {contents= 3}
                    zero = 0
                    one = 1
                Line 11:
                  Normal execution of function `(!)` with args:
                    r = {contents= 3}
              File ref.mlw:
                Line 18:
                  Normal execution of function `contents` with args:
                    arg = {contents= 3}
              File jlamp0.mlw:
                Line 11:
                  Normal execution of function `(!)` with args:
                    r = {contents= 7}
              File ref.mlw:
                Line 18:
                  Normal execution of function `contents` with args:
                    arg = {contents= 7}
              File jlamp0.mlw:
                Line 11:
                  Normal execution of function `(+)` with args:
                    _ = 7
                    _ = 3
                  Normal execution of function `(:=)` with args:
                    r = {contents= 7}
                    v = 10
                Line 13:
                  Normal execution of function `(!)` with args:
                    r = {contents= 10}
              File ref.mlw:
                Line 18:
                  Normal execution of function `contents` with args:
                    arg = {contents= 10}
              File jlamp0.mlw:
                Line 13:
                  Normal execution of function `(>=)` with args:
                    x = 10
                    y = 10
                  Normal execution of function `(!)` with args:
                    r = {contents= 10}
              File ref.mlw:
                Line 18:
                  Normal execution of function `contents` with args:
                    arg = {contents= 10}
              File jlamp0.mlw:
                Line 13:
                  Normal execution of function `(-)` with args:
                    x = 10
                    y = 1
              File int.mlw:
                Line 23:
                  Normal execution of function `(-_)` with args:
                    _ = 1
                  Normal execution of function `(+)` with args:
                    _ = 10
                    _ = (-1)
              File jlamp0.mlw:
                Line 13:
                  Normal execution of function `(:=)` with args:
                    r = {contents= 10}
                    v = 9
                Line 10:
                  Property failure at postcondition of `p1` with:
                    a = {contents= 9}
            - Abstract RAC: FAILURE (postcondition at "bench/check-ce/jlamp0.mlw", line 10, characters 15-29)
              File int.mlw:
                Line 13:
                  Constant zero initialization
                  zero = 0
                Line 14:
                  Constant one initialization
                  one = 1
              File jlamp0.mlw:
                Line 6:
                  a = {contents= 7}
                Line 8:
                  b = {contents= 3}
                  b = {contents= 3}
                  Execution of main function `p1` with env:
                    a = {contents= 7}
                    b = {contents= 3}
                    zero = 0
                    one = 1
                Line 11:
                  Giant-step execution of function `(!)` with args:
                    r = {contents= 3}
                  result of `(!)` = 3
                  Giant-step execution of function `(!)` with args:
                    r = {contents= 7}
                  result of `(!)` = 7
                  Normal execution of function `(+)` with args:
                    _ = 7
                    _ = 3
                  Giant-step execution of function `(:=)` with args:
                    r = {contents= 7}
                    v = 10
                  a = {contents= 10}
                  result of `(:=)` = ()
                Line 13:
                  Giant-step execution of function `(!)` with args:
                    r = {contents= 10}
                  result of `(!)` = 10
                  Normal execution of function `(>=)` with args:
                    x = 10
                    y = 10
                  Giant-step execution of function `(!)` with args:
                    r = {contents= 10}
                  result of `(!)` = 10
                  Giant-step execution of function `(-)` with args:
                    x = 10
                    y = 1
                  result of `(-)` = 9
                  Giant-step execution of function `(:=)` with args:
                    r = {contents= 10}
                    v = 9
                  a = {contents= 9}
                  result of `(:=)` = ()
                Line 10:
                  Property failure at postcondition of `p1` with:
                    a = {contents= 9}
<<<<<<< HEAD
<check-ce-summary>Results:
- Selected model 0: NC
  - Concrete RAC: FAILURE (postcondition at "bench/check-ce/jlamp0.mlw", line 10, characters 15-29)
  - Abstract RAC: FAILURE (postcondition at "bench/check-ce/jlamp0.mlw", line 10, characters 15-29)
File "bench/check-ce/jlamp0.mlw", line 10, characters 15-29:
Sub-goal Postcondition of goal p1'vc.
Prover result is: Step limit exceeded (0.70s).
The program does not comply to the verification goal, for example during the
  following execution:
File int.mlw:
  Line 13:
    Constant zero initialization
    zero = 0
  Line 14:
    Constant one initialization
    one = 1
File jlamp0.mlw:
  Line 6:
    a = {contents= 7}
  Line 8:
    b = {contents= 3}
    b = {contents= 3}
    Execution of main function `p1` with env:
      a = {contents= 7}
      b = {contents= 3}
      zero = 0
      one = 1
  Line 11:
    Normal execution of function `(!)` with args:
      r = {contents= 3}
File ref.mlw:
  Line 18:
    Normal execution of function `contents` with args:
      arg = {contents= 3}
File jlamp0.mlw:
  Line 11:
    Normal execution of function `(!)` with args:
      r = {contents= 7}
File ref.mlw:
  Line 18:
    Normal execution of function `contents` with args:
      arg = {contents= 7}
File jlamp0.mlw:
  Line 11:
    Normal execution of function `(+)` with args:
      _ = 7
      _ = 3
    Normal execution of function `(:=)` with args:
      r = {contents= 7}
      v = 10
  Line 13:
    Normal execution of function `(!)` with args:
      r = {contents= 10}
File ref.mlw:
  Line 18:
    Normal execution of function `contents` with args:
      arg = {contents= 10}
File jlamp0.mlw:
  Line 13:
    Normal execution of function `(>=)` with args:
      x = 10
      y = 10
    Normal execution of function `(!)` with args:
      r = {contents= 10}
File ref.mlw:
  Line 18:
    Normal execution of function `contents` with args:
      arg = {contents= 10}
File jlamp0.mlw:
  Line 13:
    Normal execution of function `(-)` with args:
      x = 10
      y = 1
File int.mlw:
  Line 23:
    Normal execution of function `(-_)` with args:
      _ = 1
    Normal execution of function `(+)` with args:
      _ = 10
      _ = (-1)
File jlamp0.mlw:
  Line 13:
    Normal execution of function `(:=)` with args:
      r = {contents= 10}
      v = 9
  Line 10:
    Property failure at postcondition of `p1` with:
      a = {contents= 9}

<check-ce>Check model 0 ("bench/check-ce/jlamp0.mlw", line 10, characters 15-29)
<check-ce>Checking model:
          File jlamp0.mlw:
=======
<check-ce>Check model 1 ("bench/check-ce/jlamp0.mlw", line 10, characters 15-29)
<check-ce>Checking model:
          File jlamp0.mlw:
            Line 6:
              a =
                {"type": "Record",
                 "val":
                  {"Field":
                    [{"field": "contents",
                      "value": {"type": "Integer", "val": "7"}}]}}
            Line 8:
              b =
                {"type": "Record",
                 "val":
                  {"Field":
                    [{"field": "contents",
                      "value": {"type": "Integer", "val": "3"}}]}}
            Line 10:
              a =
                {"type": "Record",
                 "val":
                  {"Field":
                    [{"field": "contents",
                      "value": {"type": "Integer", "val": "9"}}]}}
              a =
                {"type": "Record",
                 "val":
                  {"Field":
                    [{"field": "contents",
                      "value": {"type": "Integer", "val": "9"}}]}}
            Line 11:
              a =
                {"type": "Record",
                 "val":
                  {"Field":
                    [{"field": "contents",
                      "value": {"type": "Integer", "val": "10"}}]}}
            Line 13:
              a =
                {"type": "Record",
                 "val":
                  {"Field":
                    [{"field": "contents",
                      "value": {"type": "Integer", "val": "9"}}]}}
<check-ce>Giant-step RAC
<rac-values>RHS evaluated for global `zero` at "WHY3DATA/stdlib/int.mlw", line 13, characters 15-19: 0
<rac-values>RHS evaluated for global `one` at "WHY3DATA/stdlib/int.mlw", line 14, characters 15-18: 1
<rac-values>Value from model for global `a` at "bench/check-ce/jlamp0.mlw", line 6, characters 6-7: {contents=
                                                                    7}
<rac-values>Value from model for parameter `b` at "bench/check-ce/jlamp0.mlw", line 8, characters 10-11: {contents=
                                                                    3}
<rac-values>Value computed from postcondition for return value of call to (!) at "bench/check-ce/jlamp0.mlw", line 11, characters 14-16 at "bench/check-ce/jlamp0.mlw", line 11, characters 14-16: 3
<rac-values>Value computed from postcondition for return value of call to (!) at "bench/check-ce/jlamp0.mlw", line 11, characters 9-11 at "bench/check-ce/jlamp0.mlw", line 11, characters 9-11: 7
<rac-values>Value from model for variable `a` at "bench/check-ce/jlamp0.mlw", line 11, characters 4-16 at "bench/check-ce/jlamp0.mlw", line 11, characters 4-16: {contents=
                                                                    10}
<rac-values>Type default value for return value of call to (:=) at "bench/check-ce/jlamp0.mlw", line 11, characters 4-16 at "bench/check-ce/jlamp0.mlw", line 11, characters 4-16: ()
<rac-values>Value computed from postcondition for return value of call to (!) at "bench/check-ce/jlamp0.mlw", line 13, characters 7-9 at "bench/check-ce/jlamp0.mlw", line 13, characters 7-9: 10
<rac-values>Value computed from postcondition for return value of call to (!) at "bench/check-ce/jlamp0.mlw", line 13, characters 26-28 at "bench/check-ce/jlamp0.mlw", line 13, characters 26-28: 10
<rac-values>Value computed from postcondition for return value of call to (-) at "bench/check-ce/jlamp0.mlw", line 13, characters 26-32 at "bench/check-ce/jlamp0.mlw", line 13, characters 26-32: 9
<rac-values>Value from model for variable `a` at "bench/check-ce/jlamp0.mlw", line 13, characters 21-32 at "bench/check-ce/jlamp0.mlw", line 13, characters 21-32: {contents=
                                                                    9}
<rac-values>Type default value for return value of call to (:=) at "bench/check-ce/jlamp0.mlw", line 13, characters 21-32 at "bench/check-ce/jlamp0.mlw", line 13, characters 21-32: ()
<check-ce>Normal RAC
<rac-values>RHS evaluated for global `zero` at "WHY3DATA/stdlib/int.mlw", line 13, characters 15-19: 0
<rac-values>RHS evaluated for global `one` at "WHY3DATA/stdlib/int.mlw", line 14, characters 15-18: 1
<rac-values>Value from model for global `a` at "bench/check-ce/jlamp0.mlw", line 6, characters 6-7: {contents=
                                                                    7}
<rac-values>Value from model for parameter `b` at "bench/check-ce/jlamp0.mlw", line 8, characters 10-11: {contents=
                                                                    3}
<check-ce>Result of checking model 1: NC
            - Concrete RAC: FAILURE (postcondition at "bench/check-ce/jlamp0.mlw", line 10, characters 15-29)
              File int.mlw:
                Line 13:
                  Constant zero initialization
                  zero = 0
                Line 14:
                  Constant one initialization
                  one = 1
              File jlamp0.mlw:
                Line 6:
                  a = {contents= 7}
                Line 8:
                  b = {contents= 3}
                  b = {contents= 3}
                  Execution of main function `p1` with env:
                    a = {contents= 7}
                    b = {contents= 3}
                    zero = 0
                    one = 1
                Line 11:
                  Normal execution of function `(!)` with args:
                    r = {contents= 3}
              File ref.mlw:
                Line 18:
                  Normal execution of function `contents` with args:
                    arg = {contents= 3}
              File jlamp0.mlw:
                Line 11:
                  Normal execution of function `(!)` with args:
                    r = {contents= 7}
              File ref.mlw:
                Line 18:
                  Normal execution of function `contents` with args:
                    arg = {contents= 7}
              File jlamp0.mlw:
                Line 11:
                  Normal execution of function `(+)` with args:
                    _ = 7
                    _ = 3
                  Normal execution of function `(:=)` with args:
                    r = {contents= 7}
                    v = 10
                Line 13:
                  Normal execution of function `(!)` with args:
                    r = {contents= 10}
              File ref.mlw:
                Line 18:
                  Normal execution of function `contents` with args:
                    arg = {contents= 10}
              File jlamp0.mlw:
                Line 13:
                  Normal execution of function `(>=)` with args:
                    x = 10
                    y = 10
                  Normal execution of function `(!)` with args:
                    r = {contents= 10}
              File ref.mlw:
                Line 18:
                  Normal execution of function `contents` with args:
                    arg = {contents= 10}
              File jlamp0.mlw:
                Line 13:
                  Normal execution of function `(-)` with args:
                    x = 10
                    y = 1
              File int.mlw:
                Line 23:
                  Normal execution of function `(-_)` with args:
                    _ = 1
                  Normal execution of function `(+)` with args:
                    _ = 10
                    _ = (-1)
              File jlamp0.mlw:
                Line 13:
                  Normal execution of function `(:=)` with args:
                    r = {contents= 10}
                    v = 9
                Line 10:
                  Property failure at postcondition of `p1` with:
                    a = {contents= 9}
            - Abstract RAC: FAILURE (postcondition at "bench/check-ce/jlamp0.mlw", line 10, characters 15-29)
              File int.mlw:
                Line 13:
                  Constant zero initialization
                  zero = 0
                Line 14:
                  Constant one initialization
                  one = 1
              File jlamp0.mlw:
                Line 6:
                  a = {contents= 7}
                Line 8:
                  b = {contents= 3}
                  b = {contents= 3}
                  Execution of main function `p1` with env:
                    a = {contents= 7}
                    b = {contents= 3}
                    zero = 0
                    one = 1
                Line 11:
                  Giant-step execution of function `(!)` with args:
                    r = {contents= 3}
                  result of `(!)` = 3
                  Giant-step execution of function `(!)` with args:
                    r = {contents= 7}
                  result of `(!)` = 7
                  Normal execution of function `(+)` with args:
                    _ = 7
                    _ = 3
                  Giant-step execution of function `(:=)` with args:
                    r = {contents= 7}
                    v = 10
                  a = {contents= 10}
                  result of `(:=)` = ()
                Line 13:
                  Giant-step execution of function `(!)` with args:
                    r = {contents= 10}
                  result of `(!)` = 10
                  Normal execution of function `(>=)` with args:
                    x = 10
                    y = 10
                  Giant-step execution of function `(!)` with args:
                    r = {contents= 10}
                  result of `(!)` = 10
                  Giant-step execution of function `(-)` with args:
                    x = 10
                    y = 1
                  result of `(-)` = 9
                  Giant-step execution of function `(:=)` with args:
                    r = {contents= 10}
                    v = 9
                  a = {contents= 9}
                  result of `(:=)` = ()
                Line 10:
                  Property failure at postcondition of `p1` with:
                    a = {contents= 9}
<check-ce-summary>Results:
- Selected model 0: NC
  - Concrete RAC: FAILURE (postcondition at "bench/check-ce/jlamp0.mlw", line 10, characters 15-29)
  - Abstract RAC: FAILURE (postcondition at "bench/check-ce/jlamp0.mlw", line 10, characters 15-29)
- Checked model 1: NC
  - Concrete RAC: FAILURE (postcondition at "bench/check-ce/jlamp0.mlw", line 10, characters 15-29)
  - Abstract RAC: FAILURE (postcondition at "bench/check-ce/jlamp0.mlw", line 10, characters 15-29)
File "bench/check-ce/jlamp0.mlw", line 10, characters 15-29:
Sub-goal Postcondition of goal p1'vc.
Prover result is: Unknown (unknown) (1.22s, 7500000 steps).
The program does not comply to the verification goal, for example during the
  following execution:
File int.mlw:
  Line 13:
    Constant zero initialization
    zero = 0
  Line 14:
    Constant one initialization
    one = 1
File jlamp0.mlw:
  Line 6:
    a = {contents= 7}
  Line 8:
    b = {contents= 3}
    b = {contents= 3}
    Execution of main function `p1` with env:
      a = {contents= 7}
      b = {contents= 3}
      zero = 0
      one = 1
  Line 11:
    Normal execution of function `(!)` with args:
      r = {contents= 3}
File ref.mlw:
  Line 18:
    Normal execution of function `contents` with args:
      arg = {contents= 3}
File jlamp0.mlw:
  Line 11:
    Normal execution of function `(!)` with args:
      r = {contents= 7}
File ref.mlw:
  Line 18:
    Normal execution of function `contents` with args:
      arg = {contents= 7}
File jlamp0.mlw:
  Line 11:
    Normal execution of function `(+)` with args:
      _ = 7
      _ = 3
    Normal execution of function `(:=)` with args:
      r = {contents= 7}
      v = 10
  Line 13:
    Normal execution of function `(!)` with args:
      r = {contents= 10}
File ref.mlw:
  Line 18:
    Normal execution of function `contents` with args:
      arg = {contents= 10}
File jlamp0.mlw:
  Line 13:
    Normal execution of function `(>=)` with args:
      x = 10
      y = 10
    Normal execution of function `(!)` with args:
      r = {contents= 10}
File ref.mlw:
  Line 18:
    Normal execution of function `contents` with args:
      arg = {contents= 10}
File jlamp0.mlw:
  Line 13:
    Normal execution of function `(-)` with args:
      x = 10
      y = 1
File int.mlw:
  Line 23:
    Normal execution of function `(-_)` with args:
      _ = 1
    Normal execution of function `(+)` with args:
      _ = 10
      _ = (-1)
File jlamp0.mlw:
  Line 13:
    Normal execution of function `(:=)` with args:
      r = {contents= 10}
      v = 9
  Line 10:
    Property failure at postcondition of `p1` with:
      a = {contents= 9}

<check-ce>Check model 0 ("bench/check-ce/jlamp0.mlw", line 10, characters 15-29)
<check-ce>Checking model:
          File jlamp0.mlw:
>>>>>>> 37885e00
            Line 6:
              a =
                {"type": "Record",
                 "val":
                  {"Field":
                    [{"field": "contents",
                      "value": {"type": "Integer", "val": "2"}}]}}
            Line 8:
              b =
                {"type": "Record",
                 "val":
                  {"Field":
                    [{"field": "contents",
                      "value": {"type": "Integer", "val": "3"}}]}}
            Line 10:
              a =
                {"type": "Record",
                 "val":
                  {"Field":
                    [{"field": "contents",
                      "value": {"type": "Integer", "val": "5"}}]}}
              a =
                {"type": "Record",
                 "val":
                  {"Field":
                    [{"field": "contents",
                      "value": {"type": "Integer", "val": "5"}}]}}
            Line 11:
              a =
                {"type": "Record",
                 "val":
                  {"Field":
                    [{"field": "contents",
                      "value": {"type": "Integer", "val": "5"}}]}}
<check-ce>Giant-step RAC
<rac-values>RHS evaluated for global `zero` at "WHY3DATA/stdlib/int.mlw", line 13, characters 15-19: 0
<rac-values>RHS evaluated for global `one` at "WHY3DATA/stdlib/int.mlw", line 14, characters 15-18: 1
<rac-values>Value from model for global `a` at "bench/check-ce/jlamp0.mlw", line 6, characters 6-7: {contents=
                                                                    2}
<rac-values>Value from model for parameter `b` at "bench/check-ce/jlamp0.mlw", line 8, characters 10-11: {contents=
                                                                    3}
<rac-values>Value computed from postcondition for return value of call to (!) at "bench/check-ce/jlamp0.mlw", line 11, characters 14-16 at "bench/check-ce/jlamp0.mlw", line 11, characters 14-16: 3
<rac-values>Value computed from postcondition for return value of call to (!) at "bench/check-ce/jlamp0.mlw", line 11, characters 9-11 at "bench/check-ce/jlamp0.mlw", line 11, characters 9-11: 2
<rac-values>Value from model for variable `a` at "bench/check-ce/jlamp0.mlw", line 11, characters 4-16 at "bench/check-ce/jlamp0.mlw", line 11, characters 4-16: {contents=
                                                                    5}
<rac-values>Type default value for return value of call to (:=) at "bench/check-ce/jlamp0.mlw", line 11, characters 4-16 at "bench/check-ce/jlamp0.mlw", line 11, characters 4-16: ()
<rac-values>Value computed from postcondition for return value of call to (!) at "bench/check-ce/jlamp0.mlw", line 13, characters 7-9 at "bench/check-ce/jlamp0.mlw", line 13, characters 7-9: 5
<check-ce>Normal RAC
<rac-values>RHS evaluated for global `zero` at "WHY3DATA/stdlib/int.mlw", line 13, characters 15-19: 0
<rac-values>RHS evaluated for global `one` at "WHY3DATA/stdlib/int.mlw", line 14, characters 15-18: 1
<rac-values>Value from model for global `a` at "bench/check-ce/jlamp0.mlw", line 6, characters 6-7: {contents=
                                                                    2}
<rac-values>Value from model for parameter `b` at "bench/check-ce/jlamp0.mlw", line 8, characters 10-11: {contents=
                                                                    3}
<check-ce>Result of checking model 0: NC
            - Concrete RAC: FAILURE (postcondition at "bench/check-ce/jlamp0.mlw", line 10, characters 15-29)
              File int.mlw:
                Line 13:
                  Constant zero initialization
                  zero = 0
                Line 14:
                  Constant one initialization
                  one = 1
              File jlamp0.mlw:
                Line 6:
                  a = {contents= 2}
                Line 8:
                  b = {contents= 3}
                  b = {contents= 3}
                  Execution of main function `p1` with env:
                    a = {contents= 2}
                    b = {contents= 3}
                    zero = 0
                    one = 1
                Line 11:
                  Normal execution of function `(!)` with args:
                    r = {contents= 3}
              File ref.mlw:
                Line 18:
                  Normal execution of function `contents` with args:
                    arg = {contents= 3}
              File jlamp0.mlw:
                Line 11:
                  Normal execution of function `(!)` with args:
                    r = {contents= 2}
              File ref.mlw:
                Line 18:
                  Normal execution of function `contents` with args:
                    arg = {contents= 2}
              File jlamp0.mlw:
                Line 11:
                  Normal execution of function `(+)` with args:
                    _ = 2
                    _ = 3
                  Normal execution of function `(:=)` with args:
                    r = {contents= 2}
                    v = 5
                Line 13:
                  Normal execution of function `(!)` with args:
                    r = {contents= 5}
              File ref.mlw:
                Line 18:
                  Normal execution of function `contents` with args:
                    arg = {contents= 5}
              File jlamp0.mlw:
                Line 13:
                  Normal execution of function `(>=)` with args:
                    x = 5
                    y = 10
                  Normal execution of function `Tuple0` with args:
                Line 10:
                  Property failure at postcondition of `p1` with:
                    a = {contents= 5}
            - Abstract RAC: FAILURE (postcondition at "bench/check-ce/jlamp0.mlw", line 10, characters 15-29)
              File int.mlw:
                Line 13:
                  Constant zero initialization
                  zero = 0
                Line 14:
                  Constant one initialization
                  one = 1
              File jlamp0.mlw:
                Line 6:
                  a = {contents= 2}
                Line 8:
                  b = {contents= 3}
                  b = {contents= 3}
                  Execution of main function `p1` with env:
                    a = {contents= 2}
                    b = {contents= 3}
                    zero = 0
                    one = 1
                Line 11:
                  Giant-step execution of function `(!)` with args:
                    r = {contents= 3}
                  result of `(!)` = 3
                  Giant-step execution of function `(!)` with args:
                    r = {contents= 2}
                  result of `(!)` = 2
                  Normal execution of function `(+)` with args:
                    _ = 2
                    _ = 3
                  Giant-step execution of function `(:=)` with args:
                    r = {contents= 2}
                    v = 5
                  a = {contents= 5}
                  result of `(:=)` = ()
                Line 13:
                  Giant-step execution of function `(!)` with args:
                    r = {contents= 5}
                  result of `(!)` = 5
                  Normal execution of function `(>=)` with args:
                    x = 5
                    y = 10
                  Normal execution of function `Tuple0` with args:
                Line 10:
                  Property failure at postcondition of `p1` with:
                    a = {contents= 5}
<check-ce>Check model 1 ("bench/check-ce/jlamp0.mlw", line 10, characters 15-29)
<check-ce>Checking model:
          File jlamp0.mlw:
            Line 6:
              a =
                {"type": "Record",
                 "val":
                  {"Field":
                    [{"field": "contents",
                      "value": {"type": "Integer", "val": "2"}}]}}
            Line 8:
              b =
                {"type": "Record",
                 "val":
                  {"Field":
                    [{"field": "contents",
                      "value": {"type": "Integer", "val": "4"}}]}}
            Line 10:
              a =
                {"type": "Record",
                 "val":
                  {"Field":
                    [{"field": "contents",
                      "value": {"type": "Integer", "val": "6"}}]}}
              a =
                {"type": "Record",
                 "val":
                  {"Field":
                    [{"field": "contents",
                      "value": {"type": "Integer", "val": "6"}}]}}
            Line 11:
              a =
                {"type": "Record",
                 "val":
                  {"Field":
                    [{"field": "contents",
                      "value": {"type": "Integer", "val": "6"}}]}}
<check-ce>Giant-step RAC
<rac-values>RHS evaluated for global `zero` at "WHY3DATA/stdlib/int.mlw", line 13, characters 15-19: 0
<rac-values>RHS evaluated for global `one` at "WHY3DATA/stdlib/int.mlw", line 14, characters 15-18: 1
<rac-values>Value from model for global `a` at "bench/check-ce/jlamp0.mlw", line 6, characters 6-7: {contents=
                                                                    2}
<rac-values>Value from model for parameter `b` at "bench/check-ce/jlamp0.mlw", line 8, characters 10-11: {contents=
                                                                    4}
<rac-values>Value computed from postcondition for return value of call to (!) at "bench/check-ce/jlamp0.mlw", line 11, characters 14-16 at "bench/check-ce/jlamp0.mlw", line 11, characters 14-16: 4
<rac-values>Value computed from postcondition for return value of call to (!) at "bench/check-ce/jlamp0.mlw", line 11, characters 9-11 at "bench/check-ce/jlamp0.mlw", line 11, characters 9-11: 2
<rac-values>Value from model for variable `a` at "bench/check-ce/jlamp0.mlw", line 11, characters 4-16 at "bench/check-ce/jlamp0.mlw", line 11, characters 4-16: {contents=
                                                                    6}
<rac-values>Type default value for return value of call to (:=) at "bench/check-ce/jlamp0.mlw", line 11, characters 4-16 at "bench/check-ce/jlamp0.mlw", line 11, characters 4-16: ()
<rac-values>Value computed from postcondition for return value of call to (!) at "bench/check-ce/jlamp0.mlw", line 13, characters 7-9 at "bench/check-ce/jlamp0.mlw", line 13, characters 7-9: 6
<check-ce>Normal RAC
<rac-values>RHS evaluated for global `zero` at "WHY3DATA/stdlib/int.mlw", line 13, characters 15-19: 0
<rac-values>RHS evaluated for global `one` at "WHY3DATA/stdlib/int.mlw", line 14, characters 15-18: 1
<rac-values>Value from model for global `a` at "bench/check-ce/jlamp0.mlw", line 6, characters 6-7: {contents=
                                                                    2}
<rac-values>Value from model for parameter `b` at "bench/check-ce/jlamp0.mlw", line 8, characters 10-11: {contents=
                                                                    4}
<check-ce>Result of checking model 1: NC
            - Concrete RAC: FAILURE (postcondition at "bench/check-ce/jlamp0.mlw", line 10, characters 15-29)
              File int.mlw:
                Line 13:
                  Constant zero initialization
                  zero = 0
                Line 14:
                  Constant one initialization
                  one = 1
              File jlamp0.mlw:
                Line 6:
                  a = {contents= 2}
                Line 8:
                  b = {contents= 4}
                  b = {contents= 4}
                  Execution of main function `p1` with env:
                    a = {contents= 2}
                    b = {contents= 4}
                    zero = 0
                    one = 1
                Line 11:
                  Normal execution of function `(!)` with args:
                    r = {contents= 4}
              File ref.mlw:
                Line 18:
                  Normal execution of function `contents` with args:
                    arg = {contents= 4}
              File jlamp0.mlw:
                Line 11:
                  Normal execution of function `(!)` with args:
                    r = {contents= 2}
              File ref.mlw:
                Line 18:
                  Normal execution of function `contents` with args:
                    arg = {contents= 2}
              File jlamp0.mlw:
                Line 11:
                  Normal execution of function `(+)` with args:
                    _ = 2
                    _ = 4
                  Normal execution of function `(:=)` with args:
                    r = {contents= 2}
                    v = 6
                Line 13:
                  Normal execution of function `(!)` with args:
                    r = {contents= 6}
              File ref.mlw:
                Line 18:
                  Normal execution of function `contents` with args:
                    arg = {contents= 6}
              File jlamp0.mlw:
                Line 13:
                  Normal execution of function `(>=)` with args:
                    x = 6
                    y = 10
                  Normal execution of function `Tuple0` with args:
                Line 10:
                  Property failure at postcondition of `p1` with:
                    a = {contents= 6}
            - Abstract RAC: FAILURE (postcondition at "bench/check-ce/jlamp0.mlw", line 10, characters 15-29)
              File int.mlw:
                Line 13:
                  Constant zero initialization
                  zero = 0
                Line 14:
                  Constant one initialization
                  one = 1
              File jlamp0.mlw:
                Line 6:
                  a = {contents= 2}
                Line 8:
                  b = {contents= 4}
                  b = {contents= 4}
                  Execution of main function `p1` with env:
                    a = {contents= 2}
                    b = {contents= 4}
                    zero = 0
                    one = 1
                Line 11:
                  Giant-step execution of function `(!)` with args:
                    r = {contents= 4}
                  result of `(!)` = 4
                  Giant-step execution of function `(!)` with args:
                    r = {contents= 2}
                  result of `(!)` = 2
                  Normal execution of function `(+)` with args:
                    _ = 2
                    _ = 4
                  Giant-step execution of function `(:=)` with args:
                    r = {contents= 2}
                    v = 6
                  a = {contents= 6}
                  result of `(:=)` = ()
                Line 13:
                  Giant-step execution of function `(!)` with args:
                    r = {contents= 6}
                  result of `(!)` = 6
                  Normal execution of function `(>=)` with args:
                    x = 6
                    y = 10
                  Normal execution of function `Tuple0` with args:
                Line 10:
                  Property failure at postcondition of `p1` with:
                    a = {contents= 6}
<check-ce-summary>Results:
- Selected model 0: NC
<<<<<<< HEAD
=======
  - Concrete RAC: FAILURE (postcondition at "bench/check-ce/jlamp0.mlw", line 10, characters 15-29)
  - Abstract RAC: FAILURE (postcondition at "bench/check-ce/jlamp0.mlw", line 10, characters 15-29)
- Checked model 1: NC
>>>>>>> 37885e00
  - Concrete RAC: FAILURE (postcondition at "bench/check-ce/jlamp0.mlw", line 10, characters 15-29)
  - Abstract RAC: FAILURE (postcondition at "bench/check-ce/jlamp0.mlw", line 10, characters 15-29)
File "bench/check-ce/jlamp0.mlw", line 10, characters 15-29:
Sub-goal Postcondition of goal p1'vc.
<<<<<<< HEAD
Prover result is: Step limit exceeded (0.66s).
=======
Prover result is: Unknown (unknown) (1.25s, 7500000 steps).
>>>>>>> 37885e00
The program does not comply to the verification goal, for example during the
  following execution:
File int.mlw:
  Line 13:
    Constant zero initialization
    zero = 0
  Line 14:
    Constant one initialization
    one = 1
File jlamp0.mlw:
  Line 6:
    a = {contents= 2}
  Line 8:
    b = {contents= 3}
    b = {contents= 3}
    Execution of main function `p1` with env:
      a = {contents= 2}
      b = {contents= 3}
      zero = 0
      one = 1
  Line 11:
    Normal execution of function `(!)` with args:
      r = {contents= 3}
File ref.mlw:
  Line 18:
    Normal execution of function `contents` with args:
      arg = {contents= 3}
File jlamp0.mlw:
  Line 11:
    Normal execution of function `(!)` with args:
      r = {contents= 2}
File ref.mlw:
  Line 18:
    Normal execution of function `contents` with args:
      arg = {contents= 2}
File jlamp0.mlw:
  Line 11:
    Normal execution of function `(+)` with args:
      _ = 2
      _ = 3
    Normal execution of function `(:=)` with args:
      r = {contents= 2}
      v = 5
  Line 13:
    Normal execution of function `(!)` with args:
      r = {contents= 5}
File ref.mlw:
  Line 18:
    Normal execution of function `contents` with args:
      arg = {contents= 5}
File jlamp0.mlw:
  Line 13:
    Normal execution of function `(>=)` with args:
      x = 5
      y = 10
    Normal execution of function `Tuple0` with args:
  Line 10:
    Property failure at postcondition of `p1` with:
      a = {contents= 5}

<check-ce>Check model 0 ("bench/check-ce/jlamp0.mlw", line 22, characters 18-31)
<check-ce>Checking model:
          File jlamp0.mlw:
<<<<<<< HEAD
=======
            Line 6:
              a =
                {"type": "Record",
                 "val":
                  {"Field":
                    [{"field": "contents",
                      "value": {"type": "Integer", "val": "0"}}]}}
            Line 20:
              c =
                {"type": "Record",
                 "val":
                  {"Field":
                    [{"field": "contents",
                      "value": {"type": "Integer", "val": "1"}}]}}
            Line 22:
              c =
                {"type": "Record",
                 "val":
                  {"Field":
                    [{"field": "contents",
                      "value": {"type": "Integer", "val": "1"}}]}}
<check-ce>Giant-step RAC
<rac-values>RHS evaluated for global `zero` at "WHY3DATA/stdlib/int.mlw", line 13, characters 15-19: 0
<rac-values>RHS evaluated for global `one` at "WHY3DATA/stdlib/int.mlw", line 14, characters 15-18: 1
<rac-values>Value from model for global `a` at "bench/check-ce/jlamp0.mlw", line 6, characters 6-7: {contents=
                                                                    0}
<rac-values>Type default value for return value of call at "bench/check-ce/jlamp0.mlw", line 15, characters 8-17 at "bench/check-ce/jlamp0.mlw", line 15, characters 8-17: {contents=
                                                                    0}
<rac-values>RHS evaluated for global `c` at "bench/check-ce/jlamp0.mlw", line 15, characters 6-7: {contents=
                                                                    0}
<rac-values>Type default value for parameter `_` at NO LOC: ()
<rac-values>Value from model for variable `c` at "bench/check-ce/jlamp0.mlw", line 20, characters 4-10 at "bench/check-ce/jlamp0.mlw", line 20, characters 4-10: {contents=
                                                                    1}
<rac-values>Type default value for return value of call to (:=) at "bench/check-ce/jlamp0.mlw", line 20, characters 4-10 at "bench/check-ce/jlamp0.mlw", line 20, characters 4-10: ()
<check-ce>Normal RAC
<rac-values>RHS evaluated for global `zero` at "WHY3DATA/stdlib/int.mlw", line 13, characters 15-19: 0
<rac-values>RHS evaluated for global `one` at "WHY3DATA/stdlib/int.mlw", line 14, characters 15-18: 1
<rac-values>Value from model for global `a` at "bench/check-ce/jlamp0.mlw", line 6, characters 6-7: {contents=
                                                                    0}
<rac-values>Type default value for return value of call at "bench/check-ce/jlamp0.mlw", line 15, characters 8-17 at "bench/check-ce/jlamp0.mlw", line 15, characters 8-17: {contents=
                                                                    0}
<rac-values>RHS evaluated for global `c` at "bench/check-ce/jlamp0.mlw", line 15, characters 6-7: {contents=
                                                                    0}
<rac-values>Type default value for parameter `_` at NO LOC: ()
<check-ce>Result of checking model 0: NC
            - Concrete RAC: FAILURE (loop invariant init at "bench/check-ce/jlamp0.mlw", line 22, characters 18-31)
              File int.mlw:
                Line 13:
                  Constant zero initialization
                  zero = 0
                Line 14:
                  Constant one initialization
                  one = 1
              File jlamp0.mlw:
                Line 6:
                  a = {contents= 0}
                Line 15:
                  Constant c initialization
                  (giant-step) execution of unimplemented function with args:
                  result = {contents= 0}
                  c = {contents= 0}
              Unknown location:
                  _ = ()
              File jlamp0.mlw:
                Line 17:
                  _ = ()
                  Execution of main function `p2` with env:
                    a = {contents= 0}
                    c = {contents= 0}
                    _ = ()
                    zero = 0
                    one = 1
                Line 20:
                  Normal execution of function `(:=)` with args:
                    r = {contents= 0}
                    v = 1
                Line 22:
                  Property failure at loop invariant init with:
                    c = {contents= 1}
            - Abstract RAC: FAILURE (loop invariant init at "bench/check-ce/jlamp0.mlw", line 22, characters 18-31)
              File int.mlw:
                Line 13:
                  Constant zero initialization
                  zero = 0
                Line 14:
                  Constant one initialization
                  one = 1
              File jlamp0.mlw:
                Line 6:
                  a = {contents= 0}
                Line 15:
                  Constant c initialization
                  (giant-step) execution of unimplemented function with args:
                  result = {contents= 0}
                  c = {contents= 0}
              Unknown location:
                  _ = ()
              File jlamp0.mlw:
                Line 17:
                  _ = ()
                  Execution of main function `p2` with env:
                    a = {contents= 0}
                    c = {contents= 0}
                    _ = ()
                    zero = 0
                    one = 1
                Line 20:
                  Giant-step execution of function `(:=)` with args:
                    r = {contents= 0}
                    v = 1
                  c = {contents= 1}
                  result of `(:=)` = ()
                Line 22:
                  Property failure at loop invariant init with:
                    c = {contents= 1}
<check-ce>Check model 1 ("bench/check-ce/jlamp0.mlw", line 22, characters 18-31)
<check-ce>Checking model:
          File jlamp0.mlw:
>>>>>>> 37885e00
            Line 6:
              a =
                {"type": "Record",
                 "val":
                  {"Field":
                    [{"field": "contents",
                      "value": {"type": "Integer", "val": "10"}}]}}
            Line 20:
              c =
                {"type": "Record",
                 "val":
                  {"Field":
                    [{"field": "contents",
                      "value": {"type": "Integer", "val": "1"}}]}}
            Line 22:
              c =
                {"type": "Record",
                 "val":
                  {"Field":
                    [{"field": "contents",
                      "value": {"type": "Integer", "val": "1"}}]}}
<check-ce>Giant-step RAC
<rac-values>RHS evaluated for global `zero` at "WHY3DATA/stdlib/int.mlw", line 13, characters 15-19: 0
<rac-values>RHS evaluated for global `one` at "WHY3DATA/stdlib/int.mlw", line 14, characters 15-18: 1
<rac-values>Value from model for global `a` at "bench/check-ce/jlamp0.mlw", line 6, characters 6-7: {contents=
                                                                    10}
<rac-values>Type default value for return value of call at "bench/check-ce/jlamp0.mlw", line 15, characters 8-17 at "bench/check-ce/jlamp0.mlw", line 15, characters 8-17: {contents=
                                                                    0}
<rac-values>RHS evaluated for global `c` at "bench/check-ce/jlamp0.mlw", line 15, characters 6-7: {contents=
                                                                    0}
<rac-values>Type default value for parameter `_` at NO LOC: ()
<rac-values>Value from model for variable `c` at "bench/check-ce/jlamp0.mlw", line 20, characters 4-10 at "bench/check-ce/jlamp0.mlw", line 20, characters 4-10: {contents=
                                                                    1}
<rac-values>Type default value for return value of call to (:=) at "bench/check-ce/jlamp0.mlw", line 20, characters 4-10 at "bench/check-ce/jlamp0.mlw", line 20, characters 4-10: ()
<check-ce>Normal RAC
<rac-values>RHS evaluated for global `zero` at "WHY3DATA/stdlib/int.mlw", line 13, characters 15-19: 0
<rac-values>RHS evaluated for global `one` at "WHY3DATA/stdlib/int.mlw", line 14, characters 15-18: 1
<rac-values>Value from model for global `a` at "bench/check-ce/jlamp0.mlw", line 6, characters 6-7: {contents=
                                                                    10}
<rac-values>Type default value for return value of call at "bench/check-ce/jlamp0.mlw", line 15, characters 8-17 at "bench/check-ce/jlamp0.mlw", line 15, characters 8-17: {contents=
                                                                    0}
<rac-values>RHS evaluated for global `c` at "bench/check-ce/jlamp0.mlw", line 15, characters 6-7: {contents=
                                                                    0}
<rac-values>Type default value for parameter `_` at NO LOC: ()
<check-ce>Result of checking model 0: NC
            - Concrete RAC: FAILURE (loop invariant init at "bench/check-ce/jlamp0.mlw", line 22, characters 18-31)
              File int.mlw:
                Line 13:
                  Constant zero initialization
                  zero = 0
                Line 14:
                  Constant one initialization
                  one = 1
              File jlamp0.mlw:
                Line 6:
                  a = {contents= 10}
                Line 15:
                  Constant c initialization
                  (giant-step) execution of unimplemented function with args:
                  result = {contents= 0}
                  c = {contents= 0}
              Unknown location:
                  _ = ()
              File jlamp0.mlw:
                Line 17:
                  _ = ()
                  Execution of main function `p2` with env:
                    a = {contents= 10}
                    c = {contents= 0}
                    _ = ()
                    zero = 0
                    one = 1
                Line 20:
                  Normal execution of function `(:=)` with args:
                    r = {contents= 0}
                    v = 1
                Line 22:
                  Property failure at loop invariant init with:
                    c = {contents= 1}
            - Abstract RAC: FAILURE (loop invariant init at "bench/check-ce/jlamp0.mlw", line 22, characters 18-31)
              File int.mlw:
                Line 13:
                  Constant zero initialization
                  zero = 0
                Line 14:
                  Constant one initialization
                  one = 1
              File jlamp0.mlw:
                Line 6:
                  a = {contents= 10}
                Line 15:
                  Constant c initialization
                  (giant-step) execution of unimplemented function with args:
                  result = {contents= 0}
                  c = {contents= 0}
              Unknown location:
                  _ = ()
              File jlamp0.mlw:
                Line 17:
                  _ = ()
                  Execution of main function `p2` with env:
                    a = {contents= 10}
                    c = {contents= 0}
                    _ = ()
                    zero = 0
                    one = 1
                Line 20:
                  Giant-step execution of function `(:=)` with args:
                    r = {contents= 0}
                    v = 1
                  c = {contents= 1}
                  result of `(:=)` = ()
                Line 22:
                  Property failure at loop invariant init with:
                    c = {contents= 1}
<check-ce-summary>Results:
- Selected model 0: NC
  - Concrete RAC: FAILURE (loop invariant init at "bench/check-ce/jlamp0.mlw", line 22, characters 18-31)
<<<<<<< HEAD
  - Abstract RAC: FAILURE (loop invariant init at "bench/check-ce/jlamp0.mlw", line 22, characters 18-31)
File "bench/check-ce/jlamp0.mlw", line 22, characters 18-31:
Sub-goal Loop invariant init of goal p2'vc.
Prover result is: Step limit exceeded (0.67s).
=======
  - Abstract RAC: FAILURE (loop invariant init at "bench/check-ce/jlamp0.mlw", line 22, characters 18-31)
- Checked model 1: NC
  - Concrete RAC: FAILURE (loop invariant init at "bench/check-ce/jlamp0.mlw", line 22, characters 18-31)
  - Abstract RAC: FAILURE (loop invariant init at "bench/check-ce/jlamp0.mlw", line 22, characters 18-31)
File "bench/check-ce/jlamp0.mlw", line 22, characters 18-31:
Sub-goal Loop invariant init of goal p2'vc.
Prover result is: Unknown (unknown) (1.24s, 7500000 steps).
>>>>>>> 37885e00
The program does not comply to the verification goal, for example during the
  following execution:
File int.mlw:
  Line 13:
    Constant zero initialization
    zero = 0
  Line 14:
    Constant one initialization
    one = 1
File jlamp0.mlw:
  Line 6:
    a = {contents= 0}
  Line 15:
    Constant c initialization
    (giant-step) execution of unimplemented function with args:
    result = {contents= 0}
    c = {contents= 0}
Unknown location:
    _ = ()
File jlamp0.mlw:
  Line 17:
    _ = ()
    Execution of main function `p2` with env:
      a = {contents= 0}
      c = {contents= 0}
      _ = ()
      zero = 0
      one = 1
  Line 20:
    Normal execution of function `(:=)` with args:
      r = {contents= 0}
      v = 1
  Line 22:
    Property failure at loop invariant init with:
      c = {contents= 1}

File "bench/check-ce/jlamp0.mlw", line 23, characters 18-31:
Sub-goal Loop invariant init of goal p2'vc.
<<<<<<< HEAD
Prover result is: Valid (0.00s, 172 steps).
=======
Prover result is: Valid (0.01s, 172 steps).
>>>>>>> 37885e00

<check-ce>Check model 0 ("bench/check-ce/jlamp0.mlw", line 24, characters 16-18)
<check-ce>Checking model:
          File ref.mlw:
            Line 18:
              c =
                {"type": "Record",
                 "val":
                  {"Field":
                    [{"field": "contents",
                      "value": {"type": "Integer", "val": "2"}}]}}
            Line 20:
<<<<<<< HEAD
=======
              c =
                {"type": "Record",
                 "val":
                  {"Field":
                    [{"field": "contents",
                      "value": {"type": "Integer", "val": "4"}}]}}
            File jlamp0.mlw:
              Line 6:
                a =
                  {"type": "Record",
                   "val":
                    {"Field":
                      [{"field": "contents",
                        "value": {"type": "Integer", "val": "0"}}]}}
              Line 20:
                c =
                  {"type": "Record",
                   "val":
                    {"Field":
                      [{"field": "contents",
                        "value": {"type": "Integer", "val": "1"}}]}}
              Line 21:
                a =
                  {"type": "Record",
                   "val":
                    {"Field":
                      [{"field": "contents",
                        "value": {"type": "Integer", "val": "3"}}]}}
                c =
                  {"type": "Record",
                   "val":
                    {"Field":
                      [{"field": "contents",
                        "value": {"type": "Integer", "val": "2"}}]}}
              Line 24:
                c =
                  {"type": "Record",
                   "val":
                    {"Field":
                      [{"field": "contents",
                        "value": {"type": "Integer", "val": "2"}}]}}
              Line 25:
                a =
                  {"type": "Record",
                   "val":
                    {"Field":
                      [{"field": "contents",
                        "value": {"type": "Integer", "val": "5"}}]}}
              Line 26:
                c =
                  {"type": "Record",
                   "val":
                    {"Field":
                      [{"field": "contents",
                        "value": {"type": "Integer", "val": "4"}}]}}
<check-ce>Giant-step RAC
<rac-values>RHS evaluated for global `zero` at "WHY3DATA/stdlib/int.mlw", line 13, characters 15-19: 0
<rac-values>RHS evaluated for global `one` at "WHY3DATA/stdlib/int.mlw", line 14, characters 15-18: 1
<rac-values>Value from model for global `a` at "bench/check-ce/jlamp0.mlw", line 6, characters 6-7: {contents=
                                                                    0}
<rac-values>Type default value for return value of call at "bench/check-ce/jlamp0.mlw", line 15, characters 8-17 at "bench/check-ce/jlamp0.mlw", line 15, characters 8-17: {contents=
                                                                    0}
<rac-values>RHS evaluated for global `c` at "bench/check-ce/jlamp0.mlw", line 15, characters 6-7: {contents=
                                                                    0}
<rac-values>Type default value for parameter `_` at NO LOC: ()
<rac-values>Value from model for variable `c` at "bench/check-ce/jlamp0.mlw", line 20, characters 4-10 at "bench/check-ce/jlamp0.mlw", line 20, characters 4-10: {contents=
                                                                    1}
<rac-values>Type default value for return value of call to (:=) at "bench/check-ce/jlamp0.mlw", line 20, characters 4-10 at "bench/check-ce/jlamp0.mlw", line 20, characters 4-10: ()
<check-ce>Normal RAC
<rac-values>RHS evaluated for global `zero` at "WHY3DATA/stdlib/int.mlw", line 13, characters 15-19: 0
<rac-values>RHS evaluated for global `one` at "WHY3DATA/stdlib/int.mlw", line 14, characters 15-18: 1
<rac-values>Value from model for global `a` at "bench/check-ce/jlamp0.mlw", line 6, characters 6-7: {contents=
                                                                    0}
<rac-values>Type default value for return value of call at "bench/check-ce/jlamp0.mlw", line 15, characters 8-17 at "bench/check-ce/jlamp0.mlw", line 15, characters 8-17: {contents=
                                                                    0}
<rac-values>RHS evaluated for global `c` at "bench/check-ce/jlamp0.mlw", line 15, characters 6-7: {contents=
                                                                    0}
<rac-values>Type default value for parameter `_` at NO LOC: ()
<check-ce>Result of checking model 0: BAD_CE
            - Concrete RAC: FAILURE (loop invariant init at "bench/check-ce/jlamp0.mlw", line 22, characters 18-31)
              File int.mlw:
                Line 13:
                  Constant zero initialization
                  zero = 0
                Line 14:
                  Constant one initialization
                  one = 1
              File jlamp0.mlw:
                Line 6:
                  a = {contents= 0}
                Line 15:
                  Constant c initialization
                  (giant-step) execution of unimplemented function with args:
                  result = {contents= 0}
                  c = {contents= 0}
              Unknown location:
                  _ = ()
              File jlamp0.mlw:
                Line 17:
                  _ = ()
                  Execution of main function `p2` with env:
                    a = {contents= 0}
                    c = {contents= 0}
                    _ = ()
                    zero = 0
                    one = 1
                Line 20:
                  Normal execution of function `(:=)` with args:
                    r = {contents= 0}
                    v = 1
                Line 22:
                  Property failure at loop invariant init with:
                    c = {contents= 1}
            - Abstract RAC: FAILURE (loop invariant init at "bench/check-ce/jlamp0.mlw", line 22, characters 18-31)
              File int.mlw:
                Line 13:
                  Constant zero initialization
                  zero = 0
                Line 14:
                  Constant one initialization
                  one = 1
              File jlamp0.mlw:
                Line 6:
                  a = {contents= 0}
                Line 15:
                  Constant c initialization
                  (giant-step) execution of unimplemented function with args:
                  result = {contents= 0}
                  c = {contents= 0}
              Unknown location:
                  _ = ()
              File jlamp0.mlw:
                Line 17:
                  _ = ()
                  Execution of main function `p2` with env:
                    a = {contents= 0}
                    c = {contents= 0}
                    _ = ()
                    zero = 0
                    one = 1
                Line 20:
                  Giant-step execution of function `(:=)` with args:
                    r = {contents= 0}
                    v = 1
                  c = {contents= 1}
                  result of `(:=)` = ()
                Line 22:
                  Property failure at loop invariant init with:
                    c = {contents= 1}
<check-ce>Check model 1 ("bench/check-ce/jlamp0.mlw", line 24, characters 16-18)
<check-ce>Checking model:
          File ref.mlw:
            Line 18:
              c =
                {"type": "Record",
                 "val":
                  {"Field":
                    [{"field": "contents",
                      "value": {"type": "Integer", "val": "2"}}]}}
            Line 20:
              c =
                {"type": "Record",
                 "val":
                  {"Field":
                    [{"field": "contents",
                      "value": {"type": "Integer", "val": "4"}}]}}
            File jlamp0.mlw:
              Line 6:
                a =
                  {"type": "Record",
                   "val":
                    {"Field":
                      [{"field": "contents",
                        "value": {"type": "Integer", "val": "0"}}]}}
              Line 20:
                c =
                  {"type": "Record",
                   "val":
                    {"Field":
                      [{"field": "contents",
                        "value": {"type": "Integer", "val": "1"}}]}}
              Line 21:
                a =
                  {"type": "Record",
                   "val":
                    {"Field":
                      [{"field": "contents",
                        "value": {"type": "Integer", "val": "3"}}]}}
                c =
                  {"type": "Record",
                   "val":
                    {"Field":
                      [{"field": "contents",
                        "value": {"type": "Integer", "val": "2"}}]}}
              Line 24:
                c =
                  {"type": "Record",
                   "val":
                    {"Field":
                      [{"field": "contents",
                        "value": {"type": "Integer", "val": "2"}}]}}
              Line 25:
                a =
                  {"type": "Record",
                   "val":
                    {"Field":
                      [{"field": "contents",
                        "value": {"type": "Integer", "val": "5"}}]}}
              Line 26:
                c =
                  {"type": "Record",
                   "val":
                    {"Field":
                      [{"field": "contents",
                        "value": {"type": "Integer", "val": "4"}}]}}
<check-ce>Giant-step RAC
<rac-values>RHS evaluated for global `zero` at "WHY3DATA/stdlib/int.mlw", line 13, characters 15-19: 0
<rac-values>RHS evaluated for global `one` at "WHY3DATA/stdlib/int.mlw", line 14, characters 15-18: 1
<rac-values>Value from model for global `a` at "bench/check-ce/jlamp0.mlw", line 6, characters 6-7: {contents=
                                                                    0}
<rac-values>Type default value for return value of call at "bench/check-ce/jlamp0.mlw", line 15, characters 8-17 at "bench/check-ce/jlamp0.mlw", line 15, characters 8-17: {contents=
                                                                    0}
<rac-values>RHS evaluated for global `c` at "bench/check-ce/jlamp0.mlw", line 15, characters 6-7: {contents=
                                                                    0}
<rac-values>Type default value for parameter `_` at NO LOC: ()
<rac-values>Value from model for variable `c` at "bench/check-ce/jlamp0.mlw", line 20, characters 4-10 at "bench/check-ce/jlamp0.mlw", line 20, characters 4-10: {contents=
                                                                    1}
<rac-values>Type default value for return value of call to (:=) at "bench/check-ce/jlamp0.mlw", line 20, characters 4-10 at "bench/check-ce/jlamp0.mlw", line 20, characters 4-10: ()
<check-ce>Normal RAC
<rac-values>RHS evaluated for global `zero` at "WHY3DATA/stdlib/int.mlw", line 13, characters 15-19: 0
<rac-values>RHS evaluated for global `one` at "WHY3DATA/stdlib/int.mlw", line 14, characters 15-18: 1
<rac-values>Value from model for global `a` at "bench/check-ce/jlamp0.mlw", line 6, characters 6-7: {contents=
                                                                    0}
<rac-values>Type default value for return value of call at "bench/check-ce/jlamp0.mlw", line 15, characters 8-17 at "bench/check-ce/jlamp0.mlw", line 15, characters 8-17: {contents=
                                                                    0}
<rac-values>RHS evaluated for global `c` at "bench/check-ce/jlamp0.mlw", line 15, characters 6-7: {contents=
                                                                    0}
<rac-values>Type default value for parameter `_` at NO LOC: ()
<check-ce>Result of checking model 1: BAD_CE
            - Concrete RAC: FAILURE (loop invariant init at "bench/check-ce/jlamp0.mlw", line 22, characters 18-31)
              File int.mlw:
                Line 13:
                  Constant zero initialization
                  zero = 0
                Line 14:
                  Constant one initialization
                  one = 1
              File jlamp0.mlw:
                Line 6:
                  a = {contents= 0}
                Line 15:
                  Constant c initialization
                  (giant-step) execution of unimplemented function with args:
                  result = {contents= 0}
                  c = {contents= 0}
              Unknown location:
                  _ = ()
              File jlamp0.mlw:
                Line 17:
                  _ = ()
                  Execution of main function `p2` with env:
                    a = {contents= 0}
                    c = {contents= 0}
                    _ = ()
                    zero = 0
                    one = 1
                Line 20:
                  Normal execution of function `(:=)` with args:
                    r = {contents= 0}
                    v = 1
                Line 22:
                  Property failure at loop invariant init with:
                    c = {contents= 1}
            - Abstract RAC: FAILURE (loop invariant init at "bench/check-ce/jlamp0.mlw", line 22, characters 18-31)
              File int.mlw:
                Line 13:
                  Constant zero initialization
                  zero = 0
                Line 14:
                  Constant one initialization
                  one = 1
              File jlamp0.mlw:
                Line 6:
                  a = {contents= 0}
                Line 15:
                  Constant c initialization
                  (giant-step) execution of unimplemented function with args:
                  result = {contents= 0}
                  c = {contents= 0}
              Unknown location:
                  _ = ()
              File jlamp0.mlw:
                Line 17:
                  _ = ()
                  Execution of main function `p2` with env:
                    a = {contents= 0}
                    c = {contents= 0}
                    _ = ()
                    zero = 0
                    one = 1
                Line 20:
                  Giant-step execution of function `(:=)` with args:
                    r = {contents= 0}
                    v = 1
                  c = {contents= 1}
                  result of `(:=)` = ()
                Line 22:
                  Property failure at loop invariant init with:
                    c = {contents= 1}
<check-ce-summary>Results:
- Checked model 0: BAD_CE
  - Concrete RAC: FAILURE (loop invariant init at "bench/check-ce/jlamp0.mlw", line 22, characters 18-31)
  - Abstract RAC: FAILURE (loop invariant init at "bench/check-ce/jlamp0.mlw", line 22, characters 18-31)
- Selected model 1: BAD_CE
  - Concrete RAC: FAILURE (loop invariant init at "bench/check-ce/jlamp0.mlw", line 22, characters 18-31)
  - Abstract RAC: FAILURE (loop invariant init at "bench/check-ce/jlamp0.mlw", line 22, characters 18-31)
File "bench/check-ce/jlamp0.mlw", line 24, characters 16-18:
Sub-goal Loop variant decrease of goal p2'vc.
Prover result is: Unknown (unknown) (1.18s, 7500000 steps).
Sorry, we don't have a good counterexample for you :(


<check-ce>Check model 0 ("bench/check-ce/jlamp0.mlw", line 22, characters 18-31)
<check-ce>Checking model:
          File ref.mlw:
            Line 18:
>>>>>>> 37885e00
              c =
                {"type": "Record",
                 "val":
                  {"Field":
                    [{"field": "contents",
<<<<<<< HEAD
                      "value": {"type": "Integer", "val": "4"}}]}}
=======
                      "value": {"type": "Integer", "val": "10"}}]}}
            Line 20:
              c =
                {"type": "Record",
                 "val":
                  {"Field":
                    [{"field": "contents",
                      "value": {"type": "Integer", "val": "12"}}]}}
>>>>>>> 37885e00
            File jlamp0.mlw:
              Line 6:
                a =
                  {"type": "Record",
                   "val":
                    {"Field":
                      [{"field": "contents",
                        "value": {"type": "Integer", "val": "0"}}]}}
              Line 20:
                c =
                  {"type": "Record",
                   "val":
                    {"Field":
                      [{"field": "contents",
                        "value": {"type": "Integer", "val": "1"}}]}}
              Line 21:
                a =
                  {"type": "Record",
                   "val":
                    {"Field":
                      [{"field": "contents",
                        "value": {"type": "Integer", "val": "3"}}]}}
                c =
                  {"type": "Record",
                   "val":
                    {"Field":
                      [{"field": "contents",
<<<<<<< HEAD
                        "value": {"type": "Integer", "val": "2"}}]}}
              Line 24:
=======
                        "value": {"type": "Integer", "val": "10"}}]}}
              Line 22:
>>>>>>> 37885e00
                c =
                  {"type": "Record",
                   "val":
                    {"Field":
                      [{"field": "contents",
<<<<<<< HEAD
                        "value": {"type": "Integer", "val": "2"}}]}}
=======
                        "value": {"type": "Integer", "val": "12"}}]}}
>>>>>>> 37885e00
              Line 25:
                a =
                  {"type": "Record",
                   "val":
                    {"Field":
                      [{"field": "contents",
                        "value": {"type": "Integer", "val": "13"}}]}}
              Line 26:
                c =
                  {"type": "Record",
                   "val":
                    {"Field":
                      [{"field": "contents",
                        "value": {"type": "Integer", "val": "12"}}]}}
<check-ce>Giant-step RAC
<rac-values>RHS evaluated for global `zero` at "WHY3DATA/stdlib/int.mlw", line 13, characters 15-19: 0
<rac-values>RHS evaluated for global `one` at "WHY3DATA/stdlib/int.mlw", line 14, characters 15-18: 1
<rac-values>Value from model for global `a` at "bench/check-ce/jlamp0.mlw", line 6, characters 6-7: {contents=
                                                                    0}
<rac-values>Type default value for return value of call at "bench/check-ce/jlamp0.mlw", line 15, characters 8-17 at "bench/check-ce/jlamp0.mlw", line 15, characters 8-17: {contents=
                                                                    0}
<rac-values>RHS evaluated for global `c` at "bench/check-ce/jlamp0.mlw", line 15, characters 6-7: {contents=
                                                                    0}
<rac-values>Type default value for parameter `_` at NO LOC: ()
<rac-values>Value from model for variable `c` at "bench/check-ce/jlamp0.mlw", line 20, characters 4-10 at "bench/check-ce/jlamp0.mlw", line 20, characters 4-10: {contents=
                                                                    1}
<rac-values>Type default value for return value of call to (:=) at "bench/check-ce/jlamp0.mlw", line 20, characters 4-10 at "bench/check-ce/jlamp0.mlw", line 20, characters 4-10: ()
<check-ce>Normal RAC
<rac-values>RHS evaluated for global `zero` at "WHY3DATA/stdlib/int.mlw", line 13, characters 15-19: 0
<rac-values>RHS evaluated for global `one` at "WHY3DATA/stdlib/int.mlw", line 14, characters 15-18: 1
<rac-values>Value from model for global `a` at "bench/check-ce/jlamp0.mlw", line 6, characters 6-7: {contents=
                                                                    0}
<rac-values>Type default value for return value of call at "bench/check-ce/jlamp0.mlw", line 15, characters 8-17 at "bench/check-ce/jlamp0.mlw", line 15, characters 8-17: {contents=
                                                                    0}
<rac-values>RHS evaluated for global `c` at "bench/check-ce/jlamp0.mlw", line 15, characters 6-7: {contents=
                                                                    0}
<rac-values>Type default value for parameter `_` at NO LOC: ()
<<<<<<< HEAD
<check-ce>Result of checking model 0: BAD_CE
=======
<check-ce>Result of checking model 0: NC
>>>>>>> 37885e00
            - Concrete RAC: FAILURE (loop invariant init at "bench/check-ce/jlamp0.mlw", line 22, characters 18-31)
              File int.mlw:
                Line 13:
                  Constant zero initialization
                  zero = 0
                Line 14:
                  Constant one initialization
                  one = 1
              File jlamp0.mlw:
                Line 6:
                  a = {contents= 0}
                Line 15:
                  Constant c initialization
                  (giant-step) execution of unimplemented function with args:
                  result = {contents= 0}
                  c = {contents= 0}
              Unknown location:
                  _ = ()
              File jlamp0.mlw:
                Line 17:
                  _ = ()
                  Execution of main function `p2` with env:
                    a = {contents= 0}
                    c = {contents= 0}
                    _ = ()
                    zero = 0
                    one = 1
                Line 20:
                  Normal execution of function `(:=)` with args:
                    r = {contents= 0}
                    v = 1
                Line 22:
                  Property failure at loop invariant init with:
                    c = {contents= 1}
            - Abstract RAC: FAILURE (loop invariant init at "bench/check-ce/jlamp0.mlw", line 22, characters 18-31)
              File int.mlw:
                Line 13:
                  Constant zero initialization
                  zero = 0
                Line 14:
                  Constant one initialization
                  one = 1
              File jlamp0.mlw:
                Line 6:
                  a = {contents= 0}
                Line 15:
                  Constant c initialization
                  (giant-step) execution of unimplemented function with args:
                  result = {contents= 0}
                  c = {contents= 0}
              Unknown location:
                  _ = ()
              File jlamp0.mlw:
                Line 17:
                  _ = ()
                  Execution of main function `p2` with env:
                    a = {contents= 0}
                    c = {contents= 0}
                    _ = ()
                    zero = 0
                    one = 1
                Line 20:
                  Giant-step execution of function `(:=)` with args:
                    r = {contents= 0}
                    v = 1
                  c = {contents= 1}
                  result of `(:=)` = ()
                Line 22:
                  Property failure at loop invariant init with:
                    c = {contents= 1}
<<<<<<< HEAD
<check-ce-summary>Results:
- Selected model 0: BAD_CE
  - Concrete RAC: FAILURE (loop invariant init at "bench/check-ce/jlamp0.mlw", line 22, characters 18-31)
  - Abstract RAC: FAILURE (loop invariant init at "bench/check-ce/jlamp0.mlw", line 22, characters 18-31)
File "bench/check-ce/jlamp0.mlw", line 24, characters 16-18:
Sub-goal Loop variant decrease of goal p2'vc.
Prover result is: Step limit exceeded (1.26s).
Sorry, we don't have a good counterexample for you :(


<check-ce>Check model 0 ("bench/check-ce/jlamp0.mlw", line 22, characters 18-31)
=======
<check-ce>Check model 1 ("bench/check-ce/jlamp0.mlw", line 22, characters 18-31)
>>>>>>> 37885e00
<check-ce>Checking model:
          File ref.mlw:
            Line 18:
              c =
                {"type": "Record",
                 "val":
                  {"Field":
                    [{"field": "contents",
                      "value": {"type": "Integer", "val": "10"}}]}}
            Line 20:
<<<<<<< HEAD
=======
              c =
                {"type": "Record",
                 "val":
                  {"Field":
                    [{"field": "contents",
                      "value": {"type": "Integer", "val": "12"}}]}}
            File jlamp0.mlw:
              Line 6:
                a =
                  {"type": "Record",
                   "val":
                    {"Field":
                      [{"field": "contents",
                        "value": {"type": "Integer", "val": "10"}}]}}
              Line 20:
                c =
                  {"type": "Record",
                   "val":
                    {"Field":
                      [{"field": "contents",
                        "value": {"type": "Integer", "val": "1"}}]}}
              Line 21:
                a =
                  {"type": "Record",
                   "val":
                    {"Field":
                      [{"field": "contents",
                        "value": {"type": "Integer", "val": "3"}}]}}
                c =
                  {"type": "Record",
                   "val":
                    {"Field":
                      [{"field": "contents",
                        "value": {"type": "Integer", "val": "10"}}]}}
              Line 22:
                c =
                  {"type": "Record",
                   "val":
                    {"Field":
                      [{"field": "contents",
                        "value": {"type": "Integer", "val": "12"}}]}}
              Line 25:
                a =
                  {"type": "Record",
                   "val":
                    {"Field":
                      [{"field": "contents",
                        "value": {"type": "Integer", "val": "13"}}]}}
              Line 26:
                c =
                  {"type": "Record",
                   "val":
                    {"Field":
                      [{"field": "contents",
                        "value": {"type": "Integer", "val": "12"}}]}}
<check-ce>Giant-step RAC
<rac-values>RHS evaluated for global `zero` at "WHY3DATA/stdlib/int.mlw", line 13, characters 15-19: 0
<rac-values>RHS evaluated for global `one` at "WHY3DATA/stdlib/int.mlw", line 14, characters 15-18: 1
<rac-values>Value from model for global `a` at "bench/check-ce/jlamp0.mlw", line 6, characters 6-7: {contents=
                                                                    10}
<rac-values>Type default value for return value of call at "bench/check-ce/jlamp0.mlw", line 15, characters 8-17 at "bench/check-ce/jlamp0.mlw", line 15, characters 8-17: {contents=
                                                                    0}
<rac-values>RHS evaluated for global `c` at "bench/check-ce/jlamp0.mlw", line 15, characters 6-7: {contents=
                                                                    0}
<rac-values>Type default value for parameter `_` at NO LOC: ()
<rac-values>Value from model for variable `c` at "bench/check-ce/jlamp0.mlw", line 20, characters 4-10 at "bench/check-ce/jlamp0.mlw", line 20, characters 4-10: {contents=
                                                                    1}
<rac-values>Type default value for return value of call to (:=) at "bench/check-ce/jlamp0.mlw", line 20, characters 4-10 at "bench/check-ce/jlamp0.mlw", line 20, characters 4-10: ()
<check-ce>Normal RAC
<rac-values>RHS evaluated for global `zero` at "WHY3DATA/stdlib/int.mlw", line 13, characters 15-19: 0
<rac-values>RHS evaluated for global `one` at "WHY3DATA/stdlib/int.mlw", line 14, characters 15-18: 1
<rac-values>Value from model for global `a` at "bench/check-ce/jlamp0.mlw", line 6, characters 6-7: {contents=
                                                                    10}
<rac-values>Type default value for return value of call at "bench/check-ce/jlamp0.mlw", line 15, characters 8-17 at "bench/check-ce/jlamp0.mlw", line 15, characters 8-17: {contents=
                                                                    0}
<rac-values>RHS evaluated for global `c` at "bench/check-ce/jlamp0.mlw", line 15, characters 6-7: {contents=
                                                                    0}
<rac-values>Type default value for parameter `_` at NO LOC: ()
<check-ce>Result of checking model 1: NC
            - Concrete RAC: FAILURE (loop invariant init at "bench/check-ce/jlamp0.mlw", line 22, characters 18-31)
              File int.mlw:
                Line 13:
                  Constant zero initialization
                  zero = 0
                Line 14:
                  Constant one initialization
                  one = 1
              File jlamp0.mlw:
                Line 6:
                  a = {contents= 10}
                Line 15:
                  Constant c initialization
                  (giant-step) execution of unimplemented function with args:
                  result = {contents= 0}
                  c = {contents= 0}
              Unknown location:
                  _ = ()
              File jlamp0.mlw:
                Line 17:
                  _ = ()
                  Execution of main function `p2` with env:
                    a = {contents= 10}
                    c = {contents= 0}
                    _ = ()
                    zero = 0
                    one = 1
                Line 20:
                  Normal execution of function `(:=)` with args:
                    r = {contents= 0}
                    v = 1
                Line 22:
                  Property failure at loop invariant init with:
                    c = {contents= 1}
            - Abstract RAC: FAILURE (loop invariant init at "bench/check-ce/jlamp0.mlw", line 22, characters 18-31)
              File int.mlw:
                Line 13:
                  Constant zero initialization
                  zero = 0
                Line 14:
                  Constant one initialization
                  one = 1
              File jlamp0.mlw:
                Line 6:
                  a = {contents= 10}
                Line 15:
                  Constant c initialization
                  (giant-step) execution of unimplemented function with args:
                  result = {contents= 0}
                  c = {contents= 0}
              Unknown location:
                  _ = ()
              File jlamp0.mlw:
                Line 17:
                  _ = ()
                  Execution of main function `p2` with env:
                    a = {contents= 10}
                    c = {contents= 0}
                    _ = ()
                    zero = 0
                    one = 1
                Line 20:
                  Giant-step execution of function `(:=)` with args:
                    r = {contents= 0}
                    v = 1
                  c = {contents= 1}
                  result of `(:=)` = ()
                Line 22:
                  Property failure at loop invariant init with:
                    c = {contents= 1}
<check-ce-summary>Results:
- Selected model 0: NC
  - Concrete RAC: FAILURE (loop invariant init at "bench/check-ce/jlamp0.mlw", line 22, characters 18-31)
  - Abstract RAC: FAILURE (loop invariant init at "bench/check-ce/jlamp0.mlw", line 22, characters 18-31)
- Checked model 1: NC
  - Concrete RAC: FAILURE (loop invariant init at "bench/check-ce/jlamp0.mlw", line 22, characters 18-31)
  - Abstract RAC: FAILURE (loop invariant init at "bench/check-ce/jlamp0.mlw", line 22, characters 18-31)
File "bench/check-ce/jlamp0.mlw", line 22, characters 18-31:
Sub-goal Loop invariant preservation of goal p2'vc.
Prover result is: Unknown (unknown) (1.23s, 7500000 steps).
The program does not comply to the verification goal, for example during the
  following execution:
File int.mlw:
  Line 13:
    Constant zero initialization
    zero = 0
  Line 14:
    Constant one initialization
    one = 1
File jlamp0.mlw:
  Line 6:
    a = {contents= 0}
  Line 15:
    Constant c initialization
    (giant-step) execution of unimplemented function with args:
    result = {contents= 0}
    c = {contents= 0}
Unknown location:
    _ = ()
File jlamp0.mlw:
  Line 17:
    _ = ()
    Execution of main function `p2` with env:
      a = {contents= 0}
      c = {contents= 0}
      _ = ()
      zero = 0
      one = 1
  Line 20:
    Normal execution of function `(:=)` with args:
      r = {contents= 0}
      v = 1
  Line 22:
    Property failure at loop invariant init with:
      c = {contents= 1}

<check-ce>Check model 0 ("bench/check-ce/jlamp0.mlw", line 23, characters 18-31)
<check-ce>Checking model:
          File ref.mlw:
            Line 18:
>>>>>>> 37885e00
              c =
                {"type": "Record",
                 "val":
                  {"Field":
                    [{"field": "contents",
<<<<<<< HEAD
                      "value": {"type": "Integer", "val": "12"}}]}}
=======
                      "value": {"type": "Integer", "val": "2"}}]}}
            Line 20:
              c =
                {"type": "Record",
                 "val":
                  {"Field":
                    [{"field": "contents",
                      "value": {"type": "Integer", "val": "4"}}]}}
>>>>>>> 37885e00
            File jlamp0.mlw:
              Line 6:
                a =
                  {"type": "Record",
                   "val":
                    {"Field":
                      [{"field": "contents",
                        "value": {"type": "Integer", "val": "0"}}]}}
              Line 20:
                c =
                  {"type": "Record",
                   "val":
                    {"Field":
                      [{"field": "contents",
                        "value": {"type": "Integer", "val": "1"}}]}}
              Line 21:
                a =
                  {"type": "Record",
                   "val":
                    {"Field":
                      [{"field": "contents",
                        "value": {"type": "Integer", "val": "9"}}]}}
                c =
                  {"type": "Record",
                   "val":
                    {"Field":
                      [{"field": "contents",
                        "value": {"type": "Integer", "val": "2"}}]}}
              Line 23:
                a =
                  {"type": "Record",
                   "val":
                    {"Field":
                      [{"field": "contents",
                        "value": {"type": "Integer", "val": "11"}}]}}
                a =
                  {"type": "Record",
                   "val":
                    {"Field":
                      [{"field": "contents",
                        "value": {"type": "Integer", "val": "11"}}]}}
              Line 25:
                a =
                  {"type": "Record",
                   "val":
                    {"Field":
                      [{"field": "contents",
                        "value": {"type": "Integer", "val": "11"}}]}}
              Line 26:
                c =
                  {"type": "Record",
                   "val":
                    {"Field":
                      [{"field": "contents",
                        "value": {"type": "Integer", "val": "4"}}]}}
<check-ce>Giant-step RAC
<rac-values>RHS evaluated for global `zero` at "WHY3DATA/stdlib/int.mlw", line 13, characters 15-19: 0
<rac-values>RHS evaluated for global `one` at "WHY3DATA/stdlib/int.mlw", line 14, characters 15-18: 1
<rac-values>Value from model for global `a` at "bench/check-ce/jlamp0.mlw", line 6, characters 6-7: {contents=
                                                                    0}
<rac-values>Type default value for return value of call at "bench/check-ce/jlamp0.mlw", line 15, characters 8-17 at "bench/check-ce/jlamp0.mlw", line 15, characters 8-17: {contents=
                                                                    0}
<rac-values>RHS evaluated for global `c` at "bench/check-ce/jlamp0.mlw", line 15, characters 6-7: {contents=
                                                                    0}
<rac-values>Type default value for parameter `_` at NO LOC: ()
<rac-values>Value from model for variable `c` at "bench/check-ce/jlamp0.mlw", line 20, characters 4-10 at "bench/check-ce/jlamp0.mlw", line 20, characters 4-10: {contents=
                                                                    1}
<rac-values>Type default value for return value of call to (:=) at "bench/check-ce/jlamp0.mlw", line 20, characters 4-10 at "bench/check-ce/jlamp0.mlw", line 20, characters 4-10: ()
<check-ce>Normal RAC
<rac-values>RHS evaluated for global `zero` at "WHY3DATA/stdlib/int.mlw", line 13, characters 15-19: 0
<rac-values>RHS evaluated for global `one` at "WHY3DATA/stdlib/int.mlw", line 14, characters 15-18: 1
<rac-values>Value from model for global `a` at "bench/check-ce/jlamp0.mlw", line 6, characters 6-7: {contents=
                                                                    0}
<rac-values>Type default value for return value of call at "bench/check-ce/jlamp0.mlw", line 15, characters 8-17 at "bench/check-ce/jlamp0.mlw", line 15, characters 8-17: {contents=
                                                                    0}
<rac-values>RHS evaluated for global `c` at "bench/check-ce/jlamp0.mlw", line 15, characters 6-7: {contents=
                                                                    0}
<rac-values>Type default value for parameter `_` at NO LOC: ()
<check-ce>Result of checking model 0: BAD_CE
            - Concrete RAC: FAILURE (loop invariant init at "bench/check-ce/jlamp0.mlw", line 22, characters 18-31)
              File int.mlw:
                Line 13:
                  Constant zero initialization
                  zero = 0
                Line 14:
                  Constant one initialization
                  one = 1
              File jlamp0.mlw:
                Line 6:
                  a = {contents= 0}
                Line 15:
                  Constant c initialization
                  (giant-step) execution of unimplemented function with args:
                  result = {contents= 0}
                  c = {contents= 0}
              Unknown location:
                  _ = ()
              File jlamp0.mlw:
                Line 17:
                  _ = ()
                  Execution of main function `p2` with env:
                    a = {contents= 0}
                    c = {contents= 0}
                    _ = ()
                    zero = 0
                    one = 1
                Line 20:
                  Normal execution of function `(:=)` with args:
                    r = {contents= 0}
                    v = 1
                Line 22:
                  Property failure at loop invariant init with:
                    c = {contents= 1}
            - Abstract RAC: FAILURE (loop invariant init at "bench/check-ce/jlamp0.mlw", line 22, characters 18-31)
              File int.mlw:
                Line 13:
                  Constant zero initialization
                  zero = 0
                Line 14:
                  Constant one initialization
                  one = 1
              File jlamp0.mlw:
                Line 6:
                  a = {contents= 0}
                Line 15:
                  Constant c initialization
                  (giant-step) execution of unimplemented function with args:
                  result = {contents= 0}
                  c = {contents= 0}
              Unknown location:
                  _ = ()
              File jlamp0.mlw:
                Line 17:
                  _ = ()
                  Execution of main function `p2` with env:
                    a = {contents= 0}
                    c = {contents= 0}
                    _ = ()
                    zero = 0
                    one = 1
                Line 20:
                  Giant-step execution of function `(:=)` with args:
                    r = {contents= 0}
                    v = 1
                  c = {contents= 1}
                  result of `(:=)` = ()
                Line 22:
                  Property failure at loop invariant init with:
                    c = {contents= 1}
<<<<<<< HEAD
<check-ce-summary>Results:
- Selected model 0: BAD_CE
  - Concrete RAC: FAILURE (loop invariant init at "bench/check-ce/jlamp0.mlw", line 22, characters 18-31)
  - Abstract RAC: FAILURE (loop invariant init at "bench/check-ce/jlamp0.mlw", line 22, characters 18-31)
File "bench/check-ce/jlamp0.mlw", line 22, characters 18-31:
Sub-goal Loop invariant preservation of goal p2'vc.
Prover result is: Step limit exceeded (1.21s).
Sorry, we don't have a good counterexample for you :(


<check-ce>Check model 0 ("bench/check-ce/jlamp0.mlw", line 23, characters 18-31)
<check-ce>Checking model:
          File ref.mlw:
            Line 18:
              c =
                {"type": "Record",
                 "val":
                  {"Field":
                    [{"field": "contents",
                      "value": {"type": "Integer", "val": "2"}}]}}
            Line 20:
=======
<check-ce>Check model 1 ("bench/check-ce/jlamp0.mlw", line 23, characters 18-31)
<check-ce>Checking model:
          File ref.mlw:
            Line 18:
>>>>>>> 37885e00
              c =
                {"type": "Record",
                 "val":
                  {"Field":
                    [{"field": "contents",
<<<<<<< HEAD
=======
                      "value": {"type": "Integer", "val": "2"}}]}}
            Line 20:
              c =
                {"type": "Record",
                 "val":
                  {"Field":
                    [{"field": "contents",
>>>>>>> 37885e00
                      "value": {"type": "Integer", "val": "4"}}]}}
            File jlamp0.mlw:
              Line 6:
                a =
                  {"type": "Record",
                   "val":
                    {"Field":
                      [{"field": "contents",
                        "value": {"type": "Integer", "val": "0"}}]}}
              Line 20:
                c =
                  {"type": "Record",
                   "val":
                    {"Field":
                      [{"field": "contents",
                        "value": {"type": "Integer", "val": "1"}}]}}
              Line 21:
                a =
                  {"type": "Record",
                   "val":
                    {"Field":
                      [{"field": "contents",
                        "value": {"type": "Integer", "val": "10"}}]}}
                c =
                  {"type": "Record",
                   "val":
                    {"Field":
                      [{"field": "contents",
                        "value": {"type": "Integer", "val": "2"}}]}}
              Line 23:
                a =
                  {"type": "Record",
                   "val":
                    {"Field":
                      [{"field": "contents",
<<<<<<< HEAD
                        "value": {"type": "Integer", "val": "11"}}]}}
=======
                        "value": {"type": "Integer", "val": "12"}}]}}
>>>>>>> 37885e00
                a =
                  {"type": "Record",
                   "val":
                    {"Field":
                      [{"field": "contents",
<<<<<<< HEAD
                        "value": {"type": "Integer", "val": "11"}}]}}
=======
                        "value": {"type": "Integer", "val": "12"}}]}}
>>>>>>> 37885e00
              Line 25:
                a =
                  {"type": "Record",
                   "val":
                    {"Field":
                      [{"field": "contents",
                        "value": {"type": "Integer", "val": "12"}}]}}
              Line 26:
                c =
                  {"type": "Record",
                   "val":
                    {"Field":
                      [{"field": "contents",
                        "value": {"type": "Integer", "val": "4"}}]}}
<check-ce>Giant-step RAC
<rac-values>RHS evaluated for global `zero` at "WHY3DATA/stdlib/int.mlw", line 13, characters 15-19: 0
<rac-values>RHS evaluated for global `one` at "WHY3DATA/stdlib/int.mlw", line 14, characters 15-18: 1
<rac-values>Value from model for global `a` at "bench/check-ce/jlamp0.mlw", line 6, characters 6-7: {contents=
                                                                    0}
<rac-values>Type default value for return value of call at "bench/check-ce/jlamp0.mlw", line 15, characters 8-17 at "bench/check-ce/jlamp0.mlw", line 15, characters 8-17: {contents=
                                                                    0}
<rac-values>RHS evaluated for global `c` at "bench/check-ce/jlamp0.mlw", line 15, characters 6-7: {contents=
                                                                    0}
<rac-values>Type default value for parameter `_` at NO LOC: ()
<rac-values>Value from model for variable `c` at "bench/check-ce/jlamp0.mlw", line 20, characters 4-10 at "bench/check-ce/jlamp0.mlw", line 20, characters 4-10: {contents=
                                                                    1}
<rac-values>Type default value for return value of call to (:=) at "bench/check-ce/jlamp0.mlw", line 20, characters 4-10 at "bench/check-ce/jlamp0.mlw", line 20, characters 4-10: ()
<check-ce>Normal RAC
<rac-values>RHS evaluated for global `zero` at "WHY3DATA/stdlib/int.mlw", line 13, characters 15-19: 0
<rac-values>RHS evaluated for global `one` at "WHY3DATA/stdlib/int.mlw", line 14, characters 15-18: 1
<rac-values>Value from model for global `a` at "bench/check-ce/jlamp0.mlw", line 6, characters 6-7: {contents=
                                                                    0}
<rac-values>Type default value for return value of call at "bench/check-ce/jlamp0.mlw", line 15, characters 8-17 at "bench/check-ce/jlamp0.mlw", line 15, characters 8-17: {contents=
                                                                    0}
<rac-values>RHS evaluated for global `c` at "bench/check-ce/jlamp0.mlw", line 15, characters 6-7: {contents=
                                                                    0}
<rac-values>Type default value for parameter `_` at NO LOC: ()
<check-ce>Result of checking model 0: BAD_CE
            - Concrete RAC: FAILURE (loop invariant init at "bench/check-ce/jlamp0.mlw", line 22, characters 18-31)
              File int.mlw:
                Line 13:
                  Constant zero initialization
                  zero = 0
                Line 14:
                  Constant one initialization
                  one = 1
              File jlamp0.mlw:
                Line 6:
                  a = {contents= 0}
                Line 15:
                  Constant c initialization
                  (giant-step) execution of unimplemented function with args:
                  result = {contents= 0}
                  c = {contents= 0}
              Unknown location:
                  _ = ()
              File jlamp0.mlw:
                Line 17:
                  _ = ()
                  Execution of main function `p2` with env:
                    a = {contents= 0}
                    c = {contents= 0}
                    _ = ()
                    zero = 0
                    one = 1
                Line 20:
                  Normal execution of function `(:=)` with args:
                    r = {contents= 0}
                    v = 1
                Line 22:
                  Property failure at loop invariant init with:
                    c = {contents= 1}
            - Abstract RAC: FAILURE (loop invariant init at "bench/check-ce/jlamp0.mlw", line 22, characters 18-31)
              File int.mlw:
                Line 13:
                  Constant zero initialization
                  zero = 0
                Line 14:
                  Constant one initialization
                  one = 1
              File jlamp0.mlw:
                Line 6:
                  a = {contents= 0}
                Line 15:
                  Constant c initialization
                  (giant-step) execution of unimplemented function with args:
                  result = {contents= 0}
                  c = {contents= 0}
              Unknown location:
                  _ = ()
              File jlamp0.mlw:
                Line 17:
                  _ = ()
                  Execution of main function `p2` with env:
                    a = {contents= 0}
                    c = {contents= 0}
                    _ = ()
                    zero = 0
                    one = 1
                Line 20:
                  Giant-step execution of function `(:=)` with args:
                    r = {contents= 0}
                    v = 1
                  c = {contents= 1}
                  result of `(:=)` = ()
                Line 22:
                  Property failure at loop invariant init with:
                    c = {contents= 1}
<check-ce-summary>Results:
<<<<<<< HEAD
- Selected model 0: BAD_CE
=======
- Checked model 0: BAD_CE
  - Concrete RAC: FAILURE (loop invariant init at "bench/check-ce/jlamp0.mlw", line 22, characters 18-31)
  - Abstract RAC: FAILURE (loop invariant init at "bench/check-ce/jlamp0.mlw", line 22, characters 18-31)
- Selected model 1: BAD_CE
>>>>>>> 37885e00
  - Concrete RAC: FAILURE (loop invariant init at "bench/check-ce/jlamp0.mlw", line 22, characters 18-31)
  - Abstract RAC: FAILURE (loop invariant init at "bench/check-ce/jlamp0.mlw", line 22, characters 18-31)
File "bench/check-ce/jlamp0.mlw", line 23, characters 18-31:
Sub-goal Loop invariant preservation of goal p2'vc.
<<<<<<< HEAD
Prover result is: Step limit exceeded (1.09s).
=======
Prover result is: Unknown (unknown) (1.27s, 7500000 steps).
>>>>>>> 37885e00
Sorry, we don't have a good counterexample for you :(


<check-ce>Check model 0 ("bench/check-ce/jlamp0.mlw", line 19, characters 15-28)
<check-ce>Checking model:
<<<<<<< HEAD
=======
          File ref.mlw:
            Line 18:
              c =
                {"type": "Record",
                 "val":
                  {"Field":
                    [{"field": "contents",
                      "value": {"type": "Integer", "val": "11"}}]}}
            File jlamp0.mlw:
              Line 6:
                a =
                  {"type": "Record",
                   "val":
                    {"Field":
                      [{"field": "contents",
                        "value": {"type": "Integer", "val": "0"}}]}}
              Line 19:
                a =
                  {"type": "Record",
                   "val":
                    {"Field":
                      [{"field": "contents",
                        "value": {"type": "Integer", "val": "3"}}]}}
                a =
                  {"type": "Record",
                   "val":
                    {"Field":
                      [{"field": "contents",
                        "value": {"type": "Integer", "val": "3"}}]}}
              Line 20:
                c =
                  {"type": "Record",
                   "val":
                    {"Field":
                      [{"field": "contents",
                        "value": {"type": "Integer", "val": "1"}}]}}
              Line 21:
                a =
                  {"type": "Record",
                   "val":
                    {"Field":
                      [{"field": "contents",
                        "value": {"type": "Integer", "val": "3"}}]}}
                c =
                  {"type": "Record",
                   "val":
                    {"Field":
                      [{"field": "contents",
                        "value": {"type": "Integer", "val": "11"}}]}}
<check-ce>Giant-step RAC
<rac-values>RHS evaluated for global `zero` at "WHY3DATA/stdlib/int.mlw", line 13, characters 15-19: 0
<rac-values>RHS evaluated for global `one` at "WHY3DATA/stdlib/int.mlw", line 14, characters 15-18: 1
<rac-values>Value from model for global `a` at "bench/check-ce/jlamp0.mlw", line 6, characters 6-7: {contents=
                                                                    0}
<rac-values>Type default value for return value of call at "bench/check-ce/jlamp0.mlw", line 15, characters 8-17 at "bench/check-ce/jlamp0.mlw", line 15, characters 8-17: {contents=
                                                                    0}
<rac-values>RHS evaluated for global `c` at "bench/check-ce/jlamp0.mlw", line 15, characters 6-7: {contents=
                                                                    0}
<rac-values>Type default value for parameter `_` at NO LOC: ()
<rac-values>Value from model for variable `c` at "bench/check-ce/jlamp0.mlw", line 20, characters 4-10 at "bench/check-ce/jlamp0.mlw", line 20, characters 4-10: {contents=
                                                                    1}
<rac-values>Type default value for return value of call to (:=) at "bench/check-ce/jlamp0.mlw", line 20, characters 4-10 at "bench/check-ce/jlamp0.mlw", line 20, characters 4-10: ()
<check-ce>Normal RAC
<rac-values>RHS evaluated for global `zero` at "WHY3DATA/stdlib/int.mlw", line 13, characters 15-19: 0
<rac-values>RHS evaluated for global `one` at "WHY3DATA/stdlib/int.mlw", line 14, characters 15-18: 1
<rac-values>Value from model for global `a` at "bench/check-ce/jlamp0.mlw", line 6, characters 6-7: {contents=
                                                                    0}
<rac-values>Type default value for return value of call at "bench/check-ce/jlamp0.mlw", line 15, characters 8-17 at "bench/check-ce/jlamp0.mlw", line 15, characters 8-17: {contents=
                                                                    0}
<rac-values>RHS evaluated for global `c` at "bench/check-ce/jlamp0.mlw", line 15, characters 6-7: {contents=
                                                                    0}
<rac-values>Type default value for parameter `_` at NO LOC: ()
<check-ce>Result of checking model 0: BAD_CE
            - Concrete RAC: FAILURE (loop invariant init at "bench/check-ce/jlamp0.mlw", line 22, characters 18-31)
              File int.mlw:
                Line 13:
                  Constant zero initialization
                  zero = 0
                Line 14:
                  Constant one initialization
                  one = 1
              File jlamp0.mlw:
                Line 6:
                  a = {contents= 0}
                Line 15:
                  Constant c initialization
                  (giant-step) execution of unimplemented function with args:
                  result = {contents= 0}
                  c = {contents= 0}
              Unknown location:
                  _ = ()
              File jlamp0.mlw:
                Line 17:
                  _ = ()
                  Execution of main function `p2` with env:
                    a = {contents= 0}
                    c = {contents= 0}
                    _ = ()
                    zero = 0
                    one = 1
                Line 20:
                  Normal execution of function `(:=)` with args:
                    r = {contents= 0}
                    v = 1
                Line 22:
                  Property failure at loop invariant init with:
                    c = {contents= 1}
            - Abstract RAC: FAILURE (loop invariant init at "bench/check-ce/jlamp0.mlw", line 22, characters 18-31)
              File int.mlw:
                Line 13:
                  Constant zero initialization
                  zero = 0
                Line 14:
                  Constant one initialization
                  one = 1
              File jlamp0.mlw:
                Line 6:
                  a = {contents= 0}
                Line 15:
                  Constant c initialization
                  (giant-step) execution of unimplemented function with args:
                  result = {contents= 0}
                  c = {contents= 0}
              Unknown location:
                  _ = ()
              File jlamp0.mlw:
                Line 17:
                  _ = ()
                  Execution of main function `p2` with env:
                    a = {contents= 0}
                    c = {contents= 0}
                    _ = ()
                    zero = 0
                    one = 1
                Line 20:
                  Giant-step execution of function `(:=)` with args:
                    r = {contents= 0}
                    v = 1
                  c = {contents= 1}
                  result of `(:=)` = ()
                Line 22:
                  Property failure at loop invariant init with:
                    c = {contents= 1}
<check-ce>Check model 1 ("bench/check-ce/jlamp0.mlw", line 19, characters 15-28)
<check-ce>Checking model:
>>>>>>> 37885e00
          File ref.mlw:
            Line 18:
              c =
                {"type": "Record",
                 "val":
                  {"Field":
                    [{"field": "contents",
                      "value": {"type": "Integer", "val": "11"}}]}}
            File jlamp0.mlw:
              Line 6:
                a =
                  {"type": "Record",
                   "val":
                    {"Field":
                      [{"field": "contents",
                        "value": {"type": "Integer", "val": "0"}}]}}
              Line 19:
                a =
                  {"type": "Record",
                   "val":
                    {"Field":
                      [{"field": "contents",
                        "value": {"type": "Integer", "val": "6"}}]}}
                a =
                  {"type": "Record",
                   "val":
                    {"Field":
                      [{"field": "contents",
                        "value": {"type": "Integer", "val": "6"}}]}}
              Line 20:
                c =
                  {"type": "Record",
                   "val":
                    {"Field":
                      [{"field": "contents",
                        "value": {"type": "Integer", "val": "1"}}]}}
              Line 21:
                a =
                  {"type": "Record",
                   "val":
                    {"Field":
                      [{"field": "contents",
                        "value": {"type": "Integer", "val": "6"}}]}}
                c =
                  {"type": "Record",
                   "val":
                    {"Field":
                      [{"field": "contents",
                        "value": {"type": "Integer", "val": "11"}}]}}
<check-ce>Giant-step RAC
<rac-values>RHS evaluated for global `zero` at "WHY3DATA/stdlib/int.mlw", line 13, characters 15-19: 0
<rac-values>RHS evaluated for global `one` at "WHY3DATA/stdlib/int.mlw", line 14, characters 15-18: 1
<rac-values>Value from model for global `a` at "bench/check-ce/jlamp0.mlw", line 6, characters 6-7: {contents=
                                                                    0}
<rac-values>Type default value for return value of call at "bench/check-ce/jlamp0.mlw", line 15, characters 8-17 at "bench/check-ce/jlamp0.mlw", line 15, characters 8-17: {contents=
                                                                    0}
<rac-values>RHS evaluated for global `c` at "bench/check-ce/jlamp0.mlw", line 15, characters 6-7: {contents=
                                                                    0}
<rac-values>Type default value for parameter `_` at NO LOC: ()
<rac-values>Value from model for variable `c` at "bench/check-ce/jlamp0.mlw", line 20, characters 4-10 at "bench/check-ce/jlamp0.mlw", line 20, characters 4-10: {contents=
                                                                    1}
<rac-values>Type default value for return value of call to (:=) at "bench/check-ce/jlamp0.mlw", line 20, characters 4-10 at "bench/check-ce/jlamp0.mlw", line 20, characters 4-10: ()
<check-ce>Normal RAC
<rac-values>RHS evaluated for global `zero` at "WHY3DATA/stdlib/int.mlw", line 13, characters 15-19: 0
<rac-values>RHS evaluated for global `one` at "WHY3DATA/stdlib/int.mlw", line 14, characters 15-18: 1
<rac-values>Value from model for global `a` at "bench/check-ce/jlamp0.mlw", line 6, characters 6-7: {contents=
                                                                    0}
<rac-values>Type default value for return value of call at "bench/check-ce/jlamp0.mlw", line 15, characters 8-17 at "bench/check-ce/jlamp0.mlw", line 15, characters 8-17: {contents=
                                                                    0}
<rac-values>RHS evaluated for global `c` at "bench/check-ce/jlamp0.mlw", line 15, characters 6-7: {contents=
                                                                    0}
<rac-values>Type default value for parameter `_` at NO LOC: ()
<check-ce>Result of checking model 0: BAD_CE
            - Concrete RAC: FAILURE (loop invariant init at "bench/check-ce/jlamp0.mlw", line 22, characters 18-31)
              File int.mlw:
                Line 13:
                  Constant zero initialization
                  zero = 0
                Line 14:
                  Constant one initialization
                  one = 1
              File jlamp0.mlw:
                Line 6:
                  a = {contents= 0}
                Line 15:
                  Constant c initialization
                  (giant-step) execution of unimplemented function with args:
                  result = {contents= 0}
                  c = {contents= 0}
              Unknown location:
                  _ = ()
              File jlamp0.mlw:
                Line 17:
                  _ = ()
                  Execution of main function `p2` with env:
                    a = {contents= 0}
                    c = {contents= 0}
                    _ = ()
                    zero = 0
                    one = 1
                Line 20:
                  Normal execution of function `(:=)` with args:
                    r = {contents= 0}
                    v = 1
                Line 22:
                  Property failure at loop invariant init with:
                    c = {contents= 1}
            - Abstract RAC: FAILURE (loop invariant init at "bench/check-ce/jlamp0.mlw", line 22, characters 18-31)
              File int.mlw:
                Line 13:
                  Constant zero initialization
                  zero = 0
                Line 14:
                  Constant one initialization
                  one = 1
              File jlamp0.mlw:
                Line 6:
                  a = {contents= 0}
                Line 15:
                  Constant c initialization
                  (giant-step) execution of unimplemented function with args:
                  result = {contents= 0}
                  c = {contents= 0}
              Unknown location:
                  _ = ()
              File jlamp0.mlw:
                Line 17:
                  _ = ()
                  Execution of main function `p2` with env:
                    a = {contents= 0}
                    c = {contents= 0}
                    _ = ()
                    zero = 0
                    one = 1
                Line 20:
                  Giant-step execution of function `(:=)` with args:
                    r = {contents= 0}
                    v = 1
                  c = {contents= 1}
                  result of `(:=)` = ()
                Line 22:
                  Property failure at loop invariant init with:
                    c = {contents= 1}
<check-ce-summary>Results:
<<<<<<< HEAD
- Selected model 0: BAD_CE
=======
- Checked model 0: BAD_CE
  - Concrete RAC: FAILURE (loop invariant init at "bench/check-ce/jlamp0.mlw", line 22, characters 18-31)
  - Abstract RAC: FAILURE (loop invariant init at "bench/check-ce/jlamp0.mlw", line 22, characters 18-31)
- Selected model 1: BAD_CE
>>>>>>> 37885e00
  - Concrete RAC: FAILURE (loop invariant init at "bench/check-ce/jlamp0.mlw", line 22, characters 18-31)
  - Abstract RAC: FAILURE (loop invariant init at "bench/check-ce/jlamp0.mlw", line 22, characters 18-31)
File "bench/check-ce/jlamp0.mlw", line 19, characters 15-28:
Sub-goal Postcondition of goal p2'vc.
<<<<<<< HEAD
Prover result is: Step limit exceeded (1.00s).
=======
Prover result is: Unknown (unknown) (1.13s, 7500000 steps).
>>>>>>> 37885e00
Sorry, we don't have a good counterexample for you :(

<|MERGE_RESOLUTION|>--- conflicted
+++ resolved
@@ -1,8 +1,6 @@
 <check-ce>Check model 0 ("bench/check-ce/jlamp0.mlw", line 12, characters 13-26)
 <check-ce>Checking model:
           File jlamp0.mlw:
-<<<<<<< HEAD
-=======
             Line 6:
               a =
                 {"type": "Record",
@@ -136,29 +134,20 @@
 <check-ce>Check model 1 ("bench/check-ce/jlamp0.mlw", line 12, characters 13-26)
 <check-ce>Checking model:
           File jlamp0.mlw:
->>>>>>> 37885e00
             Line 6:
               a =
                 {"type": "Record",
                  "val":
                   {"Field":
                     [{"field": "contents",
-<<<<<<< HEAD
-                      "value": {"type": "Integer", "val": "10"}}]}}
-=======
                       "value": {"type": "Integer", "val": "4"}}]}}
->>>>>>> 37885e00
             Line 8:
               b =
                 {"type": "Record",
                  "val":
                   {"Field":
                     [{"field": "contents",
-<<<<<<< HEAD
-                      "value": {"type": "Integer", "val": "6"}}]}}
-=======
                       "value": {"type": "Integer", "val": "12"}}]}}
->>>>>>> 37885e00
             Line 11:
               a =
                 {"type": "Record",
@@ -177,19 +166,11 @@
 <rac-values>RHS evaluated for global `zero` at "WHY3DATA/stdlib/int.mlw", line 13, characters 15-19: 0
 <rac-values>RHS evaluated for global `one` at "WHY3DATA/stdlib/int.mlw", line 14, characters 15-18: 1
 <rac-values>Value from model for global `a` at "bench/check-ce/jlamp0.mlw", line 6, characters 6-7: {contents=
-<<<<<<< HEAD
-                                                                    10}
-<rac-values>Value from model for parameter `b` at "bench/check-ce/jlamp0.mlw", line 8, characters 10-11: {contents=
-                                                                    6}
-<rac-values>Value computed from postcondition for return value of call to (!) at "bench/check-ce/jlamp0.mlw", line 11, characters 14-16 at "bench/check-ce/jlamp0.mlw", line 11, characters 14-16: 6
-<rac-values>Value computed from postcondition for return value of call to (!) at "bench/check-ce/jlamp0.mlw", line 11, characters 9-11 at "bench/check-ce/jlamp0.mlw", line 11, characters 9-11: 10
-=======
                                                                     4}
 <rac-values>Value from model for parameter `b` at "bench/check-ce/jlamp0.mlw", line 8, characters 10-11: {contents=
                                                                     12}
 <rac-values>Value computed from postcondition for return value of call to (!) at "bench/check-ce/jlamp0.mlw", line 11, characters 14-16 at "bench/check-ce/jlamp0.mlw", line 11, characters 14-16: 12
 <rac-values>Value computed from postcondition for return value of call to (!) at "bench/check-ce/jlamp0.mlw", line 11, characters 9-11 at "bench/check-ce/jlamp0.mlw", line 11, characters 9-11: 4
->>>>>>> 37885e00
 <rac-values>Value from model for variable `a` at "bench/check-ce/jlamp0.mlw", line 11, characters 4-16 at "bench/check-ce/jlamp0.mlw", line 11, characters 4-16: {contents=
                                                                     16}
 <rac-values>Type default value for return value of call to (:=) at "bench/check-ce/jlamp0.mlw", line 11, characters 4-16 at "bench/check-ce/jlamp0.mlw", line 11, characters 4-16: ()
@@ -197,17 +178,10 @@
 <rac-values>RHS evaluated for global `zero` at "WHY3DATA/stdlib/int.mlw", line 13, characters 15-19: 0
 <rac-values>RHS evaluated for global `one` at "WHY3DATA/stdlib/int.mlw", line 14, characters 15-18: 1
 <rac-values>Value from model for global `a` at "bench/check-ce/jlamp0.mlw", line 6, characters 6-7: {contents=
-<<<<<<< HEAD
-                                                                    10}
-<rac-values>Value from model for parameter `b` at "bench/check-ce/jlamp0.mlw", line 8, characters 10-11: {contents=
-                                                                    6}
-<check-ce>Result of checking model 0: NC
-=======
                                                                     4}
 <rac-values>Value from model for parameter `b` at "bench/check-ce/jlamp0.mlw", line 8, characters 10-11: {contents=
                                                                     12}
 <check-ce>Result of checking model 1: NC
->>>>>>> 37885e00
             - Concrete RAC: FAILURE (assertion at "bench/check-ce/jlamp0.mlw", line 12, characters 13-26)
               File int.mlw:
                 Line 13:
@@ -218,15 +192,6 @@
                   one = 1
               File jlamp0.mlw:
                 Line 6:
-<<<<<<< HEAD
-                  a = {contents= 10}
-                Line 8:
-                  b = {contents= 6}
-                  b = {contents= 6}
-                  Execution of main function `p1` with env:
-                    a = {contents= 10}
-                    b = {contents= 6}
-=======
                   a = {contents= 4}
                 Line 8:
                   b = {contents= 12}
@@ -234,33 +199,10 @@
                   Execution of main function `p1` with env:
                     a = {contents= 4}
                     b = {contents= 12}
->>>>>>> 37885e00
                     zero = 0
                     one = 1
                 Line 11:
                   Normal execution of function `(!)` with args:
-<<<<<<< HEAD
-                    r = {contents= 6}
-              File ref.mlw:
-                Line 18:
-                  Normal execution of function `contents` with args:
-                    arg = {contents= 6}
-              File jlamp0.mlw:
-                Line 11:
-                  Normal execution of function `(!)` with args:
-                    r = {contents= 10}
-              File ref.mlw:
-                Line 18:
-                  Normal execution of function `contents` with args:
-                    arg = {contents= 10}
-              File jlamp0.mlw:
-                Line 11:
-                  Normal execution of function `(+)` with args:
-                    _ = 10
-                    _ = 6
-                  Normal execution of function `(:=)` with args:
-                    r = {contents= 10}
-=======
                     r = {contents= 12}
               File ref.mlw:
                 Line 18:
@@ -281,7 +223,6 @@
                     _ = 12
                   Normal execution of function `(:=)` with args:
                     r = {contents= 4}
->>>>>>> 37885e00
                     v = 16
                 Line 12:
                   Property failure at assertion with:
@@ -296,15 +237,6 @@
                   one = 1
               File jlamp0.mlw:
                 Line 6:
-<<<<<<< HEAD
-                  a = {contents= 10}
-                Line 8:
-                  b = {contents= 6}
-                  b = {contents= 6}
-                  Execution of main function `p1` with env:
-                    a = {contents= 10}
-                    b = {contents= 6}
-=======
                   a = {contents= 4}
                 Line 8:
                   b = {contents= 12}
@@ -312,23 +244,10 @@
                   Execution of main function `p1` with env:
                     a = {contents= 4}
                     b = {contents= 12}
->>>>>>> 37885e00
                     zero = 0
                     one = 1
                 Line 11:
                   Giant-step execution of function `(!)` with args:
-<<<<<<< HEAD
-                    r = {contents= 6}
-                  result of `(!)` = 6
-                  Giant-step execution of function `(!)` with args:
-                    r = {contents= 10}
-                  result of `(!)` = 10
-                  Normal execution of function `(+)` with args:
-                    _ = 10
-                    _ = 6
-                  Giant-step execution of function `(:=)` with args:
-                    r = {contents= 10}
-=======
                     r = {contents= 12}
                   result of `(!)` = 12
                   Giant-step execution of function `(!)` with args:
@@ -339,7 +258,6 @@
                     _ = 12
                   Giant-step execution of function `(:=)` with args:
                     r = {contents= 4}
->>>>>>> 37885e00
                     v = 16
                   a = {contents= 16}
                   result of `(:=)` = ()
@@ -348,21 +266,14 @@
                     a = {contents= 16}
 <check-ce-summary>Results:
 - Selected model 0: NC
-<<<<<<< HEAD
-=======
   - Concrete RAC: FAILURE (assertion at "bench/check-ce/jlamp0.mlw", line 12, characters 13-26)
   - Abstract RAC: FAILURE (assertion at "bench/check-ce/jlamp0.mlw", line 12, characters 13-26)
 - Checked model 1: NC
->>>>>>> 37885e00
   - Concrete RAC: FAILURE (assertion at "bench/check-ce/jlamp0.mlw", line 12, characters 13-26)
   - Abstract RAC: FAILURE (assertion at "bench/check-ce/jlamp0.mlw", line 12, characters 13-26)
 File "bench/check-ce/jlamp0.mlw", line 12, characters 13-26:
 Sub-goal Assertion of goal p1'vc.
-<<<<<<< HEAD
-Prover result is: Step limit exceeded (0.88s).
-=======
 Prover result is: Unknown (unknown) (1.20s, 7500000 steps).
->>>>>>> 37885e00
 The program does not comply to the verification goal, for example during the
   following execution:
 File int.mlw:
@@ -616,100 +527,6 @@
                 Line 10:
                   Property failure at postcondition of `p1` with:
                     a = {contents= 9}
-<<<<<<< HEAD
-<check-ce-summary>Results:
-- Selected model 0: NC
-  - Concrete RAC: FAILURE (postcondition at "bench/check-ce/jlamp0.mlw", line 10, characters 15-29)
-  - Abstract RAC: FAILURE (postcondition at "bench/check-ce/jlamp0.mlw", line 10, characters 15-29)
-File "bench/check-ce/jlamp0.mlw", line 10, characters 15-29:
-Sub-goal Postcondition of goal p1'vc.
-Prover result is: Step limit exceeded (0.70s).
-The program does not comply to the verification goal, for example during the
-  following execution:
-File int.mlw:
-  Line 13:
-    Constant zero initialization
-    zero = 0
-  Line 14:
-    Constant one initialization
-    one = 1
-File jlamp0.mlw:
-  Line 6:
-    a = {contents= 7}
-  Line 8:
-    b = {contents= 3}
-    b = {contents= 3}
-    Execution of main function `p1` with env:
-      a = {contents= 7}
-      b = {contents= 3}
-      zero = 0
-      one = 1
-  Line 11:
-    Normal execution of function `(!)` with args:
-      r = {contents= 3}
-File ref.mlw:
-  Line 18:
-    Normal execution of function `contents` with args:
-      arg = {contents= 3}
-File jlamp0.mlw:
-  Line 11:
-    Normal execution of function `(!)` with args:
-      r = {contents= 7}
-File ref.mlw:
-  Line 18:
-    Normal execution of function `contents` with args:
-      arg = {contents= 7}
-File jlamp0.mlw:
-  Line 11:
-    Normal execution of function `(+)` with args:
-      _ = 7
-      _ = 3
-    Normal execution of function `(:=)` with args:
-      r = {contents= 7}
-      v = 10
-  Line 13:
-    Normal execution of function `(!)` with args:
-      r = {contents= 10}
-File ref.mlw:
-  Line 18:
-    Normal execution of function `contents` with args:
-      arg = {contents= 10}
-File jlamp0.mlw:
-  Line 13:
-    Normal execution of function `(>=)` with args:
-      x = 10
-      y = 10
-    Normal execution of function `(!)` with args:
-      r = {contents= 10}
-File ref.mlw:
-  Line 18:
-    Normal execution of function `contents` with args:
-      arg = {contents= 10}
-File jlamp0.mlw:
-  Line 13:
-    Normal execution of function `(-)` with args:
-      x = 10
-      y = 1
-File int.mlw:
-  Line 23:
-    Normal execution of function `(-_)` with args:
-      _ = 1
-    Normal execution of function `(+)` with args:
-      _ = 10
-      _ = (-1)
-File jlamp0.mlw:
-  Line 13:
-    Normal execution of function `(:=)` with args:
-      r = {contents= 10}
-      v = 9
-  Line 10:
-    Property failure at postcondition of `p1` with:
-      a = {contents= 9}
-
-<check-ce>Check model 0 ("bench/check-ce/jlamp0.mlw", line 10, characters 15-29)
-<check-ce>Checking model:
-          File jlamp0.mlw:
-=======
 <check-ce>Check model 1 ("bench/check-ce/jlamp0.mlw", line 10, characters 15-29)
 <check-ce>Checking model:
           File jlamp0.mlw:
@@ -1011,7 +828,6 @@
 <check-ce>Check model 0 ("bench/check-ce/jlamp0.mlw", line 10, characters 15-29)
 <check-ce>Checking model:
           File jlamp0.mlw:
->>>>>>> 37885e00
             Line 6:
               a =
                 {"type": "Record",
@@ -1333,21 +1149,14 @@
                     a = {contents= 6}
 <check-ce-summary>Results:
 - Selected model 0: NC
-<<<<<<< HEAD
-=======
   - Concrete RAC: FAILURE (postcondition at "bench/check-ce/jlamp0.mlw", line 10, characters 15-29)
   - Abstract RAC: FAILURE (postcondition at "bench/check-ce/jlamp0.mlw", line 10, characters 15-29)
 - Checked model 1: NC
->>>>>>> 37885e00
   - Concrete RAC: FAILURE (postcondition at "bench/check-ce/jlamp0.mlw", line 10, characters 15-29)
   - Abstract RAC: FAILURE (postcondition at "bench/check-ce/jlamp0.mlw", line 10, characters 15-29)
 File "bench/check-ce/jlamp0.mlw", line 10, characters 15-29:
 Sub-goal Postcondition of goal p1'vc.
-<<<<<<< HEAD
-Prover result is: Step limit exceeded (0.66s).
-=======
 Prover result is: Unknown (unknown) (1.25s, 7500000 steps).
->>>>>>> 37885e00
 The program does not comply to the verification goal, for example during the
   following execution:
 File int.mlw:
@@ -1411,8 +1220,6 @@
 <check-ce>Check model 0 ("bench/check-ce/jlamp0.mlw", line 22, characters 18-31)
 <check-ce>Checking model:
           File jlamp0.mlw:
-<<<<<<< HEAD
-=======
             Line 6:
               a =
                 {"type": "Record",
@@ -1531,7 +1338,6 @@
 <check-ce>Check model 1 ("bench/check-ce/jlamp0.mlw", line 22, characters 18-31)
 <check-ce>Checking model:
           File jlamp0.mlw:
->>>>>>> 37885e00
             Line 6:
               a =
                 {"type": "Record",
@@ -1576,7 +1382,7 @@
 <rac-values>RHS evaluated for global `c` at "bench/check-ce/jlamp0.mlw", line 15, characters 6-7: {contents=
                                                                     0}
 <rac-values>Type default value for parameter `_` at NO LOC: ()
-<check-ce>Result of checking model 0: NC
+<check-ce>Result of checking model 1: NC
             - Concrete RAC: FAILURE (loop invariant init at "bench/check-ce/jlamp0.mlw", line 22, characters 18-31)
               File int.mlw:
                 Line 13:
@@ -1650,12 +1456,6 @@
 <check-ce-summary>Results:
 - Selected model 0: NC
   - Concrete RAC: FAILURE (loop invariant init at "bench/check-ce/jlamp0.mlw", line 22, characters 18-31)
-<<<<<<< HEAD
-  - Abstract RAC: FAILURE (loop invariant init at "bench/check-ce/jlamp0.mlw", line 22, characters 18-31)
-File "bench/check-ce/jlamp0.mlw", line 22, characters 18-31:
-Sub-goal Loop invariant init of goal p2'vc.
-Prover result is: Step limit exceeded (0.67s).
-=======
   - Abstract RAC: FAILURE (loop invariant init at "bench/check-ce/jlamp0.mlw", line 22, characters 18-31)
 - Checked model 1: NC
   - Concrete RAC: FAILURE (loop invariant init at "bench/check-ce/jlamp0.mlw", line 22, characters 18-31)
@@ -1663,7 +1463,6 @@
 File "bench/check-ce/jlamp0.mlw", line 22, characters 18-31:
 Sub-goal Loop invariant init of goal p2'vc.
 Prover result is: Unknown (unknown) (1.24s, 7500000 steps).
->>>>>>> 37885e00
 The program does not comply to the verification goal, for example during the
   following execution:
 File int.mlw:
@@ -1702,11 +1501,7 @@
 
 File "bench/check-ce/jlamp0.mlw", line 23, characters 18-31:
 Sub-goal Loop invariant init of goal p2'vc.
-<<<<<<< HEAD
-Prover result is: Valid (0.00s, 172 steps).
-=======
 Prover result is: Valid (0.01s, 172 steps).
->>>>>>> 37885e00
 
 <check-ce>Check model 0 ("bench/check-ce/jlamp0.mlw", line 24, characters 16-18)
 <check-ce>Checking model:
@@ -1719,8 +1514,6 @@
                     [{"field": "contents",
                       "value": {"type": "Integer", "val": "2"}}]}}
             Line 20:
-<<<<<<< HEAD
-=======
               c =
                 {"type": "Record",
                  "val":
@@ -2047,15 +1840,11 @@
 <check-ce>Checking model:
           File ref.mlw:
             Line 18:
->>>>>>> 37885e00
               c =
                 {"type": "Record",
                  "val":
                   {"Field":
                     [{"field": "contents",
-<<<<<<< HEAD
-                      "value": {"type": "Integer", "val": "4"}}]}}
-=======
                       "value": {"type": "Integer", "val": "10"}}]}}
             Line 20:
               c =
@@ -2064,7 +1853,6 @@
                   {"Field":
                     [{"field": "contents",
                       "value": {"type": "Integer", "val": "12"}}]}}
->>>>>>> 37885e00
             File jlamp0.mlw:
               Line 6:
                 a =
@@ -2092,23 +1880,14 @@
                    "val":
                     {"Field":
                       [{"field": "contents",
-<<<<<<< HEAD
-                        "value": {"type": "Integer", "val": "2"}}]}}
-              Line 24:
-=======
                         "value": {"type": "Integer", "val": "10"}}]}}
               Line 22:
->>>>>>> 37885e00
                 c =
                   {"type": "Record",
                    "val":
                     {"Field":
                       [{"field": "contents",
-<<<<<<< HEAD
-                        "value": {"type": "Integer", "val": "2"}}]}}
-=======
                         "value": {"type": "Integer", "val": "12"}}]}}
->>>>>>> 37885e00
               Line 25:
                 a =
                   {"type": "Record",
@@ -2146,11 +1925,7 @@
 <rac-values>RHS evaluated for global `c` at "bench/check-ce/jlamp0.mlw", line 15, characters 6-7: {contents=
                                                                     0}
 <rac-values>Type default value for parameter `_` at NO LOC: ()
-<<<<<<< HEAD
-<check-ce>Result of checking model 0: BAD_CE
-=======
 <check-ce>Result of checking model 0: NC
->>>>>>> 37885e00
             - Concrete RAC: FAILURE (loop invariant init at "bench/check-ce/jlamp0.mlw", line 22, characters 18-31)
               File int.mlw:
                 Line 13:
@@ -2221,21 +1996,7 @@
                 Line 22:
                   Property failure at loop invariant init with:
                     c = {contents= 1}
-<<<<<<< HEAD
-<check-ce-summary>Results:
-- Selected model 0: BAD_CE
-  - Concrete RAC: FAILURE (loop invariant init at "bench/check-ce/jlamp0.mlw", line 22, characters 18-31)
-  - Abstract RAC: FAILURE (loop invariant init at "bench/check-ce/jlamp0.mlw", line 22, characters 18-31)
-File "bench/check-ce/jlamp0.mlw", line 24, characters 16-18:
-Sub-goal Loop variant decrease of goal p2'vc.
-Prover result is: Step limit exceeded (1.26s).
-Sorry, we don't have a good counterexample for you :(
-
-
-<check-ce>Check model 0 ("bench/check-ce/jlamp0.mlw", line 22, characters 18-31)
-=======
 <check-ce>Check model 1 ("bench/check-ce/jlamp0.mlw", line 22, characters 18-31)
->>>>>>> 37885e00
 <check-ce>Checking model:
           File ref.mlw:
             Line 18:
@@ -2246,8 +2007,6 @@
                     [{"field": "contents",
                       "value": {"type": "Integer", "val": "10"}}]}}
             Line 20:
-<<<<<<< HEAD
-=======
               c =
                 {"type": "Record",
                  "val":
@@ -2447,15 +2206,11 @@
 <check-ce>Checking model:
           File ref.mlw:
             Line 18:
->>>>>>> 37885e00
               c =
                 {"type": "Record",
                  "val":
                   {"Field":
                     [{"field": "contents",
-<<<<<<< HEAD
-                      "value": {"type": "Integer", "val": "12"}}]}}
-=======
                       "value": {"type": "Integer", "val": "2"}}]}}
             Line 20:
               c =
@@ -2464,7 +2219,6 @@
                   {"Field":
                     [{"field": "contents",
                       "value": {"type": "Integer", "val": "4"}}]}}
->>>>>>> 37885e00
             File jlamp0.mlw:
               Line 6:
                 a =
@@ -2614,18 +2368,7 @@
                 Line 22:
                   Property failure at loop invariant init with:
                     c = {contents= 1}
-<<<<<<< HEAD
-<check-ce-summary>Results:
-- Selected model 0: BAD_CE
-  - Concrete RAC: FAILURE (loop invariant init at "bench/check-ce/jlamp0.mlw", line 22, characters 18-31)
-  - Abstract RAC: FAILURE (loop invariant init at "bench/check-ce/jlamp0.mlw", line 22, characters 18-31)
-File "bench/check-ce/jlamp0.mlw", line 22, characters 18-31:
-Sub-goal Loop invariant preservation of goal p2'vc.
-Prover result is: Step limit exceeded (1.21s).
-Sorry, we don't have a good counterexample for you :(
-
-
-<check-ce>Check model 0 ("bench/check-ce/jlamp0.mlw", line 23, characters 18-31)
+<check-ce>Check model 1 ("bench/check-ce/jlamp0.mlw", line 23, characters 18-31)
 <check-ce>Checking model:
           File ref.mlw:
             Line 18:
@@ -2636,27 +2379,11 @@
                     [{"field": "contents",
                       "value": {"type": "Integer", "val": "2"}}]}}
             Line 20:
-=======
-<check-ce>Check model 1 ("bench/check-ce/jlamp0.mlw", line 23, characters 18-31)
-<check-ce>Checking model:
-          File ref.mlw:
-            Line 18:
->>>>>>> 37885e00
               c =
                 {"type": "Record",
                  "val":
                   {"Field":
                     [{"field": "contents",
-<<<<<<< HEAD
-=======
-                      "value": {"type": "Integer", "val": "2"}}]}}
-            Line 20:
-              c =
-                {"type": "Record",
-                 "val":
-                  {"Field":
-                    [{"field": "contents",
->>>>>>> 37885e00
                       "value": {"type": "Integer", "val": "4"}}]}}
             File jlamp0.mlw:
               Line 6:
@@ -2692,21 +2419,13 @@
                    "val":
                     {"Field":
                       [{"field": "contents",
-<<<<<<< HEAD
-                        "value": {"type": "Integer", "val": "11"}}]}}
-=======
                         "value": {"type": "Integer", "val": "12"}}]}}
->>>>>>> 37885e00
-                a =
-                  {"type": "Record",
-                   "val":
-                    {"Field":
-                      [{"field": "contents",
-<<<<<<< HEAD
-                        "value": {"type": "Integer", "val": "11"}}]}}
-=======
+                a =
+                  {"type": "Record",
+                   "val":
+                    {"Field":
+                      [{"field": "contents",
                         "value": {"type": "Integer", "val": "12"}}]}}
->>>>>>> 37885e00
               Line 25:
                 a =
                   {"type": "Record",
@@ -2744,7 +2463,7 @@
 <rac-values>RHS evaluated for global `c` at "bench/check-ce/jlamp0.mlw", line 15, characters 6-7: {contents=
                                                                     0}
 <rac-values>Type default value for parameter `_` at NO LOC: ()
-<check-ce>Result of checking model 0: BAD_CE
+<check-ce>Result of checking model 1: BAD_CE
             - Concrete RAC: FAILURE (loop invariant init at "bench/check-ce/jlamp0.mlw", line 22, characters 18-31)
               File int.mlw:
                 Line 13:
@@ -2816,30 +2535,20 @@
                   Property failure at loop invariant init with:
                     c = {contents= 1}
 <check-ce-summary>Results:
-<<<<<<< HEAD
-- Selected model 0: BAD_CE
-=======
 - Checked model 0: BAD_CE
   - Concrete RAC: FAILURE (loop invariant init at "bench/check-ce/jlamp0.mlw", line 22, characters 18-31)
   - Abstract RAC: FAILURE (loop invariant init at "bench/check-ce/jlamp0.mlw", line 22, characters 18-31)
 - Selected model 1: BAD_CE
->>>>>>> 37885e00
   - Concrete RAC: FAILURE (loop invariant init at "bench/check-ce/jlamp0.mlw", line 22, characters 18-31)
   - Abstract RAC: FAILURE (loop invariant init at "bench/check-ce/jlamp0.mlw", line 22, characters 18-31)
 File "bench/check-ce/jlamp0.mlw", line 23, characters 18-31:
 Sub-goal Loop invariant preservation of goal p2'vc.
-<<<<<<< HEAD
-Prover result is: Step limit exceeded (1.09s).
-=======
 Prover result is: Unknown (unknown) (1.27s, 7500000 steps).
->>>>>>> 37885e00
 Sorry, we don't have a good counterexample for you :(
 
 
 <check-ce>Check model 0 ("bench/check-ce/jlamp0.mlw", line 19, characters 15-28)
 <check-ce>Checking model:
-<<<<<<< HEAD
-=======
           File ref.mlw:
             Line 18:
               c =
@@ -2985,7 +2694,6 @@
                     c = {contents= 1}
 <check-ce>Check model 1 ("bench/check-ce/jlamp0.mlw", line 19, characters 15-28)
 <check-ce>Checking model:
->>>>>>> 37885e00
           File ref.mlw:
             Line 18:
               c =
@@ -3058,7 +2766,7 @@
 <rac-values>RHS evaluated for global `c` at "bench/check-ce/jlamp0.mlw", line 15, characters 6-7: {contents=
                                                                     0}
 <rac-values>Type default value for parameter `_` at NO LOC: ()
-<check-ce>Result of checking model 0: BAD_CE
+<check-ce>Result of checking model 1: BAD_CE
             - Concrete RAC: FAILURE (loop invariant init at "bench/check-ce/jlamp0.mlw", line 22, characters 18-31)
               File int.mlw:
                 Line 13:
@@ -3130,22 +2838,14 @@
                   Property failure at loop invariant init with:
                     c = {contents= 1}
 <check-ce-summary>Results:
-<<<<<<< HEAD
-- Selected model 0: BAD_CE
-=======
 - Checked model 0: BAD_CE
   - Concrete RAC: FAILURE (loop invariant init at "bench/check-ce/jlamp0.mlw", line 22, characters 18-31)
   - Abstract RAC: FAILURE (loop invariant init at "bench/check-ce/jlamp0.mlw", line 22, characters 18-31)
 - Selected model 1: BAD_CE
->>>>>>> 37885e00
   - Concrete RAC: FAILURE (loop invariant init at "bench/check-ce/jlamp0.mlw", line 22, characters 18-31)
   - Abstract RAC: FAILURE (loop invariant init at "bench/check-ce/jlamp0.mlw", line 22, characters 18-31)
 File "bench/check-ce/jlamp0.mlw", line 19, characters 15-28:
 Sub-goal Postcondition of goal p2'vc.
-<<<<<<< HEAD
-Prover result is: Step limit exceeded (1.00s).
-=======
 Prover result is: Unknown (unknown) (1.13s, 7500000 steps).
->>>>>>> 37885e00
 Sorry, we don't have a good counterexample for you :(
 
