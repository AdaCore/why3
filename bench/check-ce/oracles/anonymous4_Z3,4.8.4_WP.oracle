<check-ce>Check model 0 ("bench/check-ce/anonymous4.mlw", line 8, characters 13-23)
<check-ce>Checking model:
          File anonymous4.mlw:
            Line 6:
              y = {"type": "Integer", "val": "0"}
            Line 8:
<<<<<<< HEAD
              y = {"type": "Integer", "val": "0"}
            Line 9:
              result = {"type": "Integer", "val": "1"}
=======
              y = {"type": "Integer", "val": "0"}
            Line 9:
              result = {"type": "Integer", "val": "1"}
<check-ce>Giant-step RAC
<rac-values>RHS evaluated for global `zero` at "WHY3DATA/stdlib/int.mlw", line 13, characters 15-19: 0
<rac-values>RHS evaluated for global `one` at "WHY3DATA/stdlib/int.mlw", line 14, characters 15-18: 1
<rac-values>Value from model for parameter `y` at "bench/check-ce/anonymous4.mlw", line 6, characters 7-8: 0
<rac-values>No value for return value of call to f at "bench/check-ce/anonymous4.mlw", line 9, characters 2-5 at "bench/check-ce/anonymous4.mlw", line 9, characters 2-5
<check-ce>Normal RAC
<rac-values>RHS evaluated for global `zero` at "WHY3DATA/stdlib/int.mlw", line 13, characters 15-19: 0
<rac-values>RHS evaluated for global `one` at "WHY3DATA/stdlib/int.mlw", line 14, characters 15-18: 1
<rac-values>Value from model for parameter `y` at "bench/check-ce/anonymous4.mlw", line 6, characters 7-8: 0
<check-ce>Result of checking model 0: BAD_CE
            - Concrete RAC: STUCK (failure in assumption at "bench/check-ce/anonymous4.mlw", line 4, characters 35-40)
              File int.mlw:
                Line 13:
                  Constant zero initialization
                  zero = 0
                Line 14:
                  Constant one initialization
                  one = 1
              File anonymous4.mlw:
                Line 6:
                  y = 0
                  y = 0
                  Execution of main function `g` with env:
                    y = 0
                    zero = 0
                    one = 1
                Line 9:
                  Normal execution of function `f` with args:
                    x = 0
                  Normal execution of function `(@)` with args:
                    u = (fun y -> assume { y > 0 };
                           y + x) with x = 0
                    u = 0
                Line 4:
                  Execution got stuck at assumption with:
                    y = 0
            - Abstract RAC: INCOMPLETE (terminated because missing value for return value of call to f at "bench/check-ce/anonymous4.mlw", line 9, characters 2-5)
              
<check-ce>Check model 1 ("bench/check-ce/anonymous4.mlw", line 8, characters 13-23)
<check-ce>Checking model:
          File anonymous4.mlw:
            Line 6:
              y = {"type": "Integer", "val": "0"}
            Line 8:
              y = {"type": "Integer", "val": "0"}
            Line 9:
              result = {"type": "Integer", "val": "0"}
              result =
                {"type": "Array",
                 "val":
                  [{"indice": {"type": "Integer", "val": "-61"},
                    "value": {"type": "Integer", "val": "-61"}},
                   {"indice": {"type": "Integer", "val": "-60"},
                    "value": {"type": "Integer", "val": "-60"}},
                   {"indice": {"type": "Integer", "val": "-59"},
                    "value": {"type": "Integer", "val": "-59"}},
                   {"indice": {"type": "Integer", "val": "-58"},
                    "value": {"type": "Integer", "val": "-58"}},
                   {"indice": {"type": "Integer", "val": "-57"},
                    "value": {"type": "Integer", "val": "-57"}},
                   {"indice": {"type": "Integer", "val": "-56"},
                    "value": {"type": "Integer", "val": "-56"}},
                   {"indice": {"type": "Integer", "val": "-55"},
                    "value": {"type": "Integer", "val": "-55"}},
                   {"indice": {"type": "Integer", "val": "-54"},
                    "value": {"type": "Integer", "val": "-54"}},
                   {"indice": {"type": "Integer", "val": "-53"},
                    "value": {"type": "Integer", "val": "-53"}},
                   {"indice": {"type": "Integer", "val": "-52"},
                    "value": {"type": "Integer", "val": "-52"}},
                   {"indice": {"type": "Integer", "val": "-51"},
                    "value": {"type": "Integer", "val": "-51"}},
                   {"indice": {"type": "Integer", "val": "-50"},
                    "value": {"type": "Integer", "val": "-50"}},
                   {"indice": {"type": "Integer", "val": "-49"},
                    "value": {"type": "Integer", "val": "-49"}},
                   {"indice": {"type": "Integer", "val": "-48"},
                    "value": {"type": "Integer", "val": "-48"}},
                   {"indice": {"type": "Integer", "val": "-47"},
                    "value": {"type": "Integer", "val": "-47"}},
                   {"indice": {"type": "Integer", "val": "-46"},
                    "value": {"type": "Integer", "val": "-46"}},
                   {"indice": {"type": "Integer", "val": "-45"},
                    "value": {"type": "Integer", "val": "-45"}},
                   {"indice": {"type": "Integer", "val": "-44"},
                    "value": {"type": "Integer", "val": "-44"}},
                   {"indice": {"type": "Integer", "val": "-43"},
                    "value": {"type": "Integer", "val": "-43"}},
                   {"indice": {"type": "Integer", "val": "-42"},
                    "value": {"type": "Integer", "val": "-42"}},
                   {"indice": {"type": "Integer", "val": "-41"},
                    "value": {"type": "Integer", "val": "-41"}},
                   {"indice": {"type": "Integer", "val": "-40"},
                    "value": {"type": "Integer", "val": "-40"}},
                   {"indice": {"type": "Integer", "val": "-39"},
                    "value": {"type": "Integer", "val": "-39"}},
                   {"indice": {"type": "Integer", "val": "-38"},
                    "value": {"type": "Integer", "val": "-38"}},
                   {"indice": {"type": "Integer", "val": "-37"},
                    "value": {"type": "Integer", "val": "-37"}},
                   {"indice": {"type": "Integer", "val": "-36"},
                    "value": {"type": "Integer", "val": "-36"}},
                   {"indice": {"type": "Integer", "val": "-35"},
                    "value": {"type": "Integer", "val": "-35"}},
                   {"indice": {"type": "Integer", "val": "-34"},
                    "value": {"type": "Integer", "val": "-34"}},
                   {"indice": {"type": "Integer", "val": "-33"},
                    "value": {"type": "Integer", "val": "-33"}},
                   {"indice": {"type": "Integer", "val": "-31"},
                    "value": {"type": "Integer", "val": "-31"}},
                   {"indice": {"type": "Integer", "val": "-30"},
                    "value": {"type": "Integer", "val": "-30"}},
                   {"indice": {"type": "Integer", "val": "-29"},
                    "value": {"type": "Integer", "val": "-29"}},
                   {"indice": {"type": "Integer", "val": "-28"},
                    "value": {"type": "Integer", "val": "-28"}},
                   {"indice": {"type": "Integer", "val": "-27"},
                    "value": {"type": "Integer", "val": "-27"}},
                   {"indice": {"type": "Integer", "val": "-26"},
                    "value": {"type": "Integer", "val": "-26"}},
                   {"indice": {"type": "Integer", "val": "-25"},
                    "value": {"type": "Integer", "val": "-25"}},
                   {"indice": {"type": "Integer", "val": "-24"},
                    "value": {"type": "Integer", "val": "-24"}},
                   {"indice": {"type": "Integer", "val": "-23"},
                    "value": {"type": "Integer", "val": "-23"}},
                   {"indice": {"type": "Integer", "val": "-22"},
                    "value": {"type": "Integer", "val": "-22"}},
                   {"indice": {"type": "Integer", "val": "-21"},
                    "value": {"type": "Integer", "val": "-21"}},
                   {"indice": {"type": "Integer", "val": "-20"},
                    "value": {"type": "Integer", "val": "-20"}},
                   {"indice": {"type": "Integer", "val": "-19"},
                    "value": {"type": "Integer", "val": "-19"}},
                   {"indice": {"type": "Integer", "val": "-18"},
                    "value": {"type": "Integer", "val": "-18"}},
                   {"indice": {"type": "Integer", "val": "-17"},
                    "value": {"type": "Integer", "val": "-17"}},
                   {"indice": {"type": "Integer", "val": "-16"},
                    "value": {"type": "Integer", "val": "-16"}},
                   {"indice": {"type": "Integer", "val": "-15"},
                    "value": {"type": "Integer", "val": "-15"}},
                   {"indice": {"type": "Integer", "val": "-14"},
                    "value": {"type": "Integer", "val": "-14"}},
                   {"indice": {"type": "Integer", "val": "-13"},
                    "value": {"type": "Integer", "val": "-13"}},
                   {"indice": {"type": "Integer", "val": "-12"},
                    "value": {"type": "Integer", "val": "-12"}},
                   {"indice": {"type": "Integer", "val": "-11"},
                    "value": {"type": "Integer", "val": "-11"}},
                   {"indice": {"type": "Integer", "val": "-10"},
                    "value": {"type": "Integer", "val": "-10"}},
                   {"indice": {"type": "Integer", "val": "-9"},
                    "value": {"type": "Integer", "val": "-9"}},
                   {"indice": {"type": "Integer", "val": "-8"},
                    "value": {"type": "Integer", "val": "-8"}},
                   {"indice": {"type": "Integer", "val": "-7"},
                    "value": {"type": "Integer", "val": "-7"}},
                   {"indice": {"type": "Integer", "val": "-6"},
                    "value": {"type": "Integer", "val": "-6"}},
                   {"indice": {"type": "Integer", "val": "-5"},
                    "value": {"type": "Integer", "val": "-5"}},
                   {"indice": {"type": "Integer", "val": "-4"},
                    "value": {"type": "Integer", "val": "-4"}},
                   {"indice": {"type": "Integer", "val": "-3"},
                    "value": {"type": "Integer", "val": "-3"}},
                   {"indice": {"type": "Integer", "val": "-2"},
                    "value": {"type": "Integer", "val": "-2"}},
                   {"indice": {"type": "Integer", "val": "-1"},
                    "value": {"type": "Integer", "val": "-1"}},
                   {"indice": {"type": "Integer", "val": "0"},
                    "value": {"type": "Integer", "val": "0"}},
                   {"indice": {"type": "Integer", "val": "1"},
                    "value": {"type": "Integer", "val": "1"}},
                   {"indice": {"type": "Integer", "val": "4"},
                    "value": {"type": "Integer", "val": "4"}},
                   {"indice": {"type": "Integer", "val": "5"},
                    "value": {"type": "Integer", "val": "5"}},
                   {"indice": {"type": "Integer", "val": "14"},
                    "value": {"type": "Integer", "val": "14"}},
                   {"indice": {"type": "Integer", "val": "15"},
                    "value": {"type": "Integer", "val": "15"}},
                   {"indice": {"type": "Integer", "val": "84"},
                    "value": {"type": "Integer", "val": "84"}},
                   {"indice": {"type": "Integer", "val": "6082"},
                    "value": {"type": "Integer", "val": "6082"}},
                   {"others": {"type": "Integer", "val": "-32"}}]}
>>>>>>> 37885e00
<check-ce>Giant-step RAC
<rac-values>RHS evaluated for global `zero` at "WHY3DATA/stdlib/int.mlw", line 13, characters 15-19: 0
<rac-values>RHS evaluated for global `one` at "WHY3DATA/stdlib/int.mlw", line 14, characters 15-18: 1
<rac-values>Value from model for parameter `y` at "bench/check-ce/anonymous4.mlw", line 6, characters 7-8: 0
<<<<<<< HEAD
<rac-values>No value for return value of call to f at "bench/check-ce/anonymous4.mlw", line 9, characters 2-5 at "bench/check-ce/anonymous4.mlw", line 9, characters 2-5
=======
<rac-values>Value from model for return value of call to f at "bench/check-ce/anonymous4.mlw", line 9, characters 2-5 at "bench/check-ce/anonymous4.mlw", line 9, characters 2-5: [|
                                                                    (-61) -> (-61);
                                                                    (-60) -> (-60);
                                                                    (-59) -> (-59);
                                                                    (-58) -> (-58);
                                                                    (-57) -> (-57);
                                                                    (-56) -> (-56);
                                                                    (-55) -> (-55);
                                                                    (-54) -> (-54);
                                                                    (-53) -> (-53);
                                                                    (-52) -> (-52);
                                                                    (-51) -> (-51);
                                                                    (-50) -> (-50);
                                                                    (-49) -> (-49);
                                                                    (-48) -> (-48);
                                                                    (-47) -> (-47);
                                                                    (-46) -> (-46);
                                                                    (-45) -> (-45);
                                                                    (-44) -> (-44);
                                                                    (-43) -> (-43);
                                                                    (-42) -> (-42);
                                                                    (-41) -> (-41);
                                                                    (-40) -> (-40);
                                                                    (-39) -> (-39);
                                                                    (-38) -> (-38);
                                                                    (-37) -> (-37);
                                                                    (-36) -> (-36);
                                                                    (-35) -> (-35);
                                                                    (-34) -> (-34);
                                                                    (-33) -> (-33);
                                                                    (-31) -> (-31);
                                                                    (-30) -> (-30);
                                                                    (-29) -> (-29);
                                                                    (-28) -> (-28);
                                                                    (-27) -> (-27);
                                                                    (-26) -> (-26);
                                                                    (-25) -> (-25);
                                                                    (-24) -> (-24);
                                                                    (-23) -> (-23);
                                                                    (-22) -> (-22);
                                                                    (-21) -> (-21);
                                                                    (-20) -> (-20);
                                                                    (-19) -> (-19);
                                                                    (-18) -> (-18);
                                                                    (-17) -> (-17);
                                                                    (-16) -> (-16);
                                                                    (-15) -> (-15);
                                                                    (-14) -> (-14);
                                                                    (-13) -> (-13);
                                                                    (-12) -> (-12);
                                                                    (-11) -> (-11);
                                                                    (-10) -> (-10);
                                                                    (-9) -> (-9);
                                                                    (-8) -> (-8);
                                                                    (-7) -> (-7);
                                                                    (-6) -> (-6);
                                                                    (-5) -> (-5);
                                                                    (-4) -> (-4);
                                                                    (-3) -> (-3);
                                                                    (-2) -> (-2);
                                                                    (-1) -> (-1);
                                                                    0 -> 0;
                                                                    1 -> 1;
                                                                    4 -> 4;
                                                                    5 -> 5;
                                                                    14 -> 14;
                                                                    15 -> 15;
                                                                    84 -> 84;
                                                                    6082 -> 6082; _ -> (-32)|]
>>>>>>> 37885e00
<check-ce>Normal RAC
<rac-values>RHS evaluated for global `zero` at "WHY3DATA/stdlib/int.mlw", line 13, characters 15-19: 0
<rac-values>RHS evaluated for global `one` at "WHY3DATA/stdlib/int.mlw", line 14, characters 15-18: 1
<rac-values>Value from model for parameter `y` at "bench/check-ce/anonymous4.mlw", line 6, characters 7-8: 0
<check-ce>Result of checking model 0: BAD_CE
            - Concrete RAC: STUCK (failure in assumption at "bench/check-ce/anonymous4.mlw", line 4, characters 35-40)
              File int.mlw:
                Line 13:
                  Constant zero initialization
                  zero = 0
                Line 14:
                  Constant one initialization
                  one = 1
              File anonymous4.mlw:
                Line 6:
                  y = 0
                  y = 0
                  Execution of main function `g` with env:
                    y = 0
                    zero = 0
                    one = 1
                Line 9:
                  Normal execution of function `f` with args:
                    x = 0
                  Normal execution of function `(@)` with args:
                    u = (fun y -> assume { y > 0 };
                           y + x) with x = 0
                    u = 0
                Line 4:
                  Execution got stuck at assumption with:
                    y = 0
<<<<<<< HEAD
            - Abstract RAC: INCOMPLETE (terminated because missing value for return value of call to f at "bench/check-ce/anonymous4.mlw", line 9, characters 2-5)
              
<check-ce-summary>Results:
- Selected model 0: BAD_CE
  - Concrete RAC: STUCK (failure in assumption at "bench/check-ce/anonymous4.mlw", line 4, characters 35-40)
  - Abstract RAC: INCOMPLETE (terminated because missing value for return value of call to f at "bench/check-ce/anonymous4.mlw", line 9, characters 2-5)
File "bench/check-ce/anonymous4.mlw", line 8, characters 13-23:
Sub-goal Postcondition of goal g'vc.
Prover result is: Step limit exceeded (0.20s).
=======
            - Abstract RAC: INCOMPLETE (terminated because Postcondition of `f` cannot be evaluated)
              
<check-ce-summary>Results:
- Checked model 0: BAD_CE
  - Concrete RAC: STUCK (failure in assumption at "bench/check-ce/anonymous4.mlw", line 4, characters 35-40)
  - Abstract RAC: INCOMPLETE (terminated because missing value for return value of call to f at "bench/check-ce/anonymous4.mlw", line 9, characters 2-5)
- Selected model 1: BAD_CE
  - Concrete RAC: STUCK (failure in assumption at "bench/check-ce/anonymous4.mlw", line 4, characters 35-40)
  - Abstract RAC: INCOMPLETE (terminated because Postcondition of `f` cannot be evaluated)
File "bench/check-ce/anonymous4.mlw", line 8, characters 13-23:
Sub-goal Postcondition of goal g'vc.
Prover result is: Unknown (unknown) (2.12s, 7500000 steps).
>>>>>>> 37885e00
Sorry, we don't have a good counterexample for you :(

<|MERGE_RESOLUTION|>--- conflicted
+++ resolved
@@ -4,11 +4,6 @@
             Line 6:
               y = {"type": "Integer", "val": "0"}
             Line 8:
-<<<<<<< HEAD
-              y = {"type": "Integer", "val": "0"}
-            Line 9:
-              result = {"type": "Integer", "val": "1"}
-=======
               y = {"type": "Integer", "val": "0"}
             Line 9:
               result = {"type": "Integer", "val": "1"}
@@ -199,14 +194,10 @@
                    {"indice": {"type": "Integer", "val": "6082"},
                     "value": {"type": "Integer", "val": "6082"}},
                    {"others": {"type": "Integer", "val": "-32"}}]}
->>>>>>> 37885e00
 <check-ce>Giant-step RAC
 <rac-values>RHS evaluated for global `zero` at "WHY3DATA/stdlib/int.mlw", line 13, characters 15-19: 0
 <rac-values>RHS evaluated for global `one` at "WHY3DATA/stdlib/int.mlw", line 14, characters 15-18: 1
 <rac-values>Value from model for parameter `y` at "bench/check-ce/anonymous4.mlw", line 6, characters 7-8: 0
-<<<<<<< HEAD
-<rac-values>No value for return value of call to f at "bench/check-ce/anonymous4.mlw", line 9, characters 2-5 at "bench/check-ce/anonymous4.mlw", line 9, characters 2-5
-=======
 <rac-values>Value from model for return value of call to f at "bench/check-ce/anonymous4.mlw", line 9, characters 2-5 at "bench/check-ce/anonymous4.mlw", line 9, characters 2-5: [|
                                                                     (-61) -> (-61);
                                                                     (-60) -> (-60);
@@ -276,12 +267,11 @@
                                                                     15 -> 15;
                                                                     84 -> 84;
                                                                     6082 -> 6082; _ -> (-32)|]
->>>>>>> 37885e00
 <check-ce>Normal RAC
 <rac-values>RHS evaluated for global `zero` at "WHY3DATA/stdlib/int.mlw", line 13, characters 15-19: 0
 <rac-values>RHS evaluated for global `one` at "WHY3DATA/stdlib/int.mlw", line 14, characters 15-18: 1
 <rac-values>Value from model for parameter `y` at "bench/check-ce/anonymous4.mlw", line 6, characters 7-8: 0
-<check-ce>Result of checking model 0: BAD_CE
+<check-ce>Result of checking model 1: BAD_CE
             - Concrete RAC: STUCK (failure in assumption at "bench/check-ce/anonymous4.mlw", line 4, characters 35-40)
               File int.mlw:
                 Line 13:
@@ -308,17 +298,6 @@
                 Line 4:
                   Execution got stuck at assumption with:
                     y = 0
-<<<<<<< HEAD
-            - Abstract RAC: INCOMPLETE (terminated because missing value for return value of call to f at "bench/check-ce/anonymous4.mlw", line 9, characters 2-5)
-              
-<check-ce-summary>Results:
-- Selected model 0: BAD_CE
-  - Concrete RAC: STUCK (failure in assumption at "bench/check-ce/anonymous4.mlw", line 4, characters 35-40)
-  - Abstract RAC: INCOMPLETE (terminated because missing value for return value of call to f at "bench/check-ce/anonymous4.mlw", line 9, characters 2-5)
-File "bench/check-ce/anonymous4.mlw", line 8, characters 13-23:
-Sub-goal Postcondition of goal g'vc.
-Prover result is: Step limit exceeded (0.20s).
-=======
             - Abstract RAC: INCOMPLETE (terminated because Postcondition of `f` cannot be evaluated)
               
 <check-ce-summary>Results:
@@ -331,6 +310,5 @@
 File "bench/check-ce/anonymous4.mlw", line 8, characters 13-23:
 Sub-goal Postcondition of goal g'vc.
 Prover result is: Unknown (unknown) (2.12s, 7500000 steps).
->>>>>>> 37885e00
 Sorry, we don't have a good counterexample for you :(
 
