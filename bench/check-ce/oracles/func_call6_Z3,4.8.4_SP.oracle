<check-ce>Check model 0 ("bench/check-ce/func_call6.mlw", line 18, characters 11-17)
<check-ce>Checking model:
          File func_call6.mlw:
            Line 11:
              z =
                {"type": "Record",
                 "val":
                  {"Field":
                    [{"field": "contents",
                      "value": {"type": "Integer", "val": "0"}}]}}
            Line 17:
              z =
                {"type": "Record",
                 "val":
                  {"Field":
                    [{"field": "contents",
                      "value": {"type": "Integer", "val": "0"}}]}}
            Line 18:
              the check fails with all inputs
<check-ce>Giant-step RAC
<rac-values>RHS evaluated for global `zero` at "WHY3DATA/stdlib/int.mlw", line 13, characters 15-19: 0
<rac-values>RHS evaluated for global `one` at "WHY3DATA/stdlib/int.mlw", line 14, characters 15-18: 1
<rac-values>Type default value for variable `result` at "bench/check-ce/func_call6.mlw", line 7, characters 12-21 at "bench/check-ce/func_call6.mlw", line 7, characters 12-21: 0
<rac-values>RHS evaluated for global `z` at "bench/check-ce/func_call6.mlw", line 7, characters 4-5: {contents=
                                                                    0}
<rac-values>Type default value for parameter `_` at NO LOC: ()
<check-ce>Small-step RAC
<rac-values>RHS evaluated for global `zero` at "WHY3DATA/stdlib/int.mlw", line 13, characters 15-19: 0
<rac-values>RHS evaluated for global `one` at "WHY3DATA/stdlib/int.mlw", line 14, characters 15-18: 1
<rac-values>Type default value for variable `result` at "bench/check-ce/func_call6.mlw", line 7, characters 12-21 at "bench/check-ce/func_call6.mlw", line 7, characters 12-21: 0
<rac-values>RHS evaluated for global `z` at "bench/check-ce/func_call6.mlw", line 7, characters 4-5: {contents=
                                                                    0}
<rac-values>Type default value for parameter `_` at NO LOC: ()
<rac-values>Value from model for variable `z` at "bench/check-ce/func_call6.mlw", line 17, characters 2-6 at "bench/check-ce/func_call6.mlw", line 17, characters 2-6: {contents=
                                                                    0}
<check-ce>Result of checking model 0: UNKNOWN
<<<<<<< HEAD
            - Concrete RAC UNKNOWN (terminated because missing value for variable `result` at "bench/check-ce/func_call6.mlw", line 17, characters 2-6)
              
            - Abstract RAC UNKNOWN (terminated because missing value for variable `z` at "bench/check-ce/func_call6.mlw", line 16, characters 2-8)
=======
            - Concrete RAC: UNKNOWN (terminated because missing value for variable `result` at "bench/check-ce/func_call6.mlw", line 15, characters 2-6)
              
            - Abstract RAC: UNKNOWN (terminated because missing value for variable `z` at "bench/check-ce/func_call6.mlw", line 14, characters 2-8)
>>>>>>> af36dcdf
              
<check-ce>Check model 1 ("bench/check-ce/func_call6.mlw", line 18, characters 11-17)
<check-ce>Checking model:
          File func_call6.mlw:
            Line 11:
              z =
                {"type": "Record",
                 "val":
                  {"Field":
                    [{"field": "contents",
                      "value": {"type": "Integer", "val": "0"}}]}}
              z =
                {"type": "Record",
                 "val":
                  {"Field":
                    [{"field": "contents",
                      "value": {"type": "Integer", "val": "2"}}]}}
            Line 16:
              z =
                {"type": "Record",
                 "val":
                  {"Field":
                    [{"field": "contents",
                      "value": {"type": "Integer", "val": "0"}}]}}
            Line 17:
              z =
                {"type": "Record",
                 "val":
                  {"Field":
                    [{"field": "contents",
                      "value": {"type": "Integer", "val": "2"}}]}}
<<<<<<< HEAD
            Line 18:
              z_vc_constant =
=======
            Line 16:
              z =
>>>>>>> af36dcdf
                {"type": "Record",
                 "val":
                  {"Field":
                    [{"field": "contents",
                      "value": {"type": "Integer", "val": "2"}}]}}
<check-ce>Giant-step RAC
<rac-values>RHS evaluated for global `zero` at "WHY3DATA/stdlib/int.mlw", line 13, characters 15-19: 0
<rac-values>RHS evaluated for global `one` at "WHY3DATA/stdlib/int.mlw", line 14, characters 15-18: 1
<rac-values>Type default value for variable `result` at "bench/check-ce/func_call6.mlw", line 7, characters 12-21 at "bench/check-ce/func_call6.mlw", line 7, characters 12-21: 0
<rac-values>RHS evaluated for global `z` at "bench/check-ce/func_call6.mlw", line 7, characters 4-5: {contents=
                                                                    0}
<rac-values>Type default value for parameter `_` at NO LOC: ()
<rac-values>Value from model for variable `z` at "bench/check-ce/func_call6.mlw", line 16, characters 2-8 at "bench/check-ce/func_call6.mlw", line 16, characters 2-8: {contents=
                                                                    0}
<rac-values>Type default value for variable `result` at "bench/check-ce/func_call6.mlw", line 16, characters 2-8 at "bench/check-ce/func_call6.mlw", line 16, characters 2-8: ()
<rac-values>Value from model for variable `z` at "bench/check-ce/func_call6.mlw", line 17, characters 2-6 at "bench/check-ce/func_call6.mlw", line 17, characters 2-6: {contents=
                                                                    2}
<rac-values>Type default value for variable `result` at "bench/check-ce/func_call6.mlw", line 17, characters 2-6 at "bench/check-ce/func_call6.mlw", line 17, characters 2-6: ()
<check-ce>Small-step RAC
<rac-values>RHS evaluated for global `zero` at "WHY3DATA/stdlib/int.mlw", line 13, characters 15-19: 0
<rac-values>RHS evaluated for global `one` at "WHY3DATA/stdlib/int.mlw", line 14, characters 15-18: 1
<rac-values>Type default value for variable `result` at "bench/check-ce/func_call6.mlw", line 7, characters 12-21 at "bench/check-ce/func_call6.mlw", line 7, characters 12-21: 0
<rac-values>RHS evaluated for global `z` at "bench/check-ce/func_call6.mlw", line 7, characters 4-5: {contents=
                                                                    0}
<rac-values>Type default value for parameter `_` at NO LOC: ()
<rac-values>Value from model for variable `z` at "bench/check-ce/func_call6.mlw", line 17, characters 2-6 at "bench/check-ce/func_call6.mlw", line 17, characters 2-6: {contents=
                                                                    2}
<rac-values>Type default value for variable `result` at "bench/check-ce/func_call6.mlw", line 17, characters 2-6 at "bench/check-ce/func_call6.mlw", line 17, characters 2-6: ()
<check-ce>Result of checking model 1: NC
            - Concrete RAC: FAILURE (assertion at "bench/check-ce/func_call6.mlw", line 16, characters 11-17)
              File int.mlw:
                Line 13:
                  Constant zero initialization
                  zero = 0
                Line 14:
                  Constant one initialization
                  one = 1
              File func_call6.mlw:
                Line 7:
                  Constant z initialization
                  (abstract) execution of unimplemented function with args:
                  result = 0
                  Concrete execution of function `ref` with args:
                    contents = 0
                  Concrete execution of function `ref'mk` with args:
                    contents = 0
                  z = {contents= 0}
              Unknown location:
                  _ = ()
              File func_call6.mlw:
                Line 13:
                  _ = ()
                  Execution of main function `f` with env:
                    z = {contents= 0}
                    _ = ()
                    zero = 0
                    one = 1
                Line 16:
                  Concrete execution of function `(:=)` with args:
                    r = {contents= 0}
                    v = 0
                Line 17:
                  Concrete execution of function `Tuple0` with args:
                  (abstract) execution of unimplemented function `g`
                    _ = ()
                  z = {contents= 2}
                  result = ()
                Line 18:
                  Property failure at assertion with:
                    z = {contents= 2}
            - Abstract RAC: FAILURE (assertion at "bench/check-ce/func_call6.mlw", line 16, characters 11-17)
              File int.mlw:
                Line 13:
                  Constant zero initialization
                  zero = 0
                Line 14:
                  Constant one initialization
                  one = 1
              File func_call6.mlw:
                Line 7:
                  Constant z initialization
                  (abstract) execution of unimplemented function with args:
                  result = 0
                  Concrete execution of function `ref` with args:
                    contents = 0
                  Concrete execution of function `ref'mk` with args:
                    contents = 0
                  z = {contents= 0}
              Unknown location:
                  _ = ()
              File func_call6.mlw:
                Line 13:
                  _ = ()
                  Execution of main function `f` with env:
                    z = {contents= 0}
                    _ = ()
                    zero = 0
                    one = 1
                Line 16:
                  Abstract execution of function `(:=)` with args:
                    r = {contents= 0}
                    v = 0
                  z = {contents= 0}
                  result = ()
                Line 17:
                  Concrete execution of function `Tuple0` with args:
                  Abstract execution of function `g` with args:
                    _ = ()
                  z = {contents= 2}
                  result = ()
                Line 18:
                  Property failure at assertion with:
                    z = {contents= 2}
<check-ce-summary>Results:
- Checked model 0: UNKNOWN
<<<<<<< HEAD
  - Concrete RAC UNKNOWN, terminated because missing value for variable `result` at "bench/check-ce/func_call6.mlw", line 17, characters 2-6
  - Abstract RAC UNKNOWN, terminated because missing value for variable `z` at "bench/check-ce/func_call6.mlw", line 16, characters 2-8
- Selected model 1: NC
  - Concrete RAC FAILURE, counter-example confirmed
  - Abstract RAC FAILURE, counter-example confirmed
File "bench/check-ce/func_call6.mlw", line 18, characters 11-17:
Sub-goal Assertion of goal f'vc.
Prover result is: Step limit exceeded (0.78s).
=======
  - Concrete RAC: UNKNOWN (terminated because missing value for variable `result` at "bench/check-ce/func_call6.mlw", line 15, characters 2-6)
  - Abstract RAC: UNKNOWN (terminated because missing value for variable `z` at "bench/check-ce/func_call6.mlw", line 14, characters 2-8)
- Selected model 1: NC
  - Concrete RAC: FAILURE (assertion at "bench/check-ce/func_call6.mlw", line 16, characters 11-17)
  - Abstract RAC: FAILURE (assertion at "bench/check-ce/func_call6.mlw", line 16, characters 11-17)
File "bench/check-ce/func_call6.mlw", line 16, characters 11-17:
Sub-goal Assertion of goal f'vc.
Prover result is: Step limit exceeded (0.77s).
>>>>>>> af36dcdf
The program does not comply to the verification goal, for example during the
  following execution:
File int.mlw:
  Line 13:
    Constant zero initialization
    zero = 0
  Line 14:
    Constant one initialization
    one = 1
File func_call6.mlw:
  Line 7:
    Constant z initialization
    (abstract) execution of unimplemented function with args:
    result = 0
    Concrete execution of function `ref` with args:
      contents = 0
    Concrete execution of function `ref'mk` with args:
      contents = 0
    z = {contents= 0}
Unknown location:
    _ = ()
File func_call6.mlw:
  Line 13:
    _ = ()
    Execution of main function `f` with env:
      z = {contents= 0}
      _ = ()
      zero = 0
      one = 1
  Line 16:
    Concrete execution of function `(:=)` with args:
      r = {contents= 0}
      v = 0
  Line 17:
    Concrete execution of function `Tuple0` with args:
    (abstract) execution of unimplemented function `g`
      _ = ()
    z = {contents= 2}
    result = ()
  Line 18:
    Property failure at assertion with:
      z = {contents= 2}
<|MERGE_RESOLUTION|>--- conflicted
+++ resolved
@@ -1,4 +1,4 @@
-<check-ce>Check model 0 ("bench/check-ce/func_call6.mlw", line 18, characters 11-17)
+<check-ce>Check model 0 ("bench/check-ce/func_call6.mlw", line 16, characters 11-17)
 <check-ce>Checking model:
           File func_call6.mlw:
             Line 11:
@@ -8,14 +8,14 @@
                   {"Field":
                     [{"field": "contents",
                       "value": {"type": "Integer", "val": "0"}}]}}
-            Line 17:
-              z =
-                {"type": "Record",
-                 "val":
-                  {"Field":
-                    [{"field": "contents",
-                      "value": {"type": "Integer", "val": "0"}}]}}
-            Line 18:
+            Line 15:
+              z =
+                {"type": "Record",
+                 "val":
+                  {"Field":
+                    [{"field": "contents",
+                      "value": {"type": "Integer", "val": "0"}}]}}
+            Line 16:
               the check fails with all inputs
 <check-ce>Giant-step RAC
 <rac-values>RHS evaluated for global `zero` at "WHY3DATA/stdlib/int.mlw", line 13, characters 15-19: 0
@@ -31,20 +31,14 @@
 <rac-values>RHS evaluated for global `z` at "bench/check-ce/func_call6.mlw", line 7, characters 4-5: {contents=
                                                                     0}
 <rac-values>Type default value for parameter `_` at NO LOC: ()
-<rac-values>Value from model for variable `z` at "bench/check-ce/func_call6.mlw", line 17, characters 2-6 at "bench/check-ce/func_call6.mlw", line 17, characters 2-6: {contents=
+<rac-values>Value from model for variable `z` at "bench/check-ce/func_call6.mlw", line 15, characters 2-6 at "bench/check-ce/func_call6.mlw", line 15, characters 2-6: {contents=
                                                                     0}
 <check-ce>Result of checking model 0: UNKNOWN
-<<<<<<< HEAD
-            - Concrete RAC UNKNOWN (terminated because missing value for variable `result` at "bench/check-ce/func_call6.mlw", line 17, characters 2-6)
-              
-            - Abstract RAC UNKNOWN (terminated because missing value for variable `z` at "bench/check-ce/func_call6.mlw", line 16, characters 2-8)
-=======
             - Concrete RAC: UNKNOWN (terminated because missing value for variable `result` at "bench/check-ce/func_call6.mlw", line 15, characters 2-6)
               
             - Abstract RAC: UNKNOWN (terminated because missing value for variable `z` at "bench/check-ce/func_call6.mlw", line 14, characters 2-8)
->>>>>>> af36dcdf
               
-<check-ce>Check model 1 ("bench/check-ce/func_call6.mlw", line 18, characters 11-17)
+<check-ce>Check model 1 ("bench/check-ce/func_call6.mlw", line 16, characters 11-17)
 <check-ce>Checking model:
           File func_call6.mlw:
             Line 11:
@@ -60,27 +54,22 @@
                   {"Field":
                     [{"field": "contents",
                       "value": {"type": "Integer", "val": "2"}}]}}
+            Line 14:
+              z =
+                {"type": "Record",
+                 "val":
+                  {"Field":
+                    [{"field": "contents",
+                      "value": {"type": "Integer", "val": "0"}}]}}
+            Line 15:
+              z =
+                {"type": "Record",
+                 "val":
+                  {"Field":
+                    [{"field": "contents",
+                      "value": {"type": "Integer", "val": "2"}}]}}
             Line 16:
               z =
-                {"type": "Record",
-                 "val":
-                  {"Field":
-                    [{"field": "contents",
-                      "value": {"type": "Integer", "val": "0"}}]}}
-            Line 17:
-              z =
-                {"type": "Record",
-                 "val":
-                  {"Field":
-                    [{"field": "contents",
-                      "value": {"type": "Integer", "val": "2"}}]}}
-<<<<<<< HEAD
-            Line 18:
-              z_vc_constant =
-=======
-            Line 16:
-              z =
->>>>>>> af36dcdf
                 {"type": "Record",
                  "val":
                   {"Field":
@@ -93,12 +82,12 @@
 <rac-values>RHS evaluated for global `z` at "bench/check-ce/func_call6.mlw", line 7, characters 4-5: {contents=
                                                                     0}
 <rac-values>Type default value for parameter `_` at NO LOC: ()
-<rac-values>Value from model for variable `z` at "bench/check-ce/func_call6.mlw", line 16, characters 2-8 at "bench/check-ce/func_call6.mlw", line 16, characters 2-8: {contents=
-                                                                    0}
-<rac-values>Type default value for variable `result` at "bench/check-ce/func_call6.mlw", line 16, characters 2-8 at "bench/check-ce/func_call6.mlw", line 16, characters 2-8: ()
-<rac-values>Value from model for variable `z` at "bench/check-ce/func_call6.mlw", line 17, characters 2-6 at "bench/check-ce/func_call6.mlw", line 17, characters 2-6: {contents=
+<rac-values>Value from model for variable `z` at "bench/check-ce/func_call6.mlw", line 14, characters 2-8 at "bench/check-ce/func_call6.mlw", line 14, characters 2-8: {contents=
+                                                                    0}
+<rac-values>Type default value for variable `result` at "bench/check-ce/func_call6.mlw", line 14, characters 2-8 at "bench/check-ce/func_call6.mlw", line 14, characters 2-8: ()
+<rac-values>Value from model for variable `z` at "bench/check-ce/func_call6.mlw", line 15, characters 2-6 at "bench/check-ce/func_call6.mlw", line 15, characters 2-6: {contents=
                                                                     2}
-<rac-values>Type default value for variable `result` at "bench/check-ce/func_call6.mlw", line 17, characters 2-6 at "bench/check-ce/func_call6.mlw", line 17, characters 2-6: ()
+<rac-values>Type default value for variable `result` at "bench/check-ce/func_call6.mlw", line 15, characters 2-6 at "bench/check-ce/func_call6.mlw", line 15, characters 2-6: ()
 <check-ce>Small-step RAC
 <rac-values>RHS evaluated for global `zero` at "WHY3DATA/stdlib/int.mlw", line 13, characters 15-19: 0
 <rac-values>RHS evaluated for global `one` at "WHY3DATA/stdlib/int.mlw", line 14, characters 15-18: 1
@@ -106,9 +95,9 @@
 <rac-values>RHS evaluated for global `z` at "bench/check-ce/func_call6.mlw", line 7, characters 4-5: {contents=
                                                                     0}
 <rac-values>Type default value for parameter `_` at NO LOC: ()
-<rac-values>Value from model for variable `z` at "bench/check-ce/func_call6.mlw", line 17, characters 2-6 at "bench/check-ce/func_call6.mlw", line 17, characters 2-6: {contents=
+<rac-values>Value from model for variable `z` at "bench/check-ce/func_call6.mlw", line 15, characters 2-6 at "bench/check-ce/func_call6.mlw", line 15, characters 2-6: {contents=
                                                                     2}
-<rac-values>Type default value for variable `result` at "bench/check-ce/func_call6.mlw", line 17, characters 2-6 at "bench/check-ce/func_call6.mlw", line 17, characters 2-6: ()
+<rac-values>Type default value for variable `result` at "bench/check-ce/func_call6.mlw", line 15, characters 2-6 at "bench/check-ce/func_call6.mlw", line 15, characters 2-6: ()
 <check-ce>Result of checking model 1: NC
             - Concrete RAC: FAILURE (assertion at "bench/check-ce/func_call6.mlw", line 16, characters 11-17)
               File int.mlw:
@@ -138,17 +127,17 @@
                     _ = ()
                     zero = 0
                     one = 1
-                Line 16:
+                Line 14:
                   Concrete execution of function `(:=)` with args:
                     r = {contents= 0}
                     v = 0
-                Line 17:
+                Line 15:
                   Concrete execution of function `Tuple0` with args:
                   (abstract) execution of unimplemented function `g`
                     _ = ()
                   z = {contents= 2}
                   result = ()
-                Line 18:
+                Line 16:
                   Property failure at assertion with:
                     z = {contents= 2}
             - Abstract RAC: FAILURE (assertion at "bench/check-ce/func_call6.mlw", line 16, characters 11-17)
@@ -179,33 +168,23 @@
                     _ = ()
                     zero = 0
                     one = 1
-                Line 16:
+                Line 14:
                   Abstract execution of function `(:=)` with args:
                     r = {contents= 0}
                     v = 0
                   z = {contents= 0}
                   result = ()
-                Line 17:
+                Line 15:
                   Concrete execution of function `Tuple0` with args:
                   Abstract execution of function `g` with args:
                     _ = ()
                   z = {contents= 2}
                   result = ()
-                Line 18:
+                Line 16:
                   Property failure at assertion with:
                     z = {contents= 2}
 <check-ce-summary>Results:
 - Checked model 0: UNKNOWN
-<<<<<<< HEAD
-  - Concrete RAC UNKNOWN, terminated because missing value for variable `result` at "bench/check-ce/func_call6.mlw", line 17, characters 2-6
-  - Abstract RAC UNKNOWN, terminated because missing value for variable `z` at "bench/check-ce/func_call6.mlw", line 16, characters 2-8
-- Selected model 1: NC
-  - Concrete RAC FAILURE, counter-example confirmed
-  - Abstract RAC FAILURE, counter-example confirmed
-File "bench/check-ce/func_call6.mlw", line 18, characters 11-17:
-Sub-goal Assertion of goal f'vc.
-Prover result is: Step limit exceeded (0.78s).
-=======
   - Concrete RAC: UNKNOWN (terminated because missing value for variable `result` at "bench/check-ce/func_call6.mlw", line 15, characters 2-6)
   - Abstract RAC: UNKNOWN (terminated because missing value for variable `z` at "bench/check-ce/func_call6.mlw", line 14, characters 2-8)
 - Selected model 1: NC
@@ -214,7 +193,6 @@
 File "bench/check-ce/func_call6.mlw", line 16, characters 11-17:
 Sub-goal Assertion of goal f'vc.
 Prover result is: Step limit exceeded (0.77s).
->>>>>>> af36dcdf
 The program does not comply to the verification goal, for example during the
   following execution:
 File int.mlw:
@@ -244,16 +222,16 @@
       _ = ()
       zero = 0
       one = 1
-  Line 16:
+  Line 14:
     Concrete execution of function `(:=)` with args:
       r = {contents= 0}
       v = 0
-  Line 17:
+  Line 15:
     Concrete execution of function `Tuple0` with args:
     (abstract) execution of unimplemented function `g`
       _ = ()
     z = {contents= 2}
     result = ()
-  Line 18:
+  Line 16:
     Property failure at assertion with:
       z = {contents= 2}
