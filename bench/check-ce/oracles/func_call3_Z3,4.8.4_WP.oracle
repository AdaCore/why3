--- conflicted
+++ resolved
@@ -1,11 +1,5 @@
 File "bench/check-ce/func_call3.mlw", line 8, characters 12-21:
 Sub-goal Postcondition of goal g'vc.
-<<<<<<< HEAD
-Prover result is: Valid (0.03s, 183 steps).
-
-<check-ce>Check model 0 ("bench/check-ce/func_call3.mlw", line 9, characters 17-26)
-<check-ce>Checking model:
-=======
 Prover result is: Valid (0.02s, 183 steps).
 
 <check-ce>Check model 0 ("bench/check-ce/func_call3.mlw", line 9, characters 17-26)
@@ -118,7 +112,6 @@
                     r = 0
 <check-ce>Check model 1 ("bench/check-ce/func_call3.mlw", line 9, characters 17-26)
 <check-ce>Checking model:
->>>>>>> 37885e00
           File func_call3.mlw:
             Line 4:
               z =
@@ -126,11 +119,7 @@
                  "val":
                   {"Field":
                     [{"field": "contents",
-<<<<<<< HEAD
-                      "value": {"type": "Integer", "val": "-1"}}]}}
-=======
                       "value": {"type": "Integer", "val": "-6083"}}]}}
->>>>>>> 37885e00
             Line 6:
               x = {"type": "Integer", "val": "-1"}
             Line 8:
@@ -139,11 +128,7 @@
                  "val":
                   {"Field":
                     [{"field": "contents",
-<<<<<<< HEAD
-                      "value": {"type": "Integer", "val": "0"}}]}}
-=======
                       "value": {"type": "Integer", "val": "-6082"}}]}}
->>>>>>> 37885e00
             Line 9:
               x = {"type": "Integer", "val": "-1"}
             Line 10:
@@ -153,32 +138,20 @@
                  "val":
                   {"Field":
                     [{"field": "contents",
-<<<<<<< HEAD
-                      "value": {"type": "Integer", "val": "0"}}]}}
-=======
                       "value": {"type": "Integer", "val": "-6082"}}]}}
->>>>>>> 37885e00
 <check-ce>Giant-step RAC
 <rac-values>RHS evaluated for global `zero` at "WHY3DATA/stdlib/int.mlw", line 13, characters 15-19: 0
 <rac-values>RHS evaluated for global `one` at "WHY3DATA/stdlib/int.mlw", line 14, characters 15-18: 1
 <rac-values>Value from model for global `z` at "bench/check-ce/func_call3.mlw", line 4, characters 8-9: {contents=
-<<<<<<< HEAD
-                                                                    (-1)}
-=======
                                                                     (-6083)}
->>>>>>> 37885e00
 <rac-values>Value from model for parameter `x` at "bench/check-ce/func_call3.mlw", line 6, characters 7-8: (-1)
 <check-ce>Normal RAC
 <rac-values>RHS evaluated for global `zero` at "WHY3DATA/stdlib/int.mlw", line 13, characters 15-19: 0
 <rac-values>RHS evaluated for global `one` at "WHY3DATA/stdlib/int.mlw", line 14, characters 15-18: 1
 <rac-values>Value from model for global `z` at "bench/check-ce/func_call3.mlw", line 4, characters 8-9: {contents=
-<<<<<<< HEAD
-                                                                    (-1)}
-=======
                                                                     (-6083)}
->>>>>>> 37885e00
-<rac-values>Value from model for parameter `x` at "bench/check-ce/func_call3.mlw", line 6, characters 7-8: (-1)
-<check-ce>Result of checking model 0: NC
+<rac-values>Value from model for parameter `x` at "bench/check-ce/func_call3.mlw", line 6, characters 7-8: (-1)
+<check-ce>Result of checking model 1: NC
             - Concrete RAC: FAILURE (postcondition at "bench/check-ce/func_call3.mlw", line 9, characters 17-26)
               File int.mlw:
                 Line 13:
@@ -189,34 +162,20 @@
                   one = 1
               File func_call3.mlw:
                 Line 4:
-<<<<<<< HEAD
-                  z = {contents= (-1)}
-=======
                   z = {contents= (-6083)}
->>>>>>> 37885e00
-                Line 6:
-                  x = (-1)
-                  x = (-1)
-                  Execution of main function `g` with env:
-<<<<<<< HEAD
-                    z = {contents= (-1)}
-=======
+                Line 6:
+                  x = (-1)
+                  x = (-1)
+                  Execution of main function `g` with env:
                     z = {contents= (-6083)}
->>>>>>> 37885e00
-                    x = (-1)
-                    zero = 0
-                    one = 1
-                Line 10:
-                  Normal execution of function `contents` with args:
-<<<<<<< HEAD
-                    arg = {contents= (-1)}
-                  Normal execution of function `(+)` with args:
-                    _ = (-1)
-=======
+                    x = (-1)
+                    zero = 0
+                    one = 1
+                Line 10:
+                  Normal execution of function `contents` with args:
                     arg = {contents= (-6083)}
                   Normal execution of function `(+)` with args:
                     _ = (-6083)
->>>>>>> 37885e00
                     _ = 1
                 Line 11:
                   Normal execution of function `(+)` with args:
@@ -236,34 +195,20 @@
                   one = 1
               File func_call3.mlw:
                 Line 4:
-<<<<<<< HEAD
-                  z = {contents= (-1)}
-=======
                   z = {contents= (-6083)}
->>>>>>> 37885e00
-                Line 6:
-                  x = (-1)
-                  x = (-1)
-                  Execution of main function `g` with env:
-<<<<<<< HEAD
-                    z = {contents= (-1)}
-=======
+                Line 6:
+                  x = (-1)
+                  x = (-1)
+                  Execution of main function `g` with env:
                     z = {contents= (-6083)}
->>>>>>> 37885e00
-                    x = (-1)
-                    zero = 0
-                    one = 1
-                Line 10:
-                  Normal execution of function `contents` with args:
-<<<<<<< HEAD
-                    arg = {contents= (-1)}
-                  Normal execution of function `(+)` with args:
-                    _ = (-1)
-=======
+                    x = (-1)
+                    zero = 0
+                    one = 1
+                Line 10:
+                  Normal execution of function `contents` with args:
                     arg = {contents= (-6083)}
                   Normal execution of function `(+)` with args:
                     _ = (-6083)
->>>>>>> 37885e00
                     _ = 1
                 Line 11:
                   Normal execution of function `(+)` with args:
@@ -275,21 +220,14 @@
                     r = 0
 <check-ce-summary>Results:
 - Selected model 0: NC
-<<<<<<< HEAD
-=======
   - Concrete RAC: FAILURE (postcondition at "bench/check-ce/func_call3.mlw", line 9, characters 17-26)
   - Abstract RAC: FAILURE (postcondition at "bench/check-ce/func_call3.mlw", line 9, characters 17-26)
 - Checked model 1: NC
->>>>>>> 37885e00
   - Concrete RAC: FAILURE (postcondition at "bench/check-ce/func_call3.mlw", line 9, characters 17-26)
   - Abstract RAC: FAILURE (postcondition at "bench/check-ce/func_call3.mlw", line 9, characters 17-26)
 File "bench/check-ce/func_call3.mlw", line 9, characters 17-26:
 Sub-goal Postcondition of goal g'vc.
-<<<<<<< HEAD
-Prover result is: Step limit exceeded (0.62s).
-=======
 Prover result is: Unknown (unknown) (1.27s, 7500000 steps).
->>>>>>> 37885e00
 The program does not comply to the verification goal, for example during the
   following execution:
 File int.mlw:
