File "bench/check-ce/func_call2.mlw", line 7, characters 12-21:
Formula `Postcondition' from verification condition g'vc.
Prover result is: valid (0.02s, 2343 steps).

<check-ce>Check model 0 ("bench/check-ce/func_call2.mlw", line 8, characters 12-26)
<check-ce>Model 0:
            - Concrete: good model (Concrete RAC confirms the counter-example)
              File func_call2.mlw:
                Line 5:
                  z = (ref'mk 0)
                  x = 0
                  Concrete execution of g
                Line 9:
                  Concrete execution of contents
                  Concrete execution of (+)
                Line 10:
                  Concrete execution of (+)
                Line 8:
                  Property failure: Postcondition of g
                    x is 0
                    result is 1
            - Abstract: good model (Abstract RAC confirms the counter-example)
              File func_call2.mlw:
                Line 5:
                  z = (ref'mk 0)
                  x = 0
                  Concrete execution of g
                Line 9:
                  Concrete execution of contents
                  Concrete execution of (+)
                Line 10:
                  Concrete execution of (+)
                Line 8:
                  Property failure: Postcondition of g
                    x is 0
                    result is 1
<check-ce>Check model 1 ("bench/check-ce/func_call2.mlw", line 8, characters 12-26)
<check-ce>Model 1:
            - Concrete: good model (Concrete RAC confirms the counter-example)
              File func_call2.mlw:
                Line 5:
                  z = (ref'mk 0)
                  x = 0
                  Concrete execution of g
                Line 9:
                  Concrete execution of contents
                  Concrete execution of (+)
                Line 10:
                  Concrete execution of (+)
                Line 8:
                  Property failure: Postcondition of g
                    x is 0
                    result is 1
            - Abstract: good model (Abstract RAC confirms the counter-example)
              File func_call2.mlw:
                Line 5:
                  z = (ref'mk 0)
                  x = 0
                  Concrete execution of g
                Line 9:
                  Concrete execution of contents
                  Concrete execution of (+)
                Line 10:
                  Concrete execution of (+)
                Line 8:
                  Property failure: Postcondition of g
                    x is 0
                    result is 1
<check-ce>Check model 2 ("bench/check-ce/func_call2.mlw", line 8, characters 12-26)
<check-ce>Model 2:
            - Concrete: good model (Concrete RAC confirms the counter-example)
              File func_call2.mlw:
                Line 5:
                  z = (ref'mk 0)
                  x = 0
                  Concrete execution of g
                Line 9:
                  Concrete execution of contents
                  Concrete execution of (+)
                Line 10:
                  Concrete execution of (+)
                Line 8:
                  Property failure: Postcondition of g
                    x is 0
                    result is 1
            - Abstract: good model (Abstract RAC confirms the counter-example)
              File func_call2.mlw:
                Line 5:
                  z = (ref'mk 0)
                  x = 0
                  Concrete execution of g
                Line 9:
                  Concrete execution of contents
                  Concrete execution of (+)
                Line 10:
                  Concrete execution of (+)
                Line 8:
                  Property failure: Postcondition of g
                    x is 0
                    result is 1
<check-ce>Models:
          - Checked model 0: good model/good model -> The program does not
                                                      comply to the
                                                      verification goal, for
                                                      example during the
                                                      following execution:
          - Checked model 1: good model/good model -> The program does not
                                                      comply to the
                                                      verification goal, for
                                                      example during the
                                                      following execution:
          - Checked model 2: good model/good model -> The program does not
                                                      comply to the
                                                      verification goal, for
                                                      example during the
                                                      following execution:
File "bench/check-ce/func_call2.mlw", line 8, characters 12-26:
Formula `Postcondition' from verification condition g'vc.
<<<<<<< HEAD
Prover result is: timeout (1.00s, 5656275 steps).
=======
Prover result is: timeout (1.00s, 8176402 steps).
>>>>>>> afa0b14f
The program does not comply to the verification goal, for example during the
following execution:
File func_call2.mlw:
  Line 5:
    z = (ref'mk 0)
    x = 0
    Concrete execution of g
  Line 9:
    Concrete execution of contents
    Concrete execution of (+)
  Line 10:
    Concrete execution of (+)
  Line 8:
    Property failure: Postcondition of g
      x is 0
      result is 1
<|MERGE_RESOLUTION|>--- conflicted
+++ resolved
@@ -1,6 +1,6 @@
 File "bench/check-ce/func_call2.mlw", line 7, characters 12-21:
 Formula `Postcondition' from verification condition g'vc.
-Prover result is: valid (0.02s, 2343 steps).
+Prover result is: valid (0.03s, 2343 steps).
 
 <check-ce>Check model 0 ("bench/check-ce/func_call2.mlw", line 8, characters 12-26)
 <check-ce>Model 0:
@@ -116,11 +116,7 @@
                                                       following execution:
 File "bench/check-ce/func_call2.mlw", line 8, characters 12-26:
 Formula `Postcondition' from verification condition g'vc.
-<<<<<<< HEAD
-Prover result is: timeout (1.00s, 5656275 steps).
-=======
-Prover result is: timeout (1.00s, 8176402 steps).
->>>>>>> afa0b14f
+Prover result is: timeout (1.00s, 5267877 steps).
 The program does not comply to the verification goal, for example during the
 following execution:
 File func_call2.mlw:
