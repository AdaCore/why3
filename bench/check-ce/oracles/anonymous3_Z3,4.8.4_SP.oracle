--- conflicted
+++ resolved
@@ -5,20 +5,6 @@
               y = {"type": "Integer", "val": "0"}
             Line 7:
               y = {"type": "Integer", "val": "0"}
-<<<<<<< HEAD
-            Line 8:
-              result = {"type": "Integer", "val": "1"}
-<check-ce>Giant-step RAC
-<rac-values>RHS evaluated for global `zero` at "WHY3DATA/stdlib/int.mlw", line 13, characters 15-19: 0
-<rac-values>RHS evaluated for global `one` at "WHY3DATA/stdlib/int.mlw", line 14, characters 15-18: 1
-<rac-values>Value from model for parameter `y` at "bench/check-ce/anonymous3.mlw", line 6, characters 7-8: 0
-<rac-values>No value for return value of call to f at "bench/check-ce/anonymous3.mlw", line 8, characters 2-5 at "bench/check-ce/anonymous3.mlw", line 8, characters 2-5
-<check-ce>Normal RAC
-<rac-values>RHS evaluated for global `zero` at "WHY3DATA/stdlib/int.mlw", line 13, characters 15-19: 0
-<rac-values>RHS evaluated for global `one` at "WHY3DATA/stdlib/int.mlw", line 14, characters 15-18: 1
-<rac-values>Value from model for parameter `y` at "bench/check-ce/anonymous3.mlw", line 6, characters 7-8: 0
-<check-ce>Result of checking model 0: NC
-=======
             Line 8:
               result = {"type": "Integer", "val": "1"}
 <check-ce>Giant-step RAC
@@ -377,7 +363,6 @@
 <rac-values>RHS evaluated for global `one` at "WHY3DATA/stdlib/int.mlw", line 14, characters 15-18: 1
 <rac-values>Value from model for parameter `y` at "bench/check-ce/anonymous3.mlw", line 6, characters 7-8: (-1186)
 <check-ce>Result of checking model 1: NC
->>>>>>> 37885e00
             - Concrete RAC: FAILURE (postcondition at "bench/check-ce/anonymous3.mlw", line 7, characters 12-22)
               File int.mlw:
                 Line 13:
@@ -406,32 +391,20 @@
                     _ = (-1186)
                 Line 7:
                   Property failure at postcondition of `g` with:
-<<<<<<< HEAD
-                    y = 0
-                    result = 0
-            - Abstract RAC: INCOMPLETE (terminated because missing value for return value of call to f at "bench/check-ce/anonymous3.mlw", line 8, characters 2-5)
-=======
                     y = (-1186)
                     result = (-2372)
             - Abstract RAC: INCOMPLETE (terminated because Postcondition of `f` cannot be evaluated)
->>>>>>> 37885e00
               
 <check-ce-summary>Results:
 - Selected model 0: NC
   - Concrete RAC: FAILURE (postcondition at "bench/check-ce/anonymous3.mlw", line 7, characters 12-22)
   - Abstract RAC: INCOMPLETE (terminated because missing value for return value of call to f at "bench/check-ce/anonymous3.mlw", line 8, characters 2-5)
-<<<<<<< HEAD
-File "bench/check-ce/anonymous3.mlw", line 7, characters 12-22:
-Sub-goal Postcondition of goal g'vc.
-Prover result is: Step limit exceeded (0.26s).
-=======
 - Checked model 1: NC
   - Concrete RAC: FAILURE (postcondition at "bench/check-ce/anonymous3.mlw", line 7, characters 12-22)
   - Abstract RAC: INCOMPLETE (terminated because Postcondition of `f` cannot be evaluated)
 File "bench/check-ce/anonymous3.mlw", line 7, characters 12-22:
 Sub-goal Postcondition of goal g'vc.
 Prover result is: Unknown (unknown) (2.27s, 7500000 steps).
->>>>>>> 37885e00
 The program does not comply to the verification goal, for example during the
   following execution:
 File int.mlw:
