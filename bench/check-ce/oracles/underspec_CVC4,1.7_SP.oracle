File "bench/check-ce/underspec.mlw", line 18, characters 27-33:
Sub-goal Loop invariant init of goal f'vc.
Prover result is: Valid (0.04s, 1016 steps).

<check-ce>Check model 0 ("bench/check-ce/underspec.mlw", line 18, characters 27-33)
<check-ce>Checking model:
          File int.mlw:
            Line 16:
              i = {"type": "Integer", "val": "0"}
<<<<<<< HEAD
            File underspec.mlw:
              Line 17:
                i = {"type": "Integer", "val": "0"}
                x1 =
                  {"type": "Record",
                   "val":
                    {"Field":
                      [{"field": "contents",
                        "value": {"type": "Integer", "val": "0"}}]}}
              Line 18:
                x1_vc_constant =
                  {"type": "Record",
                   "val":
                    {"Field":
                      [{"field": "contents",
                        "value": {"type": "Integer", "val": "0"}}]}}
              Line 20:
                x1 =
                  {"type": "Record",
                   "val":
                    {"Field":
                      [{"field": "contents",
                        "value": {"type": "Integer", "val": "0"}}]}}
=======
              x1 =
                {"type": "Record",
                 "val":
                  {"Field":
                    [{"field": "contents",
                      "value": {"type": "Integer", "val": "0"}}]}}
            Line 17:
              x1 =
                {"type": "Record",
                 "val":
                  {"Field":
                    [{"field": "contents",
                      "value": {"type": "Integer", "val": "0"}}]}}
            Line 19:
              x1 =
                {"type": "Record",
                 "val":
                  {"Field":
                    [{"field": "contents",
                      "value": {"type": "Integer", "val": "0"}}]}}
>>>>>>> af36dcdf
<check-ce>Giant-step RAC
<rac-values>RHS evaluated for global `zero` at "WHY3DATA/stdlib/int.mlw", line 13, characters 15-19: 0
<rac-values>RHS evaluated for global `one` at "WHY3DATA/stdlib/int.mlw", line 14, characters 15-18: 1
<rac-values>Type default value for parameter `_` at NO LOC: ()
<rac-values>Value computed from postcondition for variable `result` at "bench/check-ce/underspec.mlw", line 15, characters 17-18 at "bench/check-ce/underspec.mlw", line 15, characters 17-18: {contents=
                                                                    0}
<rac-values>Value computed from postcondition for variable `result` at "bench/check-ce/underspec.mlw", line 16, characters 17-18 at "bench/check-ce/underspec.mlw", line 16, characters 17-18: {contents=
                                                                    0}
<rac-values>Value from model for variable `x1` at "bench/check-ce/underspec.mlw", line 17, characters 4-139 at "bench/check-ce/underspec.mlw", line 17, characters 4-139: {contents=
                                                                    0}
<check-ce>Small-step RAC
<rac-values>RHS evaluated for global `zero` at "WHY3DATA/stdlib/int.mlw", line 13, characters 15-19: 0
<rac-values>RHS evaluated for global `one` at "WHY3DATA/stdlib/int.mlw", line 14, characters 15-18: 1
<rac-values>Type default value for parameter `_` at NO LOC: ()
<check-ce>Result of checking model 0: UNKNOWN
            - Concrete RAC: NORMAL
              File int.mlw:
                Line 13:
                  Constant zero initialization
                  zero = 0
                Line 14:
                  Constant one initialization
                  one = 1
              Unknown location:
                  _ = ()
              File underspec.mlw:
                Line 13:
                  _ = ()
                  Execution of main function `f` with env:
                    _ = ()
                    zero = 0
                    one = 1
                Line 15:
                  Concrete execution of function `ref` with args:
                    contents = 0
                  Concrete execution of function `ref'mk` with args:
                    contents = 0
                Line 16:
                  Concrete execution of function `ref` with args:
                    contents = 0
                  Concrete execution of function `ref'mk` with args:
                    contents = 0
                Line 17:
                  Concrete iteration of loop
                Line 19:
                  Concrete execution of function `(=)` with args:
                    x = 0
                    y = 0
                Line 20:
                  Concrete execution of function `contents` with args:
                    arg = {contents= 0}
                  Concrete execution of function `(+)` with args:
                    _ = 0
                    _ = 1
                Line 17:
                  Concrete iteration of loop
                Line 19:
                  Concrete execution of function `(=)` with args:
                    x = 1
                    y = 0
                Line 22:
                  Concrete execution of function `contents` with args:
                    arg = {contents= 0}
                  Concrete execution of function `(+)` with args:
                    _ = 0
                    _ = 1
                Line 13:
                  Execution of main function terminated normally
<<<<<<< HEAD
            - Abstract RAC UNKNOWN (terminated because missing value for variable `x2` at "bench/check-ce/underspec.mlw", line 17, characters 4-139)
=======
            - Abstract RAC: UNKNOWN (terminated because missing value for variable `x2` at "bench/check-ce/underspec.mlw", line 16, characters 4-139)
>>>>>>> af36dcdf
              
<check-ce>Check model 1 ("bench/check-ce/underspec.mlw", line 18, characters 27-33)
<check-ce>Checking model:
          File int.mlw:
            Line 16:
              i = {"type": "Integer", "val": "0"}
<<<<<<< HEAD
            File underspec.mlw:
              Line 17:
                i = {"type": "Integer", "val": "0"}
                x1 =
                  {"type": "Record",
                   "val":
                    {"Field":
                      [{"field": "contents",
                        "value": {"type": "Integer", "val": "-1"}}]}}
              Line 18:
                x1_vc_constant =
                  {"type": "Record",
                   "val":
                    {"Field":
                      [{"field": "contents",
                        "value": {"type": "Integer", "val": "0"}}]}}
              Line 20:
                x1 =
                  {"type": "Record",
                   "val":
                    {"Field":
                      [{"field": "contents",
                        "value": {"type": "Integer", "val": "0"}}]}}
=======
              x1 =
                {"type": "Record",
                 "val":
                  {"Field":
                    [{"field": "contents",
                      "value": {"type": "Integer", "val": "-1"}}]}}
            Line 17:
              x1 =
                {"type": "Record",
                 "val":
                  {"Field":
                    [{"field": "contents",
                      "value": {"type": "Integer", "val": "0"}}]}}
            Line 19:
              x1 =
                {"type": "Record",
                 "val":
                  {"Field":
                    [{"field": "contents",
                      "value": {"type": "Integer", "val": "0"}}]}}
>>>>>>> af36dcdf
<check-ce>Giant-step RAC
<rac-values>RHS evaluated for global `zero` at "WHY3DATA/stdlib/int.mlw", line 13, characters 15-19: 0
<rac-values>RHS evaluated for global `one` at "WHY3DATA/stdlib/int.mlw", line 14, characters 15-18: 1
<rac-values>Type default value for parameter `_` at NO LOC: ()
<rac-values>Value computed from postcondition for variable `result` at "bench/check-ce/underspec.mlw", line 15, characters 17-18 at "bench/check-ce/underspec.mlw", line 15, characters 17-18: {contents=
                                                                    0}
<rac-values>Value computed from postcondition for variable `result` at "bench/check-ce/underspec.mlw", line 16, characters 17-18 at "bench/check-ce/underspec.mlw", line 16, characters 17-18: {contents=
                                                                    0}
<rac-values>Value from model for variable `x1` at "bench/check-ce/underspec.mlw", line 17, characters 4-139 at "bench/check-ce/underspec.mlw", line 17, characters 4-139: {contents=
                                                                    (-1)}
<check-ce>Small-step RAC
<rac-values>RHS evaluated for global `zero` at "WHY3DATA/stdlib/int.mlw", line 13, characters 15-19: 0
<rac-values>RHS evaluated for global `one` at "WHY3DATA/stdlib/int.mlw", line 14, characters 15-18: 1
<rac-values>Type default value for parameter `_` at NO LOC: ()
<check-ce>Result of checking model 1: UNKNOWN
            - Concrete RAC: NORMAL
              File int.mlw:
                Line 13:
                  Constant zero initialization
                  zero = 0
                Line 14:
                  Constant one initialization
                  one = 1
              Unknown location:
                  _ = ()
              File underspec.mlw:
                Line 13:
                  _ = ()
                  Execution of main function `f` with env:
                    _ = ()
                    zero = 0
                    one = 1
                Line 15:
                  Concrete execution of function `ref` with args:
                    contents = 0
                  Concrete execution of function `ref'mk` with args:
                    contents = 0
                Line 16:
                  Concrete execution of function `ref` with args:
                    contents = 0
                  Concrete execution of function `ref'mk` with args:
                    contents = 0
                Line 17:
                  Concrete iteration of loop
                Line 19:
                  Concrete execution of function `(=)` with args:
                    x = 0
                    y = 0
                Line 20:
                  Concrete execution of function `contents` with args:
                    arg = {contents= 0}
                  Concrete execution of function `(+)` with args:
                    _ = 0
                    _ = 1
                Line 17:
                  Concrete iteration of loop
                Line 19:
                  Concrete execution of function `(=)` with args:
                    x = 1
                    y = 0
                Line 22:
                  Concrete execution of function `contents` with args:
                    arg = {contents= 0}
                  Concrete execution of function `(+)` with args:
                    _ = 0
                    _ = 1
                Line 13:
                  Execution of main function terminated normally
<<<<<<< HEAD
            - Abstract RAC UNKNOWN (terminated because missing value for variable `x2` at "bench/check-ce/underspec.mlw", line 17, characters 4-139)
=======
            - Abstract RAC: UNKNOWN (terminated because missing value for variable `x2` at "bench/check-ce/underspec.mlw", line 16, characters 4-139)
>>>>>>> af36dcdf
              
<check-ce>Check model 2 ("bench/check-ce/underspec.mlw", line 18, characters 27-33)
<check-ce>Checking model:
          File int.mlw:
            Line 16:
              i = {"type": "Integer", "val": "0"}
<<<<<<< HEAD
            File underspec.mlw:
              Line 17:
                i = {"type": "Integer", "val": "0"}
                x1 =
                  {"type": "Record",
                   "val":
                    {"Field":
                      [{"field": "contents",
                        "value": {"type": "Integer", "val": "-1"}}]}}
              Line 18:
                x1_vc_constant =
                  {"type": "Record",
                   "val":
                    {"Field":
                      [{"field": "contents",
                        "value": {"type": "Integer", "val": "0"}}]}}
              Line 20:
                x1 =
                  {"type": "Record",
                   "val":
                    {"Field":
                      [{"field": "contents",
                        "value": {"type": "Integer", "val": "0"}}]}}
=======
              x1 =
                {"type": "Record",
                 "val":
                  {"Field":
                    [{"field": "contents",
                      "value": {"type": "Integer", "val": "-1"}}]}}
            Line 17:
              x1 =
                {"type": "Record",
                 "val":
                  {"Field":
                    [{"field": "contents",
                      "value": {"type": "Integer", "val": "0"}}]}}
            Line 19:
              x1 =
                {"type": "Record",
                 "val":
                  {"Field":
                    [{"field": "contents",
                      "value": {"type": "Integer", "val": "0"}}]}}
>>>>>>> af36dcdf
<check-ce>Giant-step RAC
<rac-values>RHS evaluated for global `zero` at "WHY3DATA/stdlib/int.mlw", line 13, characters 15-19: 0
<rac-values>RHS evaluated for global `one` at "WHY3DATA/stdlib/int.mlw", line 14, characters 15-18: 1
<rac-values>Type default value for parameter `_` at NO LOC: ()
<rac-values>Value computed from postcondition for variable `result` at "bench/check-ce/underspec.mlw", line 15, characters 17-18 at "bench/check-ce/underspec.mlw", line 15, characters 17-18: {contents=
                                                                    0}
<rac-values>Value computed from postcondition for variable `result` at "bench/check-ce/underspec.mlw", line 16, characters 17-18 at "bench/check-ce/underspec.mlw", line 16, characters 17-18: {contents=
                                                                    0}
<rac-values>Value from model for variable `x1` at "bench/check-ce/underspec.mlw", line 17, characters 4-139 at "bench/check-ce/underspec.mlw", line 17, characters 4-139: {contents=
                                                                    (-1)}
<check-ce>Small-step RAC
<rac-values>RHS evaluated for global `zero` at "WHY3DATA/stdlib/int.mlw", line 13, characters 15-19: 0
<rac-values>RHS evaluated for global `one` at "WHY3DATA/stdlib/int.mlw", line 14, characters 15-18: 1
<rac-values>Type default value for parameter `_` at NO LOC: ()
<check-ce>Result of checking model 2: UNKNOWN
            - Concrete RAC: NORMAL
              File int.mlw:
                Line 13:
                  Constant zero initialization
                  zero = 0
                Line 14:
                  Constant one initialization
                  one = 1
              Unknown location:
                  _ = ()
              File underspec.mlw:
                Line 13:
                  _ = ()
                  Execution of main function `f` with env:
                    _ = ()
                    zero = 0
                    one = 1
                Line 15:
                  Concrete execution of function `ref` with args:
                    contents = 0
                  Concrete execution of function `ref'mk` with args:
                    contents = 0
                Line 16:
                  Concrete execution of function `ref` with args:
                    contents = 0
                  Concrete execution of function `ref'mk` with args:
                    contents = 0
                Line 17:
                  Concrete iteration of loop
                Line 19:
                  Concrete execution of function `(=)` with args:
                    x = 0
                    y = 0
                Line 20:
                  Concrete execution of function `contents` with args:
                    arg = {contents= 0}
                  Concrete execution of function `(+)` with args:
                    _ = 0
                    _ = 1
                Line 17:
                  Concrete iteration of loop
                Line 19:
                  Concrete execution of function `(=)` with args:
                    x = 1
                    y = 0
                Line 22:
                  Concrete execution of function `contents` with args:
                    arg = {contents= 0}
                  Concrete execution of function `(+)` with args:
                    _ = 0
                    _ = 1
                Line 13:
                  Execution of main function terminated normally
<<<<<<< HEAD
            - Abstract RAC UNKNOWN (terminated because missing value for variable `x2` at "bench/check-ce/underspec.mlw", line 17, characters 4-139)
              
<check-ce-summary>Results:
- Checked model 0: UNKNOWN
  - Concrete RAC NORMAL, no contradiction during execution
  - Abstract RAC UNKNOWN, terminated because missing value for variable `x2` at "bench/check-ce/underspec.mlw", line 17, characters 4-139
- Checked model 1: UNKNOWN
  - Concrete RAC NORMAL, no contradiction during execution
  - Abstract RAC UNKNOWN, terminated because missing value for variable `x2` at "bench/check-ce/underspec.mlw", line 17, characters 4-139
- Selected model 2: UNKNOWN
  - Concrete RAC NORMAL, no contradiction during execution
  - Abstract RAC UNKNOWN, terminated because missing value for variable `x2` at "bench/check-ce/underspec.mlw", line 17, characters 4-139
File "bench/check-ce/underspec.mlw", line 18, characters 27-33:
=======
            - Abstract RAC: UNKNOWN (terminated because missing value for variable `x2` at "bench/check-ce/underspec.mlw", line 16, characters 4-139)
              
<check-ce-summary>Results:
- Checked model 0: UNKNOWN
  - Concrete RAC: NORMAL
  - Abstract RAC: UNKNOWN (terminated because missing value for variable `x2` at "bench/check-ce/underspec.mlw", line 16, characters 4-139)
- Checked model 1: UNKNOWN
  - Concrete RAC: NORMAL
  - Abstract RAC: UNKNOWN (terminated because missing value for variable `x2` at "bench/check-ce/underspec.mlw", line 16, characters 4-139)
- Selected model 2: UNKNOWN
  - Concrete RAC: NORMAL
  - Abstract RAC: UNKNOWN (terminated because missing value for variable `x2` at "bench/check-ce/underspec.mlw", line 16, characters 4-139)
File "bench/check-ce/underspec.mlw", line 17, characters 27-33:
>>>>>>> af36dcdf
Sub-goal Loop invariant preservation of goal f'vc.
Prover result is: Unknown (unknown + incomplete) (0.04s, 6176 steps).
The following counterexample model could not be verified
  (concrete RAC no contradiction during execution, abstract RAC terminated because missing value for variable `x2` at "bench/check-ce/underspec.mlw", line 17, characters 4-139):
File int.mlw:
  Line 16:
    i = 0
File underspec.mlw:
  Line 17:
    [current iteration] i = 0
    [before iteration] x1 = -1
  Line 18:
    [current iteration] x1 = 0
  Line 20:
    [current iteration] x1 = 0

File "bench/check-ce/underspec.mlw", line 18, characters 27-33:
Sub-goal Loop invariant preservation of goal f'vc.
<<<<<<< HEAD
Prover result is: Valid (0.03s, 1208 steps).
=======
Prover result is: Valid (0.02s, 1208 steps).
>>>>>>> af36dcdf

File "bench/check-ce/underspec.mlw", line 42, characters 14-23:
Sub-goal Postcondition of goal g'vc.
Prover result is: Valid (0.02s, 1134 steps).

<check-ce>Check model 0 ("bench/check-ce/underspec.mlw", line 50, characters 13-18)
<check-ce>Checking model:
          File underspec.mlw:
            Line 42:
              z =
                {"type": "Record",
                 "val":
                  {"Field":
                    [{"field": "contents",
                      "value": {"type": "Integer", "val": "0"}}]}}
              z =
                {"type": "Record",
                 "val":
                  {"Field":
                    [{"field": "contents",
                      "value": {"type": "Integer", "val": "0"}}]}}
            Line 48:
              z =
                {"type": "Record",
                 "val":
                  {"Field":
                    [{"field": "contents",
                      "value": {"type": "Integer", "val": "0"}}]}}
            Line 49:
              z =
                {"type": "Record",
                 "val":
                  {"Field":
                    [{"field": "contents",
                      "value": {"type": "Integer", "val": "0"}}]}}
<<<<<<< HEAD
            Line 50:
              z_vc_constant =
=======
            Line 47:
              z =
>>>>>>> af36dcdf
                {"type": "Record",
                 "val":
                  {"Field":
                    [{"field": "contents",
                      "value": {"type": "Integer", "val": "0"}}]}}
<check-ce>Giant-step RAC
<rac-values>RHS evaluated for global `zero` at "WHY3DATA/stdlib/int.mlw", line 13, characters 15-19: 0
<rac-values>RHS evaluated for global `one` at "WHY3DATA/stdlib/int.mlw", line 14, characters 15-18: 1
<rac-values>Type default value for variable `result` at "bench/check-ce/underspec.mlw", line 38, characters 11-16 at "bench/check-ce/underspec.mlw", line 38, characters 11-16: 0
<rac-values>RHS evaluated for global `z` at "bench/check-ce/underspec.mlw", line 38, characters 10-11: {contents=
                                                                    0}
<rac-values>Type default value for parameter `_` at NO LOC: ()
<rac-values>Value from model for variable `z` at "bench/check-ce/underspec.mlw", line 49, characters 4-8 at "bench/check-ce/underspec.mlw", line 49, characters 4-8: {contents=
                                                                    0}
<check-ce>Small-step RAC
<rac-values>RHS evaluated for global `zero` at "WHY3DATA/stdlib/int.mlw", line 13, characters 15-19: 0
<rac-values>RHS evaluated for global `one` at "WHY3DATA/stdlib/int.mlw", line 14, characters 15-18: 1
<rac-values>Type default value for variable `result` at "bench/check-ce/underspec.mlw", line 38, characters 11-16 at "bench/check-ce/underspec.mlw", line 38, characters 11-16: 0
<rac-values>RHS evaluated for global `z` at "bench/check-ce/underspec.mlw", line 38, characters 10-11: {contents=
                                                                    0}
<rac-values>Type default value for parameter `_` at NO LOC: ()
<check-ce>Result of checking model 0: UNKNOWN
            - Concrete RAC: NORMAL
              File int.mlw:
                Line 13:
                  Constant zero initialization
                  zero = 0
                Line 14:
                  Constant one initialization
                  one = 1
              File underspec.mlw:
                Line 38:
                  Constant z initialization
                  (abstract) execution of unimplemented function with args:
                  result = 0
                  Concrete execution of function `ref` with args:
                    contents = 0
                  Concrete execution of function `ref'mk` with args:
                    contents = 0
                  z = {contents= 0}
              Unknown location:
                  _ = ()
              File underspec.mlw:
                Line 45:
                  _ = ()
                  Execution of main function `f` with env:
                    z = {contents= 0}
                    _ = ()
                    zero = 0
                    one = 1
                Line 49:
                  Concrete execution of function `Tuple0` with args:
                  Concrete execution of function `g` with args:
                    _ = ()
                Line 43:
                  Concrete execution of function `contents` with args:
                    arg = {contents= 0}
                  Concrete execution of function `(+)` with args:
                    _ = 0
                    _ = 1
                Line 45:
                  Execution of main function terminated normally
<<<<<<< HEAD
            - Abstract RAC UNKNOWN (terminated because missing value for variable `result` at "bench/check-ce/underspec.mlw", line 49, characters 4-8)
=======
            - Abstract RAC: UNKNOWN (terminated because missing value for variable `result` at "bench/check-ce/underspec.mlw", line 46, characters 4-8)
>>>>>>> af36dcdf
              
<check-ce>Check model 1 ("bench/check-ce/underspec.mlw", line 50, characters 13-18)
<check-ce>Checking model:
          File underspec.mlw:
            Line 42:
              z =
                {"type": "Record",
                 "val":
                  {"Field":
                    [{"field": "contents",
                      "value": {"type": "Integer", "val": "2"}}]}}
              z =
                {"type": "Record",
                 "val":
                  {"Field":
                    [{"field": "contents",
                      "value": {"type": "Integer", "val": "0"}}]}}
            Line 48:
              z =
                {"type": "Record",
                 "val":
                  {"Field":
                    [{"field": "contents",
                      "value": {"type": "Integer", "val": "0"}}]}}
            Line 49:
              z =
                {"type": "Record",
                 "val":
                  {"Field":
                    [{"field": "contents",
                      "value": {"type": "Integer", "val": "2"}}]}}
<<<<<<< HEAD
            Line 50:
              z_vc_constant =
=======
            Line 47:
              z =
>>>>>>> af36dcdf
                {"type": "Record",
                 "val":
                  {"Field":
                    [{"field": "contents",
                      "value": {"type": "Integer", "val": "2"}}]}}
<check-ce>Giant-step RAC
<rac-values>RHS evaluated for global `zero` at "WHY3DATA/stdlib/int.mlw", line 13, characters 15-19: 0
<rac-values>RHS evaluated for global `one` at "WHY3DATA/stdlib/int.mlw", line 14, characters 15-18: 1
<rac-values>Type default value for variable `result` at "bench/check-ce/underspec.mlw", line 38, characters 11-16 at "bench/check-ce/underspec.mlw", line 38, characters 11-16: 0
<rac-values>RHS evaluated for global `z` at "bench/check-ce/underspec.mlw", line 38, characters 10-11: {contents=
                                                                    0}
<rac-values>Type default value for parameter `_` at NO LOC: ()
<rac-values>Value from model for variable `z` at "bench/check-ce/underspec.mlw", line 49, characters 4-8 at "bench/check-ce/underspec.mlw", line 49, characters 4-8: {contents=
                                                                    2}
<rac-values>Type default value for variable `result` at "bench/check-ce/underspec.mlw", line 49, characters 4-8 at "bench/check-ce/underspec.mlw", line 49, characters 4-8: ()
<check-ce>Small-step RAC
<rac-values>RHS evaluated for global `zero` at "WHY3DATA/stdlib/int.mlw", line 13, characters 15-19: 0
<rac-values>RHS evaluated for global `one` at "WHY3DATA/stdlib/int.mlw", line 14, characters 15-18: 1
<rac-values>Type default value for variable `result` at "bench/check-ce/underspec.mlw", line 38, characters 11-16 at "bench/check-ce/underspec.mlw", line 38, characters 11-16: 0
<rac-values>RHS evaluated for global `z` at "bench/check-ce/underspec.mlw", line 38, characters 10-11: {contents=
                                                                    0}
<rac-values>Type default value for parameter `_` at NO LOC: ()
<check-ce>Result of checking model 1: SW
            - Concrete RAC: NORMAL
              File int.mlw:
                Line 13:
                  Constant zero initialization
                  zero = 0
                Line 14:
                  Constant one initialization
                  one = 1
              File underspec.mlw:
                Line 38:
                  Constant z initialization
                  (abstract) execution of unimplemented function with args:
                  result = 0
                  Concrete execution of function `ref` with args:
                    contents = 0
                  Concrete execution of function `ref'mk` with args:
                    contents = 0
                  z = {contents= 0}
              Unknown location:
                  _ = ()
              File underspec.mlw:
                Line 45:
                  _ = ()
                  Execution of main function `f` with env:
                    z = {contents= 0}
                    _ = ()
                    zero = 0
                    one = 1
                Line 49:
                  Concrete execution of function `Tuple0` with args:
                  Concrete execution of function `g` with args:
                    _ = ()
                Line 43:
                  Concrete execution of function `contents` with args:
                    arg = {contents= 0}
                  Concrete execution of function `(+)` with args:
                    _ = 0
                    _ = 1
                Line 45:
                  Execution of main function terminated normally
            - Abstract RAC: FAILURE (assertion at "bench/check-ce/underspec.mlw", line 47, characters 13-18)
              File int.mlw:
                Line 13:
                  Constant zero initialization
                  zero = 0
                Line 14:
                  Constant one initialization
                  one = 1
              File underspec.mlw:
                Line 38:
                  Constant z initialization
                  (abstract) execution of unimplemented function with args:
                  result = 0
                  Concrete execution of function `ref` with args:
                    contents = 0
                  Concrete execution of function `ref'mk` with args:
                    contents = 0
                  z = {contents= 0}
              Unknown location:
                  _ = ()
              File underspec.mlw:
                Line 45:
                  _ = ()
                  Execution of main function `f` with env:
                    z = {contents= 0}
                    _ = ()
                    zero = 0
                    one = 1
                Line 49:
                  Concrete execution of function `Tuple0` with args:
                  Abstract execution of function `g` with args:
                    _ = ()
                  z = {contents= 2}
                  result = ()
                Line 50:
                  Property failure at assertion with:
                    z = {contents= 2}
<check-ce>Check model 2 ("bench/check-ce/underspec.mlw", line 50, characters 13-18)
<check-ce>Checking model:
          File underspec.mlw:
            Line 42:
              z =
                {"type": "Record",
                 "val":
                  {"Field":
                    [{"field": "contents",
                      "value": {"type": "Integer", "val": "2"}}]}}
              z =
                {"type": "Record",
                 "val":
                  {"Field":
                    [{"field": "contents",
                      "value": {"type": "Integer", "val": "0"}}]}}
            Line 48:
              z =
                {"type": "Record",
                 "val":
                  {"Field":
                    [{"field": "contents",
                      "value": {"type": "Integer", "val": "0"}}]}}
            Line 49:
              z =
                {"type": "Record",
                 "val":
                  {"Field":
                    [{"field": "contents",
                      "value": {"type": "Integer", "val": "2"}}]}}
<<<<<<< HEAD
            Line 50:
              z_vc_constant =
=======
            Line 47:
              z =
>>>>>>> af36dcdf
                {"type": "Record",
                 "val":
                  {"Field":
                    [{"field": "contents",
                      "value": {"type": "Integer", "val": "2"}}]}}
<check-ce>Giant-step RAC
<rac-values>RHS evaluated for global `zero` at "WHY3DATA/stdlib/int.mlw", line 13, characters 15-19: 0
<rac-values>RHS evaluated for global `one` at "WHY3DATA/stdlib/int.mlw", line 14, characters 15-18: 1
<rac-values>Type default value for variable `result` at "bench/check-ce/underspec.mlw", line 38, characters 11-16 at "bench/check-ce/underspec.mlw", line 38, characters 11-16: 0
<rac-values>RHS evaluated for global `z` at "bench/check-ce/underspec.mlw", line 38, characters 10-11: {contents=
                                                                    0}
<rac-values>Type default value for parameter `_` at NO LOC: ()
<rac-values>Value from model for variable `z` at "bench/check-ce/underspec.mlw", line 49, characters 4-8 at "bench/check-ce/underspec.mlw", line 49, characters 4-8: {contents=
                                                                    2}
<rac-values>Type default value for variable `result` at "bench/check-ce/underspec.mlw", line 49, characters 4-8 at "bench/check-ce/underspec.mlw", line 49, characters 4-8: ()
<check-ce>Small-step RAC
<rac-values>RHS evaluated for global `zero` at "WHY3DATA/stdlib/int.mlw", line 13, characters 15-19: 0
<rac-values>RHS evaluated for global `one` at "WHY3DATA/stdlib/int.mlw", line 14, characters 15-18: 1
<rac-values>Type default value for variable `result` at "bench/check-ce/underspec.mlw", line 38, characters 11-16 at "bench/check-ce/underspec.mlw", line 38, characters 11-16: 0
<rac-values>RHS evaluated for global `z` at "bench/check-ce/underspec.mlw", line 38, characters 10-11: {contents=
                                                                    0}
<rac-values>Type default value for parameter `_` at NO LOC: ()
<check-ce>Result of checking model 2: SW
            - Concrete RAC: NORMAL
              File int.mlw:
                Line 13:
                  Constant zero initialization
                  zero = 0
                Line 14:
                  Constant one initialization
                  one = 1
              File underspec.mlw:
                Line 38:
                  Constant z initialization
                  (abstract) execution of unimplemented function with args:
                  result = 0
                  Concrete execution of function `ref` with args:
                    contents = 0
                  Concrete execution of function `ref'mk` with args:
                    contents = 0
                  z = {contents= 0}
              Unknown location:
                  _ = ()
              File underspec.mlw:
                Line 45:
                  _ = ()
                  Execution of main function `f` with env:
                    z = {contents= 0}
                    _ = ()
                    zero = 0
                    one = 1
                Line 49:
                  Concrete execution of function `Tuple0` with args:
                  Concrete execution of function `g` with args:
                    _ = ()
                Line 43:
                  Concrete execution of function `contents` with args:
                    arg = {contents= 0}
                  Concrete execution of function `(+)` with args:
                    _ = 0
                    _ = 1
                Line 45:
                  Execution of main function terminated normally
            - Abstract RAC: FAILURE (assertion at "bench/check-ce/underspec.mlw", line 47, characters 13-18)
              File int.mlw:
                Line 13:
                  Constant zero initialization
                  zero = 0
                Line 14:
                  Constant one initialization
                  one = 1
              File underspec.mlw:
                Line 38:
                  Constant z initialization
                  (abstract) execution of unimplemented function with args:
                  result = 0
                  Concrete execution of function `ref` with args:
                    contents = 0
                  Concrete execution of function `ref'mk` with args:
                    contents = 0
                  z = {contents= 0}
              Unknown location:
                  _ = ()
              File underspec.mlw:
                Line 45:
                  _ = ()
                  Execution of main function `f` with env:
                    z = {contents= 0}
                    _ = ()
                    zero = 0
                    one = 1
                Line 49:
                  Concrete execution of function `Tuple0` with args:
                  Abstract execution of function `g` with args:
                    _ = ()
                  z = {contents= 2}
                  result = ()
                Line 50:
                  Property failure at assertion with:
                    z = {contents= 2}
<check-ce-summary>Results:
- Checked model 0: UNKNOWN
<<<<<<< HEAD
  - Concrete RAC NORMAL, no contradiction during execution
  - Abstract RAC UNKNOWN, terminated because missing value for variable `result` at "bench/check-ce/underspec.mlw", line 49, characters 4-8
=======
  - Concrete RAC: NORMAL
  - Abstract RAC: UNKNOWN (terminated because missing value for variable `result` at "bench/check-ce/underspec.mlw", line 46, characters 4-8)
>>>>>>> af36dcdf
- Selected model 1: SW
  - Concrete RAC: NORMAL
  - Abstract RAC: FAILURE (assertion at "bench/check-ce/underspec.mlw", line 47, characters 13-18)
- Checked model 2: SW
<<<<<<< HEAD
  - Concrete RAC NORMAL, no contradiction during execution
  - Abstract RAC FAILURE, counter-example confirmed
File "bench/check-ce/underspec.mlw", line 50, characters 13-18:
=======
  - Concrete RAC: NORMAL
  - Abstract RAC: FAILURE (assertion at "bench/check-ce/underspec.mlw", line 47, characters 13-18)
File "bench/check-ce/underspec.mlw", line 47, characters 13-18:
>>>>>>> af36dcdf
Sub-goal Assertion of goal f'vc.
Prover result is: Unknown (unknown + incomplete) (0.05s, 6083 steps).
The contracts of some function or loop are too weak, for example during the
  following execution:
File int.mlw:
  Line 13:
    Constant zero initialization
    zero = 0
  Line 14:
    Constant one initialization
    one = 1
File underspec.mlw:
  Line 38:
    Constant z initialization
    (abstract) execution of unimplemented function with args:
    result = 0
    Concrete execution of function `ref` with args:
      contents = 0
    Concrete execution of function `ref'mk` with args:
      contents = 0
    z = {contents= 0}
Unknown location:
    _ = ()
File underspec.mlw:
  Line 45:
    _ = ()
    Execution of main function `f` with env:
      z = {contents= 0}
      _ = ()
      zero = 0
      one = 1
  Line 49:
    Concrete execution of function `Tuple0` with args:
    Abstract execution of function `g` with args:
      _ = ()
    z = {contents= 2}
    result = ()
  Line 50:
    Property failure at assertion with:
      z = {contents= 2}
<|MERGE_RESOLUTION|>--- conflicted
+++ resolved
@@ -1,37 +1,12 @@
-File "bench/check-ce/underspec.mlw", line 18, characters 27-33:
+File "bench/check-ce/underspec.mlw", line 17, characters 27-33:
 Sub-goal Loop invariant init of goal f'vc.
 Prover result is: Valid (0.04s, 1016 steps).
 
-<check-ce>Check model 0 ("bench/check-ce/underspec.mlw", line 18, characters 27-33)
+<check-ce>Check model 0 ("bench/check-ce/underspec.mlw", line 17, characters 27-33)
 <check-ce>Checking model:
-          File int.mlw:
+          File underspec.mlw:
             Line 16:
               i = {"type": "Integer", "val": "0"}
-<<<<<<< HEAD
-            File underspec.mlw:
-              Line 17:
-                i = {"type": "Integer", "val": "0"}
-                x1 =
-                  {"type": "Record",
-                   "val":
-                    {"Field":
-                      [{"field": "contents",
-                        "value": {"type": "Integer", "val": "0"}}]}}
-              Line 18:
-                x1_vc_constant =
-                  {"type": "Record",
-                   "val":
-                    {"Field":
-                      [{"field": "contents",
-                        "value": {"type": "Integer", "val": "0"}}]}}
-              Line 20:
-                x1 =
-                  {"type": "Record",
-                   "val":
-                    {"Field":
-                      [{"field": "contents",
-                        "value": {"type": "Integer", "val": "0"}}]}}
-=======
               x1 =
                 {"type": "Record",
                  "val":
@@ -52,16 +27,15 @@
                   {"Field":
                     [{"field": "contents",
                       "value": {"type": "Integer", "val": "0"}}]}}
->>>>>>> af36dcdf
 <check-ce>Giant-step RAC
 <rac-values>RHS evaluated for global `zero` at "WHY3DATA/stdlib/int.mlw", line 13, characters 15-19: 0
 <rac-values>RHS evaluated for global `one` at "WHY3DATA/stdlib/int.mlw", line 14, characters 15-18: 1
 <rac-values>Type default value for parameter `_` at NO LOC: ()
+<rac-values>Value computed from postcondition for variable `result` at "bench/check-ce/underspec.mlw", line 14, characters 17-18 at "bench/check-ce/underspec.mlw", line 14, characters 17-18: {contents=
+                                                                    0}
 <rac-values>Value computed from postcondition for variable `result` at "bench/check-ce/underspec.mlw", line 15, characters 17-18 at "bench/check-ce/underspec.mlw", line 15, characters 17-18: {contents=
                                                                     0}
-<rac-values>Value computed from postcondition for variable `result` at "bench/check-ce/underspec.mlw", line 16, characters 17-18 at "bench/check-ce/underspec.mlw", line 16, characters 17-18: {contents=
-                                                                    0}
-<rac-values>Value from model for variable `x1` at "bench/check-ce/underspec.mlw", line 17, characters 4-139 at "bench/check-ce/underspec.mlw", line 17, characters 4-139: {contents=
+<rac-values>Value from model for variable `x1` at "bench/check-ce/underspec.mlw", line 16, characters 4-139 at "bench/check-ce/underspec.mlw", line 16, characters 4-139: {contents=
                                                                     0}
 <check-ce>Small-step RAC
 <rac-values>RHS evaluated for global `zero` at "WHY3DATA/stdlib/int.mlw", line 13, characters 15-19: 0
@@ -85,35 +59,35 @@
                     _ = ()
                     zero = 0
                     one = 1
+                Line 14:
+                  Concrete execution of function `ref` with args:
+                    contents = 0
+                  Concrete execution of function `ref'mk` with args:
+                    contents = 0
                 Line 15:
                   Concrete execution of function `ref` with args:
                     contents = 0
                   Concrete execution of function `ref'mk` with args:
                     contents = 0
                 Line 16:
-                  Concrete execution of function `ref` with args:
-                    contents = 0
-                  Concrete execution of function `ref'mk` with args:
-                    contents = 0
-                Line 17:
                   Concrete iteration of loop
-                Line 19:
+                Line 18:
                   Concrete execution of function `(=)` with args:
                     x = 0
                     y = 0
-                Line 20:
-                  Concrete execution of function `contents` with args:
-                    arg = {contents= 0}
-                  Concrete execution of function `(+)` with args:
-                    _ = 0
-                    _ = 1
-                Line 17:
+                Line 19:
+                  Concrete execution of function `contents` with args:
+                    arg = {contents= 0}
+                  Concrete execution of function `(+)` with args:
+                    _ = 0
+                    _ = 1
+                Line 16:
                   Concrete iteration of loop
-                Line 19:
+                Line 18:
                   Concrete execution of function `(=)` with args:
                     x = 1
                     y = 0
-                Line 22:
+                Line 21:
                   Concrete execution of function `contents` with args:
                     arg = {contents= 0}
                   Concrete execution of function `(+)` with args:
@@ -121,42 +95,13 @@
                     _ = 1
                 Line 13:
                   Execution of main function terminated normally
-<<<<<<< HEAD
-            - Abstract RAC UNKNOWN (terminated because missing value for variable `x2` at "bench/check-ce/underspec.mlw", line 17, characters 4-139)
-=======
             - Abstract RAC: UNKNOWN (terminated because missing value for variable `x2` at "bench/check-ce/underspec.mlw", line 16, characters 4-139)
->>>>>>> af36dcdf
               
-<check-ce>Check model 1 ("bench/check-ce/underspec.mlw", line 18, characters 27-33)
+<check-ce>Check model 1 ("bench/check-ce/underspec.mlw", line 17, characters 27-33)
 <check-ce>Checking model:
-          File int.mlw:
+          File underspec.mlw:
             Line 16:
               i = {"type": "Integer", "val": "0"}
-<<<<<<< HEAD
-            File underspec.mlw:
-              Line 17:
-                i = {"type": "Integer", "val": "0"}
-                x1 =
-                  {"type": "Record",
-                   "val":
-                    {"Field":
-                      [{"field": "contents",
-                        "value": {"type": "Integer", "val": "-1"}}]}}
-              Line 18:
-                x1_vc_constant =
-                  {"type": "Record",
-                   "val":
-                    {"Field":
-                      [{"field": "contents",
-                        "value": {"type": "Integer", "val": "0"}}]}}
-              Line 20:
-                x1 =
-                  {"type": "Record",
-                   "val":
-                    {"Field":
-                      [{"field": "contents",
-                        "value": {"type": "Integer", "val": "0"}}]}}
-=======
               x1 =
                 {"type": "Record",
                  "val":
@@ -177,16 +122,15 @@
                   {"Field":
                     [{"field": "contents",
                       "value": {"type": "Integer", "val": "0"}}]}}
->>>>>>> af36dcdf
 <check-ce>Giant-step RAC
 <rac-values>RHS evaluated for global `zero` at "WHY3DATA/stdlib/int.mlw", line 13, characters 15-19: 0
 <rac-values>RHS evaluated for global `one` at "WHY3DATA/stdlib/int.mlw", line 14, characters 15-18: 1
 <rac-values>Type default value for parameter `_` at NO LOC: ()
+<rac-values>Value computed from postcondition for variable `result` at "bench/check-ce/underspec.mlw", line 14, characters 17-18 at "bench/check-ce/underspec.mlw", line 14, characters 17-18: {contents=
+                                                                    0}
 <rac-values>Value computed from postcondition for variable `result` at "bench/check-ce/underspec.mlw", line 15, characters 17-18 at "bench/check-ce/underspec.mlw", line 15, characters 17-18: {contents=
                                                                     0}
-<rac-values>Value computed from postcondition for variable `result` at "bench/check-ce/underspec.mlw", line 16, characters 17-18 at "bench/check-ce/underspec.mlw", line 16, characters 17-18: {contents=
-                                                                    0}
-<rac-values>Value from model for variable `x1` at "bench/check-ce/underspec.mlw", line 17, characters 4-139 at "bench/check-ce/underspec.mlw", line 17, characters 4-139: {contents=
+<rac-values>Value from model for variable `x1` at "bench/check-ce/underspec.mlw", line 16, characters 4-139 at "bench/check-ce/underspec.mlw", line 16, characters 4-139: {contents=
                                                                     (-1)}
 <check-ce>Small-step RAC
 <rac-values>RHS evaluated for global `zero` at "WHY3DATA/stdlib/int.mlw", line 13, characters 15-19: 0
@@ -210,35 +154,35 @@
                     _ = ()
                     zero = 0
                     one = 1
+                Line 14:
+                  Concrete execution of function `ref` with args:
+                    contents = 0
+                  Concrete execution of function `ref'mk` with args:
+                    contents = 0
                 Line 15:
                   Concrete execution of function `ref` with args:
                     contents = 0
                   Concrete execution of function `ref'mk` with args:
                     contents = 0
                 Line 16:
-                  Concrete execution of function `ref` with args:
-                    contents = 0
-                  Concrete execution of function `ref'mk` with args:
-                    contents = 0
-                Line 17:
                   Concrete iteration of loop
-                Line 19:
+                Line 18:
                   Concrete execution of function `(=)` with args:
                     x = 0
                     y = 0
-                Line 20:
-                  Concrete execution of function `contents` with args:
-                    arg = {contents= 0}
-                  Concrete execution of function `(+)` with args:
-                    _ = 0
-                    _ = 1
-                Line 17:
+                Line 19:
+                  Concrete execution of function `contents` with args:
+                    arg = {contents= 0}
+                  Concrete execution of function `(+)` with args:
+                    _ = 0
+                    _ = 1
+                Line 16:
                   Concrete iteration of loop
-                Line 19:
+                Line 18:
                   Concrete execution of function `(=)` with args:
                     x = 1
                     y = 0
-                Line 22:
+                Line 21:
                   Concrete execution of function `contents` with args:
                     arg = {contents= 0}
                   Concrete execution of function `(+)` with args:
@@ -246,42 +190,13 @@
                     _ = 1
                 Line 13:
                   Execution of main function terminated normally
-<<<<<<< HEAD
-            - Abstract RAC UNKNOWN (terminated because missing value for variable `x2` at "bench/check-ce/underspec.mlw", line 17, characters 4-139)
-=======
             - Abstract RAC: UNKNOWN (terminated because missing value for variable `x2` at "bench/check-ce/underspec.mlw", line 16, characters 4-139)
->>>>>>> af36dcdf
               
-<check-ce>Check model 2 ("bench/check-ce/underspec.mlw", line 18, characters 27-33)
+<check-ce>Check model 2 ("bench/check-ce/underspec.mlw", line 17, characters 27-33)
 <check-ce>Checking model:
-          File int.mlw:
+          File underspec.mlw:
             Line 16:
               i = {"type": "Integer", "val": "0"}
-<<<<<<< HEAD
-            File underspec.mlw:
-              Line 17:
-                i = {"type": "Integer", "val": "0"}
-                x1 =
-                  {"type": "Record",
-                   "val":
-                    {"Field":
-                      [{"field": "contents",
-                        "value": {"type": "Integer", "val": "-1"}}]}}
-              Line 18:
-                x1_vc_constant =
-                  {"type": "Record",
-                   "val":
-                    {"Field":
-                      [{"field": "contents",
-                        "value": {"type": "Integer", "val": "0"}}]}}
-              Line 20:
-                x1 =
-                  {"type": "Record",
-                   "val":
-                    {"Field":
-                      [{"field": "contents",
-                        "value": {"type": "Integer", "val": "0"}}]}}
-=======
               x1 =
                 {"type": "Record",
                  "val":
@@ -302,16 +217,15 @@
                   {"Field":
                     [{"field": "contents",
                       "value": {"type": "Integer", "val": "0"}}]}}
->>>>>>> af36dcdf
 <check-ce>Giant-step RAC
 <rac-values>RHS evaluated for global `zero` at "WHY3DATA/stdlib/int.mlw", line 13, characters 15-19: 0
 <rac-values>RHS evaluated for global `one` at "WHY3DATA/stdlib/int.mlw", line 14, characters 15-18: 1
 <rac-values>Type default value for parameter `_` at NO LOC: ()
+<rac-values>Value computed from postcondition for variable `result` at "bench/check-ce/underspec.mlw", line 14, characters 17-18 at "bench/check-ce/underspec.mlw", line 14, characters 17-18: {contents=
+                                                                    0}
 <rac-values>Value computed from postcondition for variable `result` at "bench/check-ce/underspec.mlw", line 15, characters 17-18 at "bench/check-ce/underspec.mlw", line 15, characters 17-18: {contents=
                                                                     0}
-<rac-values>Value computed from postcondition for variable `result` at "bench/check-ce/underspec.mlw", line 16, characters 17-18 at "bench/check-ce/underspec.mlw", line 16, characters 17-18: {contents=
-                                                                    0}
-<rac-values>Value from model for variable `x1` at "bench/check-ce/underspec.mlw", line 17, characters 4-139 at "bench/check-ce/underspec.mlw", line 17, characters 4-139: {contents=
+<rac-values>Value from model for variable `x1` at "bench/check-ce/underspec.mlw", line 16, characters 4-139 at "bench/check-ce/underspec.mlw", line 16, characters 4-139: {contents=
                                                                     (-1)}
 <check-ce>Small-step RAC
 <rac-values>RHS evaluated for global `zero` at "WHY3DATA/stdlib/int.mlw", line 13, characters 15-19: 0
@@ -335,35 +249,35 @@
                     _ = ()
                     zero = 0
                     one = 1
+                Line 14:
+                  Concrete execution of function `ref` with args:
+                    contents = 0
+                  Concrete execution of function `ref'mk` with args:
+                    contents = 0
                 Line 15:
                   Concrete execution of function `ref` with args:
                     contents = 0
                   Concrete execution of function `ref'mk` with args:
                     contents = 0
                 Line 16:
-                  Concrete execution of function `ref` with args:
-                    contents = 0
-                  Concrete execution of function `ref'mk` with args:
-                    contents = 0
-                Line 17:
                   Concrete iteration of loop
-                Line 19:
+                Line 18:
                   Concrete execution of function `(=)` with args:
                     x = 0
                     y = 0
-                Line 20:
-                  Concrete execution of function `contents` with args:
-                    arg = {contents= 0}
-                  Concrete execution of function `(+)` with args:
-                    _ = 0
-                    _ = 1
-                Line 17:
+                Line 19:
+                  Concrete execution of function `contents` with args:
+                    arg = {contents= 0}
+                  Concrete execution of function `(+)` with args:
+                    _ = 0
+                    _ = 1
+                Line 16:
                   Concrete iteration of loop
-                Line 19:
+                Line 18:
                   Concrete execution of function `(=)` with args:
                     x = 1
                     y = 0
-                Line 22:
+                Line 21:
                   Concrete execution of function `contents` with args:
                     arg = {contents= 0}
                   Concrete execution of function `(+)` with args:
@@ -371,21 +285,6 @@
                     _ = 1
                 Line 13:
                   Execution of main function terminated normally
-<<<<<<< HEAD
-            - Abstract RAC UNKNOWN (terminated because missing value for variable `x2` at "bench/check-ce/underspec.mlw", line 17, characters 4-139)
-              
-<check-ce-summary>Results:
-- Checked model 0: UNKNOWN
-  - Concrete RAC NORMAL, no contradiction during execution
-  - Abstract RAC UNKNOWN, terminated because missing value for variable `x2` at "bench/check-ce/underspec.mlw", line 17, characters 4-139
-- Checked model 1: UNKNOWN
-  - Concrete RAC NORMAL, no contradiction during execution
-  - Abstract RAC UNKNOWN, terminated because missing value for variable `x2` at "bench/check-ce/underspec.mlw", line 17, characters 4-139
-- Selected model 2: UNKNOWN
-  - Concrete RAC NORMAL, no contradiction during execution
-  - Abstract RAC UNKNOWN, terminated because missing value for variable `x2` at "bench/check-ce/underspec.mlw", line 17, characters 4-139
-File "bench/check-ce/underspec.mlw", line 18, characters 27-33:
-=======
             - Abstract RAC: UNKNOWN (terminated because missing value for variable `x2` at "bench/check-ce/underspec.mlw", line 16, characters 4-139)
               
 <check-ce-summary>Results:
@@ -399,72 +298,59 @@
   - Concrete RAC: NORMAL
   - Abstract RAC: UNKNOWN (terminated because missing value for variable `x2` at "bench/check-ce/underspec.mlw", line 16, characters 4-139)
 File "bench/check-ce/underspec.mlw", line 17, characters 27-33:
->>>>>>> af36dcdf
 Sub-goal Loop invariant preservation of goal f'vc.
-Prover result is: Unknown (unknown + incomplete) (0.04s, 6176 steps).
+Prover result is: Unknown (unknown + incomplete) (0.03s, 6176 steps).
 The following counterexample model could not be verified
-  (concrete RAC no contradiction during execution, abstract RAC terminated because missing value for variable `x2` at "bench/check-ce/underspec.mlw", line 17, characters 4-139):
-File int.mlw:
+  (concrete RAC no contradiction during execution, abstract RAC terminated because missing value for variable `x2` at "bench/check-ce/underspec.mlw", line 16, characters 4-139):
+File underspec.mlw:
   Line 16:
-    i = 0
-File underspec.mlw:
-  Line 17:
     [current iteration] i = 0
     [before iteration] x1 = -1
-  Line 18:
+  Line 17:
     [current iteration] x1 = 0
-  Line 20:
+  Line 19:
     [current iteration] x1 = 0
 
-File "bench/check-ce/underspec.mlw", line 18, characters 27-33:
+File "bench/check-ce/underspec.mlw", line 17, characters 27-33:
 Sub-goal Loop invariant preservation of goal f'vc.
-<<<<<<< HEAD
-Prover result is: Valid (0.03s, 1208 steps).
-=======
 Prover result is: Valid (0.02s, 1208 steps).
->>>>>>> af36dcdf
 
-File "bench/check-ce/underspec.mlw", line 42, characters 14-23:
+File "bench/check-ce/underspec.mlw", line 41, characters 14-23:
 Sub-goal Postcondition of goal g'vc.
 Prover result is: Valid (0.02s, 1134 steps).
 
-<check-ce>Check model 0 ("bench/check-ce/underspec.mlw", line 50, characters 13-18)
+<check-ce>Check model 0 ("bench/check-ce/underspec.mlw", line 47, characters 13-18)
 <check-ce>Checking model:
           File underspec.mlw:
-            Line 42:
-              z =
-                {"type": "Record",
-                 "val":
-                  {"Field":
-                    [{"field": "contents",
-                      "value": {"type": "Integer", "val": "0"}}]}}
-              z =
-                {"type": "Record",
-                 "val":
-                  {"Field":
-                    [{"field": "contents",
-                      "value": {"type": "Integer", "val": "0"}}]}}
-            Line 48:
-              z =
-                {"type": "Record",
-                 "val":
-                  {"Field":
-                    [{"field": "contents",
-                      "value": {"type": "Integer", "val": "0"}}]}}
-            Line 49:
-              z =
-                {"type": "Record",
-                 "val":
-                  {"Field":
-                    [{"field": "contents",
-                      "value": {"type": "Integer", "val": "0"}}]}}
-<<<<<<< HEAD
-            Line 50:
-              z_vc_constant =
-=======
+            Line 41:
+              z =
+                {"type": "Record",
+                 "val":
+                  {"Field":
+                    [{"field": "contents",
+                      "value": {"type": "Integer", "val": "0"}}]}}
+              z =
+                {"type": "Record",
+                 "val":
+                  {"Field":
+                    [{"field": "contents",
+                      "value": {"type": "Integer", "val": "0"}}]}}
+            Line 45:
+              z =
+                {"type": "Record",
+                 "val":
+                  {"Field":
+                    [{"field": "contents",
+                      "value": {"type": "Integer", "val": "0"}}]}}
+            Line 46:
+              z =
+                {"type": "Record",
+                 "val":
+                  {"Field":
+                    [{"field": "contents",
+                      "value": {"type": "Integer", "val": "0"}}]}}
             Line 47:
               z =
->>>>>>> af36dcdf
                 {"type": "Record",
                  "val":
                   {"Field":
@@ -473,17 +359,17 @@
 <check-ce>Giant-step RAC
 <rac-values>RHS evaluated for global `zero` at "WHY3DATA/stdlib/int.mlw", line 13, characters 15-19: 0
 <rac-values>RHS evaluated for global `one` at "WHY3DATA/stdlib/int.mlw", line 14, characters 15-18: 1
-<rac-values>Type default value for variable `result` at "bench/check-ce/underspec.mlw", line 38, characters 11-16 at "bench/check-ce/underspec.mlw", line 38, characters 11-16: 0
-<rac-values>RHS evaluated for global `z` at "bench/check-ce/underspec.mlw", line 38, characters 10-11: {contents=
-                                                                    0}
-<rac-values>Type default value for parameter `_` at NO LOC: ()
-<rac-values>Value from model for variable `z` at "bench/check-ce/underspec.mlw", line 49, characters 4-8 at "bench/check-ce/underspec.mlw", line 49, characters 4-8: {contents=
+<rac-values>Type default value for variable `result` at "bench/check-ce/underspec.mlw", line 37, characters 11-16 at "bench/check-ce/underspec.mlw", line 37, characters 11-16: 0
+<rac-values>RHS evaluated for global `z` at "bench/check-ce/underspec.mlw", line 37, characters 10-11: {contents=
+                                                                    0}
+<rac-values>Type default value for parameter `_` at NO LOC: ()
+<rac-values>Value from model for variable `z` at "bench/check-ce/underspec.mlw", line 46, characters 4-8 at "bench/check-ce/underspec.mlw", line 46, characters 4-8: {contents=
                                                                     0}
 <check-ce>Small-step RAC
 <rac-values>RHS evaluated for global `zero` at "WHY3DATA/stdlib/int.mlw", line 13, characters 15-19: 0
 <rac-values>RHS evaluated for global `one` at "WHY3DATA/stdlib/int.mlw", line 14, characters 15-18: 1
-<rac-values>Type default value for variable `result` at "bench/check-ce/underspec.mlw", line 38, characters 11-16 at "bench/check-ce/underspec.mlw", line 38, characters 11-16: 0
-<rac-values>RHS evaluated for global `z` at "bench/check-ce/underspec.mlw", line 38, characters 10-11: {contents=
+<rac-values>Type default value for variable `result` at "bench/check-ce/underspec.mlw", line 37, characters 11-16 at "bench/check-ce/underspec.mlw", line 37, characters 11-16: 0
+<rac-values>RHS evaluated for global `z` at "bench/check-ce/underspec.mlw", line 37, characters 10-11: {contents=
                                                                     0}
 <rac-values>Type default value for parameter `_` at NO LOC: ()
 <check-ce>Result of checking model 0: UNKNOWN
@@ -496,7 +382,7 @@
                   Constant one initialization
                   one = 1
               File underspec.mlw:
-                Line 38:
+                Line 37:
                   Constant z initialization
                   (abstract) execution of unimplemented function with args:
                   result = 0
@@ -508,35 +394,31 @@
               Unknown location:
                   _ = ()
               File underspec.mlw:
-                Line 45:
+                Line 44:
                   _ = ()
                   Execution of main function `f` with env:
                     z = {contents= 0}
                     _ = ()
                     zero = 0
                     one = 1
-                Line 49:
+                Line 46:
                   Concrete execution of function `Tuple0` with args:
                   Concrete execution of function `g` with args:
                     _ = ()
-                Line 43:
-                  Concrete execution of function `contents` with args:
-                    arg = {contents= 0}
-                  Concrete execution of function `(+)` with args:
-                    _ = 0
-                    _ = 1
-                Line 45:
+                Line 42:
+                  Concrete execution of function `contents` with args:
+                    arg = {contents= 0}
+                  Concrete execution of function `(+)` with args:
+                    _ = 0
+                    _ = 1
+                Line 44:
                   Execution of main function terminated normally
-<<<<<<< HEAD
-            - Abstract RAC UNKNOWN (terminated because missing value for variable `result` at "bench/check-ce/underspec.mlw", line 49, characters 4-8)
-=======
             - Abstract RAC: UNKNOWN (terminated because missing value for variable `result` at "bench/check-ce/underspec.mlw", line 46, characters 4-8)
->>>>>>> af36dcdf
               
-<check-ce>Check model 1 ("bench/check-ce/underspec.mlw", line 50, characters 13-18)
+<check-ce>Check model 1 ("bench/check-ce/underspec.mlw", line 47, characters 13-18)
 <check-ce>Checking model:
           File underspec.mlw:
-            Line 42:
+            Line 41:
               z =
                 {"type": "Record",
                  "val":
@@ -549,27 +431,22 @@
                   {"Field":
                     [{"field": "contents",
                       "value": {"type": "Integer", "val": "0"}}]}}
-            Line 48:
-              z =
-                {"type": "Record",
-                 "val":
-                  {"Field":
-                    [{"field": "contents",
-                      "value": {"type": "Integer", "val": "0"}}]}}
-            Line 49:
+            Line 45:
+              z =
+                {"type": "Record",
+                 "val":
+                  {"Field":
+                    [{"field": "contents",
+                      "value": {"type": "Integer", "val": "0"}}]}}
+            Line 46:
               z =
                 {"type": "Record",
                  "val":
                   {"Field":
                     [{"field": "contents",
                       "value": {"type": "Integer", "val": "2"}}]}}
-<<<<<<< HEAD
-            Line 50:
-              z_vc_constant =
-=======
             Line 47:
               z =
->>>>>>> af36dcdf
                 {"type": "Record",
                  "val":
                   {"Field":
@@ -578,18 +455,18 @@
 <check-ce>Giant-step RAC
 <rac-values>RHS evaluated for global `zero` at "WHY3DATA/stdlib/int.mlw", line 13, characters 15-19: 0
 <rac-values>RHS evaluated for global `one` at "WHY3DATA/stdlib/int.mlw", line 14, characters 15-18: 1
-<rac-values>Type default value for variable `result` at "bench/check-ce/underspec.mlw", line 38, characters 11-16 at "bench/check-ce/underspec.mlw", line 38, characters 11-16: 0
-<rac-values>RHS evaluated for global `z` at "bench/check-ce/underspec.mlw", line 38, characters 10-11: {contents=
-                                                                    0}
-<rac-values>Type default value for parameter `_` at NO LOC: ()
-<rac-values>Value from model for variable `z` at "bench/check-ce/underspec.mlw", line 49, characters 4-8 at "bench/check-ce/underspec.mlw", line 49, characters 4-8: {contents=
+<rac-values>Type default value for variable `result` at "bench/check-ce/underspec.mlw", line 37, characters 11-16 at "bench/check-ce/underspec.mlw", line 37, characters 11-16: 0
+<rac-values>RHS evaluated for global `z` at "bench/check-ce/underspec.mlw", line 37, characters 10-11: {contents=
+                                                                    0}
+<rac-values>Type default value for parameter `_` at NO LOC: ()
+<rac-values>Value from model for variable `z` at "bench/check-ce/underspec.mlw", line 46, characters 4-8 at "bench/check-ce/underspec.mlw", line 46, characters 4-8: {contents=
                                                                     2}
-<rac-values>Type default value for variable `result` at "bench/check-ce/underspec.mlw", line 49, characters 4-8 at "bench/check-ce/underspec.mlw", line 49, characters 4-8: ()
+<rac-values>Type default value for variable `result` at "bench/check-ce/underspec.mlw", line 46, characters 4-8 at "bench/check-ce/underspec.mlw", line 46, characters 4-8: ()
 <check-ce>Small-step RAC
 <rac-values>RHS evaluated for global `zero` at "WHY3DATA/stdlib/int.mlw", line 13, characters 15-19: 0
 <rac-values>RHS evaluated for global `one` at "WHY3DATA/stdlib/int.mlw", line 14, characters 15-18: 1
-<rac-values>Type default value for variable `result` at "bench/check-ce/underspec.mlw", line 38, characters 11-16 at "bench/check-ce/underspec.mlw", line 38, characters 11-16: 0
-<rac-values>RHS evaluated for global `z` at "bench/check-ce/underspec.mlw", line 38, characters 10-11: {contents=
+<rac-values>Type default value for variable `result` at "bench/check-ce/underspec.mlw", line 37, characters 11-16 at "bench/check-ce/underspec.mlw", line 37, characters 11-16: 0
+<rac-values>RHS evaluated for global `z` at "bench/check-ce/underspec.mlw", line 37, characters 10-11: {contents=
                                                                     0}
 <rac-values>Type default value for parameter `_` at NO LOC: ()
 <check-ce>Result of checking model 1: SW
@@ -602,7 +479,7 @@
                   Constant one initialization
                   one = 1
               File underspec.mlw:
-                Line 38:
+                Line 37:
                   Constant z initialization
                   (abstract) execution of unimplemented function with args:
                   result = 0
@@ -614,24 +491,24 @@
               Unknown location:
                   _ = ()
               File underspec.mlw:
-                Line 45:
+                Line 44:
                   _ = ()
                   Execution of main function `f` with env:
                     z = {contents= 0}
                     _ = ()
                     zero = 0
                     one = 1
-                Line 49:
+                Line 46:
                   Concrete execution of function `Tuple0` with args:
                   Concrete execution of function `g` with args:
                     _ = ()
-                Line 43:
-                  Concrete execution of function `contents` with args:
-                    arg = {contents= 0}
-                  Concrete execution of function `(+)` with args:
-                    _ = 0
-                    _ = 1
-                Line 45:
+                Line 42:
+                  Concrete execution of function `contents` with args:
+                    arg = {contents= 0}
+                  Concrete execution of function `(+)` with args:
+                    _ = 0
+                    _ = 1
+                Line 44:
                   Execution of main function terminated normally
             - Abstract RAC: FAILURE (assertion at "bench/check-ce/underspec.mlw", line 47, characters 13-18)
               File int.mlw:
@@ -642,7 +519,7 @@
                   Constant one initialization
                   one = 1
               File underspec.mlw:
-                Line 38:
+                Line 37:
                   Constant z initialization
                   (abstract) execution of unimplemented function with args:
                   result = 0
@@ -654,26 +531,26 @@
               Unknown location:
                   _ = ()
               File underspec.mlw:
-                Line 45:
+                Line 44:
                   _ = ()
                   Execution of main function `f` with env:
                     z = {contents= 0}
                     _ = ()
                     zero = 0
                     one = 1
-                Line 49:
+                Line 46:
                   Concrete execution of function `Tuple0` with args:
                   Abstract execution of function `g` with args:
                     _ = ()
                   z = {contents= 2}
                   result = ()
-                Line 50:
+                Line 47:
                   Property failure at assertion with:
                     z = {contents= 2}
-<check-ce>Check model 2 ("bench/check-ce/underspec.mlw", line 50, characters 13-18)
+<check-ce>Check model 2 ("bench/check-ce/underspec.mlw", line 47, characters 13-18)
 <check-ce>Checking model:
           File underspec.mlw:
-            Line 42:
+            Line 41:
               z =
                 {"type": "Record",
                  "val":
@@ -686,27 +563,22 @@
                   {"Field":
                     [{"field": "contents",
                       "value": {"type": "Integer", "val": "0"}}]}}
-            Line 48:
-              z =
-                {"type": "Record",
-                 "val":
-                  {"Field":
-                    [{"field": "contents",
-                      "value": {"type": "Integer", "val": "0"}}]}}
-            Line 49:
+            Line 45:
+              z =
+                {"type": "Record",
+                 "val":
+                  {"Field":
+                    [{"field": "contents",
+                      "value": {"type": "Integer", "val": "0"}}]}}
+            Line 46:
               z =
                 {"type": "Record",
                  "val":
                   {"Field":
                     [{"field": "contents",
                       "value": {"type": "Integer", "val": "2"}}]}}
-<<<<<<< HEAD
-            Line 50:
-              z_vc_constant =
-=======
             Line 47:
               z =
->>>>>>> af36dcdf
                 {"type": "Record",
                  "val":
                   {"Field":
@@ -715,18 +587,18 @@
 <check-ce>Giant-step RAC
 <rac-values>RHS evaluated for global `zero` at "WHY3DATA/stdlib/int.mlw", line 13, characters 15-19: 0
 <rac-values>RHS evaluated for global `one` at "WHY3DATA/stdlib/int.mlw", line 14, characters 15-18: 1
-<rac-values>Type default value for variable `result` at "bench/check-ce/underspec.mlw", line 38, characters 11-16 at "bench/check-ce/underspec.mlw", line 38, characters 11-16: 0
-<rac-values>RHS evaluated for global `z` at "bench/check-ce/underspec.mlw", line 38, characters 10-11: {contents=
-                                                                    0}
-<rac-values>Type default value for parameter `_` at NO LOC: ()
-<rac-values>Value from model for variable `z` at "bench/check-ce/underspec.mlw", line 49, characters 4-8 at "bench/check-ce/underspec.mlw", line 49, characters 4-8: {contents=
+<rac-values>Type default value for variable `result` at "bench/check-ce/underspec.mlw", line 37, characters 11-16 at "bench/check-ce/underspec.mlw", line 37, characters 11-16: 0
+<rac-values>RHS evaluated for global `z` at "bench/check-ce/underspec.mlw", line 37, characters 10-11: {contents=
+                                                                    0}
+<rac-values>Type default value for parameter `_` at NO LOC: ()
+<rac-values>Value from model for variable `z` at "bench/check-ce/underspec.mlw", line 46, characters 4-8 at "bench/check-ce/underspec.mlw", line 46, characters 4-8: {contents=
                                                                     2}
-<rac-values>Type default value for variable `result` at "bench/check-ce/underspec.mlw", line 49, characters 4-8 at "bench/check-ce/underspec.mlw", line 49, characters 4-8: ()
+<rac-values>Type default value for variable `result` at "bench/check-ce/underspec.mlw", line 46, characters 4-8 at "bench/check-ce/underspec.mlw", line 46, characters 4-8: ()
 <check-ce>Small-step RAC
 <rac-values>RHS evaluated for global `zero` at "WHY3DATA/stdlib/int.mlw", line 13, characters 15-19: 0
 <rac-values>RHS evaluated for global `one` at "WHY3DATA/stdlib/int.mlw", line 14, characters 15-18: 1
-<rac-values>Type default value for variable `result` at "bench/check-ce/underspec.mlw", line 38, characters 11-16 at "bench/check-ce/underspec.mlw", line 38, characters 11-16: 0
-<rac-values>RHS evaluated for global `z` at "bench/check-ce/underspec.mlw", line 38, characters 10-11: {contents=
+<rac-values>Type default value for variable `result` at "bench/check-ce/underspec.mlw", line 37, characters 11-16 at "bench/check-ce/underspec.mlw", line 37, characters 11-16: 0
+<rac-values>RHS evaluated for global `z` at "bench/check-ce/underspec.mlw", line 37, characters 10-11: {contents=
                                                                     0}
 <rac-values>Type default value for parameter `_` at NO LOC: ()
 <check-ce>Result of checking model 2: SW
@@ -739,7 +611,7 @@
                   Constant one initialization
                   one = 1
               File underspec.mlw:
-                Line 38:
+                Line 37:
                   Constant z initialization
                   (abstract) execution of unimplemented function with args:
                   result = 0
@@ -751,24 +623,24 @@
               Unknown location:
                   _ = ()
               File underspec.mlw:
-                Line 45:
+                Line 44:
                   _ = ()
                   Execution of main function `f` with env:
                     z = {contents= 0}
                     _ = ()
                     zero = 0
                     one = 1
-                Line 49:
+                Line 46:
                   Concrete execution of function `Tuple0` with args:
                   Concrete execution of function `g` with args:
                     _ = ()
-                Line 43:
-                  Concrete execution of function `contents` with args:
-                    arg = {contents= 0}
-                  Concrete execution of function `(+)` with args:
-                    _ = 0
-                    _ = 1
-                Line 45:
+                Line 42:
+                  Concrete execution of function `contents` with args:
+                    arg = {contents= 0}
+                  Concrete execution of function `(+)` with args:
+                    _ = 0
+                    _ = 1
+                Line 44:
                   Execution of main function terminated normally
             - Abstract RAC: FAILURE (assertion at "bench/check-ce/underspec.mlw", line 47, characters 13-18)
               File int.mlw:
@@ -779,7 +651,7 @@
                   Constant one initialization
                   one = 1
               File underspec.mlw:
-                Line 38:
+                Line 37:
                   Constant z initialization
                   (abstract) execution of unimplemented function with args:
                   result = 0
@@ -791,48 +663,37 @@
               Unknown location:
                   _ = ()
               File underspec.mlw:
-                Line 45:
+                Line 44:
                   _ = ()
                   Execution of main function `f` with env:
                     z = {contents= 0}
                     _ = ()
                     zero = 0
                     one = 1
-                Line 49:
+                Line 46:
                   Concrete execution of function `Tuple0` with args:
                   Abstract execution of function `g` with args:
                     _ = ()
                   z = {contents= 2}
                   result = ()
-                Line 50:
+                Line 47:
                   Property failure at assertion with:
                     z = {contents= 2}
 <check-ce-summary>Results:
 - Checked model 0: UNKNOWN
-<<<<<<< HEAD
-  - Concrete RAC NORMAL, no contradiction during execution
-  - Abstract RAC UNKNOWN, terminated because missing value for variable `result` at "bench/check-ce/underspec.mlw", line 49, characters 4-8
-=======
   - Concrete RAC: NORMAL
   - Abstract RAC: UNKNOWN (terminated because missing value for variable `result` at "bench/check-ce/underspec.mlw", line 46, characters 4-8)
->>>>>>> af36dcdf
 - Selected model 1: SW
   - Concrete RAC: NORMAL
   - Abstract RAC: FAILURE (assertion at "bench/check-ce/underspec.mlw", line 47, characters 13-18)
 - Checked model 2: SW
-<<<<<<< HEAD
-  - Concrete RAC NORMAL, no contradiction during execution
-  - Abstract RAC FAILURE, counter-example confirmed
-File "bench/check-ce/underspec.mlw", line 50, characters 13-18:
-=======
   - Concrete RAC: NORMAL
   - Abstract RAC: FAILURE (assertion at "bench/check-ce/underspec.mlw", line 47, characters 13-18)
 File "bench/check-ce/underspec.mlw", line 47, characters 13-18:
->>>>>>> af36dcdf
 Sub-goal Assertion of goal f'vc.
-Prover result is: Unknown (unknown + incomplete) (0.05s, 6083 steps).
-The contracts of some function or loop are too weak, for example during the
-  following execution:
+Prover result is: Unknown (unknown + incomplete) (0.03s, 6083 steps).
+The contracts of some function or loop are underspecified, for example during
+  the following execution:
 File int.mlw:
   Line 13:
     Constant zero initialization
@@ -841,7 +702,7 @@
     Constant one initialization
     one = 1
 File underspec.mlw:
-  Line 38:
+  Line 37:
     Constant z initialization
     (abstract) execution of unimplemented function with args:
     result = 0
@@ -853,19 +714,19 @@
 Unknown location:
     _ = ()
 File underspec.mlw:
-  Line 45:
+  Line 44:
     _ = ()
     Execution of main function `f` with env:
       z = {contents= 0}
       _ = ()
       zero = 0
       one = 1
-  Line 49:
+  Line 46:
     Concrete execution of function `Tuple0` with args:
     Abstract execution of function `g` with args:
       _ = ()
     z = {contents= 2}
     result = ()
-  Line 50:
+  Line 47:
     Property failure at assertion with:
       z = {contents= 2}
