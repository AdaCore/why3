File "bench/check-ce/underspec.mlw", line 17, characters 27-33:
Sub-goal Loop invariant init of goal f'vc.
<<<<<<< HEAD
Prover result is: Valid (0.04s, 1263 steps).
=======
Prover result is: Valid (0.02s, 1263 steps).
>>>>>>> 37885e00

<check-ce>Check model 0 ("bench/check-ce/underspec.mlw", line 17, characters 27-33)
<check-ce>Checking model:
          File underspec.mlw:
            Line 16:
              i = {"type": "Integer", "val": "0"}
              x1 =
                {"type": "Record",
                 "val":
                  {"Field":
                    [{"field": "contents",
                      "value": {"type": "Integer", "val": "-1"}}]}}
            Line 17:
              x1 =
                {"type": "Record",
                 "val":
                  {"Field":
                    [{"field": "contents",
                      "value": {"type": "Integer", "val": "0"}}]}}
              x1 =
                {"type": "Record",
                 "val":
                  {"Field":
                    [{"field": "contents",
                      "value": {"type": "Integer", "val": "0"}}]}}
            Line 18:
              result = {"type": "Boolean", "val": true}
            Line 19:
              x1 =
                {"type": "Record",
                 "val":
                  {"Field":
                    [{"field": "contents",
                      "value": {"type": "Integer", "val": "0"}}]}}
<check-ce>Giant-step RAC
<rac-values>RHS evaluated for global `zero` at "WHY3DATA/stdlib/int.mlw", line 13, characters 15-19: 0
<rac-values>RHS evaluated for global `one` at "WHY3DATA/stdlib/int.mlw", line 14, characters 15-18: 1
<rac-values>Type default value for parameter `_` at NO LOC: ()
<rac-values>Value computed from postcondition for return value of call to ref at "bench/check-ce/underspec.mlw", line 14, characters 17-18 at "bench/check-ce/underspec.mlw", line 14, characters 17-18: {contents=
                                                                    0}
<rac-values>Value computed from postcondition for return value of call to ref at "bench/check-ce/underspec.mlw", line 15, characters 17-18 at "bench/check-ce/underspec.mlw", line 15, characters 17-18: {contents=
                                                                    0}
<rac-values>Value from model for variable `x1` at "bench/check-ce/underspec.mlw", line 16, characters 4-139 at "bench/check-ce/underspec.mlw", line 16, characters 4-139: {contents=
                                                                    (-1)}
<<<<<<< HEAD
<rac-values>No value for variable `x2` at "bench/check-ce/underspec.mlw", line 16, characters 4-139 at "bench/check-ce/underspec.mlw", line 16, characters 4-139
=======
<rac-values>Type default value for variable `x2` at "bench/check-ce/underspec.mlw", line 16, characters 4-139 at "bench/check-ce/underspec.mlw", line 16, characters 4-139: {contents=
                                                                    0}
<rac-values>Value from model for variable `i` at "bench/check-ce/underspec.mlw", line 16, characters 8-9: 0
>>>>>>> 37885e00
<check-ce>Normal RAC
<rac-values>RHS evaluated for global `zero` at "WHY3DATA/stdlib/int.mlw", line 13, characters 15-19: 0
<rac-values>RHS evaluated for global `one` at "WHY3DATA/stdlib/int.mlw", line 14, characters 15-18: 1
<rac-values>Type default value for parameter `_` at NO LOC: ()
<<<<<<< HEAD
<check-ce>Result of checking model 0: INCOMPLETE
            - Concrete RAC: NORMAL
=======
<check-ce>Result of checking model 0: SW
            - Concrete RAC: NORMAL
              File int.mlw:
                Line 13:
                  Constant zero initialization
                  zero = 0
                Line 14:
                  Constant one initialization
                  one = 1
              Unknown location:
                  _ = ()
              File underspec.mlw:
                Line 13:
                  _ = ()
                  Execution of main function `f` with env:
                    _ = ()
                    zero = 0
                    one = 1
                Line 14:
                  Normal execution of function `ref` with args:
                    contents = 0
                  Normal execution of function `ref'mk` with args:
                    contents = 0
                Line 15:
                  Normal execution of function `ref` with args:
                    contents = 0
                  Normal execution of function `ref'mk` with args:
                    contents = 0
                Line 16:
                  Normal iteration of loop
                Line 18:
                  Normal execution of function `(=)` with args:
                    x = 0
                    y = 0
                Line 19:
                  Normal execution of function `contents` with args:
                    arg = {contents= 0}
                  Normal execution of function `(+)` with args:
                    _ = 0
                    _ = 1
                Line 16:
                  Normal iteration of loop
                Line 18:
                  Normal execution of function `(=)` with args:
                    x = 1
                    y = 0
                Line 21:
                  Normal execution of function `contents` with args:
                    arg = {contents= 0}
                  Normal execution of function `(+)` with args:
                    _ = 0
                    _ = 1
                Line 13:
                  Execution of main function terminated normally
            - Abstract RAC: FAILURE (loop invariant preservation at "bench/check-ce/underspec.mlw", line 17, characters 18-33)
>>>>>>> 37885e00
              File int.mlw:
                Line 13:
                  Constant zero initialization
                  zero = 0
                Line 14:
                  Constant one initialization
                  one = 1
              Unknown location:
                  _ = ()
              File underspec.mlw:
                Line 13:
                  _ = ()
                  Execution of main function `f` with env:
                    _ = ()
                    zero = 0
                    one = 1
                Line 14:
                  Giant-step execution of function `ref` with args:
                    contents = 0
                  result of `ref` = {contents= 0}
                Line 15:
                  Giant-step execution of function `ref` with args:
                    contents = 0
                  result of `ref` = {contents= 0}
                Line 16:
                  Giant-step iteration of loop
                  x1 = {contents= (-1)}
                  x2 = {contents= 0}
                  i = 0
                  Giant-step iteration of loop
                Line 18:
                  Normal execution of function `(=)` with args:
                    x = 0
                    y = 0
                Line 19:
                  Normal execution of function `contents` with args:
                    arg = {contents= (-1)}
                  Normal execution of function `(+)` with args:
                    _ = (-1)
                    _ = 1
<<<<<<< HEAD
                Line 16:
                  Normal iteration of loop
                Line 18:
                  Normal execution of function `(=)` with args:
                    x = 1
                    y = 0
                Line 21:
                  Normal execution of function `contents` with args:
                    arg = {contents= 0}
                  Normal execution of function `(+)` with args:
                    _ = 0
                    _ = 1
                Line 13:
                  Execution of main function terminated normally
            - Abstract RAC: INCOMPLETE (terminated because missing value for variable `x2` at "bench/check-ce/underspec.mlw", line 16, characters 4-139)
              
=======
                Line 17:
                  Property failure at loop invariant preservation with:
                    x1 = {contents= 0}
                    i = 1
>>>>>>> 37885e00
<check-ce>Check model 1 ("bench/check-ce/underspec.mlw", line 17, characters 27-33)
<check-ce>Checking model:
          File underspec.mlw:
            Line 16:
              i = {"type": "Integer", "val": "0"}
              x1 =
                {"type": "Record",
                 "val":
                  {"Field":
                    [{"field": "contents",
                      "value": {"type": "Integer", "val": "-1"}}]}}
            Line 17:
              x1 =
                {"type": "Record",
                 "val":
                  {"Field":
                    [{"field": "contents",
                      "value": {"type": "Integer", "val": "0"}}]}}
              x1 =
                {"type": "Record",
                 "val":
                  {"Field":
                    [{"field": "contents",
                      "value": {"type": "Integer", "val": "0"}}]}}
            Line 18:
              result = {"type": "Boolean", "val": true}
            Line 19:
              x1 =
                {"type": "Record",
                 "val":
                  {"Field":
                    [{"field": "contents",
                      "value": {"type": "Integer", "val": "0"}}]}}
<check-ce>Giant-step RAC
<rac-values>RHS evaluated for global `zero` at "WHY3DATA/stdlib/int.mlw", line 13, characters 15-19: 0
<rac-values>RHS evaluated for global `one` at "WHY3DATA/stdlib/int.mlw", line 14, characters 15-18: 1
<rac-values>Type default value for parameter `_` at NO LOC: ()
<rac-values>Value computed from postcondition for return value of call to ref at "bench/check-ce/underspec.mlw", line 14, characters 17-18 at "bench/check-ce/underspec.mlw", line 14, characters 17-18: {contents=
                                                                    0}
<rac-values>Value computed from postcondition for return value of call to ref at "bench/check-ce/underspec.mlw", line 15, characters 17-18 at "bench/check-ce/underspec.mlw", line 15, characters 17-18: {contents=
                                                                    0}
<rac-values>Value from model for variable `x1` at "bench/check-ce/underspec.mlw", line 16, characters 4-139 at "bench/check-ce/underspec.mlw", line 16, characters 4-139: {contents=
                                                                    (-1)}
<<<<<<< HEAD
<rac-values>No value for variable `x2` at "bench/check-ce/underspec.mlw", line 16, characters 4-139 at "bench/check-ce/underspec.mlw", line 16, characters 4-139
=======
<rac-values>Type default value for variable `x2` at "bench/check-ce/underspec.mlw", line 16, characters 4-139 at "bench/check-ce/underspec.mlw", line 16, characters 4-139: {contents=
                                                                    0}
<rac-values>Value from model for variable `i` at "bench/check-ce/underspec.mlw", line 16, characters 8-9: 0
>>>>>>> 37885e00
<check-ce>Normal RAC
<rac-values>RHS evaluated for global `zero` at "WHY3DATA/stdlib/int.mlw", line 13, characters 15-19: 0
<rac-values>RHS evaluated for global `one` at "WHY3DATA/stdlib/int.mlw", line 14, characters 15-18: 1
<rac-values>Type default value for parameter `_` at NO LOC: ()
<<<<<<< HEAD
<check-ce>Result of checking model 1: INCOMPLETE
=======
<check-ce>Result of checking model 1: SW
>>>>>>> 37885e00
            - Concrete RAC: NORMAL
              File int.mlw:
                Line 13:
                  Constant zero initialization
                  zero = 0
                Line 14:
                  Constant one initialization
                  one = 1
              Unknown location:
                  _ = ()
              File underspec.mlw:
                Line 13:
                  _ = ()
                  Execution of main function `f` with env:
                    _ = ()
                    zero = 0
                    one = 1
                Line 14:
                  Normal execution of function `ref` with args:
                    contents = 0
                  Normal execution of function `ref'mk` with args:
                    contents = 0
                Line 15:
                  Normal execution of function `ref` with args:
                    contents = 0
                  Normal execution of function `ref'mk` with args:
                    contents = 0
                Line 16:
                  Normal iteration of loop
                Line 18:
                  Normal execution of function `(=)` with args:
                    x = 0
                    y = 0
                Line 19:
                  Normal execution of function `contents` with args:
                    arg = {contents= 0}
                  Normal execution of function `(+)` with args:
                    _ = 0
                    _ = 1
                Line 16:
                  Normal iteration of loop
                Line 18:
                  Normal execution of function `(=)` with args:
                    x = 1
                    y = 0
                Line 21:
                  Normal execution of function `contents` with args:
                    arg = {contents= 0}
                  Normal execution of function `(+)` with args:
                    _ = 0
                    _ = 1
                Line 13:
                  Execution of main function terminated normally
<<<<<<< HEAD
            - Abstract RAC: INCOMPLETE (terminated because missing value for variable `x2` at "bench/check-ce/underspec.mlw", line 16, characters 4-139)
              
<check-ce-summary>Results:
- Checked model 0: INCOMPLETE
  - Concrete RAC: NORMAL
  - Abstract RAC: INCOMPLETE (terminated because missing value for variable `x2` at "bench/check-ce/underspec.mlw", line 16, characters 4-139)
- Selected model 1: INCOMPLETE
  - Concrete RAC: NORMAL
  - Abstract RAC: INCOMPLETE (terminated because missing value for variable `x2` at "bench/check-ce/underspec.mlw", line 16, characters 4-139)
File "bench/check-ce/underspec.mlw", line 17, characters 27-33:
Sub-goal Loop invariant preservation of goal f'vc.
Prover result is: Unknown (unknown + incomplete) (0.03s, 6648 steps).
The following counterexample model could not be verified
  (abstract RAC terminated because missing value for variable `x2` at "bench/check-ce/underspec.mlw", line 16, characters 4-139):
File underspec.mlw:
  Line 16:
    [current iteration] i = 0
    [before iteration] x1 = -1
  Line 17:
    [current iteration] x1 = 0
  Line 18:
    result of call at line 18, characters 9-14 = true
  Line 19:
    [current iteration] x1 = 0
=======
            - Abstract RAC: FAILURE (loop invariant preservation at "bench/check-ce/underspec.mlw", line 17, characters 18-33)
              File int.mlw:
                Line 13:
                  Constant zero initialization
                  zero = 0
                Line 14:
                  Constant one initialization
                  one = 1
              Unknown location:
                  _ = ()
              File underspec.mlw:
                Line 13:
                  _ = ()
                  Execution of main function `f` with env:
                    _ = ()
                    zero = 0
                    one = 1
                Line 14:
                  Giant-step execution of function `ref` with args:
                    contents = 0
                  result of `ref` = {contents= 0}
                Line 15:
                  Giant-step execution of function `ref` with args:
                    contents = 0
                  result of `ref` = {contents= 0}
                Line 16:
                  Giant-step iteration of loop
                  x1 = {contents= (-1)}
                  x2 = {contents= 0}
                  i = 0
                  Giant-step iteration of loop
                Line 18:
                  Normal execution of function `(=)` with args:
                    x = 0
                    y = 0
                Line 19:
                  Normal execution of function `contents` with args:
                    arg = {contents= (-1)}
                  Normal execution of function `(+)` with args:
                    _ = (-1)
                    _ = 1
                Line 17:
                  Property failure at loop invariant preservation with:
                    x1 = {contents= 0}
                    i = 1
<check-ce-summary>Results:
- Selected model 0: SW
  - Concrete RAC: NORMAL
  - Abstract RAC: FAILURE (loop invariant preservation at "bench/check-ce/underspec.mlw", line 17, characters 18-33)
- Checked model 1: SW
  - Concrete RAC: NORMAL
  - Abstract RAC: FAILURE (loop invariant preservation at "bench/check-ce/underspec.mlw", line 17, characters 18-33)
File "bench/check-ce/underspec.mlw", line 17, characters 27-33:
Sub-goal Loop invariant preservation of goal f'vc.
Prover result is: Unknown (unknown + incomplete) (0.04s, 6648 steps).
The contracts of some function or loop are too weak, for example during the
  following execution:
File int.mlw:
  Line 13:
    Constant zero initialization
    zero = 0
  Line 14:
    Constant one initialization
    one = 1
Unknown location:
    _ = ()
File underspec.mlw:
  Line 13:
    _ = ()
    Execution of main function `f` with env:
      _ = ()
      zero = 0
      one = 1
  Line 14:
    Giant-step execution of function `ref` with args:
      contents = 0
    result of `ref` = {contents= 0}
  Line 15:
    Giant-step execution of function `ref` with args:
      contents = 0
    result of `ref` = {contents= 0}
  Line 16:
    Giant-step iteration of loop
    x1 = {contents= (-1)}
    x2 = {contents= 0}
    i = 0
    Giant-step iteration of loop
  Line 18:
    Normal execution of function `(=)` with args:
      x = 0
      y = 0
  Line 19:
    Normal execution of function `contents` with args:
      arg = {contents= (-1)}
    Normal execution of function `(+)` with args:
      _ = (-1)
      _ = 1
  Line 17:
    Property failure at loop invariant preservation with:
      x1 = {contents= 0}
      i = 1
>>>>>>> 37885e00

File "bench/check-ce/underspec.mlw", line 17, characters 27-33:
Sub-goal Loop invariant preservation of goal f'vc.
Prover result is: Valid (0.01s, 1505 steps).

File "bench/check-ce/underspec.mlw", line 41, characters 14-23:
Sub-goal Postcondition of goal g'vc.
<<<<<<< HEAD
Prover result is: Valid (0.02s, 1326 steps).
=======
Prover result is: Valid (0.01s, 1326 steps).
>>>>>>> 37885e00

<check-ce>Check model 0 ("bench/check-ce/underspec.mlw", line 47, characters 13-18)
<check-ce>Checking model:
          File underspec.mlw:
            Line 41:
              z =
                {"type": "Record",
                 "val":
                  {"Field":
                    [{"field": "contents",
                      "value": {"type": "Integer", "val": "2"}}]}}
              z =
                {"type": "Record",
                 "val":
                  {"Field":
                    [{"field": "contents",
                      "value": {"type": "Integer", "val": "0"}}]}}
            Line 45:
              z =
                {"type": "Record",
                 "val":
                  {"Field":
                    [{"field": "contents",
                      "value": {"type": "Integer", "val": "0"}}]}}
            Line 46:
              z =
                {"type": "Record",
                 "val":
                  {"Field":
                    [{"field": "contents",
                      "value": {"type": "Integer", "val": "2"}}]}}
            Line 47:
              z =
                {"type": "Record",
                 "val":
                  {"Field":
                    [{"field": "contents",
                      "value": {"type": "Integer", "val": "2"}}]}}
<check-ce>Giant-step RAC
<rac-values>RHS evaluated for global `zero` at "WHY3DATA/stdlib/int.mlw", line 13, characters 15-19: 0
<rac-values>RHS evaluated for global `one` at "WHY3DATA/stdlib/int.mlw", line 14, characters 15-18: 1
<rac-values>Type default value for return value of call at "bench/check-ce/underspec.mlw", line 37, characters 11-16 at "bench/check-ce/underspec.mlw", line 37, characters 11-16: 0
<rac-values>RHS evaluated for global `z` at "bench/check-ce/underspec.mlw", line 37, characters 10-11: {contents=
                                                                    0}
<rac-values>Type default value for parameter `_` at NO LOC: ()
<rac-values>Value from model for variable `z` at "bench/check-ce/underspec.mlw", line 46, characters 4-8 at "bench/check-ce/underspec.mlw", line 46, characters 4-8: {contents=
                                                                    2}
<rac-values>Type default value for return value of call to g at "bench/check-ce/underspec.mlw", line 46, characters 4-8 at "bench/check-ce/underspec.mlw", line 46, characters 4-8: ()
<check-ce>Normal RAC
<rac-values>RHS evaluated for global `zero` at "WHY3DATA/stdlib/int.mlw", line 13, characters 15-19: 0
<rac-values>RHS evaluated for global `one` at "WHY3DATA/stdlib/int.mlw", line 14, characters 15-18: 1
<rac-values>Type default value for return value of call at "bench/check-ce/underspec.mlw", line 37, characters 11-16 at "bench/check-ce/underspec.mlw", line 37, characters 11-16: 0
<rac-values>RHS evaluated for global `z` at "bench/check-ce/underspec.mlw", line 37, characters 10-11: {contents=
                                                                    0}
<rac-values>Type default value for parameter `_` at NO LOC: ()
<check-ce>Result of checking model 0: SW
            - Concrete RAC: NORMAL
              File int.mlw:
                Line 13:
                  Constant zero initialization
                  zero = 0
                Line 14:
                  Constant one initialization
                  one = 1
              File underspec.mlw:
                Line 37:
                  Constant z initialization
                  (giant-step) execution of unimplemented function with args:
                  result = 0
                  Normal execution of function `ref` with args:
                    contents = 0
                  Normal execution of function `ref'mk` with args:
                    contents = 0
                  z = {contents= 0}
              Unknown location:
                  _ = ()
              File underspec.mlw:
                Line 44:
                  _ = ()
                  Execution of main function `f` with env:
                    z = {contents= 0}
                    _ = ()
                    zero = 0
                    one = 1
                Line 46:
                  Normal execution of function `Tuple0` with args:
                  Normal execution of function `g` with args:
                    _ = ()
                Line 42:
                  Normal execution of function `contents` with args:
                    arg = {contents= 0}
                  Normal execution of function `(+)` with args:
                    _ = 0
                    _ = 1
                Line 44:
                  Execution of main function terminated normally
            - Abstract RAC: FAILURE (assertion at "bench/check-ce/underspec.mlw", line 47, characters 13-18)
              File int.mlw:
                Line 13:
                  Constant zero initialization
                  zero = 0
                Line 14:
                  Constant one initialization
                  one = 1
              File underspec.mlw:
                Line 37:
                  Constant z initialization
                  (giant-step) execution of unimplemented function with args:
                  result = 0
                  Normal execution of function `ref` with args:
                    contents = 0
                  Normal execution of function `ref'mk` with args:
                    contents = 0
                  z = {contents= 0}
              Unknown location:
                  _ = ()
              File underspec.mlw:
                Line 44:
                  _ = ()
                  Execution of main function `f` with env:
                    z = {contents= 0}
                    _ = ()
                    zero = 0
                    one = 1
                Line 46:
                  Normal execution of function `Tuple0` with args:
                  Giant-step execution of function `g` with args:
                    _ = ()
                  z = {contents= 2}
                  result of `g` = ()
                Line 47:
                  Property failure at assertion with:
                    z = {contents= 2}
<check-ce>Check model 1 ("bench/check-ce/underspec.mlw", line 47, characters 13-18)
<check-ce>Checking model:
          File underspec.mlw:
            Line 41:
              z =
                {"type": "Record",
                 "val":
                  {"Field":
                    [{"field": "contents",
                      "value": {"type": "Integer", "val": "2"}}]}}
              z =
                {"type": "Record",
                 "val":
                  {"Field":
                    [{"field": "contents",
                      "value": {"type": "Integer", "val": "0"}}]}}
            Line 45:
              z =
                {"type": "Record",
                 "val":
                  {"Field":
                    [{"field": "contents",
                      "value": {"type": "Integer", "val": "0"}}]}}
            Line 46:
              z =
                {"type": "Record",
                 "val":
                  {"Field":
                    [{"field": "contents",
                      "value": {"type": "Integer", "val": "2"}}]}}
            Line 47:
              z =
                {"type": "Record",
                 "val":
                  {"Field":
                    [{"field": "contents",
                      "value": {"type": "Integer", "val": "2"}}]}}
<check-ce>Giant-step RAC
<rac-values>RHS evaluated for global `zero` at "WHY3DATA/stdlib/int.mlw", line 13, characters 15-19: 0
<rac-values>RHS evaluated for global `one` at "WHY3DATA/stdlib/int.mlw", line 14, characters 15-18: 1
<rac-values>Type default value for return value of call at "bench/check-ce/underspec.mlw", line 37, characters 11-16 at "bench/check-ce/underspec.mlw", line 37, characters 11-16: 0
<rac-values>RHS evaluated for global `z` at "bench/check-ce/underspec.mlw", line 37, characters 10-11: {contents=
                                                                    0}
<rac-values>Type default value for parameter `_` at NO LOC: ()
<rac-values>Value from model for variable `z` at "bench/check-ce/underspec.mlw", line 46, characters 4-8 at "bench/check-ce/underspec.mlw", line 46, characters 4-8: {contents=
                                                                    2}
<rac-values>Type default value for return value of call to g at "bench/check-ce/underspec.mlw", line 46, characters 4-8 at "bench/check-ce/underspec.mlw", line 46, characters 4-8: ()
<check-ce>Normal RAC
<rac-values>RHS evaluated for global `zero` at "WHY3DATA/stdlib/int.mlw", line 13, characters 15-19: 0
<rac-values>RHS evaluated for global `one` at "WHY3DATA/stdlib/int.mlw", line 14, characters 15-18: 1
<rac-values>Type default value for return value of call at "bench/check-ce/underspec.mlw", line 37, characters 11-16 at "bench/check-ce/underspec.mlw", line 37, characters 11-16: 0
<rac-values>RHS evaluated for global `z` at "bench/check-ce/underspec.mlw", line 37, characters 10-11: {contents=
                                                                    0}
<rac-values>Type default value for parameter `_` at NO LOC: ()
<check-ce>Result of checking model 1: SW
            - Concrete RAC: NORMAL
              File int.mlw:
                Line 13:
                  Constant zero initialization
                  zero = 0
                Line 14:
                  Constant one initialization
                  one = 1
              File underspec.mlw:
                Line 37:
                  Constant z initialization
                  (giant-step) execution of unimplemented function with args:
                  result = 0
                  Normal execution of function `ref` with args:
                    contents = 0
                  Normal execution of function `ref'mk` with args:
                    contents = 0
                  z = {contents= 0}
              Unknown location:
                  _ = ()
              File underspec.mlw:
                Line 44:
                  _ = ()
                  Execution of main function `f` with env:
                    z = {contents= 0}
                    _ = ()
                    zero = 0
                    one = 1
                Line 46:
                  Normal execution of function `Tuple0` with args:
                  Normal execution of function `g` with args:
                    _ = ()
                Line 42:
                  Normal execution of function `contents` with args:
                    arg = {contents= 0}
                  Normal execution of function `(+)` with args:
                    _ = 0
                    _ = 1
                Line 44:
                  Execution of main function terminated normally
            - Abstract RAC: FAILURE (assertion at "bench/check-ce/underspec.mlw", line 47, characters 13-18)
              File int.mlw:
                Line 13:
                  Constant zero initialization
                  zero = 0
                Line 14:
                  Constant one initialization
                  one = 1
              File underspec.mlw:
                Line 37:
                  Constant z initialization
                  (giant-step) execution of unimplemented function with args:
                  result = 0
                  Normal execution of function `ref` with args:
                    contents = 0
                  Normal execution of function `ref'mk` with args:
                    contents = 0
                  z = {contents= 0}
              Unknown location:
                  _ = ()
              File underspec.mlw:
                Line 44:
                  _ = ()
                  Execution of main function `f` with env:
                    z = {contents= 0}
                    _ = ()
                    zero = 0
                    one = 1
                Line 46:
                  Normal execution of function `Tuple0` with args:
                  Giant-step execution of function `g` with args:
                    _ = ()
                  z = {contents= 2}
                  result of `g` = ()
                Line 47:
                  Property failure at assertion with:
                    z = {contents= 2}
<check-ce-summary>Results:
- Selected model 0: SW
  - Concrete RAC: NORMAL
  - Abstract RAC: FAILURE (assertion at "bench/check-ce/underspec.mlw", line 47, characters 13-18)
- Checked model 1: SW
  - Concrete RAC: NORMAL
  - Abstract RAC: FAILURE (assertion at "bench/check-ce/underspec.mlw", line 47, characters 13-18)
File "bench/check-ce/underspec.mlw", line 47, characters 13-18:
Sub-goal Assertion of goal f'vc.
Prover result is: Unknown (unknown + incomplete) (0.03s, 6469 steps).
The contracts of some function or loop are too weak, for example during the
  following execution:
File int.mlw:
  Line 13:
    Constant zero initialization
    zero = 0
  Line 14:
    Constant one initialization
    one = 1
File underspec.mlw:
  Line 37:
    Constant z initialization
    (giant-step) execution of unimplemented function with args:
    result = 0
    Normal execution of function `ref` with args:
      contents = 0
    Normal execution of function `ref'mk` with args:
      contents = 0
    z = {contents= 0}
Unknown location:
    _ = ()
File underspec.mlw:
  Line 44:
    _ = ()
    Execution of main function `f` with env:
      z = {contents= 0}
      _ = ()
      zero = 0
      one = 1
  Line 46:
    Normal execution of function `Tuple0` with args:
    Giant-step execution of function `g` with args:
      _ = ()
    z = {contents= 2}
    result of `g` = ()
  Line 47:
    Property failure at assertion with:
      z = {contents= 2}
<|MERGE_RESOLUTION|>--- conflicted
+++ resolved
@@ -1,10 +1,6 @@
 File "bench/check-ce/underspec.mlw", line 17, characters 27-33:
 Sub-goal Loop invariant init of goal f'vc.
-<<<<<<< HEAD
-Prover result is: Valid (0.04s, 1263 steps).
-=======
 Prover result is: Valid (0.02s, 1263 steps).
->>>>>>> 37885e00
 
 <check-ce>Check model 0 ("bench/check-ce/underspec.mlw", line 17, characters 27-33)
 <check-ce>Checking model:
@@ -49,21 +45,13 @@
                                                                     0}
 <rac-values>Value from model for variable `x1` at "bench/check-ce/underspec.mlw", line 16, characters 4-139 at "bench/check-ce/underspec.mlw", line 16, characters 4-139: {contents=
                                                                     (-1)}
-<<<<<<< HEAD
-<rac-values>No value for variable `x2` at "bench/check-ce/underspec.mlw", line 16, characters 4-139 at "bench/check-ce/underspec.mlw", line 16, characters 4-139
-=======
 <rac-values>Type default value for variable `x2` at "bench/check-ce/underspec.mlw", line 16, characters 4-139 at "bench/check-ce/underspec.mlw", line 16, characters 4-139: {contents=
                                                                     0}
 <rac-values>Value from model for variable `i` at "bench/check-ce/underspec.mlw", line 16, characters 8-9: 0
->>>>>>> 37885e00
 <check-ce>Normal RAC
 <rac-values>RHS evaluated for global `zero` at "WHY3DATA/stdlib/int.mlw", line 13, characters 15-19: 0
 <rac-values>RHS evaluated for global `one` at "WHY3DATA/stdlib/int.mlw", line 14, characters 15-18: 1
 <rac-values>Type default value for parameter `_` at NO LOC: ()
-<<<<<<< HEAD
-<check-ce>Result of checking model 0: INCOMPLETE
-            - Concrete RAC: NORMAL
-=======
 <check-ce>Result of checking model 0: SW
             - Concrete RAC: NORMAL
               File int.mlw:
@@ -119,7 +107,6 @@
                 Line 13:
                   Execution of main function terminated normally
             - Abstract RAC: FAILURE (loop invariant preservation at "bench/check-ce/underspec.mlw", line 17, characters 18-33)
->>>>>>> 37885e00
               File int.mlw:
                 Line 13:
                   Constant zero initialization
@@ -160,7 +147,100 @@
                   Normal execution of function `(+)` with args:
                     _ = (-1)
                     _ = 1
-<<<<<<< HEAD
+                Line 17:
+                  Property failure at loop invariant preservation with:
+                    x1 = {contents= 0}
+                    i = 1
+<check-ce>Check model 1 ("bench/check-ce/underspec.mlw", line 17, characters 27-33)
+<check-ce>Checking model:
+          File underspec.mlw:
+            Line 16:
+              i = {"type": "Integer", "val": "0"}
+              x1 =
+                {"type": "Record",
+                 "val":
+                  {"Field":
+                    [{"field": "contents",
+                      "value": {"type": "Integer", "val": "-1"}}]}}
+            Line 17:
+              x1 =
+                {"type": "Record",
+                 "val":
+                  {"Field":
+                    [{"field": "contents",
+                      "value": {"type": "Integer", "val": "0"}}]}}
+              x1 =
+                {"type": "Record",
+                 "val":
+                  {"Field":
+                    [{"field": "contents",
+                      "value": {"type": "Integer", "val": "0"}}]}}
+            Line 18:
+              result = {"type": "Boolean", "val": true}
+            Line 19:
+              x1 =
+                {"type": "Record",
+                 "val":
+                  {"Field":
+                    [{"field": "contents",
+                      "value": {"type": "Integer", "val": "0"}}]}}
+<check-ce>Giant-step RAC
+<rac-values>RHS evaluated for global `zero` at "WHY3DATA/stdlib/int.mlw", line 13, characters 15-19: 0
+<rac-values>RHS evaluated for global `one` at "WHY3DATA/stdlib/int.mlw", line 14, characters 15-18: 1
+<rac-values>Type default value for parameter `_` at NO LOC: ()
+<rac-values>Value computed from postcondition for return value of call to ref at "bench/check-ce/underspec.mlw", line 14, characters 17-18 at "bench/check-ce/underspec.mlw", line 14, characters 17-18: {contents=
+                                                                    0}
+<rac-values>Value computed from postcondition for return value of call to ref at "bench/check-ce/underspec.mlw", line 15, characters 17-18 at "bench/check-ce/underspec.mlw", line 15, characters 17-18: {contents=
+                                                                    0}
+<rac-values>Value from model for variable `x1` at "bench/check-ce/underspec.mlw", line 16, characters 4-139 at "bench/check-ce/underspec.mlw", line 16, characters 4-139: {contents=
+                                                                    (-1)}
+<rac-values>Type default value for variable `x2` at "bench/check-ce/underspec.mlw", line 16, characters 4-139 at "bench/check-ce/underspec.mlw", line 16, characters 4-139: {contents=
+                                                                    0}
+<rac-values>Value from model for variable `i` at "bench/check-ce/underspec.mlw", line 16, characters 8-9: 0
+<check-ce>Normal RAC
+<rac-values>RHS evaluated for global `zero` at "WHY3DATA/stdlib/int.mlw", line 13, characters 15-19: 0
+<rac-values>RHS evaluated for global `one` at "WHY3DATA/stdlib/int.mlw", line 14, characters 15-18: 1
+<rac-values>Type default value for parameter `_` at NO LOC: ()
+<check-ce>Result of checking model 1: SW
+            - Concrete RAC: NORMAL
+              File int.mlw:
+                Line 13:
+                  Constant zero initialization
+                  zero = 0
+                Line 14:
+                  Constant one initialization
+                  one = 1
+              Unknown location:
+                  _ = ()
+              File underspec.mlw:
+                Line 13:
+                  _ = ()
+                  Execution of main function `f` with env:
+                    _ = ()
+                    zero = 0
+                    one = 1
+                Line 14:
+                  Normal execution of function `ref` with args:
+                    contents = 0
+                  Normal execution of function `ref'mk` with args:
+                    contents = 0
+                Line 15:
+                  Normal execution of function `ref` with args:
+                    contents = 0
+                  Normal execution of function `ref'mk` with args:
+                    contents = 0
+                Line 16:
+                  Normal iteration of loop
+                Line 18:
+                  Normal execution of function `(=)` with args:
+                    x = 0
+                    y = 0
+                Line 19:
+                  Normal execution of function `contents` with args:
+                    arg = {contents= 0}
+                  Normal execution of function `(+)` with args:
+                    _ = 0
+                    _ = 1
                 Line 16:
                   Normal iteration of loop
                 Line 18:
@@ -175,152 +255,6 @@
                     _ = 1
                 Line 13:
                   Execution of main function terminated normally
-            - Abstract RAC: INCOMPLETE (terminated because missing value for variable `x2` at "bench/check-ce/underspec.mlw", line 16, characters 4-139)
-              
-=======
-                Line 17:
-                  Property failure at loop invariant preservation with:
-                    x1 = {contents= 0}
-                    i = 1
->>>>>>> 37885e00
-<check-ce>Check model 1 ("bench/check-ce/underspec.mlw", line 17, characters 27-33)
-<check-ce>Checking model:
-          File underspec.mlw:
-            Line 16:
-              i = {"type": "Integer", "val": "0"}
-              x1 =
-                {"type": "Record",
-                 "val":
-                  {"Field":
-                    [{"field": "contents",
-                      "value": {"type": "Integer", "val": "-1"}}]}}
-            Line 17:
-              x1 =
-                {"type": "Record",
-                 "val":
-                  {"Field":
-                    [{"field": "contents",
-                      "value": {"type": "Integer", "val": "0"}}]}}
-              x1 =
-                {"type": "Record",
-                 "val":
-                  {"Field":
-                    [{"field": "contents",
-                      "value": {"type": "Integer", "val": "0"}}]}}
-            Line 18:
-              result = {"type": "Boolean", "val": true}
-            Line 19:
-              x1 =
-                {"type": "Record",
-                 "val":
-                  {"Field":
-                    [{"field": "contents",
-                      "value": {"type": "Integer", "val": "0"}}]}}
-<check-ce>Giant-step RAC
-<rac-values>RHS evaluated for global `zero` at "WHY3DATA/stdlib/int.mlw", line 13, characters 15-19: 0
-<rac-values>RHS evaluated for global `one` at "WHY3DATA/stdlib/int.mlw", line 14, characters 15-18: 1
-<rac-values>Type default value for parameter `_` at NO LOC: ()
-<rac-values>Value computed from postcondition for return value of call to ref at "bench/check-ce/underspec.mlw", line 14, characters 17-18 at "bench/check-ce/underspec.mlw", line 14, characters 17-18: {contents=
-                                                                    0}
-<rac-values>Value computed from postcondition for return value of call to ref at "bench/check-ce/underspec.mlw", line 15, characters 17-18 at "bench/check-ce/underspec.mlw", line 15, characters 17-18: {contents=
-                                                                    0}
-<rac-values>Value from model for variable `x1` at "bench/check-ce/underspec.mlw", line 16, characters 4-139 at "bench/check-ce/underspec.mlw", line 16, characters 4-139: {contents=
-                                                                    (-1)}
-<<<<<<< HEAD
-<rac-values>No value for variable `x2` at "bench/check-ce/underspec.mlw", line 16, characters 4-139 at "bench/check-ce/underspec.mlw", line 16, characters 4-139
-=======
-<rac-values>Type default value for variable `x2` at "bench/check-ce/underspec.mlw", line 16, characters 4-139 at "bench/check-ce/underspec.mlw", line 16, characters 4-139: {contents=
-                                                                    0}
-<rac-values>Value from model for variable `i` at "bench/check-ce/underspec.mlw", line 16, characters 8-9: 0
->>>>>>> 37885e00
-<check-ce>Normal RAC
-<rac-values>RHS evaluated for global `zero` at "WHY3DATA/stdlib/int.mlw", line 13, characters 15-19: 0
-<rac-values>RHS evaluated for global `one` at "WHY3DATA/stdlib/int.mlw", line 14, characters 15-18: 1
-<rac-values>Type default value for parameter `_` at NO LOC: ()
-<<<<<<< HEAD
-<check-ce>Result of checking model 1: INCOMPLETE
-=======
-<check-ce>Result of checking model 1: SW
->>>>>>> 37885e00
-            - Concrete RAC: NORMAL
-              File int.mlw:
-                Line 13:
-                  Constant zero initialization
-                  zero = 0
-                Line 14:
-                  Constant one initialization
-                  one = 1
-              Unknown location:
-                  _ = ()
-              File underspec.mlw:
-                Line 13:
-                  _ = ()
-                  Execution of main function `f` with env:
-                    _ = ()
-                    zero = 0
-                    one = 1
-                Line 14:
-                  Normal execution of function `ref` with args:
-                    contents = 0
-                  Normal execution of function `ref'mk` with args:
-                    contents = 0
-                Line 15:
-                  Normal execution of function `ref` with args:
-                    contents = 0
-                  Normal execution of function `ref'mk` with args:
-                    contents = 0
-                Line 16:
-                  Normal iteration of loop
-                Line 18:
-                  Normal execution of function `(=)` with args:
-                    x = 0
-                    y = 0
-                Line 19:
-                  Normal execution of function `contents` with args:
-                    arg = {contents= 0}
-                  Normal execution of function `(+)` with args:
-                    _ = 0
-                    _ = 1
-                Line 16:
-                  Normal iteration of loop
-                Line 18:
-                  Normal execution of function `(=)` with args:
-                    x = 1
-                    y = 0
-                Line 21:
-                  Normal execution of function `contents` with args:
-                    arg = {contents= 0}
-                  Normal execution of function `(+)` with args:
-                    _ = 0
-                    _ = 1
-                Line 13:
-                  Execution of main function terminated normally
-<<<<<<< HEAD
-            - Abstract RAC: INCOMPLETE (terminated because missing value for variable `x2` at "bench/check-ce/underspec.mlw", line 16, characters 4-139)
-              
-<check-ce-summary>Results:
-- Checked model 0: INCOMPLETE
-  - Concrete RAC: NORMAL
-  - Abstract RAC: INCOMPLETE (terminated because missing value for variable `x2` at "bench/check-ce/underspec.mlw", line 16, characters 4-139)
-- Selected model 1: INCOMPLETE
-  - Concrete RAC: NORMAL
-  - Abstract RAC: INCOMPLETE (terminated because missing value for variable `x2` at "bench/check-ce/underspec.mlw", line 16, characters 4-139)
-File "bench/check-ce/underspec.mlw", line 17, characters 27-33:
-Sub-goal Loop invariant preservation of goal f'vc.
-Prover result is: Unknown (unknown + incomplete) (0.03s, 6648 steps).
-The following counterexample model could not be verified
-  (abstract RAC terminated because missing value for variable `x2` at "bench/check-ce/underspec.mlw", line 16, characters 4-139):
-File underspec.mlw:
-  Line 16:
-    [current iteration] i = 0
-    [before iteration] x1 = -1
-  Line 17:
-    [current iteration] x1 = 0
-  Line 18:
-    result of call at line 18, characters 9-14 = true
-  Line 19:
-    [current iteration] x1 = 0
-=======
             - Abstract RAC: FAILURE (loop invariant preservation at "bench/check-ce/underspec.mlw", line 17, characters 18-33)
               File int.mlw:
                 Line 13:
@@ -422,7 +356,6 @@
     Property failure at loop invariant preservation with:
       x1 = {contents= 0}
       i = 1
->>>>>>> 37885e00
 
 File "bench/check-ce/underspec.mlw", line 17, characters 27-33:
 Sub-goal Loop invariant preservation of goal f'vc.
@@ -430,11 +363,7 @@
 
 File "bench/check-ce/underspec.mlw", line 41, characters 14-23:
 Sub-goal Postcondition of goal g'vc.
-<<<<<<< HEAD
-Prover result is: Valid (0.02s, 1326 steps).
-=======
 Prover result is: Valid (0.01s, 1326 steps).
->>>>>>> 37885e00
 
 <check-ce>Check model 0 ("bench/check-ce/underspec.mlw", line 47, characters 13-18)
 <check-ce>Checking model:
