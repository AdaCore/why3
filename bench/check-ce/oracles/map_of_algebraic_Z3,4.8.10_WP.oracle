<check_ce:categorization>Categorizations of models:
- Selected model 0: NC
  - Concrete RAC: FAILURE (precondition at "bench/check-ce/map_of_algebraic.mlw", line 34, characters 4-16)
  - Abstract RAC: FAILURE (precondition at "bench/check-ce/map_of_algebraic.mlw", line 34, characters 4-16)
- Checked model 1: INCOMPLETE
  - Concrete RAC: INCOMPLETE (terminated because Precondition of `load_val` cannot be evaluated)
  - Abstract RAC: INCOMPLETE (terminated because Precondition of `load_val` cannot be evaluated)
File "bench/check-ce/map_of_algebraic.mlw", line 34, characters 4-16:
Sub-goal Precondition of goal not_valid'vc.
<<<<<<< HEAD
Prover result is: Step limit exceeded (50080 steps).
=======
Prover result is: Step limit exceeded (50071 steps).
>>>>>>> 1dc1b78e
The program does not comply to the verification goal, for example during the
  following execution:
File int.mlw:
  Line 13:
    Constant zero initialization
    zero = 0
  Line 14:
    Constant one initialization
    one = 1
File map_of_algebraic.mlw:
  Line 33:
    m = {block_size= fun (x!03:int) -> (0:t);
         mem_access_address=
         fun (x!03:int) -> if x!03 = 2 then Freeable else Freeable}
    x = {base_addr= 2; offset= (0:t)}
    m = {block_size= fun (x!03:int) -> (0:t);
         mem_access_address=
         fun (x!03:int) -> if x!03 = 2 then Freeable else Freeable}
    x = {base_addr= 2; offset= (0:t)}
    Execution of main function `not_valid` with env:
      m = {block_size= fun (x!03:int) -> (0:t);
           mem_access_address=
           fun (x!03:int) -> if x!03 = 2 then Freeable else Freeable}
      x = {base_addr= 2; offset= (0:t)}
      zero = 0
      one = 1
  Line 34:
    (giant-step) execution of unimplemented function `load_val`
      m = {block_size= fun (x!03:int) -> (0:t);
           mem_access_address=
           fun (x!03:int) -> if x!03 = 2 then Freeable else Freeable}
      x = {base_addr= 2; offset= (0:t)}
    Property failure at precondition of `load_val` with:
      Writable = UNDEFINED
      m = {block_size= fun (x!03:int) -> (0:t);
           mem_access_address=
           fun (x!03:int) -> if x!03 = 2 then Freeable else Freeable}
      x = {base_addr= 2; offset= (0:t)}
<|MERGE_RESOLUTION|>--- conflicted
+++ resolved
@@ -7,11 +7,7 @@
   - Abstract RAC: INCOMPLETE (terminated because Precondition of `load_val` cannot be evaluated)
 File "bench/check-ce/map_of_algebraic.mlw", line 34, characters 4-16:
 Sub-goal Precondition of goal not_valid'vc.
-<<<<<<< HEAD
-Prover result is: Step limit exceeded (50080 steps).
-=======
 Prover result is: Step limit exceeded (50071 steps).
->>>>>>> 1dc1b78e
 The program does not comply to the verification goal, for example during the
   following execution:
 File int.mlw:
