--- conflicted
+++ resolved
@@ -143,13 +143,8 @@
     Constant one initialization
     one = 1
 File ref_ex.mlw:
-<<<<<<< HEAD
-  Line 21:
+  Line 23:
     y = {contents= (- 1)}
-=======
->>>>>>> 8af371fa
-  Line 23:
-    y = {contents= (-1)}
   Line 25:
     x23 = {contents= 174}
     x23 = {contents= 174}
@@ -211,13 +206,8 @@
 
 <check-ce-categorization>Categorizations of models:
 - Checked model 0: BAD_CE
-<<<<<<< HEAD
-  - Concrete RAC: FAILURE (postcondition at "bench/check-ce/ref_ex.mlw", line 35, characters 2-8)
-  - Abstract RAC: FAILURE (loop invariant init at "bench/check-ce/ref_ex.mlw", line 38, characters 14-36)
-=======
   - Concrete RAC: FAILURE (postcondition at "bench/check-ce/ref_ex.mlw", line 37, characters 2-8)
   - Abstract RAC: FAILURE (loop invariant init at "bench/check-ce/ref_ex.mlw", line 40, characters 14-36)
->>>>>>> 8af371fa
 - Selected model 1: NC
   - Concrete RAC: FAILURE (loop invariant init at "bench/check-ce/ref_ex.mlw", line 40, characters 14-36)
   - Abstract RAC: STUCK (failure in postcondition of `incr` at "bench/check-ce/ref_ex.mlw", line 26, characters 12-36)
