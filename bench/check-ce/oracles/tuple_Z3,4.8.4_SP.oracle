<check-ce>Check model 0 ("bench/check-ce/tuple.mlw", line 5, characters 38-43)
<check-ce>Checking model:
          File tuple.mlw:
            Line 5:
              a = {"type": "Integer", "val": "-1"}
              b = {"type": "Integer", "val": "2"}
              result = {"type": "Integer", "val": "0"}
<<<<<<< HEAD
=======
            Line 6:
              result = {"type": "Integer", "val": "0"}
<check-ce>Giant-step RAC
<rac-values>RHS evaluated for global `zero` at "WHY3DATA/stdlib/int.mlw", line 13, characters 15-19: 0
<rac-values>RHS evaluated for global `one` at "WHY3DATA/stdlib/int.mlw", line 14, characters 15-18: 1
<rac-values>Type default value for parameter `x` at "bench/check-ce/tuple.mlw", line 4, characters 10-11: (0,
                                                                    0)
<rac-values>Value computed from postcondition for return value of call to (-) at "bench/check-ce/tuple.mlw", line 7, characters 14-23 at "bench/check-ce/tuple.mlw", line 7, characters 14-23: 0
<rac-values>Value computed from postcondition for return value of call to (-) at "bench/check-ce/tuple.mlw", line 7, characters 3-12 at "bench/check-ce/tuple.mlw", line 7, characters 3-12: 0
<check-ce>Normal RAC
<rac-values>RHS evaluated for global `zero` at "WHY3DATA/stdlib/int.mlw", line 13, characters 15-19: 0
<rac-values>RHS evaluated for global `one` at "WHY3DATA/stdlib/int.mlw", line 14, characters 15-18: 1
<rac-values>Type default value for parameter `x` at "bench/check-ce/tuple.mlw", line 4, characters 10-11: (0,
                                                                    0)
<check-ce>Result of checking model 0: BAD_CE
            - Concrete RAC: FAILURE (postcondition at "bench/check-ce/tuple.mlw", line 5, characters 12-43)
              File int.mlw:
                Line 13:
                  Constant zero initialization
                  zero = 0
                Line 14:
                  Constant one initialization
                  one = 1
              File tuple.mlw:
                Line 4:
                  x = (0, 0)
                  x = (0, 0)
                  Execution of main function `swap` with env:
                    x = (0, 0)
                    zero = 0
                    one = 1
                Line 7:
                  Normal execution of function `(+)` with args:
                    _ = 0
                    _ = 0
                  Normal execution of function `(-)` with args:
                    x = 0
                    y = 0
              File int.mlw:
                Line 23:
                  Normal execution of function `(-_)` with args:
                    _ = 0
                  Normal execution of function `(+)` with args:
                    _ = 0
                    _ = 0
              File tuple.mlw:
                Line 7:
                  Normal execution of function `(+)` with args:
                    _ = 0
                    _ = 1
                  Normal execution of function `(+)` with args:
                    _ = 0
                    _ = 0
                  Normal execution of function `(-)` with args:
                    x = 0
                    y = 0
              File int.mlw:
                Line 23:
                  Normal execution of function `(-_)` with args:
                    _ = 0
                  Normal execution of function `(+)` with args:
                    _ = 0
                    _ = 0
              File tuple.mlw:
                Line 7:
                  Normal execution of function `Tuple2` with args:
                    u = 0
                    u = 1
                Line 5:
                  Property failure at postcondition of `swap` with:
                    x = (0, 0)
                    result = (0, 1)
            - Abstract RAC: FAILURE (postcondition at "bench/check-ce/tuple.mlw", line 5, characters 12-43)
              File int.mlw:
                Line 13:
                  Constant zero initialization
                  zero = 0
                Line 14:
                  Constant one initialization
                  one = 1
              File tuple.mlw:
                Line 4:
                  x = (0, 0)
                  x = (0, 0)
                  Execution of main function `swap` with env:
                    x = (0, 0)
                    zero = 0
                    one = 1
                Line 7:
                  Normal execution of function `(+)` with args:
                    _ = 0
                    _ = 0
                  Giant-step execution of function `(-)` with args:
                    x = 0
                    y = 0
                  result of `(-)` = 0
                  Normal execution of function `(+)` with args:
                    _ = 0
                    _ = 1
                  Normal execution of function `(+)` with args:
                    _ = 0
                    _ = 0
                  Giant-step execution of function `(-)` with args:
                    x = 0
                    y = 0
                  result of `(-)` = 0
                  Normal execution of function `Tuple2` with args:
                    u = 0
                    u = 1
                Line 5:
                  Property failure at postcondition of `swap` with:
                    x = (0, 0)
                    result = (0, 1)
<check-ce>Check model 1 ("bench/check-ce/tuple.mlw", line 5, characters 38-43)
<check-ce>Checking model:
          File tuple.mlw:
            Line 5:
              a = {"type": "Integer", "val": "-1"}
              b = {"type": "Integer", "val": "3"}
              result = {"type": "Integer", "val": "0"}
>>>>>>> 37885e00
            Line 6:
              result = {"type": "Integer", "val": "0"}
<check-ce>Giant-step RAC
<rac-values>RHS evaluated for global `zero` at "WHY3DATA/stdlib/int.mlw", line 13, characters 15-19: 0
<rac-values>RHS evaluated for global `one` at "WHY3DATA/stdlib/int.mlw", line 14, characters 15-18: 1
<<<<<<< HEAD
<rac-values>No value for parameter `x` at "bench/check-ce/tuple.mlw", line 4, characters 10-11
<check-ce>Normal RAC
<rac-values>RHS evaluated for global `zero` at "WHY3DATA/stdlib/int.mlw", line 13, characters 15-19: 0
<rac-values>RHS evaluated for global `one` at "WHY3DATA/stdlib/int.mlw", line 14, characters 15-18: 1
<rac-values>No value for parameter `x` at "bench/check-ce/tuple.mlw", line 4, characters 10-11
<check-ce>Result of checking model 0: INCOMPLETE
            - Concrete RAC: INCOMPLETE (terminated because missing value for parameter `x`)
              
            - Abstract RAC: INCOMPLETE (terminated because missing value for parameter `x`)
              
<check-ce-summary>Results:
- Selected model 0: INCOMPLETE
  - Concrete RAC: INCOMPLETE (terminated because missing value for parameter `x`)
  - Abstract RAC: INCOMPLETE (terminated because missing value for parameter `x`)
File "bench/check-ce/tuple.mlw", line 5, characters 38-43:
Sub-goal Postcondition of goal swap'vc.
Prover result is: Step limit exceeded (1.28s).
The following counterexample model could not be verified
  (both RAC terminated because missing value for parameter `x`):
File tuple.mlw:
  Line 5:
    a = -1
    b = 2
    result = 0
  Line 6:
    result = 0
=======
<rac-values>Type default value for parameter `x` at "bench/check-ce/tuple.mlw", line 4, characters 10-11: (0,
                                                                    0)
<rac-values>Value computed from postcondition for return value of call to (-) at "bench/check-ce/tuple.mlw", line 7, characters 14-23 at "bench/check-ce/tuple.mlw", line 7, characters 14-23: 0
<rac-values>Value computed from postcondition for return value of call to (-) at "bench/check-ce/tuple.mlw", line 7, characters 3-12 at "bench/check-ce/tuple.mlw", line 7, characters 3-12: 0
<check-ce>Normal RAC
<rac-values>RHS evaluated for global `zero` at "WHY3DATA/stdlib/int.mlw", line 13, characters 15-19: 0
<rac-values>RHS evaluated for global `one` at "WHY3DATA/stdlib/int.mlw", line 14, characters 15-18: 1
<rac-values>Type default value for parameter `x` at "bench/check-ce/tuple.mlw", line 4, characters 10-11: (0,
                                                                    0)
<check-ce>Result of checking model 1: BAD_CE
            - Concrete RAC: FAILURE (postcondition at "bench/check-ce/tuple.mlw", line 5, characters 12-43)
              File int.mlw:
                Line 13:
                  Constant zero initialization
                  zero = 0
                Line 14:
                  Constant one initialization
                  one = 1
              File tuple.mlw:
                Line 4:
                  x = (0, 0)
                  x = (0, 0)
                  Execution of main function `swap` with env:
                    x = (0, 0)
                    zero = 0
                    one = 1
                Line 7:
                  Normal execution of function `(+)` with args:
                    _ = 0
                    _ = 0
                  Normal execution of function `(-)` with args:
                    x = 0
                    y = 0
              File int.mlw:
                Line 23:
                  Normal execution of function `(-_)` with args:
                    _ = 0
                  Normal execution of function `(+)` with args:
                    _ = 0
                    _ = 0
              File tuple.mlw:
                Line 7:
                  Normal execution of function `(+)` with args:
                    _ = 0
                    _ = 1
                  Normal execution of function `(+)` with args:
                    _ = 0
                    _ = 0
                  Normal execution of function `(-)` with args:
                    x = 0
                    y = 0
              File int.mlw:
                Line 23:
                  Normal execution of function `(-_)` with args:
                    _ = 0
                  Normal execution of function `(+)` with args:
                    _ = 0
                    _ = 0
              File tuple.mlw:
                Line 7:
                  Normal execution of function `Tuple2` with args:
                    u = 0
                    u = 1
                Line 5:
                  Property failure at postcondition of `swap` with:
                    x = (0, 0)
                    result = (0, 1)
            - Abstract RAC: FAILURE (postcondition at "bench/check-ce/tuple.mlw", line 5, characters 12-43)
              File int.mlw:
                Line 13:
                  Constant zero initialization
                  zero = 0
                Line 14:
                  Constant one initialization
                  one = 1
              File tuple.mlw:
                Line 4:
                  x = (0, 0)
                  x = (0, 0)
                  Execution of main function `swap` with env:
                    x = (0, 0)
                    zero = 0
                    one = 1
                Line 7:
                  Normal execution of function `(+)` with args:
                    _ = 0
                    _ = 0
                  Giant-step execution of function `(-)` with args:
                    x = 0
                    y = 0
                  result of `(-)` = 0
                  Normal execution of function `(+)` with args:
                    _ = 0
                    _ = 1
                  Normal execution of function `(+)` with args:
                    _ = 0
                    _ = 0
                  Giant-step execution of function `(-)` with args:
                    x = 0
                    y = 0
                  result of `(-)` = 0
                  Normal execution of function `Tuple2` with args:
                    u = 0
                    u = 1
                Line 5:
                  Property failure at postcondition of `swap` with:
                    x = (0, 0)
                    result = (0, 1)
<check-ce-summary>Results:
- Checked model 0: BAD_CE
  - Concrete RAC: FAILURE (postcondition at "bench/check-ce/tuple.mlw", line 5, characters 12-43)
  - Abstract RAC: FAILURE (postcondition at "bench/check-ce/tuple.mlw", line 5, characters 12-43)
- Selected model 1: BAD_CE
  - Concrete RAC: FAILURE (postcondition at "bench/check-ce/tuple.mlw", line 5, characters 12-43)
  - Abstract RAC: FAILURE (postcondition at "bench/check-ce/tuple.mlw", line 5, characters 12-43)
File "bench/check-ce/tuple.mlw", line 5, characters 38-43:
Sub-goal Postcondition of goal swap'vc.
Prover result is: Unknown (unknown) (1.17s, 7500000 steps).
Sorry, we don't have a good counterexample for you :(

>>>>>>> 37885e00
<|MERGE_RESOLUTION|>--- conflicted
+++ resolved
@@ -5,8 +5,6 @@
               a = {"type": "Integer", "val": "-1"}
               b = {"type": "Integer", "val": "2"}
               result = {"type": "Integer", "val": "0"}
-<<<<<<< HEAD
-=======
             Line 6:
               result = {"type": "Integer", "val": "0"}
 <check-ce>Giant-step RAC
@@ -127,40 +125,11 @@
               a = {"type": "Integer", "val": "-1"}
               b = {"type": "Integer", "val": "3"}
               result = {"type": "Integer", "val": "0"}
->>>>>>> 37885e00
             Line 6:
               result = {"type": "Integer", "val": "0"}
 <check-ce>Giant-step RAC
 <rac-values>RHS evaluated for global `zero` at "WHY3DATA/stdlib/int.mlw", line 13, characters 15-19: 0
 <rac-values>RHS evaluated for global `one` at "WHY3DATA/stdlib/int.mlw", line 14, characters 15-18: 1
-<<<<<<< HEAD
-<rac-values>No value for parameter `x` at "bench/check-ce/tuple.mlw", line 4, characters 10-11
-<check-ce>Normal RAC
-<rac-values>RHS evaluated for global `zero` at "WHY3DATA/stdlib/int.mlw", line 13, characters 15-19: 0
-<rac-values>RHS evaluated for global `one` at "WHY3DATA/stdlib/int.mlw", line 14, characters 15-18: 1
-<rac-values>No value for parameter `x` at "bench/check-ce/tuple.mlw", line 4, characters 10-11
-<check-ce>Result of checking model 0: INCOMPLETE
-            - Concrete RAC: INCOMPLETE (terminated because missing value for parameter `x`)
-              
-            - Abstract RAC: INCOMPLETE (terminated because missing value for parameter `x`)
-              
-<check-ce-summary>Results:
-- Selected model 0: INCOMPLETE
-  - Concrete RAC: INCOMPLETE (terminated because missing value for parameter `x`)
-  - Abstract RAC: INCOMPLETE (terminated because missing value for parameter `x`)
-File "bench/check-ce/tuple.mlw", line 5, characters 38-43:
-Sub-goal Postcondition of goal swap'vc.
-Prover result is: Step limit exceeded (1.28s).
-The following counterexample model could not be verified
-  (both RAC terminated because missing value for parameter `x`):
-File tuple.mlw:
-  Line 5:
-    a = -1
-    b = 2
-    result = 0
-  Line 6:
-    result = 0
-=======
 <rac-values>Type default value for parameter `x` at "bench/check-ce/tuple.mlw", line 4, characters 10-11: (0,
                                                                     0)
 <rac-values>Value computed from postcondition for return value of call to (-) at "bench/check-ce/tuple.mlw", line 7, characters 14-23 at "bench/check-ce/tuple.mlw", line 7, characters 14-23: 0
@@ -281,4 +250,3 @@
 Prover result is: Unknown (unknown) (1.17s, 7500000 steps).
 Sorry, we don't have a good counterexample for you :(
 
->>>>>>> 37885e00
