<check-ce>Check model 0 ("bench/check-ce/tuple1.mlw", line 7, characters 14-19)
<check-ce>Checking model:
<<<<<<< HEAD
=======
          File int.mlw:
            Line 432:
              max_int =
                {"proj_name": "int63'int",
                 "type": "Proj",
                 "value": {"type": "Integer", "val": "4611686018427387903"}}
            Line 434:
              min_int =
                {"proj_name": "int63'int",
                 "type": "Proj",
                 "value": {"type": "Integer", "val": "-4611686018427387904"}}
            File tuple1.mlw:
              Line 6:
                a =
                  {"proj_name": "int63'int",
                   "type": "Proj",
                   "value": {"type": "Integer", "val": "0"}}
                b =
                  {"proj_name": "int63'int",
                   "type": "Proj",
                   "value": {"type": "Integer", "val": "0"}}
              Line 7:
                a =
                  {"proj_name": "int63'int",
                   "type": "Proj",
                   "value": {"type": "Integer", "val": "0"}}
                b =
                  {"proj_name": "int63'int",
                   "type": "Proj",
                   "value": {"type": "Integer", "val": "0"}}
<check-ce>Giant-step RAC
<rac-values>RHS evaluated for global `zero` at "WHY3DATA/stdlib/int.mlw", line 13, characters 15-19: 0
<rac-values>RHS evaluated for global `one` at "WHY3DATA/stdlib/int.mlw", line 14, characters 15-18: 1
<rac-values>RHS evaluated for global `min_int63` at "WHY3DATA/stdlib/mach/int.mlw", line 418, characters 15-24: (-4611686018427387904)
<rac-values>RHS evaluated for global `max_int63` at "WHY3DATA/stdlib/mach/int.mlw", line 419, characters 15-24: 4611686018427387903
<rac-values>RHS evaluated for global `zero` at "WHY3DATA/stdlib/mach/int.mlw", line 430, characters 15-19: 0
<rac-values>RHS evaluated for global `one` at "WHY3DATA/stdlib/mach/int.mlw", line 431, characters 15-18: 1
<rac-values>Value from model for global `max_int` at "WHY3DATA/stdlib/mach/int.mlw", line 432, characters 15-22: {int63'int => 4611686018427387903}
<rac-values>No value for return value of call at "WHY3DATA/stdlib/mach/int.mlw", line 432, characters 22-74 at "WHY3DATA/stdlib/mach/int.mlw", line 432, characters 22-74
<check-ce>Normal RAC
<rac-values>RHS evaluated for global `zero` at "WHY3DATA/stdlib/int.mlw", line 13, characters 15-19: 0
<rac-values>RHS evaluated for global `one` at "WHY3DATA/stdlib/int.mlw", line 14, characters 15-18: 1
<rac-values>RHS evaluated for global `min_int63` at "WHY3DATA/stdlib/mach/int.mlw", line 418, characters 15-24: (-4611686018427387904)
<rac-values>RHS evaluated for global `max_int63` at "WHY3DATA/stdlib/mach/int.mlw", line 419, characters 15-24: 4611686018427387903
<rac-values>RHS evaluated for global `zero` at "WHY3DATA/stdlib/mach/int.mlw", line 430, characters 15-19: 0
<rac-values>RHS evaluated for global `one` at "WHY3DATA/stdlib/mach/int.mlw", line 431, characters 15-18: 1
<rac-values>Value from model for global `max_int` at "WHY3DATA/stdlib/mach/int.mlw", line 432, characters 15-22: {int63'int => 4611686018427387903}
<rac-values>No value for return value of call at "WHY3DATA/stdlib/mach/int.mlw", line 432, characters 22-74 at "WHY3DATA/stdlib/mach/int.mlw", line 432, characters 22-74
<check-ce>Result of checking model 0: INCOMPLETE
            - Concrete RAC: INCOMPLETE (terminated because missing value for return value of call at "WHY3DATA/stdlib/mach/int.mlw", line 432, characters 22-74)
              
            - Abstract RAC: INCOMPLETE (terminated because missing value for return value of call at "WHY3DATA/stdlib/mach/int.mlw", line 432, characters 22-74)
              
<check-ce>Check model 1 ("bench/check-ce/tuple1.mlw", line 7, characters 14-19)
<check-ce>Checking model:
>>>>>>> 37885e00
          File int.mlw:
            Line 432:
              max_int =
                {"proj_name": "int63'int",
                 "type": "Proj",
                 "value": {"type": "Integer", "val": "4611686018427387903"}}
            Line 434:
              min_int =
                {"proj_name": "int63'int",
                 "type": "Proj",
                 "value": {"type": "Integer", "val": "-4611686018427387904"}}
            File tuple1.mlw:
              Line 6:
                a =
                  {"proj_name": "int63'int",
                   "type": "Proj",
                   "value": {"type": "Integer", "val": "4611686018427379887"}}
                b =
                  {"proj_name": "int63'int",
                   "type": "Proj",
                   "value": {"type": "Integer", "val": "8017"}}
              Line 7:
                a =
                  {"proj_name": "int63'int",
                   "type": "Proj",
                   "value": {"type": "Integer", "val": "4611686018427379887"}}
                b =
                  {"proj_name": "int63'int",
                   "type": "Proj",
                   "value": {"type": "Integer", "val": "8017"}}
<check-ce>Giant-step RAC
<rac-values>RHS evaluated for global `zero` at "WHY3DATA/stdlib/int.mlw", line 13, characters 15-19: 0
<rac-values>RHS evaluated for global `one` at "WHY3DATA/stdlib/int.mlw", line 14, characters 15-18: 1
<rac-values>RHS evaluated for global `min_int63` at "WHY3DATA/stdlib/mach/int.mlw", line 418, characters 15-24: (-4611686018427387904)
<rac-values>RHS evaluated for global `max_int63` at "WHY3DATA/stdlib/mach/int.mlw", line 419, characters 15-24: 4611686018427387903
<rac-values>RHS evaluated for global `zero` at "WHY3DATA/stdlib/mach/int.mlw", line 430, characters 15-19: 0
<rac-values>RHS evaluated for global `one` at "WHY3DATA/stdlib/mach/int.mlw", line 431, characters 15-18: 1
<rac-values>Value from model for global `max_int` at "WHY3DATA/stdlib/mach/int.mlw", line 432, characters 15-22: {int63'int => 4611686018427387903}
<rac-values>No value for return value of call at "WHY3DATA/stdlib/mach/int.mlw", line 432, characters 22-74 at "WHY3DATA/stdlib/mach/int.mlw", line 432, characters 22-74
<check-ce>Normal RAC
<rac-values>RHS evaluated for global `zero` at "WHY3DATA/stdlib/int.mlw", line 13, characters 15-19: 0
<rac-values>RHS evaluated for global `one` at "WHY3DATA/stdlib/int.mlw", line 14, characters 15-18: 1
<rac-values>RHS evaluated for global `min_int63` at "WHY3DATA/stdlib/mach/int.mlw", line 418, characters 15-24: (-4611686018427387904)
<rac-values>RHS evaluated for global `max_int63` at "WHY3DATA/stdlib/mach/int.mlw", line 419, characters 15-24: 4611686018427387903
<rac-values>RHS evaluated for global `zero` at "WHY3DATA/stdlib/mach/int.mlw", line 430, characters 15-19: 0
<rac-values>RHS evaluated for global `one` at "WHY3DATA/stdlib/mach/int.mlw", line 431, characters 15-18: 1
<rac-values>Value from model for global `max_int` at "WHY3DATA/stdlib/mach/int.mlw", line 432, characters 15-22: {int63'int => 4611686018427387903}
<rac-values>No value for return value of call at "WHY3DATA/stdlib/mach/int.mlw", line 432, characters 22-74 at "WHY3DATA/stdlib/mach/int.mlw", line 432, characters 22-74
<<<<<<< HEAD
<check-ce>Result of checking model 0: INCOMPLETE
=======
<check-ce>Result of checking model 1: INCOMPLETE
>>>>>>> 37885e00
            - Concrete RAC: INCOMPLETE (terminated because missing value for return value of call at "WHY3DATA/stdlib/mach/int.mlw", line 432, characters 22-74)
              
            - Abstract RAC: INCOMPLETE (terminated because missing value for return value of call at "WHY3DATA/stdlib/mach/int.mlw", line 432, characters 22-74)
              
<check-ce-summary>Results:
- Selected model 0: INCOMPLETE
  - Concrete RAC: INCOMPLETE (terminated because missing value for return value of call at "WHY3DATA/stdlib/mach/int.mlw", line 432, characters 22-74)
  - Abstract RAC: INCOMPLETE (terminated because missing value for return value of call at "WHY3DATA/stdlib/mach/int.mlw", line 432, characters 22-74)
File "bench/check-ce/tuple1.mlw", line 7, characters 14-19:
Sub-goal Integer overflow of goal swap'vc.
<<<<<<< HEAD
Prover result is: Step limit exceeded (0.25s).
=======
Prover result is: Unknown (unknown) (1.24s, 7500000 steps).
>>>>>>> 37885e00
The following counterexample model could not be verified
  (both RAC terminated because missing value for return value of call at "WHY3DATA/stdlib/mach/int.mlw", line 432, characters 22-74):
File int.mlw:
  Line 432:
    max_int = {int63'int => 4611686018427387903 (0X3FFFFFFFFFFFFFFF)}
  Line 434:
    min_int = {int63'int => -4611686018427387904 (-0X4000000000000000)}
File tuple1.mlw:
  Line 6:
    a = {int63'int => 4611686018427379887 (0X3FFFFFFFFFFFE0AF)}
    b = {int63'int => 8017 (0X1F51)}
  Line 7:
    a = {int63'int => 4611686018427379887 (0X3FFFFFFFFFFFE0AF)}
    b = {int63'int => 8017 (0X1F51)}

File "bench/check-ce/tuple1.mlw", line 7, characters 14-23:
Sub-goal Integer overflow of goal swap'vc.
Prover result is: Valid (0.01s, 7546 steps).

File "bench/check-ce/tuple1.mlw", line 7, characters 3-8:
Sub-goal Integer overflow of goal swap'vc.
Prover result is: Valid (0.01s, 8058 steps).

File "bench/check-ce/tuple1.mlw", line 7, characters 3-12:
Sub-goal Integer overflow of goal swap'vc.
<<<<<<< HEAD
Prover result is: Valid (0.00s, 8257 steps).
=======
Prover result is: Valid (0.01s, 8257 steps).
>>>>>>> 37885e00

File "bench/check-ce/tuple1.mlw", line 5, characters 38-43:
Sub-goal Postcondition of goal swap'vc.
Prover result is: Valid (0.01s, 8713 steps).
<|MERGE_RESOLUTION|>--- conflicted
+++ resolved
@@ -1,7 +1,5 @@
 <check-ce>Check model 0 ("bench/check-ce/tuple1.mlw", line 7, characters 14-19)
 <check-ce>Checking model:
-<<<<<<< HEAD
-=======
           File int.mlw:
             Line 432:
               max_int =
@@ -57,7 +55,6 @@
               
 <check-ce>Check model 1 ("bench/check-ce/tuple1.mlw", line 7, characters 14-19)
 <check-ce>Checking model:
->>>>>>> 37885e00
           File int.mlw:
             Line 432:
               max_int =
@@ -106,26 +103,21 @@
 <rac-values>RHS evaluated for global `one` at "WHY3DATA/stdlib/mach/int.mlw", line 431, characters 15-18: 1
 <rac-values>Value from model for global `max_int` at "WHY3DATA/stdlib/mach/int.mlw", line 432, characters 15-22: {int63'int => 4611686018427387903}
 <rac-values>No value for return value of call at "WHY3DATA/stdlib/mach/int.mlw", line 432, characters 22-74 at "WHY3DATA/stdlib/mach/int.mlw", line 432, characters 22-74
-<<<<<<< HEAD
-<check-ce>Result of checking model 0: INCOMPLETE
-=======
 <check-ce>Result of checking model 1: INCOMPLETE
->>>>>>> 37885e00
             - Concrete RAC: INCOMPLETE (terminated because missing value for return value of call at "WHY3DATA/stdlib/mach/int.mlw", line 432, characters 22-74)
               
             - Abstract RAC: INCOMPLETE (terminated because missing value for return value of call at "WHY3DATA/stdlib/mach/int.mlw", line 432, characters 22-74)
               
 <check-ce-summary>Results:
-- Selected model 0: INCOMPLETE
+- Checked model 0: INCOMPLETE
+  - Concrete RAC: INCOMPLETE (terminated because missing value for return value of call at "WHY3DATA/stdlib/mach/int.mlw", line 432, characters 22-74)
+  - Abstract RAC: INCOMPLETE (terminated because missing value for return value of call at "WHY3DATA/stdlib/mach/int.mlw", line 432, characters 22-74)
+- Selected model 1: INCOMPLETE
   - Concrete RAC: INCOMPLETE (terminated because missing value for return value of call at "WHY3DATA/stdlib/mach/int.mlw", line 432, characters 22-74)
   - Abstract RAC: INCOMPLETE (terminated because missing value for return value of call at "WHY3DATA/stdlib/mach/int.mlw", line 432, characters 22-74)
 File "bench/check-ce/tuple1.mlw", line 7, characters 14-19:
 Sub-goal Integer overflow of goal swap'vc.
-<<<<<<< HEAD
-Prover result is: Step limit exceeded (0.25s).
-=======
 Prover result is: Unknown (unknown) (1.24s, 7500000 steps).
->>>>>>> 37885e00
 The following counterexample model could not be verified
   (both RAC terminated because missing value for return value of call at "WHY3DATA/stdlib/mach/int.mlw", line 432, characters 22-74):
 File int.mlw:
@@ -151,11 +143,7 @@
 
 File "bench/check-ce/tuple1.mlw", line 7, characters 3-12:
 Sub-goal Integer overflow of goal swap'vc.
-<<<<<<< HEAD
-Prover result is: Valid (0.00s, 8257 steps).
-=======
 Prover result is: Valid (0.01s, 8257 steps).
->>>>>>> 37885e00
 
 File "bench/check-ce/tuple1.mlw", line 5, characters 38-43:
 Sub-goal Postcondition of goal swap'vc.
