--- conflicted
+++ resolved
@@ -263,15 +263,9 @@
   - Abstract RAC: FAILURE (postcondition at "bench/check-ce/multifile1.mlw", line 10, characters 14-24)
 File "bench/check-ce/multifile1.mlw", line 10, characters 14-24:
 Sub-goal Postcondition of goal incr'vc.
-<<<<<<< HEAD
-Prover result is: Unknown (sat) (0.01s, 835 steps).
-The contracts of some function or loop are too weak, for example during the
-  following execution:
-=======
 Prover result is: Unknown (sat) (0.02s, 835 steps).
 The contracts of some function or loop are underspecified, for example during
   the following execution:
->>>>>>> af36dcdf
 File int.mlw:
   Line 13:
     Constant zero initialization
