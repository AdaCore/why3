--- conflicted
+++ resolved
@@ -1,48 +1,39 @@
-File "bench/check-ce/func_call.mlw", line 8, characters 12-21:
+File "bench/check-ce/func_call.mlw", line 7, characters 12-21:
 Sub-goal Postcondition of goal g'vc.
-<<<<<<< HEAD
-Prover result is: Valid (0.02s, 1134 steps).
-=======
 Prover result is: Valid (0.05s, 1134 steps).
->>>>>>> af36dcdf
 
-<check-ce>Check model 0 ("bench/check-ce/func_call.mlw", line 16, characters 11-16)
+<check-ce>Check model 0 ("bench/check-ce/func_call.mlw", line 13, characters 11-16)
 <check-ce>Checking model:
           File func_call.mlw:
-            Line 8:
-              z =
-                {"type": "Record",
-                 "val":
-                  {"Field":
-                    [{"field": "contents",
-                      "value": {"type": "Integer", "val": "0"}}]}}
-              z =
-                {"type": "Record",
-                 "val":
-                  {"Field":
-                    [{"field": "contents",
-                      "value": {"type": "Integer", "val": "0"}}]}}
-            Line 14:
-              z =
-                {"type": "Record",
-                 "val":
-                  {"Field":
-                    [{"field": "contents",
-                      "value": {"type": "Integer", "val": "0"}}]}}
-            Line 15:
-              z =
-                {"type": "Record",
-                 "val":
-                  {"Field":
-                    [{"field": "contents",
-                      "value": {"type": "Integer", "val": "0"}}]}}
-<<<<<<< HEAD
-            Line 16:
-              z_vc_constant =
-=======
+            Line 7:
+              z =
+                {"type": "Record",
+                 "val":
+                  {"Field":
+                    [{"field": "contents",
+                      "value": {"type": "Integer", "val": "0"}}]}}
+              z =
+                {"type": "Record",
+                 "val":
+                  {"Field":
+                    [{"field": "contents",
+                      "value": {"type": "Integer", "val": "0"}}]}}
+            Line 11:
+              z =
+                {"type": "Record",
+                 "val":
+                  {"Field":
+                    [{"field": "contents",
+                      "value": {"type": "Integer", "val": "0"}}]}}
+            Line 12:
+              z =
+                {"type": "Record",
+                 "val":
+                  {"Field":
+                    [{"field": "contents",
+                      "value": {"type": "Integer", "val": "0"}}]}}
             Line 13:
               z =
->>>>>>> af36dcdf
                 {"type": "Record",
                  "val":
                   {"Field":
@@ -51,17 +42,17 @@
 <check-ce>Giant-step RAC
 <rac-values>RHS evaluated for global `zero` at "WHY3DATA/stdlib/int.mlw", line 13, characters 15-19: 0
 <rac-values>RHS evaluated for global `one` at "WHY3DATA/stdlib/int.mlw", line 14, characters 15-18: 1
-<rac-values>Type default value for variable `result` at "bench/check-ce/func_call.mlw", line 4, characters 9-14 at "bench/check-ce/func_call.mlw", line 4, characters 9-14: 0
-<rac-values>RHS evaluated for global `z` at "bench/check-ce/func_call.mlw", line 4, characters 8-9: {contents=
-                                                                    0}
-<rac-values>Type default value for parameter `_` at NO LOC: ()
-<rac-values>Value from model for variable `z` at "bench/check-ce/func_call.mlw", line 15, characters 2-6 at "bench/check-ce/func_call.mlw", line 15, characters 2-6: {contents=
+<rac-values>Type default value for variable `result` at "bench/check-ce/func_call.mlw", line 3, characters 9-14 at "bench/check-ce/func_call.mlw", line 3, characters 9-14: 0
+<rac-values>RHS evaluated for global `z` at "bench/check-ce/func_call.mlw", line 3, characters 8-9: {contents=
+                                                                    0}
+<rac-values>Type default value for parameter `_` at NO LOC: ()
+<rac-values>Value from model for variable `z` at "bench/check-ce/func_call.mlw", line 12, characters 2-6 at "bench/check-ce/func_call.mlw", line 12, characters 2-6: {contents=
                                                                     0}
 <check-ce>Small-step RAC
 <rac-values>RHS evaluated for global `zero` at "WHY3DATA/stdlib/int.mlw", line 13, characters 15-19: 0
 <rac-values>RHS evaluated for global `one` at "WHY3DATA/stdlib/int.mlw", line 14, characters 15-18: 1
-<rac-values>Type default value for variable `result` at "bench/check-ce/func_call.mlw", line 4, characters 9-14 at "bench/check-ce/func_call.mlw", line 4, characters 9-14: 0
-<rac-values>RHS evaluated for global `z` at "bench/check-ce/func_call.mlw", line 4, characters 8-9: {contents=
+<rac-values>Type default value for variable `result` at "bench/check-ce/func_call.mlw", line 3, characters 9-14 at "bench/check-ce/func_call.mlw", line 3, characters 9-14: 0
+<rac-values>RHS evaluated for global `z` at "bench/check-ce/func_call.mlw", line 3, characters 8-9: {contents=
                                                                     0}
 <rac-values>Type default value for parameter `_` at NO LOC: ()
 <check-ce>Result of checking model 0: UNKNOWN
@@ -74,7 +65,7 @@
                   Constant one initialization
                   one = 1
               File func_call.mlw:
-                Line 4:
+                Line 3:
                   Constant z initialization
                   (abstract) execution of unimplemented function with args:
                   result = 0
@@ -86,68 +77,59 @@
               Unknown location:
                   _ = ()
               File func_call.mlw:
-                Line 11:
+                Line 10:
                   _ = ()
                   Execution of main function `f` with env:
                     z = {contents= 0}
                     _ = ()
                     zero = 0
                     one = 1
-                Line 15:
+                Line 12:
                   Concrete execution of function `Tuple0` with args:
                   Concrete execution of function `g` with args:
                     _ = ()
-                Line 9:
+                Line 8:
                   Concrete execution of function `contents` with args:
                     arg = {contents= 0}
                   Concrete execution of function `(+)` with args:
                     _ = 0
                     _ = 1
-                Line 11:
+                Line 10:
                   Execution of main function terminated normally
-<<<<<<< HEAD
-            - Abstract RAC UNKNOWN (terminated because missing value for variable `result` at "bench/check-ce/func_call.mlw", line 15, characters 2-6)
-=======
             - Abstract RAC: UNKNOWN (terminated because missing value for variable `result` at "bench/check-ce/func_call.mlw", line 12, characters 2-6)
->>>>>>> af36dcdf
               
-<check-ce>Check model 1 ("bench/check-ce/func_call.mlw", line 16, characters 11-16)
+<check-ce>Check model 1 ("bench/check-ce/func_call.mlw", line 13, characters 11-16)
 <check-ce>Checking model:
           File func_call.mlw:
-            Line 8:
-              z =
-                {"type": "Record",
-                 "val":
-                  {"Field":
-                    [{"field": "contents",
-                      "value": {"type": "Integer", "val": "0"}}]}}
-              z =
-                {"type": "Record",
-                 "val":
-                  {"Field":
-                    [{"field": "contents",
-                      "value": {"type": "Integer", "val": "2"}}]}}
-            Line 14:
-              z =
-                {"type": "Record",
-                 "val":
-                  {"Field":
-                    [{"field": "contents",
-                      "value": {"type": "Integer", "val": "0"}}]}}
-            Line 15:
-              z =
-                {"type": "Record",
-                 "val":
-                  {"Field":
-                    [{"field": "contents",
-                      "value": {"type": "Integer", "val": "2"}}]}}
-<<<<<<< HEAD
-            Line 16:
-              z_vc_constant =
-=======
+            Line 7:
+              z =
+                {"type": "Record",
+                 "val":
+                  {"Field":
+                    [{"field": "contents",
+                      "value": {"type": "Integer", "val": "0"}}]}}
+              z =
+                {"type": "Record",
+                 "val":
+                  {"Field":
+                    [{"field": "contents",
+                      "value": {"type": "Integer", "val": "2"}}]}}
+            Line 11:
+              z =
+                {"type": "Record",
+                 "val":
+                  {"Field":
+                    [{"field": "contents",
+                      "value": {"type": "Integer", "val": "0"}}]}}
+            Line 12:
+              z =
+                {"type": "Record",
+                 "val":
+                  {"Field":
+                    [{"field": "contents",
+                      "value": {"type": "Integer", "val": "2"}}]}}
             Line 13:
               z =
->>>>>>> af36dcdf
                 {"type": "Record",
                  "val":
                   {"Field":
@@ -156,18 +138,18 @@
 <check-ce>Giant-step RAC
 <rac-values>RHS evaluated for global `zero` at "WHY3DATA/stdlib/int.mlw", line 13, characters 15-19: 0
 <rac-values>RHS evaluated for global `one` at "WHY3DATA/stdlib/int.mlw", line 14, characters 15-18: 1
-<rac-values>Type default value for variable `result` at "bench/check-ce/func_call.mlw", line 4, characters 9-14 at "bench/check-ce/func_call.mlw", line 4, characters 9-14: 0
-<rac-values>RHS evaluated for global `z` at "bench/check-ce/func_call.mlw", line 4, characters 8-9: {contents=
-                                                                    0}
-<rac-values>Type default value for parameter `_` at NO LOC: ()
-<rac-values>Value from model for variable `z` at "bench/check-ce/func_call.mlw", line 15, characters 2-6 at "bench/check-ce/func_call.mlw", line 15, characters 2-6: {contents=
+<rac-values>Type default value for variable `result` at "bench/check-ce/func_call.mlw", line 3, characters 9-14 at "bench/check-ce/func_call.mlw", line 3, characters 9-14: 0
+<rac-values>RHS evaluated for global `z` at "bench/check-ce/func_call.mlw", line 3, characters 8-9: {contents=
+                                                                    0}
+<rac-values>Type default value for parameter `_` at NO LOC: ()
+<rac-values>Value from model for variable `z` at "bench/check-ce/func_call.mlw", line 12, characters 2-6 at "bench/check-ce/func_call.mlw", line 12, characters 2-6: {contents=
                                                                     2}
-<rac-values>Type default value for variable `result` at "bench/check-ce/func_call.mlw", line 15, characters 2-6 at "bench/check-ce/func_call.mlw", line 15, characters 2-6: ()
+<rac-values>Type default value for variable `result` at "bench/check-ce/func_call.mlw", line 12, characters 2-6 at "bench/check-ce/func_call.mlw", line 12, characters 2-6: ()
 <check-ce>Small-step RAC
 <rac-values>RHS evaluated for global `zero` at "WHY3DATA/stdlib/int.mlw", line 13, characters 15-19: 0
 <rac-values>RHS evaluated for global `one` at "WHY3DATA/stdlib/int.mlw", line 14, characters 15-18: 1
-<rac-values>Type default value for variable `result` at "bench/check-ce/func_call.mlw", line 4, characters 9-14 at "bench/check-ce/func_call.mlw", line 4, characters 9-14: 0
-<rac-values>RHS evaluated for global `z` at "bench/check-ce/func_call.mlw", line 4, characters 8-9: {contents=
+<rac-values>Type default value for variable `result` at "bench/check-ce/func_call.mlw", line 3, characters 9-14 at "bench/check-ce/func_call.mlw", line 3, characters 9-14: 0
+<rac-values>RHS evaluated for global `z` at "bench/check-ce/func_call.mlw", line 3, characters 8-9: {contents=
                                                                     0}
 <rac-values>Type default value for parameter `_` at NO LOC: ()
 <check-ce>Result of checking model 1: SW
@@ -180,7 +162,7 @@
                   Constant one initialization
                   one = 1
               File func_call.mlw:
-                Line 4:
+                Line 3:
                   Constant z initialization
                   (abstract) execution of unimplemented function with args:
                   result = 0
@@ -192,24 +174,24 @@
               Unknown location:
                   _ = ()
               File func_call.mlw:
-                Line 11:
+                Line 10:
                   _ = ()
                   Execution of main function `f` with env:
                     z = {contents= 0}
                     _ = ()
                     zero = 0
                     one = 1
-                Line 15:
+                Line 12:
                   Concrete execution of function `Tuple0` with args:
                   Concrete execution of function `g` with args:
                     _ = ()
-                Line 9:
+                Line 8:
                   Concrete execution of function `contents` with args:
                     arg = {contents= 0}
                   Concrete execution of function `(+)` with args:
                     _ = 0
                     _ = 1
-                Line 11:
+                Line 10:
                   Execution of main function terminated normally
             - Abstract RAC: FAILURE (assertion at "bench/check-ce/func_call.mlw", line 13, characters 11-16)
               File int.mlw:
@@ -220,7 +202,7 @@
                   Constant one initialization
                   one = 1
               File func_call.mlw:
-                Line 4:
+                Line 3:
                   Constant z initialization
                   (abstract) execution of unimplemented function with args:
                   result = 0
@@ -232,59 +214,54 @@
               Unknown location:
                   _ = ()
               File func_call.mlw:
-                Line 11:
+                Line 10:
                   _ = ()
                   Execution of main function `f` with env:
                     z = {contents= 0}
                     _ = ()
                     zero = 0
                     one = 1
-                Line 15:
+                Line 12:
                   Concrete execution of function `Tuple0` with args:
                   Abstract execution of function `g` with args:
                     _ = ()
                   z = {contents= 2}
                   result = ()
-                Line 16:
+                Line 13:
                   Property failure at assertion with:
                     z = {contents= 2}
-<check-ce>Check model 2 ("bench/check-ce/func_call.mlw", line 16, characters 11-16)
+<check-ce>Check model 2 ("bench/check-ce/func_call.mlw", line 13, characters 11-16)
 <check-ce>Checking model:
           File func_call.mlw:
-            Line 8:
-              z =
-                {"type": "Record",
-                 "val":
-                  {"Field":
-                    [{"field": "contents",
-                      "value": {"type": "Integer", "val": "0"}}]}}
-              z =
-                {"type": "Record",
-                 "val":
-                  {"Field":
-                    [{"field": "contents",
-                      "value": {"type": "Integer", "val": "2"}}]}}
-            Line 14:
-              z =
-                {"type": "Record",
-                 "val":
-                  {"Field":
-                    [{"field": "contents",
-                      "value": {"type": "Integer", "val": "0"}}]}}
-            Line 15:
-              z =
-                {"type": "Record",
-                 "val":
-                  {"Field":
-                    [{"field": "contents",
-                      "value": {"type": "Integer", "val": "2"}}]}}
-<<<<<<< HEAD
-            Line 16:
-              z_vc_constant =
-=======
+            Line 7:
+              z =
+                {"type": "Record",
+                 "val":
+                  {"Field":
+                    [{"field": "contents",
+                      "value": {"type": "Integer", "val": "0"}}]}}
+              z =
+                {"type": "Record",
+                 "val":
+                  {"Field":
+                    [{"field": "contents",
+                      "value": {"type": "Integer", "val": "2"}}]}}
+            Line 11:
+              z =
+                {"type": "Record",
+                 "val":
+                  {"Field":
+                    [{"field": "contents",
+                      "value": {"type": "Integer", "val": "0"}}]}}
+            Line 12:
+              z =
+                {"type": "Record",
+                 "val":
+                  {"Field":
+                    [{"field": "contents",
+                      "value": {"type": "Integer", "val": "2"}}]}}
             Line 13:
               z =
->>>>>>> af36dcdf
                 {"type": "Record",
                  "val":
                   {"Field":
@@ -293,18 +270,18 @@
 <check-ce>Giant-step RAC
 <rac-values>RHS evaluated for global `zero` at "WHY3DATA/stdlib/int.mlw", line 13, characters 15-19: 0
 <rac-values>RHS evaluated for global `one` at "WHY3DATA/stdlib/int.mlw", line 14, characters 15-18: 1
-<rac-values>Type default value for variable `result` at "bench/check-ce/func_call.mlw", line 4, characters 9-14 at "bench/check-ce/func_call.mlw", line 4, characters 9-14: 0
-<rac-values>RHS evaluated for global `z` at "bench/check-ce/func_call.mlw", line 4, characters 8-9: {contents=
-                                                                    0}
-<rac-values>Type default value for parameter `_` at NO LOC: ()
-<rac-values>Value from model for variable `z` at "bench/check-ce/func_call.mlw", line 15, characters 2-6 at "bench/check-ce/func_call.mlw", line 15, characters 2-6: {contents=
+<rac-values>Type default value for variable `result` at "bench/check-ce/func_call.mlw", line 3, characters 9-14 at "bench/check-ce/func_call.mlw", line 3, characters 9-14: 0
+<rac-values>RHS evaluated for global `z` at "bench/check-ce/func_call.mlw", line 3, characters 8-9: {contents=
+                                                                    0}
+<rac-values>Type default value for parameter `_` at NO LOC: ()
+<rac-values>Value from model for variable `z` at "bench/check-ce/func_call.mlw", line 12, characters 2-6 at "bench/check-ce/func_call.mlw", line 12, characters 2-6: {contents=
                                                                     2}
-<rac-values>Type default value for variable `result` at "bench/check-ce/func_call.mlw", line 15, characters 2-6 at "bench/check-ce/func_call.mlw", line 15, characters 2-6: ()
+<rac-values>Type default value for variable `result` at "bench/check-ce/func_call.mlw", line 12, characters 2-6 at "bench/check-ce/func_call.mlw", line 12, characters 2-6: ()
 <check-ce>Small-step RAC
 <rac-values>RHS evaluated for global `zero` at "WHY3DATA/stdlib/int.mlw", line 13, characters 15-19: 0
 <rac-values>RHS evaluated for global `one` at "WHY3DATA/stdlib/int.mlw", line 14, characters 15-18: 1
-<rac-values>Type default value for variable `result` at "bench/check-ce/func_call.mlw", line 4, characters 9-14 at "bench/check-ce/func_call.mlw", line 4, characters 9-14: 0
-<rac-values>RHS evaluated for global `z` at "bench/check-ce/func_call.mlw", line 4, characters 8-9: {contents=
+<rac-values>Type default value for variable `result` at "bench/check-ce/func_call.mlw", line 3, characters 9-14 at "bench/check-ce/func_call.mlw", line 3, characters 9-14: 0
+<rac-values>RHS evaluated for global `z` at "bench/check-ce/func_call.mlw", line 3, characters 8-9: {contents=
                                                                     0}
 <rac-values>Type default value for parameter `_` at NO LOC: ()
 <check-ce>Result of checking model 2: SW
@@ -317,7 +294,7 @@
                   Constant one initialization
                   one = 1
               File func_call.mlw:
-                Line 4:
+                Line 3:
                   Constant z initialization
                   (abstract) execution of unimplemented function with args:
                   result = 0
@@ -329,24 +306,24 @@
               Unknown location:
                   _ = ()
               File func_call.mlw:
-                Line 11:
+                Line 10:
                   _ = ()
                   Execution of main function `f` with env:
                     z = {contents= 0}
                     _ = ()
                     zero = 0
                     one = 1
-                Line 15:
+                Line 12:
                   Concrete execution of function `Tuple0` with args:
                   Concrete execution of function `g` with args:
                     _ = ()
-                Line 9:
+                Line 8:
                   Concrete execution of function `contents` with args:
                     arg = {contents= 0}
                   Concrete execution of function `(+)` with args:
                     _ = 0
                     _ = 1
-                Line 11:
+                Line 10:
                   Execution of main function terminated normally
             - Abstract RAC: FAILURE (assertion at "bench/check-ce/func_call.mlw", line 13, characters 11-16)
               File int.mlw:
@@ -357,7 +334,7 @@
                   Constant one initialization
                   one = 1
               File func_call.mlw:
-                Line 4:
+                Line 3:
                   Constant z initialization
                   (abstract) execution of unimplemented function with args:
                   result = 0
@@ -369,44 +346,30 @@
               Unknown location:
                   _ = ()
               File func_call.mlw:
-                Line 11:
+                Line 10:
                   _ = ()
                   Execution of main function `f` with env:
                     z = {contents= 0}
                     _ = ()
                     zero = 0
                     one = 1
-                Line 15:
+                Line 12:
                   Concrete execution of function `Tuple0` with args:
                   Abstract execution of function `g` with args:
                     _ = ()
                   z = {contents= 2}
                   result = ()
-                Line 16:
+                Line 13:
                   Property failure at assertion with:
                     z = {contents= 2}
 <check-ce-summary>Results:
 - Checked model 0: UNKNOWN
-<<<<<<< HEAD
-  - Concrete RAC NORMAL, no contradiction during execution
-  - Abstract RAC UNKNOWN, terminated because missing value for variable `result` at "bench/check-ce/func_call.mlw", line 15, characters 2-6
-=======
   - Concrete RAC: NORMAL
   - Abstract RAC: UNKNOWN (terminated because missing value for variable `result` at "bench/check-ce/func_call.mlw", line 12, characters 2-6)
->>>>>>> af36dcdf
 - Selected model 1: SW
   - Concrete RAC: NORMAL
   - Abstract RAC: FAILURE (assertion at "bench/check-ce/func_call.mlw", line 13, characters 11-16)
 - Checked model 2: SW
-<<<<<<< HEAD
-  - Concrete RAC NORMAL, no contradiction during execution
-  - Abstract RAC FAILURE, counter-example confirmed
-File "bench/check-ce/func_call.mlw", line 16, characters 11-16:
-Sub-goal Assertion of goal f'vc.
-Prover result is: Unknown (unknown + incomplete) (0.05s, 6083 steps).
-The contracts of some function or loop are too weak, for example during the
-  following execution:
-=======
   - Concrete RAC: NORMAL
   - Abstract RAC: FAILURE (assertion at "bench/check-ce/func_call.mlw", line 13, characters 11-16)
 File "bench/check-ce/func_call.mlw", line 13, characters 11-16:
@@ -414,7 +377,6 @@
 Prover result is: Unknown (unknown + incomplete) (0.04s, 6083 steps).
 The contracts of some function or loop are underspecified, for example during
   the following execution:
->>>>>>> af36dcdf
 File int.mlw:
   Line 13:
     Constant zero initialization
@@ -423,7 +385,7 @@
     Constant one initialization
     one = 1
 File func_call.mlw:
-  Line 4:
+  Line 3:
     Constant z initialization
     (abstract) execution of unimplemented function with args:
     result = 0
@@ -435,19 +397,19 @@
 Unknown location:
     _ = ()
 File func_call.mlw:
-  Line 11:
+  Line 10:
     _ = ()
     Execution of main function `f` with env:
       z = {contents= 0}
       _ = ()
       zero = 0
       one = 1
-  Line 15:
+  Line 12:
     Concrete execution of function `Tuple0` with args:
     Abstract execution of function `g` with args:
       _ = ()
     z = {contents= 2}
     result = ()
-  Line 16:
+  Line 13:
     Property failure at assertion with:
       z = {contents= 2}
