File "bench/check-ce/anonymous6.mlw", line 6, characters 18-27:
Sub-goal Postcondition of goal f'vc.
Prover result is: Valid (0.02s, 143 steps).

<check-ce>Check model 0 ("bench/check-ce/anonymous6.mlw", line 7, characters 10-15)
<check-ce>Checking model:
          File anonymous6.mlw:
            Line 6:
              z =
                {"type": "Record",
                 "val":
                  {"Field":
                    [{"field": "contents",
<<<<<<< HEAD
=======
                      "value": {"type": "Integer", "val": "3"}}]}}
            Line 7:
              z =
                {"type": "Record",
                 "val":
                  {"Field":
                    [{"field": "contents",
                      "value": {"type": "Integer", "val": "3"}}]}}
<check-ce>Giant-step RAC
<rac-values>RHS evaluated for global `zero` at "WHY3DATA/stdlib/int.mlw", line 13, characters 15-19: 0
<rac-values>RHS evaluated for global `one` at "WHY3DATA/stdlib/int.mlw", line 14, characters 15-18: 1
<rac-values>Type default value for parameter `_` at NO LOC: ()
<rac-values>Value computed from postcondition for return value of call to ref at "bench/check-ce/anonymous6.mlw", line 5, characters 14-15 at "bench/check-ce/anonymous6.mlw", line 5, characters 14-15: {contents=
                                                                    0}
<rac-values>Value from model for variable `z` at "bench/check-ce/anonymous6.mlw", line 6, characters 2-40 at "bench/check-ce/anonymous6.mlw", line 6, characters 2-40: {contents=
                                                                    3}
<rac-values>Type default value for return value of call at "bench/check-ce/anonymous6.mlw", line 6, characters 2-40 at "bench/check-ce/anonymous6.mlw", line 6, characters 2-40: ()
<check-ce>Normal RAC
<rac-values>RHS evaluated for global `zero` at "WHY3DATA/stdlib/int.mlw", line 13, characters 15-19: 0
<rac-values>RHS evaluated for global `one` at "WHY3DATA/stdlib/int.mlw", line 14, characters 15-18: 1
<rac-values>Type default value for parameter `_` at NO LOC: ()
<check-ce>Result of checking model 0: SW
            - Concrete RAC: NORMAL
              File int.mlw:
                Line 13:
                  Constant zero initialization
                  zero = 0
                Line 14:
                  Constant one initialization
                  one = 1
              Unknown location:
                  _ = ()
              File anonymous6.mlw:
                Line 4:
                  _ = ()
                  Execution of main function `f` with env:
                    _ = ()
                    zero = 0
                    one = 1
                Line 5:
                  Normal execution of function `ref` with args:
                    contents = 0
                  Normal execution of function `ref'mk` with args:
                    contents = 0
                Line 6:
                  Normal execution of anonymous function with args:
                    z = {contents= 0}
                Line 4:
                  Execution of main function terminated normally
            - Abstract RAC: FAILURE (assertion at "bench/check-ce/anonymous6.mlw", line 7, characters 10-15)
              File int.mlw:
                Line 13:
                  Constant zero initialization
                  zero = 0
                Line 14:
                  Constant one initialization
                  one = 1
              Unknown location:
                  _ = ()
              File anonymous6.mlw:
                Line 4:
                  _ = ()
                  Execution of main function `f` with env:
                    _ = ()
                    zero = 0
                    one = 1
                Line 5:
                  Giant-step execution of function `ref` with args:
                    contents = 0
                  result of `ref` = {contents= 0}
                Line 6:
                  Giant-step execution of anonymous function with args:
                    z = {contents= 0}
                  z = {contents= 3}
                  result = ()
                Line 7:
                  Property failure at assertion with:
                    z = {contents= 3}
<check-ce>Check model 1 ("bench/check-ce/anonymous6.mlw", line 7, characters 10-15)
<check-ce>Checking model:
          File anonymous6.mlw:
            Line 6:
              z =
                {"type": "Record",
                 "val":
                  {"Field":
                    [{"field": "contents",
>>>>>>> 37885e00
                      "value": {"type": "Integer", "val": "3"}}]}}
            Line 7:
              z =
                {"type": "Record",
                 "val":
                  {"Field":
                    [{"field": "contents",
                      "value": {"type": "Integer", "val": "3"}}]}}
<check-ce>Giant-step RAC
<rac-values>RHS evaluated for global `zero` at "WHY3DATA/stdlib/int.mlw", line 13, characters 15-19: 0
<rac-values>RHS evaluated for global `one` at "WHY3DATA/stdlib/int.mlw", line 14, characters 15-18: 1
<rac-values>Type default value for parameter `_` at NO LOC: ()
<rac-values>Value computed from postcondition for return value of call to ref at "bench/check-ce/anonymous6.mlw", line 5, characters 14-15 at "bench/check-ce/anonymous6.mlw", line 5, characters 14-15: {contents=
                                                                    0}
<rac-values>Value from model for variable `z` at "bench/check-ce/anonymous6.mlw", line 6, characters 2-40 at "bench/check-ce/anonymous6.mlw", line 6, characters 2-40: {contents=
                                                                    3}
<rac-values>Type default value for return value of call at "bench/check-ce/anonymous6.mlw", line 6, characters 2-40 at "bench/check-ce/anonymous6.mlw", line 6, characters 2-40: ()
<check-ce>Normal RAC
<rac-values>RHS evaluated for global `zero` at "WHY3DATA/stdlib/int.mlw", line 13, characters 15-19: 0
<rac-values>RHS evaluated for global `one` at "WHY3DATA/stdlib/int.mlw", line 14, characters 15-18: 1
<rac-values>Type default value for parameter `_` at NO LOC: ()
<check-ce>Result of checking model 0: SW
            - Concrete RAC: NORMAL
              File int.mlw:
                Line 13:
                  Constant zero initialization
                  zero = 0
                Line 14:
                  Constant one initialization
                  one = 1
              Unknown location:
                  _ = ()
              File anonymous6.mlw:
                Line 4:
                  _ = ()
                  Execution of main function `f` with env:
                    _ = ()
                    zero = 0
                    one = 1
                Line 5:
                  Normal execution of function `ref` with args:
                    contents = 0
                  Normal execution of function `ref'mk` with args:
                    contents = 0
                Line 6:
                  Normal execution of anonymous function with args:
                    z = {contents= 0}
                Line 4:
                  Execution of main function terminated normally
            - Abstract RAC: FAILURE (assertion at "bench/check-ce/anonymous6.mlw", line 7, characters 10-15)
              File int.mlw:
                Line 13:
                  Constant zero initialization
                  zero = 0
                Line 14:
                  Constant one initialization
                  one = 1
              Unknown location:
                  _ = ()
              File anonymous6.mlw:
                Line 4:
                  _ = ()
                  Execution of main function `f` with env:
                    _ = ()
                    zero = 0
                    one = 1
                Line 5:
                  Giant-step execution of function `ref` with args:
                    contents = 0
                  result of `ref` = {contents= 0}
                Line 6:
                  Giant-step execution of anonymous function with args:
                    z = {contents= 0}
                  z = {contents= 3}
                  result = ()
                Line 7:
                  Property failure at assertion with:
                    z = {contents= 3}
<check-ce-summary>Results:
- Selected model 0: SW
<<<<<<< HEAD
=======
  - Concrete RAC: NORMAL
  - Abstract RAC: FAILURE (assertion at "bench/check-ce/anonymous6.mlw", line 7, characters 10-15)
- Checked model 1: SW
>>>>>>> 37885e00
  - Concrete RAC: NORMAL
  - Abstract RAC: FAILURE (assertion at "bench/check-ce/anonymous6.mlw", line 7, characters 10-15)
File "bench/check-ce/anonymous6.mlw", line 7, characters 10-15:
Sub-goal Assertion of goal f'vc.
<<<<<<< HEAD
Prover result is: Step limit exceeded (1.08s).
=======
Prover result is: Unknown (unknown) (1.11s, 7500000 steps).
>>>>>>> 37885e00
The contracts of some function or loop are too weak, for example during the
  following execution:
File int.mlw:
  Line 13:
    Constant zero initialization
    zero = 0
  Line 14:
    Constant one initialization
    one = 1
Unknown location:
    _ = ()
File anonymous6.mlw:
  Line 4:
    _ = ()
    Execution of main function `f` with env:
      _ = ()
      zero = 0
      one = 1
  Line 5:
    Giant-step execution of function `ref` with args:
      contents = 0
    result of `ref` = {contents= 0}
  Line 6:
    Giant-step execution of anonymous function with args:
      z = {contents= 0}
    z = {contents= 3}
    result = ()
  Line 7:
    Property failure at assertion with:
      z = {contents= 3}
<|MERGE_RESOLUTION|>--- conflicted
+++ resolved
@@ -11,8 +11,6 @@
                  "val":
                   {"Field":
                     [{"field": "contents",
-<<<<<<< HEAD
-=======
                       "value": {"type": "Integer", "val": "3"}}]}}
             Line 7:
               z =
@@ -100,7 +98,6 @@
                  "val":
                   {"Field":
                     [{"field": "contents",
->>>>>>> 37885e00
                       "value": {"type": "Integer", "val": "3"}}]}}
             Line 7:
               z =
@@ -122,7 +119,7 @@
 <rac-values>RHS evaluated for global `zero` at "WHY3DATA/stdlib/int.mlw", line 13, characters 15-19: 0
 <rac-values>RHS evaluated for global `one` at "WHY3DATA/stdlib/int.mlw", line 14, characters 15-18: 1
 <rac-values>Type default value for parameter `_` at NO LOC: ()
-<check-ce>Result of checking model 0: SW
+<check-ce>Result of checking model 1: SW
             - Concrete RAC: NORMAL
               File int.mlw:
                 Line 13:
@@ -181,21 +178,14 @@
                     z = {contents= 3}
 <check-ce-summary>Results:
 - Selected model 0: SW
-<<<<<<< HEAD
-=======
   - Concrete RAC: NORMAL
   - Abstract RAC: FAILURE (assertion at "bench/check-ce/anonymous6.mlw", line 7, characters 10-15)
 - Checked model 1: SW
->>>>>>> 37885e00
   - Concrete RAC: NORMAL
   - Abstract RAC: FAILURE (assertion at "bench/check-ce/anonymous6.mlw", line 7, characters 10-15)
 File "bench/check-ce/anonymous6.mlw", line 7, characters 10-15:
 Sub-goal Assertion of goal f'vc.
-<<<<<<< HEAD
-Prover result is: Step limit exceeded (1.08s).
-=======
 Prover result is: Unknown (unknown) (1.11s, 7500000 steps).
->>>>>>> 37885e00
 The contracts of some function or loop are too weak, for example during the
   following execution:
 File int.mlw:
