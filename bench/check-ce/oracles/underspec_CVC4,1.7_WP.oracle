--- conflicted
+++ resolved
@@ -1,10 +1,6 @@
 File "bench/check-ce/underspec.mlw", line 17, characters 27-33:
 Goal Loop invariant init from verification condition f'vc.
-<<<<<<< HEAD
-Prover result is: valid (0.05s, 1016 steps).
-=======
-Prover result is: Valid (0.05s, 1016 steps).
->>>>>>> 83dfc854
+Prover result is: Valid (0.04s, 1016 steps).
 
 <check-ce>Check model 0 ("bench/check-ce/underspec.mlw", line 17, characters 27-33)
 <check-ce>Validating model:
@@ -385,11 +381,7 @@
     Summary: The contracts of some function or loop are underspecified
 File "bench/check-ce/underspec.mlw", line 17, characters 27-33:
 Goal Loop invariant preservation from verification condition f'vc.
-<<<<<<< HEAD
-Prover result is: unknown (unknown + incomplete) (0.05s, 6176 steps).
-=======
-Prover result is: Unknown (unknown + incomplete) (0.03s, 6176 steps).
->>>>>>> 83dfc854
+Prover result is: Unknown (unknown + incomplete) (0.05s, 6176 steps).
 The contracts of some function or loop are underspecified, for example during
   the following execution:
 File int.mlw:
@@ -434,19 +426,11 @@
 
 File "bench/check-ce/underspec.mlw", line 17, characters 27-33:
 Goal Loop invariant preservation from verification condition f'vc.
-<<<<<<< HEAD
-Prover result is: valid (0.02s, 1208 steps).
-
-File "bench/check-ce/underspec.mlw", line 41, characters 14-23:
-Goal Postcondition from verification condition g'vc.
-Prover result is: valid (0.02s, 1134 steps).
-=======
-Prover result is: Valid (0.02s, 1208 steps).
+Prover result is: Valid (0.03s, 1208 steps).
 
 File "bench/check-ce/underspec.mlw", line 41, characters 14-23:
 Goal Postcondition from verification condition g'vc.
 Prover result is: Valid (0.02s, 1134 steps).
->>>>>>> 83dfc854
 
 <check-ce>Check model 0 ("bench/check-ce/underspec.mlw", line 47, characters 13-18)
 <check-ce>Validating model:
@@ -794,11 +778,7 @@
     Summary: The contracts of some function or loop are underspecified
 File "bench/check-ce/underspec.mlw", line 47, characters 13-18:
 Goal Assertion from verification condition f'vc.
-<<<<<<< HEAD
-Prover result is: unknown (unknown + incomplete) (0.04s, 6083 steps).
-=======
-Prover result is: Unknown (unknown + incomplete) (0.04s, 6083 steps).
->>>>>>> 83dfc854
+Prover result is: Unknown (unknown + incomplete) (0.05s, 6083 steps).
 The contracts of some function or loop are underspecified, for example during
   the following execution:
 File int.mlw:
