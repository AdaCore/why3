File "bench/check-ce/for.mlw", line 8, characters 25-31:
Sub-goal Loop invariant init of goal f'vc.
<<<<<<< HEAD
Prover result is: Valid (0.05s, 1263 steps).
=======
Prover result is: Valid (0.02s, 1263 steps).
>>>>>>> 37885e00

<check-ce>Check model 0 ("bench/check-ce/for.mlw", line 8, characters 25-31)
<check-ce>Checking model:
          File for.mlw:
            Line 7:
              i = {"type": "Integer", "val": "0"}
              x1 =
                {"type": "Record",
                 "val":
                  {"Field":
                    [{"field": "contents",
                      "value": {"type": "Integer", "val": "-1"}}]}}
            Line 8:
              x1 =
                {"type": "Record",
                 "val":
                  {"Field":
                    [{"field": "contents",
                      "value": {"type": "Integer", "val": "0"}}]}}
<<<<<<< HEAD
=======
              x1 =
                {"type": "Record",
                 "val":
                  {"Field":
                    [{"field": "contents",
                      "value": {"type": "Integer", "val": "0"}}]}}
            Line 9:
              result = {"type": "Boolean", "val": true}
            Line 10:
              x1 =
                {"type": "Record",
                 "val":
                  {"Field":
                    [{"field": "contents",
                      "value": {"type": "Integer", "val": "0"}}]}}
<check-ce>Giant-step RAC
<rac-values>RHS evaluated for global `zero` at "WHY3DATA/stdlib/int.mlw", line 13, characters 15-19: 0
<rac-values>RHS evaluated for global `one` at "WHY3DATA/stdlib/int.mlw", line 14, characters 15-18: 1
<rac-values>Type default value for parameter `_` at NO LOC: ()
<rac-values>Value computed from postcondition for return value of call to ref at "bench/check-ce/for.mlw", line 5, characters 15-16 at "bench/check-ce/for.mlw", line 5, characters 15-16: {contents=
                                                                    0}
<rac-values>Value computed from postcondition for return value of call to ref at "bench/check-ce/for.mlw", line 6, characters 15-16 at "bench/check-ce/for.mlw", line 6, characters 15-16: {contents=
                                                                    0}
<rac-values>Value from model for variable `x1` at "bench/check-ce/for.mlw", line 7, characters 2-125 at "bench/check-ce/for.mlw", line 7, characters 2-125: {contents=
                                                                    (-1)}
<rac-values>Type default value for variable `x2` at "bench/check-ce/for.mlw", line 7, characters 2-125 at "bench/check-ce/for.mlw", line 7, characters 2-125: {contents=
                                                                    0}
<rac-values>Value from model for variable `i` at "bench/check-ce/for.mlw", line 7, characters 6-7: 0
<check-ce>Normal RAC
<rac-values>RHS evaluated for global `zero` at "WHY3DATA/stdlib/int.mlw", line 13, characters 15-19: 0
<rac-values>RHS evaluated for global `one` at "WHY3DATA/stdlib/int.mlw", line 14, characters 15-18: 1
<rac-values>Type default value for parameter `_` at NO LOC: ()
<check-ce>Result of checking model 0: SW
            - Concrete RAC: NORMAL
              File int.mlw:
                Line 13:
                  Constant zero initialization
                  zero = 0
                Line 14:
                  Constant one initialization
                  one = 1
              Unknown location:
                  _ = ()
              File for.mlw:
                Line 4:
                  _ = ()
                  Execution of main function `f` with env:
                    _ = ()
                    zero = 0
                    one = 1
                Line 5:
                  Normal execution of function `ref` with args:
                    contents = 0
                  Normal execution of function `ref'mk` with args:
                    contents = 0
                Line 6:
                  Normal execution of function `ref` with args:
                    contents = 0
                  Normal execution of function `ref'mk` with args:
                    contents = 0
                Line 7:
                  Normal iteration of loop
                Line 9:
                  Normal execution of function `(=)` with args:
                    x = 0
                    y = 0
                Line 10:
                  Normal execution of function `contents` with args:
                    arg = {contents= 0}
                  Normal execution of function `(+)` with args:
                    _ = 0
                    _ = 1
                Line 7:
                  Normal iteration of loop
                Line 9:
                  Normal execution of function `(=)` with args:
                    x = 1
                    y = 0
                Line 12:
                  Normal execution of function `contents` with args:
                    arg = {contents= 0}
                  Normal execution of function `(+)` with args:
                    _ = 0
                    _ = 1
                Line 4:
                  Execution of main function terminated normally
            - Abstract RAC: FAILURE (loop invariant preservation at "bench/check-ce/for.mlw", line 8, characters 16-31)
              File int.mlw:
                Line 13:
                  Constant zero initialization
                  zero = 0
                Line 14:
                  Constant one initialization
                  one = 1
              Unknown location:
                  _ = ()
              File for.mlw:
                Line 4:
                  _ = ()
                  Execution of main function `f` with env:
                    _ = ()
                    zero = 0
                    one = 1
                Line 5:
                  Giant-step execution of function `ref` with args:
                    contents = 0
                  result of `ref` = {contents= 0}
                Line 6:
                  Giant-step execution of function `ref` with args:
                    contents = 0
                  result of `ref` = {contents= 0}
                Line 7:
                  Giant-step iteration of loop
                  x1 = {contents= (-1)}
                  x2 = {contents= 0}
                  i = 0
                  Giant-step iteration of loop
                Line 9:
                  Normal execution of function `(=)` with args:
                    x = 0
                    y = 0
                Line 10:
                  Normal execution of function `contents` with args:
                    arg = {contents= (-1)}
                  Normal execution of function `(+)` with args:
                    _ = (-1)
                    _ = 1
                Line 8:
                  Property failure at loop invariant preservation with:
                    x1 = {contents= 0}
                    i = 1
<check-ce>Check model 1 ("bench/check-ce/for.mlw", line 8, characters 25-31)
<check-ce>Checking model:
          File for.mlw:
            Line 7:
              i = {"type": "Integer", "val": "0"}
              x1 =
                {"type": "Record",
                 "val":
                  {"Field":
                    [{"field": "contents",
                      "value": {"type": "Integer", "val": "-1"}}]}}
            Line 8:
>>>>>>> 37885e00
              x1 =
                {"type": "Record",
                 "val":
                  {"Field":
                    [{"field": "contents",
                      "value": {"type": "Integer", "val": "0"}}]}}
              x1 =
                {"type": "Record",
                 "val":
                  {"Field":
                    [{"field": "contents",
                      "value": {"type": "Integer", "val": "0"}}]}}
            Line 9:
              result = {"type": "Boolean", "val": true}
            Line 10:
              x1 =
                {"type": "Record",
                 "val":
                  {"Field":
                    [{"field": "contents",
                      "value": {"type": "Integer", "val": "0"}}]}}
<check-ce>Giant-step RAC
<rac-values>RHS evaluated for global `zero` at "WHY3DATA/stdlib/int.mlw", line 13, characters 15-19: 0
<rac-values>RHS evaluated for global `one` at "WHY3DATA/stdlib/int.mlw", line 14, characters 15-18: 1
<rac-values>Type default value for parameter `_` at NO LOC: ()
<rac-values>Value computed from postcondition for return value of call to ref at "bench/check-ce/for.mlw", line 5, characters 15-16 at "bench/check-ce/for.mlw", line 5, characters 15-16: {contents=
                                                                    0}
<rac-values>Value computed from postcondition for return value of call to ref at "bench/check-ce/for.mlw", line 6, characters 15-16 at "bench/check-ce/for.mlw", line 6, characters 15-16: {contents=
                                                                    0}
<rac-values>Value from model for variable `x1` at "bench/check-ce/for.mlw", line 7, characters 2-125 at "bench/check-ce/for.mlw", line 7, characters 2-125: {contents=
                                                                    (-1)}
<<<<<<< HEAD
<rac-values>No value for variable `x2` at "bench/check-ce/for.mlw", line 7, characters 2-125 at "bench/check-ce/for.mlw", line 7, characters 2-125
=======
<rac-values>Type default value for variable `x2` at "bench/check-ce/for.mlw", line 7, characters 2-125 at "bench/check-ce/for.mlw", line 7, characters 2-125: {contents=
                                                                    0}
<rac-values>Value from model for variable `i` at "bench/check-ce/for.mlw", line 7, characters 6-7: 0
>>>>>>> 37885e00
<check-ce>Normal RAC
<rac-values>RHS evaluated for global `zero` at "WHY3DATA/stdlib/int.mlw", line 13, characters 15-19: 0
<rac-values>RHS evaluated for global `one` at "WHY3DATA/stdlib/int.mlw", line 14, characters 15-18: 1
<rac-values>Type default value for parameter `_` at NO LOC: ()
<<<<<<< HEAD
<check-ce>Result of checking model 0: INCOMPLETE
=======
<check-ce>Result of checking model 1: SW
>>>>>>> 37885e00
            - Concrete RAC: NORMAL
              File int.mlw:
                Line 13:
                  Constant zero initialization
                  zero = 0
                Line 14:
                  Constant one initialization
                  one = 1
              Unknown location:
                  _ = ()
              File for.mlw:
                Line 4:
                  _ = ()
                  Execution of main function `f` with env:
                    _ = ()
                    zero = 0
                    one = 1
                Line 5:
                  Normal execution of function `ref` with args:
                    contents = 0
                  Normal execution of function `ref'mk` with args:
                    contents = 0
                Line 6:
                  Normal execution of function `ref` with args:
                    contents = 0
                  Normal execution of function `ref'mk` with args:
                    contents = 0
                Line 7:
                  Normal iteration of loop
                Line 9:
                  Normal execution of function `(=)` with args:
                    x = 0
                    y = 0
                Line 10:
                  Normal execution of function `contents` with args:
                    arg = {contents= 0}
                  Normal execution of function `(+)` with args:
                    _ = 0
                    _ = 1
                Line 7:
                  Normal iteration of loop
                Line 9:
                  Normal execution of function `(=)` with args:
                    x = 1
                    y = 0
                Line 12:
                  Normal execution of function `contents` with args:
                    arg = {contents= 0}
                  Normal execution of function `(+)` with args:
                    _ = 0
                    _ = 1
                Line 4:
                  Execution of main function terminated normally
<<<<<<< HEAD
            - Abstract RAC: INCOMPLETE (terminated because missing value for variable `x2` at "bench/check-ce/for.mlw", line 7, characters 2-125)
              
<check-ce>Check model 1 ("bench/check-ce/for.mlw", line 8, characters 25-31)
<check-ce>Checking model:
          File for.mlw:
            Line 7:
              i = {"type": "Integer", "val": "0"}
              x1 =
                {"type": "Record",
                 "val":
                  {"Field":
                    [{"field": "contents",
                      "value": {"type": "Integer", "val": "-1"}}]}}
            Line 8:
              x1 =
                {"type": "Record",
                 "val":
                  {"Field":
                    [{"field": "contents",
                      "value": {"type": "Integer", "val": "0"}}]}}
              x1 =
                {"type": "Record",
                 "val":
                  {"Field":
                    [{"field": "contents",
                      "value": {"type": "Integer", "val": "0"}}]}}
            Line 9:
              result = {"type": "Boolean", "val": true}
            Line 10:
              x1 =
                {"type": "Record",
                 "val":
                  {"Field":
                    [{"field": "contents",
                      "value": {"type": "Integer", "val": "0"}}]}}
<check-ce>Giant-step RAC
<rac-values>RHS evaluated for global `zero` at "WHY3DATA/stdlib/int.mlw", line 13, characters 15-19: 0
<rac-values>RHS evaluated for global `one` at "WHY3DATA/stdlib/int.mlw", line 14, characters 15-18: 1
<rac-values>Type default value for parameter `_` at NO LOC: ()
<rac-values>Value computed from postcondition for return value of call to ref at "bench/check-ce/for.mlw", line 5, characters 15-16 at "bench/check-ce/for.mlw", line 5, characters 15-16: {contents=
                                                                    0}
<rac-values>Value computed from postcondition for return value of call to ref at "bench/check-ce/for.mlw", line 6, characters 15-16 at "bench/check-ce/for.mlw", line 6, characters 15-16: {contents=
                                                                    0}
<rac-values>Value from model for variable `x1` at "bench/check-ce/for.mlw", line 7, characters 2-125 at "bench/check-ce/for.mlw", line 7, characters 2-125: {contents=
                                                                    (-1)}
<rac-values>No value for variable `x2` at "bench/check-ce/for.mlw", line 7, characters 2-125 at "bench/check-ce/for.mlw", line 7, characters 2-125
<check-ce>Normal RAC
<rac-values>RHS evaluated for global `zero` at "WHY3DATA/stdlib/int.mlw", line 13, characters 15-19: 0
<rac-values>RHS evaluated for global `one` at "WHY3DATA/stdlib/int.mlw", line 14, characters 15-18: 1
<rac-values>Type default value for parameter `_` at NO LOC: ()
<check-ce>Result of checking model 1: INCOMPLETE
            - Concrete RAC: NORMAL
=======
            - Abstract RAC: FAILURE (loop invariant preservation at "bench/check-ce/for.mlw", line 8, characters 16-31)
>>>>>>> 37885e00
              File int.mlw:
                Line 13:
                  Constant zero initialization
                  zero = 0
                Line 14:
                  Constant one initialization
                  one = 1
              Unknown location:
                  _ = ()
              File for.mlw:
                Line 4:
                  _ = ()
                  Execution of main function `f` with env:
                    _ = ()
                    zero = 0
                    one = 1
                Line 5:
                  Giant-step execution of function `ref` with args:
                    contents = 0
                  result of `ref` = {contents= 0}
                Line 6:
                  Giant-step execution of function `ref` with args:
                    contents = 0
                  result of `ref` = {contents= 0}
                Line 7:
                  Giant-step iteration of loop
                  x1 = {contents= (-1)}
                  x2 = {contents= 0}
                  i = 0
                  Giant-step iteration of loop
                Line 9:
                  Normal execution of function `(=)` with args:
                    x = 0
                    y = 0
                Line 10:
                  Normal execution of function `contents` with args:
                    arg = {contents= (-1)}
                  Normal execution of function `(+)` with args:
                    _ = (-1)
                    _ = 1
                Line 8:
                  Property failure at loop invariant preservation with:
                    x1 = {contents= 0}
                    i = 1
<check-ce-summary>Results:
- Selected model 0: SW
  - Concrete RAC: NORMAL
<<<<<<< HEAD
  - Abstract RAC: INCOMPLETE (terminated because missing value for variable `x2` at "bench/check-ce/for.mlw", line 7, characters 2-125)
- Selected model 1: INCOMPLETE
  - Concrete RAC: NORMAL
  - Abstract RAC: INCOMPLETE (terminated because missing value for variable `x2` at "bench/check-ce/for.mlw", line 7, characters 2-125)
File "bench/check-ce/for.mlw", line 8, characters 25-31:
Sub-goal Loop invariant preservation of goal f'vc.
Prover result is: Unknown (unknown + incomplete) (0.04s, 6648 steps).
The following counterexample model could not be verified
  (abstract RAC terminated because missing value for variable `x2` at "bench/check-ce/for.mlw", line 7, characters 2-125):
=======
  - Abstract RAC: FAILURE (loop invariant preservation at "bench/check-ce/for.mlw", line 8, characters 16-31)
- Checked model 1: SW
  - Concrete RAC: NORMAL
  - Abstract RAC: FAILURE (loop invariant preservation at "bench/check-ce/for.mlw", line 8, characters 16-31)
File "bench/check-ce/for.mlw", line 8, characters 25-31:
Sub-goal Loop invariant preservation of goal f'vc.
Prover result is: Unknown (unknown + incomplete) (0.04s, 6648 steps).
The contracts of some function or loop are too weak, for example during the
  following execution:
File int.mlw:
  Line 13:
    Constant zero initialization
    zero = 0
  Line 14:
    Constant one initialization
    one = 1
Unknown location:
    _ = ()
>>>>>>> 37885e00
File for.mlw:
  Line 4:
    _ = ()
    Execution of main function `f` with env:
      _ = ()
      zero = 0
      one = 1
  Line 5:
    Giant-step execution of function `ref` with args:
      contents = 0
    result of `ref` = {contents= 0}
  Line 6:
    Giant-step execution of function `ref` with args:
      contents = 0
    result of `ref` = {contents= 0}
  Line 7:
    Giant-step iteration of loop
    x1 = {contents= (-1)}
    x2 = {contents= 0}
    i = 0
    Giant-step iteration of loop
  Line 9:
    Normal execution of function `(=)` with args:
      x = 0
      y = 0
  Line 10:
    Normal execution of function `contents` with args:
      arg = {contents= (-1)}
    Normal execution of function `(+)` with args:
      _ = (-1)
      _ = 1
  Line 8:
    Property failure at loop invariant preservation with:
      x1 = {contents= 0}
      i = 1

File "bench/check-ce/for.mlw", line 8, characters 25-31:
Sub-goal Loop invariant preservation of goal f'vc.
<<<<<<< HEAD
Prover result is: Valid (0.01s, 1505 steps).
=======
Prover result is: Valid (0.02s, 1505 steps).
>>>>>>> 37885e00
<|MERGE_RESOLUTION|>--- conflicted
+++ resolved
@@ -1,10 +1,6 @@
 File "bench/check-ce/for.mlw", line 8, characters 25-31:
 Sub-goal Loop invariant init of goal f'vc.
-<<<<<<< HEAD
-Prover result is: Valid (0.05s, 1263 steps).
-=======
 Prover result is: Valid (0.02s, 1263 steps).
->>>>>>> 37885e00
 
 <check-ce>Check model 0 ("bench/check-ce/for.mlw", line 8, characters 25-31)
 <check-ce>Checking model:
@@ -24,8 +20,6 @@
                   {"Field":
                     [{"field": "contents",
                       "value": {"type": "Integer", "val": "0"}}]}}
-<<<<<<< HEAD
-=======
               x1 =
                 {"type": "Record",
                  "val":
@@ -169,7 +163,6 @@
                     [{"field": "contents",
                       "value": {"type": "Integer", "val": "-1"}}]}}
             Line 8:
->>>>>>> 37885e00
               x1 =
                 {"type": "Record",
                  "val":
@@ -201,22 +194,14 @@
                                                                     0}
 <rac-values>Value from model for variable `x1` at "bench/check-ce/for.mlw", line 7, characters 2-125 at "bench/check-ce/for.mlw", line 7, characters 2-125: {contents=
                                                                     (-1)}
-<<<<<<< HEAD
-<rac-values>No value for variable `x2` at "bench/check-ce/for.mlw", line 7, characters 2-125 at "bench/check-ce/for.mlw", line 7, characters 2-125
-=======
 <rac-values>Type default value for variable `x2` at "bench/check-ce/for.mlw", line 7, characters 2-125 at "bench/check-ce/for.mlw", line 7, characters 2-125: {contents=
                                                                     0}
 <rac-values>Value from model for variable `i` at "bench/check-ce/for.mlw", line 7, characters 6-7: 0
->>>>>>> 37885e00
 <check-ce>Normal RAC
 <rac-values>RHS evaluated for global `zero` at "WHY3DATA/stdlib/int.mlw", line 13, characters 15-19: 0
 <rac-values>RHS evaluated for global `one` at "WHY3DATA/stdlib/int.mlw", line 14, characters 15-18: 1
 <rac-values>Type default value for parameter `_` at NO LOC: ()
-<<<<<<< HEAD
-<check-ce>Result of checking model 0: INCOMPLETE
-=======
 <check-ce>Result of checking model 1: SW
->>>>>>> 37885e00
             - Concrete RAC: NORMAL
               File int.mlw:
                 Line 13:
@@ -270,62 +255,7 @@
                     _ = 1
                 Line 4:
                   Execution of main function terminated normally
-<<<<<<< HEAD
-            - Abstract RAC: INCOMPLETE (terminated because missing value for variable `x2` at "bench/check-ce/for.mlw", line 7, characters 2-125)
-              
-<check-ce>Check model 1 ("bench/check-ce/for.mlw", line 8, characters 25-31)
-<check-ce>Checking model:
-          File for.mlw:
-            Line 7:
-              i = {"type": "Integer", "val": "0"}
-              x1 =
-                {"type": "Record",
-                 "val":
-                  {"Field":
-                    [{"field": "contents",
-                      "value": {"type": "Integer", "val": "-1"}}]}}
-            Line 8:
-              x1 =
-                {"type": "Record",
-                 "val":
-                  {"Field":
-                    [{"field": "contents",
-                      "value": {"type": "Integer", "val": "0"}}]}}
-              x1 =
-                {"type": "Record",
-                 "val":
-                  {"Field":
-                    [{"field": "contents",
-                      "value": {"type": "Integer", "val": "0"}}]}}
-            Line 9:
-              result = {"type": "Boolean", "val": true}
-            Line 10:
-              x1 =
-                {"type": "Record",
-                 "val":
-                  {"Field":
-                    [{"field": "contents",
-                      "value": {"type": "Integer", "val": "0"}}]}}
-<check-ce>Giant-step RAC
-<rac-values>RHS evaluated for global `zero` at "WHY3DATA/stdlib/int.mlw", line 13, characters 15-19: 0
-<rac-values>RHS evaluated for global `one` at "WHY3DATA/stdlib/int.mlw", line 14, characters 15-18: 1
-<rac-values>Type default value for parameter `_` at NO LOC: ()
-<rac-values>Value computed from postcondition for return value of call to ref at "bench/check-ce/for.mlw", line 5, characters 15-16 at "bench/check-ce/for.mlw", line 5, characters 15-16: {contents=
-                                                                    0}
-<rac-values>Value computed from postcondition for return value of call to ref at "bench/check-ce/for.mlw", line 6, characters 15-16 at "bench/check-ce/for.mlw", line 6, characters 15-16: {contents=
-                                                                    0}
-<rac-values>Value from model for variable `x1` at "bench/check-ce/for.mlw", line 7, characters 2-125 at "bench/check-ce/for.mlw", line 7, characters 2-125: {contents=
-                                                                    (-1)}
-<rac-values>No value for variable `x2` at "bench/check-ce/for.mlw", line 7, characters 2-125 at "bench/check-ce/for.mlw", line 7, characters 2-125
-<check-ce>Normal RAC
-<rac-values>RHS evaluated for global `zero` at "WHY3DATA/stdlib/int.mlw", line 13, characters 15-19: 0
-<rac-values>RHS evaluated for global `one` at "WHY3DATA/stdlib/int.mlw", line 14, characters 15-18: 1
-<rac-values>Type default value for parameter `_` at NO LOC: ()
-<check-ce>Result of checking model 1: INCOMPLETE
-            - Concrete RAC: NORMAL
-=======
             - Abstract RAC: FAILURE (loop invariant preservation at "bench/check-ce/for.mlw", line 8, characters 16-31)
->>>>>>> 37885e00
               File int.mlw:
                 Line 13:
                   Constant zero initialization
@@ -373,17 +303,6 @@
 <check-ce-summary>Results:
 - Selected model 0: SW
   - Concrete RAC: NORMAL
-<<<<<<< HEAD
-  - Abstract RAC: INCOMPLETE (terminated because missing value for variable `x2` at "bench/check-ce/for.mlw", line 7, characters 2-125)
-- Selected model 1: INCOMPLETE
-  - Concrete RAC: NORMAL
-  - Abstract RAC: INCOMPLETE (terminated because missing value for variable `x2` at "bench/check-ce/for.mlw", line 7, characters 2-125)
-File "bench/check-ce/for.mlw", line 8, characters 25-31:
-Sub-goal Loop invariant preservation of goal f'vc.
-Prover result is: Unknown (unknown + incomplete) (0.04s, 6648 steps).
-The following counterexample model could not be verified
-  (abstract RAC terminated because missing value for variable `x2` at "bench/check-ce/for.mlw", line 7, characters 2-125):
-=======
   - Abstract RAC: FAILURE (loop invariant preservation at "bench/check-ce/for.mlw", line 8, characters 16-31)
 - Checked model 1: SW
   - Concrete RAC: NORMAL
@@ -402,7 +321,6 @@
     one = 1
 Unknown location:
     _ = ()
->>>>>>> 37885e00
 File for.mlw:
   Line 4:
     _ = ()
@@ -441,8 +359,4 @@
 
 File "bench/check-ce/for.mlw", line 8, characters 25-31:
 Sub-goal Loop invariant preservation of goal f'vc.
-<<<<<<< HEAD
-Prover result is: Valid (0.01s, 1505 steps).
-=======
 Prover result is: Valid (0.02s, 1505 steps).
->>>>>>> 37885e00
