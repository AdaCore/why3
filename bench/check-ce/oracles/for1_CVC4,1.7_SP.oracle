File "bench/check-ce/for1.mlw", line 9, characters 18-24:
Sub-goal Loop invariant init of goal f'vc.
Prover result is: Valid (0.02s, 878 steps).

File "bench/check-ce/for1.mlw", line 9, characters 18-24:
Sub-goal Loop invariant preservation of goal f'vc.
Prover result is: Valid (0.02s, 1191 steps).

<check-ce>Check model 0 ("bench/check-ce/for1.mlw", line 4, characters 12-22)
<check-ce>Checking model:
          File for1.mlw:
            Line 4:
              x =
                {"type": "Record",
                 "val":
                  {"Field":
                    [{"field": "contents",
                      "value": {"type": "Integer", "val": "0"}}]}}
            Line 8:
              x =
                {"type": "Record",
                 "val":
                  {"Field":
                    [{"field": "contents",
                      "value": {"type": "Integer", "val": "0"}}]}}
<check-ce>Giant-step RAC
<rac-values>RHS evaluated for global `zero` at "WHY3DATA/stdlib/int.mlw", line 13, characters 15-19: 0
<rac-values>RHS evaluated for global `one` at "WHY3DATA/stdlib/int.mlw", line 14, characters 15-18: 1
<rac-values>Type default value for parameter `_` at NO LOC: ()
<rac-values>Value computed from postcondition for variable `result` at "bench/check-ce/for1.mlw", line 7, characters 14-15 at "bench/check-ce/for1.mlw", line 7, characters 14-15: {contents=
                                                                    0}
<rac-values>Value from model for variable `x` at "bench/check-ce/for1.mlw", line 8, characters 4-74 at "bench/check-ce/for1.mlw", line 8, characters 4-74: {contents=
                                                                    0}
<rac-values>Default value for variable `i` at "bench/check-ce/for1.mlw", line 8, characters 8-9: 2
<check-ce>Small-step RAC
<rac-values>RHS evaluated for global `zero` at "WHY3DATA/stdlib/int.mlw", line 13, characters 15-19: 0
<rac-values>RHS evaluated for global `one` at "WHY3DATA/stdlib/int.mlw", line 14, characters 15-18: 1
<rac-values>Type default value for parameter `_` at NO LOC: ()
<check-ce>Result of checking model 0: SW
            - Concrete RAC: NORMAL
              File int.mlw:
                Line 13:
                  Constant zero initialization
                  zero = 0
                Line 14:
                  Constant one initialization
                  one = 1
              Unknown location:
                  _ = ()
              File for1.mlw:
                Line 3:
                  _ = ()
                  Execution of main function `f` with env:
                    _ = ()
                    zero = 0
                    one = 1
                Line 7:
                  Concrete execution of function `ref` with args:
                    contents = 0
                  Concrete execution of function `ref'mk` with args:
                    contents = 0
                Line 8:
                  Concrete iteration of loop
                Line 10:
                  Concrete execution of function `contents` with args:
                    arg = {contents= 0}
                  Concrete execution of function `(+)` with args:
                    _ = 0
                    _ = 1
                Line 8:
                  Concrete iteration of loop
                Line 10:
                  Concrete execution of function `contents` with args:
                    arg = {contents= 1}
                  Concrete execution of function `(+)` with args:
                    _ = 1
                    _ = 1
                Line 12:
                  Concrete execution of function `contents` with args:
                    arg = {contents= 2}
                Line 3:
                  Execution of main function terminated normally
            - Abstract RAC: FAILURE (postcondition at "bench/check-ce/for1.mlw", line 4, characters 12-22)
              File int.mlw:
                Line 13:
                  Constant zero initialization
                  zero = 0
                Line 14:
                  Constant one initialization
                  one = 1
              Unknown location:
                  _ = ()
              File for1.mlw:
                Line 3:
                  _ = ()
                  Execution of main function `f` with env:
                    _ = ()
                    zero = 0
                    one = 1
                Line 7:
                  Abstract execution of function `ref` with args:
                    contents = 0
                  result = {contents= 0}
                Line 8:
                  Abstract iteration of loop
                  x = {contents= 0}
                  i = 2
                Line 12:
                  Concrete execution of function `contents` with args:
                    arg = {contents= 0}
                Line 4:
                  Property failure at postcondition of `f` with:
                    result = 0
<check-ce>Check model 1 ("bench/check-ce/for1.mlw", line 4, characters 12-22)
<check-ce>Checking model:
          File for1.mlw:
            Line 4:
              x =
                {"type": "Record",
                 "val":
                  {"Field":
                    [{"field": "contents",
                      "value": {"type": "Integer", "val": "0"}}]}}
            Line 8:
              x =
                {"type": "Record",
                 "val":
                  {"Field":
                    [{"field": "contents",
                      "value": {"type": "Integer", "val": "0"}}]}}
<check-ce>Giant-step RAC
<rac-values>RHS evaluated for global `zero` at "WHY3DATA/stdlib/int.mlw", line 13, characters 15-19: 0
<rac-values>RHS evaluated for global `one` at "WHY3DATA/stdlib/int.mlw", line 14, characters 15-18: 1
<rac-values>Type default value for parameter `_` at NO LOC: ()
<rac-values>Value computed from postcondition for variable `result` at "bench/check-ce/for1.mlw", line 7, characters 14-15 at "bench/check-ce/for1.mlw", line 7, characters 14-15: {contents=
                                                                    0}
<rac-values>Value from model for variable `x` at "bench/check-ce/for1.mlw", line 8, characters 4-74 at "bench/check-ce/for1.mlw", line 8, characters 4-74: {contents=
                                                                    0}
<rac-values>Default value for variable `i` at "bench/check-ce/for1.mlw", line 8, characters 8-9: 2
<check-ce>Small-step RAC
<rac-values>RHS evaluated for global `zero` at "WHY3DATA/stdlib/int.mlw", line 13, characters 15-19: 0
<rac-values>RHS evaluated for global `one` at "WHY3DATA/stdlib/int.mlw", line 14, characters 15-18: 1
<rac-values>Type default value for parameter `_` at NO LOC: ()
<check-ce>Result of checking model 1: SW
            - Concrete RAC: NORMAL
              File int.mlw:
                Line 13:
                  Constant zero initialization
                  zero = 0
                Line 14:
                  Constant one initialization
                  one = 1
              Unknown location:
                  _ = ()
              File for1.mlw:
                Line 3:
                  _ = ()
                  Execution of main function `f` with env:
                    _ = ()
                    zero = 0
                    one = 1
                Line 7:
                  Concrete execution of function `ref` with args:
                    contents = 0
                  Concrete execution of function `ref'mk` with args:
                    contents = 0
                Line 8:
                  Concrete iteration of loop
                Line 10:
                  Concrete execution of function `contents` with args:
                    arg = {contents= 0}
                  Concrete execution of function `(+)` with args:
                    _ = 0
                    _ = 1
                Line 8:
                  Concrete iteration of loop
                Line 10:
                  Concrete execution of function `contents` with args:
                    arg = {contents= 1}
                  Concrete execution of function `(+)` with args:
                    _ = 1
                    _ = 1
                Line 12:
                  Concrete execution of function `contents` with args:
                    arg = {contents= 2}
                Line 3:
                  Execution of main function terminated normally
            - Abstract RAC: FAILURE (postcondition at "bench/check-ce/for1.mlw", line 4, characters 12-22)
              File int.mlw:
                Line 13:
                  Constant zero initialization
                  zero = 0
                Line 14:
                  Constant one initialization
                  one = 1
              Unknown location:
                  _ = ()
              File for1.mlw:
                Line 3:
                  _ = ()
                  Execution of main function `f` with env:
                    _ = ()
                    zero = 0
                    one = 1
                Line 7:
                  Abstract execution of function `ref` with args:
                    contents = 0
                  result = {contents= 0}
                Line 8:
                  Abstract iteration of loop
                  x = {contents= 0}
                  i = 2
                Line 12:
                  Concrete execution of function `contents` with args:
                    arg = {contents= 0}
                Line 4:
                  Property failure at postcondition of `f` with:
                    result = 0
<check-ce>Check model 2 ("bench/check-ce/for1.mlw", line 4, characters 12-22)
<check-ce>Checking model:
          File for1.mlw:
            Line 4:
              x =
                {"type": "Record",
                 "val":
                  {"Field":
                    [{"field": "contents",
                      "value": {"type": "Integer", "val": "0"}}]}}
            Line 8:
              x =
                {"type": "Record",
                 "val":
                  {"Field":
                    [{"field": "contents",
                      "value": {"type": "Integer", "val": "0"}}]}}
<check-ce>Giant-step RAC
<rac-values>RHS evaluated for global `zero` at "WHY3DATA/stdlib/int.mlw", line 13, characters 15-19: 0
<rac-values>RHS evaluated for global `one` at "WHY3DATA/stdlib/int.mlw", line 14, characters 15-18: 1
<rac-values>Type default value for parameter `_` at NO LOC: ()
<rac-values>Value computed from postcondition for variable `result` at "bench/check-ce/for1.mlw", line 7, characters 14-15 at "bench/check-ce/for1.mlw", line 7, characters 14-15: {contents=
                                                                    0}
<rac-values>Value from model for variable `x` at "bench/check-ce/for1.mlw", line 8, characters 4-74 at "bench/check-ce/for1.mlw", line 8, characters 4-74: {contents=
                                                                    0}
<rac-values>Default value for variable `i` at "bench/check-ce/for1.mlw", line 8, characters 8-9: 2
<check-ce>Small-step RAC
<rac-values>RHS evaluated for global `zero` at "WHY3DATA/stdlib/int.mlw", line 13, characters 15-19: 0
<rac-values>RHS evaluated for global `one` at "WHY3DATA/stdlib/int.mlw", line 14, characters 15-18: 1
<rac-values>Type default value for parameter `_` at NO LOC: ()
<check-ce>Result of checking model 2: SW
            - Concrete RAC: NORMAL
              File int.mlw:
                Line 13:
                  Constant zero initialization
                  zero = 0
                Line 14:
                  Constant one initialization
                  one = 1
              Unknown location:
                  _ = ()
              File for1.mlw:
                Line 3:
                  _ = ()
                  Execution of main function `f` with env:
                    _ = ()
                    zero = 0
                    one = 1
                Line 7:
                  Concrete execution of function `ref` with args:
                    contents = 0
                  Concrete execution of function `ref'mk` with args:
                    contents = 0
                Line 8:
                  Concrete iteration of loop
                Line 10:
                  Concrete execution of function `contents` with args:
                    arg = {contents= 0}
                  Concrete execution of function `(+)` with args:
                    _ = 0
                    _ = 1
                Line 8:
                  Concrete iteration of loop
                Line 10:
                  Concrete execution of function `contents` with args:
                    arg = {contents= 1}
                  Concrete execution of function `(+)` with args:
                    _ = 1
                    _ = 1
                Line 12:
                  Concrete execution of function `contents` with args:
                    arg = {contents= 2}
                Line 3:
                  Execution of main function terminated normally
            - Abstract RAC: FAILURE (postcondition at "bench/check-ce/for1.mlw", line 4, characters 12-22)
              File int.mlw:
                Line 13:
                  Constant zero initialization
                  zero = 0
                Line 14:
                  Constant one initialization
                  one = 1
              Unknown location:
                  _ = ()
              File for1.mlw:
                Line 3:
                  _ = ()
                  Execution of main function `f` with env:
                    _ = ()
                    zero = 0
                    one = 1
                Line 7:
                  Abstract execution of function `ref` with args:
                    contents = 0
                  result = {contents= 0}
                Line 8:
                  Abstract iteration of loop
                  x = {contents= 0}
                  i = 2
                Line 12:
                  Concrete execution of function `contents` with args:
                    arg = {contents= 0}
                Line 4:
                  Property failure at postcondition of `f` with:
                    result = 0
<check-ce-summary>Results:
- Selected model 0: SW
  - Concrete RAC: NORMAL
  - Abstract RAC: FAILURE (postcondition at "bench/check-ce/for1.mlw", line 4, characters 12-22)
- Checked model 1: SW
  - Concrete RAC: NORMAL
  - Abstract RAC: FAILURE (postcondition at "bench/check-ce/for1.mlw", line 4, characters 12-22)
- Checked model 2: SW
  - Concrete RAC: NORMAL
  - Abstract RAC: FAILURE (postcondition at "bench/check-ce/for1.mlw", line 4, characters 12-22)
File "bench/check-ce/for1.mlw", line 4, characters 12-22:
Sub-goal Postcondition of goal f'vc.
Prover result is: Unknown (unknown + incomplete) (0.04s, 6032 steps).
<<<<<<< HEAD
The contracts of some function or loop are too weak, for example during the
  following execution:
=======
The contracts of some function or loop are underspecified, for example during
  the following execution:
>>>>>>> af36dcdf
File int.mlw:
  Line 13:
    Constant zero initialization
    zero = 0
  Line 14:
    Constant one initialization
    one = 1
Unknown location:
    _ = ()
File for1.mlw:
  Line 3:
    _ = ()
    Execution of main function `f` with env:
      _ = ()
      zero = 0
      one = 1
  Line 7:
    Abstract execution of function `ref` with args:
      contents = 0
    result = {contents= 0}
  Line 8:
    Abstract iteration of loop
    x = {contents= 0}
    i = 2
  Line 12:
    Concrete execution of function `contents` with args:
      arg = {contents= 0}
  Line 4:
    Property failure at postcondition of `f` with:
      result = 0

File "bench/check-ce/for1.mlw", line 4, characters 12-22:
Sub-goal Postcondition of goal f'vc.
Prover result is: Valid (0.02s, 1005 steps).
<|MERGE_RESOLUTION|>--- conflicted
+++ resolved
@@ -1,8 +1,8 @@
-File "bench/check-ce/for1.mlw", line 9, characters 18-24:
+File "bench/check-ce/for1.mlw", line 7, characters 18-24:
 Sub-goal Loop invariant init of goal f'vc.
 Prover result is: Valid (0.02s, 878 steps).
 
-File "bench/check-ce/for1.mlw", line 9, characters 18-24:
+File "bench/check-ce/for1.mlw", line 7, characters 18-24:
 Sub-goal Loop invariant preservation of goal f'vc.
 Prover result is: Valid (0.02s, 1191 steps).
 
@@ -16,7 +16,7 @@
                   {"Field":
                     [{"field": "contents",
                       "value": {"type": "Integer", "val": "0"}}]}}
-            Line 8:
+            Line 6:
               x =
                 {"type": "Record",
                  "val":
@@ -27,11 +27,11 @@
 <rac-values>RHS evaluated for global `zero` at "WHY3DATA/stdlib/int.mlw", line 13, characters 15-19: 0
 <rac-values>RHS evaluated for global `one` at "WHY3DATA/stdlib/int.mlw", line 14, characters 15-18: 1
 <rac-values>Type default value for parameter `_` at NO LOC: ()
-<rac-values>Value computed from postcondition for variable `result` at "bench/check-ce/for1.mlw", line 7, characters 14-15 at "bench/check-ce/for1.mlw", line 7, characters 14-15: {contents=
-                                                                    0}
-<rac-values>Value from model for variable `x` at "bench/check-ce/for1.mlw", line 8, characters 4-74 at "bench/check-ce/for1.mlw", line 8, characters 4-74: {contents=
-                                                                    0}
-<rac-values>Default value for variable `i` at "bench/check-ce/for1.mlw", line 8, characters 8-9: 2
+<rac-values>Value computed from postcondition for variable `result` at "bench/check-ce/for1.mlw", line 5, characters 16-17 at "bench/check-ce/for1.mlw", line 5, characters 16-17: {contents=
+                                                                    0}
+<rac-values>Value from model for variable `x` at "bench/check-ce/for1.mlw", line 6, characters 4-74 at "bench/check-ce/for1.mlw", line 6, characters 4-74: {contents=
+                                                                    0}
+<rac-values>Default value for variable `i` at "bench/check-ce/for1.mlw", line 6, characters 8-9: 2
 <check-ce>Small-step RAC
 <rac-values>RHS evaluated for global `zero` at "WHY3DATA/stdlib/int.mlw", line 13, characters 15-19: 0
 <rac-values>RHS evaluated for global `one` at "WHY3DATA/stdlib/int.mlw", line 14, characters 15-18: 1
@@ -54,28 +54,28 @@
                     _ = ()
                     zero = 0
                     one = 1
-                Line 7:
+                Line 5:
                   Concrete execution of function `ref` with args:
                     contents = 0
                   Concrete execution of function `ref'mk` with args:
                     contents = 0
-                Line 8:
-                  Concrete iteration of loop
-                Line 10:
+                Line 6:
+                  Concrete iteration of loop
+                Line 8:
                   Concrete execution of function `contents` with args:
                     arg = {contents= 0}
                   Concrete execution of function `(+)` with args:
                     _ = 0
                     _ = 1
-                Line 8:
-                  Concrete iteration of loop
-                Line 10:
+                Line 6:
+                  Concrete iteration of loop
+                Line 8:
                   Concrete execution of function `contents` with args:
                     arg = {contents= 1}
                   Concrete execution of function `(+)` with args:
                     _ = 1
                     _ = 1
-                Line 12:
+                Line 10:
                   Concrete execution of function `contents` with args:
                     arg = {contents= 2}
                 Line 3:
@@ -97,15 +97,15 @@
                     _ = ()
                     zero = 0
                     one = 1
-                Line 7:
+                Line 5:
                   Abstract execution of function `ref` with args:
                     contents = 0
                   result = {contents= 0}
-                Line 8:
+                Line 6:
                   Abstract iteration of loop
                   x = {contents= 0}
                   i = 2
-                Line 12:
+                Line 10:
                   Concrete execution of function `contents` with args:
                     arg = {contents= 0}
                 Line 4:
@@ -121,7 +121,7 @@
                   {"Field":
                     [{"field": "contents",
                       "value": {"type": "Integer", "val": "0"}}]}}
-            Line 8:
+            Line 6:
               x =
                 {"type": "Record",
                  "val":
@@ -132,11 +132,11 @@
 <rac-values>RHS evaluated for global `zero` at "WHY3DATA/stdlib/int.mlw", line 13, characters 15-19: 0
 <rac-values>RHS evaluated for global `one` at "WHY3DATA/stdlib/int.mlw", line 14, characters 15-18: 1
 <rac-values>Type default value for parameter `_` at NO LOC: ()
-<rac-values>Value computed from postcondition for variable `result` at "bench/check-ce/for1.mlw", line 7, characters 14-15 at "bench/check-ce/for1.mlw", line 7, characters 14-15: {contents=
-                                                                    0}
-<rac-values>Value from model for variable `x` at "bench/check-ce/for1.mlw", line 8, characters 4-74 at "bench/check-ce/for1.mlw", line 8, characters 4-74: {contents=
-                                                                    0}
-<rac-values>Default value for variable `i` at "bench/check-ce/for1.mlw", line 8, characters 8-9: 2
+<rac-values>Value computed from postcondition for variable `result` at "bench/check-ce/for1.mlw", line 5, characters 16-17 at "bench/check-ce/for1.mlw", line 5, characters 16-17: {contents=
+                                                                    0}
+<rac-values>Value from model for variable `x` at "bench/check-ce/for1.mlw", line 6, characters 4-74 at "bench/check-ce/for1.mlw", line 6, characters 4-74: {contents=
+                                                                    0}
+<rac-values>Default value for variable `i` at "bench/check-ce/for1.mlw", line 6, characters 8-9: 2
 <check-ce>Small-step RAC
 <rac-values>RHS evaluated for global `zero` at "WHY3DATA/stdlib/int.mlw", line 13, characters 15-19: 0
 <rac-values>RHS evaluated for global `one` at "WHY3DATA/stdlib/int.mlw", line 14, characters 15-18: 1
@@ -159,28 +159,28 @@
                     _ = ()
                     zero = 0
                     one = 1
-                Line 7:
+                Line 5:
                   Concrete execution of function `ref` with args:
                     contents = 0
                   Concrete execution of function `ref'mk` with args:
                     contents = 0
-                Line 8:
-                  Concrete iteration of loop
-                Line 10:
+                Line 6:
+                  Concrete iteration of loop
+                Line 8:
                   Concrete execution of function `contents` with args:
                     arg = {contents= 0}
                   Concrete execution of function `(+)` with args:
                     _ = 0
                     _ = 1
-                Line 8:
-                  Concrete iteration of loop
-                Line 10:
+                Line 6:
+                  Concrete iteration of loop
+                Line 8:
                   Concrete execution of function `contents` with args:
                     arg = {contents= 1}
                   Concrete execution of function `(+)` with args:
                     _ = 1
                     _ = 1
-                Line 12:
+                Line 10:
                   Concrete execution of function `contents` with args:
                     arg = {contents= 2}
                 Line 3:
@@ -202,15 +202,15 @@
                     _ = ()
                     zero = 0
                     one = 1
-                Line 7:
+                Line 5:
                   Abstract execution of function `ref` with args:
                     contents = 0
                   result = {contents= 0}
-                Line 8:
+                Line 6:
                   Abstract iteration of loop
                   x = {contents= 0}
                   i = 2
-                Line 12:
+                Line 10:
                   Concrete execution of function `contents` with args:
                     arg = {contents= 0}
                 Line 4:
@@ -226,7 +226,7 @@
                   {"Field":
                     [{"field": "contents",
                       "value": {"type": "Integer", "val": "0"}}]}}
-            Line 8:
+            Line 6:
               x =
                 {"type": "Record",
                  "val":
@@ -237,11 +237,11 @@
 <rac-values>RHS evaluated for global `zero` at "WHY3DATA/stdlib/int.mlw", line 13, characters 15-19: 0
 <rac-values>RHS evaluated for global `one` at "WHY3DATA/stdlib/int.mlw", line 14, characters 15-18: 1
 <rac-values>Type default value for parameter `_` at NO LOC: ()
-<rac-values>Value computed from postcondition for variable `result` at "bench/check-ce/for1.mlw", line 7, characters 14-15 at "bench/check-ce/for1.mlw", line 7, characters 14-15: {contents=
-                                                                    0}
-<rac-values>Value from model for variable `x` at "bench/check-ce/for1.mlw", line 8, characters 4-74 at "bench/check-ce/for1.mlw", line 8, characters 4-74: {contents=
-                                                                    0}
-<rac-values>Default value for variable `i` at "bench/check-ce/for1.mlw", line 8, characters 8-9: 2
+<rac-values>Value computed from postcondition for variable `result` at "bench/check-ce/for1.mlw", line 5, characters 16-17 at "bench/check-ce/for1.mlw", line 5, characters 16-17: {contents=
+                                                                    0}
+<rac-values>Value from model for variable `x` at "bench/check-ce/for1.mlw", line 6, characters 4-74 at "bench/check-ce/for1.mlw", line 6, characters 4-74: {contents=
+                                                                    0}
+<rac-values>Default value for variable `i` at "bench/check-ce/for1.mlw", line 6, characters 8-9: 2
 <check-ce>Small-step RAC
 <rac-values>RHS evaluated for global `zero` at "WHY3DATA/stdlib/int.mlw", line 13, characters 15-19: 0
 <rac-values>RHS evaluated for global `one` at "WHY3DATA/stdlib/int.mlw", line 14, characters 15-18: 1
@@ -264,28 +264,28 @@
                     _ = ()
                     zero = 0
                     one = 1
-                Line 7:
+                Line 5:
                   Concrete execution of function `ref` with args:
                     contents = 0
                   Concrete execution of function `ref'mk` with args:
                     contents = 0
-                Line 8:
-                  Concrete iteration of loop
-                Line 10:
+                Line 6:
+                  Concrete iteration of loop
+                Line 8:
                   Concrete execution of function `contents` with args:
                     arg = {contents= 0}
                   Concrete execution of function `(+)` with args:
                     _ = 0
                     _ = 1
-                Line 8:
-                  Concrete iteration of loop
-                Line 10:
+                Line 6:
+                  Concrete iteration of loop
+                Line 8:
                   Concrete execution of function `contents` with args:
                     arg = {contents= 1}
                   Concrete execution of function `(+)` with args:
                     _ = 1
                     _ = 1
-                Line 12:
+                Line 10:
                   Concrete execution of function `contents` with args:
                     arg = {contents= 2}
                 Line 3:
@@ -307,15 +307,15 @@
                     _ = ()
                     zero = 0
                     one = 1
-                Line 7:
+                Line 5:
                   Abstract execution of function `ref` with args:
                     contents = 0
                   result = {contents= 0}
-                Line 8:
+                Line 6:
                   Abstract iteration of loop
                   x = {contents= 0}
                   i = 2
-                Line 12:
+                Line 10:
                   Concrete execution of function `contents` with args:
                     arg = {contents= 0}
                 Line 4:
@@ -334,13 +334,8 @@
 File "bench/check-ce/for1.mlw", line 4, characters 12-22:
 Sub-goal Postcondition of goal f'vc.
 Prover result is: Unknown (unknown + incomplete) (0.04s, 6032 steps).
-<<<<<<< HEAD
-The contracts of some function or loop are too weak, for example during the
-  following execution:
-=======
 The contracts of some function or loop are underspecified, for example during
   the following execution:
->>>>>>> af36dcdf
 File int.mlw:
   Line 13:
     Constant zero initialization
@@ -357,15 +352,15 @@
       _ = ()
       zero = 0
       one = 1
-  Line 7:
+  Line 5:
     Abstract execution of function `ref` with args:
       contents = 0
     result = {contents= 0}
-  Line 8:
+  Line 6:
     Abstract iteration of loop
     x = {contents= 0}
     i = 2
-  Line 12:
+  Line 10:
     Concrete execution of function `contents` with args:
       arg = {contents= 0}
   Line 4:
