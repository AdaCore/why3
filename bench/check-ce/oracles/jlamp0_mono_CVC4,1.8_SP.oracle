--- conflicted
+++ resolved
@@ -1,10 +1,6 @@
 File "bench/check-ce/jlamp0_mono.mlw", line 9, characters 25-31:
 Sub-goal Postcondition of goal infix :='vc.
-<<<<<<< HEAD
-Prover result is: Valid (0.04s, 65 steps).
-=======
 Prover result is: Valid (0.04s, 275 steps).
->>>>>>> 92c89c24
 
 <check-ce-rac-results>Check model 0 ("bench/check-ce/jlamp0_mono.mlw", line 17, characters 13-26)
 <check-ce-rac-results>Checking model:
@@ -343,11 +339,7 @@
   - Abstract RAC: FAILURE (assertion at "bench/check-ce/jlamp0_mono.mlw", line 17, characters 13-26)
 File "bench/check-ce/jlamp0_mono.mlw", line 17, characters 13-26:
 Sub-goal Assertion of goal p1'vc.
-<<<<<<< HEAD
-Prover result is: Unknown (sat) (0.02s, 384 steps).
-=======
 Prover result is: Unknown (sat) (0.04s, 5210 steps).
->>>>>>> 92c89c24
 The program does not comply to the verification goal, for example during the
   following execution:
 File int.mlw:
@@ -874,11 +866,7 @@
   - Abstract RAC: FAILURE (postcondition at "bench/check-ce/jlamp0_mono.mlw", line 15, characters 15-29)
 File "bench/check-ce/jlamp0_mono.mlw", line 15, characters 15-29:
 Sub-goal Postcondition of goal p1'vc.
-<<<<<<< HEAD
-Prover result is: Unknown (sat) (0.02s, 554 steps).
-=======
 Prover result is: Unknown (sat) (0.04s, 5507 steps).
->>>>>>> 92c89c24
 The program does not comply to the verification goal, for example during the
   following execution:
 File int.mlw:
@@ -1322,11 +1310,7 @@
   - Abstract RAC: FAILURE (postcondition at "bench/check-ce/jlamp0_mono.mlw", line 15, characters 15-29)
 File "bench/check-ce/jlamp0_mono.mlw", line 15, characters 15-29:
 Sub-goal Postcondition of goal p1'vc.
-<<<<<<< HEAD
-Prover result is: Unknown (sat) (0.01s, 470 steps).
-=======
 Prover result is: Unknown (sat) (0.04s, 5368 steps).
->>>>>>> 92c89c24
 The program does not comply to the verification goal, for example during the
   following execution:
 File int.mlw:
@@ -1664,11 +1648,7 @@
   - Abstract RAC: FAILURE (loop invariant init at "bench/check-ce/jlamp0_mono.mlw", line 27, characters 18-31)
 File "bench/check-ce/jlamp0_mono.mlw", line 27, characters 18-31:
 Sub-goal Loop invariant init of goal p2'vc.
-<<<<<<< HEAD
-Prover result is: Unknown (sat) (0.01s, 245 steps).
-=======
 Prover result is: Unknown (sat) (0.04s, 4859 steps).
->>>>>>> 92c89c24
 The program does not comply to the verification goal, for example during the
   following execution:
 File int.mlw:
@@ -2116,11 +2096,7 @@
   - Abstract RAC: FAILURE (loop invariant init at "bench/check-ce/jlamp0_mono.mlw", line 27, characters 18-31)
 File "bench/check-ce/jlamp0_mono.mlw", line 29, characters 16-18:
 Sub-goal Loop variant decrease of goal p2'vc.
-<<<<<<< HEAD
-Prover result is: Unknown (sat) (0.02s, 722 steps).
-=======
 Prover result is: Unknown (sat) (0.04s, 5626 steps).
->>>>>>> 92c89c24
 Sorry, we don't have a good counterexample for you :(
 
 
@@ -2531,11 +2507,7 @@
   - Abstract RAC: FAILURE (loop invariant init at "bench/check-ce/jlamp0_mono.mlw", line 27, characters 18-31)
 File "bench/check-ce/jlamp0_mono.mlw", line 27, characters 18-31:
 Sub-goal Loop invariant preservation of goal p2'vc.
-<<<<<<< HEAD
-Prover result is: Unknown (sat) (0.02s, 636 steps).
-=======
 Prover result is: Unknown (sat) (0.04s, 5576 steps).
->>>>>>> 92c89c24
 The program does not comply to the verification goal, for example during the
   following execution:
 File int.mlw:
@@ -2988,11 +2960,7 @@
   - Abstract RAC: FAILURE (loop invariant init at "bench/check-ce/jlamp0_mono.mlw", line 27, characters 18-31)
 File "bench/check-ce/jlamp0_mono.mlw", line 28, characters 18-31:
 Sub-goal Loop invariant preservation of goal p2'vc.
-<<<<<<< HEAD
-Prover result is: Unknown (sat) (0.02s, 679 steps).
-=======
 Prover result is: Unknown (sat) (0.03s, 5634 steps).
->>>>>>> 92c89c24
 Sorry, we don't have a good counterexample for you :(
 
 
@@ -3353,11 +3321,7 @@
   - Abstract RAC: FAILURE (loop invariant init at "bench/check-ce/jlamp0_mono.mlw", line 27, characters 18-31)
 File "bench/check-ce/jlamp0_mono.mlw", line 24, characters 15-28:
 Sub-goal Postcondition of goal p2'vc.
-<<<<<<< HEAD
-Prover result is: Unknown (sat) (0.02s, 432 steps).
-=======
 Prover result is: Unknown (sat) (0.03s, 5194 steps).
->>>>>>> 92c89c24
 Sorry, we don't have a good counterexample for you :(
 
 
@@ -3588,11 +3552,7 @@
   - Abstract RAC: FAILURE (loop invariant init at "bench/check-ce/jlamp0_mono.mlw", line 41, characters 18-31)
 File "bench/check-ce/jlamp0_mono.mlw", line 41, characters 18-31:
 Sub-goal Loop invariant init of goal p3'vc.
-<<<<<<< HEAD
-Prover result is: Unknown (sat) (0.01s, 310 steps).
-=======
 Prover result is: Unknown (sat) (0.04s, 4973 steps).
->>>>>>> 92c89c24
 The program does not comply to the verification goal, for example during the
   following execution:
 File int.mlw:
@@ -3989,11 +3949,7 @@
   - Abstract RAC: FAILURE (loop invariant init at "bench/check-ce/jlamp0_mono.mlw", line 41, characters 18-31)
 File "bench/check-ce/jlamp0_mono.mlw", line 42, characters 16-18:
 Sub-goal Loop variant decrease of goal p3'vc.
-<<<<<<< HEAD
-Prover result is: Unknown (sat) (0.02s, 743 steps).
-=======
 Prover result is: Unknown (sat) (0.03s, 5669 steps).
->>>>>>> 92c89c24
 Sorry, we don't have a good counterexample for you :(
 
 
@@ -4364,11 +4320,7 @@
   - Abstract RAC: FAILURE (loop invariant init at "bench/check-ce/jlamp0_mono.mlw", line 41, characters 18-31)
 File "bench/check-ce/jlamp0_mono.mlw", line 40, characters 18-31:
 Sub-goal Loop invariant preservation of goal p3'vc.
-<<<<<<< HEAD
-Prover result is: Unknown (sat) (0.02s, 657 steps).
-=======
 Prover result is: Unknown (sat) (0.03s, 5621 steps).
->>>>>>> 92c89c24
 Sorry, we don't have a good counterexample for you :(
 
 
@@ -4751,11 +4703,7 @@
   - Abstract RAC: FAILURE (loop invariant init at "bench/check-ce/jlamp0_mono.mlw", line 41, characters 18-31)
 File "bench/check-ce/jlamp0_mono.mlw", line 41, characters 18-31:
 Sub-goal Loop invariant preservation of goal p3'vc.
-<<<<<<< HEAD
-Prover result is: Unknown (sat) (0.02s, 703 steps).
-=======
 Prover result is: Unknown (sat) (0.04s, 5664 steps).
->>>>>>> 92c89c24
 The program does not comply to the verification goal, for example during the
   following execution:
 File int.mlw:
@@ -5088,10 +5036,6 @@
   - Abstract RAC: FAILURE (loop invariant init at "bench/check-ce/jlamp0_mono.mlw", line 41, characters 18-31)
 File "bench/check-ce/jlamp0_mono.mlw", line 37, characters 15-28:
 Sub-goal Postcondition of goal p3'vc.
-<<<<<<< HEAD
-Prover result is: Unknown (sat) (0.02s, 453 steps).
-=======
 Prover result is: Unknown (sat) (0.03s, 5234 steps).
->>>>>>> 92c89c24
 Sorry, we don't have a good counterexample for you :(
 
