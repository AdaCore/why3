File "bench/check-ce/for1.mlw", line 7, characters 18-24:
Sub-goal Loop invariant init of goal f'vc.
<<<<<<< HEAD
Prover result is: Valid (0.01s, 51 steps).

File "bench/check-ce/for1.mlw", line 7, characters 18-24:
Sub-goal Loop invariant preservation of goal f'vc.
Prover result is: Valid (0.01s, 2580 steps).
=======
Prover result is: Valid (0.02s, 51 steps).

File "bench/check-ce/for1.mlw", line 7, characters 18-24:
Sub-goal Loop invariant preservation of goal f'vc.
Prover result is: Valid (0.02s, 2580 steps).
>>>>>>> 37885e00

<check-ce>Check model 0 ("bench/check-ce/for1.mlw", line 4, characters 12-22)
<check-ce>Checking model:
          File for1.mlw:
            Line 4:
<<<<<<< HEAD
=======
              x =
                {"type": "Record",
                 "val":
                  {"Field":
                    [{"field": "contents",
                      "value": {"type": "Integer", "val": "1"}}]}}
            Line 5:
              result = {"type": "Integer", "val": "1"}
            Line 6:
              x =
                {"type": "Record",
                 "val":
                  {"Field":
                    [{"field": "contents",
                      "value": {"type": "Integer", "val": "1"}}]}}
<check-ce>Giant-step RAC
<rac-values>RHS evaluated for global `zero` at "WHY3DATA/stdlib/int.mlw", line 13, characters 15-19: 0
<rac-values>RHS evaluated for global `one` at "WHY3DATA/stdlib/int.mlw", line 14, characters 15-18: 1
<rac-values>Type default value for parameter `_` at NO LOC: ()
<rac-values>Value computed from postcondition for return value of call to ref at "bench/check-ce/for1.mlw", line 5, characters 14-15 at "bench/check-ce/for1.mlw", line 5, characters 14-15: {contents=
                                                                    0}
<rac-values>Value from model for variable `x` at "bench/check-ce/for1.mlw", line 6, characters 4-74 at "bench/check-ce/for1.mlw", line 6, characters 4-74: {contents=
                                                                    1}
<rac-values>Default value for variable `i` at "bench/check-ce/for1.mlw", line 6, characters 8-9: 2
<check-ce>Normal RAC
<rac-values>RHS evaluated for global `zero` at "WHY3DATA/stdlib/int.mlw", line 13, characters 15-19: 0
<rac-values>RHS evaluated for global `one` at "WHY3DATA/stdlib/int.mlw", line 14, characters 15-18: 1
<rac-values>Type default value for parameter `_` at NO LOC: ()
<check-ce>Result of checking model 0: SW
            - Concrete RAC: NORMAL
              File int.mlw:
                Line 13:
                  Constant zero initialization
                  zero = 0
                Line 14:
                  Constant one initialization
                  one = 1
              Unknown location:
                  _ = ()
              File for1.mlw:
                Line 3:
                  _ = ()
                  Execution of main function `f` with env:
                    _ = ()
                    zero = 0
                    one = 1
                Line 5:
                  Normal execution of function `ref` with args:
                    contents = 0
                  Normal execution of function `ref'mk` with args:
                    contents = 0
                Line 6:
                  Normal iteration of loop
                Line 8:
                  Normal execution of function `contents` with args:
                    arg = {contents= 0}
                  Normal execution of function `(+)` with args:
                    _ = 0
                    _ = 1
                Line 6:
                  Normal iteration of loop
                Line 8:
                  Normal execution of function `contents` with args:
                    arg = {contents= 1}
                  Normal execution of function `(+)` with args:
                    _ = 1
                    _ = 1
                Line 10:
                  Normal execution of function `contents` with args:
                    arg = {contents= 2}
                Line 3:
                  Execution of main function terminated normally
            - Abstract RAC: FAILURE (postcondition at "bench/check-ce/for1.mlw", line 4, characters 12-22)
              File int.mlw:
                Line 13:
                  Constant zero initialization
                  zero = 0
                Line 14:
                  Constant one initialization
                  one = 1
              Unknown location:
                  _ = ()
              File for1.mlw:
                Line 3:
                  _ = ()
                  Execution of main function `f` with env:
                    _ = ()
                    zero = 0
                    one = 1
                Line 5:
                  Giant-step execution of function `ref` with args:
                    contents = 0
                  result of `ref` = {contents= 0}
                Line 6:
                  Giant-step iteration of loop
                  x = {contents= 1}
                  i = 2
                Line 10:
                  Normal execution of function `contents` with args:
                    arg = {contents= 1}
                Line 4:
                  Property failure at postcondition of `f` with:
                    result = 1
<check-ce>Check model 1 ("bench/check-ce/for1.mlw", line 4, characters 12-22)
<check-ce>Checking model:
          File for1.mlw:
            Line 4:
>>>>>>> 37885e00
              x =
                {"type": "Record",
                 "val":
                  {"Field":
                    [{"field": "contents",
                      "value": {"type": "Integer", "val": "1"}}]}}
            Line 5:
              result = {"type": "Integer", "val": "1"}
            Line 6:
              x =
                {"type": "Record",
                 "val":
                  {"Field":
                    [{"field": "contents",
                      "value": {"type": "Integer", "val": "1"}}]}}
<check-ce>Giant-step RAC
<rac-values>RHS evaluated for global `zero` at "WHY3DATA/stdlib/int.mlw", line 13, characters 15-19: 0
<rac-values>RHS evaluated for global `one` at "WHY3DATA/stdlib/int.mlw", line 14, characters 15-18: 1
<rac-values>Type default value for parameter `_` at NO LOC: ()
<rac-values>Value computed from postcondition for return value of call to ref at "bench/check-ce/for1.mlw", line 5, characters 14-15 at "bench/check-ce/for1.mlw", line 5, characters 14-15: {contents=
                                                                    0}
<rac-values>Value from model for variable `x` at "bench/check-ce/for1.mlw", line 6, characters 4-74 at "bench/check-ce/for1.mlw", line 6, characters 4-74: {contents=
                                                                    1}
<rac-values>Default value for variable `i` at "bench/check-ce/for1.mlw", line 6, characters 8-9: 2
<check-ce>Normal RAC
<rac-values>RHS evaluated for global `zero` at "WHY3DATA/stdlib/int.mlw", line 13, characters 15-19: 0
<rac-values>RHS evaluated for global `one` at "WHY3DATA/stdlib/int.mlw", line 14, characters 15-18: 1
<rac-values>Type default value for parameter `_` at NO LOC: ()
<check-ce>Result of checking model 0: SW
            - Concrete RAC: NORMAL
              File int.mlw:
                Line 13:
                  Constant zero initialization
                  zero = 0
                Line 14:
                  Constant one initialization
                  one = 1
              Unknown location:
                  _ = ()
              File for1.mlw:
                Line 3:
                  _ = ()
                  Execution of main function `f` with env:
                    _ = ()
                    zero = 0
                    one = 1
                Line 5:
                  Normal execution of function `ref` with args:
                    contents = 0
                  Normal execution of function `ref'mk` with args:
                    contents = 0
                Line 6:
                  Normal iteration of loop
                Line 8:
                  Normal execution of function `contents` with args:
                    arg = {contents= 0}
                  Normal execution of function `(+)` with args:
                    _ = 0
                    _ = 1
                Line 6:
                  Normal iteration of loop
                Line 8:
                  Normal execution of function `contents` with args:
                    arg = {contents= 1}
                  Normal execution of function `(+)` with args:
                    _ = 1
                    _ = 1
                Line 10:
                  Normal execution of function `contents` with args:
                    arg = {contents= 2}
                Line 3:
                  Execution of main function terminated normally
            - Abstract RAC: FAILURE (postcondition at "bench/check-ce/for1.mlw", line 4, characters 12-22)
              File int.mlw:
                Line 13:
                  Constant zero initialization
                  zero = 0
                Line 14:
                  Constant one initialization
                  one = 1
              Unknown location:
                  _ = ()
              File for1.mlw:
                Line 3:
                  _ = ()
                  Execution of main function `f` with env:
                    _ = ()
                    zero = 0
                    one = 1
                Line 5:
                  Giant-step execution of function `ref` with args:
                    contents = 0
                  result of `ref` = {contents= 0}
                Line 6:
                  Giant-step iteration of loop
                  x = {contents= 1}
                  i = 2
                Line 10:
                  Normal execution of function `contents` with args:
                    arg = {contents= 1}
                Line 4:
                  Property failure at postcondition of `f` with:
                    result = 1
<check-ce-summary>Results:
- Selected model 0: SW
  - Concrete RAC: NORMAL
  - Abstract RAC: FAILURE (postcondition at "bench/check-ce/for1.mlw", line 4, characters 12-22)
File "bench/check-ce/for1.mlw", line 4, characters 12-22:
Sub-goal Postcondition of goal f'vc.
<<<<<<< HEAD
Prover result is: Step limit exceeded (0.87s).
=======
Prover result is: Unknown (unknown) (1.11s, 7500000 steps).
>>>>>>> 37885e00
The contracts of some function or loop are too weak, for example during the
  following execution:
File int.mlw:
  Line 13:
    Constant zero initialization
    zero = 0
  Line 14:
    Constant one initialization
    one = 1
Unknown location:
    _ = ()
File for1.mlw:
  Line 3:
    _ = ()
    Execution of main function `f` with env:
      _ = ()
      zero = 0
      one = 1
  Line 5:
    Giant-step execution of function `ref` with args:
      contents = 0
    result of `ref` = {contents= 0}
  Line 6:
    Giant-step iteration of loop
    x = {contents= 1}
    i = 2
  Line 10:
    Normal execution of function `contents` with args:
      arg = {contents= 1}
  Line 4:
    Property failure at postcondition of `f` with:
      result = 1

File "bench/check-ce/for1.mlw", line 4, characters 12-22:
Goal f'vc.
Prover result is: Valid (0.01s, 52 steps).
<|MERGE_RESOLUTION|>--- conflicted
+++ resolved
@@ -1,25 +1,15 @@
 File "bench/check-ce/for1.mlw", line 7, characters 18-24:
 Sub-goal Loop invariant init of goal f'vc.
-<<<<<<< HEAD
-Prover result is: Valid (0.01s, 51 steps).
-
-File "bench/check-ce/for1.mlw", line 7, characters 18-24:
-Sub-goal Loop invariant preservation of goal f'vc.
-Prover result is: Valid (0.01s, 2580 steps).
-=======
 Prover result is: Valid (0.02s, 51 steps).
 
 File "bench/check-ce/for1.mlw", line 7, characters 18-24:
 Sub-goal Loop invariant preservation of goal f'vc.
 Prover result is: Valid (0.02s, 2580 steps).
->>>>>>> 37885e00
 
 <check-ce>Check model 0 ("bench/check-ce/for1.mlw", line 4, characters 12-22)
 <check-ce>Checking model:
           File for1.mlw:
             Line 4:
-<<<<<<< HEAD
-=======
               x =
                 {"type": "Record",
                  "val":
@@ -127,7 +117,6 @@
 <check-ce>Checking model:
           File for1.mlw:
             Line 4:
->>>>>>> 37885e00
               x =
                 {"type": "Record",
                  "val":
@@ -156,7 +145,7 @@
 <rac-values>RHS evaluated for global `zero` at "WHY3DATA/stdlib/int.mlw", line 13, characters 15-19: 0
 <rac-values>RHS evaluated for global `one` at "WHY3DATA/stdlib/int.mlw", line 14, characters 15-18: 1
 <rac-values>Type default value for parameter `_` at NO LOC: ()
-<check-ce>Result of checking model 0: SW
+<check-ce>Result of checking model 1: SW
             - Concrete RAC: NORMAL
               File int.mlw:
                 Line 13:
@@ -235,13 +224,12 @@
 - Selected model 0: SW
   - Concrete RAC: NORMAL
   - Abstract RAC: FAILURE (postcondition at "bench/check-ce/for1.mlw", line 4, characters 12-22)
+- Checked model 1: SW
+  - Concrete RAC: NORMAL
+  - Abstract RAC: FAILURE (postcondition at "bench/check-ce/for1.mlw", line 4, characters 12-22)
 File "bench/check-ce/for1.mlw", line 4, characters 12-22:
 Sub-goal Postcondition of goal f'vc.
-<<<<<<< HEAD
-Prover result is: Step limit exceeded (0.87s).
-=======
 Prover result is: Unknown (unknown) (1.11s, 7500000 steps).
->>>>>>> 37885e00
 The contracts of some function or loop are too weak, for example during the
   following execution:
 File int.mlw:
