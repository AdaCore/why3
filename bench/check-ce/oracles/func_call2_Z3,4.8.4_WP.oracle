File "bench/check-ce/func_call2.mlw", line 8, characters 12-21:
Sub-goal Postcondition of goal g'vc.
Prover result is: Valid (0.01s, 1545 steps).

<check-ce>Check model 0 ("bench/check-ce/func_call2.mlw", line 9, characters 12-26)
<check-ce>Checking model:
          
<check-ce>Giant-step RAC
<rac-values>RHS evaluated for global `zero` at "WHY3DATA/stdlib/int.mlw", line 13, characters 15-19: 0
<rac-values>RHS evaluated for global `one` at "WHY3DATA/stdlib/int.mlw", line 14, characters 15-18: 1
<rac-values>Type default value for variable `result` at "bench/check-ce/func_call2.mlw", line 4, characters 9-14 at "bench/check-ce/func_call2.mlw", line 4, characters 9-14: 0
<rac-values>RHS evaluated for global `z` at "bench/check-ce/func_call2.mlw", line 4, characters 8-9: {contents=
                                                                    0}
<check-ce>Small-step RAC
<rac-values>RHS evaluated for global `zero` at "WHY3DATA/stdlib/int.mlw", line 13, characters 15-19: 0
<rac-values>RHS evaluated for global `one` at "WHY3DATA/stdlib/int.mlw", line 14, characters 15-18: 1
<rac-values>Type default value for variable `result` at "bench/check-ce/func_call2.mlw", line 4, characters 9-14 at "bench/check-ce/func_call2.mlw", line 4, characters 9-14: 0
<rac-values>RHS evaluated for global `z` at "bench/check-ce/func_call2.mlw", line 4, characters 8-9: {contents=
                                                                    0}
<check-ce>Result of checking model 0: UNKNOWN
            - Concrete RAC: UNKNOWN (terminated because missing value for parameter `x`)
              
            - Abstract RAC: UNKNOWN (terminated because missing value for parameter `x`)
              
<check-ce>Check model 1 ("bench/check-ce/func_call2.mlw", line 9, characters 12-26)
<check-ce>Checking model:
          File func_call2.mlw:
            Line 4:
              z =
                {"type": "Record",
                 "val":
                  {"Field":
                    [{"field": "contents",
                      "value": {"type": "Integer", "val": "-1"}}]}}
            Line 6:
              x = {"type": "Integer", "val": "2"}
            Line 8:
              z =
                {"type": "Record",
                 "val":
                  {"Field":
                    [{"field": "contents",
                      "value": {"type": "Integer", "val": "0"}}]}}
<<<<<<< HEAD
=======
            Line 8:
              x = {"type": "Integer", "val": "2"}
>>>>>>> af36dcdf
            Line 9:
              x_vc_constant = {"type": "Integer", "val": "2"}
            Line 13:
              z =
                {"type": "Record",
                 "val":
                  {"Field":
                    [{"field": "contents",
                      "value": {"type": "Integer", "val": "0"}}]}}
<check-ce>Giant-step RAC
<rac-values>RHS evaluated for global `zero` at "WHY3DATA/stdlib/int.mlw", line 13, characters 15-19: 0
<rac-values>RHS evaluated for global `one` at "WHY3DATA/stdlib/int.mlw", line 14, characters 15-18: 1
<rac-values>Value from model for global `z` at "bench/check-ce/func_call2.mlw", line 4, characters 8-9: {contents=
                                                                    (-1)}
<rac-values>Value from model for parameter `x` at "bench/check-ce/func_call2.mlw", line 6, characters 7-8: 2
<check-ce>Small-step RAC
<rac-values>RHS evaluated for global `zero` at "WHY3DATA/stdlib/int.mlw", line 13, characters 15-19: 0
<rac-values>RHS evaluated for global `one` at "WHY3DATA/stdlib/int.mlw", line 14, characters 15-18: 1
<rac-values>Value from model for global `z` at "bench/check-ce/func_call2.mlw", line 4, characters 8-9: {contents=
                                                                    (-1)}
<rac-values>Value from model for parameter `x` at "bench/check-ce/func_call2.mlw", line 6, characters 7-8: 2
<check-ce>Result of checking model 1: NC
            - Concrete RAC: FAILURE (postcondition at "bench/check-ce/func_call2.mlw", line 8, characters 12-26)
              File int.mlw:
                Line 13:
                  Constant zero initialization
                  zero = 0
                Line 14:
                  Constant one initialization
                  one = 1
              File func_call2.mlw:
                Line 4:
                  z = {contents= (-1)}
                Line 6:
                  x = 2
                  x = 2
                  Execution of main function `g` with env:
                    z = {contents= (-1)}
                    x = 2
                    zero = 0
                    one = 1
                Line 13:
                  Concrete execution of function `contents` with args:
                    arg = {contents= (-1)}
                  Concrete execution of function `(+)` with args:
                    _ = (-1)
                    _ = 1
                Line 14:
                  Concrete execution of function `(+)` with args:
                    _ = 2
                    _ = 1
                Line 9:
                  Property failure at postcondition of `g` with:
                    x = 2
                    result = 3
            - Abstract RAC: FAILURE (postcondition at "bench/check-ce/func_call2.mlw", line 8, characters 12-26)
              File int.mlw:
                Line 13:
                  Constant zero initialization
                  zero = 0
                Line 14:
                  Constant one initialization
                  one = 1
              File func_call2.mlw:
                Line 4:
                  z = {contents= (-1)}
                Line 6:
                  x = 2
                  x = 2
                  Execution of main function `g` with env:
                    z = {contents= (-1)}
                    x = 2
                    zero = 0
                    one = 1
                Line 13:
                  Concrete execution of function `contents` with args:
                    arg = {contents= (-1)}
                  Concrete execution of function `(+)` with args:
                    _ = (-1)
                    _ = 1
                Line 14:
                  Concrete execution of function `(+)` with args:
                    _ = 2
                    _ = 1
                Line 9:
                  Property failure at postcondition of `g` with:
                    x = 2
                    result = 3
<check-ce-summary>Results:
- Checked model 0: UNKNOWN
  - Concrete RAC: UNKNOWN (terminated because missing value for parameter `x`)
  - Abstract RAC: UNKNOWN (terminated because missing value for parameter `x`)
- Selected model 1: NC
<<<<<<< HEAD
  - Concrete RAC FAILURE, counter-example confirmed
  - Abstract RAC FAILURE, counter-example confirmed
File "bench/check-ce/func_call2.mlw", line 9, characters 12-26:
Sub-goal Postcondition of goal g'vc.
Prover result is: Step limit exceeded (1.16s).
=======
  - Concrete RAC: FAILURE (postcondition at "bench/check-ce/func_call2.mlw", line 8, characters 12-26)
  - Abstract RAC: FAILURE (postcondition at "bench/check-ce/func_call2.mlw", line 8, characters 12-26)
File "bench/check-ce/func_call2.mlw", line 8, characters 12-26:
Sub-goal Postcondition of goal g'vc.
Prover result is: Step limit exceeded (1.03s).
>>>>>>> af36dcdf
The program does not comply to the verification goal, for example during the
  following execution:
File int.mlw:
  Line 13:
    Constant zero initialization
    zero = 0
  Line 14:
    Constant one initialization
    one = 1
File func_call2.mlw:
  Line 4:
    z = {contents= (-1)}
  Line 6:
    x = 2
    x = 2
    Execution of main function `g` with env:
      z = {contents= (-1)}
      x = 2
      zero = 0
      one = 1
  Line 13:
    Concrete execution of function `contents` with args:
      arg = {contents= (-1)}
    Concrete execution of function `(+)` with args:
      _ = (-1)
      _ = 1
  Line 14:
    Concrete execution of function `(+)` with args:
      _ = 2
      _ = 1
  Line 9:
    Property failure at postcondition of `g` with:
      x = 2
      result = 3
<|MERGE_RESOLUTION|>--- conflicted
+++ resolved
@@ -1,54 +1,49 @@
-File "bench/check-ce/func_call2.mlw", line 8, characters 12-21:
+File "bench/check-ce/func_call2.mlw", line 7, characters 12-21:
 Sub-goal Postcondition of goal g'vc.
 Prover result is: Valid (0.01s, 1545 steps).
 
-<check-ce>Check model 0 ("bench/check-ce/func_call2.mlw", line 9, characters 12-26)
+<check-ce>Check model 0 ("bench/check-ce/func_call2.mlw", line 8, characters 12-26)
 <check-ce>Checking model:
           
 <check-ce>Giant-step RAC
 <rac-values>RHS evaluated for global `zero` at "WHY3DATA/stdlib/int.mlw", line 13, characters 15-19: 0
 <rac-values>RHS evaluated for global `one` at "WHY3DATA/stdlib/int.mlw", line 14, characters 15-18: 1
-<rac-values>Type default value for variable `result` at "bench/check-ce/func_call2.mlw", line 4, characters 9-14 at "bench/check-ce/func_call2.mlw", line 4, characters 9-14: 0
-<rac-values>RHS evaluated for global `z` at "bench/check-ce/func_call2.mlw", line 4, characters 8-9: {contents=
+<rac-values>Type default value for variable `result` at "bench/check-ce/func_call2.mlw", line 3, characters 9-14 at "bench/check-ce/func_call2.mlw", line 3, characters 9-14: 0
+<rac-values>RHS evaluated for global `z` at "bench/check-ce/func_call2.mlw", line 3, characters 8-9: {contents=
                                                                     0}
 <check-ce>Small-step RAC
 <rac-values>RHS evaluated for global `zero` at "WHY3DATA/stdlib/int.mlw", line 13, characters 15-19: 0
 <rac-values>RHS evaluated for global `one` at "WHY3DATA/stdlib/int.mlw", line 14, characters 15-18: 1
-<rac-values>Type default value for variable `result` at "bench/check-ce/func_call2.mlw", line 4, characters 9-14 at "bench/check-ce/func_call2.mlw", line 4, characters 9-14: 0
-<rac-values>RHS evaluated for global `z` at "bench/check-ce/func_call2.mlw", line 4, characters 8-9: {contents=
+<rac-values>Type default value for variable `result` at "bench/check-ce/func_call2.mlw", line 3, characters 9-14 at "bench/check-ce/func_call2.mlw", line 3, characters 9-14: 0
+<rac-values>RHS evaluated for global `z` at "bench/check-ce/func_call2.mlw", line 3, characters 8-9: {contents=
                                                                     0}
 <check-ce>Result of checking model 0: UNKNOWN
             - Concrete RAC: UNKNOWN (terminated because missing value for parameter `x`)
               
             - Abstract RAC: UNKNOWN (terminated because missing value for parameter `x`)
               
-<check-ce>Check model 1 ("bench/check-ce/func_call2.mlw", line 9, characters 12-26)
+<check-ce>Check model 1 ("bench/check-ce/func_call2.mlw", line 8, characters 12-26)
 <check-ce>Checking model:
           File func_call2.mlw:
-            Line 4:
+            Line 3:
               z =
                 {"type": "Record",
                  "val":
                   {"Field":
                     [{"field": "contents",
                       "value": {"type": "Integer", "val": "-1"}}]}}
-            Line 6:
+            Line 5:
               x = {"type": "Integer", "val": "2"}
-            Line 8:
+            Line 7:
               z =
                 {"type": "Record",
                  "val":
                   {"Field":
                     [{"field": "contents",
                       "value": {"type": "Integer", "val": "0"}}]}}
-<<<<<<< HEAD
-=======
             Line 8:
               x = {"type": "Integer", "val": "2"}
->>>>>>> af36dcdf
             Line 9:
-              x_vc_constant = {"type": "Integer", "val": "2"}
-            Line 13:
               z =
                 {"type": "Record",
                  "val":
@@ -58,15 +53,15 @@
 <check-ce>Giant-step RAC
 <rac-values>RHS evaluated for global `zero` at "WHY3DATA/stdlib/int.mlw", line 13, characters 15-19: 0
 <rac-values>RHS evaluated for global `one` at "WHY3DATA/stdlib/int.mlw", line 14, characters 15-18: 1
-<rac-values>Value from model for global `z` at "bench/check-ce/func_call2.mlw", line 4, characters 8-9: {contents=
+<rac-values>Value from model for global `z` at "bench/check-ce/func_call2.mlw", line 3, characters 8-9: {contents=
                                                                     (-1)}
-<rac-values>Value from model for parameter `x` at "bench/check-ce/func_call2.mlw", line 6, characters 7-8: 2
+<rac-values>Value from model for parameter `x` at "bench/check-ce/func_call2.mlw", line 5, characters 7-8: 2
 <check-ce>Small-step RAC
 <rac-values>RHS evaluated for global `zero` at "WHY3DATA/stdlib/int.mlw", line 13, characters 15-19: 0
 <rac-values>RHS evaluated for global `one` at "WHY3DATA/stdlib/int.mlw", line 14, characters 15-18: 1
-<rac-values>Value from model for global `z` at "bench/check-ce/func_call2.mlw", line 4, characters 8-9: {contents=
+<rac-values>Value from model for global `z` at "bench/check-ce/func_call2.mlw", line 3, characters 8-9: {contents=
                                                                     (-1)}
-<rac-values>Value from model for parameter `x` at "bench/check-ce/func_call2.mlw", line 6, characters 7-8: 2
+<rac-values>Value from model for parameter `x` at "bench/check-ce/func_call2.mlw", line 5, characters 7-8: 2
 <check-ce>Result of checking model 1: NC
             - Concrete RAC: FAILURE (postcondition at "bench/check-ce/func_call2.mlw", line 8, characters 12-26)
               File int.mlw:
@@ -77,9 +72,9 @@
                   Constant one initialization
                   one = 1
               File func_call2.mlw:
-                Line 4:
+                Line 3:
                   z = {contents= (-1)}
-                Line 6:
+                Line 5:
                   x = 2
                   x = 2
                   Execution of main function `g` with env:
@@ -87,17 +82,17 @@
                     x = 2
                     zero = 0
                     one = 1
-                Line 13:
+                Line 9:
                   Concrete execution of function `contents` with args:
                     arg = {contents= (-1)}
                   Concrete execution of function `(+)` with args:
                     _ = (-1)
                     _ = 1
-                Line 14:
+                Line 10:
                   Concrete execution of function `(+)` with args:
                     _ = 2
                     _ = 1
-                Line 9:
+                Line 8:
                   Property failure at postcondition of `g` with:
                     x = 2
                     result = 3
@@ -110,9 +105,9 @@
                   Constant one initialization
                   one = 1
               File func_call2.mlw:
-                Line 4:
+                Line 3:
                   z = {contents= (-1)}
-                Line 6:
+                Line 5:
                   x = 2
                   x = 2
                   Execution of main function `g` with env:
@@ -120,17 +115,17 @@
                     x = 2
                     zero = 0
                     one = 1
-                Line 13:
+                Line 9:
                   Concrete execution of function `contents` with args:
                     arg = {contents= (-1)}
                   Concrete execution of function `(+)` with args:
                     _ = (-1)
                     _ = 1
-                Line 14:
+                Line 10:
                   Concrete execution of function `(+)` with args:
                     _ = 2
                     _ = 1
-                Line 9:
+                Line 8:
                   Property failure at postcondition of `g` with:
                     x = 2
                     result = 3
@@ -139,19 +134,11 @@
   - Concrete RAC: UNKNOWN (terminated because missing value for parameter `x`)
   - Abstract RAC: UNKNOWN (terminated because missing value for parameter `x`)
 - Selected model 1: NC
-<<<<<<< HEAD
-  - Concrete RAC FAILURE, counter-example confirmed
-  - Abstract RAC FAILURE, counter-example confirmed
-File "bench/check-ce/func_call2.mlw", line 9, characters 12-26:
-Sub-goal Postcondition of goal g'vc.
-Prover result is: Step limit exceeded (1.16s).
-=======
   - Concrete RAC: FAILURE (postcondition at "bench/check-ce/func_call2.mlw", line 8, characters 12-26)
   - Abstract RAC: FAILURE (postcondition at "bench/check-ce/func_call2.mlw", line 8, characters 12-26)
 File "bench/check-ce/func_call2.mlw", line 8, characters 12-26:
 Sub-goal Postcondition of goal g'vc.
 Prover result is: Step limit exceeded (1.03s).
->>>>>>> af36dcdf
 The program does not comply to the verification goal, for example during the
   following execution:
 File int.mlw:
@@ -162,9 +149,9 @@
     Constant one initialization
     one = 1
 File func_call2.mlw:
-  Line 4:
+  Line 3:
     z = {contents= (-1)}
-  Line 6:
+  Line 5:
     x = 2
     x = 2
     Execution of main function `g` with env:
@@ -172,17 +159,17 @@
       x = 2
       zero = 0
       one = 1
-  Line 13:
+  Line 9:
     Concrete execution of function `contents` with args:
       arg = {contents= (-1)}
     Concrete execution of function `(+)` with args:
       _ = (-1)
       _ = 1
-  Line 14:
+  Line 10:
     Concrete execution of function `(+)` with args:
       _ = 2
       _ = 1
-  Line 9:
+  Line 8:
     Property failure at postcondition of `g` with:
       x = 2
       result = 3
