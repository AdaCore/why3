--- conflicted
+++ resolved
@@ -95,40 +95,33 @@
 Prover result is: Unknown or time/memory/step limit.
 The following counterexample model could not be verified
   (both RAC terminated because Precondition of `dummy_update_with_int` cannot be evaluated):
+File bv.mlw:
+  Line 596:
+    lsr :
+      t1
+      ->
+      int
+      ->
+      t1 = fun x!0 x!1 -> 0 (#x00000000000000000000000000000000)
+    nth : t1 -> int -> bool = fun x!0 x!1 -> false
+    nth_bv : t1 -> t1 -> bool = fun x!0 x!1 -> false
+    of_int : int -> t1 = [|_ => 0 (#x00000000000000000000000000000000)|]
+  Line 638:
+    lsr : t -> int -> t = fun x!0 x!1 -> 0 (#x00000000)
+    nth : t -> int -> bool = fun x!0 x!1 -> false
+    nth_bv : t -> t -> bool = fun x!0 x!1 -> false
+    of_int : int -> t = [|_ => 0 (#x00000000)|]
+File int.mlw:
+  Line 41:
+    abs : int -> int = [|_ => 0|]
 File bv32.mlw:
   Line 13:
-<<<<<<< HEAD
-    r = {contents= (34:t)}
-    r = {contents= (34:t)}
-    Execution of main function `dummy_update_with_int` with env:
-      r = {contents= (34:t)}
-      zero = 0
-      one = 1
-      zeros = 0
-      one = 0
-      ones = 0
-      zeros = 0
-      one = 0
-      ones = 0
+    r : t = 34 (#x00000022)
+  Line 15:
+    r : t = 132 (#x00000084)
+    r : t = 132 (#x00000084)
+  Line 16:
+    r : t = 66 (#x00000042)
   Line 17:
-    Normal execution of function `contents` with args:
-      arg = {contents= 66}
-    Normal execution of function `contents` with args:
-      arg = {contents= 66}
-    (giant-step) execution of unimplemented function `add`
-      v1 = 66
-      v2 = 66
-    result of `add` = (132:t)
-  Line 15:
-    Property failure at postcondition of `dummy_update_with_int` with:
-      r = {contents= (132:t)}
-=======
-    r = 34 (0X22)
-  Line 15:
-    r = 132 (0X84)
-  Line 16:
-    r = 66 (0X42)
-  Line 17:
-    r = 132 (0X84)
-    result of call at line 17, characters 9-16 = 132 (0X84)
->>>>>>> 8af371fa
+    r : t = 132 (#x00000084)
+    result of call at line 17, characters 9-16 : t = 132 (#x00000084)
