<check_ce:categorization>Categorizations of models:
- Selected model 0: NC
  - Concrete RAC: FAILURE (postcondition at "bench/check-ce/bv32.mlw", line 9, characters 14-29)
  - Abstract RAC: FAILURE (postcondition at "bench/check-ce/bv32.mlw", line 9, characters 14-29)
- Checked model 1: BAD_CE
  - Concrete RAC: STUCK (failure in precondition of `dummy_update` at "bench/check-ce/bv32.mlw", line 7, characters 6-18)
  - Abstract RAC: STUCK (failure in precondition of `dummy_update` at "bench/check-ce/bv32.mlw", line 7, characters 6-18)
File "bench/check-ce/bv32.mlw", line 9, characters 14-29:
Sub-goal Postcondition of goal dummy_update'vc.
Prover result is: Step limit exceeded (500036 steps).
The program does not comply to the verification goal, for example during the
  following execution:
File int.mlw:
  Line 13:
    Constant zero initialization
    zero = 0
  Line 14:
    Constant one initialization
    one = 1
File bv32.mlw:
  Line 7:
    r = {contents= (34:t)}
    r = {contents= (34:t)}
    Execution of main function `dummy_update` with env:
      r = {contents= (34:t)}
      zero = 0
      one = 1
  Line 11:
    Normal execution of function `contents` with args:
      arg = {contents= 66}
    Normal execution of function `contents` with args:
      arg = {contents= 66}
    (giant-step) execution of unimplemented function `add`
      v1 = 66
      v2 = 66
    result of `add` = (132:t)
  Line 9:
    Property failure at postcondition of `dummy_update` with:
      r = {contents= (132:t)}

<check_ce:categorization>Categorizations of models:
- Selected model 0: INCOMPLETE
  - Concrete RAC: INCOMPLETE (terminated because Precondition of `dummy_update_with_int` cannot be evaluated)
  - Abstract RAC: INCOMPLETE (terminated because Precondition of `dummy_update_with_int` cannot be evaluated)
- Checked model 1: INCOMPLETE
  - Concrete RAC: INCOMPLETE (terminated because Precondition of `dummy_update_with_int` cannot be evaluated)
  - Abstract RAC: INCOMPLETE (terminated because Precondition of `dummy_update_with_int` cannot be evaluated)
File "bench/check-ce/bv32.mlw", line 15, characters 14-28:
Sub-goal Postcondition of goal dummy_update_with_int'vc.
Prover result is: Step limit exceeded (500040 steps).
The following counterexample model could not be verified
  (both RAC terminated because Precondition of `dummy_update_with_int` cannot be evaluated):
File bv.mlw:
  Line 695:
<<<<<<< HEAD
=======
    of_int : int -> t = [|_ => #x00000000|]
>>>>>>> 1dc1b78e
    of_int : int -> t = [|_ => #x00000000|]
File bv32.mlw:
  Line 13:
    r : t = #x00000022
    r : t = #x00000022
  Line 15:
    r : t = #x00000084
  Line 16:
    r : t = #x00000042
    r : t = #x00000042
  Line 17:
    r : t = #x00000084
    result of call at line 17, characters 9-16 : t = #x00000084
    result of call at line 17, characters 9-16 : t = #x00000084
<|MERGE_RESOLUTION|>--- conflicted
+++ resolved
@@ -52,10 +52,7 @@
   (both RAC terminated because Precondition of `dummy_update_with_int` cannot be evaluated):
 File bv.mlw:
   Line 695:
-<<<<<<< HEAD
-=======
     of_int : int -> t = [|_ => #x00000000|]
->>>>>>> 1dc1b78e
     of_int : int -> t = [|_ => #x00000000|]
 File bv32.mlw:
   Line 13:
