<check-ce>Check model 0 ("bench/check-ce/global_logic_constant.mlw", line 9, characters 14-24)
<check-ce>Checking model:
          File global_logic_constant.mlw:
            Line 6:
              v1 = {"type": "Integer", "val": "-1"}
<<<<<<< HEAD
            Line 9:
              v1_vc_constant = {"type": "Integer", "val": "0"}
=======
            Line 8:
              v1 = {"type": "Integer", "val": "0"}
>>>>>>> af36dcdf
<check-ce>Giant-step RAC
<rac-values>RHS evaluated for global `zero` at "WHY3DATA/stdlib/int.mlw", line 13, characters 15-19: 0
<rac-values>RHS evaluated for global `one` at "WHY3DATA/stdlib/int.mlw", line 14, characters 15-18: 1
<rac-values>Value from model for global `v1` at "bench/check-ce/global_logic_constant.mlw", line 6, characters 15-17: (-1)
<rac-values>Type default value for parameter `_` at NO LOC: ()
<check-ce>Small-step RAC
<rac-values>RHS evaluated for global `zero` at "WHY3DATA/stdlib/int.mlw", line 13, characters 15-19: 0
<rac-values>RHS evaluated for global `one` at "WHY3DATA/stdlib/int.mlw", line 14, characters 15-18: 1
<rac-values>Value from model for global `v1` at "bench/check-ce/global_logic_constant.mlw", line 6, characters 15-17: (-1)
<rac-values>Type default value for parameter `_` at NO LOC: ()
<check-ce>Result of checking model 0: NC
            - Concrete RAC: FAILURE (postcondition at "bench/check-ce/global_logic_constant.mlw", line 8, characters 14-24)
              File int.mlw:
                Line 13:
                  Constant zero initialization
                  zero = 0
                Line 14:
                  Constant one initialization
                  one = 1
              File global_logic_constant.mlw:
                Line 6:
                  v1 = (-1)
              Unknown location:
                  _ = ()
              File global_logic_constant.mlw:
                Line 8:
                  _ = ()
                  Execution of main function `f1` with env:
                    _ = ()
                    zero = 0
                    one = 1
                    v1 = (-1)
                Line 9:
                  Property failure at postcondition of `f1` with:
                    result = (-1)
            - Abstract RAC: FAILURE (postcondition at "bench/check-ce/global_logic_constant.mlw", line 8, characters 14-24)
              File int.mlw:
                Line 13:
                  Constant zero initialization
                  zero = 0
                Line 14:
                  Constant one initialization
                  one = 1
              File global_logic_constant.mlw:
                Line 6:
                  v1 = (-1)
              Unknown location:
                  _ = ()
              File global_logic_constant.mlw:
                Line 8:
                  _ = ()
                  Execution of main function `f1` with env:
                    _ = ()
                    zero = 0
                    one = 1
                    v1 = (-1)
                Line 9:
                  Property failure at postcondition of `f1` with:
                    result = (-1)
<check-ce>Check model 1 ("bench/check-ce/global_logic_constant.mlw", line 9, characters 14-24)
<check-ce>Checking model:
          File global_logic_constant.mlw:
            Line 6:
              v1 = {"type": "Integer", "val": "-1"}
<<<<<<< HEAD
            Line 9:
              v1_vc_constant = {"type": "Integer", "val": "-1"}
=======
            Line 8:
              v1 = {"type": "Integer", "val": "-1"}
>>>>>>> af36dcdf
<check-ce>Giant-step RAC
<rac-values>RHS evaluated for global `zero` at "WHY3DATA/stdlib/int.mlw", line 13, characters 15-19: 0
<rac-values>RHS evaluated for global `one` at "WHY3DATA/stdlib/int.mlw", line 14, characters 15-18: 1
<rac-values>Value from model for global `v1` at "bench/check-ce/global_logic_constant.mlw", line 6, characters 15-17: (-1)
<rac-values>Type default value for parameter `_` at NO LOC: ()
<check-ce>Small-step RAC
<rac-values>RHS evaluated for global `zero` at "WHY3DATA/stdlib/int.mlw", line 13, characters 15-19: 0
<rac-values>RHS evaluated for global `one` at "WHY3DATA/stdlib/int.mlw", line 14, characters 15-18: 1
<rac-values>Value from model for global `v1` at "bench/check-ce/global_logic_constant.mlw", line 6, characters 15-17: (-1)
<rac-values>Type default value for parameter `_` at NO LOC: ()
<check-ce>Result of checking model 1: NC
            - Concrete RAC: FAILURE (postcondition at "bench/check-ce/global_logic_constant.mlw", line 8, characters 14-24)
              File int.mlw:
                Line 13:
                  Constant zero initialization
                  zero = 0
                Line 14:
                  Constant one initialization
                  one = 1
              File global_logic_constant.mlw:
                Line 6:
                  v1 = (-1)
              Unknown location:
                  _ = ()
              File global_logic_constant.mlw:
                Line 8:
                  _ = ()
                  Execution of main function `f1` with env:
                    _ = ()
                    zero = 0
                    one = 1
                    v1 = (-1)
                Line 9:
                  Property failure at postcondition of `f1` with:
                    result = (-1)
            - Abstract RAC: FAILURE (postcondition at "bench/check-ce/global_logic_constant.mlw", line 8, characters 14-24)
              File int.mlw:
                Line 13:
                  Constant zero initialization
                  zero = 0
                Line 14:
                  Constant one initialization
                  one = 1
              File global_logic_constant.mlw:
                Line 6:
                  v1 = (-1)
              Unknown location:
                  _ = ()
              File global_logic_constant.mlw:
                Line 8:
                  _ = ()
                  Execution of main function `f1` with env:
                    _ = ()
                    zero = 0
                    one = 1
                    v1 = (-1)
                Line 9:
                  Property failure at postcondition of `f1` with:
                    result = (-1)
<check-ce>Check model 2 ("bench/check-ce/global_logic_constant.mlw", line 9, characters 14-24)
<check-ce>Checking model:
          File global_logic_constant.mlw:
            Line 6:
              v1 = {"type": "Integer", "val": "-1"}
<<<<<<< HEAD
            Line 9:
              v1_vc_constant = {"type": "Integer", "val": "-1"}
=======
            Line 8:
              v1 = {"type": "Integer", "val": "-1"}
>>>>>>> af36dcdf
<check-ce>Giant-step RAC
<rac-values>RHS evaluated for global `zero` at "WHY3DATA/stdlib/int.mlw", line 13, characters 15-19: 0
<rac-values>RHS evaluated for global `one` at "WHY3DATA/stdlib/int.mlw", line 14, characters 15-18: 1
<rac-values>Value from model for global `v1` at "bench/check-ce/global_logic_constant.mlw", line 6, characters 15-17: (-1)
<rac-values>Type default value for parameter `_` at NO LOC: ()
<check-ce>Small-step RAC
<rac-values>RHS evaluated for global `zero` at "WHY3DATA/stdlib/int.mlw", line 13, characters 15-19: 0
<rac-values>RHS evaluated for global `one` at "WHY3DATA/stdlib/int.mlw", line 14, characters 15-18: 1
<rac-values>Value from model for global `v1` at "bench/check-ce/global_logic_constant.mlw", line 6, characters 15-17: (-1)
<rac-values>Type default value for parameter `_` at NO LOC: ()
<check-ce>Result of checking model 2: NC
            - Concrete RAC: FAILURE (postcondition at "bench/check-ce/global_logic_constant.mlw", line 8, characters 14-24)
              File int.mlw:
                Line 13:
                  Constant zero initialization
                  zero = 0
                Line 14:
                  Constant one initialization
                  one = 1
              File global_logic_constant.mlw:
                Line 6:
                  v1 = (-1)
              Unknown location:
                  _ = ()
              File global_logic_constant.mlw:
                Line 8:
                  _ = ()
                  Execution of main function `f1` with env:
                    _ = ()
                    zero = 0
                    one = 1
                    v1 = (-1)
                Line 9:
                  Property failure at postcondition of `f1` with:
                    result = (-1)
            - Abstract RAC: FAILURE (postcondition at "bench/check-ce/global_logic_constant.mlw", line 8, characters 14-24)
              File int.mlw:
                Line 13:
                  Constant zero initialization
                  zero = 0
                Line 14:
                  Constant one initialization
                  one = 1
              File global_logic_constant.mlw:
                Line 6:
                  v1 = (-1)
              Unknown location:
                  _ = ()
              File global_logic_constant.mlw:
                Line 8:
                  _ = ()
                  Execution of main function `f1` with env:
                    _ = ()
                    zero = 0
                    one = 1
                    v1 = (-1)
                Line 9:
                  Property failure at postcondition of `f1` with:
                    result = (-1)
<check-ce-summary>Results:
- Selected model 0: NC
  - Concrete RAC: FAILURE (postcondition at "bench/check-ce/global_logic_constant.mlw", line 8, characters 14-24)
  - Abstract RAC: FAILURE (postcondition at "bench/check-ce/global_logic_constant.mlw", line 8, characters 14-24)
- Checked model 1: NC
  - Concrete RAC: FAILURE (postcondition at "bench/check-ce/global_logic_constant.mlw", line 8, characters 14-24)
  - Abstract RAC: FAILURE (postcondition at "bench/check-ce/global_logic_constant.mlw", line 8, characters 14-24)
- Checked model 2: NC
<<<<<<< HEAD
  - Concrete RAC FAILURE, counter-example confirmed
  - Abstract RAC FAILURE, counter-example confirmed
File "bench/check-ce/global_logic_constant.mlw", line 9, characters 14-24:
=======
  - Concrete RAC: FAILURE (postcondition at "bench/check-ce/global_logic_constant.mlw", line 8, characters 14-24)
  - Abstract RAC: FAILURE (postcondition at "bench/check-ce/global_logic_constant.mlw", line 8, characters 14-24)
File "bench/check-ce/global_logic_constant.mlw", line 8, characters 14-24:
>>>>>>> af36dcdf
Sub-goal Postcondition of goal f1'vc.
Prover result is: Unknown (sat) (0.05s, 4833 steps).
The program does not comply to the verification goal, for example during the
  following execution:
File int.mlw:
  Line 13:
    Constant zero initialization
    zero = 0
  Line 14:
    Constant one initialization
    one = 1
File global_logic_constant.mlw:
  Line 6:
    v1 = (-1)
Unknown location:
    _ = ()
File global_logic_constant.mlw:
  Line 8:
    _ = ()
    Execution of main function `f1` with env:
      _ = ()
      zero = 0
      one = 1
      v1 = (-1)
  Line 9:
    Property failure at postcondition of `f1` with:
      result = (-1)

<check-ce>Check model 0 ("bench/check-ce/global_logic_constant.mlw", line 17, characters 14-24)
<check-ce>Checking model:
          File global_logic_constant.mlw:
            Line 6:
              v1 = {"type": "Integer", "val": "0"}
            Line 14:
              v2 =
                {"type": "Record",
                 "val":
                  {"Field":
                    [{"field": "contents",
                      "value": {"type": "Integer", "val": "-1"}}]}}
<<<<<<< HEAD
            Line 17:
              v2_vc_constant =
=======
            Line 14:
              v2 =
>>>>>>> af36dcdf
                {"type": "Record",
                 "val":
                  {"Field":
                    [{"field": "contents",
                      "value": {"type": "Integer", "val": "0"}}]}}
<check-ce>Giant-step RAC
<rac-values>RHS evaluated for global `zero` at "WHY3DATA/stdlib/int.mlw", line 13, characters 15-19: 0
<rac-values>RHS evaluated for global `one` at "WHY3DATA/stdlib/int.mlw", line 14, characters 15-18: 1
<rac-values>Value from model for global `v1` at "bench/check-ce/global_logic_constant.mlw", line 6, characters 15-17: 0
<rac-values>Value from model for global `v2` at "bench/check-ce/global_logic_constant.mlw", line 14, characters 10-12: {contents=
                                                                    (-1)}
<rac-values>Type default value for parameter `_` at NO LOC: ()
<check-ce>Small-step RAC
<rac-values>RHS evaluated for global `zero` at "WHY3DATA/stdlib/int.mlw", line 13, characters 15-19: 0
<rac-values>RHS evaluated for global `one` at "WHY3DATA/stdlib/int.mlw", line 14, characters 15-18: 1
<rac-values>Value from model for global `v1` at "bench/check-ce/global_logic_constant.mlw", line 6, characters 15-17: 0
<rac-values>Value from model for global `v2` at "bench/check-ce/global_logic_constant.mlw", line 14, characters 10-12: {contents=
                                                                    (-1)}
<rac-values>Type default value for parameter `_` at NO LOC: ()
<check-ce>Result of checking model 0: NC
            - Concrete RAC: FAILURE (postcondition at "bench/check-ce/global_logic_constant.mlw", line 14, characters 14-24)
              File int.mlw:
                Line 13:
                  Constant zero initialization
                  zero = 0
                Line 14:
                  Constant one initialization
                  one = 1
              File global_logic_constant.mlw:
                Line 6:
                  v1 = 0
                Line 14:
                  v2 = {contents= (-1)}
              Unknown location:
                  _ = ()
              File global_logic_constant.mlw:
                Line 16:
                  _ = ()
                  Execution of main function `f2` with env:
                    v2 = {contents= (-1)}
                    _ = ()
                    zero = 0
                    one = 1
                    v1 = 0
                Line 19:
                  Concrete execution of function `contents` with args:
                    arg = {contents= (-1)}
                Line 17:
                  Property failure at postcondition of `f2` with:
                    result = (-1)
            - Abstract RAC: FAILURE (postcondition at "bench/check-ce/global_logic_constant.mlw", line 14, characters 14-24)
              File int.mlw:
                Line 13:
                  Constant zero initialization
                  zero = 0
                Line 14:
                  Constant one initialization
                  one = 1
              File global_logic_constant.mlw:
                Line 6:
                  v1 = 0
                Line 14:
                  v2 = {contents= (-1)}
              Unknown location:
                  _ = ()
              File global_logic_constant.mlw:
                Line 16:
                  _ = ()
                  Execution of main function `f2` with env:
                    v2 = {contents= (-1)}
                    _ = ()
                    zero = 0
                    one = 1
                    v1 = 0
                Line 19:
                  Concrete execution of function `contents` with args:
                    arg = {contents= (-1)}
                Line 17:
                  Property failure at postcondition of `f2` with:
                    result = (-1)
<check-ce>Check model 1 ("bench/check-ce/global_logic_constant.mlw", line 17, characters 14-24)
<check-ce>Checking model:
          File global_logic_constant.mlw:
            Line 6:
              v1 = {"type": "Integer", "val": "0"}
            Line 14:
              v2 =
                {"type": "Record",
                 "val":
                  {"Field":
                    [{"field": "contents",
                      "value": {"type": "Integer", "val": "-1"}}]}}
<<<<<<< HEAD
            Line 17:
              v2_vc_constant =
=======
            Line 14:
              v2 =
>>>>>>> af36dcdf
                {"type": "Record",
                 "val":
                  {"Field":
                    [{"field": "contents",
                      "value": {"type": "Integer", "val": "-1"}}]}}
<check-ce>Giant-step RAC
<rac-values>RHS evaluated for global `zero` at "WHY3DATA/stdlib/int.mlw", line 13, characters 15-19: 0
<rac-values>RHS evaluated for global `one` at "WHY3DATA/stdlib/int.mlw", line 14, characters 15-18: 1
<rac-values>Value from model for global `v1` at "bench/check-ce/global_logic_constant.mlw", line 6, characters 15-17: 0
<rac-values>Value from model for global `v2` at "bench/check-ce/global_logic_constant.mlw", line 14, characters 10-12: {contents=
                                                                    (-1)}
<rac-values>Type default value for parameter `_` at NO LOC: ()
<check-ce>Small-step RAC
<rac-values>RHS evaluated for global `zero` at "WHY3DATA/stdlib/int.mlw", line 13, characters 15-19: 0
<rac-values>RHS evaluated for global `one` at "WHY3DATA/stdlib/int.mlw", line 14, characters 15-18: 1
<rac-values>Value from model for global `v1` at "bench/check-ce/global_logic_constant.mlw", line 6, characters 15-17: 0
<rac-values>Value from model for global `v2` at "bench/check-ce/global_logic_constant.mlw", line 14, characters 10-12: {contents=
                                                                    (-1)}
<rac-values>Type default value for parameter `_` at NO LOC: ()
<check-ce>Result of checking model 1: NC
            - Concrete RAC: FAILURE (postcondition at "bench/check-ce/global_logic_constant.mlw", line 14, characters 14-24)
              File int.mlw:
                Line 13:
                  Constant zero initialization
                  zero = 0
                Line 14:
                  Constant one initialization
                  one = 1
              File global_logic_constant.mlw:
                Line 6:
                  v1 = 0
                Line 14:
                  v2 = {contents= (-1)}
              Unknown location:
                  _ = ()
              File global_logic_constant.mlw:
                Line 16:
                  _ = ()
                  Execution of main function `f2` with env:
                    v2 = {contents= (-1)}
                    _ = ()
                    zero = 0
                    one = 1
                    v1 = 0
                Line 19:
                  Concrete execution of function `contents` with args:
                    arg = {contents= (-1)}
                Line 17:
                  Property failure at postcondition of `f2` with:
                    result = (-1)
            - Abstract RAC: FAILURE (postcondition at "bench/check-ce/global_logic_constant.mlw", line 14, characters 14-24)
              File int.mlw:
                Line 13:
                  Constant zero initialization
                  zero = 0
                Line 14:
                  Constant one initialization
                  one = 1
              File global_logic_constant.mlw:
                Line 6:
                  v1 = 0
                Line 14:
                  v2 = {contents= (-1)}
              Unknown location:
                  _ = ()
              File global_logic_constant.mlw:
                Line 16:
                  _ = ()
                  Execution of main function `f2` with env:
                    v2 = {contents= (-1)}
                    _ = ()
                    zero = 0
                    one = 1
                    v1 = 0
                Line 19:
                  Concrete execution of function `contents` with args:
                    arg = {contents= (-1)}
                Line 17:
                  Property failure at postcondition of `f2` with:
                    result = (-1)
<check-ce>Check model 2 ("bench/check-ce/global_logic_constant.mlw", line 17, characters 14-24)
<check-ce>Checking model:
          File global_logic_constant.mlw:
            Line 6:
              v1 = {"type": "Integer", "val": "0"}
            Line 14:
              v2 =
                {"type": "Record",
                 "val":
                  {"Field":
                    [{"field": "contents",
                      "value": {"type": "Integer", "val": "-1"}}]}}
<<<<<<< HEAD
            Line 17:
              v2_vc_constant =
=======
            Line 14:
              v2 =
>>>>>>> af36dcdf
                {"type": "Record",
                 "val":
                  {"Field":
                    [{"field": "contents",
                      "value": {"type": "Integer", "val": "-1"}}]}}
<check-ce>Giant-step RAC
<rac-values>RHS evaluated for global `zero` at "WHY3DATA/stdlib/int.mlw", line 13, characters 15-19: 0
<rac-values>RHS evaluated for global `one` at "WHY3DATA/stdlib/int.mlw", line 14, characters 15-18: 1
<rac-values>Value from model for global `v1` at "bench/check-ce/global_logic_constant.mlw", line 6, characters 15-17: 0
<rac-values>Value from model for global `v2` at "bench/check-ce/global_logic_constant.mlw", line 14, characters 10-12: {contents=
                                                                    (-1)}
<rac-values>Type default value for parameter `_` at NO LOC: ()
<check-ce>Small-step RAC
<rac-values>RHS evaluated for global `zero` at "WHY3DATA/stdlib/int.mlw", line 13, characters 15-19: 0
<rac-values>RHS evaluated for global `one` at "WHY3DATA/stdlib/int.mlw", line 14, characters 15-18: 1
<rac-values>Value from model for global `v1` at "bench/check-ce/global_logic_constant.mlw", line 6, characters 15-17: 0
<rac-values>Value from model for global `v2` at "bench/check-ce/global_logic_constant.mlw", line 14, characters 10-12: {contents=
                                                                    (-1)}
<rac-values>Type default value for parameter `_` at NO LOC: ()
<check-ce>Result of checking model 2: NC
            - Concrete RAC: FAILURE (postcondition at "bench/check-ce/global_logic_constant.mlw", line 14, characters 14-24)
              File int.mlw:
                Line 13:
                  Constant zero initialization
                  zero = 0
                Line 14:
                  Constant one initialization
                  one = 1
              File global_logic_constant.mlw:
                Line 6:
                  v1 = 0
                Line 14:
                  v2 = {contents= (-1)}
              Unknown location:
                  _ = ()
              File global_logic_constant.mlw:
                Line 16:
                  _ = ()
                  Execution of main function `f2` with env:
                    v2 = {contents= (-1)}
                    _ = ()
                    zero = 0
                    one = 1
                    v1 = 0
                Line 19:
                  Concrete execution of function `contents` with args:
                    arg = {contents= (-1)}
                Line 17:
                  Property failure at postcondition of `f2` with:
                    result = (-1)
            - Abstract RAC: FAILURE (postcondition at "bench/check-ce/global_logic_constant.mlw", line 14, characters 14-24)
              File int.mlw:
                Line 13:
                  Constant zero initialization
                  zero = 0
                Line 14:
                  Constant one initialization
                  one = 1
              File global_logic_constant.mlw:
                Line 6:
                  v1 = 0
                Line 14:
                  v2 = {contents= (-1)}
              Unknown location:
                  _ = ()
              File global_logic_constant.mlw:
                Line 16:
                  _ = ()
                  Execution of main function `f2` with env:
                    v2 = {contents= (-1)}
                    _ = ()
                    zero = 0
                    one = 1
                    v1 = 0
                Line 19:
                  Concrete execution of function `contents` with args:
                    arg = {contents= (-1)}
                Line 17:
                  Property failure at postcondition of `f2` with:
                    result = (-1)
<check-ce-summary>Results:
- Selected model 0: NC
  - Concrete RAC: FAILURE (postcondition at "bench/check-ce/global_logic_constant.mlw", line 14, characters 14-24)
  - Abstract RAC: FAILURE (postcondition at "bench/check-ce/global_logic_constant.mlw", line 14, characters 14-24)
- Checked model 1: NC
  - Concrete RAC: FAILURE (postcondition at "bench/check-ce/global_logic_constant.mlw", line 14, characters 14-24)
  - Abstract RAC: FAILURE (postcondition at "bench/check-ce/global_logic_constant.mlw", line 14, characters 14-24)
- Checked model 2: NC
<<<<<<< HEAD
  - Concrete RAC FAILURE, counter-example confirmed
  - Abstract RAC FAILURE, counter-example confirmed
File "bench/check-ce/global_logic_constant.mlw", line 17, characters 14-24:
=======
  - Concrete RAC: FAILURE (postcondition at "bench/check-ce/global_logic_constant.mlw", line 14, characters 14-24)
  - Abstract RAC: FAILURE (postcondition at "bench/check-ce/global_logic_constant.mlw", line 14, characters 14-24)
File "bench/check-ce/global_logic_constant.mlw", line 14, characters 14-24:
>>>>>>> af36dcdf
Sub-goal Postcondition of goal f2'vc.
Prover result is: Unknown (unknown + incomplete) (0.03s, 6064 steps).
The program does not comply to the verification goal, for example during the
  following execution:
File int.mlw:
  Line 13:
    Constant zero initialization
    zero = 0
  Line 14:
    Constant one initialization
    one = 1
File global_logic_constant.mlw:
  Line 6:
    v1 = 0
  Line 14:
    v2 = {contents= (-1)}
Unknown location:
    _ = ()
File global_logic_constant.mlw:
  Line 16:
    _ = ()
    Execution of main function `f2` with env:
      v2 = {contents= (-1)}
      _ = ()
      zero = 0
      one = 1
      v1 = 0
  Line 19:
    Concrete execution of function `contents` with args:
      arg = {contents= (-1)}
  Line 17:
    Property failure at postcondition of `f2` with:
      result = (-1)
<|MERGE_RESOLUTION|>--- conflicted
+++ resolved
@@ -1,24 +1,19 @@
-<check-ce>Check model 0 ("bench/check-ce/global_logic_constant.mlw", line 9, characters 14-24)
+<check-ce>Check model 0 ("bench/check-ce/global_logic_constant.mlw", line 8, characters 14-24)
 <check-ce>Checking model:
           File global_logic_constant.mlw:
-            Line 6:
+            Line 5:
               v1 = {"type": "Integer", "val": "-1"}
-<<<<<<< HEAD
-            Line 9:
-              v1_vc_constant = {"type": "Integer", "val": "0"}
-=======
             Line 8:
               v1 = {"type": "Integer", "val": "0"}
->>>>>>> af36dcdf
 <check-ce>Giant-step RAC
 <rac-values>RHS evaluated for global `zero` at "WHY3DATA/stdlib/int.mlw", line 13, characters 15-19: 0
 <rac-values>RHS evaluated for global `one` at "WHY3DATA/stdlib/int.mlw", line 14, characters 15-18: 1
-<rac-values>Value from model for global `v1` at "bench/check-ce/global_logic_constant.mlw", line 6, characters 15-17: (-1)
+<rac-values>Value from model for global `v1` at "bench/check-ce/global_logic_constant.mlw", line 5, characters 15-17: (-1)
 <rac-values>Type default value for parameter `_` at NO LOC: ()
 <check-ce>Small-step RAC
 <rac-values>RHS evaluated for global `zero` at "WHY3DATA/stdlib/int.mlw", line 13, characters 15-19: 0
 <rac-values>RHS evaluated for global `one` at "WHY3DATA/stdlib/int.mlw", line 14, characters 15-18: 1
-<rac-values>Value from model for global `v1` at "bench/check-ce/global_logic_constant.mlw", line 6, characters 15-17: (-1)
+<rac-values>Value from model for global `v1` at "bench/check-ce/global_logic_constant.mlw", line 5, characters 15-17: (-1)
 <rac-values>Type default value for parameter `_` at NO LOC: ()
 <check-ce>Result of checking model 0: NC
             - Concrete RAC: FAILURE (postcondition at "bench/check-ce/global_logic_constant.mlw", line 8, characters 14-24)
@@ -30,66 +25,61 @@
                   Constant one initialization
                   one = 1
               File global_logic_constant.mlw:
-                Line 6:
+                Line 5:
                   v1 = (-1)
               Unknown location:
                   _ = ()
               File global_logic_constant.mlw:
+                Line 7:
+                  _ = ()
+                  Execution of main function `f1` with env:
+                    _ = ()
+                    zero = 0
+                    one = 1
+                    v1 = (-1)
                 Line 8:
+                  Property failure at postcondition of `f1` with:
+                    result = (-1)
+            - Abstract RAC: FAILURE (postcondition at "bench/check-ce/global_logic_constant.mlw", line 8, characters 14-24)
+              File int.mlw:
+                Line 13:
+                  Constant zero initialization
+                  zero = 0
+                Line 14:
+                  Constant one initialization
+                  one = 1
+              File global_logic_constant.mlw:
+                Line 5:
+                  v1 = (-1)
+              Unknown location:
+                  _ = ()
+              File global_logic_constant.mlw:
+                Line 7:
                   _ = ()
                   Execution of main function `f1` with env:
                     _ = ()
                     zero = 0
                     one = 1
                     v1 = (-1)
-                Line 9:
+                Line 8:
                   Property failure at postcondition of `f1` with:
                     result = (-1)
-            - Abstract RAC: FAILURE (postcondition at "bench/check-ce/global_logic_constant.mlw", line 8, characters 14-24)
-              File int.mlw:
-                Line 13:
-                  Constant zero initialization
-                  zero = 0
-                Line 14:
-                  Constant one initialization
-                  one = 1
-              File global_logic_constant.mlw:
-                Line 6:
-                  v1 = (-1)
-              Unknown location:
-                  _ = ()
-              File global_logic_constant.mlw:
-                Line 8:
-                  _ = ()
-                  Execution of main function `f1` with env:
-                    _ = ()
-                    zero = 0
-                    one = 1
-                    v1 = (-1)
-                Line 9:
-                  Property failure at postcondition of `f1` with:
-                    result = (-1)
-<check-ce>Check model 1 ("bench/check-ce/global_logic_constant.mlw", line 9, characters 14-24)
+<check-ce>Check model 1 ("bench/check-ce/global_logic_constant.mlw", line 8, characters 14-24)
 <check-ce>Checking model:
           File global_logic_constant.mlw:
-            Line 6:
+            Line 5:
               v1 = {"type": "Integer", "val": "-1"}
-<<<<<<< HEAD
-            Line 9:
-              v1_vc_constant = {"type": "Integer", "val": "-1"}
-=======
             Line 8:
               v1 = {"type": "Integer", "val": "-1"}
->>>>>>> af36dcdf
 <check-ce>Giant-step RAC
 <rac-values>RHS evaluated for global `zero` at "WHY3DATA/stdlib/int.mlw", line 13, characters 15-19: 0
 <rac-values>RHS evaluated for global `one` at "WHY3DATA/stdlib/int.mlw", line 14, characters 15-18: 1
-<rac-values>Value from model for global `v1` at "bench/check-ce/global_logic_constant.mlw", line 6, characters 15-17: (-1)
+<rac-values>Value from model for global `v1` at "bench/check-ce/global_logic_constant.mlw", line 5, characters 15-17: (-1)
 <rac-values>Type default value for parameter `_` at NO LOC: ()
 <check-ce>Small-step RAC
 <rac-values>RHS evaluated for global `zero` at "WHY3DATA/stdlib/int.mlw", line 13, characters 15-19: 0
 <rac-values>RHS evaluated for global `one` at "WHY3DATA/stdlib/int.mlw", line 14, characters 15-18: 1
-<rac-values>Value from model for global `v1` at "bench/check-ce/global_logic_constant.mlw", line 6, characters 15-17: (-1)
+<rac-values>Value from model for global `v1` at "bench/check-ce/global_logic_constant.mlw", line 5, characters 15-17: (-1)
 <rac-values>Type default value for parameter `_` at NO LOC: ()
 <check-ce>Result of checking model 1: NC
             - Concrete RAC: FAILURE (postcondition at "bench/check-ce/global_logic_constant.mlw", line 8, characters 14-24)
@@ -101,66 +91,61 @@
                   Constant one initialization
                   one = 1
               File global_logic_constant.mlw:
-                Line 6:
+                Line 5:
                   v1 = (-1)
               Unknown location:
                   _ = ()
               File global_logic_constant.mlw:
+                Line 7:
+                  _ = ()
+                  Execution of main function `f1` with env:
+                    _ = ()
+                    zero = 0
+                    one = 1
+                    v1 = (-1)
                 Line 8:
+                  Property failure at postcondition of `f1` with:
+                    result = (-1)
+            - Abstract RAC: FAILURE (postcondition at "bench/check-ce/global_logic_constant.mlw", line 8, characters 14-24)
+              File int.mlw:
+                Line 13:
+                  Constant zero initialization
+                  zero = 0
+                Line 14:
+                  Constant one initialization
+                  one = 1
+              File global_logic_constant.mlw:
+                Line 5:
+                  v1 = (-1)
+              Unknown location:
+                  _ = ()
+              File global_logic_constant.mlw:
+                Line 7:
                   _ = ()
                   Execution of main function `f1` with env:
                     _ = ()
                     zero = 0
                     one = 1
                     v1 = (-1)
-                Line 9:
+                Line 8:
                   Property failure at postcondition of `f1` with:
                     result = (-1)
-            - Abstract RAC: FAILURE (postcondition at "bench/check-ce/global_logic_constant.mlw", line 8, characters 14-24)
-              File int.mlw:
-                Line 13:
-                  Constant zero initialization
-                  zero = 0
-                Line 14:
-                  Constant one initialization
-                  one = 1
-              File global_logic_constant.mlw:
-                Line 6:
-                  v1 = (-1)
-              Unknown location:
-                  _ = ()
-              File global_logic_constant.mlw:
-                Line 8:
-                  _ = ()
-                  Execution of main function `f1` with env:
-                    _ = ()
-                    zero = 0
-                    one = 1
-                    v1 = (-1)
-                Line 9:
-                  Property failure at postcondition of `f1` with:
-                    result = (-1)
-<check-ce>Check model 2 ("bench/check-ce/global_logic_constant.mlw", line 9, characters 14-24)
+<check-ce>Check model 2 ("bench/check-ce/global_logic_constant.mlw", line 8, characters 14-24)
 <check-ce>Checking model:
           File global_logic_constant.mlw:
-            Line 6:
+            Line 5:
               v1 = {"type": "Integer", "val": "-1"}
-<<<<<<< HEAD
-            Line 9:
-              v1_vc_constant = {"type": "Integer", "val": "-1"}
-=======
             Line 8:
               v1 = {"type": "Integer", "val": "-1"}
->>>>>>> af36dcdf
 <check-ce>Giant-step RAC
 <rac-values>RHS evaluated for global `zero` at "WHY3DATA/stdlib/int.mlw", line 13, characters 15-19: 0
 <rac-values>RHS evaluated for global `one` at "WHY3DATA/stdlib/int.mlw", line 14, characters 15-18: 1
-<rac-values>Value from model for global `v1` at "bench/check-ce/global_logic_constant.mlw", line 6, characters 15-17: (-1)
+<rac-values>Value from model for global `v1` at "bench/check-ce/global_logic_constant.mlw", line 5, characters 15-17: (-1)
 <rac-values>Type default value for parameter `_` at NO LOC: ()
 <check-ce>Small-step RAC
 <rac-values>RHS evaluated for global `zero` at "WHY3DATA/stdlib/int.mlw", line 13, characters 15-19: 0
 <rac-values>RHS evaluated for global `one` at "WHY3DATA/stdlib/int.mlw", line 14, characters 15-18: 1
-<rac-values>Value from model for global `v1` at "bench/check-ce/global_logic_constant.mlw", line 6, characters 15-17: (-1)
+<rac-values>Value from model for global `v1` at "bench/check-ce/global_logic_constant.mlw", line 5, characters 15-17: (-1)
 <rac-values>Type default value for parameter `_` at NO LOC: ()
 <check-ce>Result of checking model 2: NC
             - Concrete RAC: FAILURE (postcondition at "bench/check-ce/global_logic_constant.mlw", line 8, characters 14-24)
@@ -172,43 +157,43 @@
                   Constant one initialization
                   one = 1
               File global_logic_constant.mlw:
-                Line 6:
+                Line 5:
                   v1 = (-1)
               Unknown location:
                   _ = ()
               File global_logic_constant.mlw:
+                Line 7:
+                  _ = ()
+                  Execution of main function `f1` with env:
+                    _ = ()
+                    zero = 0
+                    one = 1
+                    v1 = (-1)
                 Line 8:
+                  Property failure at postcondition of `f1` with:
+                    result = (-1)
+            - Abstract RAC: FAILURE (postcondition at "bench/check-ce/global_logic_constant.mlw", line 8, characters 14-24)
+              File int.mlw:
+                Line 13:
+                  Constant zero initialization
+                  zero = 0
+                Line 14:
+                  Constant one initialization
+                  one = 1
+              File global_logic_constant.mlw:
+                Line 5:
+                  v1 = (-1)
+              Unknown location:
+                  _ = ()
+              File global_logic_constant.mlw:
+                Line 7:
                   _ = ()
                   Execution of main function `f1` with env:
                     _ = ()
                     zero = 0
                     one = 1
                     v1 = (-1)
-                Line 9:
-                  Property failure at postcondition of `f1` with:
-                    result = (-1)
-            - Abstract RAC: FAILURE (postcondition at "bench/check-ce/global_logic_constant.mlw", line 8, characters 14-24)
-              File int.mlw:
-                Line 13:
-                  Constant zero initialization
-                  zero = 0
-                Line 14:
-                  Constant one initialization
-                  one = 1
-              File global_logic_constant.mlw:
-                Line 6:
-                  v1 = (-1)
-              Unknown location:
-                  _ = ()
-              File global_logic_constant.mlw:
                 Line 8:
-                  _ = ()
-                  Execution of main function `f1` with env:
-                    _ = ()
-                    zero = 0
-                    one = 1
-                    v1 = (-1)
-                Line 9:
                   Property failure at postcondition of `f1` with:
                     result = (-1)
 <check-ce-summary>Results:
@@ -219,15 +204,9 @@
   - Concrete RAC: FAILURE (postcondition at "bench/check-ce/global_logic_constant.mlw", line 8, characters 14-24)
   - Abstract RAC: FAILURE (postcondition at "bench/check-ce/global_logic_constant.mlw", line 8, characters 14-24)
 - Checked model 2: NC
-<<<<<<< HEAD
-  - Concrete RAC FAILURE, counter-example confirmed
-  - Abstract RAC FAILURE, counter-example confirmed
-File "bench/check-ce/global_logic_constant.mlw", line 9, characters 14-24:
-=======
   - Concrete RAC: FAILURE (postcondition at "bench/check-ce/global_logic_constant.mlw", line 8, characters 14-24)
   - Abstract RAC: FAILURE (postcondition at "bench/check-ce/global_logic_constant.mlw", line 8, characters 14-24)
 File "bench/check-ce/global_logic_constant.mlw", line 8, characters 14-24:
->>>>>>> af36dcdf
 Sub-goal Postcondition of goal f1'vc.
 Prover result is: Unknown (sat) (0.05s, 4833 steps).
 The program does not comply to the verification goal, for example during the
@@ -240,27 +219,128 @@
     Constant one initialization
     one = 1
 File global_logic_constant.mlw:
-  Line 6:
+  Line 5:
     v1 = (-1)
 Unknown location:
     _ = ()
 File global_logic_constant.mlw:
-  Line 8:
+  Line 7:
     _ = ()
     Execution of main function `f1` with env:
       _ = ()
       zero = 0
       one = 1
       v1 = (-1)
-  Line 9:
+  Line 8:
     Property failure at postcondition of `f1` with:
       result = (-1)
 
-<check-ce>Check model 0 ("bench/check-ce/global_logic_constant.mlw", line 17, characters 14-24)
+<check-ce>Check model 0 ("bench/check-ce/global_logic_constant.mlw", line 14, characters 14-24)
 <check-ce>Checking model:
           File global_logic_constant.mlw:
-            Line 6:
+            Line 5:
               v1 = {"type": "Integer", "val": "0"}
+            Line 11:
+              v2 =
+                {"type": "Record",
+                 "val":
+                  {"Field":
+                    [{"field": "contents",
+                      "value": {"type": "Integer", "val": "-1"}}]}}
+            Line 14:
+              v2 =
+                {"type": "Record",
+                 "val":
+                  {"Field":
+                    [{"field": "contents",
+                      "value": {"type": "Integer", "val": "0"}}]}}
+<check-ce>Giant-step RAC
+<rac-values>RHS evaluated for global `zero` at "WHY3DATA/stdlib/int.mlw", line 13, characters 15-19: 0
+<rac-values>RHS evaluated for global `one` at "WHY3DATA/stdlib/int.mlw", line 14, characters 15-18: 1
+<rac-values>Value from model for global `v1` at "bench/check-ce/global_logic_constant.mlw", line 5, characters 15-17: 0
+<rac-values>Value from model for global `v2` at "bench/check-ce/global_logic_constant.mlw", line 11, characters 10-12: {contents=
+                                                                    (-1)}
+<rac-values>Type default value for parameter `_` at NO LOC: ()
+<check-ce>Small-step RAC
+<rac-values>RHS evaluated for global `zero` at "WHY3DATA/stdlib/int.mlw", line 13, characters 15-19: 0
+<rac-values>RHS evaluated for global `one` at "WHY3DATA/stdlib/int.mlw", line 14, characters 15-18: 1
+<rac-values>Value from model for global `v1` at "bench/check-ce/global_logic_constant.mlw", line 5, characters 15-17: 0
+<rac-values>Value from model for global `v2` at "bench/check-ce/global_logic_constant.mlw", line 11, characters 10-12: {contents=
+                                                                    (-1)}
+<rac-values>Type default value for parameter `_` at NO LOC: ()
+<check-ce>Result of checking model 0: NC
+            - Concrete RAC: FAILURE (postcondition at "bench/check-ce/global_logic_constant.mlw", line 14, characters 14-24)
+              File int.mlw:
+                Line 13:
+                  Constant zero initialization
+                  zero = 0
+                Line 14:
+                  Constant one initialization
+                  one = 1
+              File global_logic_constant.mlw:
+                Line 5:
+                  v1 = 0
+                Line 11:
+                  v2 = {contents= (-1)}
+              Unknown location:
+                  _ = ()
+              File global_logic_constant.mlw:
+                Line 13:
+                  _ = ()
+                  Execution of main function `f2` with env:
+                    v2 = {contents= (-1)}
+                    _ = ()
+                    zero = 0
+                    one = 1
+                    v1 = 0
+                Line 15:
+                  Concrete execution of function `contents` with args:
+                    arg = {contents= (-1)}
+                Line 14:
+                  Property failure at postcondition of `f2` with:
+                    result = (-1)
+            - Abstract RAC: FAILURE (postcondition at "bench/check-ce/global_logic_constant.mlw", line 14, characters 14-24)
+              File int.mlw:
+                Line 13:
+                  Constant zero initialization
+                  zero = 0
+                Line 14:
+                  Constant one initialization
+                  one = 1
+              File global_logic_constant.mlw:
+                Line 5:
+                  v1 = 0
+                Line 11:
+                  v2 = {contents= (-1)}
+              Unknown location:
+                  _ = ()
+              File global_logic_constant.mlw:
+                Line 13:
+                  _ = ()
+                  Execution of main function `f2` with env:
+                    v2 = {contents= (-1)}
+                    _ = ()
+                    zero = 0
+                    one = 1
+                    v1 = 0
+                Line 15:
+                  Concrete execution of function `contents` with args:
+                    arg = {contents= (-1)}
+                Line 14:
+                  Property failure at postcondition of `f2` with:
+                    result = (-1)
+<check-ce>Check model 1 ("bench/check-ce/global_logic_constant.mlw", line 14, characters 14-24)
+<check-ce>Checking model:
+          File global_logic_constant.mlw:
+            Line 5:
+              v1 = {"type": "Integer", "val": "0"}
+            Line 11:
+              v2 =
+                {"type": "Record",
+                 "val":
+                  {"Field":
+                    [{"field": "contents",
+                      "value": {"type": "Integer", "val": "-1"}}]}}
             Line 14:
               v2 =
                 {"type": "Record",
@@ -268,98 +348,93 @@
                   {"Field":
                     [{"field": "contents",
                       "value": {"type": "Integer", "val": "-1"}}]}}
-<<<<<<< HEAD
-            Line 17:
-              v2_vc_constant =
-=======
-            Line 14:
+<check-ce>Giant-step RAC
+<rac-values>RHS evaluated for global `zero` at "WHY3DATA/stdlib/int.mlw", line 13, characters 15-19: 0
+<rac-values>RHS evaluated for global `one` at "WHY3DATA/stdlib/int.mlw", line 14, characters 15-18: 1
+<rac-values>Value from model for global `v1` at "bench/check-ce/global_logic_constant.mlw", line 5, characters 15-17: 0
+<rac-values>Value from model for global `v2` at "bench/check-ce/global_logic_constant.mlw", line 11, characters 10-12: {contents=
+                                                                    (-1)}
+<rac-values>Type default value for parameter `_` at NO LOC: ()
+<check-ce>Small-step RAC
+<rac-values>RHS evaluated for global `zero` at "WHY3DATA/stdlib/int.mlw", line 13, characters 15-19: 0
+<rac-values>RHS evaluated for global `one` at "WHY3DATA/stdlib/int.mlw", line 14, characters 15-18: 1
+<rac-values>Value from model for global `v1` at "bench/check-ce/global_logic_constant.mlw", line 5, characters 15-17: 0
+<rac-values>Value from model for global `v2` at "bench/check-ce/global_logic_constant.mlw", line 11, characters 10-12: {contents=
+                                                                    (-1)}
+<rac-values>Type default value for parameter `_` at NO LOC: ()
+<check-ce>Result of checking model 1: NC
+            - Concrete RAC: FAILURE (postcondition at "bench/check-ce/global_logic_constant.mlw", line 14, characters 14-24)
+              File int.mlw:
+                Line 13:
+                  Constant zero initialization
+                  zero = 0
+                Line 14:
+                  Constant one initialization
+                  one = 1
+              File global_logic_constant.mlw:
+                Line 5:
+                  v1 = 0
+                Line 11:
+                  v2 = {contents= (-1)}
+              Unknown location:
+                  _ = ()
+              File global_logic_constant.mlw:
+                Line 13:
+                  _ = ()
+                  Execution of main function `f2` with env:
+                    v2 = {contents= (-1)}
+                    _ = ()
+                    zero = 0
+                    one = 1
+                    v1 = 0
+                Line 15:
+                  Concrete execution of function `contents` with args:
+                    arg = {contents= (-1)}
+                Line 14:
+                  Property failure at postcondition of `f2` with:
+                    result = (-1)
+            - Abstract RAC: FAILURE (postcondition at "bench/check-ce/global_logic_constant.mlw", line 14, characters 14-24)
+              File int.mlw:
+                Line 13:
+                  Constant zero initialization
+                  zero = 0
+                Line 14:
+                  Constant one initialization
+                  one = 1
+              File global_logic_constant.mlw:
+                Line 5:
+                  v1 = 0
+                Line 11:
+                  v2 = {contents= (-1)}
+              Unknown location:
+                  _ = ()
+              File global_logic_constant.mlw:
+                Line 13:
+                  _ = ()
+                  Execution of main function `f2` with env:
+                    v2 = {contents= (-1)}
+                    _ = ()
+                    zero = 0
+                    one = 1
+                    v1 = 0
+                Line 15:
+                  Concrete execution of function `contents` with args:
+                    arg = {contents= (-1)}
+                Line 14:
+                  Property failure at postcondition of `f2` with:
+                    result = (-1)
+<check-ce>Check model 2 ("bench/check-ce/global_logic_constant.mlw", line 14, characters 14-24)
+<check-ce>Checking model:
+          File global_logic_constant.mlw:
+            Line 5:
+              v1 = {"type": "Integer", "val": "0"}
+            Line 11:
               v2 =
->>>>>>> af36dcdf
                 {"type": "Record",
                  "val":
                   {"Field":
                     [{"field": "contents",
-                      "value": {"type": "Integer", "val": "0"}}]}}
-<check-ce>Giant-step RAC
-<rac-values>RHS evaluated for global `zero` at "WHY3DATA/stdlib/int.mlw", line 13, characters 15-19: 0
-<rac-values>RHS evaluated for global `one` at "WHY3DATA/stdlib/int.mlw", line 14, characters 15-18: 1
-<rac-values>Value from model for global `v1` at "bench/check-ce/global_logic_constant.mlw", line 6, characters 15-17: 0
-<rac-values>Value from model for global `v2` at "bench/check-ce/global_logic_constant.mlw", line 14, characters 10-12: {contents=
-                                                                    (-1)}
-<rac-values>Type default value for parameter `_` at NO LOC: ()
-<check-ce>Small-step RAC
-<rac-values>RHS evaluated for global `zero` at "WHY3DATA/stdlib/int.mlw", line 13, characters 15-19: 0
-<rac-values>RHS evaluated for global `one` at "WHY3DATA/stdlib/int.mlw", line 14, characters 15-18: 1
-<rac-values>Value from model for global `v1` at "bench/check-ce/global_logic_constant.mlw", line 6, characters 15-17: 0
-<rac-values>Value from model for global `v2` at "bench/check-ce/global_logic_constant.mlw", line 14, characters 10-12: {contents=
-                                                                    (-1)}
-<rac-values>Type default value for parameter `_` at NO LOC: ()
-<check-ce>Result of checking model 0: NC
-            - Concrete RAC: FAILURE (postcondition at "bench/check-ce/global_logic_constant.mlw", line 14, characters 14-24)
-              File int.mlw:
-                Line 13:
-                  Constant zero initialization
-                  zero = 0
-                Line 14:
-                  Constant one initialization
-                  one = 1
-              File global_logic_constant.mlw:
-                Line 6:
-                  v1 = 0
-                Line 14:
-                  v2 = {contents= (-1)}
-              Unknown location:
-                  _ = ()
-              File global_logic_constant.mlw:
-                Line 16:
-                  _ = ()
-                  Execution of main function `f2` with env:
-                    v2 = {contents= (-1)}
-                    _ = ()
-                    zero = 0
-                    one = 1
-                    v1 = 0
-                Line 19:
-                  Concrete execution of function `contents` with args:
-                    arg = {contents= (-1)}
-                Line 17:
-                  Property failure at postcondition of `f2` with:
-                    result = (-1)
-            - Abstract RAC: FAILURE (postcondition at "bench/check-ce/global_logic_constant.mlw", line 14, characters 14-24)
-              File int.mlw:
-                Line 13:
-                  Constant zero initialization
-                  zero = 0
-                Line 14:
-                  Constant one initialization
-                  one = 1
-              File global_logic_constant.mlw:
-                Line 6:
-                  v1 = 0
-                Line 14:
-                  v2 = {contents= (-1)}
-              Unknown location:
-                  _ = ()
-              File global_logic_constant.mlw:
-                Line 16:
-                  _ = ()
-                  Execution of main function `f2` with env:
-                    v2 = {contents= (-1)}
-                    _ = ()
-                    zero = 0
-                    one = 1
-                    v1 = 0
-                Line 19:
-                  Concrete execution of function `contents` with args:
-                    arg = {contents= (-1)}
-                Line 17:
-                  Property failure at postcondition of `f2` with:
-                    result = (-1)
-<check-ce>Check model 1 ("bench/check-ce/global_logic_constant.mlw", line 17, characters 14-24)
-<check-ce>Checking model:
-          File global_logic_constant.mlw:
-            Line 6:
-              v1 = {"type": "Integer", "val": "0"}
+                      "value": {"type": "Integer", "val": "-1"}}]}}
             Line 14:
               v2 =
                 {"type": "Record",
@@ -367,33 +442,21 @@
                   {"Field":
                     [{"field": "contents",
                       "value": {"type": "Integer", "val": "-1"}}]}}
-<<<<<<< HEAD
-            Line 17:
-              v2_vc_constant =
-=======
-            Line 14:
-              v2 =
->>>>>>> af36dcdf
-                {"type": "Record",
-                 "val":
-                  {"Field":
-                    [{"field": "contents",
-                      "value": {"type": "Integer", "val": "-1"}}]}}
 <check-ce>Giant-step RAC
 <rac-values>RHS evaluated for global `zero` at "WHY3DATA/stdlib/int.mlw", line 13, characters 15-19: 0
 <rac-values>RHS evaluated for global `one` at "WHY3DATA/stdlib/int.mlw", line 14, characters 15-18: 1
-<rac-values>Value from model for global `v1` at "bench/check-ce/global_logic_constant.mlw", line 6, characters 15-17: 0
-<rac-values>Value from model for global `v2` at "bench/check-ce/global_logic_constant.mlw", line 14, characters 10-12: {contents=
+<rac-values>Value from model for global `v1` at "bench/check-ce/global_logic_constant.mlw", line 5, characters 15-17: 0
+<rac-values>Value from model for global `v2` at "bench/check-ce/global_logic_constant.mlw", line 11, characters 10-12: {contents=
                                                                     (-1)}
 <rac-values>Type default value for parameter `_` at NO LOC: ()
 <check-ce>Small-step RAC
 <rac-values>RHS evaluated for global `zero` at "WHY3DATA/stdlib/int.mlw", line 13, characters 15-19: 0
 <rac-values>RHS evaluated for global `one` at "WHY3DATA/stdlib/int.mlw", line 14, characters 15-18: 1
-<rac-values>Value from model for global `v1` at "bench/check-ce/global_logic_constant.mlw", line 6, characters 15-17: 0
-<rac-values>Value from model for global `v2` at "bench/check-ce/global_logic_constant.mlw", line 14, characters 10-12: {contents=
+<rac-values>Value from model for global `v1` at "bench/check-ce/global_logic_constant.mlw", line 5, characters 15-17: 0
+<rac-values>Value from model for global `v2` at "bench/check-ce/global_logic_constant.mlw", line 11, characters 10-12: {contents=
                                                                     (-1)}
 <rac-values>Type default value for parameter `_` at NO LOC: ()
-<check-ce>Result of checking model 1: NC
+<check-ce>Result of checking model 2: NC
             - Concrete RAC: FAILURE (postcondition at "bench/check-ce/global_logic_constant.mlw", line 14, characters 14-24)
               File int.mlw:
                 Line 13:
@@ -403,14 +466,14 @@
                   Constant one initialization
                   one = 1
               File global_logic_constant.mlw:
-                Line 6:
+                Line 5:
                   v1 = 0
-                Line 14:
+                Line 11:
                   v2 = {contents= (-1)}
               Unknown location:
                   _ = ()
               File global_logic_constant.mlw:
-                Line 16:
+                Line 13:
                   _ = ()
                   Execution of main function `f2` with env:
                     v2 = {contents= (-1)}
@@ -418,10 +481,10 @@
                     zero = 0
                     one = 1
                     v1 = 0
-                Line 19:
+                Line 15:
                   Concrete execution of function `contents` with args:
                     arg = {contents= (-1)}
-                Line 17:
+                Line 14:
                   Property failure at postcondition of `f2` with:
                     result = (-1)
             - Abstract RAC: FAILURE (postcondition at "bench/check-ce/global_logic_constant.mlw", line 14, characters 14-24)
@@ -433,14 +496,14 @@
                   Constant one initialization
                   one = 1
               File global_logic_constant.mlw:
-                Line 6:
+                Line 5:
                   v1 = 0
-                Line 14:
+                Line 11:
                   v2 = {contents= (-1)}
               Unknown location:
                   _ = ()
               File global_logic_constant.mlw:
-                Line 16:
+                Line 13:
                   _ = ()
                   Execution of main function `f2` with env:
                     v2 = {contents= (-1)}
@@ -448,109 +511,10 @@
                     zero = 0
                     one = 1
                     v1 = 0
-                Line 19:
+                Line 15:
                   Concrete execution of function `contents` with args:
                     arg = {contents= (-1)}
-                Line 17:
-                  Property failure at postcondition of `f2` with:
-                    result = (-1)
-<check-ce>Check model 2 ("bench/check-ce/global_logic_constant.mlw", line 17, characters 14-24)
-<check-ce>Checking model:
-          File global_logic_constant.mlw:
-            Line 6:
-              v1 = {"type": "Integer", "val": "0"}
-            Line 14:
-              v2 =
-                {"type": "Record",
-                 "val":
-                  {"Field":
-                    [{"field": "contents",
-                      "value": {"type": "Integer", "val": "-1"}}]}}
-<<<<<<< HEAD
-            Line 17:
-              v2_vc_constant =
-=======
-            Line 14:
-              v2 =
->>>>>>> af36dcdf
-                {"type": "Record",
-                 "val":
-                  {"Field":
-                    [{"field": "contents",
-                      "value": {"type": "Integer", "val": "-1"}}]}}
-<check-ce>Giant-step RAC
-<rac-values>RHS evaluated for global `zero` at "WHY3DATA/stdlib/int.mlw", line 13, characters 15-19: 0
-<rac-values>RHS evaluated for global `one` at "WHY3DATA/stdlib/int.mlw", line 14, characters 15-18: 1
-<rac-values>Value from model for global `v1` at "bench/check-ce/global_logic_constant.mlw", line 6, characters 15-17: 0
-<rac-values>Value from model for global `v2` at "bench/check-ce/global_logic_constant.mlw", line 14, characters 10-12: {contents=
-                                                                    (-1)}
-<rac-values>Type default value for parameter `_` at NO LOC: ()
-<check-ce>Small-step RAC
-<rac-values>RHS evaluated for global `zero` at "WHY3DATA/stdlib/int.mlw", line 13, characters 15-19: 0
-<rac-values>RHS evaluated for global `one` at "WHY3DATA/stdlib/int.mlw", line 14, characters 15-18: 1
-<rac-values>Value from model for global `v1` at "bench/check-ce/global_logic_constant.mlw", line 6, characters 15-17: 0
-<rac-values>Value from model for global `v2` at "bench/check-ce/global_logic_constant.mlw", line 14, characters 10-12: {contents=
-                                                                    (-1)}
-<rac-values>Type default value for parameter `_` at NO LOC: ()
-<check-ce>Result of checking model 2: NC
-            - Concrete RAC: FAILURE (postcondition at "bench/check-ce/global_logic_constant.mlw", line 14, characters 14-24)
-              File int.mlw:
-                Line 13:
-                  Constant zero initialization
-                  zero = 0
-                Line 14:
-                  Constant one initialization
-                  one = 1
-              File global_logic_constant.mlw:
-                Line 6:
-                  v1 = 0
-                Line 14:
-                  v2 = {contents= (-1)}
-              Unknown location:
-                  _ = ()
-              File global_logic_constant.mlw:
-                Line 16:
-                  _ = ()
-                  Execution of main function `f2` with env:
-                    v2 = {contents= (-1)}
-                    _ = ()
-                    zero = 0
-                    one = 1
-                    v1 = 0
-                Line 19:
-                  Concrete execution of function `contents` with args:
-                    arg = {contents= (-1)}
-                Line 17:
-                  Property failure at postcondition of `f2` with:
-                    result = (-1)
-            - Abstract RAC: FAILURE (postcondition at "bench/check-ce/global_logic_constant.mlw", line 14, characters 14-24)
-              File int.mlw:
-                Line 13:
-                  Constant zero initialization
-                  zero = 0
-                Line 14:
-                  Constant one initialization
-                  one = 1
-              File global_logic_constant.mlw:
-                Line 6:
-                  v1 = 0
-                Line 14:
-                  v2 = {contents= (-1)}
-              Unknown location:
-                  _ = ()
-              File global_logic_constant.mlw:
-                Line 16:
-                  _ = ()
-                  Execution of main function `f2` with env:
-                    v2 = {contents= (-1)}
-                    _ = ()
-                    zero = 0
-                    one = 1
-                    v1 = 0
-                Line 19:
-                  Concrete execution of function `contents` with args:
-                    arg = {contents= (-1)}
-                Line 17:
+                Line 14:
                   Property failure at postcondition of `f2` with:
                     result = (-1)
 <check-ce-summary>Results:
@@ -561,15 +525,9 @@
   - Concrete RAC: FAILURE (postcondition at "bench/check-ce/global_logic_constant.mlw", line 14, characters 14-24)
   - Abstract RAC: FAILURE (postcondition at "bench/check-ce/global_logic_constant.mlw", line 14, characters 14-24)
 - Checked model 2: NC
-<<<<<<< HEAD
-  - Concrete RAC FAILURE, counter-example confirmed
-  - Abstract RAC FAILURE, counter-example confirmed
-File "bench/check-ce/global_logic_constant.mlw", line 17, characters 14-24:
-=======
   - Concrete RAC: FAILURE (postcondition at "bench/check-ce/global_logic_constant.mlw", line 14, characters 14-24)
   - Abstract RAC: FAILURE (postcondition at "bench/check-ce/global_logic_constant.mlw", line 14, characters 14-24)
 File "bench/check-ce/global_logic_constant.mlw", line 14, characters 14-24:
->>>>>>> af36dcdf
 Sub-goal Postcondition of goal f2'vc.
 Prover result is: Unknown (unknown + incomplete) (0.03s, 6064 steps).
 The program does not comply to the verification goal, for example during the
@@ -582,14 +540,14 @@
     Constant one initialization
     one = 1
 File global_logic_constant.mlw:
-  Line 6:
+  Line 5:
     v1 = 0
-  Line 14:
+  Line 11:
     v2 = {contents= (-1)}
 Unknown location:
     _ = ()
 File global_logic_constant.mlw:
-  Line 16:
+  Line 13:
     _ = ()
     Execution of main function `f2` with env:
       v2 = {contents= (-1)}
@@ -597,9 +555,9 @@
       zero = 0
       one = 1
       v1 = 0
-  Line 19:
+  Line 15:
     Concrete execution of function `contents` with args:
       arg = {contents= (-1)}
-  Line 17:
+  Line 14:
     Property failure at postcondition of `f2` with:
       result = (-1)
