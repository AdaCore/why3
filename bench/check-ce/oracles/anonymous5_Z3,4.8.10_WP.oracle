--- conflicted
+++ resolved
@@ -7,10 +7,6 @@
   - Abstract RAC: INCOMPLETE (fatal rac error: missing value for return value of call to f at "bench/check-ce/anonymous5.mlw", line 8, characters 2-5)
 File "bench/check-ce/anonymous5.mlw", line 7, characters 12-22:
 Sub-goal Postcondition of goal g'vc.
-<<<<<<< HEAD
-Prover result is: Step limit exceeded (500032 steps).
-=======
 Prover result is: Step limit exceeded (500026 steps).
->>>>>>> 1dc1b78e
 Sorry, we don't have a good counterexample for you :(
 
