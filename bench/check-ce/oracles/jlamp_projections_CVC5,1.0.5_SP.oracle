--- conflicted
+++ resolved
@@ -23,24 +23,14 @@
     one = 1
 File jlamp_projections.mlw:
   Line 7:
-<<<<<<< HEAD
-    to_int = fun ($x11:byte) ->
-              if (epsilon x:byte. to_int x = 1) = $x11 then 1 else 127
-=======
     to_int = fun ($x1:byte) ->
               if (epsilon x:byte. to_int x = 1) = $x1 then 1 else 127
->>>>>>> a912f9d0
   Line 28:
     a = epsilon x:byte. to_int x = 127
     a = epsilon x:byte. to_int x = 127
     Execution of main function `p3` with env:
-<<<<<<< HEAD
-      to_int = fun ($x11:byte) ->
-                if (epsilon x:byte. to_int x = 1) = $x11 then 1 else 127
-=======
       to_int = fun ($x1:byte) ->
                 if (epsilon x:byte. to_int x = 1) = $x1 then 1 else 127
->>>>>>> a912f9d0
       a = epsilon x:byte. to_int x = 127
       zero = 0
       one = 1
@@ -80,24 +70,14 @@
     one = 1
 File jlamp_projections.mlw:
   Line 7:
-<<<<<<< HEAD
-    to_int = fun ($x12:byte) ->
-              if (epsilon x:byte. to_int x = 1) = $x12 then 1 else 127
-=======
     to_int = fun ($x1:byte) ->
               if (epsilon x:byte. to_int x = 1) = $x1 then 1 else 127
->>>>>>> a912f9d0
   Line 41:
     a = {contents= epsilon x:byte. to_int x = 127}
     a = {contents= epsilon x:byte. to_int x = 127}
     Execution of main function `p3` with env:
-<<<<<<< HEAD
-      to_int = fun ($x12:byte) ->
-                if (epsilon x:byte. to_int x = 1) = $x12 then 1 else 127
-=======
       to_int = fun ($x1:byte) ->
                 if (epsilon x:byte. to_int x = 1) = $x1 then 1 else 127
->>>>>>> a912f9d0
       a = {contents= epsilon x:byte. to_int x = 127}
       zero = 0
       one = 1
@@ -145,24 +125,14 @@
     one = 1
 File jlamp_projections.mlw:
   Line 7:
-<<<<<<< HEAD
-    to_int = fun ($x13:byte) ->
-              if (epsilon x:byte. to_int x = 1) = $x13 then 1 else 127
-=======
     to_int = fun ($x1:byte) ->
               if (epsilon x:byte. to_int x = 1) = $x1 then 1 else 127
->>>>>>> a912f9d0
   Line 53:
     b = {f= epsilon x:byte. to_int x = 127; g= true}
     b = {f= epsilon x:byte. to_int x = 127; g= true}
     Execution of main function `p4` with env:
-<<<<<<< HEAD
-      to_int = fun ($x13:byte) ->
-                if (epsilon x:byte. to_int x = 1) = $x13 then 1 else 127
-=======
       to_int = fun ($x1:byte) ->
                 if (epsilon x:byte. to_int x = 1) = $x1 then 1 else 127
->>>>>>> a912f9d0
       b = {f= epsilon x:byte. to_int x = 127; g= true}
       zero = 0
       one = 1
