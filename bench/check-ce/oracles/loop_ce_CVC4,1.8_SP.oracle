File "bench/check-ce/loop_ce.mlw", line 16, characters 16-25:
Sub-goal Loop invariant init of goal f'vc.
Prover result is: Valid.

File "bench/check-ce/loop_ce.mlw", line 15, characters 14-20:
Sub-goal Loop variant decrease of goal f'vc.
Prover result is: Valid.

<check-ce-categorization>Categorizations of models:
- Selected model 0: NC
  - Concrete RAC: FAILURE (loop invariant preservation at "bench/check-ce/loop_ce.mlw", line 16, characters 16-25)
  - Abstract RAC: FAILURE (loop invariant preservation at "bench/check-ce/loop_ce.mlw", line 16, characters 16-25)
- Checked model 1: NC
  - Concrete RAC: FAILURE (loop invariant preservation at "bench/check-ce/loop_ce.mlw", line 16, characters 16-25)
  - Abstract RAC: FAILURE (loop invariant preservation at "bench/check-ce/loop_ce.mlw", line 16, characters 16-25)
File "bench/check-ce/loop_ce.mlw", line 16, characters 16-25:
Sub-goal Loop invariant preservation of goal f'vc.
Prover result is: Unknown or time/memory/step limit.
The program does not comply to the verification goal, for example during the
  following execution:
File int.mlw:
  Line 13:
    Constant zero initialization
    zero = 0
  Line 14:
    Constant one initialization
    one = 1
File loop_ce.mlw:
  Line 6:
    Constant a initialization
    Normal execution of function `ref` with args:
      contents = 0
    Normal execution of function `ref'mk` with args:
      contents = 0
    a = {contents= 0}
  Line 8:
    Constant b initialization
    Normal execution of function `ref` with args:
      contents = 0
    Normal execution of function `ref'mk` with args:
      contents = 0
    b = {contents= 0}
Unknown location:
    _ = ()
File loop_ce.mlw:
  Line 10:
    _ = ()
    Execution of main function `f` with env:
      a = {contents= 0}
      b = {contents= 0}
      _ = ()
      zero = 0
      one = 1
  Line 14:
    Normal execution of function `contents` with args:
      arg = {contents= 2}
    Normal execution of function `(<)` with args:
      _ = 2
      _ = 10
    Normal iteration of loop
  Line 17:
    Normal execution of function `contents` with args:
      arg = {contents= 1}
    Normal execution of function `contents` with args:
      arg = {contents= 2}
    Normal execution of function `(+)` with args:
      _ = 2
      _ = 1
  Line 14:
    Normal execution of function `contents` with args:
      arg = {contents= 3}
    Normal execution of function `(<)` with args:
      _ = 3
      _ = 10
    Normal iteration of loop
  Line 17:
    Normal execution of function `contents` with args:
      arg = {contents= 1}
    Normal execution of function `contents` with args:
      arg = {contents= 3}
    Normal execution of function `(+)` with args:
      _ = 3
      _ = 1
  Line 14:
    Normal execution of function `contents` with args:
      arg = {contents= 4}
    Normal execution of function `(<)` with args:
      _ = 4
      _ = 10
    Normal iteration of loop
  Line 17:
    Normal execution of function `contents` with args:
      arg = {contents= 1}
    Normal execution of function `contents` with args:
      arg = {contents= 4}
    Normal execution of function `(+)` with args:
      _ = 4
      _ = 1
  Line 14:
    Normal execution of function `contents` with args:
      arg = {contents= 5}
    Normal execution of function `(<)` with args:
      _ = 5
      _ = 10
    Normal iteration of loop
  Line 17:
    Normal execution of function `contents` with args:
      arg = {contents= 1}
    Normal execution of function `contents` with args:
      arg = {contents= 5}
    Normal execution of function `(+)` with args:
      _ = 5
      _ = 1
  Line 16:
    Property failure at loop invariant preservation with:
      a = {contents= 1}
      b = {contents= 6}

<check-ce-categorization>Categorizations of models:
- Selected model 0: NC
  - Concrete RAC: FAILURE (assertion at "bench/check-ce/loop_ce.mlw", line 31, characters 11-21)
  - Abstract RAC: FAILURE (assertion at "bench/check-ce/loop_ce.mlw", line 31, characters 11-21)
- Checked model 1: NC
  - Concrete RAC: FAILURE (assertion at "bench/check-ce/loop_ce.mlw", line 31, characters 11-21)
  - Abstract RAC: FAILURE (assertion at "bench/check-ce/loop_ce.mlw", line 31, characters 11-21)
File "bench/check-ce/loop_ce.mlw", line 31, characters 11-21:
Sub-goal Assertion of goal g'vc.
Prover result is: Unknown or time/memory/step limit.
The program does not comply to the verification goal, for example during the
  following execution:
File int.mlw:
  Line 13:
    Constant zero initialization
    zero = 0
  Line 14:
    Constant one initialization
    one = 1
File loop_ce.mlw:
<<<<<<< HEAD
  Line 20:
    a = {contents= (- 1)}
    a = {contents= (- 1)}
=======
  Line 26:
    a = {contents= 0}
    a = {contents= 0}
>>>>>>> 8af371fa
    Execution of main function `g` with env:
      a = {contents= (- 1)}
      zero = 0
      one = 1
  Line 30:
    Normal execution of function `contents` with args:
      arg = {contents= (- 1)}
    Normal execution of function `(=)` with args:
      x = (- 1)
      y = 10
Unknown location:
    Normal execution of function `True` with args:
File loop_ce.mlw:
  Line 30:
    Normal execution of function `contents` with args:
      arg = {contents= (- 1)}
    Normal execution of function `(+)` with args:
      _ = (- 1)
      _ = 1
  Line 31:
    Property failure at assertion with:
      a = {contents= 0}
      a = ref'mk (- 1)

<check-ce-categorization>Categorizations of models:
- Checked model 0: BAD_CE
  - Concrete RAC: FAILURE (assertion at "bench/check-ce/loop_ce.mlw", line 31, characters 11-21)
  - Abstract RAC: FAILURE (assertion at "bench/check-ce/loop_ce.mlw", line 31, characters 11-21)
- Selected model 1: BAD_CE
  - Concrete RAC: FAILURE (assertion at "bench/check-ce/loop_ce.mlw", line 31, characters 11-21)
  - Abstract RAC: FAILURE (assertion at "bench/check-ce/loop_ce.mlw", line 31, characters 11-21)
File "bench/check-ce/loop_ce.mlw", line 27, characters 12-25:
Sub-goal Postcondition of goal g'vc.
Prover result is: Unknown or time/memory/step limit.
Sorry, we don't have a good counterexample for you :(

<|MERGE_RESOLUTION|>--- conflicted
+++ resolved
@@ -136,15 +136,9 @@
     Constant one initialization
     one = 1
 File loop_ce.mlw:
-<<<<<<< HEAD
-  Line 20:
+  Line 26:
     a = {contents= (- 1)}
     a = {contents= (- 1)}
-=======
-  Line 26:
-    a = {contents= 0}
-    a = {contents= 0}
->>>>>>> 8af371fa
     Execution of main function `g` with env:
       a = {contents= (- 1)}
       zero = 0
@@ -170,14 +164,44 @@
       a = ref'mk (- 1)
 
 <check-ce-categorization>Categorizations of models:
-- Checked model 0: BAD_CE
-  - Concrete RAC: FAILURE (assertion at "bench/check-ce/loop_ce.mlw", line 31, characters 11-21)
-  - Abstract RAC: FAILURE (assertion at "bench/check-ce/loop_ce.mlw", line 31, characters 11-21)
-- Selected model 1: BAD_CE
-  - Concrete RAC: FAILURE (assertion at "bench/check-ce/loop_ce.mlw", line 31, characters 11-21)
-  - Abstract RAC: FAILURE (assertion at "bench/check-ce/loop_ce.mlw", line 31, characters 11-21)
+- Selected model 0: NC
+  - Concrete RAC: FAILURE (postcondition at "bench/check-ce/loop_ce.mlw", line 27, characters 12-25)
+  - Abstract RAC: FAILURE (postcondition at "bench/check-ce/loop_ce.mlw", line 27, characters 12-25)
+- Checked model 1: NC
+  - Concrete RAC: FAILURE (postcondition at "bench/check-ce/loop_ce.mlw", line 27, characters 12-25)
+  - Abstract RAC: FAILURE (postcondition at "bench/check-ce/loop_ce.mlw", line 27, characters 12-25)
 File "bench/check-ce/loop_ce.mlw", line 27, characters 12-25:
 Sub-goal Postcondition of goal g'vc.
 Prover result is: Unknown or time/memory/step limit.
-Sorry, we don't have a good counterexample for you :(
-
+The program does not comply to the verification goal, for example during the
+  following execution:
+File int.mlw:
+  Line 13:
+    Constant zero initialization
+    zero = 0
+  Line 14:
+    Constant one initialization
+    one = 1
+File loop_ce.mlw:
+  Line 26:
+    a = {contents= 10}
+    a = {contents= 10}
+    Execution of main function `g` with env:
+      a = {contents= 10}
+      zero = 0
+      one = 1
+  Line 30:
+    Normal execution of function `contents` with args:
+      arg = {contents= 10}
+    Normal execution of function `(=)` with args:
+      x = 10
+      y = 10
+Unknown location:
+    Normal execution of function `False` with args:
+File loop_ce.mlw:
+  Line 30:
+    Normal execution of function `Tuple0` with args:
+  Line 27:
+    Property failure at postcondition of `g` with:
+      a = {contents= 10}
+      a = {contents= 10}
