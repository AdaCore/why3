--- conflicted
+++ resolved
@@ -1,54 +1,45 @@
-File "bench/check-ce/func_call1.mlw", line 17, characters 6-7:
+File "bench/check-ce/func_call1.mlw", line 14, characters 6-7:
 warning: unused variable w
-File "bench/check-ce/func_call1.mlw", line 8, characters 12-21:
+File "bench/check-ce/func_call1.mlw", line 7, characters 12-21:
 Sub-goal Postcondition of goal g'vc.
-<<<<<<< HEAD
-Prover result is: Valid (0.02s, 1134 steps).
-=======
 Prover result is: Valid (0.05s, 1134 steps).
->>>>>>> af36dcdf
 
-File "bench/check-ce/func_call1.mlw", line 9, characters 12-26:
+File "bench/check-ce/func_call1.mlw", line 8, characters 12-26:
 Sub-goal Postcondition of goal g'vc.
 Prover result is: Valid (0.02s, 901 steps).
 
-<check-ce>Check model 0 ("bench/check-ce/func_call1.mlw", line 18, characters 11-16)
+<check-ce>Check model 0 ("bench/check-ce/func_call1.mlw", line 15, characters 11-16)
 <check-ce>Checking model:
           File func_call1.mlw:
-            Line 8:
-              z =
-                {"type": "Record",
-                 "val":
-                  {"Field":
-                    [{"field": "contents",
-                      "value": {"type": "Integer", "val": "0"}}]}}
-              z =
-                {"type": "Record",
-                 "val":
-                  {"Field":
-                    [{"field": "contents",
-                      "value": {"type": "Integer", "val": "0"}}]}}
-            Line 16:
-              z =
-                {"type": "Record",
-                 "val":
-                  {"Field":
-                    [{"field": "contents",
-                      "value": {"type": "Integer", "val": "0"}}]}}
-            Line 17:
-              z =
-                {"type": "Record",
-                 "val":
-                  {"Field":
-                    [{"field": "contents",
-                      "value": {"type": "Integer", "val": "0"}}]}}
-<<<<<<< HEAD
-            Line 18:
-              z_vc_constant =
-=======
+            Line 7:
+              z =
+                {"type": "Record",
+                 "val":
+                  {"Field":
+                    [{"field": "contents",
+                      "value": {"type": "Integer", "val": "0"}}]}}
+              z =
+                {"type": "Record",
+                 "val":
+                  {"Field":
+                    [{"field": "contents",
+                      "value": {"type": "Integer", "val": "0"}}]}}
+            Line 13:
+              z =
+                {"type": "Record",
+                 "val":
+                  {"Field":
+                    [{"field": "contents",
+                      "value": {"type": "Integer", "val": "0"}}]}}
+            Line 14:
+              z =
+                {"type": "Record",
+                 "val":
+                  {"Field":
+                    [{"field": "contents",
+                      "value": {"type": "Integer", "val": "0"}}]}}
             Line 15:
               z =
->>>>>>> af36dcdf
                 {"type": "Record",
                  "val":
                   {"Field":
@@ -57,18 +48,18 @@
 <check-ce>Giant-step RAC
 <rac-values>RHS evaluated for global `zero` at "WHY3DATA/stdlib/int.mlw", line 13, characters 15-19: 0
 <rac-values>RHS evaluated for global `one` at "WHY3DATA/stdlib/int.mlw", line 14, characters 15-18: 1
-<rac-values>Type default value for variable `result` at "bench/check-ce/func_call1.mlw", line 4, characters 9-14 at "bench/check-ce/func_call1.mlw", line 4, characters 9-14: 0
-<rac-values>RHS evaluated for global `z` at "bench/check-ce/func_call1.mlw", line 4, characters 8-9: {contents=
-                                                                    0}
-<rac-values>Type default value for parameter `_` at NO LOC: ()
-<rac-values>Value from model for variable `z` at "bench/check-ce/func_call1.mlw", line 17, characters 10-15 at "bench/check-ce/func_call1.mlw", line 17, characters 10-15: {contents=
-                                                                    0}
-<rac-values>Value computed from postcondition for variable `result` at "bench/check-ce/func_call1.mlw", line 17, characters 10-15 at "bench/check-ce/func_call1.mlw", line 17, characters 10-15: 3
+<rac-values>Type default value for variable `result` at "bench/check-ce/func_call1.mlw", line 3, characters 9-14 at "bench/check-ce/func_call1.mlw", line 3, characters 9-14: 0
+<rac-values>RHS evaluated for global `z` at "bench/check-ce/func_call1.mlw", line 3, characters 8-9: {contents=
+                                                                    0}
+<rac-values>Type default value for parameter `_` at NO LOC: ()
+<rac-values>Value from model for variable `z` at "bench/check-ce/func_call1.mlw", line 14, characters 10-15 at "bench/check-ce/func_call1.mlw", line 14, characters 10-15: {contents=
+                                                                    0}
+<rac-values>Value computed from postcondition for variable `result` at "bench/check-ce/func_call1.mlw", line 14, characters 10-15 at "bench/check-ce/func_call1.mlw", line 14, characters 10-15: 3
 <check-ce>Small-step RAC
 <rac-values>RHS evaluated for global `zero` at "WHY3DATA/stdlib/int.mlw", line 13, characters 15-19: 0
 <rac-values>RHS evaluated for global `one` at "WHY3DATA/stdlib/int.mlw", line 14, characters 15-18: 1
-<rac-values>Type default value for variable `result` at "bench/check-ce/func_call1.mlw", line 4, characters 9-14 at "bench/check-ce/func_call1.mlw", line 4, characters 9-14: 0
-<rac-values>RHS evaluated for global `z` at "bench/check-ce/func_call1.mlw", line 4, characters 8-9: {contents=
+<rac-values>Type default value for variable `result` at "bench/check-ce/func_call1.mlw", line 3, characters 9-14 at "bench/check-ce/func_call1.mlw", line 3, characters 9-14: 0
+<rac-values>RHS evaluated for global `z` at "bench/check-ce/func_call1.mlw", line 3, characters 8-9: {contents=
                                                                     0}
 <rac-values>Type default value for parameter `_` at NO LOC: ()
 <check-ce>Result of checking model 0: BAD
@@ -81,122 +72,113 @@
                   Constant one initialization
                   one = 1
               File func_call1.mlw:
-                Line 4:
-                  Constant z initialization
-                  (abstract) execution of unimplemented function with args:
-                  result = 0
-                  Concrete execution of function `ref` with args:
-                    contents = 0
-                  Concrete execution of function `ref'mk` with args:
-                    contents = 0
-                  z = {contents= 0}
-              Unknown location:
-                  _ = ()
-              File func_call1.mlw:
-                Line 13:
-                  _ = ()
-                  Execution of main function `f` with env:
-                    z = {contents= 0}
-                    _ = ()
-                    zero = 0
-                    one = 1
-                Line 17:
+                Line 3:
+                  Constant z initialization
+                  (abstract) execution of unimplemented function with args:
+                  result = 0
+                  Concrete execution of function `ref` with args:
+                    contents = 0
+                  Concrete execution of function `ref'mk` with args:
+                    contents = 0
+                  z = {contents= 0}
+              Unknown location:
+                  _ = ()
+              File func_call1.mlw:
+                Line 12:
+                  _ = ()
+                  Execution of main function `f` with env:
+                    z = {contents= 0}
+                    _ = ()
+                    zero = 0
+                    one = 1
+                Line 14:
                   Concrete execution of function `g` with args:
                     x = 2
-                Line 10:
+                Line 9:
                   Concrete execution of function `contents` with args:
                     arg = {contents= 0}
                   Concrete execution of function `(+)` with args:
                     _ = 0
                     _ = 1
-                Line 11:
+                Line 10:
                   Concrete execution of function `(+)` with args:
                     _ = 2
                     _ = 1
-                Line 17:
-                  Concrete execution of function `(+)` with args:
-                    _ = 3
-                    _ = 3
-                Line 13:
+                Line 14:
+                  Concrete execution of function `(+)` with args:
+                    _ = 3
+                    _ = 3
+                Line 12:
                   Execution of main function terminated normally
-<<<<<<< HEAD
-            - Abstract RAC STUCK (failure in postcondition of `g` at "bench/check-ce/func_call1.mlw", line 8, characters 12-21)
-=======
             - Abstract RAC: STUCK (failure in postcondition of `g` at "bench/check-ce/func_call1.mlw", line 7, characters 12-21)
->>>>>>> af36dcdf
-              File int.mlw:
-                Line 13:
-                  Constant zero initialization
-                  zero = 0
-                Line 14:
-                  Constant one initialization
-                  one = 1
-              File func_call1.mlw:
-                Line 4:
-                  Constant z initialization
-                  (abstract) execution of unimplemented function with args:
-                  result = 0
-                  Concrete execution of function `ref` with args:
-                    contents = 0
-                  Concrete execution of function `ref'mk` with args:
-                    contents = 0
-                  z = {contents= 0}
-              Unknown location:
-                  _ = ()
-              File func_call1.mlw:
-                Line 13:
-                  _ = ()
-                  Execution of main function `f` with env:
-                    z = {contents= 0}
-                    _ = ()
-                    zero = 0
-                    one = 1
-                Line 17:
+              File int.mlw:
+                Line 13:
+                  Constant zero initialization
+                  zero = 0
+                Line 14:
+                  Constant one initialization
+                  one = 1
+              File func_call1.mlw:
+                Line 3:
+                  Constant z initialization
+                  (abstract) execution of unimplemented function with args:
+                  result = 0
+                  Concrete execution of function `ref` with args:
+                    contents = 0
+                  Concrete execution of function `ref'mk` with args:
+                    contents = 0
+                  z = {contents= 0}
+              Unknown location:
+                  _ = ()
+              File func_call1.mlw:
+                Line 12:
+                  _ = ()
+                  Execution of main function `f` with env:
+                    z = {contents= 0}
+                    _ = ()
+                    zero = 0
+                    one = 1
+                Line 14:
                   Abstract execution of function `g` with args:
                     x = 2
                   z = {contents= 0}
                   result = 3
-                Line 8:
+                Line 7:
                   Execution got stuck at postcondition of `g` with:
                     z = {contents= 0}
                     z = {contents= 0}
-<check-ce>Check model 1 ("bench/check-ce/func_call1.mlw", line 18, characters 11-16)
+<check-ce>Check model 1 ("bench/check-ce/func_call1.mlw", line 15, characters 11-16)
 <check-ce>Checking model:
           File func_call1.mlw:
-            Line 8:
-              z =
-                {"type": "Record",
-                 "val":
-                  {"Field":
-                    [{"field": "contents",
-                      "value": {"type": "Integer", "val": "0"}}]}}
-              z =
-                {"type": "Record",
-                 "val":
-                  {"Field":
-                    [{"field": "contents",
-                      "value": {"type": "Integer", "val": "2"}}]}}
-            Line 16:
-              z =
-                {"type": "Record",
-                 "val":
-                  {"Field":
-                    [{"field": "contents",
-                      "value": {"type": "Integer", "val": "0"}}]}}
-            Line 17:
-              z =
-                {"type": "Record",
-                 "val":
-                  {"Field":
-                    [{"field": "contents",
-                      "value": {"type": "Integer", "val": "2"}}]}}
-<<<<<<< HEAD
-            Line 18:
-              z_vc_constant =
-=======
+            Line 7:
+              z =
+                {"type": "Record",
+                 "val":
+                  {"Field":
+                    [{"field": "contents",
+                      "value": {"type": "Integer", "val": "0"}}]}}
+              z =
+                {"type": "Record",
+                 "val":
+                  {"Field":
+                    [{"field": "contents",
+                      "value": {"type": "Integer", "val": "2"}}]}}
+            Line 13:
+              z =
+                {"type": "Record",
+                 "val":
+                  {"Field":
+                    [{"field": "contents",
+                      "value": {"type": "Integer", "val": "0"}}]}}
+            Line 14:
+              z =
+                {"type": "Record",
+                 "val":
+                  {"Field":
+                    [{"field": "contents",
+                      "value": {"type": "Integer", "val": "2"}}]}}
             Line 15:
               z =
->>>>>>> af36dcdf
                 {"type": "Record",
                  "val":
                   {"Field":
@@ -205,18 +187,18 @@
 <check-ce>Giant-step RAC
 <rac-values>RHS evaluated for global `zero` at "WHY3DATA/stdlib/int.mlw", line 13, characters 15-19: 0
 <rac-values>RHS evaluated for global `one` at "WHY3DATA/stdlib/int.mlw", line 14, characters 15-18: 1
-<rac-values>Type default value for variable `result` at "bench/check-ce/func_call1.mlw", line 4, characters 9-14 at "bench/check-ce/func_call1.mlw", line 4, characters 9-14: 0
-<rac-values>RHS evaluated for global `z` at "bench/check-ce/func_call1.mlw", line 4, characters 8-9: {contents=
-                                                                    0}
-<rac-values>Type default value for parameter `_` at NO LOC: ()
-<rac-values>Value from model for variable `z` at "bench/check-ce/func_call1.mlw", line 17, characters 10-15 at "bench/check-ce/func_call1.mlw", line 17, characters 10-15: {contents=
+<rac-values>Type default value for variable `result` at "bench/check-ce/func_call1.mlw", line 3, characters 9-14 at "bench/check-ce/func_call1.mlw", line 3, characters 9-14: 0
+<rac-values>RHS evaluated for global `z` at "bench/check-ce/func_call1.mlw", line 3, characters 8-9: {contents=
+                                                                    0}
+<rac-values>Type default value for parameter `_` at NO LOC: ()
+<rac-values>Value from model for variable `z` at "bench/check-ce/func_call1.mlw", line 14, characters 10-15 at "bench/check-ce/func_call1.mlw", line 14, characters 10-15: {contents=
                                                                     2}
-<rac-values>Value computed from postcondition for variable `result` at "bench/check-ce/func_call1.mlw", line 17, characters 10-15 at "bench/check-ce/func_call1.mlw", line 17, characters 10-15: 3
+<rac-values>Value computed from postcondition for variable `result` at "bench/check-ce/func_call1.mlw", line 14, characters 10-15 at "bench/check-ce/func_call1.mlw", line 14, characters 10-15: 3
 <check-ce>Small-step RAC
 <rac-values>RHS evaluated for global `zero` at "WHY3DATA/stdlib/int.mlw", line 13, characters 15-19: 0
 <rac-values>RHS evaluated for global `one` at "WHY3DATA/stdlib/int.mlw", line 14, characters 15-18: 1
-<rac-values>Type default value for variable `result` at "bench/check-ce/func_call1.mlw", line 4, characters 9-14 at "bench/check-ce/func_call1.mlw", line 4, characters 9-14: 0
-<rac-values>RHS evaluated for global `z` at "bench/check-ce/func_call1.mlw", line 4, characters 8-9: {contents=
+<rac-values>Type default value for variable `result` at "bench/check-ce/func_call1.mlw", line 3, characters 9-14 at "bench/check-ce/func_call1.mlw", line 3, characters 9-14: 0
+<rac-values>RHS evaluated for global `z` at "bench/check-ce/func_call1.mlw", line 3, characters 8-9: {contents=
                                                                     0}
 <rac-values>Type default value for parameter `_` at NO LOC: ()
 <check-ce>Result of checking model 1: SW
@@ -229,43 +211,43 @@
                   Constant one initialization
                   one = 1
               File func_call1.mlw:
-                Line 4:
-                  Constant z initialization
-                  (abstract) execution of unimplemented function with args:
-                  result = 0
-                  Concrete execution of function `ref` with args:
-                    contents = 0
-                  Concrete execution of function `ref'mk` with args:
-                    contents = 0
-                  z = {contents= 0}
-              Unknown location:
-                  _ = ()
-              File func_call1.mlw:
-                Line 13:
-                  _ = ()
-                  Execution of main function `f` with env:
-                    z = {contents= 0}
-                    _ = ()
-                    zero = 0
-                    one = 1
-                Line 17:
+                Line 3:
+                  Constant z initialization
+                  (abstract) execution of unimplemented function with args:
+                  result = 0
+                  Concrete execution of function `ref` with args:
+                    contents = 0
+                  Concrete execution of function `ref'mk` with args:
+                    contents = 0
+                  z = {contents= 0}
+              Unknown location:
+                  _ = ()
+              File func_call1.mlw:
+                Line 12:
+                  _ = ()
+                  Execution of main function `f` with env:
+                    z = {contents= 0}
+                    _ = ()
+                    zero = 0
+                    one = 1
+                Line 14:
                   Concrete execution of function `g` with args:
                     x = 2
-                Line 10:
+                Line 9:
                   Concrete execution of function `contents` with args:
                     arg = {contents= 0}
                   Concrete execution of function `(+)` with args:
                     _ = 0
                     _ = 1
-                Line 11:
+                Line 10:
                   Concrete execution of function `(+)` with args:
                     _ = 2
                     _ = 1
-                Line 17:
-                  Concrete execution of function `(+)` with args:
-                    _ = 3
-                    _ = 3
-                Line 13:
+                Line 14:
+                  Concrete execution of function `(+)` with args:
+                    _ = 3
+                    _ = 3
+                Line 12:
                   Execution of main function terminated normally
             - Abstract RAC: FAILURE (assertion at "bench/check-ce/func_call1.mlw", line 15, characters 11-16)
               File int.mlw:
@@ -276,26 +258,26 @@
                   Constant one initialization
                   one = 1
               File func_call1.mlw:
-                Line 4:
-                  Constant z initialization
-                  (abstract) execution of unimplemented function with args:
-                  result = 0
-                  Concrete execution of function `ref` with args:
-                    contents = 0
-                  Concrete execution of function `ref'mk` with args:
-                    contents = 0
-                  z = {contents= 0}
-              Unknown location:
-                  _ = ()
-              File func_call1.mlw:
-                Line 13:
-                  _ = ()
-                  Execution of main function `f` with env:
-                    z = {contents= 0}
-                    _ = ()
-                    zero = 0
-                    one = 1
-                Line 17:
+                Line 3:
+                  Constant z initialization
+                  (abstract) execution of unimplemented function with args:
+                  result = 0
+                  Concrete execution of function `ref` with args:
+                    contents = 0
+                  Concrete execution of function `ref'mk` with args:
+                    contents = 0
+                  z = {contents= 0}
+              Unknown location:
+                  _ = ()
+              File func_call1.mlw:
+                Line 12:
+                  _ = ()
+                  Execution of main function `f` with env:
+                    z = {contents= 0}
+                    _ = ()
+                    zero = 0
+                    one = 1
+                Line 14:
                   Abstract execution of function `g` with args:
                     x = 2
                   z = {contents= 2}
@@ -303,46 +285,41 @@
                   Concrete execution of function `(+)` with args:
                     _ = 3
                     _ = 3
-                Line 18:
+                Line 15:
                   Property failure at assertion with:
                     z = {contents= 2}
-<check-ce>Check model 2 ("bench/check-ce/func_call1.mlw", line 18, characters 11-16)
+<check-ce>Check model 2 ("bench/check-ce/func_call1.mlw", line 15, characters 11-16)
 <check-ce>Checking model:
           File func_call1.mlw:
-            Line 8:
-              z =
-                {"type": "Record",
-                 "val":
-                  {"Field":
-                    [{"field": "contents",
-                      "value": {"type": "Integer", "val": "0"}}]}}
-              z =
-                {"type": "Record",
-                 "val":
-                  {"Field":
-                    [{"field": "contents",
-                      "value": {"type": "Integer", "val": "2"}}]}}
-            Line 16:
-              z =
-                {"type": "Record",
-                 "val":
-                  {"Field":
-                    [{"field": "contents",
-                      "value": {"type": "Integer", "val": "0"}}]}}
-            Line 17:
-              z =
-                {"type": "Record",
-                 "val":
-                  {"Field":
-                    [{"field": "contents",
-                      "value": {"type": "Integer", "val": "2"}}]}}
-<<<<<<< HEAD
-            Line 18:
-              z_vc_constant =
-=======
+            Line 7:
+              z =
+                {"type": "Record",
+                 "val":
+                  {"Field":
+                    [{"field": "contents",
+                      "value": {"type": "Integer", "val": "0"}}]}}
+              z =
+                {"type": "Record",
+                 "val":
+                  {"Field":
+                    [{"field": "contents",
+                      "value": {"type": "Integer", "val": "2"}}]}}
+            Line 13:
+              z =
+                {"type": "Record",
+                 "val":
+                  {"Field":
+                    [{"field": "contents",
+                      "value": {"type": "Integer", "val": "0"}}]}}
+            Line 14:
+              z =
+                {"type": "Record",
+                 "val":
+                  {"Field":
+                    [{"field": "contents",
+                      "value": {"type": "Integer", "val": "2"}}]}}
             Line 15:
               z =
->>>>>>> af36dcdf
                 {"type": "Record",
                  "val":
                   {"Field":
@@ -351,18 +328,18 @@
 <check-ce>Giant-step RAC
 <rac-values>RHS evaluated for global `zero` at "WHY3DATA/stdlib/int.mlw", line 13, characters 15-19: 0
 <rac-values>RHS evaluated for global `one` at "WHY3DATA/stdlib/int.mlw", line 14, characters 15-18: 1
-<rac-values>Type default value for variable `result` at "bench/check-ce/func_call1.mlw", line 4, characters 9-14 at "bench/check-ce/func_call1.mlw", line 4, characters 9-14: 0
-<rac-values>RHS evaluated for global `z` at "bench/check-ce/func_call1.mlw", line 4, characters 8-9: {contents=
-                                                                    0}
-<rac-values>Type default value for parameter `_` at NO LOC: ()
-<rac-values>Value from model for variable `z` at "bench/check-ce/func_call1.mlw", line 17, characters 10-15 at "bench/check-ce/func_call1.mlw", line 17, characters 10-15: {contents=
+<rac-values>Type default value for variable `result` at "bench/check-ce/func_call1.mlw", line 3, characters 9-14 at "bench/check-ce/func_call1.mlw", line 3, characters 9-14: 0
+<rac-values>RHS evaluated for global `z` at "bench/check-ce/func_call1.mlw", line 3, characters 8-9: {contents=
+                                                                    0}
+<rac-values>Type default value for parameter `_` at NO LOC: ()
+<rac-values>Value from model for variable `z` at "bench/check-ce/func_call1.mlw", line 14, characters 10-15 at "bench/check-ce/func_call1.mlw", line 14, characters 10-15: {contents=
                                                                     2}
-<rac-values>Value computed from postcondition for variable `result` at "bench/check-ce/func_call1.mlw", line 17, characters 10-15 at "bench/check-ce/func_call1.mlw", line 17, characters 10-15: 3
+<rac-values>Value computed from postcondition for variable `result` at "bench/check-ce/func_call1.mlw", line 14, characters 10-15 at "bench/check-ce/func_call1.mlw", line 14, characters 10-15: 3
 <check-ce>Small-step RAC
 <rac-values>RHS evaluated for global `zero` at "WHY3DATA/stdlib/int.mlw", line 13, characters 15-19: 0
 <rac-values>RHS evaluated for global `one` at "WHY3DATA/stdlib/int.mlw", line 14, characters 15-18: 1
-<rac-values>Type default value for variable `result` at "bench/check-ce/func_call1.mlw", line 4, characters 9-14 at "bench/check-ce/func_call1.mlw", line 4, characters 9-14: 0
-<rac-values>RHS evaluated for global `z` at "bench/check-ce/func_call1.mlw", line 4, characters 8-9: {contents=
+<rac-values>Type default value for variable `result` at "bench/check-ce/func_call1.mlw", line 3, characters 9-14 at "bench/check-ce/func_call1.mlw", line 3, characters 9-14: 0
+<rac-values>RHS evaluated for global `z` at "bench/check-ce/func_call1.mlw", line 3, characters 8-9: {contents=
                                                                     0}
 <rac-values>Type default value for parameter `_` at NO LOC: ()
 <check-ce>Result of checking model 2: SW
@@ -375,43 +352,43 @@
                   Constant one initialization
                   one = 1
               File func_call1.mlw:
-                Line 4:
-                  Constant z initialization
-                  (abstract) execution of unimplemented function with args:
-                  result = 0
-                  Concrete execution of function `ref` with args:
-                    contents = 0
-                  Concrete execution of function `ref'mk` with args:
-                    contents = 0
-                  z = {contents= 0}
-              Unknown location:
-                  _ = ()
-              File func_call1.mlw:
-                Line 13:
-                  _ = ()
-                  Execution of main function `f` with env:
-                    z = {contents= 0}
-                    _ = ()
-                    zero = 0
-                    one = 1
-                Line 17:
+                Line 3:
+                  Constant z initialization
+                  (abstract) execution of unimplemented function with args:
+                  result = 0
+                  Concrete execution of function `ref` with args:
+                    contents = 0
+                  Concrete execution of function `ref'mk` with args:
+                    contents = 0
+                  z = {contents= 0}
+              Unknown location:
+                  _ = ()
+              File func_call1.mlw:
+                Line 12:
+                  _ = ()
+                  Execution of main function `f` with env:
+                    z = {contents= 0}
+                    _ = ()
+                    zero = 0
+                    one = 1
+                Line 14:
                   Concrete execution of function `g` with args:
                     x = 2
-                Line 10:
+                Line 9:
                   Concrete execution of function `contents` with args:
                     arg = {contents= 0}
                   Concrete execution of function `(+)` with args:
                     _ = 0
                     _ = 1
-                Line 11:
+                Line 10:
                   Concrete execution of function `(+)` with args:
                     _ = 2
                     _ = 1
-                Line 17:
-                  Concrete execution of function `(+)` with args:
-                    _ = 3
-                    _ = 3
-                Line 13:
+                Line 14:
+                  Concrete execution of function `(+)` with args:
+                    _ = 3
+                    _ = 3
+                Line 12:
                   Execution of main function terminated normally
             - Abstract RAC: FAILURE (assertion at "bench/check-ce/func_call1.mlw", line 15, characters 11-16)
               File int.mlw:
@@ -422,26 +399,26 @@
                   Constant one initialization
                   one = 1
               File func_call1.mlw:
-                Line 4:
-                  Constant z initialization
-                  (abstract) execution of unimplemented function with args:
-                  result = 0
-                  Concrete execution of function `ref` with args:
-                    contents = 0
-                  Concrete execution of function `ref'mk` with args:
-                    contents = 0
-                  z = {contents= 0}
-              Unknown location:
-                  _ = ()
-              File func_call1.mlw:
-                Line 13:
-                  _ = ()
-                  Execution of main function `f` with env:
-                    z = {contents= 0}
-                    _ = ()
-                    zero = 0
-                    one = 1
-                Line 17:
+                Line 3:
+                  Constant z initialization
+                  (abstract) execution of unimplemented function with args:
+                  result = 0
+                  Concrete execution of function `ref` with args:
+                    contents = 0
+                  Concrete execution of function `ref'mk` with args:
+                    contents = 0
+                  z = {contents= 0}
+              Unknown location:
+                  _ = ()
+              File func_call1.mlw:
+                Line 12:
+                  _ = ()
+                  Execution of main function `f` with env:
+                    z = {contents= 0}
+                    _ = ()
+                    zero = 0
+                    one = 1
+                Line 14:
                   Abstract execution of function `g` with args:
                     x = 2
                   z = {contents= 2}
@@ -449,31 +426,17 @@
                   Concrete execution of function `(+)` with args:
                     _ = 3
                     _ = 3
-                Line 18:
+                Line 15:
                   Property failure at assertion with:
                     z = {contents= 2}
 <check-ce-summary>Results:
 - Checked model 0: BAD
-<<<<<<< HEAD
-  - Concrete RAC NORMAL, no contradiction during execution
-  - Abstract RAC STUCK, failure in postcondition of `g` at "bench/check-ce/func_call1.mlw", line 8, characters 12-21
-=======
   - Concrete RAC: NORMAL
   - Abstract RAC: STUCK (failure in postcondition of `g` at "bench/check-ce/func_call1.mlw", line 7, characters 12-21)
->>>>>>> af36dcdf
 - Selected model 1: SW
   - Concrete RAC: NORMAL
   - Abstract RAC: FAILURE (assertion at "bench/check-ce/func_call1.mlw", line 15, characters 11-16)
 - Checked model 2: SW
-<<<<<<< HEAD
-  - Concrete RAC NORMAL, no contradiction during execution
-  - Abstract RAC FAILURE, counter-example confirmed
-File "bench/check-ce/func_call1.mlw", line 18, characters 11-16:
-Sub-goal Assertion of goal f'vc.
-Prover result is: Unknown (unknown + incomplete) (0.05s, 6083 steps).
-The contracts of some function or loop are too weak, for example during the
-  following execution:
-=======
   - Concrete RAC: NORMAL
   - Abstract RAC: FAILURE (assertion at "bench/check-ce/func_call1.mlw", line 15, characters 11-16)
 File "bench/check-ce/func_call1.mlw", line 15, characters 11-16:
@@ -481,7 +444,6 @@
 Prover result is: Unknown (unknown + incomplete) (0.04s, 6083 steps).
 The contracts of some function or loop are underspecified, for example during
   the following execution:
->>>>>>> af36dcdf
 File int.mlw:
   Line 13:
     Constant zero initialization
@@ -490,7 +452,7 @@
     Constant one initialization
     one = 1
 File func_call1.mlw:
-  Line 4:
+  Line 3:
     Constant z initialization
     (abstract) execution of unimplemented function with args:
     result = 0
@@ -502,14 +464,14 @@
 Unknown location:
     _ = ()
 File func_call1.mlw:
-  Line 13:
+  Line 12:
     _ = ()
     Execution of main function `f` with env:
       z = {contents= 0}
       _ = ()
       zero = 0
       one = 1
-  Line 17:
+  Line 14:
     Abstract execution of function `g` with args:
       x = 2
     z = {contents= 2}
@@ -517,6 +479,6 @@
     Concrete execution of function `(+)` with args:
       _ = 3
       _ = 3
-  Line 18:
+  Line 15:
     Property failure at assertion with:
       z = {contents= 2}
