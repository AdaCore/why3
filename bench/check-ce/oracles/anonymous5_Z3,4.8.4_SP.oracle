<check-ce>Check model 0 ("bench/check-ce/anonymous5.mlw", line 7, characters 12-22)
<check-ce>Checking model:
          File anonymous5.mlw:
            Line 6:
              y = {"type": "Integer", "val": "0"}
            Line 7:
              y = {"type": "Integer", "val": "0"}
<<<<<<< HEAD
            Line 8:
              result = {"type": "Integer", "val": "1"}
<check-ce>Giant-step RAC
<rac-values>RHS evaluated for global `zero` at "WHY3DATA/stdlib/int.mlw", line 13, characters 15-19: 0
<rac-values>RHS evaluated for global `one` at "WHY3DATA/stdlib/int.mlw", line 14, characters 15-18: 1
<rac-values>Value from model for parameter `y` at "bench/check-ce/anonymous5.mlw", line 6, characters 7-8: 0
<rac-values>No value for return value of call to f at "bench/check-ce/anonymous5.mlw", line 8, characters 2-5 at "bench/check-ce/anonymous5.mlw", line 8, characters 2-5
<check-ce>Normal RAC
<rac-values>RHS evaluated for global `zero` at "WHY3DATA/stdlib/int.mlw", line 13, characters 15-19: 0
<rac-values>RHS evaluated for global `one` at "WHY3DATA/stdlib/int.mlw", line 14, characters 15-18: 1
<rac-values>Value from model for parameter `y` at "bench/check-ce/anonymous5.mlw", line 6, characters 7-8: 0
<check-ce>Result of checking model 0: INCOMPLETE
            - Concrete RAC: INCOMPLETE (terminated because many args for exec fun)
              
            - Abstract RAC: INCOMPLETE (terminated because missing value for return value of call to f at "bench/check-ce/anonymous5.mlw", line 8, characters 2-5)
              
<check-ce-summary>Results:
- Selected model 0: INCOMPLETE
  - Concrete RAC: INCOMPLETE (terminated because many args for exec fun)
  - Abstract RAC: INCOMPLETE (terminated because missing value for return value of call to f at "bench/check-ce/anonymous5.mlw", line 8, characters 2-5)
File "bench/check-ce/anonymous5.mlw", line 7, characters 12-22:
Sub-goal Postcondition of goal g'vc.
Prover result is: Step limit exceeded (0.16s).
The following counterexample model could not be verified
  (concrete RAC terminated because many args for exec fun, abstract RAC terminated because missing value for return value of call to f at "bench/check-ce/anonymous5.mlw", line 8, characters 2-5):
=======
            Line 8:
              result = {"type": "Integer", "val": "1"}
<check-ce>Giant-step RAC
<rac-values>RHS evaluated for global `zero` at "WHY3DATA/stdlib/int.mlw", line 13, characters 15-19: 0
<rac-values>RHS evaluated for global `one` at "WHY3DATA/stdlib/int.mlw", line 14, characters 15-18: 1
<rac-values>Value from model for parameter `y` at "bench/check-ce/anonymous5.mlw", line 6, characters 7-8: 0
<rac-values>No value for return value of call to f at "bench/check-ce/anonymous5.mlw", line 8, characters 2-5 at "bench/check-ce/anonymous5.mlw", line 8, characters 2-5
<check-ce>Normal RAC
<rac-values>RHS evaluated for global `zero` at "WHY3DATA/stdlib/int.mlw", line 13, characters 15-19: 0
<rac-values>RHS evaluated for global `one` at "WHY3DATA/stdlib/int.mlw", line 14, characters 15-18: 1
<rac-values>Value from model for parameter `y` at "bench/check-ce/anonymous5.mlw", line 6, characters 7-8: 0
<check-ce>Result of checking model 0: INCOMPLETE
            - Concrete RAC: INCOMPLETE (terminated because many args for exec fun)
              
            - Abstract RAC: INCOMPLETE (terminated because missing value for return value of call to f at "bench/check-ce/anonymous5.mlw", line 8, characters 2-5)
              
<check-ce>Check model 1 ("bench/check-ce/anonymous5.mlw", line 7, characters 12-22)
<check-ce>Checking model:
          File anonymous5.mlw:
            Line 6:
              y = {"type": "Integer", "val": "-3941"}
            Line 7:
              y = {"type": "Integer", "val": "-3941"}
            Line 8:
              result = {"type": "Integer", "val": "-11823"}
              result =
                {"type": "Array",
                 "val":
                  [{"indice": {"type": "Integer", "val": "-88787"},
                    "value":
                     {"type": "Array",
                      "val":
                       [{"others": {"type": "Integer", "val": "-134552"}}]}},
                   {"indice": {"type": "Integer", "val": "-88786"},
                    "value":
                     {"type": "Array",
                      "val":
                       [{"others": {"type": "Integer", "val": "-96668"}}]}},
                   {"indice": {"type": "Integer", "val": "-88785"},
                    "value":
                     {"type": "Array",
                      "val":
                       [{"others": {"type": "Integer", "val": "-134511"}}]}},
                   {"indice": {"type": "Integer", "val": "-88784"},
                    "value":
                     {"type": "Array",
                      "val":
                       [{"others": {"type": "Integer", "val": "-181509"}}]}},
                   {"indice": {"type": "Integer", "val": "-41770"},
                    "value":
                     {"type": "Array",
                      "val":
                       [{"indice": {"type": "Integer", "val": "-41770"},
                         "value": {"type": "Integer", "val": "-87481"}},
                        {"others": {"type": "Integer", "val": "-67747"}}]}},
                   {"indice": {"type": "Integer", "val": "-23254"},
                    "value":
                     {"type": "Array",
                      "val":
                       [{"indice": {"type": "Integer", "val": "-23254"},
                         "value": {"type": "Integer", "val": "-50449"}},
                        {"indice": {"type": "Integer", "val": "-9702"},
                         "value": {"type": "Integer", "val": "-36897"}},
                        {"others": {"type": "Integer", "val": "-49231"}}]}},
                   {"indice": {"type": "Integer", "val": "-22023"},
                    "value":
                     {"type": "Array",
                      "val":
                       [{"indice": {"type": "Integer", "val": "-22024"},
                         "value": {"type": "Integer", "val": "-47988"}},
                        {"indice": {"type": "Integer", "val": "-22022"},
                         "value": {"type": "Integer", "val": "-47986"}},
                        {"others": {"type": "Integer", "val": "-47987"}}]}},
                   {"indice": {"type": "Integer", "val": "-21857"},
                    "value":
                     {"type": "Array",
                      "val":
                       [{"indice": {"type": "Integer", "val": "-9726"},
                         "value": {"type": "Integer", "val": "-35524"}},
                        {"indice": {"type": "Integer", "val": "-9725"},
                         "value": {"type": "Integer", "val": "-35523"}},
                        {"others": {"type": "Integer", "val": "-47655"}}]}},
                   {"indice": {"type": "Integer", "val": "-18162"},
                    "value":
                     {"type": "Array",
                      "val":
                       [{"indice": {"type": "Integer", "val": "-23254"},
                         "value": {"type": "Integer", "val": "-45357"}},
                        {"others": {"type": "Integer", "val": "-40265"}}]}},
                   {"indice": {"type": "Integer", "val": "-13543"},
                    "value":
                     {"type": "Array",
                      "val":
                       [{"others": {"type": "Integer", "val": "-31027"}}]}},
                   {"indice": {"type": "Integer", "val": "-9912"},
                    "value":
                     {"type": "Array",
                      "val":
                       [{"others": {"type": "Integer", "val": "-23765"}}]}},
                   {"indice": {"type": "Integer", "val": "-7557"},
                    "value":
                     {"type": "Array",
                      "val":
                       [{"others": {"type": "Integer", "val": "-19055"}}]}},
                   {"indice": {"type": "Integer", "val": "-3941"},
                    "value":
                     {"type": "Array",
                      "val":
                       [{"indice": {"type": "Integer", "val": "-41850"},
                         "value": {"type": "Integer", "val": "-49732"}},
                        {"indice": {"type": "Integer", "val": "-41849"},
                         "value": {"type": "Integer", "val": "-49731"}},
                        {"indice": {"type": "Integer", "val": "-41848"},
                         "value": {"type": "Integer", "val": "-49730"}},
                        {"indice": {"type": "Integer", "val": "-41847"},
                         "value": {"type": "Integer", "val": "-49729"}},
                        {"indice": {"type": "Integer", "val": "-41846"},
                         "value": {"type": "Integer", "val": "-49728"}},
                        {"indice": {"type": "Integer", "val": "-41845"},
                         "value": {"type": "Integer", "val": "-49727"}},
                        {"indice": {"type": "Integer", "val": "-41844"},
                         "value": {"type": "Integer", "val": "-49726"}},
                        {"indice": {"type": "Integer", "val": "-41843"},
                         "value": {"type": "Integer", "val": "-49725"}},
                        {"indice": {"type": "Integer", "val": "-41842"},
                         "value": {"type": "Integer", "val": "-49724"}},
                        {"indice": {"type": "Integer", "val": "-41841"},
                         "value": {"type": "Integer", "val": "-49723"}},
                        {"indice": {"type": "Integer", "val": "-41840"},
                         "value": {"type": "Integer", "val": "-49722"}},
                        {"indice": {"type": "Integer", "val": "-41839"},
                         "value": {"type": "Integer", "val": "-49721"}},
                        {"indice": {"type": "Integer", "val": "-41838"},
                         "value": {"type": "Integer", "val": "-49720"}},
                        {"indice": {"type": "Integer", "val": "-41837"},
                         "value": {"type": "Integer", "val": "-49719"}},
                        {"indice": {"type": "Integer", "val": "-41836"},
                         "value": {"type": "Integer", "val": "-49718"}},
                        {"indice": {"type": "Integer", "val": "-41835"},
                         "value": {"type": "Integer", "val": "-49717"}},
                        {"indice": {"type": "Integer", "val": "-41834"},
                         "value": {"type": "Integer", "val": "-49716"}},
                        {"indice": {"type": "Integer", "val": "-41833"},
                         "value": {"type": "Integer", "val": "-49715"}},
                        {"indice": {"type": "Integer", "val": "-41832"},
                         "value": {"type": "Integer", "val": "-49714"}},
                        {"indice": {"type": "Integer", "val": "-41831"},
                         "value": {"type": "Integer", "val": "-49713"}},
                        {"indice": {"type": "Integer", "val": "-41830"},
                         "value": {"type": "Integer", "val": "-49712"}},
                        {"indice": {"type": "Integer", "val": "-41829"},
                         "value": {"type": "Integer", "val": "-49711"}},
                        {"indice": {"type": "Integer", "val": "-41828"},
                         "value": {"type": "Integer", "val": "-49710"}},
                        {"indice": {"type": "Integer", "val": "-41827"},
                         "value": {"type": "Integer", "val": "-49709"}},
                        {"indice": {"type": "Integer", "val": "-41826"},
                         "value": {"type": "Integer", "val": "-49708"}},
                        {"indice": {"type": "Integer", "val": "-41825"},
                         "value": {"type": "Integer", "val": "-49707"}},
                        {"indice": {"type": "Integer", "val": "-41824"},
                         "value": {"type": "Integer", "val": "-49706"}},
                        {"indice": {"type": "Integer", "val": "-41823"},
                         "value": {"type": "Integer", "val": "-49705"}},
                        {"indice": {"type": "Integer", "val": "-41822"},
                         "value": {"type": "Integer", "val": "-49704"}},
                        {"indice": {"type": "Integer", "val": "-41821"},
                         "value": {"type": "Integer", "val": "-49703"}},
                        {"indice": {"type": "Integer", "val": "-41820"},
                         "value": {"type": "Integer", "val": "-49702"}},
                        {"indice": {"type": "Integer", "val": "-41818"},
                         "value": {"type": "Integer", "val": "-49700"}},
                        {"indice": {"type": "Integer", "val": "-41817"},
                         "value": {"type": "Integer", "val": "-49699"}},
                        {"indice": {"type": "Integer", "val": "-41816"},
                         "value": {"type": "Integer", "val": "-49698"}},
                        {"indice": {"type": "Integer", "val": "-41815"},
                         "value": {"type": "Integer", "val": "-49697"}},
                        {"indice": {"type": "Integer", "val": "-41814"},
                         "value": {"type": "Integer", "val": "-49696"}},
                        {"indice": {"type": "Integer", "val": "-41813"},
                         "value": {"type": "Integer", "val": "-49695"}},
                        {"indice": {"type": "Integer", "val": "-41812"},
                         "value": {"type": "Integer", "val": "-49694"}},
                        {"indice": {"type": "Integer", "val": "-41811"},
                         "value": {"type": "Integer", "val": "-49693"}},
                        {"indice": {"type": "Integer", "val": "-41810"},
                         "value": {"type": "Integer", "val": "-49692"}},
                        {"indice": {"type": "Integer", "val": "-41809"},
                         "value": {"type": "Integer", "val": "-49691"}},
                        {"indice": {"type": "Integer", "val": "-41808"},
                         "value": {"type": "Integer", "val": "-49690"}},
                        {"indice": {"type": "Integer", "val": "-41807"},
                         "value": {"type": "Integer", "val": "-49689"}},
                        {"indice": {"type": "Integer", "val": "-41806"},
                         "value": {"type": "Integer", "val": "-49688"}},
                        {"indice": {"type": "Integer", "val": "-41805"},
                         "value": {"type": "Integer", "val": "-49687"}},
                        {"indice": {"type": "Integer", "val": "-41804"},
                         "value": {"type": "Integer", "val": "-49686"}},
                        {"indice": {"type": "Integer", "val": "-41803"},
                         "value": {"type": "Integer", "val": "-49685"}},
                        {"indice": {"type": "Integer", "val": "-41802"},
                         "value": {"type": "Integer", "val": "-49684"}},
                        {"indice": {"type": "Integer", "val": "-41801"},
                         "value": {"type": "Integer", "val": "-49683"}},
                        {"indice": {"type": "Integer", "val": "-41800"},
                         "value": {"type": "Integer", "val": "-49682"}},
                        {"indice": {"type": "Integer", "val": "-41799"},
                         "value": {"type": "Integer", "val": "-49681"}},
                        {"indice": {"type": "Integer", "val": "-41798"},
                         "value": {"type": "Integer", "val": "-49680"}},
                        {"indice": {"type": "Integer", "val": "-41797"},
                         "value": {"type": "Integer", "val": "-49679"}},
                        {"indice": {"type": "Integer", "val": "-41796"},
                         "value": {"type": "Integer", "val": "-49678"}},
                        {"indice": {"type": "Integer", "val": "-41795"},
                         "value": {"type": "Integer", "val": "-49677"}},
                        {"indice": {"type": "Integer", "val": "-41794"},
                         "value": {"type": "Integer", "val": "-49676"}},
                        {"indice": {"type": "Integer", "val": "-41793"},
                         "value": {"type": "Integer", "val": "-49675"}},
                        {"indice": {"type": "Integer", "val": "-41789"},
                         "value": {"type": "Integer", "val": "-49671"}},
                        {"indice": {"type": "Integer", "val": "-41775"},
                         "value": {"type": "Integer", "val": "-49657"}},
                        {"indice": {"type": "Integer", "val": "-22025"},
                         "value": {"type": "Integer", "val": "-29907"}},
                        {"indice": {"type": "Integer", "val": "-22024"},
                         "value": {"type": "Integer", "val": "-29906"}},
                        {"indice": {"type": "Integer", "val": "-22023"},
                         "value": {"type": "Integer", "val": "-29905"}},
                        {"indice": {"type": "Integer", "val": "-9704"},
                         "value": {"type": "Integer", "val": "-17586"}},
                        {"indice": {"type": "Integer", "val": "-9703"},
                         "value": {"type": "Integer", "val": "-17585"}},
                        {"indice": {"type": "Integer", "val": "-9702"},
                         "value": {"type": "Integer", "val": "-17584"}},
                        {"indice": {"type": "Integer", "val": "-9701"},
                         "value": {"type": "Integer", "val": "-17583"}},
                        {"indice": {"type": "Integer", "val": "-3941"},
                         "value": {"type": "Integer", "val": "-11823"}},
                        {"others": {"type": "Integer", "val": "-49701"}}]}},
                   {"indice": {"type": "Integer", "val": "-2714"},
                    "value":
                     {"type": "Array",
                      "val":
                       [{"others": {"type": "Integer", "val": "-9369"}}]}},
                   {"indice": {"type": "Integer", "val": "5"},
                    "value":
                     {"type": "Array",
                      "val":
                       [{"others": {"type": "Integer", "val": "-3931"}}]}},
                   {"indice": {"type": "Integer", "val": "15"},
                    "value":
                     {"type": "Array",
                      "val":
                       [{"others": {"type": "Integer", "val": "-3911"}}]}},
                   {"indice": {"type": "Integer", "val": "84"},
                    "value":
                     {"type": "Array",
                      "val":
                       [{"others": {"type": "Integer", "val": "-3773"}}]}},
                   {"indice": {"type": "Integer", "val": "1803"},
                    "value":
                     {"type": "Array",
                      "val": [{"others": {"type": "Integer", "val": "-335"}}]}},
                   {"indice": {"type": "Integer", "val": "3945"},
                    "value":
                     {"type": "Array",
                      "val": [{"others": {"type": "Integer", "val": "3949"}}]}},
                   {"indice": {"type": "Integer", "val": "4643"},
                    "value":
                     {"type": "Array",
                      "val":
                       [{"indice": {"type": "Integer", "val": "-4635"},
                         "value": {"type": "Integer", "val": "-3933"}},
                        {"others": {"type": "Integer", "val": "-3932"}}]}},
                   {"indice": {"type": "Integer", "val": "8365"},
                    "value":
                     {"type": "Array",
                      "val":
                       [{"indice": {"type": "Integer", "val": "-41798"},
                         "value": {"type": "Integer", "val": "-37374"}},
                        {"indice": {"type": "Integer", "val": "-41797"},
                         "value": {"type": "Integer", "val": "-37373"}},
                        {"indice": {"type": "Integer", "val": "-41796"},
                         "value": {"type": "Integer", "val": "-37372"}},
                        {"indice": {"type": "Integer", "val": "-41794"},
                         "value": {"type": "Integer", "val": "-37370"}},
                        {"indice": {"type": "Integer", "val": "-41793"},
                         "value": {"type": "Integer", "val": "-37369"}},
                        {"indice": {"type": "Integer", "val": "-41792"},
                         "value": {"type": "Integer", "val": "-37368"}},
                        {"indice": {"type": "Integer", "val": "-41791"},
                         "value": {"type": "Integer", "val": "-37367"}},
                        {"indice": {"type": "Integer", "val": "-41790"},
                         "value": {"type": "Integer", "val": "-37366"}},
                        {"indice": {"type": "Integer", "val": "-41789"},
                         "value": {"type": "Integer", "val": "-37365"}},
                        {"indice": {"type": "Integer", "val": "-41788"},
                         "value": {"type": "Integer", "val": "-37364"}},
                        {"indice": {"type": "Integer", "val": "-41787"},
                         "value": {"type": "Integer", "val": "-37363"}},
                        {"indice": {"type": "Integer", "val": "-41786"},
                         "value": {"type": "Integer", "val": "-37362"}},
                        {"indice": {"type": "Integer", "val": "-41785"},
                         "value": {"type": "Integer", "val": "-37361"}},
                        {"indice": {"type": "Integer", "val": "-41784"},
                         "value": {"type": "Integer", "val": "-37360"}},
                        {"indice": {"type": "Integer", "val": "-41783"},
                         "value": {"type": "Integer", "val": "-37359"}},
                        {"indice": {"type": "Integer", "val": "-41782"},
                         "value": {"type": "Integer", "val": "-37358"}},
                        {"indice": {"type": "Integer", "val": "-41781"},
                         "value": {"type": "Integer", "val": "-37357"}},
                        {"indice": {"type": "Integer", "val": "-41780"},
                         "value": {"type": "Integer", "val": "-37356"}},
                        {"indice": {"type": "Integer", "val": "-41779"},
                         "value": {"type": "Integer", "val": "-37355"}},
                        {"indice": {"type": "Integer", "val": "-41778"},
                         "value": {"type": "Integer", "val": "-37354"}},
                        {"indice": {"type": "Integer", "val": "-41777"},
                         "value": {"type": "Integer", "val": "-37353"}},
                        {"indice": {"type": "Integer", "val": "-41776"},
                         "value": {"type": "Integer", "val": "-37352"}},
                        {"indice": {"type": "Integer", "val": "-41775"},
                         "value": {"type": "Integer", "val": "-37351"}},
                        {"indice": {"type": "Integer", "val": "-41774"},
                         "value": {"type": "Integer", "val": "-37350"}},
                        {"indice": {"type": "Integer", "val": "-41773"},
                         "value": {"type": "Integer", "val": "-37349"}},
                        {"indice": {"type": "Integer", "val": "-41772"},
                         "value": {"type": "Integer", "val": "-37348"}},
                        {"indice": {"type": "Integer", "val": "-41771"},
                         "value": {"type": "Integer", "val": "-37347"}},
                        {"indice": {"type": "Integer", "val": "-41770"},
                         "value": {"type": "Integer", "val": "-37346"}},
                        {"indice": {"type": "Integer", "val": "-41769"},
                         "value": {"type": "Integer", "val": "-37345"}},
                        {"indice": {"type": "Integer", "val": "-23257"},
                         "value": {"type": "Integer", "val": "-18833"}},
                        {"indice": {"type": "Integer", "val": "-23256"},
                         "value": {"type": "Integer", "val": "-18832"}},
                        {"indice": {"type": "Integer", "val": "-23255"},
                         "value": {"type": "Integer", "val": "-18831"}},
                        {"indice": {"type": "Integer", "val": "-23254"},
                         "value": {"type": "Integer", "val": "-18830"}},
                        {"indice": {"type": "Integer", "val": "-23253"},
                         "value": {"type": "Integer", "val": "-18829"}},
                        {"indice": {"type": "Integer", "val": "-23252"},
                         "value": {"type": "Integer", "val": "-18828"}},
                        {"indice": {"type": "Integer", "val": "-22041"},
                         "value": {"type": "Integer", "val": "-17617"}},
                        {"indice": {"type": "Integer", "val": "-22040"},
                         "value": {"type": "Integer", "val": "-17616"}},
                        {"indice": {"type": "Integer", "val": "-22039"},
                         "value": {"type": "Integer", "val": "-17615"}},
                        {"indice": {"type": "Integer", "val": "-22038"},
                         "value": {"type": "Integer", "val": "-17614"}},
                        {"indice": {"type": "Integer", "val": "-22037"},
                         "value": {"type": "Integer", "val": "-17613"}},
                        {"indice": {"type": "Integer", "val": "-22036"},
                         "value": {"type": "Integer", "val": "-17612"}},
                        {"indice": {"type": "Integer", "val": "-22035"},
                         "value": {"type": "Integer", "val": "-17611"}},
                        {"indice": {"type": "Integer", "val": "-22034"},
                         "value": {"type": "Integer", "val": "-17610"}},
                        {"indice": {"type": "Integer", "val": "-22033"},
                         "value": {"type": "Integer", "val": "-17609"}},
                        {"indice": {"type": "Integer", "val": "-22032"},
                         "value": {"type": "Integer", "val": "-17608"}},
                        {"indice": {"type": "Integer", "val": "-22031"},
                         "value": {"type": "Integer", "val": "-17607"}},
                        {"indice": {"type": "Integer", "val": "-22030"},
                         "value": {"type": "Integer", "val": "-17606"}},
                        {"indice": {"type": "Integer", "val": "-22029"},
                         "value": {"type": "Integer", "val": "-17605"}},
                        {"indice": {"type": "Integer", "val": "-22028"},
                         "value": {"type": "Integer", "val": "-17604"}},
                        {"indice": {"type": "Integer", "val": "-22027"},
                         "value": {"type": "Integer", "val": "-17603"}},
                        {"indice": {"type": "Integer", "val": "-22026"},
                         "value": {"type": "Integer", "val": "-17602"}},
                        {"indice": {"type": "Integer", "val": "-22025"},
                         "value": {"type": "Integer", "val": "-17601"}},
                        {"indice": {"type": "Integer", "val": "-22024"},
                         "value": {"type": "Integer", "val": "-17600"}},
                        {"indice": {"type": "Integer", "val": "-22023"},
                         "value": {"type": "Integer", "val": "-17599"}},
                        {"indice": {"type": "Integer", "val": "-22022"},
                         "value": {"type": "Integer", "val": "-17598"}},
                        {"indice": {"type": "Integer", "val": "-22021"},
                         "value": {"type": "Integer", "val": "-17597"}},
                        {"indice": {"type": "Integer", "val": "-22020"},
                         "value": {"type": "Integer", "val": "-17596"}},
                        {"indice": {"type": "Integer", "val": "-22019"},
                         "value": {"type": "Integer", "val": "-17595"}},
                        {"indice": {"type": "Integer", "val": "-22018"},
                         "value": {"type": "Integer", "val": "-17594"}},
                        {"indice": {"type": "Integer", "val": "-22017"},
                         "value": {"type": "Integer", "val": "-17593"}},
                        {"indice": {"type": "Integer", "val": "-22016"},
                         "value": {"type": "Integer", "val": "-17592"}},
                        {"indice": {"type": "Integer", "val": "-22015"},
                         "value": {"type": "Integer", "val": "-17591"}},
                        {"indice": {"type": "Integer", "val": "-22014"},
                         "value": {"type": "Integer", "val": "-17590"}},
                        {"indice": {"type": "Integer", "val": "-22013"},
                         "value": {"type": "Integer", "val": "-17589"}},
                        {"indice": {"type": "Integer", "val": "-22012"},
                         "value": {"type": "Integer", "val": "-17588"}},
                        {"indice": {"type": "Integer", "val": "-22011"},
                         "value": {"type": "Integer", "val": "-17587"}},
                        {"indice": {"type": "Integer", "val": "-9734"},
                         "value": {"type": "Integer", "val": "-5310"}},
                        {"indice": {"type": "Integer", "val": "-9733"},
                         "value": {"type": "Integer", "val": "-5309"}},
                        {"indice": {"type": "Integer", "val": "-9732"},
                         "value": {"type": "Integer", "val": "-5308"}},
                        {"indice": {"type": "Integer", "val": "-9731"},
                         "value": {"type": "Integer", "val": "-5307"}},
                        {"indice": {"type": "Integer", "val": "-9730"},
                         "value": {"type": "Integer", "val": "-5306"}},
                        {"indice": {"type": "Integer", "val": "-9729"},
                         "value": {"type": "Integer", "val": "-5305"}},
                        {"indice": {"type": "Integer", "val": "-9728"},
                         "value": {"type": "Integer", "val": "-5304"}},
                        {"indice": {"type": "Integer", "val": "-9727"},
                         "value": {"type": "Integer", "val": "-5303"}},
                        {"indice": {"type": "Integer", "val": "-9726"},
                         "value": {"type": "Integer", "val": "-5302"}},
                        {"indice": {"type": "Integer", "val": "-9725"},
                         "value": {"type": "Integer", "val": "-5301"}},
                        {"indice": {"type": "Integer", "val": "-9724"},
                         "value": {"type": "Integer", "val": "-5300"}},
                        {"indice": {"type": "Integer", "val": "-9723"},
                         "value": {"type": "Integer", "val": "-5299"}},
                        {"indice": {"type": "Integer", "val": "-9722"},
                         "value": {"type": "Integer", "val": "-5298"}},
                        {"indice": {"type": "Integer", "val": "-9721"},
                         "value": {"type": "Integer", "val": "-5297"}},
                        {"indice": {"type": "Integer", "val": "-9720"},
                         "value": {"type": "Integer", "val": "-5296"}},
                        {"indice": {"type": "Integer", "val": "-9719"},
                         "value": {"type": "Integer", "val": "-5295"}},
                        {"indice": {"type": "Integer", "val": "-9718"},
                         "value": {"type": "Integer", "val": "-5294"}},
                        {"indice": {"type": "Integer", "val": "-9717"},
                         "value": {"type": "Integer", "val": "-5293"}},
                        {"indice": {"type": "Integer", "val": "-9716"},
                         "value": {"type": "Integer", "val": "-5292"}},
                        {"indice": {"type": "Integer", "val": "-9715"},
                         "value": {"type": "Integer", "val": "-5291"}},
                        {"indice": {"type": "Integer", "val": "-9714"},
                         "value": {"type": "Integer", "val": "-5290"}},
                        {"indice": {"type": "Integer", "val": "-9713"},
                         "value": {"type": "Integer", "val": "-5289"}},
                        {"indice": {"type": "Integer", "val": "-9712"},
                         "value": {"type": "Integer", "val": "-5288"}},
                        {"indice": {"type": "Integer", "val": "-9711"},
                         "value": {"type": "Integer", "val": "-5287"}},
                        {"indice": {"type": "Integer", "val": "-9710"},
                         "value": {"type": "Integer", "val": "-5286"}},
                        {"indice": {"type": "Integer", "val": "-9709"},
                         "value": {"type": "Integer", "val": "-5285"}},
                        {"indice": {"type": "Integer", "val": "-9708"},
                         "value": {"type": "Integer", "val": "-5284"}},
                        {"indice": {"type": "Integer", "val": "-9707"},
                         "value": {"type": "Integer", "val": "-5283"}},
                        {"indice": {"type": "Integer", "val": "-9706"},
                         "value": {"type": "Integer", "val": "-5282"}},
                        {"indice": {"type": "Integer", "val": "-9705"},
                         "value": {"type": "Integer", "val": "-5281"}},
                        {"indice": {"type": "Integer", "val": "-9704"},
                         "value": {"type": "Integer", "val": "-5280"}},
                        {"indice": {"type": "Integer", "val": "-9703"},
                         "value": {"type": "Integer", "val": "-5279"}},
                        {"indice": {"type": "Integer", "val": "-3941"},
                         "value": {"type": "Integer", "val": "483"}},
                        {"indice": {"type": "Integer", "val": "6737"},
                         "value": {"type": "Integer", "val": "11161"}},
                        {"others": {"type": "Integer", "val": "-37371"}}]}},
                   {"indice": {"type": "Integer", "val": "22037"},
                    "value":
                     {"type": "Array",
                      "val":
                       [{"indice": {"type": "Integer", "val": "-22037"},
                         "value": {"type": "Integer", "val": "-3941"}},
                        {"indice": {"type": "Integer", "val": "-22036"},
                         "value": {"type": "Integer", "val": "-3940"}},
                        {"indice": {"type": "Integer", "val": "-22035"},
                         "value": {"type": "Integer", "val": "-3939"}},
                        {"indice": {"type": "Integer", "val": "-22033"},
                         "value": {"type": "Integer", "val": "-3937"}},
                        {"indice": {"type": "Integer", "val": "-22032"},
                         "value": {"type": "Integer", "val": "-3936"}},
                        {"indice": {"type": "Integer", "val": "-22031"},
                         "value": {"type": "Integer", "val": "-3935"}},
                        {"indice": {"type": "Integer", "val": "-22030"},
                         "value": {"type": "Integer", "val": "-3934"}},
                        {"indice": {"type": "Integer", "val": "-22029"},
                         "value": {"type": "Integer", "val": "-3933"}},
                        {"indice": {"type": "Integer", "val": "-22028"},
                         "value": {"type": "Integer", "val": "-3932"}},
                        {"indice": {"type": "Integer", "val": "-22027"},
                         "value": {"type": "Integer", "val": "-3931"}},
                        {"indice": {"type": "Integer", "val": "-22026"},
                         "value": {"type": "Integer", "val": "-3930"}},
                        {"others": {"type": "Integer", "val": "-3938"}}]}},
                   {"indice": {"type": "Integer", "val": "22044"},
                    "value":
                     {"type": "Array",
                      "val":
                       [{"others": {"type": "Integer", "val": "-3932"}}]}},
                   {"indice": {"type": "Integer", "val": "22047"},
                    "value":
                     {"type": "Array",
                      "val":
                       [{"others": {"type": "Integer", "val": "-3930"}}]}},
                   {"indice": {"type": "Integer", "val": "33189"},
                    "value":
                     {"type": "Array",
                      "val":
                       [{"others": {"type": "Integer", "val": "62437"}}]}},
                   {"indice": {"type": "Integer", "val": "44046"},
                    "value":
                     {"type": "Array",
                      "val":
                       [{"others": {"type": "Integer", "val": "18069"}}]}},
                   {"indice": {"type": "Integer", "val": "44047"},
                    "value":
                     {"type": "Array",
                      "val":
                       [{"indice": {"type": "Integer", "val": "-4635"},
                         "value": {"type": "Integer", "val": "35471"}},
                        {"others": {"type": "Integer", "val": "84153"}}]}},
                   {"others":
                     {"type": "Array",
                      "val":
                       [{"others": {"type": "Integer", "val": "-11499"}}]}}]}
<check-ce>Giant-step RAC
<rac-values>RHS evaluated for global `zero` at "WHY3DATA/stdlib/int.mlw", line 13, characters 15-19: 0
<rac-values>RHS evaluated for global `one` at "WHY3DATA/stdlib/int.mlw", line 14, characters 15-18: 1
<rac-values>Value from model for parameter `y` at "bench/check-ce/anonymous5.mlw", line 6, characters 7-8: (-3941)
<rac-values>Value from model for return value of call to f at "bench/check-ce/anonymous5.mlw", line 8, characters 2-5 at "bench/check-ce/anonymous5.mlw", line 8, characters 2-5: [|
                                                                    (-88787) -> [|; _ -> (-134552)|];
                                                                    (-88786) -> [|; _ -> (-96668)|];
                                                                    (-88785) -> [|; _ -> (-134511)|];
                                                                    (-88784) -> [|; _ -> (-181509)|];
                                                                    (-41770) -> [|
                                                                    (-41770) -> (-87481); _ -> (-67747)|];
                                                                    (-23254) -> [|
                                                                    (-23254) -> (-50449);
                                                                    (-9702) -> (-36897); _ -> (-49231)|];
                                                                    (-22023) -> [|
                                                                    (-22024) -> (-47988);
                                                                    (-22022) -> (-47986); _ -> (-47987)|];
                                                                    (-21857) -> [|
                                                                    (-9726) -> (-35524);
                                                                    (-9725) -> (-35523); _ -> (-47655)|];
                                                                    (-18162) -> [|
                                                                    (-23254) -> (-45357); _ -> (-40265)|];
                                                                    (-13543) -> [|; _ -> (-31027)|];
                                                                    (-9912) -> [|; _ -> (-23765)|];
                                                                    (-7557) -> [|; _ -> (-19055)|];
                                                                    (-3941) -> [|
                                                                    (-41850) -> (-49732);
                                                                    (-41849) -> (-49731);
                                                                    (-41848) -> (-49730);
                                                                    (-41847) -> (-49729);
                                                                    (-41846) -> (-49728);
                                                                    (-41845) -> (-49727);
                                                                    (-41844) -> (-49726);
                                                                    (-41843) -> (-49725);
                                                                    (-41842) -> (-49724);
                                                                    (-41841) -> (-49723);
                                                                    (-41840) -> (-49722);
                                                                    (-41839) -> (-49721);
                                                                    (-41838) -> (-49720);
                                                                    (-41837) -> (-49719);
                                                                    (-41836) -> (-49718);
                                                                    (-41835) -> (-49717);
                                                                    (-41834) -> (-49716);
                                                                    (-41833) -> (-49715);
                                                                    (-41832) -> (-49714);
                                                                    (-41831) -> (-49713);
                                                                    (-41830) -> (-49712);
                                                                    (-41829) -> (-49711);
                                                                    (-41828) -> (-49710);
                                                                    (-41827) -> (-49709);
                                                                    (-41826) -> (-49708);
                                                                    (-41825) -> (-49707);
                                                                    (-41824) -> (-49706);
                                                                    (-41823) -> (-49705);
                                                                    (-41822) -> (-49704);
                                                                    (-41821) -> (-49703);
                                                                    (-41820) -> (-49702);
                                                                    (-41818) -> (-49700);
                                                                    (-41817) -> (-49699);
                                                                    (-41816) -> (-49698);
                                                                    (-41815) -> (-49697);
                                                                    (-41814) -> (-49696);
                                                                    (-41813) -> (-49695);
                                                                    (-41812) -> (-49694);
                                                                    (-41811) -> (-49693);
                                                                    (-41810) -> (-49692);
                                                                    (-41809) -> (-49691);
                                                                    (-41808) -> (-49690);
                                                                    (-41807) -> (-49689);
                                                                    (-41806) -> (-49688);
                                                                    (-41805) -> (-49687);
                                                                    (-41804) -> (-49686);
                                                                    (-41803) -> (-49685);
                                                                    (-41802) -> (-49684);
                                                                    (-41801) -> (-49683);
                                                                    (-41800) -> (-49682);
                                                                    (-41799) -> (-49681);
                                                                    (-41798) -> (-49680);
                                                                    (-41797) -> (-49679);
                                                                    (-41796) -> (-49678);
                                                                    (-41795) -> (-49677);
                                                                    (-41794) -> (-49676);
                                                                    (-41793) -> (-49675);
                                                                    (-41789) -> (-49671);
                                                                    (-41775) -> (-49657);
                                                                    (-22025) -> (-29907);
                                                                    (-22024) -> (-29906);
                                                                    (-22023) -> (-29905);
                                                                    (-9704) -> (-17586);
                                                                    (-9703) -> (-17585);
                                                                    (-9702) -> (-17584);
                                                                    (-9701) -> (-17583);
                                                                    (-3941) -> (-11823); _ -> (-49701)|];
                                                                    (-2714) -> [|; _ -> (-9369)|];
                                                                    5 -> [|; _ -> (-3931)|];
                                                                    15 -> [|; _ -> (-3911)|];
                                                                    84 -> [|; _ -> (-3773)|];
                                                                    1803 -> [|; _ -> (-335)|];
                                                                    3945 -> [|; _ -> 3949|];
                                                                    4643 -> [|
                                                                    (-4635) -> (-3933); _ -> (-3932)|];
                                                                    8365 -> [|
                                                                    (-41798) -> (-37374);
                                                                    (-41797) -> (-37373);
                                                                    (-41796) -> (-37372);
                                                                    (-41794) -> (-37370);
                                                                    (-41793) -> (-37369);
                                                                    (-41792) -> (-37368);
                                                                    (-41791) -> (-37367);
                                                                    (-41790) -> (-37366);
                                                                    (-41789) -> (-37365);
                                                                    (-41788) -> (-37364);
                                                                    (-41787) -> (-37363);
                                                                    (-41786) -> (-37362);
                                                                    (-41785) -> (-37361);
                                                                    (-41784) -> (-37360);
                                                                    (-41783) -> (-37359);
                                                                    (-41782) -> (-37358);
                                                                    (-41781) -> (-37357);
                                                                    (-41780) -> (-37356);
                                                                    (-41779) -> (-37355);
                                                                    (-41778) -> (-37354);
                                                                    (-41777) -> (-37353);
                                                                    (-41776) -> (-37352);
                                                                    (-41775) -> (-37351);
                                                                    (-41774) -> (-37350);
                                                                    (-41773) -> (-37349);
                                                                    (-41772) -> (-37348);
                                                                    (-41771) -> (-37347);
                                                                    (-41770) -> (-37346);
                                                                    (-41769) -> (-37345);
                                                                    (-23257) -> (-18833);
                                                                    (-23256) -> (-18832);
                                                                    (-23255) -> (-18831);
                                                                    (-23254) -> (-18830);
                                                                    (-23253) -> (-18829);
                                                                    (-23252) -> (-18828);
                                                                    (-22041) -> (-17617);
                                                                    (-22040) -> (-17616);
                                                                    (-22039) -> (-17615);
                                                                    (-22038) -> (-17614);
                                                                    (-22037) -> (-17613);
                                                                    (-22036) -> (-17612);
                                                                    (-22035) -> (-17611);
                                                                    (-22034) -> (-17610);
                                                                    (-22033) -> (-17609);
                                                                    (-22032) -> (-17608);
                                                                    (-22031) -> (-17607);
                                                                    (-22030) -> (-17606);
                                                                    (-22029) -> (-17605);
                                                                    (-22028) -> (-17604);
                                                                    (-22027) -> (-17603);
                                                                    (-22026) -> (-17602);
                                                                    (-22025) -> (-17601);
                                                                    (-22024) -> (-17600);
                                                                    (-22023) -> (-17599);
                                                                    (-22022) -> (-17598);
                                                                    (-22021) -> (-17597);
                                                                    (-22020) -> (-17596);
                                                                    (-22019) -> (-17595);
                                                                    (-22018) -> (-17594);
                                                                    (-22017) -> (-17593);
                                                                    (-22016) -> (-17592);
                                                                    (-22015) -> (-17591);
                                                                    (-22014) -> (-17590);
                                                                    (-22013) -> (-17589);
                                                                    (-22012) -> (-17588);
                                                                    (-22011) -> (-17587);
                                                                    (-9734) -> (-5310);
                                                                    (-9733) -> (-5309);
                                                                    (-9732) -> (-5308);
                                                                    (-9731) -> (-5307);
                                                                    (-9730) -> (-5306);
                                                                    (-9729) -> (-5305);
                                                                    (-9728) -> (-5304);
                                                                    (-9727) -> (-5303);
                                                                    (-9726) -> (-5302);
                                                                    (-9725) -> (-5301);
                                                                    (-9724) -> (-5300);
                                                                    (-9723) -> (-5299);
                                                                    (-9722) -> (-5298);
                                                                    (-9721) -> (-5297);
                                                                    (-9720) -> (-5296);
                                                                    (-9719) -> (-5295);
                                                                    (-9718) -> (-5294);
                                                                    (-9717) -> (-5293);
                                                                    (-9716) -> (-5292);
                                                                    (-9715) -> (-5291);
                                                                    (-9714) -> (-5290);
                                                                    (-9713) -> (-5289);
                                                                    (-9712) -> (-5288);
                                                                    (-9711) -> (-5287);
                                                                    (-9710) -> (-5286);
                                                                    (-9709) -> (-5285);
                                                                    (-9708) -> (-5284);
                                                                    (-9707) -> (-5283);
                                                                    (-9706) -> (-5282);
                                                                    (-9705) -> (-5281);
                                                                    (-9704) -> (-5280);
                                                                    (-9703) -> (-5279);
                                                                    (-3941) -> 483;
                                                                    6737 -> 11161; _ -> (-37371)|];
                                                                    22037 -> [|
                                                                    (-22037) -> (-3941);
                                                                    (-22036) -> (-3940);
                                                                    (-22035) -> (-3939);
                                                                    (-22033) -> (-3937);
                                                                    (-22032) -> (-3936);
                                                                    (-22031) -> (-3935);
                                                                    (-22030) -> (-3934);
                                                                    (-22029) -> (-3933);
                                                                    (-22028) -> (-3932);
                                                                    (-22027) -> (-3931);
                                                                    (-22026) -> (-3930); _ -> (-3938)|];
                                                                    22044 -> [|; _ -> (-3932)|];
                                                                    22047 -> [|; _ -> (-3930)|];
                                                                    33189 -> [|; _ -> 62437|];
                                                                    44046 -> [|; _ -> 18069|];
                                                                    44047 -> [|
                                                                    (-4635) -> 35471; _ -> 84153|]; _ -> [|; _ -> (-11499)|]|]
<check-ce>Normal RAC
<rac-values>RHS evaluated for global `zero` at "WHY3DATA/stdlib/int.mlw", line 13, characters 15-19: 0
<rac-values>RHS evaluated for global `one` at "WHY3DATA/stdlib/int.mlw", line 14, characters 15-18: 1
<rac-values>Value from model for parameter `y` at "bench/check-ce/anonymous5.mlw", line 6, characters 7-8: (-3941)
<check-ce>Result of checking model 1: INCOMPLETE
            - Concrete RAC: INCOMPLETE (terminated because many args for exec fun)
              
            - Abstract RAC: INCOMPLETE (terminated because Postcondition of `f` cannot be evaluated)
              
<check-ce-summary>Results:
- Checked model 0: INCOMPLETE
  - Concrete RAC: INCOMPLETE (terminated because many args for exec fun)
  - Abstract RAC: INCOMPLETE (terminated because missing value for return value of call to f at "bench/check-ce/anonymous5.mlw", line 8, characters 2-5)
- Selected model 1: INCOMPLETE
  - Concrete RAC: INCOMPLETE (terminated because many args for exec fun)
  - Abstract RAC: INCOMPLETE (terminated because Postcondition of `f` cannot be evaluated)
File "bench/check-ce/anonymous5.mlw", line 7, characters 12-22:
Sub-goal Postcondition of goal g'vc.
Prover result is: Unknown (unknown) (2.85s, 7500000 steps).
The following counterexample model could not be verified
  (concrete RAC terminated because many args for exec fun, abstract RAC terminated because Postcondition of `f` cannot be evaluated):
>>>>>>> 37885e00
File anonymous5.mlw:
  Line 6:
    y = -3941 (-0XF65)
  Line 7:
    y = -3941 (-0XF65)
  Line 8:
<<<<<<< HEAD
    result = 1
=======
    result = -11823 (-0X2E2F)
    result of call at line 8, characters 2-5 =
      (-88787 (-0X15AD3) => (others => -134552 (-0X20D98)),
      -88786 (-0X15AD2) => (others => -96668 (-0X1799C)),
      -88785 (-0X15AD1) => (others => -134511 (-0X20D6F)),
      -88784 (-0X15AD0) => (others => -181509 (-0X2C505)),
      -41770 (-0XA32A) =>
      (-41770 (-0XA32A) => -87481 (-0X155B9), others => -67747 (-0X108A3)),
      -23254 (-0X5AD6) =>
      (-23254 (-0X5AD6) => -50449 (-0XC511),
      -9702 (-0X25E6) => -36897 (-0X9021), others => -49231 (-0XC04F)),
      -22023 (-0X5607) =>
      (-22024 (-0X5608) => -47988 (-0XBB74),
      -22022 (-0X5606) => -47986 (-0XBB72), others => -47987 (-0XBB73)),
      -21857 (-0X5561) =>
      (-9726 (-0X25FE) => -35524 (-0X8AC4),
      -9725 (-0X25FD) => -35523 (-0X8AC3), others => -47655 (-0XBA27)),
      -18162 (-0X46F2) =>
      (-23254 (-0X5AD6) => -45357 (-0XB12D), others => -40265 (-0X9D49)),
      -13543 (-0X34E7) => (others => -31027 (-0X7933)),
      -9912 (-0X26B8) => (others => -23765 (-0X5CD5)),
      -7557 (-0X1D85) => (others => -19055 (-0X4A6F)),
      -3941 (-0XF65) =>
      (-41850 (-0XA37A) => -49732 (-0XC244),
      -41849 (-0XA379) => -49731 (-0XC243),
      -41848 (-0XA378) => -49730 (-0XC242),
      -41847 (-0XA377) => -49729 (-0XC241),
      -41846 (-0XA376) => -49728 (-0XC240),
      -41845 (-0XA375) => -49727 (-0XC23F),
      -41844 (-0XA374) => -49726 (-0XC23E),
      -41843 (-0XA373) => -49725 (-0XC23D),
      -41842 (-0XA372) => -49724 (-0XC23C),
      -41841 (-0XA371) => -49723 (-0XC23B),
      -41840 (-0XA370) => -49722 (-0XC23A),
      -41839 (-0XA36F) => -49721 (-0XC239),
      -41838 (-0XA36E) => -49720 (-0XC238),
      -41837 (-0XA36D) => -49719 (-0XC237),
      -41836 (-0XA36C) => -49718 (-0XC236),
      -41835 (-0XA36B) => -49717 (-0XC235),
      -41834 (-0XA36A) => -49716 (-0XC234),
      -41833 (-0XA369) => -49715 (-0XC233),
      -41832 (-0XA368) => -49714 (-0XC232),
      -41831 (-0XA367) => -49713 (-0XC231),
      -41830 (-0XA366) => -49712 (-0XC230),
      -41829 (-0XA365) => -49711 (-0XC22F),
      -41828 (-0XA364) => -49710 (-0XC22E),
      -41827 (-0XA363) => -49709 (-0XC22D),
      -41826 (-0XA362) => -49708 (-0XC22C),
      -41825 (-0XA361) => -49707 (-0XC22B),
      -41824 (-0XA360) => -49706 (-0XC22A),
      -41823 (-0XA35F) => -49705 (-0XC229),
      -41822 (-0XA35E) => -49704 (-0XC228),
      -41821 (-0XA35D) => -49703 (-0XC227),
      -41820 (-0XA35C) => -49702 (-0XC226),
      -41818 (-0XA35A) => -49700 (-0XC224),
      -41817 (-0XA359) => -49699 (-0XC223),
      -41816 (-0XA358) => -49698 (-0XC222),
      -41815 (-0XA357) => -49697 (-0XC221),
      -41814 (-0XA356) => -49696 (-0XC220),
      -41813 (-0XA355) => -49695 (-0XC21F),
      -41812 (-0XA354) => -49694 (-0XC21E),
      -41811 (-0XA353) => -49693 (-0XC21D),
      -41810 (-0XA352) => -49692 (-0XC21C),
      -41809 (-0XA351) => -49691 (-0XC21B),
      -41808 (-0XA350) => -49690 (-0XC21A),
      -41807 (-0XA34F) => -49689 (-0XC219),
      -41806 (-0XA34E) => -49688 (-0XC218),
      -41805 (-0XA34D) => -49687 (-0XC217),
      -41804 (-0XA34C) => -49686 (-0XC216),
      -41803 (-0XA34B) => -49685 (-0XC215),
      -41802 (-0XA34A) => -49684 (-0XC214),
      -41801 (-0XA349) => -49683 (-0XC213),
      -41800 (-0XA348) => -49682 (-0XC212),
      -41799 (-0XA347) => -49681 (-0XC211),
      -41798 (-0XA346) => -49680 (-0XC210),
      -41797 (-0XA345) => -49679 (-0XC20F),
      -41796 (-0XA344) => -49678 (-0XC20E),
      -41795 (-0XA343) => -49677 (-0XC20D),
      -41794 (-0XA342) => -49676 (-0XC20C),
      -41793 (-0XA341) => -49675 (-0XC20B),
      -41789 (-0XA33D) => -49671 (-0XC207),
      -41775 (-0XA32F) => -49657 (-0XC1F9),
      -22025 (-0X5609) => -29907 (-0X74D3),
      -22024 (-0X5608) => -29906 (-0X74D2),
      -22023 (-0X5607) => -29905 (-0X74D1),
      -9704 (-0X25E8) => -17586 (-0X44B2),
      -9703 (-0X25E7) => -17585 (-0X44B1),
      -9702 (-0X25E6) => -17584 (-0X44B0),
      -9701 (-0X25E5) => -17583 (-0X44AF),
      -3941 (-0XF65) => -11823 (-0X2E2F), others => -49701 (-0XC225)),
      -2714 (-0XA9A) => (others => -9369 (-0X2499)),
      5 => (others => -3931 (-0XF5B)),
      15 (0XF) => (others => -3911 (-0XF47)),
      84 (0X54) => (others => -3773 (-0XEBD)),
      1803 (0X70B) => (others => -335 (-0X14F)),
      3945 (0XF69) => (others => 3949 (0XF6D)),
      4643 (0X1223) =>
      (-4635 (-0X121B) => -3933 (-0XF5D), others => -3932 (-0XF5C)),
      8365 (0X20AD) =>
      (-41798 (-0XA346) => -37374 (-0X91FE),
      -41797 (-0XA345) => -37373 (-0X91FD),
      -41796 (-0XA344) => -37372 (-0X91FC),
      -41794 (-0XA342) => -37370 (-0X91FA),
      -41793 (-0XA341) => -37369 (-0X91F9),
      -41792 (-0XA340) => -37368 (-0X91F8),
      -41791 (-0XA33F) => -37367 (-0X91F7),
      -41790 (-0XA33E) => -37366 (-0X91F6),
      -41789 (-0XA33D) => -37365 (-0X91F5),
      -41788 (-0XA33C) => -37364 (-0X91F4),
      -41787 (-0XA33B) => -37363 (-0X91F3),
      -41786 (-0XA33A) => -37362 (-0X91F2),
      -41785 (-0XA339) => -37361 (-0X91F1),
      -41784 (-0XA338) => -37360 (-0X91F0),
      -41783 (-0XA337) => -37359 (-0X91EF),
      -41782 (-0XA336) => -37358 (-0X91EE),
      -41781 (-0XA335) => -37357 (-0X91ED),
      -41780 (-0XA334) => -37356 (-0X91EC),
      -41779 (-0XA333) => -37355 (-0X91EB),
      -41778 (-0XA332) => -37354 (-0X91EA),
      -41777 (-0XA331) => -37353 (-0X91E9),
      -41776 (-0XA330) => -37352 (-0X91E8),
      -41775 (-0XA32F) => -37351 (-0X91E7),
      -41774 (-0XA32E) => -37350 (-0X91E6),
      -41773 (-0XA32D) => -37349 (-0X91E5),
      -41772 (-0XA32C) => -37348 (-0X91E4),
      -41771 (-0XA32B) => -37347 (-0X91E3),
      -41770 (-0XA32A) => -37346 (-0X91E2),
      -41769 (-0XA329) => -37345 (-0X91E1),
      -23257 (-0X5AD9) => -18833 (-0X4991),
      -23256 (-0X5AD8) => -18832 (-0X4990),
      -23255 (-0X5AD7) => -18831 (-0X498F),
      -23254 (-0X5AD6) => -18830 (-0X498E),
      -23253 (-0X5AD5) => -18829 (-0X498D),
      -23252 (-0X5AD4) => -18828 (-0X498C),
      -22041 (-0X5619) => -17617 (-0X44D1),
      -22040 (-0X5618) => -17616 (-0X44D0),
      -22039 (-0X5617) => -17615 (-0X44CF),
      -22038 (-0X5616) => -17614 (-0X44CE),
      -22037 (-0X5615) => -17613 (-0X44CD),
      -22036 (-0X5614) => -17612 (-0X44CC),
      -22035 (-0X5613) => -17611 (-0X44CB),
      -22034 (-0X5612) => -17610 (-0X44CA),
      -22033 (-0X5611) => -17609 (-0X44C9),
      -22032 (-0X5610) => -17608 (-0X44C8),
      -22031 (-0X560F) => -17607 (-0X44C7),
      -22030 (-0X560E) => -17606 (-0X44C6),
      -22029 (-0X560D) => -17605 (-0X44C5),
      -22028 (-0X560C) => -17604 (-0X44C4),
      -22027 (-0X560B) => -17603 (-0X44C3),
      -22026 (-0X560A) => -17602 (-0X44C2),
      -22025 (-0X5609) => -17601 (-0X44C1),
      -22024 (-0X5608) => -17600 (-0X44C0),
      -22023 (-0X5607) => -17599 (-0X44BF),
      -22022 (-0X5606) => -17598 (-0X44BE),
      -22021 (-0X5605) => -17597 (-0X44BD),
      -22020 (-0X5604) => -17596 (-0X44BC),
      -22019 (-0X5603) => -17595 (-0X44BB),
      -22018 (-0X5602) => -17594 (-0X44BA),
      -22017 (-0X5601) => -17593 (-0X44B9),
      -22016 (-0X5600) => -17592 (-0X44B8),
      -22015 (-0X55FF) => -17591 (-0X44B7),
      -22014 (-0X55FE) => -17590 (-0X44B6),
      -22013 (-0X55FD) => -17589 (-0X44B5),
      -22012 (-0X55FC) => -17588 (-0X44B4),
      -22011 (-0X55FB) => -17587 (-0X44B3),
      -9734 (-0X2606) => -5310 (-0X14BE), -9733 (-0X2605) => -5309 (-0X14BD),
      -9732 (-0X2604) => -5308 (-0X14BC), -9731 (-0X2603) => -5307 (-0X14BB),
      -9730 (-0X2602) => -5306 (-0X14BA), -9729 (-0X2601) => -5305 (-0X14B9),
      -9728 (-0X2600) => -5304 (-0X14B8), -9727 (-0X25FF) => -5303 (-0X14B7),
      -9726 (-0X25FE) => -5302 (-0X14B6), -9725 (-0X25FD) => -5301 (-0X14B5),
      -9724 (-0X25FC) => -5300 (-0X14B4), -9723 (-0X25FB) => -5299 (-0X14B3),
      -9722 (-0X25FA) => -5298 (-0X14B2), -9721 (-0X25F9) => -5297 (-0X14B1),
      -9720 (-0X25F8) => -5296 (-0X14B0), -9719 (-0X25F7) => -5295 (-0X14AF),
      -9718 (-0X25F6) => -5294 (-0X14AE), -9717 (-0X25F5) => -5293 (-0X14AD),
      -9716 (-0X25F4) => -5292 (-0X14AC), -9715 (-0X25F3) => -5291 (-0X14AB),
      -9714 (-0X25F2) => -5290 (-0X14AA), -9713 (-0X25F1) => -5289 (-0X14A9),
      -9712 (-0X25F0) => -5288 (-0X14A8), -9711 (-0X25EF) => -5287 (-0X14A7),
      -9710 (-0X25EE) => -5286 (-0X14A6), -9709 (-0X25ED) => -5285 (-0X14A5),
      -9708 (-0X25EC) => -5284 (-0X14A4), -9707 (-0X25EB) => -5283 (-0X14A3),
      -9706 (-0X25EA) => -5282 (-0X14A2), -9705 (-0X25E9) => -5281 (-0X14A1),
      -9704 (-0X25E8) => -5280 (-0X14A0), -9703 (-0X25E7) => -5279 (-0X149F),
      -3941 (-0XF65) => 483 (0X1E3), 6737 (0X1A51) => 11161 (0X2B99),
      others => -37371 (-0X91FB)),
      22037 (0X5615) =>
      (-22037 (-0X5615) => -3941 (-0XF65),
      -22036 (-0X5614) => -3940 (-0XF64), -22035 (-0X5613) => -3939 (-0XF63),
      -22033 (-0X5611) => -3937 (-0XF61), -22032 (-0X5610) => -3936 (-0XF60),
      -22031 (-0X560F) => -3935 (-0XF5F), -22030 (-0X560E) => -3934 (-0XF5E),
      -22029 (-0X560D) => -3933 (-0XF5D), -22028 (-0X560C) => -3932 (-0XF5C),
      -22027 (-0X560B) => -3931 (-0XF5B), -22026 (-0X560A) => -3930 (-0XF5A),
      others => -3938 (-0XF62)),
      22044 (0X561C) => (others => -3932 (-0XF5C)),
      22047 (0X561F) => (others => -3930 (-0XF5A)),
      33189 (0X81A5) => (others => 62437 (0XF3E5)),
      44046 (0XAC0E) => (others => 18069 (0X4695)),
      44047 (0XAC0F) =>
      (-4635 (-0X121B) => 35471 (0X8A8F), others => 84153 (0X148B9)),
      others => (others => -11499 (-0X2CEB)))
>>>>>>> 37885e00
<|MERGE_RESOLUTION|>--- conflicted
+++ resolved
@@ -5,33 +5,6 @@
               y = {"type": "Integer", "val": "0"}
             Line 7:
               y = {"type": "Integer", "val": "0"}
-<<<<<<< HEAD
-            Line 8:
-              result = {"type": "Integer", "val": "1"}
-<check-ce>Giant-step RAC
-<rac-values>RHS evaluated for global `zero` at "WHY3DATA/stdlib/int.mlw", line 13, characters 15-19: 0
-<rac-values>RHS evaluated for global `one` at "WHY3DATA/stdlib/int.mlw", line 14, characters 15-18: 1
-<rac-values>Value from model for parameter `y` at "bench/check-ce/anonymous5.mlw", line 6, characters 7-8: 0
-<rac-values>No value for return value of call to f at "bench/check-ce/anonymous5.mlw", line 8, characters 2-5 at "bench/check-ce/anonymous5.mlw", line 8, characters 2-5
-<check-ce>Normal RAC
-<rac-values>RHS evaluated for global `zero` at "WHY3DATA/stdlib/int.mlw", line 13, characters 15-19: 0
-<rac-values>RHS evaluated for global `one` at "WHY3DATA/stdlib/int.mlw", line 14, characters 15-18: 1
-<rac-values>Value from model for parameter `y` at "bench/check-ce/anonymous5.mlw", line 6, characters 7-8: 0
-<check-ce>Result of checking model 0: INCOMPLETE
-            - Concrete RAC: INCOMPLETE (terminated because many args for exec fun)
-              
-            - Abstract RAC: INCOMPLETE (terminated because missing value for return value of call to f at "bench/check-ce/anonymous5.mlw", line 8, characters 2-5)
-              
-<check-ce-summary>Results:
-- Selected model 0: INCOMPLETE
-  - Concrete RAC: INCOMPLETE (terminated because many args for exec fun)
-  - Abstract RAC: INCOMPLETE (terminated because missing value for return value of call to f at "bench/check-ce/anonymous5.mlw", line 8, characters 2-5)
-File "bench/check-ce/anonymous5.mlw", line 7, characters 12-22:
-Sub-goal Postcondition of goal g'vc.
-Prover result is: Step limit exceeded (0.16s).
-The following counterexample model could not be verified
-  (concrete RAC terminated because many args for exec fun, abstract RAC terminated because missing value for return value of call to f at "bench/check-ce/anonymous5.mlw", line 8, characters 2-5):
-=======
             Line 8:
               result = {"type": "Integer", "val": "1"}
 <check-ce>Giant-step RAC
@@ -814,16 +787,12 @@
 Prover result is: Unknown (unknown) (2.85s, 7500000 steps).
 The following counterexample model could not be verified
   (concrete RAC terminated because many args for exec fun, abstract RAC terminated because Postcondition of `f` cannot be evaluated):
->>>>>>> 37885e00
 File anonymous5.mlw:
   Line 6:
     y = -3941 (-0XF65)
   Line 7:
     y = -3941 (-0XF65)
   Line 8:
-<<<<<<< HEAD
-    result = 1
-=======
     result = -11823 (-0X2E2F)
     result of call at line 8, characters 2-5 =
       (-88787 (-0X15AD3) => (others => -134552 (-0X20D98)),
@@ -1022,4 +991,3 @@
       44047 (0XAC0F) =>
       (-4635 (-0X121B) => 35471 (0X8A8F), others => 84153 (0X148B9)),
       others => (others => -11499 (-0X2CEB)))
->>>>>>> 37885e00
