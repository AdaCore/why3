<check-ce-rac-results>Check model 0 ("bench/check-ce/anonymous5.mlw", line 7, characters 12-22)
<check-ce-rac-results>Checking model:
                      File anonymous5.mlw:
                        Line 6:
                          y = {"type": "Integer", "val": "0"}
                        Line 7:
                          result = {"type": "Integer", "val": "0"}
                          result = {"type": "Integer", "val": "0"}
                          y = {"type": "Integer", "val": "0"}
                        Line 8:
                          result = {"type": "Integer", "val": "0"}
                          result =
                            {"type": "Array",
                             "val":
                              [{"others": {"type": "Integer", "val": "0"}}]}
                          result =
                            {"type": "Array",
                             "val":
                              [{"others":
                                 {"type": "Array",
                                  "val":
                                   [{"others":
                                      {"type": "Integer", "val": "0"}}]}}]}
                          result = {"type": "Integer", "val": "0"}
<check-ce-rac-results>Giant-step RAC
<rac-values>RHS evaluated for global `zero` at "WHY3DATA/stdlib/int.mlw", line 13, characters 15-19: 0
<rac-values>RHS evaluated for global `one` at "WHY3DATA/stdlib/int.mlw", line 14, characters 15-18: 1
<rac-values>Value from model for parameter `y` at "bench/check-ce/anonymous5.mlw", line 6, characters 7-8: 0
<rac-values>Value from model for return value of call to f at "bench/check-ce/anonymous5.mlw", line 8, characters 2-5 at "bench/check-ce/anonymous5.mlw", line 8, characters 2-5: [|; _ -> 
                                                                    [|; _ -> 0|]|]
<check-ce-rac-results>Normal RAC
<rac-values>RHS evaluated for global `zero` at "WHY3DATA/stdlib/int.mlw", line 13, characters 15-19: 0
<rac-values>RHS evaluated for global `one` at "WHY3DATA/stdlib/int.mlw", line 14, characters 15-18: 1
<rac-values>Value from model for parameter `y` at "bench/check-ce/anonymous5.mlw", line 6, characters 7-8: 0
<check-ce-rac-results>Results of RAC executions for model 0:
                        - Concrete RAC: INCOMPLETE (terminated because many args for exec fun)
                          
                        - Abstract RAC: INCOMPLETE (terminated because Postcondition of `f` cannot be evaluated)
                          
<check-ce-rac-results>Check model 1 ("bench/check-ce/anonymous5.mlw", line 7, characters 12-22)
<check-ce-rac-results>Checking model:
                      File anonymous5.mlw:
                        Line 6:
                          y = {"type": "Integer", "val": "0"}
                        Line 7:
                          result = {"type": "Integer", "val": "0"}
                          result = {"type": "Integer", "val": "0"}
                          y = {"type": "Integer", "val": "0"}
                        Line 8:
                          result = {"type": "Integer", "val": "0"}
                          result =
                            {"type": "Array",
                             "val":
                              [{"others": {"type": "Integer", "val": "0"}}]}
                          result =
                            {"type": "Array",
                             "val":
                              [{"others":
                                 {"type": "Array",
                                  "val":
                                   [{"others":
                                      {"type": "Integer", "val": "0"}}]}}]}
                          result = {"type": "Integer", "val": "0"}
<check-ce-rac-results>Giant-step RAC
<rac-values>RHS evaluated for global `zero` at "WHY3DATA/stdlib/int.mlw", line 13, characters 15-19: 0
<rac-values>RHS evaluated for global `one` at "WHY3DATA/stdlib/int.mlw", line 14, characters 15-18: 1
<rac-values>Value from model for parameter `y` at "bench/check-ce/anonymous5.mlw", line 6, characters 7-8: 0
<rac-values>Value from model for return value of call to f at "bench/check-ce/anonymous5.mlw", line 8, characters 2-5 at "bench/check-ce/anonymous5.mlw", line 8, characters 2-5: [|; _ -> 
                                                                    [|; _ -> 0|]|]
<check-ce-rac-results>Normal RAC
<rac-values>RHS evaluated for global `zero` at "WHY3DATA/stdlib/int.mlw", line 13, characters 15-19: 0
<rac-values>RHS evaluated for global `one` at "WHY3DATA/stdlib/int.mlw", line 14, characters 15-18: 1
<rac-values>Value from model for parameter `y` at "bench/check-ce/anonymous5.mlw", line 6, characters 7-8: 0
<check-ce-rac-results>Results of RAC executions for model 1:
                        - Concrete RAC: INCOMPLETE (terminated because many args for exec fun)
                          
                        - Abstract RAC: INCOMPLETE (terminated because Postcondition of `f` cannot be evaluated)
                          
<check-ce-categorization>Categorizations of models:
- Checked model 0: INCOMPLETE
  - Concrete RAC: INCOMPLETE (terminated because many args for exec fun)
  - Abstract RAC: INCOMPLETE (terminated because Postcondition of `f` cannot be evaluated)
- Selected model 1: INCOMPLETE
  - Concrete RAC: INCOMPLETE (terminated because many args for exec fun)
  - Abstract RAC: INCOMPLETE (terminated because Postcondition of `f` cannot be evaluated)
File "bench/check-ce/anonymous5.mlw", line 7, characters 12-22:
Sub-goal Postcondition of goal g'vc.
<<<<<<< HEAD
Prover result is: Unknown (unknown + incomplete) (0.04s, 494 steps).
=======
Prover result is: Unknown (unknown + incomplete) (0.06s, 5245 steps).
>>>>>>> 92c89c24
The following counterexample model could not be verified
  (concrete RAC terminated because many args for exec fun, abstract RAC terminated because Postcondition of `f` cannot be evaluated):
File anonymous5.mlw:
  Line 6:
    y = 0
  Line 7:
    result = 0
    y = 0
  Line 8:
    result of call at line 8, characters 2-9 = 0
    result of call at line 8, characters 2-7 = (others => 0)
    result of call at line 8, characters 2-5 = (others => (others => 0))
    result = 0
<|MERGE_RESOLUTION|>--- conflicted
+++ resolved
@@ -85,11 +85,7 @@
   - Abstract RAC: INCOMPLETE (terminated because Postcondition of `f` cannot be evaluated)
 File "bench/check-ce/anonymous5.mlw", line 7, characters 12-22:
 Sub-goal Postcondition of goal g'vc.
-<<<<<<< HEAD
-Prover result is: Unknown (unknown + incomplete) (0.04s, 494 steps).
-=======
 Prover result is: Unknown (unknown + incomplete) (0.06s, 5245 steps).
->>>>>>> 92c89c24
 The following counterexample model could not be verified
   (concrete RAC terminated because many args for exec fun, abstract RAC terminated because Postcondition of `f` cannot be evaluated):
 File anonymous5.mlw:
