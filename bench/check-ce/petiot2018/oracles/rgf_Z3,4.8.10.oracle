* Experiment rgf
** Original
File "bench/check-ce/petiot2018/rgf.mlw", line 11, characters 16-33:
Sub-goal Variant decrease of goal max_rgf'vc.
Prover result is: Valid.

File "bench/check-ce/petiot2018/rgf.mlw", line 11, characters 16-33:
Sub-goal Precondition of goal max_rgf'vc.
Prover result is: Valid.

File "bench/check-ce/petiot2018/rgf.mlw", line 11, characters 16-33:
Sub-goal Precondition of goal max_rgf'vc.
Prover result is: Valid.

File "bench/check-ce/petiot2018/rgf.mlw", line 9, characters 36-45:
Sub-goal Postcondition of goal max_rgf'vc.
Prover result is: Valid.

File "bench/check-ce/petiot2018/rgf.mlw", line 19, characters 16-26:
Sub-goal Loop invariant init of goal g'vc.
Prover result is: Valid.

File "bench/check-ce/petiot2018/rgf.mlw", line 20, characters 41-58:
Sub-goal Loop invariant init of goal g'vc.
Prover result is: Valid.

File "bench/check-ce/petiot2018/rgf.mlw", line 21, characters 4-13:
Sub-goal Index in array bounds of goal g'vc.
Prover result is: Valid.

File "bench/check-ce/petiot2018/rgf.mlw", line 19, characters 16-26:
Sub-goal Loop invariant preservation of goal g'vc.
Prover result is: Valid.

File "bench/check-ce/petiot2018/rgf.mlw", line 20, characters 41-58:
Sub-goal Loop invariant preservation of goal g'vc.
Prover result is: Valid.

File "bench/check-ce/petiot2018/rgf.mlw", line 16, characters 37-54:
Sub-goal Postcondition of goal g'vc.
Prover result is: Valid.

File "bench/check-ce/petiot2018/rgf.mlw", line 17, characters 12-29:
Sub-goal Postcondition of goal g'vc.
Prover result is: Valid.

File bench/check-ce/petiot2018/rgf.mlw:
Sub-goal Out of loop bounds of goal g'vc.
Prover result is: Valid.

File "bench/check-ce/petiot2018/rgf.mlw", line 34, characters 16-39:
Sub-goal Loop invariant init of goal f'vc.
Prover result is: Valid.

File "bench/check-ce/petiot2018/rgf.mlw", line 36, characters 16-23:
Sub-goal Index in array bounds of goal f'vc.
Prover result is: Valid.

File "bench/check-ce/petiot2018/rgf.mlw", line 36, characters 7-12:
Sub-goal Index in array bounds of goal f'vc.
Prover result is: Valid.

File "bench/check-ce/petiot2018/rgf.mlw", line 27, characters 12-29:
Sub-goal Postcondition of goal f'vc.
Prover result is: Valid.

File "bench/check-ce/petiot2018/rgf.mlw", line 29, character 4 to line 31, character 45:
Sub-goal Postcondition of goal f'vc.
Prover result is: Valid.

File "bench/check-ce/petiot2018/rgf.mlw", line 40, characters 11-16:
Sub-goal Index in array bounds of goal f'vc.
Prover result is: Valid.

File "bench/check-ce/petiot2018/rgf.mlw", line 40, characters 2-20:
Sub-goal Index in array bounds of goal f'vc.
Prover result is: Valid.

File "bench/check-ce/petiot2018/rgf.mlw", line 41, characters 2-8:
Sub-goal Precondition of goal f'vc.
Prover result is: Valid.

File "bench/check-ce/petiot2018/rgf.mlw", line 41, characters 2-8:
Sub-goal Precondition of goal f'vc.
Prover result is: Valid.

File "bench/check-ce/petiot2018/rgf.mlw", line 42, characters 36-53:
Sub-goal Assertion of goal f'vc.
Prover result is: Valid.

File "bench/check-ce/petiot2018/rgf.mlw", line 27, characters 12-29:
Sub-goal Postcondition of goal f'vc.
Prover result is: Valid.

File "bench/check-ce/petiot2018/rgf.mlw", line 29, character 4 to line 31, character 45:
Sub-goal Postcondition of goal f'vc.
Prover result is: Valid.

File "bench/check-ce/petiot2018/rgf.mlw", line 35, characters 14-16:
Sub-goal Loop variant decrease of goal f'vc.
Prover result is: Valid.

File "bench/check-ce/petiot2018/rgf.mlw", line 34, characters 16-39:
Sub-goal Loop invariant preservation of goal f'vc.
Prover result is: Valid.

File "bench/check-ce/petiot2018/rgf.mlw", line 27, characters 12-29:
Sub-goal Postcondition of goal f'vc.
Prover result is: Valid.

File "bench/check-ce/petiot2018/rgf.mlw", line 29, character 4 to line 31, character 45:
Sub-goal Postcondition of goal f'vc.
Prover result is: Valid.

File "bench/check-ce/petiot2018/rgf.mlw", line 40, characters 11-16:
Sub-goal Index in array bounds of goal f'vc.
Prover result is: Valid.

File "bench/check-ce/petiot2018/rgf.mlw", line 40, characters 2-20:
Sub-goal Index in array bounds of goal f'vc.
Prover result is: Valid.

File "bench/check-ce/petiot2018/rgf.mlw", line 41, characters 2-8:
Sub-goal Precondition of goal f'vc.
Prover result is: Valid.

File "bench/check-ce/petiot2018/rgf.mlw", line 41, characters 2-8:
Sub-goal Precondition of goal f'vc.
Prover result is: Valid.

File "bench/check-ce/petiot2018/rgf.mlw", line 42, characters 36-53:
Sub-goal Assertion of goal f'vc.
Prover result is: Valid.

File "bench/check-ce/petiot2018/rgf.mlw", line 27, characters 12-29:
Sub-goal Postcondition of goal f'vc.
Prover result is: Valid.

File "bench/check-ce/petiot2018/rgf.mlw", line 29, character 4 to line 31, character 45:
Sub-goal Postcondition of goal f'vc.
Prover result is: Valid.

** rgf-R1
bin/why3 prove --library=bench/check-ce/petiot2018 bench/check-ce/petiot2018/experiments/rgf-R1.mlw --apply-transform=split_vc --prover=Z3,4.8.10,counterexamples --timelimit=15 --check-ce --rac-prover=Z3,4.8.10 --sub-goal=:41@precondition --stepslimit=500000
File "bench/check-ce/petiot2018/experiments/rgf-R1.mlw", line 41, characters 2-8:
Sub-goal Precondition of goal f'vc.
Prover result is: Valid.

File "bench/check-ce/petiot2018/experiments/rgf-R1.mlw", line 41, characters 2-8:
Sub-goal Precondition of goal f'vc.
Prover result is: Unknown (unknown).
The program does not comply to the verification goal, for example during the
  following execution:
File rgf-R1.mlw:
  Line 24:
    Execution of main function `f` with env:
      a = {length= 2; elts= [|0 -> 400; 1 -> (-175); _ -> 9|]}
      zero = 0
      one = 1
  Line 32:
    Normal execution of function `length` with args:
      arg = {length= 2; elts= [|0 -> 400; 1 -> (-175); _ -> 9|]}
    Normal execution of function `(-)` with args:
      x = 2
      y = 1
File int.mlw:
  Line 23:
    Normal execution of function `(-_)` with args:
      _ = 1
    Normal execution of function `(+)` with args:
      _ = 2
      _ = (-1)
File rgf-R1.mlw:
  Line 32:
    Normal execution of function `int_ref` with args:
      i = 1
File lib.mlw:
  Line 12:
    Normal execution of function `int_ref'mk` with args:
      contents = 1
File rgf-R1.mlw:
  Line 33:
    Normal execution of function `(!)` with args:
      r = {contents= 1}
File lib.mlw:
  Line 23:
    Normal execution of function `contents` with args:
      arg = {contents= 1}
File rgf-R1.mlw:
  Line 33:
    Normal execution of function `(>=)` with args:
      x = 1
      y = 1
    Normal iteration of loop
  Line 36:
    Normal execution of function `(!)` with args:
      r = {contents= 1}
File lib.mlw:
  Line 23:
    Normal execution of function `contents` with args:
      arg = {contents= 1}
File rgf-R1.mlw:
  Line 36:
    Normal execution of function `(-)` with args:
      x = 1
      y = 1
File int.mlw:
  Line 23:
    Normal execution of function `(-_)` with args:
      _ = 1
    Normal execution of function `(+)` with args:
      _ = 1
      _ = (-1)
File rgf-R1.mlw:
  Line 36:
    Normal execution of function `([])` with args:
      a = {length= 2; elts= [|0 -> 400; 1 -> (-175); _ -> 9|]}
      i = 0
File lib.mlw:
  Line 43:
    Normal execution of function `elts` with args:
      arg = {length= 2; elts= [|0 -> 400; 1 -> (-175); _ -> 9|]}
    Normal execution of function `(@)` with args:
      u = [|0 -> 400; 1 -> (-175); _ -> 9|]
      u = 0
File rgf-R1.mlw:
  Line 36:
    Normal execution of function `(!)` with args:
      r = {contents= 1}
File lib.mlw:
  Line 23:
    Normal execution of function `contents` with args:
      arg = {contents= 1}
File rgf-R1.mlw:
  Line 36:
    Normal execution of function `([])` with args:
      a = {length= 2; elts= [|0 -> 400; 1 -> (-175); _ -> 9|]}
      i = 1
File lib.mlw:
  Line 43:
    Normal execution of function `elts` with args:
      arg = {length= 2; elts= [|0 -> 400; 1 -> (-175); _ -> 9|]}
    Normal execution of function `(@)` with args:
      u = [|0 -> 400; 1 -> (-175); _ -> 9|]
      u = 1
File rgf-R1.mlw:
  Line 36:
    Normal execution of function `(<=)` with args:
      x = (-175)
      y = 400
    Normal execution of function `Tuple0` with args:
Unknown location:
    Normal execution of function `Tuple0` with args:
File rgf-R1.mlw:
  Line 39:
    Normal execution of function `(!)` with args:
      r = {contents= 1}
File lib.mlw:
  Line 23:
    Normal execution of function `contents` with args:
      arg = {contents= 1}
File rgf-R1.mlw:
  Line 39:
    Normal execution of function `(=)` with args:
      x = 1
      y = 0
    Normal execution of function `Tuple0` with args:
  Line 40:
    Normal execution of function `(!)` with args:
      r = {contents= 1}
File lib.mlw:
  Line 23:
    Normal execution of function `contents` with args:
      arg = {contents= 1}
File rgf-R1.mlw:
  Line 40:
    Normal execution of function `([])` with args:
      a = {length= 2; elts= [|0 -> 400; 1 -> (-175); _ -> 9|]}
      i = 1
File lib.mlw:
  Line 43:
    Normal execution of function `elts` with args:
      arg = {length= 2; elts= [|0 -> 400; 1 -> (-175); _ -> 9|]}
    Normal execution of function `(@)` with args:
      u = [|0 -> 400; 1 -> (-175); _ -> 9|]
      u = 1
File rgf-R1.mlw:
  Line 40:
    Normal execution of function `(+)` with args:
      _ = (-175)
      _ = 1
    Normal execution of function `(!)` with args:
      r = {contents= 1}
File lib.mlw:
  Line 23:
    Normal execution of function `contents` with args:
      arg = {contents= 1}
File rgf-R1.mlw:
  Line 40:
    Normal execution of function `([]<-)` with args:
      a = {length= 2; elts= [|0 -> 400; 1 -> (-175); _ -> 9|]}
      i = 1
      v = (-174)
File lib.mlw:
  Line 48:
    Normal execution of function `elts` with args:
      arg = {length= 2; elts= [|0 -> 400; 1 -> (-175); _ -> 9|]}
File rgf-R1.mlw:
  Line 41:
    Normal execution of function `(!)` with args:
      r = {contents= 1}
File lib.mlw:
  Line 23:
    Normal execution of function `contents` with args:
      arg = {contents= 1}
File rgf-R1.mlw:
  Line 41:
    Normal execution of function `g` with args:
      a = {length= 2;
           elts=
           (fun j -> if j = i then v
              else elts1 j) with i = 1, v = (-174), elts1 = [|0 -> 400;
                                                            1 -> (-175); _ -> 9|]}
      i = 1
    Property failure at precondition of `g` with:
      a = {length= 2;
           elts=
           (fun j -> if j = i then v
              else elts1 j) with i = 1, v = (-174), elts1 = [|0 -> 400;
                                                            1 -> (-175); _ -> 9|]}
      i = 1

File "bench/check-ce/petiot2018/experiments/rgf-R1.mlw", line 41, characters 2-8:
Sub-goal Precondition of goal f'vc.
Prover result is: Valid.

File "bench/check-ce/petiot2018/experiments/rgf-R1.mlw", line 41, characters 2-8:
Sub-goal Precondition of goal f'vc.
Prover result is: Valid.

** rgf-R4
bin/why3 prove --library=bench/check-ce/petiot2018 bench/check-ce/petiot2018/experiments/rgf-R4.mlw --apply-transform=split_vc --prover=Z3,4.8.10,counterexamples --timelimit=15 --check-ce --rac-prover=Z3,4.8.10 --sub-goal=:41@precondition --stepslimit=500000
File "bench/check-ce/petiot2018/experiments/rgf-R4.mlw", line 41, characters 2-8:
Sub-goal Precondition of goal f'vc.
Prover result is: Valid.

File "bench/check-ce/petiot2018/experiments/rgf-R4.mlw", line 41, characters 2-8:
Sub-goal Precondition of goal f'vc.
Prover result is: Unknown (unknown).
The program does not comply to the verification goal, for example during the
  following execution:
File rgf-R4.mlw:
  Line 24:
    Execution of main function `f` with env:
      a = {length= 3;
<<<<<<< HEAD
           elts= [|(-15809) -> 7644; 0 -> 0; 1 -> 0; 2 -> 0; _ -> 26|]}
=======
           elts=
           [|(-28888) -> 16368; (-3597) -> 27343; 0 -> 0; 1 -> 1;
           2 -> 1; _ -> 41|]}
>>>>>>> 92c89c24
      zero = 0
      one = 1
  Line 32:
    Normal execution of function `length` with args:
      arg = {length= 3;
<<<<<<< HEAD
             elts= [|(-15809) -> 7644; 0 -> 0; 1 -> 0; 2 -> 0; _ -> 26|]}
=======
             elts=
             [|(-28888) -> 16368; (-3597) -> 27343; 0 -> 0; 1 -> 1;
             2 -> 1; _ -> 41|]}
>>>>>>> 92c89c24
    Normal execution of function `(-)` with args:
      x = 3
      y = 1
File int.mlw:
  Line 23:
    Normal execution of function `(-_)` with args:
      _ = 1
    Normal execution of function `(+)` with args:
      _ = 3
      _ = (-1)
File rgf-R4.mlw:
  Line 32:
    Normal execution of function `int_ref` with args:
      i = 2
File lib.mlw:
  Line 12:
    Normal execution of function `int_ref'mk` with args:
      contents = 2
File rgf-R4.mlw:
  Line 33:
    Normal execution of function `(!)` with args:
      r = {contents= 2}
File lib.mlw:
  Line 23:
    Normal execution of function `contents` with args:
      arg = {contents= 2}
File rgf-R4.mlw:
  Line 33:
    Normal execution of function `(>=)` with args:
      x = 2
      y = 1
    Normal iteration of loop
  Line 36:
    Normal execution of function `(!)` with args:
      r = {contents= 2}
File lib.mlw:
  Line 23:
    Normal execution of function `contents` with args:
      arg = {contents= 2}
File rgf-R4.mlw:
  Line 36:
    Normal execution of function `(-)` with args:
      x = 2
      y = 1
File int.mlw:
  Line 23:
    Normal execution of function `(-_)` with args:
      _ = 1
    Normal execution of function `(+)` with args:
      _ = 2
      _ = (-1)
File rgf-R4.mlw:
  Line 36:
    Normal execution of function `([])` with args:
      a = {length= 3;
<<<<<<< HEAD
           elts= [|(-15809) -> 7644; 0 -> 0; 1 -> 0; 2 -> 0; _ -> 26|]}
=======
           elts=
           [|(-28888) -> 16368; (-3597) -> 27343; 0 -> 0; 1 -> 1;
           2 -> 1; _ -> 41|]}
>>>>>>> 92c89c24
      i = 1
File lib.mlw:
  Line 43:
    Normal execution of function `elts` with args:
      arg = {length= 3;
<<<<<<< HEAD
             elts= [|(-15809) -> 7644; 0 -> 0; 1 -> 0; 2 -> 0; _ -> 26|]}
    Normal execution of function `(@)` with args:
      u = [|(-15809) -> 7644; 0 -> 0; 1 -> 0; 2 -> 0; _ -> 26|]
=======
             elts=
             [|(-28888) -> 16368; (-3597) -> 27343; 0 -> 0; 1 -> 1;
             2 -> 1; _ -> 41|]}
    Normal execution of function `(@)` with args:
      u = [|(-28888) -> 16368; (-3597) -> 27343; 0 -> 0; 1 -> 1;
          2 -> 1; _ -> 41|]
>>>>>>> 92c89c24
      u = 1
File rgf-R4.mlw:
  Line 36:
    Normal execution of function `(!)` with args:
      r = {contents= 2}
File lib.mlw:
  Line 23:
    Normal execution of function `contents` with args:
      arg = {contents= 2}
File rgf-R4.mlw:
  Line 36:
    Normal execution of function `([])` with args:
      a = {length= 3;
<<<<<<< HEAD
           elts= [|(-15809) -> 7644; 0 -> 0; 1 -> 0; 2 -> 0; _ -> 26|]}
=======
           elts=
           [|(-28888) -> 16368; (-3597) -> 27343; 0 -> 0; 1 -> 1;
           2 -> 1; _ -> 41|]}
>>>>>>> 92c89c24
      i = 2
File lib.mlw:
  Line 43:
    Normal execution of function `elts` with args:
      arg = {length= 3;
<<<<<<< HEAD
             elts= [|(-15809) -> 7644; 0 -> 0; 1 -> 0; 2 -> 0; _ -> 26|]}
    Normal execution of function `(@)` with args:
      u = [|(-15809) -> 7644; 0 -> 0; 1 -> 0; 2 -> 0; _ -> 26|]
=======
             elts=
             [|(-28888) -> 16368; (-3597) -> 27343; 0 -> 0; 1 -> 1;
             2 -> 1; _ -> 41|]}
    Normal execution of function `(@)` with args:
      u = [|(-28888) -> 16368; (-3597) -> 27343; 0 -> 0; 1 -> 1;
          2 -> 1; _ -> 41|]
>>>>>>> 92c89c24
      u = 2
File rgf-R4.mlw:
  Line 36:
    Normal execution of function `(<=)` with args:
      x = 0
      y = 0
    Normal execution of function `Tuple0` with args:
Unknown location:
    Normal execution of function `Tuple0` with args:
File rgf-R4.mlw:
  Line 39:
    Normal execution of function `(!)` with args:
      r = {contents= 2}
File lib.mlw:
  Line 23:
    Normal execution of function `contents` with args:
      arg = {contents= 2}
File rgf-R4.mlw:
  Line 39:
    Normal execution of function `(=)` with args:
      x = 2
      y = 0
    Normal execution of function `Tuple0` with args:
  Line 40:
    Normal execution of function `(!)` with args:
      r = {contents= 2}
File lib.mlw:
  Line 23:
    Normal execution of function `contents` with args:
      arg = {contents= 2}
File rgf-R4.mlw:
  Line 40:
    Normal execution of function `([])` with args:
      a = {length= 3;
<<<<<<< HEAD
           elts= [|(-15809) -> 7644; 0 -> 0; 1 -> 0; 2 -> 0; _ -> 26|]}
=======
           elts=
           [|(-28888) -> 16368; (-3597) -> 27343; 0 -> 0; 1 -> 1;
           2 -> 1; _ -> 41|]}
>>>>>>> 92c89c24
      i = 2
File lib.mlw:
  Line 43:
    Normal execution of function `elts` with args:
      arg = {length= 3;
<<<<<<< HEAD
             elts= [|(-15809) -> 7644; 0 -> 0; 1 -> 0; 2 -> 0; _ -> 26|]}
    Normal execution of function `(@)` with args:
      u = [|(-15809) -> 7644; 0 -> 0; 1 -> 0; 2 -> 0; _ -> 26|]
=======
             elts=
             [|(-28888) -> 16368; (-3597) -> 27343; 0 -> 0; 1 -> 1;
             2 -> 1; _ -> 41|]}
    Normal execution of function `(@)` with args:
      u = [|(-28888) -> 16368; (-3597) -> 27343; 0 -> 0; 1 -> 1;
          2 -> 1; _ -> 41|]
>>>>>>> 92c89c24
      u = 2
File rgf-R4.mlw:
  Line 40:
    Normal execution of function `(+)` with args:
      _ = 0
      _ = 2
    Normal execution of function `(!)` with args:
      r = {contents= 2}
File lib.mlw:
  Line 23:
    Normal execution of function `contents` with args:
      arg = {contents= 2}
File rgf-R4.mlw:
  Line 40:
    Normal execution of function `([]<-)` with args:
      a = {length= 3;
<<<<<<< HEAD
           elts= [|(-15809) -> 7644; 0 -> 0; 1 -> 0; 2 -> 0; _ -> 26|]}
=======
           elts=
           [|(-28888) -> 16368; (-3597) -> 27343; 0 -> 0; 1 -> 1;
           2 -> 1; _ -> 41|]}
>>>>>>> 92c89c24
      i = 2
      v = 2
File lib.mlw:
  Line 48:
    Normal execution of function `elts` with args:
      arg = {length= 3;
<<<<<<< HEAD
             elts= [|(-15809) -> 7644; 0 -> 0; 1 -> 0; 2 -> 0; _ -> 26|]}
=======
             elts=
             [|(-28888) -> 16368; (-3597) -> 27343; 0 -> 0; 1 -> 1;
             2 -> 1; _ -> 41|]}
>>>>>>> 92c89c24
File rgf-R4.mlw:
  Line 41:
    Normal execution of function `(!)` with args:
      r = {contents= 2}
File lib.mlw:
  Line 23:
    Normal execution of function `contents` with args:
      arg = {contents= 2}
File rgf-R4.mlw:
  Line 41:
    Normal execution of function `g` with args:
      a = {length= 3;
           elts=
           (fun j -> if j = i then v
<<<<<<< HEAD
              else elts1 j) with i = 2, v = 2, elts1 = [|(-15809) -> 7644;
                                                       0 -> 0; 1 -> 0;
                                                       2 -> 0; _ -> 26|]}
=======
              else elts1 j) with i = 2, v = 3, elts1 = [|(-28888) -> 16368;
                                                       (-3597) -> 27343;
                                                       0 -> 0; 1 -> 1;
                                                       2 -> 1; _ -> 41|]}
>>>>>>> 92c89c24
      i = 2
    Property failure at precondition of `g` with:
      a = {length= 3;
           elts=
           (fun j -> if j = i then v
<<<<<<< HEAD
              else elts1 j) with i = 2, v = 2, elts1 = [|(-15809) -> 7644;
                                                       0 -> 0; 1 -> 0;
                                                       2 -> 0; _ -> 26|]}
=======
              else elts1 j) with i = 2, v = 3, elts1 = [|(-28888) -> 16368;
                                                       (-3597) -> 27343;
                                                       0 -> 0; 1 -> 1;
                                                       2 -> 1; _ -> 41|]}
>>>>>>> 92c89c24
      i = 2

File "bench/check-ce/petiot2018/experiments/rgf-R4.mlw", line 41, characters 2-8:
Sub-goal Precondition of goal f'vc.
Prover result is: Valid.

File "bench/check-ce/petiot2018/experiments/rgf-R4.mlw", line 41, characters 2-8:
Sub-goal Precondition of goal f'vc.
Prover result is: Valid.
<|MERGE_RESOLUTION|>--- conflicted
+++ resolved
@@ -353,25 +353,17 @@
   Line 24:
     Execution of main function `f` with env:
       a = {length= 3;
-<<<<<<< HEAD
-           elts= [|(-15809) -> 7644; 0 -> 0; 1 -> 0; 2 -> 0; _ -> 26|]}
-=======
            elts=
            [|(-28888) -> 16368; (-3597) -> 27343; 0 -> 0; 1 -> 1;
            2 -> 1; _ -> 41|]}
->>>>>>> 92c89c24
       zero = 0
       one = 1
   Line 32:
     Normal execution of function `length` with args:
       arg = {length= 3;
-<<<<<<< HEAD
-             elts= [|(-15809) -> 7644; 0 -> 0; 1 -> 0; 2 -> 0; _ -> 26|]}
-=======
              elts=
              [|(-28888) -> 16368; (-3597) -> 27343; 0 -> 0; 1 -> 1;
              2 -> 1; _ -> 41|]}
->>>>>>> 92c89c24
     Normal execution of function `(-)` with args:
       x = 3
       y = 1
@@ -427,30 +419,20 @@
   Line 36:
     Normal execution of function `([])` with args:
       a = {length= 3;
-<<<<<<< HEAD
-           elts= [|(-15809) -> 7644; 0 -> 0; 1 -> 0; 2 -> 0; _ -> 26|]}
-=======
            elts=
            [|(-28888) -> 16368; (-3597) -> 27343; 0 -> 0; 1 -> 1;
            2 -> 1; _ -> 41|]}
->>>>>>> 92c89c24
       i = 1
 File lib.mlw:
   Line 43:
     Normal execution of function `elts` with args:
       arg = {length= 3;
-<<<<<<< HEAD
-             elts= [|(-15809) -> 7644; 0 -> 0; 1 -> 0; 2 -> 0; _ -> 26|]}
-    Normal execution of function `(@)` with args:
-      u = [|(-15809) -> 7644; 0 -> 0; 1 -> 0; 2 -> 0; _ -> 26|]
-=======
              elts=
              [|(-28888) -> 16368; (-3597) -> 27343; 0 -> 0; 1 -> 1;
              2 -> 1; _ -> 41|]}
     Normal execution of function `(@)` with args:
       u = [|(-28888) -> 16368; (-3597) -> 27343; 0 -> 0; 1 -> 1;
           2 -> 1; _ -> 41|]
->>>>>>> 92c89c24
       u = 1
 File rgf-R4.mlw:
   Line 36:
@@ -464,30 +446,20 @@
   Line 36:
     Normal execution of function `([])` with args:
       a = {length= 3;
-<<<<<<< HEAD
-           elts= [|(-15809) -> 7644; 0 -> 0; 1 -> 0; 2 -> 0; _ -> 26|]}
-=======
            elts=
            [|(-28888) -> 16368; (-3597) -> 27343; 0 -> 0; 1 -> 1;
            2 -> 1; _ -> 41|]}
->>>>>>> 92c89c24
       i = 2
 File lib.mlw:
   Line 43:
     Normal execution of function `elts` with args:
       arg = {length= 3;
-<<<<<<< HEAD
-             elts= [|(-15809) -> 7644; 0 -> 0; 1 -> 0; 2 -> 0; _ -> 26|]}
-    Normal execution of function `(@)` with args:
-      u = [|(-15809) -> 7644; 0 -> 0; 1 -> 0; 2 -> 0; _ -> 26|]
-=======
              elts=
              [|(-28888) -> 16368; (-3597) -> 27343; 0 -> 0; 1 -> 1;
              2 -> 1; _ -> 41|]}
     Normal execution of function `(@)` with args:
       u = [|(-28888) -> 16368; (-3597) -> 27343; 0 -> 0; 1 -> 1;
           2 -> 1; _ -> 41|]
->>>>>>> 92c89c24
       u = 2
 File rgf-R4.mlw:
   Line 36:
@@ -522,30 +494,20 @@
   Line 40:
     Normal execution of function `([])` with args:
       a = {length= 3;
-<<<<<<< HEAD
-           elts= [|(-15809) -> 7644; 0 -> 0; 1 -> 0; 2 -> 0; _ -> 26|]}
-=======
            elts=
            [|(-28888) -> 16368; (-3597) -> 27343; 0 -> 0; 1 -> 1;
            2 -> 1; _ -> 41|]}
->>>>>>> 92c89c24
       i = 2
 File lib.mlw:
   Line 43:
     Normal execution of function `elts` with args:
       arg = {length= 3;
-<<<<<<< HEAD
-             elts= [|(-15809) -> 7644; 0 -> 0; 1 -> 0; 2 -> 0; _ -> 26|]}
-    Normal execution of function `(@)` with args:
-      u = [|(-15809) -> 7644; 0 -> 0; 1 -> 0; 2 -> 0; _ -> 26|]
-=======
              elts=
              [|(-28888) -> 16368; (-3597) -> 27343; 0 -> 0; 1 -> 1;
              2 -> 1; _ -> 41|]}
     Normal execution of function `(@)` with args:
       u = [|(-28888) -> 16368; (-3597) -> 27343; 0 -> 0; 1 -> 1;
           2 -> 1; _ -> 41|]
->>>>>>> 92c89c24
       u = 2
 File rgf-R4.mlw:
   Line 40:
@@ -562,26 +524,18 @@
   Line 40:
     Normal execution of function `([]<-)` with args:
       a = {length= 3;
-<<<<<<< HEAD
-           elts= [|(-15809) -> 7644; 0 -> 0; 1 -> 0; 2 -> 0; _ -> 26|]}
-=======
            elts=
            [|(-28888) -> 16368; (-3597) -> 27343; 0 -> 0; 1 -> 1;
            2 -> 1; _ -> 41|]}
->>>>>>> 92c89c24
       i = 2
       v = 2
 File lib.mlw:
   Line 48:
     Normal execution of function `elts` with args:
       arg = {length= 3;
-<<<<<<< HEAD
-             elts= [|(-15809) -> 7644; 0 -> 0; 1 -> 0; 2 -> 0; _ -> 26|]}
-=======
              elts=
              [|(-28888) -> 16368; (-3597) -> 27343; 0 -> 0; 1 -> 1;
              2 -> 1; _ -> 41|]}
->>>>>>> 92c89c24
 File rgf-R4.mlw:
   Line 41:
     Normal execution of function `(!)` with args:
@@ -596,31 +550,19 @@
       a = {length= 3;
            elts=
            (fun j -> if j = i then v
-<<<<<<< HEAD
-              else elts1 j) with i = 2, v = 2, elts1 = [|(-15809) -> 7644;
-                                                       0 -> 0; 1 -> 0;
-                                                       2 -> 0; _ -> 26|]}
-=======
               else elts1 j) with i = 2, v = 3, elts1 = [|(-28888) -> 16368;
                                                        (-3597) -> 27343;
                                                        0 -> 0; 1 -> 1;
                                                        2 -> 1; _ -> 41|]}
->>>>>>> 92c89c24
       i = 2
     Property failure at precondition of `g` with:
       a = {length= 3;
            elts=
            (fun j -> if j = i then v
-<<<<<<< HEAD
-              else elts1 j) with i = 2, v = 2, elts1 = [|(-15809) -> 7644;
-                                                       0 -> 0; 1 -> 0;
-                                                       2 -> 0; _ -> 26|]}
-=======
               else elts1 j) with i = 2, v = 3, elts1 = [|(-28888) -> 16368;
                                                        (-3597) -> 27343;
                                                        0 -> 0; 1 -> 1;
                                                        2 -> 1; _ -> 41|]}
->>>>>>> 92c89c24
       i = 2
 
 File "bench/check-ce/petiot2018/experiments/rgf-R4.mlw", line 41, characters 2-8:
