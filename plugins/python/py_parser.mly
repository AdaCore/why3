--- conflicted
+++ resolved
@@ -307,11 +307,7 @@
 
 term_arg_:
 | ident       { Tident (Qident $1) }
-<<<<<<< HEAD
-| INTEGER     { Tconst (Number.(ConstInt { ic_negative = false ; ic_abs = int_const_dec $1})) }
-=======
 | INTEGER     { Tconst (Number.(ConstInt { ic_negative = false ; ic_abs = int_literal_dec $1})) }
->>>>>>> b9e41718
 | NONE        { Ttuple [] }
 | TRUE        { Ttrue }
 | FALSE       { Tfalse }
