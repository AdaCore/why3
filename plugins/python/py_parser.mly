--- conflicted
+++ resolved
@@ -39,15 +39,9 @@
   let set_op s e = Qident (mk_id (mixfix "[<-]") s e)
 
   let empty_spec = {
-<<<<<<< HEAD
-    sp_pre     = [];    sp_post    = [];  sp_xpost   = [];
-    sp_reads   = [];    sp_writes  = [];  sp_variant = [];
-    sp_alias   = [];
-=======
     sp_pre     = [];    sp_post    = [];  sp_xpost  = [];
     sp_reads   = [];    sp_writes  = [];  sp_alias  = [];
     sp_variant = [];
->>>>>>> 26335a9a
     sp_checkrw = false; sp_diverge = false;
   }
 
