(********************************************************************)
(*                                                                  *)
(*  The Why3 Verification Platform   /   The Why3 Development Team  *)
(*  Copyright 2010-2023 --  Inria - CNRS - Paris-Saclay University  *)
(*                                                                  *)
(*  This software is distributed under the terms of the GNU Lesser  *)
(*  General Public License version 2.1, with the special exception  *)
(*  on linking described in file LICENSE.                           *)
(*                                                                  *)
(********************************************************************)

open Why3
open Stackify
open Cfg_ast
open Ptree

let warn_deprecated_named_invariant =
    Loc.register_warning "deprecated_named_invariant" "Named invariants in MLCFG are deprecated. Use hyp_name: attribute to provide hypothesis names instead"

let debug = Debug.register_flag "cfg" ~desc:"CFG plugin debug flag"
let unit_type = PTtuple [] [@@warning "-32"]
let mk_id ~loc name = { id_str = name; id_ats = []; id_loc = loc }
let mk_expr ~loc d = { expr_desc = d; expr_loc = loc }
let mk_unit ~loc = mk_expr ~loc (Etuple [])
let mk_check ~loc t = mk_expr ~loc (Eassert (Expr.Check, t)) [@@warning "-32"]
let mk_assume ~loc t = mk_expr ~loc (Eassert (Expr.Assume, t)) [@@warning "-32"]
let mk_seq ~loc e1 e2 = mk_expr ~loc (Esequence (e1, e2))
let mk_pat ~loc d = { pat_desc = d; pat_loc = loc }
let pat_wild ~loc = mk_pat ~loc Pwild

let empty_spec =
  {
    sp_pre = [];
    sp_post = [];
    sp_xpost = [];
    sp_reads = [];
    sp_writes = [];
    sp_alias = [];
    sp_variant = [];
    sp_checkrw = false;
    sp_diverge = false;
    sp_partial = false;
  }

let pp_id fmt id = Format.pp_print_string fmt id.id_str

let rec pp_qid fmt qid =
  match qid with Qident id -> pp_id fmt id | Qdot (q, id) -> Format.fprintf fmt "%a.%a" pp_qid q pp_id id

let rec pp_pty fmt t =
  match t with
  | PTtyapp (qid, l) -> Format.fprintf fmt "@[%a %a@]" pp_qid qid (Pp.print_list Pp.semi pp_pty) l
  | _ -> Format.pp_print_string fmt "<unknown pp_pty>"

let divergent_attr = ATstr Vc.nt_attr

exception CFGError of string [@@warning "-38"]

let () =
  Exn_printer.register (fun fmt exn ->
      match exn with CFGError msg -> Format.fprintf fmt "CFG translation error: %s" msg | _ -> raise exn)

let mk_loop_continue entry : Ptree.expr = mk_expr ~loc:entry.id_loc (Eraise (Qident entry, None))

<<<<<<< HEAD

(* copied from ocaml stdlib implementation, as it's not available in 4.11 *)
type ('a, 'b) either = Left of 'a | Right of 'b

let partition_map p l =
  let rec part left right = function
  | [] -> (List.rev left, List.rev right)
  | x :: l ->
     begin match p x with
       | Left v -> part (v :: left) right l
       | Right v -> part left (v :: right) l
     end
  in
  part [] [] l

let mk_loop_expr entry (invariants : (loop_clause * ident option * term) list) (e : Ptree.expr) : Ptree.expr =
  let continue = mk_expr ~loc:Loc.dummy_position (Eoptexn (entry, Ity.MaskVisible, e)) in
  let invariants, variants =
    partition_map
      (fun (claus, id, t) ->
=======
let mk_loop_expr entry (invariants : (loop_clause * ident option * term * int option ref) list) (e : Ptree.expr) : Ptree.expr =
  let continue = mk_expr ~loc:Loc.dummy_position (Eoptexn (entry, Ity.MaskVisible, e)) in
  let invariants, variants =
    List.partition_map
      (fun (claus, id, t, _) ->
>>>>>>> deb35470
        if id <> None then
          Loc.warning ~loc:t.term_loc warn_deprecated_named_invariant  "Named invariants are deprecated. Please use the `hyp_name` attribute directly";

        match claus with Invariant -> Left t | Variant -> Right (t, None))
      invariants
  in
  let infinite_loop =
    mk_expr ~loc:entry.id_loc (Ewhile (mk_expr ~loc:Loc.dummy_position Etrue, invariants, variants, continue))
  in
  (* adding a "absurd" after the infinite loop to avoid generation of
     meaningless VCs *)
  let absurd = mk_expr ~loc:Loc.dummy_position Eabsurd in
  mk_expr ~loc:entry.id_loc (Esequence (infinite_loop, absurd))

let mk_scope_break entry ?(loc = entry.id_loc) () = mk_expr ~loc (Eraise (Qident entry, None))

let mk_scope_expr entry inner outer =
  mk_seq ~loc:Loc.dummy_position (mk_expr ~loc:entry.id_loc (Eoptexn (entry, Ity.MaskVisible, inner))) outer

let translate_instr (i : Cfg_ast.cfg_instr) : Ptree.expr =
  match i.cfg_instr_desc with CFGinvariant _inv -> mk_unit ~loc:Loc.dummy_position (* temporary *) | CFGexpr e -> e

let rec translate_term subst (t : Cfg_ast.cfg_term) : Ptree.expr =
  match t.cfg_term_desc with
  | CFGgoto l -> begin
      match List.find_opt (fun (l', _) -> l'.id_str = l.id_str) subst with
      | Some (_, e) -> e
      | _ -> mk_scope_break l ~loc:t.cfg_term_loc ()
    end
  | CFGreturn e -> mk_expr ~loc:t.cfg_term_loc (Eraise (Qident (mk_id ~loc:Loc.dummy_position "Return"), Some e))
  | CFGswitch (e, brs) ->
      (* TODO: why arent we using fall and can we remove it? *)
      let mk_switch _fall branches =
        let branches = List.map (fun (pat, term) -> (pat, translate_term subst term)) branches in
        mk_expr ~loc:t.cfg_term_loc (Ematch (e, branches, []))
      in
      let rec duplicates p xs =
        match xs with x :: xs -> if List.exists (p x) xs then x :: duplicates p xs else duplicates p xs | [] -> []
      in
      let dup_targets = duplicates (fun a b -> a.id_str = b.id_str) (targets t) in
      let here, subst = List.partition (fun (a, _) -> List.exists (fun b -> b.id_str = a.id_str) dup_targets) subst in

      List.fold_left (fun acc (l, e) -> mk_scope_expr l acc e) (mk_switch subst brs) here
  | CFGabsurd -> mk_expr ~loc:t.cfg_term_loc Eabsurd

let translate_block subst (instrs, term) : Ptree.expr =
  List.fold_right (fun i t -> mk_seq ~loc:Loc.dummy_position (translate_instr i) t) instrs (translate_term subst term)

let rec translate_exp subst (es : Stackify.exp_tree) : Ptree.expr =
  match es with
  | Scope (lbl, usage, bound, inner) ->
      (* invariant: a scope must be followed by at least one block *)
      let entry = lbl in
      let outer = translate_exp subst bound in
      (* print_exp_structure' inner; *)
      let scope =
        match usage with
        | One -> translate_exp ((entry, outer) :: subst) inner
        | Multi -> mk_scope_expr entry (translate_exp subst inner) outer
      in
      scope
  | Loop (invs, body) ->
      let label = fst (entry body) in
      let loop_continue = mk_loop_continue label in
      let loop_body = mk_loop_expr label invs (translate_exp [ (label, loop_continue) ] body) in
      List.fold_left (fun acc (l, e) -> mk_scope_expr l acc e) loop_body subst
  | Block (_, blk) -> translate_block subst blk

let translate_cfg block (blocks : (label * block) list) =
  let startlabel = mk_id ~loc:Loc.dummy_position "start" in
  let s = stackify ((startlabel, block) :: blocks) startlabel in
  let e = translate_exp [] s in
  e

let e_ref = mk_expr ~loc:Loc.dummy_position Eref

let declare_local (ghost, id, ty, init) body =
  let loc = id.id_loc in
  Debug.dprintf debug "declaring local variable %a of type %a@." pp_id id pp_pty ty;
  let e : expr =
    match init with
    | Some e -> e
    | None -> mk_expr ~loc (Eany ([], Expr.RKnone, Some ty, pat_wild ~loc, Ity.MaskVisible, empty_spec))
  in
  let e = mk_expr ~loc (Eapply (e_ref, e)) in
  let id = { id with id_ats = ATstr Pmodule.ref_attr :: id.id_ats } in
  mk_expr ~loc:id.id_loc (Elet (id, ghost, Expr.RKnone, e, body))

let translate_cfg_fundef cf =
  Debug.dprintf debug "translating cfg function `%s`@." cf.cf_name.id_str;
  Debug.dprintf debug "return type is `%a`@." pp_pty cf.cf_retty;
  let body = translate_cfg cf.cf_block0 cf.cf_blocks in
  let loc = Loc.dummy_position in
  let body = List.fold_right declare_local cf.cf_locals body in
  let body = mk_seq ~loc body (mk_expr ~loc Eabsurd) in
  let body = mk_expr ~loc (Eoptexn (mk_id ~loc "Return", cf.cf_mask, body)) in
  (* ignore termination *)
  let body = mk_expr ~loc (Eattr (divergent_attr, body)) in
  let body = List.fold_right (fun a e -> mk_expr ~loc (Eattr (a, e))) cf.cf_attrs body in
  (cf.cf_name, false, Expr.RKnone, cf.cf_args, Some cf.cf_retty, cf.cf_pat, cf.cf_mask, cf.cf_spec, body)

open Cfg_main

let () = set_stackify translate_cfg_fundef<|MERGE_RESOLUTION|>--- conflicted
+++ resolved
@@ -62,7 +62,6 @@
 
 let mk_loop_continue entry : Ptree.expr = mk_expr ~loc:entry.id_loc (Eraise (Qident entry, None))
 
-<<<<<<< HEAD
 
 (* copied from ocaml stdlib implementation, as it's not available in 4.11 *)
 type ('a, 'b) either = Left of 'a | Right of 'b
@@ -78,18 +77,11 @@
   in
   part [] [] l
 
-let mk_loop_expr entry (invariants : (loop_clause * ident option * term) list) (e : Ptree.expr) : Ptree.expr =
+let mk_loop_expr entry (invariants : (loop_clause * ident option * term * int option ref) list) (e : Ptree.expr) : Ptree.expr =
   let continue = mk_expr ~loc:Loc.dummy_position (Eoptexn (entry, Ity.MaskVisible, e)) in
   let invariants, variants =
     partition_map
-      (fun (claus, id, t) ->
-=======
-let mk_loop_expr entry (invariants : (loop_clause * ident option * term * int option ref) list) (e : Ptree.expr) : Ptree.expr =
-  let continue = mk_expr ~loc:Loc.dummy_position (Eoptexn (entry, Ity.MaskVisible, e)) in
-  let invariants, variants =
-    List.partition_map
       (fun (claus, id, t, _) ->
->>>>>>> deb35470
         if id <> None then
           Loc.warning ~loc:t.term_loc warn_deprecated_named_invariant  "Named invariants are deprecated. Please use the `hyp_name` attribute directly";
 
