module Naming
  use int.Int
  constant x : int
  goal G : forall x:int. x >= 0 -> x = 0
end

module ApplyRewrite

  use int.Int

  function f int int : int

  axiom H: forall x. (fun (z: int) -> x + z) =  f x

  goal g1: (fun toto -> 42 + toto) = f 42

<<<<<<< HEAD
  goal g1: (\toto. 42 + toto) = f 42

  axiom Ha: forall x. (\z: int. x + z) 2 = 2

  goal g3: (\toto. 42 + toto) 2 = 2

  goal g2: (\y. y + y) = f 24
=======
  axiom Ha: forall x. (fun (z: int) -> x + z) 2 = 2

  goal g3: (fun toto -> 42 + toto) 2 = 2

  goal g2: (fun y -> y + y) = f 24
>>>>>>> 87fa0578
end

module A

<<<<<<< HEAD
  use import int.Int
  use HighOrd
=======
  use int.Int
>>>>>>> 87fa0578

  function f int: int

  axiom H: forall y. exists x. f x = x + y

  goal g1: exists x. f x = x + 42

<<<<<<< HEAD
  goal g: (\y. f y) 0 = 3
=======
  goal g: (fun y -> f y) 0 = 3
>>>>>>> 87fa0578

  constant b: bool

  axiom Ha: forall y. if b = true then let x = 3 in f x = x + y else false

  goal ga: if b = true then let z = 3 in f z = z + 42 else false

  goal gb: if b  = true then let z = 453 in f z = z + 42 else false

end

module Soundness

  use int.Int

  function f0 (x y z:int) : int = x * y + z

  predicate p (f:int -> int) =
    f (-1) = 0 && forall n:int. f n = f 0 + (f 1 - f 0) * n

  lemma A : forall y z:int. p (fun x -> f0 x y z) <-> y = z

  meta rewrite lemma A

  lemma Fail : 0 = 0 /\ p (fun x -> f0 x x x)

  lemma Absurd : false

end

module TestCEX

<<<<<<< HEAD
  use import int.Int
=======
  use int.Int
>>>>>>> 87fa0578

  goal g: forall x. x=0

end

module TestCopyPaste

 use int.Int

 goal g1: 1=2 /\ 3=4

 goal g2: 5=6 /\ 7=8 /\ 9=10

end

module M
  use int.Int

  function (++) (x:int) (y:int) : int  = x * y

end

module TestWarnings

  use int.Int

  function f (x y : int) :int = x

  axiom a : forall x:int. x*x >= 0

  goal g1: forall z:int. 42 > 0

  goal g2: let z=1 in 42 > 0

end

module TestTaskPrinting

  use int.Int

  function averyveryveryveryveryverylongname int : int

  goal g1: averyveryveryveryveryverylongname 1 + averyveryveryveryveryverylongname 2 +
           averyveryveryveryveryverylongname 3 + averyveryveryveryveryverylongname 4 >= 0

  goal g2: let x = 1 in x + 1 >= 0

  goal g3: let x = 1 in averyveryveryveryveryverylongname x + averyveryveryveryveryverylongname 1 >= 0

  goal g4: let x = averyveryveryveryveryverylongname 1 in averyveryveryveryveryverylongname x + 1 >= 0

  goal g5: let x = averyveryveryveryveryverylongname 1 + averyveryveryveryveryverylongname 2
           in averyveryveryveryveryverylongname x + 1 >= 0

  goal g6: let x = averyveryveryveryveryverylongname 1 + averyveryveryveryveryverylongname 2
           in averyveryveryveryveryverylongname x + averyveryveryveryveryverylongname 1 >= 0

  function (+) (x:int) (y:int) : int  = x * y

  goal g7: 2 + 3 = Int.(+) 3 3

  use M

  function (++) (x:int) (y:int) : int  = x * y

  goal g8: 2 ++ 3 = M.(++) 3 3

end

module TestAutomaticIntro


  use int.Int

  goal g : forall x:int. x > 0 -> forall y z:int. y = z -> x=y

end

module TestInduction

  use int.Int

  predicate p int

  goal g : forall n. p n

end

module TestInfixSymbols

function (+) int int : int

goal g : false

end

module TestAutoFocus

  use int.Int


  goal g0: 0=0 /\ 1=1
  (* "split" should mode you to the first subgoal
     "compute" should then move you to the second goal
     "compute" should then move you to the next goal
   *)

  goal g1: 2+2 = 4
  (* "compute" should move you to the next goal *)

  goal g2: 2+3 = 4
  (* "compute" should move you to the subgoal 5=4 *)


end

module TestRewritePoly

  use int.Int
  use list.List
  use list.Append

  goal g : (Cons 1 Nil) ++ ((Cons 2 Nil) ++ Nil) = Cons 1 (Cons 2 Nil)

end


module Power

  use int.Int

  function power int int : int
  axiom power_0 : forall x:int. power x 0 = 1
  axiom power_s : forall x n:int. n >= 0 ->
    power x (n+1) = x * power x n

  lemma power_1 : forall x:int. power x 1 = x

  lemma sqrt4_256 : exists x:int. power x 4 = 256

  lemma power_sum : forall x n m: int.
    0 <= n /\ 0 <= m ->
    power x (n+m) = power x n * power x m

(* Fermat's little theorem for n = 3 *)

  lemma power_0_left : forall n. n >= 1 -> power 0 n = 0

(*
  lemma power_3 : forall x. x >= 1 ->
    power (x-1) 3 = power x 3 - 3 * x * x + 3 * x - 1
*)

  lemma little_fermat_3 :
    forall x : int. x >= 0 -> exists y : int. power x 3 - x = 3 * y

end


(*
Local Variables:
compile-command: "why3 ide demo-itp.mlw"
End:
*)<|MERGE_RESOLUTION|>--- conflicted
+++ resolved
@@ -14,31 +14,16 @@
 
   goal g1: (fun toto -> 42 + toto) = f 42
 
-<<<<<<< HEAD
-  goal g1: (\toto. 42 + toto) = f 42
-
-  axiom Ha: forall x. (\z: int. x + z) 2 = 2
-
-  goal g3: (\toto. 42 + toto) 2 = 2
-
-  goal g2: (\y. y + y) = f 24
-=======
   axiom Ha: forall x. (fun (z: int) -> x + z) 2 = 2
 
   goal g3: (fun toto -> 42 + toto) 2 = 2
 
   goal g2: (fun y -> y + y) = f 24
->>>>>>> 87fa0578
 end
 
 module A
 
-<<<<<<< HEAD
-  use import int.Int
-  use HighOrd
-=======
-  use int.Int
->>>>>>> 87fa0578
+  use int.Int
 
   function f int: int
 
@@ -46,11 +31,7 @@
 
   goal g1: exists x. f x = x + 42
 
-<<<<<<< HEAD
-  goal g: (\y. f y) 0 = 3
-=======
   goal g: (fun y -> f y) 0 = 3
->>>>>>> 87fa0578
 
   constant b: bool
 
@@ -83,11 +64,7 @@
 
 module TestCEX
 
-<<<<<<< HEAD
-  use import int.Int
-=======
-  use int.Int
->>>>>>> 87fa0578
+  use int.Int
 
   goal g: forall x. x=0
 
