--- conflicted
+++ resolved
@@ -53,9 +53,6 @@
  <goal name="g2">
  </goal>
 </theory>
-<<<<<<< HEAD
-<theory name="Power" sum="d556403292edd610f7e601c4df0535bb">
-=======
 <theory name="TestRewritePoly" sum="f0130f227c41947e0998709cc1c49883">
  <goal name="g">
  <transf name="rewrite" arg1="Append_assoc">
@@ -65,7 +62,6 @@
  </goal>
 </theory>
 <theory name="Power" sum="53cae56d1419c17b838380453eb24720">
->>>>>>> 5dd0e605
  <goal name="power_1" proved="true">
  <proof prover="1"><result status="valid" time="0.17"/></proof>
  </goal>
@@ -84,10 +80,6 @@
   <proof prover="2"><result status="unknown" time="1.00"/></proof>
   </goal>
   <goal name="power_sum.1" proved="true">
-<<<<<<< HEAD
-  <proof prover="0" timelimit="1"><result status="valid" time="0.87" steps="15"/></proof>
-  <proof prover="1" timelimit="25"><undone/></proof>
-=======
   <proof prover="0" obsolete="true"><result status="valid" time="0.87" steps="15"/></proof>
   <proof prover="1" obsolete="true"><result status="timeout" time="1.00"/></proof>
   <proof prover="2" obsolete="true"><result status="unknown" time="1.01"/></proof>
@@ -146,7 +138,6 @@
    <proof prover="2"><result status="valid" time="0.00"/></proof>
    </goal>
   </transf>
->>>>>>> 5dd0e605
   </goal>
  </transf>
  </goal>
