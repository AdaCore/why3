--- conflicted
+++ resolved
@@ -25,11 +25,7 @@
 # See the GNU Library General Public License version 2 for more details
 # (enclosed in the file LGPL).
 
-<<<<<<< HEAD
-AC_INIT([Why3], [1.3.2+git])
-=======
-AC_INIT([Why3], [1.3.3])
->>>>>>> 4f416a74
+AC_INIT([Why3], [1.3.3+git])
 
 # verbosemake
 
