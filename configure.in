--- conflicted
+++ resolved
@@ -519,7 +519,34 @@
 
 dnl AC_CHECK_PROG(OCAMLWEB,ocamlweb,ocamlweb,true)
 
-<<<<<<< HEAD
+# checking for ocamlgraph
+if test "$enable_hypothesis_selection" = yes; then
+   DIR=
+   if test "$USEOCAMLFIND" = yes; then
+      DIR=$(ocamlfind query ocamlgraph)
+      if test -n "$DIR"; then
+         echo "ocamlfind found ocamlgraph in $DIR"
+         OCAMLGRAPHLIB="$DIR"
+      fi
+   fi
+   if test -z "$DIR"; then
+      OCAMLGRAPHLIB="+ocamlgraph"
+      DIR="$OCAMLLIB/ocamlgraph"
+      AC_CHECK_FILE($DIR/graph.cma,,enable_hypothesis_selection=no)
+   fi
+   AC_CHECK_FILE($DIR/graph.cmi,,enable_hypothesis_selection=no)
+   if test "$enable_hypothesis_selection" = no; then
+      reason_hypothesis_selection=" (ocamlgraph not found)"
+      AC_MSG_WARN([Lib ocamlgraph not found, hypothesis selection disabled.])
+   fi
+fi
+
+if test "$enable_hypothesis_selection" = yes; then
+   META_OCAMLGRAPH="ocamlgraph"
+else
+   META_OCAMLGRAPH=
+   OCAMLGRAPHLIB=
+fi
 
 # checking for js_of_ocaml
 HASJSOFOCAML=no
@@ -537,35 +564,6 @@
    fi
 else
    reason_jsofocaml=" (ocamlfind not available)"
-=======
-# checking for ocamlgraph
-if test "$enable_hypothesis_selection" = yes; then
-   DIR=
-   if test "$USEOCAMLFIND" = yes; then
-      DIR=$(ocamlfind query ocamlgraph)
-      if test -n "$DIR"; then
-         echo "ocamlfind found ocamlgraph in $DIR"
-         OCAMLGRAPHLIB="$DIR"
-      fi
-   fi
-   if test -z "$DIR"; then
-      OCAMLGRAPHLIB="+ocamlgraph"
-      DIR="$OCAMLLIB/ocamlgraph"
-      AC_CHECK_FILE($DIR/graph.cma,,enable_hypothesis_selection=no)
-   fi
-   AC_CHECK_FILE($DIR/graph.cmi,,enable_hypothesis_selection=no)
-   if test "$enable_hypothesis_selection" = no; then
-      reason_hypothesis_selection=" (ocamlgraph not found)"
-      AC_MSG_WARN([Lib ocamlgraph not found, hypothesis selection disabled.])
-   fi
-fi
-
-if test "$enable_hypothesis_selection" = yes; then
-   META_OCAMLGRAPH="ocamlgraph"
-else
-   META_OCAMLGRAPH=
-   OCAMLGRAPHLIB=
->>>>>>> 6563fac9
 fi
 
 # Coq
