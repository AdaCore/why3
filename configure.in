####################################################################
#                                                                  #
#  The Why3 Verification Platform   /   The Why3 Development Team  #
#  Copyright 2010-2022 --  Inria - CNRS - Paris-Saclay University  #
#                                                                  #
#  This software is distributed under the terms of the GNU Lesser  #
#  General Public License version 2.1, with the special exception  #
#  on linking described in file LICENSE.                           #
#                                                                  #
####################################################################

AC_INIT([Why3], [1.5.1+git])

# verbosemake

AC_ARG_ENABLE(verbose-make,
    AS_HELP_STRING([--enable-verbose-make], [verbose makefile recipes]),,
    enable_verbose_make=no)

# LOCAL_CONF

AC_ARG_ENABLE(local,
    AS_HELP_STRING([--enable-local], [use Why3 in the build directory (no installation)]),,
    enable_local=no)

# RELOCATABLE INSTALLATION

AC_ARG_ENABLE(relocation,
    AS_HELP_STRING([--enable-relocation], [allow for later relocation of Why3 installation]),,
    enable_relocation=no)

# NATIVE

AC_ARG_ENABLE(native-code,
    AS_HELP_STRING([--disable-native-code], [use only the byte-code compiler]),,
    enable_native_code=yes)

# WHY3LIB

AC_ARG_ENABLE(why3-lib,
    AS_HELP_STRING([--disable-why3-lib], [use an already installed Why3]),,
    enable_why3_lib=yes)

# Zarith

AC_ARG_ENABLE(zarith,
    AS_HELP_STRING([--disable-zarith], [use Nums instead of Zarith for computations]),,
    enable_zarith=check)

# ocamlfind

AC_ARG_ENABLE(ocamlfind,
    AS_HELP_STRING([--disable-ocamlfind], [do not use Ocamlfind]),,
    enable_ocamlfind=check)

# camlzip

AC_ARG_ENABLE(zip,
    AS_HELP_STRING([--disable-zip], [do not use LZ compression to store session files]),,
    enable_zip=check)

# infer

AC_ARG_ENABLE(infer,
    AS_HELP_STRING([--enable-infer], [use apron and fixpoint to infer loop invariants]),,
    enable_infer=no)

# bddinfer

AC_ARG_ENABLE(bddinfer,
    AS_HELP_STRING([--enable-bddinfer], [use apron and BDDs to infer loop invariants]),,
    enable_bddinfer=no)

# js_of_ocaml

AC_ARG_ENABLE(js_of_ocaml,
    AS_HELP_STRING([--disable-js-of-ocaml], [do not use js-of-ocaml]),,
    enable_js_of_ocaml=check)

# re

AC_ARG_ENABLE(re,
    AS_HELP_STRING([--disable-re], [use Str instead of Re for regular expressions]),,
    enable_re=check)

# pp_sexp

AC_ARG_ENABLE(pp-sexp,
    AS_HELP_STRING([--disable-pp-sexp], [disable S-expression output for why3pp]),,
    enable_pp_sexp=yes)

# IDE

AC_ARG_ENABLE(ide,
    AS_HELP_STRING([--disable-ide], [do not build Why3 IDE]),,
    enable_ide=check)

AC_ARG_ENABLE(web_ide,
    AS_HELP_STRING([--disable-web-ide], [do not build Why3 Web IDE]),,
    enable_web_ide=check)

# Coq libraries

AC_ARG_ENABLE(coq-libs,
    AS_HELP_STRING([--disable-coq-libs], [do not build Coq realizations]),,
    enable_coq_libs=yes)

# PVS libraries

AC_ARG_ENABLE(pvs-libs,
    AS_HELP_STRING([--disable-pvs-libs], [do not build PVS realizations]),,
    enable_pvs_libs=yes)

# Isabelle libraries

AC_ARG_ENABLE(isabelle-libs,
    AS_HELP_STRING([--disable-isabelle-libs], [do not build Isabelle realizations]),,
    enable_isabelle_libs=yes)

# MLMPFR

AC_ARG_ENABLE(mpfr,
    AS_HELP_STRING([--disable-mpfr], [disable support for MPFR]),,
    enable_mpfr=check)

# hypothesis selection

AC_ARG_ENABLE(hypothesis-selection,
    AS_HELP_STRING([--disable-hypothesis-selection], [do not support hypothesis selection]),,
    enable_hypothesis_selection=check)

# stackify

AC_ARG_ENABLE(stackify,
    AS_HELP_STRING([--disable-stackify], [disable structure reconstruction algorithm for MLCFG]),,
    enable_stackify=check)

# documentation

AC_ARG_ENABLE(doc,
    AS_HELP_STRING([--disable-doc], [do not build documentation]),,
    enable_doc=yes)

AC_ARG_ENABLE(html-pdf,
    AS_HELP_STRING([--disable-pdf-doc], [do not build PDF documentation]),,
    enable_pdf_doc=yes)

# Experimental Jessie3 Frama-C plugin, disabled by default

AC_ARG_ENABLE(frama-c,
    AS_HELP_STRING([--enable-frama-c], [enable Frama-C plugin]),,
    [enable_frama_c=no
     reason_frama_c=" (disabled by default)"])

# profiling with statememprof

AC_ARG_ENABLE(statmemprof,
    AS_HELP_STRING([--enable-statmemprof], [enable statistical memory profiling]),,
    [enable_statmemprof=no
     reason_statmemprof=" (disabled by default)"])

# Emacs compilation

AC_ARG_ENABLE(emacs-compilation,
    AS_HELP_STRING([--disable-emacs-compilation], [do not compile why3.elc]),,
    enable_emacs_compilation=yes)

# default editor

AC_ARG_VAR(EDITOR, [default editor])

# either relocation or local, not both
if test "$enable_relocation" = yes -a "$enable_local" = yes ; then
   AC_MSG_ERROR([cannot use --enable-relocation and --enable-local at the same time.])
fi

# Check for arch/OS

AC_MSG_CHECKING([executable suffix])
if uname -s | grep -q CYGWIN ; then
  EXE=.exe
  STRIP='echo "no strip "'
  AC_MSG_RESULT([.exe <Cygwin>])
elif uname -s | grep -q MINGW ; then
  EXE=.exe
  STRIP=strip
  AC_MSG_RESULT([.exe <MinGW>])
else
  EXE=
  STRIP=strip
  AC_MSG_RESULT([<none>])
fi

AC_PROG_CC
AC_PROG_MKDIR_P
AC_PROG_INSTALL

AC_DEFUN([AX_VERSION_GE], [AS_VERSION_COMPARE([$1],[$2],[$4],[$3],[$3])])

# Check for Ocaml compilers

# we first look for ocamlc in the path; if not present, we fail
AC_CHECK_PROGS(OCAMLC,ocp-ocamlc ocamlc,no)
if test "$OCAMLC" = no ; then
   AC_MSG_ERROR([cannot find ocamlc.])
fi

# we extract Ocaml version number
OCAMLVERSION=`$OCAMLC -v | sed -n -e 's|.*version *\(.*\)$|\1|p'`
AC_MSG_NOTICE([ocaml version is $OCAMLVERSION])

AX_VERSION_GE([$OCAMLVERSION], 4.08.0, [],
  [AC_MSG_ERROR([You need Objective Caml 4.08.0 or higher.])])

# Ocaml library path
# old way: OCAMLLIB=`$OCAMLC -v | tail -1 | cut -f 4 -d ' ' | tr -d '\\r'`
OCAMLLIB=`$OCAMLC -where | tr -d '\\r'`
AC_MSG_NOTICE([ocaml library path is $OCAMLLIB])

# then we look for ocamlopt; if not present, we issue a warning
# if the version is not the same, we also discard it
# we set OCAMLBEST to "opt" or "byte", whether ocamlopt is available or not
AC_CHECK_PROGS(OCAMLOPT,ocp-ocamlopt ocamlopt,no)
OCAMLBEST=byte
if test "$OCAMLOPT" = no ; then
   AC_MSG_WARN([cannot find ocamlopt; bytecode compilation only.])
else
        AC_MSG_CHECKING([ocamlopt version])
	TMPVERSION=`$OCAMLOPT -v | sed -n -e 's|.*version *\(.*\)$|\1|p'`
	if test "$TMPVERSION" != "$OCAMLVERSION" ; then
	    AC_MSG_RESULT([differs from ocamlc; ocamlopt discarded.])
	    OCAMLOPT=no
	else
	    AC_MSG_RESULT(ok)
	    OCAMLBEST=opt
	fi
fi

# checking for native-code
if test "$enable_native_code" != yes || test "$OCAMLBEST" = byte ; then
    enable_native_code=no
    OCAMLBEST=byte
    OCAMLOPT=no
fi

# checking for ocamlc.opt
AC_CHECK_PROGS(OCAMLCDOTOPT,ocp-ocamlc.opt ocamlc.opt,no)
if test "$OCAMLCDOTOPT" != no ; then
   AC_MSG_CHECKING([ocamlc.opt version])
	TMPVERSION=`$OCAMLCDOTOPT -v | sed -n -e 's|.*version *\(.*\)$|\1|p'`
	if test "$TMPVERSION" != "$OCAMLVERSION" ; then
	    AC_MSG_RESULT([differs from ocamlc; ocamlc.opt discarded.])
	else
	    AC_MSG_RESULT(ok)
	    OCAMLC=$OCAMLCDOTOPT
	fi
fi

# checking for ocamlopt.opt
if test "$OCAMLOPT" != no ; then
    AC_CHECK_PROGS(OCAMLOPTDOTOPT,ocp-ocamlopt.opt ocamlopt.opt,no)
    if test "$OCAMLOPTDOTOPT" != no ; then
	AC_MSG_CHECKING([ocamlc.opt version])
	TMPVER=`$OCAMLOPTDOTOPT -v | sed -n -e 's|.*version *\(.*\)$|\1|p'`
	if test "$TMPVER" != "$OCAMLVERSION" ; then
	    AC_MSG_RESULT([differs from ocamlc; ocamlopt.opt discarded.])
	else
	    AC_MSG_RESULT(ok)
	    OCAMLOPT=$OCAMLOPTDOTOPT
	fi
    fi
fi

# ocamldep, ocamllex and ocamlyacc should also be present in the path
AC_CHECK_PROG(OCAMLDEP,ocamldep,ocamldep,no)
if test "$OCAMLDEP" = no ; then
   AC_MSG_ERROR([cannot find ocamldep.])
else
   AC_CHECK_PROG(OCAMLDEPDOTOPT,ocamldep.opt,ocamldep.opt,no)
   if test "$OCAMLDEPDOTOPT" != no ; then
      OCAMLDEP=$OCAMLDEPDOTOPT
   fi
fi

AC_CHECK_PROG(OCAMLLEX,ocamllex,ocamllex,no)
if test "$OCAMLLEX" = no ; then
   AC_MSG_ERROR([cannot find ocamllex.])
else
    AC_CHECK_PROG(OCAMLLEXDOTOPT,ocamllex.opt,ocamllex.opt,no)
    if test "$OCAMLLEXDOTOPT" != no ; then
	OCAMLLEX=$OCAMLLEXDOTOPT
    fi
fi

AC_CHECK_PROG(OCAMLYACC,ocamlyacc,ocamlyacc,no)
if test "$OCAMLYACC" = no ; then
   AC_MSG_ERROR([cannot find ocamlyacc.])
fi

AC_CHECK_PROG(OCAMLDOC,ocamldoc,ocamldoc,true)
if test "$OCAMLDOC" != true ; then
    AC_CHECK_PROG(OCAMLDOCOPT,ocamldoc.opt,ocamldoc.opt,no)
    if test "$OCAMLDOCOPT" != no ; then
	OCAMLDOC=$OCAMLDOCOPT
    fi
fi

AC_CHECK_PROG(MENHIR,menhir,menhir,no)
if test "$MENHIR" = no ; then
   AC_MSG_ERROR([cannot find menhir.])
fi

MENHIRVERSION=`$MENHIR --version | sed -n -e 's,.*version *\(.*\)$,\1,p'`
AX_VERSION_GE([$MENHIRVERSION], 20170418, [],
  [AC_MSG_ERROR([You need Menhir 20170418 or higher.])])

found_ocamlfind=no
if test "$enable_ocamlfind" != no; then
   AC_CHECK_PROG(OCAMLFIND,ocamlfind,ocamlfind,no)
   if test "$OCAMLFIND" = no; then
      reason_ocamlfind=" (not found)"
   else
      OCAMLFINDLIB=$(ocamlfind printconf stdlib)
<<<<<<< HEAD
      #if test "$OCAMLFINDLIB" != "$OCAMLLIB"; then
      #   OCAMLFIND=no
      #   enable_ocamlfind=no
      #   reason_ocamlfind=" (incompatible with OCaml)"
      #   echo "but your ocamlfind is not compatible with your ocamlc:"
      #   echo "ocamlfind: $OCAMLFINDLIB, ocamlc: $OCAMLLIB"
      #fi
=======
      if test "$OCAMLFINDLIB" != "$OCAMLLIB"; then
         found_ocamlfind=no
         reason_ocamlfind=" (incompatible with OCaml)"
         echo "but your ocamlfind is not compatible with your ocamlc:"
         echo "ocamlfind: $OCAMLFINDLIB, ocamlc: $OCAMLLIB"
      else
         found_ocamlfind=yes
      fi
>>>>>>> fefc4a99
   fi
fi

if test "$found_ocamlfind" = no; then
   if test "$enable_ocamlfind" = yes; then
      AC_MSG_ERROR([cannot use ocamlfind.])
   fi
   enable_ocamlfind=no
fi

if test "$enable_ocamlfind" != no; then
   #if ocamlfind is used it gives the install path for ocaml library
   OCAMLINSTALLLIB=$($OCAMLFIND printconf destdir)
   enable_ocamlfind=yes
else
   OCAMLINSTALLLIB=$OCAMLLIB
   OCAMLFIND=no
fi

if test "$enable_why3_lib" = yes ; then
   WHY3LIB=
else
   if test "$enable_ocamlfind" = no; then
      AC_MSG_ERROR([cannot use --disable-why3-lib without ocamlfind.])
   fi
   WHY3LIB=why3
   AC_MSG_CHECKING([for Why3 using ocamlfind])
   DIR=$($OCAMLFIND query why3 2> /dev/null)
   if test -n "$DIR"; then
      AC_MSG_RESULT([yes])
      WHY3INCLUDE="-I $DIR"
   else
      AC_MSG_RESULT([no])
      AC_MSG_ERROR([cannot use --disable-why3-lib without an installed Why3.])
   fi
fi

if test "$enable_local" = no; then
   LOCALDIR=''
else
   LOCALDIR="${PWD}"
fi

# ppx
if test "$enable_ocamlfind" = yes; then
  AC_MSG_CHECKING([for compiler-libs using ocamlfind])
  COMPILERLIBS=$($OCAMLFIND query compiler-libs 2> /dev/null)
  if test -n "$COMPILERLIBS"; then
    AC_MSG_RESULT([yes])
    enable_ppx=yes
  else
    AC_MSG_RESULT([no])
    enable_ppx=no
    reason_ppx=" (compiler-libs not found)"
  fi
else
  enable_ppx=no
fi

# checking for sphinx
if test "$enable_doc" = yes; then
   AC_CHECK_PROG(SPHINX,sphinx-build,sphinx-build,no)
   if test "$SPHINX" = no; then
      enable_doc=no
      enable_pdf_doc=no
      reason_doc=" (sphinx-build not found)"
      AC_MSG_WARN([cannot find sphinx-build, documentation disabled.])
   fi
else
   enable_pdf_doc=no
fi

# checking for rubber or latexmk or pdflatex
if test "$enable_pdf_doc" = yes; then
   AC_CHECK_PROGS(LATEX,latexmk rubber pdflatex,no)
   if test "$LATEX" = no; then
      enable_pdf_doc=no
      reason_pdf_doc=" ((rubber|latexmk|pdflatex) not found)"
      AC_MSG_WARN([cannot find any latex compiler, PDF documentation disabled.])
   fi
fi

# checking for emacs
if test "$enable_emacs_compilation" = yes ; then
   AC_CHECK_PROG(EMACS,emacs,emacs,no)
   if test "$EMACS" = no ; then
      enable_emacs_compilation=no
      AC_MSG_WARN([cannot find emacs, compilation of why3.elc disabled.])
   fi
fi

# checking for Num
# (ocamlfind cannot be trusted here, since the default installation path is $OCAMLLIB)
found_num=no
if test "$enable_ocamlfind" = yes; then
   AC_MSG_CHECKING([for num using ocamlfind])
   DIR=$($OCAMLFIND query num 2> /dev/null)
   if test -z "$DIR"; then
      AC_MSG_RESULT([no])
      AC_MSG_ERROR([cannot find library Num using ocamlfind.])
   fi
   AC_MSG_RESULT([yes])
   NUMPKG=num
   NUMINCLUDE="-I $DIR"
   found_num=yes
   AC_CHECK_FILE($DIR/nums.cma,,found_num=no)
   AC_CHECK_FILE($DIR/num.cmi,,found_num=no)
fi
if test "$found_num" = no; then
   DIR="$OCAMLLIB"
   NUMINCLUDE=
   found_num=yes
   AC_CHECK_FILE($DIR/nums.cma,,found_num=no)
   AC_CHECK_FILE($DIR/num.cmi,,found_num=no)
fi
if test "$found_num" = no; then
   AC_MSG_ERROR([cannot find library Num.])
fi

# checking for Zarith
if test "$enable_zarith" = no; then
   reason_zarith=" (disabled by user)"
else
   DIR=
   found_zarith=yes
   if test "$enable_ocamlfind" = yes; then
      AC_MSG_CHECKING([for zarith using ocamlfind])
      DIR=$($OCAMLFIND query zarith 2> /dev/null)
      if test -n "$DIR"; then
         AC_MSG_RESULT([yes])
         BIGINTINCLUDE="-I $DIR"
      else
         AC_MSG_RESULT([no])
         found_zarith=no
      fi
   else
      BIGINTINCLUDE="-I +zarith"
      DIR="$OCAMLLIB/zarith"
      AC_CHECK_FILE($DIR/zarith.cma,,found_zarith=no)
   fi
   if test -n "$DIR"; then
      AC_CHECK_FILE($DIR/z.cmi,,found_zarith=no)
   fi
   if test "$found_zarith" = no; then
      if test "$enable_zarith" = yes; then
         AC_MSG_ERROR([cannot find library zarith.])
      fi
      AC_MSG_WARN([cannot find library zarith, using Nums instead.])
      enable_zarith=no
      reason_zarith=" (zarith not found)"
   fi
fi

if test "$enable_zarith" != no; then
   BIGINTLIB=zarith
   BIGINTPKG=zarith
   enable_zarith=yes
else
   BIGINTLIB=nums
   BIGINTPKG=num
   BIGINTINCLUDE="$NUMINCLUDE"
fi

# checking for apron for bddinfer
if test "$enable_bddinfer" = yes; then
   if test "$enable_ocamlfind" = yes; then
      # gmp is a dependency of apron
      INFERINCLUDE=$($OCAMLFIND query -separator ' ' -i-format apron 2> /dev/null)
   fi
   if test -n "$INFERINCLUDE"; then
      echo "ocamlfind found apron in $INFERINCLUDE"
      INFERLIB="apron"
      INFERPKG="zarith apron apron.polkaMPQ"
   else
      enable_bddinfer=no
      reason_bddinfer=" (apron not found)"
      AC_MSG_WARN([Lib apron not found, bddinfer will not be built.])
   fi
else
  reason_bddinfer=" (disabled by default)"
fi

# checking for apron and fixpoint
if test "$enable_infer" = yes; then
   if test "$enable_ocamlfind" = yes; then
      # gmp is a dependency of apron
      INFERINCLUDE=$($OCAMLFIND query apron camllib 2> /dev/null)
   fi
   if test -n "$INFERINCLUDE"; then
      echo "ocamlfind found apron, camllib in $INFERINCLUDE"
      INFERINCLUDE=$($OCAMLFIND query fixpoint 2> /dev/null)
      if test -n "$INFERINCLUDE"; then
         echo "ocamlfind found fixpoint in $INFERINCLUDE"
         INFERINCLUDE="$($OCAMLFIND query -separator ' ' -i-format apron fixpoint camllib gmp 2> /dev/null)"
         INFERLIB="apron fixpoint"
         INFERPKG="apron fixpoint apron.boxMPQ apron.octMPQ apron.polkaMPQ"
      else
         enable_infer=no
         AC_MSG_WARN([Lib fixpoint not found, infer will not be built.])
         reason_infer=" (fixpoint not found)"
      fi
   else
      enable_infer=no
      reason_infer=" (apron or camllib not found)"
      AC_MSG_WARN([Lib apron or camllib not found, infer will not be built.])
   fi
else
  reason_infer=" (disabled by default)"
fi

# checking for camlzip
if test "$enable_zip" = no; then
   reason_zip=" (disabled by user)"
else
   DIR=
   found_zip=yes
   if test "$enable_ocamlfind" = yes; then
      AC_MSG_CHECKING([for camlzip using ocamlfind])
      DIR=$($OCAMLFIND query zip 2> /dev/null)
      if test -n "$DIR"; then
         AC_MSG_RESULT([yes])
         ZIPINCLUDE="-I $DIR"
      else
         AC_MSG_RESULT([no])
         found_zip=no
      fi
   else
      ZIPINCLUDE="-I +zip"
      DIR="$OCAMLLIB/zip"
      AC_CHECK_FILE($DIR/zip.cma,,found_zip=no)
   fi
   if test -n "$DIR"; then
      AC_CHECK_FILE($DIR/zip.cmi,,found_zip=no)
   fi
   if test "$found_zip" = no; then
      if test "$enable_zip" = yes; then
         AC_MSG_ERROR([cannot find library camlzip.])
      fi
      AC_MSG_WARN([cannot find library camlzip; sessions files will not be compressed.])
      enable_zip=no
      reason_zip=" (camlzip not found)"
   fi
fi

if test "$enable_zip" != no; then
   ZIPLIB=zip
   enable_zip=yes
else
   ZIPLIB=
   ZIPINCLUDE=
fi

# checking for menhirlib
found_menhirlib=yes
DIR=
if test "$enable_ocamlfind" = yes; then
   AC_MSG_CHECKING([for menhirLib using ocamlfind])
   DIR=$($OCAMLFIND query menhirLib 2> /dev/null)
   if test -n "$DIR"; then
      AC_MSG_RESULT([yes])
      MENHIRINCLUDE="-I $DIR"
   else
      AC_MSG_RESULT([no])
      found_menhirlib=no
   fi
else
   MENHIRINCLUDE="-I +menhirLib"
   DIR="$OCAMLLIB/menhirLib"
   menhirlib_cmo=
   AC_CHECK_FILE($DIR/menhirLib.cmo,menhirlib_cmo=yes,)
   AC_CHECK_FILE($DIR/menhirLib.cma,menhirlib_cmo=no,)
   if test -z "$menhirlib_cmo"; then found_menhirlib=no; fi
fi
if test -n "$DIR"; then
   AC_CHECK_FILE($DIR/menhirLib.cmi,,found_menhirlib=no)
fi
if test "$found_menhirlib" = no; then
   AC_MSG_ERROR([cannot find library menhirLib.])
fi
AC_SUBST(menhirlib_cmo)

# checking for re
if test "$enable_re" = no; then
   reason_re=" (disabled by user)"
else
   found_re=yes
   DIR=
   if test "$enable_ocamlfind" = yes; then
      AC_MSG_CHECKING([for re using ocamlfind])
      DIR=$($OCAMLFIND query re 2> /dev/null)
      if test -n "$DIR"; then
         AC_MSG_RESULT([yes])
         REINCLUDE="-I $DIR"
      else
         AC_MSG_RESULT([no])
         found_re=no
      fi
   else
      REINCLUDE="-I +re"
      DIR="$OCAMLLIB/re"
      AC_CHECK_FILE($DIR/re.cmx,,found_re=no)
   fi
   if test -n "$DIR"; then
      AC_CHECK_FILE($DIR/re.cmi,,found_re=no)
   fi
   if test "$found_re" = no; then
      if test "$enable_re" = yes; then
         AC_MSG_ERROR([cannot find library re.])
      fi
      AC_MSG_WARN([cannot find library re, using Str instead.])
      enable_re=no
      reason_re=" (re not found)"
   fi
fi

if test "$enable_re" != no; then
   RELIB=re
   enable_re=yes
else
   REINCLUDE=
   RELIB=str
fi

# checking for lablgtk3
if test "$enable_ide" = no ; then
   reason_ide=" (disabled by user)"
fi
if test "$enable_ide" != no -a "$enable_ocamlfind" = no; then
   if test "$enable_ide" = yes; then
      AC_MSG_ERROR([cannot build IDE without ocamlfind.])
   fi
   enable_ide=no
   reason_ide=" (ocamlfind not available)"
fi

found_lablgtk=no
if test "$enable_ide" != no; then
   AC_MSG_CHECKING([for lablgtk3 using ocamlfind])
   DIR=$($OCAMLFIND query lablgtk3 2> /dev/null)
   if test -n "$DIR"; then
      AC_MSG_RESULT([yes])
      found_lablgtk=yes
      AC_CHECK_FILE($DIR/gtkButton.cmi,,found_lablgtk=no)
   else
      AC_MSG_RESULT([no])
      found_lablgtk=no
   fi
   if test "$found_lablgtk" = yes; then
      GTKVERSION=3
      PKGS_SOURCEVIEW="lablgtk3-sourceview3 lablgtk3.sourceview3 lablgtksourceview3"
   fi
fi

# checking for lablgtksourceview
found_lablgtksourceview=no
if test "$found_lablgtk" = yes; then
   for p in $PKGS_SOURCEVIEW; do
      AC_MSG_CHECKING([for $p using ocamlfind])
      DIR=$($OCAMLFIND query $p 2> /dev/null)
      if test -n "$DIR"; then
         AC_MSG_RESULT([yes])
         AC_CHECK_FILE($DIR/gSourceView$GTKVERSION.cmi,,p=)
         if test -n "$p"; then
            PKG_SOURCEVIEW=$p
            break
         fi
      else
         AC_MSG_RESULT([no])
      fi
   done
   if test -n "$PKG_SOURCEVIEW"; then
      found_lablgtksourceview=yes
   fi
fi

if test "$enable_ide" != no -a "$found_lablgtk" = no; then
   if test "$enable_ide" = yes; then
      AC_MSG_ERROR([cannot build IDE without lablgtk3.])
   fi
   AC_MSG_WARN([cannot find library lablgtk3, IDE disabled.])
   enable_ide=no
   reason_ide=" (lablgtk3 not found)"
fi

if test "$enable_ide" != no -a "$found_lablgtksourceview" = no; then
   if test "$enable_ide" = yes; then
      AC_MSG_ERROR([cannot build IDE without lablgtksourceview.])
   fi
   AC_MSG_WARN([cannot find library lablgtksourceview, IDE disabled.])
   enable_ide=no
   reason_ide=" (lablgtksourceview not found)"
fi

if test "$enable_ide" != no; then
   enable_ide=yes
   LABLGTKPKG="lablgtk$GTKVERSION $PKG_SOURCEVIEW"
fi

if test "$enable_hypothesis_selection" != no -o "$enable_stackify" != no; then
   found_ocamlgraph=yes
   DIR=
   if test "$enable_ocamlfind" = yes; then
      AC_MSG_CHECKING([for ocamlgraph using ocamlfind])
      DIR=$($OCAMLFIND query ocamlgraph 2> /dev/null)
      if test -n "$DIR"; then
         AC_MSG_RESULT([yes])
         OCAMLGRAPHLIB="$DIR"
      else
         AC_MSG_RESULT([no])
         found_ocamlgraph=no
      fi
   else
      OCAMLGRAPHLIB="+ocamlgraph"
      DIR="$OCAMLLIB/ocamlgraph"
      AC_CHECK_FILE($DIR/graph.cma,,found_ocamlgraph=no)
   fi
   if test -n "$DIR"; then
      AC_CHECK_FILE($DIR/graph.cmi,,found_ocamlgraph=no)
   fi
fi

if test "$enable_hypothesis_selection" = no; then
   reason_hypothesis_selection=" (disabled by user)"
elif test "$found_ocamlgraph" = no; then
   if test "$enable_hypothesis_selection" = yes; then
      AC_MSG_ERROR([cannot enable hypothesis selection without ocamlgraph.])
   fi
   enable_hypothesis_selection=no
   reason_hypothesis_selection=" (ocamlgraph not found)"
   AC_MSG_WARN([cannot find library ocamlgraph, hypothesis selection disabled.])
fi

if test "$enable_hypothesis_selection" != no; then
   META_OCAMLGRAPH="ocamlgraph"
   enable_hypothesis_selection=yes
else
   META_OCAMLGRAPH=
   OCAMLGRAPHLIB=
fi

if test "$enable_stackify" = no; then
   reason_stackify=" (disabled by user)"
elif test "$found_ocamlgraph" = no; then
   if test "$enable_stackify" = yes; then
      AC_MSG_ERROR([cannot enable stackify without ocamlgraph.])
   fi
   enable_stackify=no
   reason_stackify=" (ocamlgraph not found)"
   AC_MSG_WARN([cannot find library ocamlgraph, stackify disabled.])
fi

if test "$enable_stackify" != no; then
   META_OCAMLGRAPH="ocamlgraph"
   enable_stackify=yes
else
   META_OCAMLGRAPH=
   OCAMLGRAPHLIB=
fi

# MLMPFR
found_mlmpfr=no
if test "$enable_mpfr" = no; then
   reason_mpfr=" (disabled by user)"
elif test "$enable_ocamlfind" != yes; then
   reason_mpfr=" (ocamlfind not available)"
elif test "$enable_js_of_ocaml" = yes -o "$enable_web_ide" = yes; then
   if test "$enable_mpfr" = yes; then
      AC_MSG_ERROR([cannot enable support for both MPFR and Javascript.])
   fi
   reason_mpfr=" (incompatible with js_of_ocaml) "
else
   found_mlmpfr=yes
   AC_MSG_CHECKING([for mlmpfr])
   DIR=$($OCAMLFIND query mlmpfr 2> /dev/null)
   if test -n "$DIR"; then
      AC_MSG_RESULT([yes])
      old_mpfr=no
      echo "ocamlfind found mlmpfr in $DIR"
      # Test that MPFR version is higher than 4.0.0 (because of
      # Faithful constructor incompatibility).
      MPFRVERSION=$($OCAMLFIND query -format "%v" mlmpfr 2> /dev/null)
      AX_VERSION_GE([$MPFRVERSION], 4.0.0, [], [
         found_mlmpfr=no
         reason_mpfr=" (mlmpfr >= 4.0.0 not found)"])
      AC_CHECK_FILE($DIR/mpfr.cmi, [old_mpfr=yes], )
      AC_CHECK_FILE($DIR/mlmpfr.cma,, [
         found_mlmpfr=no
         reason_mpfr=" (mlmpfr not found)"])
   else
      AC_MSG_RESULT([no])
      reason_mpfr=" (mlmpfr not found)"
      found_mlmpfr=no
   fi
fi

if test "$enable_mpfr" != no -a "$found_mlmpfr" = no; then
   if test "$enable_mpfr" = yes; then
      AC_MSG_ERROR([cannot enable MPFR support without mlmpfr.])
   fi
   enable_mpfr=no
fi

if test "$enable_mpfr" != no; then
   enable_mpfr=yes
   MLMPFR=mlmpfr
fi

# checking for js_of_ocaml
found_js_of_ocaml=no
if test "$enable_js_of_ocaml" = no; then
   reason_js_of_ocaml=" (disabled by user)"
elif test "$enable_mpfr" = yes; then
   reason_js_of_ocaml=" (incompatible with MPFR support)"
elif test "$enable_ocamlfind" != yes; then
   reason_js_of_ocaml=" (ocamlfind not available)"
else
   found_js_of_ocaml=yes
   for p in js_of_ocaml js_of_ocaml-ppx; do
      AC_MSG_CHECKING([for $p])
      DIR=$($OCAMLFIND query $p 2> /dev/null)
      if test -z "$DIR"; then
         AC_MSG_RESULT([no])
         found_js_of_ocaml=no
         reason_js_of_ocaml=" ($p not found)"
         break
      else
         AC_MSG_RESULT([yes])
      fi
   done
fi

if test "$enable_js_of_ocaml" != no -a "$found_js_of_ocaml" = no; then
   if test "$enable_js_of_ocaml" = yes; then
      AC_MSG_ERROR([cannot enable Javascript support without ocamlfind.])
   fi
   enable_js_of_ocaml=no
fi

if test "$enable_js_of_ocaml" != no; then
   enable_js_of_ocaml=yes
   JSOFOCAMLPKG="js_of_ocaml js_of_ocaml-ppx"
fi

# Web IDE
if test "$enable_web_ide" = no; then
   reason_web_ide=" (disabled by user)"
elif test "$enable_js_of_ocaml" != yes; then
   if test "$enable_web_ide" = yes; then
      AC_MSG_ERROR([cannot enable web IDE without Javascript support.])
   fi
   enable_web_ide=no
   reason_web_ide=" (Javascript support not available)"
else
   enable_web_ide=yes
fi

# checking for statmemprof
if test "$enable_statmemprof" = yes; then
   if test "$enable_ocamlfind" != yes; then
      enable_statmemprof=no
      reason_statmemprof=" (ocamlfind not available)"
   else
      DIR=$($OCAMLFIND query statmemprof-emacs 2> /dev/null)
      if test -z "$DIR"; then
         enable_statmemprof=no
         reason_statmemprof=" (statmemprof-emacs not found)"
      fi
      STATMEMPROFPKG=statmemprof-emacs
   fi
fi

# ppx_sexp_conv (only with ocamlfind)
SEXPLIBPPX=
SEXPLIB=
if test "$enable_pp_sexp" = no; then
    reason_pp_sexp=" (disabled by user)"
else
    if test "$enable_ocamlfind" != yes; then
        enable_pp_sexp=no
        reason_pp_sexp=" (ocamlfind not available)"
    elif test "$enable_ppx" != yes; then
        enable_pp_sexp=no
        reason_pp_sexp=" (requires ppx)"
    else
        for p in ppx_sexp_conv sexplib ppx_deriving; do
            AC_MSG_CHECKING([for $p using ocamlfind])
            DIR=$($OCAMLFIND query $p 2> /dev/null)
            if test -z "$DIR"; then
               AC_MSG_RESULT([no])
               enable_pp_sexp=no
               reason_pp_sexp=" ($p not found)"
               break
            else
               AC_MSG_RESULT([yes])
            fi
        done
    fi
    if test "$enable_pp_sexp" = yes; then
        SEXPLIBPPX="ppx_sexp_conv"
        SEXPLIB="sexplib sexplib.num"
    fi
fi

# Coq

enable_coq_support=yes
enable_coq_fp_libs=yes

coq_compat_version=

if test "$enable_coq_libs" = no; then
   enable_coq_support=no
   reason_coq_support=" (disabled by user)"
fi

if test "$enable_coq_support" = yes; then
   AC_CHECK_PROG(COQC,coqc,coqc,no)
   if test "$COQC" = no ; then
      enable_coq_support=no
      reason_coq_support=" (coqc not found)"
   fi
fi

if test "$enable_coq_support" = yes; then
   COQLIB=`$COQC -where | sed -e 's|\\\|/|g' -e 's| |\\ |g'`
   AC_MSG_CHECKING(Coq version)
   COQVERSION=[`$COQC -v | sed -n -e 's|.*version  *\([^ ]*\).*|\1|p'`]
   AC_MSG_RESULT($COQVERSION)

   case $COQVERSION in
      8.7*)
         coq_compat_version="COQ87"
         enable_coq_fp_libs=no
         ;;
      8.8*)
         coq_compat_version="COQ88"
         enable_coq_fp_libs=no
         ;;
      8.9*)
         coq_compat_version="COQ89"
         enable_coq_fp_libs=no
         ;;
      8.10*)
         coq_compat_version="COQ810"
         enable_coq_fp_libs=no
         ;;
      8.11*)
         coq_compat_version="COQ811"
         ;;
      8.12*)
         coq_compat_version="COQ812"
         ;;
      8.13*)
         coq_compat_version="COQ813"
         ;;
      8.14*)
         coq_compat_version="COQ814"
         ;;
      8.15*)
         coq_compat_version="COQ815"
         ;;
      8.16*)
         coq_compat_version="COQ816"
         ;;
      *)
         enable_coq_support=no
         AC_MSG_WARN([You need Coq 8.7 or later; Coq discarded.])
         reason_coq_support=" (need version >= 8.7)"
         ;;
   esac
   if test "$enable_coq_fp_libs" = no; then
      reason_coq_fp_libs= " (Coq < 8.11)"
   fi
fi

if test "$enable_coq_support" = yes; then
   AC_CHECK_PROG(COQDEP,coqdep,coqdep,no)
   if test "$COQDEP" = no; then
      enable_coq_support=no
      reason_coq_support=" (coqdep not found)"
   fi
fi

if test "$enable_coq_support" = no; then
   enable_coq_libs=no
   enable_coq_fp_libs=no
   COQVERSION=
fi

if test "$enable_coq_fp_libs" = yes; then
   AC_MSG_CHECKING([for Flocq])
   AS_IF(
     [ echo "Require Import Flocq.Version BinNat." \
            "Goal (30400 <= Flocq_version)%N. easy. Qed." > conftest.v
       "$COQC" conftest.v > conftest.err ],
     [ AC_MSG_RESULT(yes) ],
     [ AC_MSG_RESULT(no)
       enable_coq_fp_libs=no
       reason_coq_fp_libs=" (Flocq >= 3.4 not found)" ])
   rm -f conftest.v conftest.vo conftest.err
fi

# PVS

if test "$enable_pvs_libs" = no; then
    enable_pvs_support=no
    reason_pvs_support=" (disabled by user)"
else
    AC_CHECK_PROG(PVS,pvs,pvs,no)
    if test "$PVS" = no ; then
        enable_pvs_support=no
        reason_pvs_support=" (pvs not found)"
    else
        PVSLIB=`$PVS -where`
        AC_MSG_CHECKING(PVS version)
        PVSVERSION=[`$PVS -version | sed -n -e 's|.*Version *\([^ ]*\)$|\1|p'`]
        AC_MSG_RESULT($PVSVERSION)
        case $PVSVERSION in
          6.*|7.*)
	        enable_pvs_support=yes
                ;;
          *)
                enable_pvs_support=no
	        AC_MSG_WARN([You need PVS 6.0 or higher; PVS discarded.])
                reason_pvs_support=" (need version 6.0 or higher)"
                ;;
        esac
    fi
fi

if test "$enable_pvs_support" = no; then
   enable_pvs_libs=no
   PVSVERSION=
fi

# Isabelle

# Default version used for generation of realization in the case Isabelle is not
# detected or Why3 is compiled with disable-isabelle.
ISABELLEVERSION=2021-1

if test "$enable_isabelle_libs" = no; then
    enable_isabelle_support=no
    reason_isabelle_support=" (disabled by user)"
else
    AC_CHECK_PROG(ISABELLE,isabelle,isabelle,no)
    if test "$ISABELLE" = no ; then
       enable_isabelle_support=no
       reason_isabelle_support=" (isabelle not found)"
    else
        AC_MSG_CHECKING(Isabelle version)
        ISABELLEDETECTEDVERSION=[`$ISABELLE version | sed -n -e 's|Isabelle\([^:]*\).*$|\1|p'`]
        AC_MSG_RESULT($ISABELLEDETECTEDVERSION)
        case $ISABELLEDETECTEDVERSION in
          2019*)
	        enable_isabelle_support=yes
                ISABELLEVERSION=2019
                ;;
          2021-1*)
	        enable_isabelle_support=yes
                ISABELLEVERSION=2021-1
                ;;
          *)
                enable_isabelle_support=no
	        AC_MSG_WARN([You need Isabelle 2019 or later; Isabelle discarded.])
                reason_isabelle_support=" (need version >= 2019)"
                ;;
        esac
    fi
fi

if test "$enable_isabelle_support" = no; then
   enable_isabelle_libs=no
fi

if test "$enable_pvs_libs" = yes; then
   AC_MSG_CHECKING([for NASA PVS library])
   enable_pvs_libs=no
   reason_pvs_libs=" (no NASA PVS library in PVS_LIBRARY_PATH)"
   for dir in  `echo $PVS_LIBRARY_PATH | tr ':' ' '`; do
       if test -f $dir/nasalib-version; then
          enable_pvs_libs=yes
          reason_pvs_libs=""
       fi
   done
   AC_MSG_RESULT($enable_pvs_libs)
fi

#check frama-c
FRAMAC_SUPPORTED=Sulfur
if test "$enable_frama_c" = yes ; then
   AC_CHECK_PROG(FRAMAC,frama-c,frama-c,no)
   if test "$FRAMAC" = no ; then
        enable_frama_c="no"
        reason_frama_c=" (frama-c not found)"
   else
      AC_MSG_CHECKING(Frama-C version)
      FRAMAC_VERSION=`$FRAMAC -version | sed -n -e 's|\(Version: \)\?\(.*\)$|\2|p'`
      AC_MSG_RESULT($FRAMAC_VERSION)
      case $FRAMAC_VERSION in
         $FRAMAC_SUPPORTED-*) ;;
         *) AC_MSG_WARN(Version $FRAMAC_SUPPORTED required.)
            enable_frama_c=no
            reason_frama_c=" (version $FRAMAC_SUPPORTED required)"
            ;;
      esac
   fi
fi

if test "$enable_frama_c" = yes; then
   FRAMAC_SHARE=`$FRAMAC -print-path`
   FRAMAC_LIBDIR=`$FRAMAC -print-libpath`
   FRAMAC_INCLUDE="-I $FRAMAC_LIBDIR"
fi

VERSION=$PACKAGE_VERSION

# default editor

if test -z "$EDITOR"; then
   case `uname -s` in
   Darwin)
      EDITOR=open
      ;;
   MINGW*)
      EDITOR="cmd.exe -c start"
      ;;
   *)
      EDITOR=xdg-open
      ;;
   esac
fi

# substitutions to perform
AC_SUBST(VERSION)

AC_SUBST(enable_verbose_make)

AC_SUBST(EXE)
AC_SUBST(STRIP)

AC_SUBST(OCAMLC)
AC_SUBST(OCAMLOPT)
AC_SUBST(OCAMLDEP)
AC_SUBST(OCAMLLEX)
AC_SUBST(OCAMLYACC)
AC_SUBST(OCAMLDOC)
AC_SUBST(OCAMLBEST)
AC_SUBST(OCAMLVERSION)
AC_SUBST(OCAMLLIB)
AC_SUBST(OCAMLINSTALLLIB)
AC_SUBST(OCAMLGRAPHLIB)
AC_SUBST(MENHIR)

AC_SUBST(enable_ocamlfind)
AC_SUBST(OCAMLFIND)

AC_SUBST(enable_statmemprof)
AC_SUBST(STATMEMPROFPKG)

AC_SUBST(enable_ide)
AC_SUBST(LABLGTKPKG)
AC_SUBST(GTKVERSION)

AC_SUBST(enable_web_ide)
AC_SUBST(enable_js_of_ocaml)
AC_SUBST(JSOFOCAMLPKG)

AC_SUBST(META_OCAMLGRAPH)

AC_SUBST(enable_ppx)
AC_SUBST(enable_pp_sexp)
AC_SUBST(SEXPLIB)
AC_SUBST(SEXPLIBPPX)

AC_SUBST(NUMINCLUDE)
AC_SUBST(MLMPFR)
AC_SUBST(enable_mpfr)
AC_SUBST(old_mpfr)

AC_SUBST(enable_zarith)
AC_SUBST(BIGINTINCLUDE)
AC_SUBST(BIGINTLIB)
AC_SUBST(BIGINTPKG)

AC_SUBST(enable_infer)
AC_SUBST(enable_bddinfer)
AC_SUBST(INFERINCLUDE)
AC_SUBST(INFERLIB)
AC_SUBST(INFERPKG)

AC_SUBST(enable_zip)
AC_SUBST(ZIPINCLUDE)
AC_SUBST(ZIPLIB)

AC_SUBST(MENHIRINCLUDE)

AC_SUBST(enable_re)
AC_SUBST(REINCLUDE)
AC_SUBST(RELIB)

AC_SUBST(enable_coq_libs)
AC_SUBST(enable_coq_fp_libs)
AC_SUBST(coq_compat_version)

AC_SUBST(COQC)
AC_SUBST(COQDEP)
AC_SUBST(COQLIB)
AC_SUBST(COQVERSION)

AC_SUBST(enable_pvs_libs)
AC_SUBST(PVS)
AC_SUBST(PVSVERSION)

AC_SUBST(enable_isabelle_libs)
AC_SUBST(ISABELLE)
AC_SUBST(ISABELLEVERSION)

AC_SUBST(enable_hypothesis_selection)
AC_SUBST(enable_stackify)

AC_SUBST(enable_doc)
AC_SUBST(enable_pdf_doc)

AC_SUBST(LATEX)
AC_SUBST(SPHINX)

AC_SUBST(enable_emacs_compilation)
AC_SUBST(EMACS)

AC_SUBST(enable_frama_c)

AC_SUBST(FRAMAC)
AC_SUBST(FRAMAC_VERSION)
AC_SUBST(FRAMAC_SHARE)
AC_SUBST(FRAMAC_LIBDIR)
AC_SUBST(FRAMAC_INCLUDE)

AC_SUBST(enable_local)
AC_SUBST(LOCALDIR)

AC_SUBST(enable_why3_lib)
AC_SUBST(WHY3LIB)
AC_SUBST(WHY3INCLUDE)

AC_SUBST(enable_relocation)

# Finally create the Makefile from Makefile.in
AC_CONFIG_FILES(Makefile)
AC_CONFIG_FILES(src/config.sh)
AC_CONFIG_FILES(lib/why3/META)
AC_CONFIG_FILES(.merlin)
AC_CONFIG_FILES(src/jessie/Makefile)
AC_CONFIG_FILES(src/jessie/.merlin)
AC_CONFIG_FILES(lib/coq/version lib/pvs/version)
AC_CONFIG_COMMANDS([chmod],
chmod a-w Makefile src/jessie/Makefile;
chmod a-w src/config.sh;
chmod a-w lib/why3/META;
chmod a-w .merlin;
chmod a-w src/jessie/Makefile;
chmod a-w src/jessie/.merlin;
chmod a-w lib/coq/version lib/pvs/version;
chmod u+x src/config.sh)

AC_OUTPUT


# Summary

echo
echo "                 Summary"
echo "-----------------------------------------"
echo "Verbose make                : $enable_verbose_make"
echo "OCaml compiler              : yes"
echo "    Version                 : $OCAMLVERSION"
echo "    Library path            : $OCAMLLIB"
echo "    Ocamlfind               : $enable_ocamlfind$reason_ocamlfind"
echo "    Native compilation      : $enable_native_code"
echo "    Memory profiling        : $enable_statmemprof$reason_statmemprof"
echo "    PPX                     : $enable_ppx$reason_ppx"
echo "    S-expr for why3pp       : $enable_pp_sexp$reason_pp_sexp"
echo "    Javascript support      : $enable_js_of_ocaml$reason_js_of_ocaml"
echo "    MPFR support            : $enable_mpfr$reason_mpfr"
echo "    Re support              : $enable_re$reason_re"
echo "Components"
echo "    Why3 library            : $enable_why3_lib"
echo "    GTK IDE                 : $enable_ide$reason_ide"
echo "    Web IDE                 : $enable_web_ide$reason_web_ide"
echo "    GMP arithmetic          : $enable_zarith$reason_zarith"
echo "    Compressed sessions     : $enable_zip$reason_zip"
echo "    Hypothesis selection    : $enable_hypothesis_selection$reason_hypothesis_selection"
echo "    Stackify                : $enable_stackify$reason_stackify"
echo "    Invariant inference(exp): $enable_infer$reason_infer"
echo "    Inference with BDDs(exp): $enable_bddinfer$reason_bddinfer"
echo "    Frama-C support         : $enable_frama_c$reason_frama_c"
if test "$enable_frama_c" = yes ; then
   echo "        Version             : $FRAMAC_VERSION"
   echo "        Share path          : $FRAMAC_SHARE"
   echo "        Library path        : $FRAMAC_LIBDIR"
fi
echo "Documentation               : $enable_doc$reason_doc"
if test "$enable_doc" = yes ; then
   echo "    HTML                    : yes"
   echo "    PDF                     : $enable_pdf_doc$reason_pdf_doc"
fi
echo "Support for interactive proof assistants"
echo "    Coq                     : $enable_coq_support$reason_coq_support"
if test "$enable_coq_support" = yes ; then
   echo "        Version             : $COQVERSION"
   echo "        Library path        : $COQLIB"
   echo "        Realization support : $enable_coq_libs$reason_coq_libs"
   if test "$enable_coq_libs" = yes ; then
      echo "            FP arithmetic   : $enable_coq_fp_libs$reason_coq_fp_libs"
   fi
fi
echo "    PVS                     : $enable_pvs_support$reason_pvs_support"
if test "$enable_pvs_support" = yes ; then
   echo "        Version             : $PVSVERSION"
   echo "        Library path        : $PVSLIB"
   echo "        Realization support : $enable_pvs_libs$reason_pvs_libs"
fi
echo "    Isabelle                : $enable_isabelle_support$reason_isabelle_support"
if test "$enable_isabelle_support" = yes ; then
   echo "        Version             : $ISABELLEVERSION ($ISABELLEDETECTEDVERSION)"
   echo "        Realization support : $enable_isabelle_libs$reason_isabelle_libs"
fi
if test "$enable_local" = yes ; then
   echo "Installable                 : no"
   echo "    OCaml library path      : $OCAMLINSTALLLIB/why3"
else
   echo "Installable                 : yes"
   echo "    Binary path             : $bindir"
   echo "    Library path            : $libdir/why3"
   echo "    Data path               : $datarootdir/why3"
   echo "    OCaml library path      : $OCAMLINSTALLLIB/why3"
   echo "    Relocatable             : $enable_relocation"
fi<|MERGE_RESOLUTION|>--- conflicted
+++ resolved
@@ -321,24 +321,17 @@
       reason_ocamlfind=" (not found)"
    else
       OCAMLFINDLIB=$(ocamlfind printconf stdlib)
-<<<<<<< HEAD
       #if test "$OCAMLFINDLIB" != "$OCAMLLIB"; then
-      #   OCAMLFIND=no
-      #   enable_ocamlfind=no
+      #   found_ocamlfind=no
       #   reason_ocamlfind=" (incompatible with OCaml)"
       #   echo "but your ocamlfind is not compatible with your ocamlc:"
       #   echo "ocamlfind: $OCAMLFINDLIB, ocamlc: $OCAMLLIB"
+      #else
+      #   found_ocamlfind=yes
       #fi
-=======
-      if test "$OCAMLFINDLIB" != "$OCAMLLIB"; then
-         found_ocamlfind=no
-         reason_ocamlfind=" (incompatible with OCaml)"
-         echo "but your ocamlfind is not compatible with your ocamlc:"
-         echo "ocamlfind: $OCAMLFINDLIB, ocamlc: $OCAMLLIB"
-      else
+      if test -n "$OCAMLFINDLIB"; then
          found_ocamlfind=yes
       fi
->>>>>>> fefc4a99
    fi
 fi
 
