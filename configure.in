####################################################################
#                                                                  #
#  The Why3 Verification Platform   /   The Why3 Development Team  #
#  Copyright 2010-2020   --   Inria - CNRS - Paris-Sud University  #
#                                                                  #
#  This software is distributed under the terms of the GNU Lesser  #
#  General Public License version 2.1, with the special exception  #
#  on linking described in file LICENSE.                           #
#                                                                  #
####################################################################

#
# autoconf input for Objective Caml programs
# Copyright (C) 2001 Jean-Christophe Filliâtre
#   from a first script by Georges Mariano
#
# This library is free software; you can redistribute it and/or
# modify it under the terms of the GNU Library General Public
# License version 2, as published by the Free Software Foundation.
#
# This library is distributed in the hope that it will be useful,
# but WITHOUT ANY WARRANTY; without even the implied warranty of
# MERCHANTABILITY or FITNESS FOR A PARTICULAR PURPOSE.
#
# See the GNU Library General Public License version 2 for more details
# (enclosed in the file LGPL).

<<<<<<< HEAD
AC_INIT([Why3], [1.3.1+git])
=======
AC_INIT([Why3], [1.3.2])
>>>>>>> 40466746

# verbosemake

AC_ARG_ENABLE(verbose-make,
    AS_HELP_STRING([--enable-verbose-make], [verbose makefile recipes]),,
    enable_verbose_make=no)

# LOCAL_CONF

AC_ARG_ENABLE(local,
    AS_HELP_STRING([--enable-local], [use Why3 in the build directory (no installation)]),,
    enable_local=no)

# RELOCATABLE INSTALLATION

AC_ARG_ENABLE(relocation,
    AS_HELP_STRING([--enable-relocation], [allow for later relocation of Why3 installation]),,
    enable_relocation=no)

# NATIVE

AC_ARG_ENABLE(native-code,
    AS_HELP_STRING([--disable-native-code], [use only the byte-code compiler]),,
    enable_native_code=yes)

# WHY3LIB

AC_ARG_ENABLE(why3-lib,
    AS_HELP_STRING([--disable-why3-lib], [use an already installed Why3]),,
    enable_why3_lib=yes)

# Zarith

AC_ARG_ENABLE(zarith,
    AS_HELP_STRING([--disable-zarith], [use Nums instead of Zarith for computations]),,
    enable_zarith=yes)

# ocamlfind

AC_ARG_ENABLE(ocamlfind,
    AS_HELP_STRING([--disable-ocamlfind], [do not use Ocamlfind]),,
    enable_ocamlfind=yes)

# camlzip

AC_ARG_ENABLE(zip,
    AS_HELP_STRING([--disable-zip], [do not use LZ compression to store session files]),,
    enable_zip=yes)

# infer

AC_ARG_ENABLE(infer,
    AS_HELP_STRING([--enable-infer], [use apron and fixpoint to infer loop invariants]),,
    enable_infer=no)
# js_of_ocaml

AC_ARG_ENABLE(js_of_ocaml,
    AS_HELP_STRING([--disable-js-of-ocaml], [do not use js-of-ocaml]),,
    enable_js_of_ocaml=yes)

# re

AC_ARG_ENABLE(re,
    AS_HELP_STRING([--disable-re], [use Str instead of Re for regular expressions]),,
    enable_re=yes)

# pp_sexp

AC_ARG_ENABLE(pp-sexp,
    AS_HELP_STRING([--disable-pp-sexp], [disable S-expression output for why3pp (requires findlib and ppx_sexp_conv)]),,
    enable_pp_sexp=yes)

# IDE

AC_ARG_ENABLE(ide,
    AS_HELP_STRING([--disable-ide], [do not build Why3 IDE]),,
    enable_ide=yes)

AC_ARG_ENABLE(web_ide,
    AS_HELP_STRING([--disable-web-ide], [do not build Why3 Web IDE]),,
    enable_web_ide=yes)

# Coq libraries

AC_ARG_ENABLE(coq-libs,
    AS_HELP_STRING([--disable-coq-libs], [do not build Coq realizations]),,
    enable_coq_libs=yes)

# PVS libraries

AC_ARG_ENABLE(pvs-libs,
    AS_HELP_STRING([--disable-pvs-libs], [do not build PVS realizations]),,
    enable_pvs_libs=yes)

# Isabelle libraries

AC_ARG_ENABLE(isabelle-libs,
    AS_HELP_STRING([--disable-isabelle-libs], [do not build Isabelle realizations]),,
    enable_isabelle_libs=yes)

# hypothesis selection

AC_ARG_ENABLE(hypothesis-selection,
    AS_HELP_STRING([--disable-hypothesis-selection], [do not support hypothesis selection]),,
    enable_hypothesis_selection=yes)

# documentation

AC_ARG_ENABLE(doc,
    AS_HELP_STRING([--disable-doc], [do not build documentation]),,
    enable_doc=yes)

AC_ARG_ENABLE(html-pdf,
    AS_HELP_STRING([--disable-pdf-doc], [do not build PDF documentation]),,
    enable_pdf_doc=yes)

# Experimental Jessie3 Frama-C plugin, disabled by default

AC_ARG_ENABLE(frama-c,
    AS_HELP_STRING([--enable-frama-c], [enable Frama-C plugin]),,
    [enable_frama_c=no
     reason_frama_c=" (disabled by default)"])

# profiling

AC_ARG_ENABLE(profiling,
    AS_HELP_STRING([--enable-profiling], [enable profiling]),,
    enable_profiling=no)

AC_ARG_ENABLE(statmemprof,
    AS_HELP_STRING([--enable-statmemprof], [enable statistical memory profiling]),,
    [enable_statmemprof=no
     reason_statmemprof=" (disabled by default)"])

# Emacs compilation

AC_ARG_ENABLE(emacs-compilation,
    AS_HELP_STRING([--disable-emacs-compilation], [do not compile why3.elc]),,
    enable_emacs_compilation=yes)

# either relocation or local, not both
if test "$enable_relocation" = yes ; then
if test "$enable_local" = yes ; then
    AC_MSG_ERROR(cannot use --enable-relocation and --enable-local at the same time.)
fi
fi

# Check for arch/OS

AC_MSG_CHECKING(executable suffix)
if uname -s | grep -q CYGWIN ; then
  EXE=.exe
  STRIP='echo "no strip "'
  AC_MSG_RESULT(.exe <Cygwin>)
else
if uname -s | grep -q MINGW ; then
  EXE=.exe
  STRIP=strip
  AC_MSG_RESULT(.exe <MinGW>)
else
  EXE=
  STRIP=strip
  AC_MSG_RESULT(<none>)
fi
fi

AC_PROG_CC
# Add compatibility for C99
AC_PROG_CC_STDC
AC_PROG_MKDIR_P
AC_PROG_INSTALL

AC_DEFUN([AX_VERSION_GE], [AS_VERSION_COMPARE([$1],[$2],[$4],[$3],[$3])])

# Check for Ocaml compilers

# we first look for ocamlc in the path; if not present, we fail
AC_CHECK_PROG(OCAMLC,ocamlc,ocamlc,no)
if test "$OCAMLC" = no ; then
	AC_MSG_ERROR(Cannot find ocamlc.)
fi

# we extract Ocaml version number
OCAMLVERSION=`$OCAMLC -v | sed -n -e 's|.*version *\(.*\)$|\1|p'`
echo "ocaml version is $OCAMLVERSION"

AX_VERSION_GE([$OCAMLVERSION], 4.05.0, [],
  [AC_MSG_ERROR(You need Objective Caml 4.05.0 or higher.)])

# Ocaml library path
# old way: OCAMLLIB=`$OCAMLC -v | tail -1 | cut -f 4 -d ' ' | tr -d '\\r'`
OCAMLLIB=`$OCAMLC -where | tr -d '\\r'`
echo "ocaml library path is $OCAMLLIB"

# then we look for ocamlopt; if not present, we issue a warning
# if the version is not the same, we also discard it
# we set OCAMLBEST to "opt" or "byte", whether ocamlopt is available or not
AC_CHECK_PROG(OCAMLOPT,ocamlopt,ocamlopt,no)
OCAMLBEST=byte
if test "$OCAMLOPT" = no ; then
	AC_MSG_WARN(Cannot find ocamlopt; bytecode compilation only.)
else
	AC_MSG_CHECKING(ocamlopt version)
	TMPVERSION=`$OCAMLOPT -v | sed -n -e 's|.*version *\(.*\)$|\1|p'`
	if test "$TMPVERSION" != "$OCAMLVERSION" ; then
	    AC_MSG_RESULT(differs from ocamlc; ocamlopt discarded.)
	    OCAMLOPT=no
	else
	    AC_MSG_RESULT(ok)
	    OCAMLBEST=opt
	fi
fi

# checking for native-code
if test "$enable_native_code" != yes || test "$OCAMLBEST" = byte ; then
    enable_native_code=no
    OCAMLBEST=byte
    OCAMLOPT=no
fi

# checking for ocamlc.opt
AC_CHECK_PROG(OCAMLCDOTOPT,ocamlc.opt,ocamlc.opt,no)
if test "$OCAMLCDOTOPT" != no ; then
	AC_MSG_CHECKING(ocamlc.opt version)
	TMPVERSION=`$OCAMLCDOTOPT -v | sed -n -e 's|.*version *\(.*\)$|\1|p'`
	if test "$TMPVERSION" != "$OCAMLVERSION" ; then
	    AC_MSG_RESULT(differs from ocamlc; ocamlc.opt discarded.)
	else
	    AC_MSG_RESULT(ok)
	    OCAMLC=$OCAMLCDOTOPT
	fi
fi

# checking for ocamlopt.opt
if test "$OCAMLOPT" != no ; then
    AC_CHECK_PROG(OCAMLOPTDOTOPT,ocamlopt.opt,ocamlopt.opt,no)
    if test "$OCAMLOPTDOTOPT" != no ; then
	AC_MSG_CHECKING(ocamlc.opt version)
	TMPVER=`$OCAMLOPTDOTOPT -v | sed -n -e 's|.*version *\(.*\)$|\1|p'`
	if test "$TMPVER" != "$OCAMLVERSION" ; then
	    AC_MSG_RESULT(differs from ocamlc; ocamlopt.opt discarded.)
	else
	    AC_MSG_RESULT(ok)
	    OCAMLOPT=$OCAMLOPTDOTOPT
	fi
    fi
fi

# ocamldep, ocamllex and ocamlyacc should also be present in the path
AC_CHECK_PROG(OCAMLDEP,ocamldep,ocamldep,no)
if test "$OCAMLDEP" = no ; then
   AC_MSG_ERROR(Cannot find ocamldep.)
else
   AC_CHECK_PROG(OCAMLDEPDOTOPT,ocamldep.opt,ocamldep.opt,no)
   if test "$OCAMLDEPDOTOPT" != no ; then
      OCAMLDEP=$OCAMLDEPDOTOPT
   fi
fi

AC_CHECK_PROG(OCAMLLEX,ocamllex,ocamllex,no)
if test "$OCAMLLEX" = no ; then
	AC_MSG_ERROR(Cannot find ocamllex.)
else
    AC_CHECK_PROG(OCAMLLEXDOTOPT,ocamllex.opt,ocamllex.opt,no)
    if test "$OCAMLLEXDOTOPT" != no ; then
	OCAMLLEX=$OCAMLLEXDOTOPT
    fi
fi

AC_CHECK_PROG(OCAMLYACC,ocamlyacc,ocamlyacc,no)
if test "$OCAMLYACC" = no ; then
	AC_MSG_ERROR(Cannot find ocamlyacc.)
fi

AC_CHECK_PROG(OCAMLDOC,ocamldoc,ocamldoc,true)
if test "$OCAMLDOC" = true ; then
    AC_MSG_WARN(Cannot find ocamldoc)
else
    AC_CHECK_PROG(OCAMLDOCOPT,ocamldoc.opt,ocamldoc.opt,no)
    if test "$OCAMLDOCOPT" != no ; then
	OCAMLDOC=$OCAMLDOCOPT
    fi
fi

AC_CHECK_PROG(MENHIR,menhir,menhir,no)
if test "$MENHIR" = no ; then
	AC_MSG_ERROR(Cannot find menhir.)
fi

MENHIRVERSION=`$MENHIR --version | sed -n -e 's,.*version *\(.*\)$,\1,p'`
AX_VERSION_GE([$MENHIRVERSION], 20151112, [],
  [AC_MSG_ERROR(You need Menhir 20151112 or higher.)])

if test "$enable_ocamlfind" != yes; then
   OCAMLFIND=no
else
   AC_CHECK_PROG(OCAMLFIND,ocamlfind,ocamlfind,no)
   if test "$OCAMLFIND" = no; then
      enable_ocamlfind=no
      reason_ocamlfind=" (not found)"
   else
      OCAMLFINDLIB=$(ocamlfind printconf stdlib)
      if test "$OCAMLFINDLIB" != "$OCAMLLIB"; then
         OCAMLFIND=no
         enable_ocamlfind=no
         reason_ocamlfind=" (incompatible with OCaml)"
         echo "but your ocamlfind is not compatible with your ocamlc:"
         echo "ocamlfind: $OCAMLFINDLIB, ocamlc: $OCAMLLIB"
      fi
   fi
fi

#if ocamlfind is used it gives the install path for ocaml library
if test "$enable_ocamlfind" = yes; then
   OCAMLINSTALLLIB=$($OCAMLFIND printconf destdir)
else
   OCAMLINSTALLLIB=$OCAMLLIB
fi

if test "$enable_why3_lib" = yes ; then
   WHY3LIB=
else
   AC_MSG_CHECKING([For Why3])
   if test "$enable_ocamlfind" = no; then
      AC_MSG_RESULT([no])
      AC_MSG_ERROR([Cannot use --disable-why3-lib without ocamlfind.])
   fi
   WHY3LIB=why3
   DIR=$($OCAMLFIND query why3)
   if test -n "$DIR"; then
      AC_MSG_RESULT([$DIR])
      WHY3INCLUDE="-I $DIR"
   else
      AC_MSG_RESULT([no])
      AC_MSG_ERROR([Cannot use --disable-why3-lib without an installed Why3.])
   fi
fi

if test "$enable_local" = no; then
   LOCALDIR=''
else
   LOCALDIR="${PWD}"
fi

# ppx
if test "$enable_ocamlfind" = yes; then
  COMPILERLIBS=$($OCAMLFIND query compiler-libs)
  if test -n "$COMPILERLIBS"; then
    echo "ocamlfind found compiler-libs in $COMPILERLIBS"
    enable_ppx=yes
  else
    enable_ppx=no
    reason_ppx=" (compiler-libs not found)"
  fi
else
  enable_ppx=no
fi

# checking for sphinx
if test "$enable_doc" = yes; then
   AC_CHECK_PROG(SPHINX,sphinx-build,sphinx-build,no)
   if test "$SPHINX" = no; then
      enable_doc=no
      enable_pdf_doc=no
      reason_doc=" (sphinx-build not found)"
      AC_MSG_WARN([Cannot find sphinx-build, Documentation disabled.])
   fi
else
   enable_pdf_doc=no
fi

# checking for rubber or latexmk or pdflatex
if test "$enable_pdf_doc" = yes; then
   AC_CHECK_PROGS(LATEX,latexmk rubber pdflatex,no)
   if test "$LATEX" = no; then
      enable_pdf_doc=no
      reason_pdf_doc=" ((rubber|latexmk|pdflatex) not found)"
      AC_MSG_WARN([Cannot find any latex compiler, PDF documentation disabled.])
   fi
fi

# checking for emacs
if test "$enable_emacs_compilation" = yes ; then
   AC_CHECK_PROG(EMACS,emacs,emacs,no)
   if test "$EMACS" = no ; then
      enable_emacs_compilation=no
      AC_MSG_WARN([Cannot find emacs, compilation of why3.elc disabled.])
   fi
fi

# checking for Num
# (ocamlfind cannot be trusted here, since the default installation path is $OCAMLLIB)
found_num=no
if test "$enable_ocamlfind" = yes; then
   DIR=$($OCAMLFIND query num)
   if test -n "$DIR"; then
      echo "ocamlfind found num in $DIR"
      NUMPKG=num
      NUMINCLUDE="-I $DIR"
      found_num=yes
      AC_CHECK_FILE($DIR/nums.cma,,found_num=no)
      AC_CHECK_FILE($DIR/num.cmi,,found_num=no)
   else
      enable_ocamlfind=no
      reason_ocamlfind=" (unable to find num)"
   fi
fi
if test "$found_num" = no; then
   DIR="$OCAMLLIB"
   NUMINCLUDE=
   found_num=yes
   AC_CHECK_FILE($DIR/nums.cma,,found_num=no)
   AC_CHECK_FILE($DIR/num.cmi,,found_num=no)
fi
if test "$found_num" = no; then
   AC_MSG_ERROR([Library Num not found.])
fi

# checking for Zarith
if test "$enable_zarith" = yes; then
   DIR=
   if test "$enable_ocamlfind" = yes; then
      DIR=$(ocamlfind query zarith)
      if test -n "$DIR"; then
         echo "ocamlfind found zarith in $DIR"
         BIGINTINCLUDE="-I $DIR"
      else
         ocamlfind_zarith=no
      fi
   fi
   if test -z "$DIR"; then
      BIGINTINCLUDE="-I +zarith"
      DIR="$OCAMLLIB/zarith"
      AC_CHECK_FILE($DIR/zarith.cma,,enable_zarith=no)
   fi
   AC_CHECK_FILE($DIR/z.cmi,,enable_zarith=no)
   if test "$enable_zarith" = no; then
      AC_MSG_WARN([Lib Zarith not found, using Nums instead.])
      reason_zarith=" (zarith not found)"
   elif test "$ocamlfind_zarith" = no; then
      enable_ocamlfind=no
      reason_ocamlfind=" (unable to find zarith)"
   fi
fi

if test "$enable_zarith" = yes; then
   BIGINTLIB=zarith
   BIGINTPKG=zarith
else
   BIGINTLIB=nums
   BIGINTPKG=num
   BIGINTINCLUDE="$NUMINCLUDE"
fi

# checking for apron and fixpoint
if test "$enable_infer" = yes; then
   if test "$enable_ocamlfind" = yes; then
      # gmp is a dependency of apron
      INFERINCLUDE=$($OCAMLFIND query apron camllib)
   fi
   if test -n "$INFERINCLUDE"; then
      echo "ocamlfind found apron, camllib in $INFERINCLUDE"
      INFERINCLUDE=$($OCAMLFIND query fixpoint)
      if test -n "$INFERINCLUDE"; then
         echo "ocamlfind found fixpoint in $INFERINCLUDE"
         INFERINCLUDE="$($OCAMLFIND query -separator ' ' -i-format apron fixpoint camllib gmp)"
         INFERLIB="apron fixpoint"
         INFERPKG="apron fixpoint apron.boxMPQ apron.octMPQ apron.polkaMPQ"
      else
         enable_infer=no
         AC_MSG_WARN([Lib fixpoint not found, infer will not be built.])
         reason_infer=" (fixpoint not found)"
      fi
   else
      enable_infer=no
      reason_infer=" (apron or camllib not found)"
      AC_MSG_WARN([Lib apron or camllib not found, infer will not be built.])
   fi
else
  reason_infer=" (disabled by default)"
fi


# checking for camlzip
if test "$enable_zip" = yes; then
   DIR=
   if test "$enable_ocamlfind" = yes; then
      DIR=$(ocamlfind query zip)
      if test -n "DIR"; then
         echo "ocamlfind found camlzip in $DIR"
         ZIPINCLUDE="-I $DIR"
      else
         ocamlfind_zip=no
      fi
   fi
   if test -z "$DIR"; then
      ZIPINCLUDE="-I +zip"
      DIR="$OCAMLLIB/zip"
      AC_CHECK_FILE($DIR/zip.cma,,enable_zip=no)
   fi
   AC_CHECK_FILE($DIR/zip.cmi,,enable_zip=no)
   if test "$enable_zip" = no; then
      AC_MSG_WARN([Lib camlzip not found, sessions files will not be compressed.])
      reason_zip=" (camlzip not found)"
   elif test "$ocamlfind_zip" = no; then
      enable_ocamlfind=no
      reason_ocamlfind=" (unable to find camlzip)"
   fi
fi

if test "$enable_zip" = yes; then
   ZIPLIB=zip
else
   ZIPLIB=
   ZIPINCLUDE=
fi

# checking for menhirlib
found_menhirlib=yes
DIR=
if test "$enable_ocamlfind" = yes; then
   DIR=$($OCAMLFIND query menhirLib)
   if test -n "$DIR"; then
      echo "ocamlfind found menhirLib in $DIR"
      MENHIRINCLUDE="-I $DIR"
   else
      enable_ocamlfind=no
      reason_ocamlfind=" (unable to find menhirLib)"
   fi
fi
if test -z "$DIR"; then
   MENHIRINCLUDE="-I +menhirLib"
   DIR="$OCAMLLIB/menhirLib"
   AC_CHECK_FILE($DIR/menhirLib.cmx,,found_menhirlib=no)
fi
AC_CHECK_FILE($DIR/menhirLib.cmi,,found_menhirlib=no)
if test "$found_menhirlib" = no; then
   AC_MSG_ERROR([Library menhirLib not found.])
fi

# checking for seq
# (ocamlfind cannot be trusted here, since the default installation path is $OCAMLLIB)
found_seq=no
if test "$enable_ocamlfind" = yes; then
   DIR=$($OCAMLFIND query seq)
   if test -n "$DIR"; then
      echo "ocamlfind found seq in $DIR"
      SEQINCLUDE="-I $DIR"
      SEQLIB=seq
      found_seq=yes
      AC_CHECK_FILE($DIR/seq.cma,,found_seq=no)
      AC_CHECK_FILE($DIR/seq.cmi,,found_seq=no)
   fi
fi
if test "$found_seq" = no; then
   DIR="$OCAMLLIB"
   SEQINCLUDE=
   SEQLIB=
   found_seq=yes
   AC_CHECK_FILE($DIR/stdlib__seq.cmi,,found_seq=no)
fi
if test "$found_seq" = no; then
   AC_MSG_WARN([Library seq not found.])
   if test "$enable_re" = yes; then
      enable_re=no
      reason_re=" (seq not found)"
   fi
fi

# checking for re
if test "$enable_re" = yes; then
   found_re=yes
   DIR=
   if test "$enable_ocamlfind" = yes; then
      DIR=$(ocamlfind query re)
      if test -n "$DIR"; then
         echo "ocamlfind found re in $DIR"
         REINCLUDE="-I $DIR"
      else
         ocamlfind_re=no
      fi
   fi
   if test -z "$DIR"; then
      REINCLUDE="-I +re"
      DIR="$OCAMLLIB/re"
      AC_CHECK_FILE($DIR/re.cmx,,found_re=no)
   fi
   AC_CHECK_FILE($DIR/re.cmi,,found_re=no)
   if test "$found_re" = no; then
      AC_MSG_WARN([Library re not found.])
      enable_re=no
   elif test "$ocamlfind_re" = no; then
      enable_ocamlfind=no
      reason_ocamlfind=" (unable to find re)"
   fi
fi

if test "$enable_re" = no; then
   REINCLUDE=
   RELIB=str
else
   RELIB=re
fi

# checking for lablgtk3
if test "$enable_ide" != yes ; then
   reason_ide=" (disabled by user)"
else
   DIR=
   if test "$enable_ocamlfind" = yes; then
      DIR=$($OCAMLFIND query lablgtk3)
      if test -n "$DIR"; then
         echo "ocamlfind found lablgtk3 in $DIR"
         LABLGTKINCLUDE="-I $DIR -I +threads"
      fi
   fi
   if test -z "$DIR"; then
      LABLGTKINCLUDE="-I +lablgtk3 -I +threads"
      DIR="$OCAMLLIB/lablgtk3"
   fi
   AC_CHECK_FILE($DIR/lablgtk.cma,LABLGTKLIB="threads lablgtk",)
   AC_CHECK_FILE($DIR/lablgtk3.cma,LABLGTKLIB="threads lablgtk3",)
   AC_CHECK_FILE($DIR/gtkButton.cmi,,LABLGTKLIB="")
   if test -n "$LABLGTKLIB"; then
      GTKVERSION=3
      LIB_SOURCEVIEW=lablgtk3_sourceview3
      PKG_SOURCEVIEW=lablgtk3-sourceview3
      reason_ide=" (gtk3)"
   else
      AC_MSG_WARN([Lib lablgtk3 not found, trying lablgtk2.])
      enable_ide=retry
   fi
fi

# checking for lablgtk2
if test "$enable_ide" = retry; then
   enable_ide=yes
   DIR=
   if test "$enable_ocamlfind" = yes; then
      DIR=$($OCAMLFIND query lablgtk2)
      if test -n "$DIR"; then
         echo "ocamlfind found lablgtk2 in $DIR"
         LABLGTKINCLUDE="-I $DIR"
      fi
   fi
   if test -z "$DIR"; then
      LABLGTKINCLUDE="-I +lablgtk2"
      DIR="$OCAMLLIB/lablgtk2"
      AC_CHECK_FILE($DIR/lablgtk.cma,,enable_ide=no)
   fi
   AC_CHECK_FILE($DIR/gtkButton.cmi,,enable_ide=no)
   if test "$enable_ide" = yes; then
      GTKVERSION=2
      LABLGTKLIB=lablgtk
      LIB_SOURCEVIEW=lablgtksourceview2
      PKG_SOURCEVIEW=lablgtk2.sourceview2
      reason_ide=" (gtk2)"
   else
      AC_MSG_WARN([Lib lablgtk2 not found, IDE disabled.])
      reason_ide=" (lablgtk2/3 not found)"
   fi
fi

# checking for lablgtksourceview
if test "$enable_ide" = yes ; then
   DIR=
   if test "$enable_ocamlfind" = yes; then
      DIR=$($OCAMLFIND query $PKG_SOURCEVIEW)
      if test -z "$DIR"; then
         case $GTKVERSION in
            2)
                PKG_SOURCEVIEW=lablgtksourceview2
                DIR=$(ocamlfind query $PKG_SOURCEVIEW)
                ;;
            3)
                PKG_SOURCEVIEW=lablgtksourceview3
                DIR=$(ocamlfind query $PKG_SOURCEVIEW)
                ;;
         esac
      fi
      if test -n "$DIR";then
         echo "ocamlfind found $PKG_SOURCEVIEW in $DIR"
      fi
   fi
   if test -z "$DIR"; then
      DIR="$OCAMLLIB/lablgtk$GTKVERSION"
      LIB_SOURCEVIEW="lablgtksourceview$GTKVERSION"
      AC_CHECK_FILE($DIR/$LIB_SOURCEVIEW.cma,,DIR="")
   fi
   if test -z "$DIR"; then
      DIR="$OCAMLLIB/lablgtk$GTKVERSION-sourceview$GTKVERSION"
      LIB_SOURCEVIEW="lablgtk${GTKVERSION}_sourceview$GTKVERSION"
      AC_CHECK_FILE($DIR/$LIB_SOURCEVIEW.cma,,enable_ide=no)
   fi
   AC_CHECK_FILE($DIR/gSourceView$GTKVERSION.cmi,,enable_ide=no)
   if test "$enable_ide" = no; then
      AC_MSG_WARN([Lib lablgtksourceview not found, IDE disabled.])
      reason_ide=" (lablgtksourceview not found)"
   else
      LABLGTKINCLUDE="$LABLGTKINCLUDE -I $DIR"
   fi
fi

if test "$enable_ide" = yes ; then
   LABLGTKLIB="$LABLGTKLIB $LIB_SOURCEVIEW"
   LABLGTKPKG="lablgtk$GTKVERSION $PKG_SOURCEVIEW"
else
   LABLGTKLIB=
   LABLGTKPKG=
   LABLGTKINCLUDE=
fi

# checking for ocamlgraph
# temporarily disabled until #453 is fixed
if test "$enable_hypothesis_selection" = yes; then
   enable_hypothesis_selection=no
   reason_hypothesis_selection=" (broken)"
fi

if test "$enable_hypothesis_selection" = yes; then
   DIR=
   if test "$enable_ocamlfind" = yes; then
      DIR=$($OCAMLFIND query ocamlgraph)
      if test -n "$DIR"; then
         echo "ocamlfind found ocamlgraph in $DIR"
         OCAMLGRAPHLIB="$DIR"
      else
         ocamlfind_ocamlgraph=no
      fi
   fi
   if test -z "$DIR"; then
      OCAMLGRAPHLIB="+ocamlgraph"
      DIR="$OCAMLLIB/ocamlgraph"
      AC_CHECK_FILE($DIR/graph.cma,,enable_hypothesis_selection=no)
   fi
   AC_CHECK_FILE($DIR/graph.cmi,,enable_hypothesis_selection=no)
   if test "$enable_hypothesis_selection" = no; then
      reason_hypothesis_selection=" (ocamlgraph not found)"
      AC_MSG_WARN([Lib ocamlgraph not found, hypothesis selection disabled.])
   elif test "$ocamlfind_ocamlgraph" = no; then
      enable_ocamlfind=no
      reason_ocamlfind=" (unable to find ocamlgraph)"
   fi
fi

if test "$enable_hypothesis_selection" = yes; then
   META_OCAMLGRAPH="ocamlgraph"
else
   META_OCAMLGRAPH=
   OCAMLGRAPHLIB=
fi

# checking for js_of_ocaml
if test "$enable_js_of_ocaml" != yes; then
   reason_js_of_ocaml=" (disabled by user)"
elif test "$enable_ocamlfind" != yes; then
   enable_js_of_ocaml=no
   reason_js_of_ocaml=" (ocamlfind not available)"
else
   JSOFOCAML=$($OCAMLFIND query js_of_ocaml)
   if test -z "$JSOFOCAML"; then
      enable_js_of_ocaml=no
      reason_js_of_ocaml=" (js_of_ocaml not found)"
   else
      JSOFOCAMLPPX=$($OCAMLFIND query js_of_ocaml-ppx)
      if test -z "$JSOFOCAMLPPX"; then
         enable_js_of_ocaml=no
         reason_js_of_ocaml=" (js_of_ocaml-ppx not found)"
      else
         JSOFOCAMLPKG="js_of_ocaml js_of_ocaml.ppx"
      fi
   fi
fi

if test "$enable_web_ide" != yes; then
   reason_web_ide=" (disabled by user)"
elif test "$enable_js_of_ocaml" != yes; then
   enable_web_ide=no
   reason_web_ide=" (Javascript support not available)"
fi

# Mlmpfr
MLMPFR_LINK=
if test "$enable_js_of_ocaml" != no; then
   found_mlmpfr=no
   reason_mlmpfr=" (Cannot allow mlmpfr with js_of_ocaml) "
else
   if test "$enable_ocamlfind" = yes; then
      DIR=$($OCAMLFIND query mlmpfr)
      if test -n "$DIR"; then
         echo "ocamlfind found mlmpfr in $DIR"
         # Test that mpfr version is higher than 4.0.0 (because of
         # Faithful constructor incompatibility).
         MPFR_VER=$(grep -q "4.0.0" $DIR/META 2> /dev/null)
         EXIT_CODE=$?
         if test $EXIT_CODE = 0; then
            MLMPFRINCLUDE="-I $DIR"
            MLMPFR=mlmpfr
            found_mlmpfr=yes
            MLMPFR_LINK="-cclib -lmpfr"
            AC_CHECK_FILE($DIR/mlmpfr.cma,,found_mlmpfr=yes)
         else
            reason_mlmpfr=" (Version of mlmpfr is not 4.0.0) "
            found_mlmpfr=no
         fi
      else
         reason_mlmpfr=" (mlmpfr not found)"
         found_mlmpfr=no
      fi
   else
      reason_mlmpfr=" (ocamlfind not available) "
      found_mlmpfr=no
   fi
fi
if test "$found_mlmpfr" = no; then
   MLMPFRINCLUDE=
   MLMPFR=
fi

# checking for statmemprof
if test "$enable_statmemprof" = yes; then
   if test "$enable_ocamlfind" != yes; then
      enable_statmemprof=no
      reason_statmemprof=" (ocamlfind not available)"
   else
      DIR=$($OCAMLFIND query statmemprof-emacs)
      if test -z "$DIR"; then
         enable_statmemprof=no
         reason_statmemprof=" (statmemprof-emacs not found)"
      fi
      STATMEMPROFPKG=statmemprof-emacs
   fi
fi

# ppx_sexp_conv (only with ocamlfind)
SEXPLIBPPX=""
SEXPLIB=""
if test "$enable_pp_sexp" = yes; then
    if test "$enable_ocamlfind" != yes; then
        enable_pp_sexp=no
        reason_no_pp_sexp=" (requires ocamlfind)"
    elif test "$enable_ppx" != yes; then
        enable_pp_sexp=no
        reason_no_pp_sexp=" (requires ppx)"
    elif ! $OCAMLFIND query ppx_sexp_conv > /dev/null; then
        enable_pp_sexp=no
        reason_no_pp_sexp=" (requires ppx_sexp_conv)"
    elif ! $OCAMLFIND query sexplib > /dev/null; then
        enable_pp_sexp=no
        reason_no_pp_sexp=" (requires sexplib)"
    elif ! $OCAMLFIND query ppx_deriving > /dev/null; then
        enable_pp_sexp=no
        reason_no_pp_sexp=" (requires ppx_deriving)"
    else
        SEXPLIBPPX="ppx_sexp_conv"
        SEXPLIB="sexplib sexplib.num"
        reason_no_pp_sexp=""
    fi
else
    reason_no_pp_sexp=" (disabled)"
fi

# Coq

enable_coq_support=yes
enable_coq_fp_libs=yes

coq_compat_version=

if test "$enable_coq_libs" = no; then
   enable_coq_support=no
   reason_coq_support=" (disabled by user)"
fi

if test "$enable_coq_support" = yes; then
   AC_CHECK_PROG(COQC,coqc,coqc,no)
   if test "$COQC" = no ; then
      enable_coq_support=no
      AC_MSG_WARN(Cannot find coqc.)
      reason_coq_support=" (coqc not found)"
   fi
fi

if test "$enable_coq_support" = yes; then
   COQLIB=`$COQC -where | sed -e 's|\\\|/|g' -e 's| |\\ |g'`
   AC_MSG_CHECKING(Coq version)
   COQVERSION=[`$COQC -v | sed -n -e 's|.*version *\([^ ]*\) .*$|\1|p'`]
   AC_MSG_RESULT($COQVERSION)

   case $COQVERSION in
      8.6*)
         coq_compat_version="COQ86"
         ;;
      8.7*)
         coq_compat_version="COQ87"
         ;;
      8.8*)
         coq_compat_version="COQ88"
         ;;
      8.9*)
         coq_compat_version="COQ89"
         ;;
      8.10*)
         coq_compat_version="COQ810"
         ;;
      8.11*)
         coq_compat_version="COQ811"
         ;;
      *)
         enable_coq_support=no
         AC_MSG_WARN(You need Coq 8.6 or later; Coq discarded)
         reason_coq_support=" (need version >= 8.6)"
         ;;
   esac
fi

if test "$enable_coq_support" = yes; then
   AC_CHECK_PROG(COQDEP,coqdep,coqdep,no)
   if test "$COQDEP" = no; then
      enable_coq_support=no
      AC_MSG_WARN(Cannot find coqdep.)
      reason_coq_support=" (coqdep not found)"
   fi
fi

if test "$enable_coq_support" = no; then
   enable_coq_libs=no
   COQVERSION=
fi

if test "$enable_coq_libs" = yes; then
   AC_MSG_CHECKING([for Flocq])
   AS_IF(
     [ echo "Require Import Flocq.Version BinNat." \
            "Goal (30100 <= Flocq_version)%N. easy. Qed." > conftest.v
       "$COQC" conftest.v > conftest.err ],
     [ AC_MSG_RESULT(yes) ],
     [ AC_MSG_RESULT(no)
       enable_coq_fp_libs=no
       AC_MSG_WARN(Cannot find Flocq.)
       reason_coq_fp_libs=" (Flocq >= 3.1 not found)" ])
   rm -f conftest.v conftest.vo conftest.err
fi

# PVS

if test "$enable_pvs_libs" = no; then
    enable_pvs_support=no
    reason_pvs_support=" (disabled by user)"
else
    AC_CHECK_PROG(PVS,pvs,pvs,no)
    if test "$PVS" = no ; then
        enable_pvs_support=no
        AC_MSG_WARN(Cannot find pvs.)
        reason_pvs_support=" (pvs not found)"
    else
        PVSLIB=`$PVS -where`
        AC_MSG_CHECKING(PVS version)
        PVSVERSION=[`$PVS -version | sed -n -e 's|.*Version *\([^ ]*\)$|\1|p'`]

        case $PVSVERSION in
          6.*)
	        enable_pvs_support=yes
                AC_MSG_RESULT($PVSVERSION)
                ;;
          *)
                AC_MSG_RESULT($PVSVERSION)
                enable_pvs_support=no
	        AC_MSG_WARN(You need PVS 6.0 or higher; PVS discarded)
                reason_pvs_support=" (need version 6.0 or higher)"
                ;;
        esac
    fi
fi

if test "$enable_pvs_support" = no; then
   enable_pvs_libs=no
   PVSVERSION=
fi

# Isabelle

# Default version used for generation of realization in the case Isabelle is not
# detected or Why3 is compiled with disable-isabelle.
ISABELLEVERSION=2019

if test "$enable_isabelle_libs" = no; then
    enable_isabelle_support=no
    reason_isabelle_support=" (disabled by user)"
else
    AC_CHECK_PROG(ISABELLE,isabelle,isabelle,no)
    if test "$ISABELLE" = no ; then
       enable_isabelle_support=no
       AC_MSG_WARN(Cannot find isabelle.)
       reason_isabelle_support=" (isabelle not found)"
    else
        AC_MSG_CHECKING(Isabelle version)
        ISABELLEDETECTEDVERSION=[`$ISABELLE version | sed -n -e 's|Isabelle\([^:]*\).*$|\1|p'`]

        case $ISABELLEDETECTEDVERSION in
          2018*)
	        enable_isabelle_support=yes
                ISABELLEVERSION=2018
                AC_MSG_RESULT($ISABELLEDETECTEDVERSION)
                ;;
          2019*)
	        enable_isabelle_support=yes
                ISABELLEVERSION=2019
                AC_MSG_RESULT($ISABELLEDETECTEDVERSION)
                ;;
          *)
                AC_MSG_RESULT($ISABELLEDETECTEDVERSION)
                enable_isabelle_support=no
	        AC_MSG_WARN(You need Isabelle 2018 or later; Isabelle discarded)
                reason_isabelle_support=" (need version >= 2018)"
                ;;
        esac
    fi
fi

if test "$enable_isabelle_support" = no; then
   enable_isabelle_libs=no
fi

if test "$enable_pvs_libs" = yes; then
   AC_MSG_CHECKING([for NASA PVS library])
   enable_pvs_libs=no
   reason_pvs_libs=" (no NASA PVS library in PVS_LIBRARY_PATH)"
   for dir in  `echo $PVS_LIBRARY_PATH | tr ':' ' '`; do
       if test -f $dir/nasalib-version; then
          enable_pvs_libs=yes
          reason_pvs_libs=""
       fi
   done
   AC_MSG_RESULT($enable_pvs_libs)
fi

#check frama-c
FRAMAC_SUPPORTED=Sulfur
if test "$enable_frama_c" = yes ; then
   AC_CHECK_PROG(FRAMAC,frama-c,frama-c,no)
   if test "$FRAMAC" = no ; then
        AC_MSG_WARN(Cannot find Frama-C.)
        enable_frama_c="no"
        reason_frama_c=" (frama-c not found)"
   else
      AC_MSG_CHECKING(Frama-C version)
      FRAMAC_VERSION=`$FRAMAC -version | sed -n -e 's|\(Version: \)\?\(.*\)$|\2|p'`
      AC_MSG_RESULT($FRAMAC_VERSION)
      case $FRAMAC_VERSION in
         $FRAMAC_SUPPORTED-*) ;;
         *) AC_MSG_WARN(Version $FRAMAC_SUPPORTED required.)
            enable_frama_c=no
            reason_frama_c=" (version $FRAMAC_SUPPORTED required)"
            ;;
      esac
   fi
fi

if test "$enable_frama_c" = yes; then
   FRAMAC_SHARE=`$FRAMAC -print-path`
   FRAMAC_LIBDIR=`$FRAMAC -print-libpath`
   FRAMAC_INCLUDE="-I $FRAMAC_LIBDIR"
fi

VERSION=$PACKAGE_VERSION

# substitutions to perform
AC_SUBST(VERSION)

AC_SUBST(enable_verbose_make)

AC_SUBST(EXE)
AC_SUBST(STRIP)

AC_SUBST(OCAMLC)
AC_SUBST(OCAMLOPT)
AC_SUBST(OCAMLDEP)
AC_SUBST(OCAMLLEX)
AC_SUBST(OCAMLYACC)
AC_SUBST(OCAMLDOC)
AC_SUBST(OCAMLBEST)
AC_SUBST(OCAMLVERSION)
AC_SUBST(OCAMLLIB)
AC_SUBST(OCAMLINSTALLLIB)
AC_SUBST(OCAMLGRAPHLIB)
AC_SUBST(MENHIR)

AC_SUBST(enable_ocamlfind)
AC_SUBST(OCAMLFIND)

AC_SUBST(enable_profiling)

AC_SUBST(enable_statmemprof)
AC_SUBST(STATMEMPROFPKG)

AC_SUBST(enable_ide)
AC_SUBST(LABLGTKLIB)
AC_SUBST(LABLGTKPKG)
AC_SUBST(LABLGTKINCLUDE)
AC_SUBST(GTKVERSION)

AC_SUBST(enable_web_ide)
AC_SUBST(enable_js_of_ocaml)
AC_SUBST(JSOFOCAMLPKG)

AC_SUBST(META_OCAMLGRAPH)

AC_SUBST(enable_ppx)
AC_SUBST(enable_pp_sexp)
AC_SUBST(SEXPLIB)
AC_SUBST(SEXPLIBPPX)

AC_SUBST(NUMINCLUDE)
AC_SUBST(MLMPFRINCLUDE)
AC_SUBST(MLMPFR)
AC_SUBST(MLMPFR_LINK)
AC_SUBST(found_mlmpfr)

AC_SUBST(enable_zarith)
AC_SUBST(BIGINTINCLUDE)
AC_SUBST(BIGINTLIB)
AC_SUBST(BIGINTPKG)

AC_SUBST(enable_infer)
AC_SUBST(INFERINCLUDE)
AC_SUBST(INFERLIB)
AC_SUBST(INFERPKG)

AC_SUBST(enable_zip)
AC_SUBST(ZIPINCLUDE)
AC_SUBST(ZIPLIB)

AC_SUBST(MENHIRINCLUDE)

AC_SUBST(SEQINCLUDE)
AC_SUBST(SEQLIB)

AC_SUBST(enable_re)
AC_SUBST(REINCLUDE)
AC_SUBST(RELIB)

AC_SUBST(enable_coq_libs)
AC_SUBST(enable_coq_fp_libs)
AC_SUBST(coq_compat_version)

AC_SUBST(COQC)
AC_SUBST(COQDEP)
AC_SUBST(COQLIB)
AC_SUBST(COQVERSION)

AC_SUBST(enable_pvs_libs)
AC_SUBST(PVS)
AC_SUBST(PVSVERSION)

AC_SUBST(enable_isabelle_libs)
AC_SUBST(ISABELLE)
AC_SUBST(ISABELLEVERSION)

AC_SUBST(enable_hypothesis_selection)

AC_SUBST(enable_doc)
AC_SUBST(enable_pdf_doc)

AC_SUBST(LATEX)
AC_SUBST(SPHINX)

AC_SUBST(enable_emacs_compilation)
AC_SUBST(EMACS)

AC_SUBST(enable_frama_c)

AC_SUBST(FRAMAC)
AC_SUBST(FRAMAC_VERSION)
AC_SUBST(FRAMAC_SHARE)
AC_SUBST(FRAMAC_LIBDIR)
AC_SUBST(FRAMAC_INCLUDE)

AC_SUBST(enable_local)
AC_SUBST(LOCALDIR)

AC_SUBST(enable_why3_lib)
AC_SUBST(WHY3LIB)
AC_SUBST(WHY3INCLUDE)

AC_SUBST(enable_relocation)

# Finally create the Makefile from Makefile.in
AC_CONFIG_FILES(Makefile)
AC_CONFIG_FILES(src/config.sh)
AC_CONFIG_FILES(lib/why3/META)
AC_CONFIG_FILES(.merlin)
AC_CONFIG_FILES(src/jessie/Makefile)
AC_CONFIG_FILES(src/jessie/.merlin)
AC_CONFIG_FILES(lib/coq/version lib/pvs/version)
AC_CONFIG_COMMANDS([chmod],
chmod a-w Makefile src/jessie/Makefile;
chmod a-w src/config.sh;
chmod a-w lib/why3/META;
chmod a-w .merlin;
chmod a-w src/jessie/Makefile;
chmod a-w src/jessie/.merlin;
chmod a-w lib/coq/version lib/pvs/version;
chmod u+x src/config.sh)

AC_OUTPUT


# Summary

echo
echo "                 Summary"
echo "-----------------------------------------"
echo "Verbose make                : $enable_verbose_make"
echo "OCaml compiler              : yes"
echo "    Version                 : $OCAMLVERSION"
echo "    Library path            : $OCAMLLIB"
echo "    Ocamlfind               : $enable_ocamlfind$reason_ocamlfind"
echo "    Native compilation      : $enable_native_code"
echo "    Profiling               : $enable_profiling"
echo "    Memory profiling        : $enable_statmemprof$reason_statmemprof"
echo "    PPX                     : $enable_ppx$reason_ppx"
echo "    why3pp S-expr output    : $enable_pp_sexp$reason_no_pp_sexp"
echo "    Javascript support      : $enable_js_of_ocaml$reason_js_of_ocaml"
echo "    Mpfr support            : $found_mlmpfr$reason_mlmpfr"
echo "    Re support              : $enable_re$reason_re"
echo "Components"
echo "    Why3 library            : $enable_why3_lib"
echo "    GTK IDE                 : $enable_ide$reason_ide"
echo "    Web IDE                 : $enable_web_ide$reason_web_ide"
echo "    GMP arithmetic          : $enable_zarith$reason_zarith"
echo "    Compressed sessions     : $enable_zip$reason_zip"
echo "    Hypothesis selection    : $enable_hypothesis_selection$reason_hypothesis_selection"
echo "    Invariant inference(exp): $enable_infer$reason_infer"
echo "    Frama-C support         : $enable_frama_c$reason_frama_c"
if test "$enable_frama_c" = yes ; then
   echo "        Version             : $FRAMAC_VERSION"
   echo "        Share path          : $FRAMAC_SHARE"
   echo "        Library path        : $FRAMAC_LIBDIR"
fi
echo "Documentation               : $enable_doc$reason_doc"
if test "$enable_doc" = yes ; then
   echo "    HTML                    : yes"
   echo "    PDF                     : $enable_pdf_doc$reason_pdf_doc"
fi
echo "Support for interactive proof assistants"
echo "    Coq                     : $enable_coq_support$reason_coq_support"
if test "$enable_coq_support" = yes ; then
   echo "        Version             : $COQVERSION"
   echo "        Library path        : $COQLIB"
   echo "        Realization support : $enable_coq_libs$reason_coq_libs"
   if test "$enable_coq_libs" = yes ; then
      echo "            FP arithmetic   : $enable_coq_fp_libs$reason_coq_fp_libs"
   fi
fi
echo "    PVS                     : $enable_pvs_support$reason_pvs_support"
if test "$enable_pvs_support" = yes ; then
   echo "        Version             : $PVSVERSION"
   echo "        Library path        : $PVSLIB"
   echo "        Realization support : $enable_pvs_libs$reason_pvs_libs"
fi
echo "    Isabelle                : $enable_isabelle_support$reason_isabelle_support"
if test "$enable_isabelle_support" = yes ; then
   echo "        Version             : $ISABELLEVERSION ($ISABELLEDETECTEDVERSION)"
   echo "        Realization support : $enable_isabelle_libs$reason_isabelle_libs"
fi
if test "$enable_local" = yes ; then
   echo "Installable                 : no"
   echo "    OCaml library path      : $OCAMLINSTALLLIB/why3"
else
   echo "Installable                 : yes"
   echo "    Binary path             : $bindir"
   echo "    Library path            : $libdir/why3"
   echo "    Data path               : $datarootdir/why3"
   echo "    OCaml library path      : $OCAMLINSTALLLIB/why3"
   echo "    Relocatable             : $enable_relocation"
fi<|MERGE_RESOLUTION|>--- conflicted
+++ resolved
@@ -25,11 +25,7 @@
 # See the GNU Library General Public License version 2 for more details
 # (enclosed in the file LGPL).
 
-<<<<<<< HEAD
-AC_INIT([Why3], [1.3.1+git])
-=======
-AC_INIT([Why3], [1.3.2])
->>>>>>> 40466746
+AC_INIT([Why3], [1.3.2+git])
 
 # verbosemake
 
