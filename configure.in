--- conflicted
+++ resolved
@@ -211,17 +211,7 @@
 
 AC_DEFUN([AX_VERSION_GE], [AS_VERSION_COMPARE([$1],[$2],[$4],[$3],[$3])])
 
-<<<<<<< HEAD
-# Check for Ocaml compilers
-
-# we first look for ocamlc in the path; if not present, we fail
-AC_CHECK_PROGS(OCAMLC,ocp-ocamlc ocamlc,no)
-if test "$OCAMLC" = no ; then
-   AC_MSG_ERROR([cannot find ocamlc.])
-fi
-=======
 # Check for the rest of Ocaml compilers
->>>>>>> efeac5d9
 
 # we extract Ocaml version number
 OCAMLVERSION=`$OCAMLC -v | sed -n -e 's|.*version *\(.*\)$|\1|p'`
@@ -338,18 +328,6 @@
    if test "$OCAMLFIND" = no; then
       reason_ocamlfind=" (not found)"
    else
-<<<<<<< HEAD
-      OCAMLFINDLIB=$(ocamlfind printconf stdlib)
-      #if test "$OCAMLFINDLIB" != "$OCAMLLIB"; then
-      #   found_ocamlfind=no
-      #   reason_ocamlfind=" (incompatible with OCaml)"
-      #   echo "but your ocamlfind is not compatible with your ocamlc:"
-      #   echo "ocamlfind: $OCAMLFINDLIB, ocamlc: $OCAMLLIB"
-      #else
-      #   found_ocamlfind=yes
-      #fi
-      if test -n "$OCAMLFINDLIB"; then
-=======
       OCAMLFINDLIB=$(ocamlfind printconf stdlib | tr -d '\r' | tr '\\' '/')
       if test "$OCAMLFINDLIB" != "$OCAMLLIB"; then
          found_ocamlfind=no
@@ -357,7 +335,6 @@
          echo "but your ocamlfind is not compatible with your ocamlc:"
          echo "ocamlfind: $OCAMLFINDLIB, ocamlc: $OCAMLLIB"
       else
->>>>>>> efeac5d9
          found_ocamlfind=yes
       fi
    fi
