####################################################################
#                                                                  #
#  The Why3 Verification Platform   /   The Why3 Development Team  #
#  Copyright 2010-2025 --  Inria - CNRS - Paris-Saclay University  #
#                                                                  #
#  This software is distributed under the terms of the GNU Lesser  #
#  General Public License version 2.1, with the special exception  #
#  on linking described in file LICENSE.                           #
####################################################################

<<<<<<< HEAD
AC_INIT([Why3], [1.8.0+git])
=======
AC_INIT([Why3], [1.8.2])
>>>>>>> 88b18b1a

# verbosemake

AC_ARG_ENABLE(verbose-make,
    AS_HELP_STRING([--enable-verbose-make], [verbose makefile recipes]),,
    enable_verbose_make=no)

# LOCAL_CONF

AC_ARG_ENABLE(local,
    AS_HELP_STRING([--enable-local], [use Why3 in the build directory (no installation)]),,
    enable_local=no)

# RELOCATABLE INSTALLATION

AC_ARG_ENABLE(relocation,
    AS_HELP_STRING([--enable-relocation], [allow for later relocation of Why3 installation]),,
    enable_relocation=no)

# NATIVE

AC_ARG_ENABLE(native-code,
    AS_HELP_STRING([--disable-native-code], [use only the byte-code compiler]),,
    enable_native_code=yes)

# WHY3LIB

AC_ARG_ENABLE(why3-lib,
    AS_HELP_STRING([--disable-why3-lib], [use an already installed Why3]),,
    enable_why3_lib=yes)

# ocamlfind

AC_ARG_ENABLE(ocamlfind,
    AS_HELP_STRING([--disable-ocamlfind], [do not use Ocamlfind]),,
    enable_ocamlfind=check)

# camlzip

AC_ARG_ENABLE(zip,
    AS_HELP_STRING([--disable-zip], [do not use LZ compression to store session files]),,
    enable_zip=check)

# infer

AC_ARG_ENABLE(infer,
    AS_HELP_STRING([--enable-infer], [use apron and fixpoint to infer loop invariants]),,
    enable_infer=no)

# bddinfer

AC_ARG_ENABLE(bddinfer,
    AS_HELP_STRING([--enable-bddinfer], [use apron and BDDs to infer loop invariants]),,
    enable_bddinfer=no)

# js_of_ocaml

AC_ARG_ENABLE(js_of_ocaml,
    AS_HELP_STRING([--disable-js-of-ocaml], [do not use js-of-ocaml]),,
    enable_js_of_ocaml=check)

# re

AC_ARG_ENABLE(re,
    AS_HELP_STRING([--disable-re], [use Str instead of Re for regular expressions]),,
    enable_re=check)

# sexp

AC_ARG_ENABLE(sexp,
    AS_HELP_STRING([--disable-sexp], [disable S-expression support for `Ptree` and `why3 pp`]),,
    enable_sexp=yes)

# IDE

AC_ARG_ENABLE(ide,
    AS_HELP_STRING([--disable-ide], [do not build Why3 IDE]),,
    enable_ide=check)

AC_ARG_ENABLE(web_ide,
    AS_HELP_STRING([--disable-web-ide], [do not build Why3 Web IDE]),,
    enable_web_ide=check)

# Coq libraries

AC_ARG_ENABLE(coq-libs,
    AS_HELP_STRING([--disable-coq-libs], [do not build Coq realizations]),,
    enable_coq_libs=check)

# PVS libraries

AC_ARG_ENABLE(pvs-libs,
    AS_HELP_STRING([--disable-pvs-libs], [do not build PVS realizations]),,
    enable_pvs_libs=yes)

# Isabelle libraries

AC_ARG_ENABLE(isabelle-libs,
    AS_HELP_STRING([--disable-isabelle-libs], [do not build Isabelle realizations]),,
    enable_isabelle_libs=yes)

# MLMPFR

AC_ARG_ENABLE(mpfr,
    AS_HELP_STRING([--disable-mpfr], [disable support for MPFR]),,
    enable_mpfr=check)

# hypothesis selection

AC_ARG_ENABLE(hypothesis-selection,
    AS_HELP_STRING([--disable-hypothesis-selection], [do not support hypothesis selection]),,
    enable_hypothesis_selection=check)

# stackify

AC_ARG_ENABLE(stackify,
    AS_HELP_STRING([--disable-stackify], [disable structure reconstruction algorithm for MLCFG]),,
    enable_stackify=check)

# documentation

AC_ARG_ENABLE(doc,
    AS_HELP_STRING([--disable-doc], [do not build documentation]),,
    enable_doc=yes)

AC_ARG_ENABLE(html-pdf,
    AS_HELP_STRING([--disable-pdf-doc], [do not build PDF documentation]),,
    enable_pdf_doc=yes)

# Experimental Jessie3 Frama-C plugin, disabled by default

AC_ARG_ENABLE(frama-c,
    AS_HELP_STRING([--enable-frama-c], [enable Frama-C plugin]),,
    [enable_frama_c=no
     reason_frama_c=" (disabled by default)"])

# profiling with statememprof

AC_ARG_ENABLE(statmemprof,
    AS_HELP_STRING([--enable-statmemprof], [enable statistical memory profiling]),,
    [enable_statmemprof=no
     reason_statmemprof=" (disabled by default)"])

# Emacs compilation

AC_ARG_ENABLE(emacs-compilation,
    AS_HELP_STRING([--disable-emacs-compilation], [do not compile why3.elc]),,
    enable_emacs_compilation=yes)

# default editor

AC_ARG_VAR(EDITOR, [default editor])

# Java look-up
AC_ARG_ENABLE(java,
    AS_HELP_STRING([--disable-java], [do not use java in bench]),
    [enable_java=${enableval}],
    [enable_java=yes])


# either relocation or local, not both
if test "$enable_relocation" = yes -a "$enable_local" = yes ; then
   AC_MSG_ERROR([cannot use --enable-relocation and --enable-local at the same time.])
fi

# Check for arch/OS

AC_MSG_CHECKING([executable suffix])
if uname -s | grep -q CYGWIN ; then
  EXE=.exe
  STRIP='echo "no strip "'
  BUILD_ENV_TYPE=Cygwin
  AC_MSG_RESULT([.exe <Cygwin>])
elif uname -s | grep -q MINGW ; then
  EXE=.exe
  STRIP=strip
  BUILD_ENV_TYPE=MinGW
  AC_MSG_RESULT([.exe <MinGW>])
else
  EXE=
  STRIP=strip
  BUILD_ENV_TYPE=Posix
  AC_MSG_RESULT([<none>])
fi

# Check for ocamlc, as we need it to find the C compiler to use
# we first look for it in the path; if not present, we fail
AC_CHECK_PROG(OCAMLC,ocamlc,ocamlc,no)
if test "$OCAMLC" = no ; then
   AC_MSG_ERROR([cannot find ocamlc.])
fi
AC_MSG_CHECKING([ocaml os type])
OCAML_OS_TYPE=$($OCAMLC -config-var os_type)
AC_MSG_RESULT([$OCAML_OS_TYPE])

<<<<<<< HEAD
AC_PROG_CC([ $($OCAMLC -config-var c_compiler) gcc cl.exe clang ])
=======
AC_PROG_CC([ "$($OCAMLC -config-var c_compiler)" gcc cl.exe clang ])
>>>>>>> 88b18b1a
AC_PROG_MKDIR_P
AC_PROG_INSTALL

AC_DEFUN([AX_VERSION_GE], [AS_VERSION_COMPARE([$1],[$2],[$4],[$3],[$3])])

# Check for the rest of Ocaml compilers

# we extract Ocaml version number
OCAMLVERSION=`$OCAMLC -v | sed -n -e 's|.*version *\(.*\)$|\1|p'`
AC_MSG_NOTICE([ocaml version is $OCAMLVERSION])

AX_VERSION_GE([$OCAMLVERSION], 4.08.0, [],
  [AC_MSG_ERROR([You need Objective Caml 4.08.0 or higher.])])

# Ocaml library path
# old way: OCAMLLIB=`$OCAMLC -v | tail -1 | cut -f 4 -d ' ' | tr -d '\\r'`
OCAMLLIB=$($OCAMLC -where | tr -d '\r' | tr '\\' '/')
AC_MSG_NOTICE([ocaml library path is $OCAMLLIB])

# then we look for ocamlopt; if not present, we issue a warning
# if the version is not the same, we also discard it
# we set OCAMLBEST to "opt" or "byte", whether ocamlopt is available or not
AC_CHECK_PROGS(OCAMLOPT,ocp-ocamlopt ocamlopt,no)
OCAMLBEST=byte
if test "$OCAMLOPT" = no ; then
   AC_MSG_WARN([cannot find ocamlopt; bytecode compilation only.])
else
        AC_MSG_CHECKING([ocamlopt version])
	TMPVERSION=`$OCAMLOPT -v | sed -n -e 's|.*version *\(.*\)$|\1|p'`
	if test "$TMPVERSION" != "$OCAMLVERSION" ; then
	    AC_MSG_RESULT([differs from ocamlc; ocamlopt discarded.])
	    OCAMLOPT=no
	else
	    AC_MSG_RESULT(ok)
	    OCAMLBEST=opt
	fi
fi

# checking for native-code
if test "$enable_native_code" != yes || test "$OCAMLBEST" = byte ; then
    enable_native_code=no
    OCAMLBEST=byte
    OCAMLOPT=no
fi

# checking for ocamlc.opt
AC_CHECK_PROGS(OCAMLCDOTOPT,ocp-ocamlc.opt ocamlc.opt,no)
if test "$OCAMLCDOTOPT" != no ; then
   AC_MSG_CHECKING([ocamlc.opt version])
	TMPVERSION=`$OCAMLCDOTOPT -v | sed -n -e 's|.*version *\(.*\)$|\1|p'`
	if test "$TMPVERSION" != "$OCAMLVERSION" ; then
	    AC_MSG_RESULT([differs from ocamlc; ocamlc.opt discarded.])
	else
	    AC_MSG_RESULT(ok)
	    OCAMLC=$OCAMLCDOTOPT
	fi
fi

# checking for ocamlopt.opt
if test "$OCAMLOPT" != no ; then
    AC_CHECK_PROGS(OCAMLOPTDOTOPT,ocp-ocamlopt.opt ocamlopt.opt,no)
    if test "$OCAMLOPTDOTOPT" != no ; then
	AC_MSG_CHECKING([ocamlc.opt version])
	TMPVER=`$OCAMLOPTDOTOPT -v | sed -n -e 's|.*version *\(.*\)$|\1|p'`
	if test "$TMPVER" != "$OCAMLVERSION" ; then
	    AC_MSG_RESULT([differs from ocamlc; ocamlopt.opt discarded.])
	else
	    AC_MSG_RESULT(ok)
	    OCAMLOPT=$OCAMLOPTDOTOPT
	fi
    fi
fi

# ocamldep, ocamllex and ocamlyacc should also be present in the path
AC_CHECK_PROG(OCAMLDEP,ocamldep,ocamldep,no)
if test "$OCAMLDEP" = no ; then
   AC_MSG_ERROR([cannot find ocamldep.])
else
   AC_CHECK_PROG(OCAMLDEPDOTOPT,ocamldep.opt,ocamldep.opt,no)
   if test "$OCAMLDEPDOTOPT" != no ; then
      OCAMLDEP=$OCAMLDEPDOTOPT
   fi
fi

AC_CHECK_PROG(OCAMLLEX,ocamllex,ocamllex,no)
if test "$OCAMLLEX" = no ; then
   AC_MSG_ERROR([cannot find ocamllex.])
else
    AC_CHECK_PROG(OCAMLLEXDOTOPT,ocamllex.opt,ocamllex.opt,no)
    if test "$OCAMLLEXDOTOPT" != no ; then
	OCAMLLEX=$OCAMLLEXDOTOPT
    fi
fi

AC_CHECK_PROG(OCAMLYACC,ocamlyacc,ocamlyacc,no)
if test "$OCAMLYACC" = no ; then
   AC_MSG_ERROR([cannot find ocamlyacc.])
fi

AC_CHECK_PROG(OCAMLDOC,ocamldoc,ocamldoc,true)
if test "$OCAMLDOC" != true ; then
    AC_CHECK_PROG(OCAMLDOCOPT,ocamldoc.opt,ocamldoc.opt,no)
    if test "$OCAMLDOCOPT" != no ; then
	OCAMLDOC=$OCAMLDOCOPT
    fi
fi

AC_CHECK_PROG(MENHIR,menhir,menhir,no)
if test "$MENHIR" = no ; then
   AC_MSG_ERROR([cannot find menhir.])
fi

MENHIRVERSION=`$MENHIR --version | sed -n -e 's,.*version *\(.*\)$,\1,p'`
AX_VERSION_GE([$MENHIRVERSION], 20170418, [],
  [AC_MSG_ERROR([You need Menhir 20170418 or higher.])])

found_ocamlfind=no
if test "$enable_ocamlfind" != no; then
   AC_CHECK_PROG(OCAMLFIND,ocamlfind,ocamlfind,no)
   if test "$OCAMLFIND" = no; then
      reason_ocamlfind=" (not found)"
   else
      OCAMLFINDLIB=$(ocamlfind printconf stdlib | tr -d '\r' | tr '\\' '/')
      if test "$OCAMLFINDLIB" != "$OCAMLLIB"; then
         found_ocamlfind=no
         reason_ocamlfind=" (incompatible with OCaml)"
         echo "but your ocamlfind is not compatible with your ocamlc:"
         echo "ocamlfind: $OCAMLFINDLIB, ocamlc: $OCAMLLIB"
      else
         found_ocamlfind=yes
      fi
   fi
fi

if test "$found_ocamlfind" = no; then
   if test "$enable_ocamlfind" = yes; then
      AC_MSG_ERROR([cannot use ocamlfind.])
   fi
   enable_ocamlfind=no
fi

if test "$enable_ocamlfind" != no; then
   #if ocamlfind is used it gives the install path for ocaml library
   OCAMLINSTALLLIB=$($OCAMLFIND printconf destdir | tr -d '\r' | tr '\\' '/')
   enable_ocamlfind=yes
else
   OCAMLINSTALLLIB=$OCAMLLIB
   OCAMLFIND=no
fi

if test "$enable_why3_lib" = yes ; then
   WHY3LIB=
else
   if test "$enable_ocamlfind" = no; then
      AC_MSG_ERROR([cannot use --disable-why3-lib without ocamlfind.])
   fi
   WHY3LIB=why3
   AC_MSG_CHECKING([for Why3 using ocamlfind])
   DIR=$($OCAMLFIND query why3 2> /dev/null | tr -d '\r')
   if test -n "$DIR"; then
      AC_MSG_RESULT([yes])
      WHY3INCLUDE="-I $DIR"
   else
      AC_MSG_RESULT([no])
      AC_MSG_ERROR([cannot use --disable-why3-lib without an installed Why3.])
   fi
fi

if test "$enable_local" = no; then
   LOCALDIR=''
else
   if test "$OCAML_OS_TYPE" = Win32 -a "$BUILD_ENV_TYPE" = Cygwin; then
      LOCALDIR="$(cygpath -m "$PWD" | tr -d '\r')"
   else
      LOCALDIR="$PWD"
   fi
fi

# ppx
if test "$enable_ocamlfind" = yes; then
  AC_MSG_CHECKING([for ppxlib using ocamlfind])
  PPXLIB=$($OCAMLFIND query ppxlib 2> /dev/null | tr -d '\r')
  if test -n "$PPXLIB"; then
    AC_MSG_RESULT([yes])
    enable_ppx=yes
  else
    AC_MSG_RESULT([no])
    enable_ppx=no
    reason_ppx=" (ppxlib not found)"
  fi
else
  enable_ppx=no
fi

# checking for sphinx
if test "$enable_doc" = yes; then
   AC_CHECK_PROG(SPHINX,sphinx-build,sphinx-build,no)
   if test "$SPHINX" = no; then
      enable_doc=no
      enable_pdf_doc=no
      reason_doc=" (sphinx-build not found)"
      AC_MSG_WARN([cannot find sphinx-build, documentation disabled.])
   fi
else
   enable_pdf_doc=no
fi

# checking for rubber or latexmk or pdflatex
if test "$enable_pdf_doc" = yes; then
   AC_CHECK_PROGS(LATEX,latexmk rubber pdflatex,no)
   if test "$LATEX" = no; then
      enable_pdf_doc=no
      reason_pdf_doc=" ((rubber|latexmk|pdflatex) not found)"
      AC_MSG_WARN([cannot find any latex compiler, PDF documentation disabled.])
   fi
fi

# checking for emacs
if test "$enable_emacs_compilation" = yes ; then
   AC_CHECK_PROG(EMACS,emacs,emacs,no)
   if test "$EMACS" = no ; then
      enable_emacs_compilation=no
      AC_MSG_WARN([cannot find emacs, compilation of why3.elc disabled.])
   fi
fi

# checking for Zarith
DIR=
found_zarith=yes
if test "$enable_ocamlfind" = yes; then
   AC_MSG_CHECKING([for zarith using ocamlfind])
   DIR=$($OCAMLFIND query zarith 2> /dev/null | tr -d '\r')
   if test -n "$DIR"; then
      AC_MSG_RESULT([yes])
      BIGINTINCLUDE="-I $DIR"
   else
      AC_MSG_RESULT([no])
      found_zarith=no
   fi
else
   BIGINTINCLUDE="-I +zarith"
   DIR="$OCAMLLIB/zarith"
   AC_CHECK_FILE($DIR/zarith.cma,,found_zarith=no)
fi
if test -n "$DIR"; then
   AC_CHECK_FILE($DIR/z.cmi,,found_zarith=no)
fi
if test "$found_zarith" = no; then
   AC_MSG_ERROR([cannot find library zarith.])
fi

# checking for apron for bddinfer
if test "$enable_bddinfer" = yes; then
   if test "$enable_ocamlfind" = yes; then
      # gmp is a dependency of apron
      INFERINCLUDE=$($OCAMLFIND query -separator ' ' -i-format apron 2> /dev/null | tr -d '\r')
   fi
   if test -n "$INFERINCLUDE"; then
      echo "ocamlfind found apron in $INFERINCLUDE"
      INFERLIB="apron"
      INFERPKG="zarith apron apron.polkaMPQ"
   else
      enable_bddinfer=no
      reason_bddinfer=" (apron not found)"
      AC_MSG_WARN([Lib apron not found, bddinfer will not be built.])
   fi
else
  reason_bddinfer=" (disabled by default)"
fi

# checking for apron and fixpoint
if test "$enable_infer" = yes; then
   if test "$enable_ocamlfind" = yes; then
      # gmp is a dependency of apron
      INFERINCLUDE=$($OCAMLFIND query apron camllib 2> /dev/null | tr -d '\r')
   fi
   if test -n "$INFERINCLUDE"; then
      echo "ocamlfind found apron, camllib in $INFERINCLUDE"
      INFERINCLUDE=$($OCAMLFIND query fixpoint 2> /dev/null | tr -d '\r')
      if test -n "$INFERINCLUDE"; then
         echo "ocamlfind found fixpoint in $INFERINCLUDE"
         INFERINCLUDE="$($OCAMLFIND query -separator ' ' -i-format apron fixpoint camllib gmp 2> /dev/null | tr -d '\r')"
         INFERLIB="apron fixpoint"
         INFERPKG="apron fixpoint apron.boxMPQ apron.octMPQ apron.polkaMPQ"
      else
         enable_infer=no
         AC_MSG_WARN([Lib fixpoint not found, infer will not be built.])
         reason_infer=" (fixpoint not found)"
      fi
   else
      enable_infer=no
      reason_infer=" (apron or camllib not found)"
      AC_MSG_WARN([Lib apron or camllib not found, infer will not be built.])
   fi
else
  reason_infer=" (disabled by default)"
fi

# checking for camlzip
if test "$enable_zip" = no; then
   reason_zip=" (disabled by user)"
else
   DIR=
   found_zip=yes
   if test "$enable_ocamlfind" = yes; then
      AC_MSG_CHECKING([for camlzip using ocamlfind])
      DIR=$($OCAMLFIND query zip 2> /dev/null | tr -d '\r')
      if test -n "$DIR"; then
         AC_MSG_RESULT([yes])
         ZIPINCLUDE="-I $DIR"
      else
         AC_MSG_RESULT([no])
         found_zip=no
      fi
   else
      ZIPINCLUDE="-I +zip"
      DIR="$OCAMLLIB/zip"
      AC_CHECK_FILE($DIR/zip.cma,,found_zip=no)
   fi
   if test -n "$DIR"; then
      AC_CHECK_FILE($DIR/zip.cmi,,found_zip=no)
   fi
   if test "$found_zip" = no; then
      if test "$enable_zip" = yes; then
         AC_MSG_ERROR([cannot find library camlzip.])
      fi
      AC_MSG_WARN([cannot find library camlzip; sessions files will not be compressed.])
      enable_zip=no
      reason_zip=" (camlzip not found)"
   fi
fi

if test "$enable_zip" != no; then
   ZIPLIB=zip
   enable_zip=yes
else
   ZIPLIB=
   ZIPINCLUDE=
fi

# checking for menhirlib
found_menhirlib=yes
DIR=
if test "$enable_ocamlfind" = yes; then
   AC_MSG_CHECKING([for menhirLib using ocamlfind])
   DIR=$($OCAMLFIND query menhirLib 2> /dev/null | tr -d '\r')
   if test -n "$DIR"; then
      AC_MSG_RESULT([yes])
      MENHIRINCLUDE="-I $DIR"
   else
      AC_MSG_RESULT([no])
      found_menhirlib=no
   fi
else
   MENHIRINCLUDE="-I +menhirLib"
   DIR="$OCAMLLIB/menhirLib"
   menhirlib_cmo=
   AC_CHECK_FILE($DIR/menhirLib.cmo,menhirlib_cmo=yes,)
   AC_CHECK_FILE($DIR/menhirLib.cma,menhirlib_cmo=no,)
   if test -z "$menhirlib_cmo"; then found_menhirlib=no; fi
fi
if test -n "$DIR"; then
   AC_CHECK_FILE($DIR/menhirLib.cmi,,found_menhirlib=no)
fi
if test "$found_menhirlib" = no; then
   AC_MSG_ERROR([cannot find library menhirLib.])
fi
AC_SUBST(menhirlib_cmo)

# checking for re
if test "$enable_re" = no; then
   reason_re=" (disabled by user)"
else
   found_re=yes
   DIR=
   if test "$enable_ocamlfind" = yes; then
      AC_MSG_CHECKING([for re using ocamlfind])
      DIR=$($OCAMLFIND query re 2> /dev/null | tr -d '\r')
      if test -n "$DIR"; then
         AC_MSG_RESULT([yes])
         REINCLUDE="-I $DIR"
      else
         AC_MSG_RESULT([no])
         found_re=no
      fi
   else
      REINCLUDE="-I +re"
      DIR="$OCAMLLIB/re"
      AC_CHECK_FILE($DIR/re.cmx,,found_re=no)
   fi
   if test -n "$DIR"; then
      AC_CHECK_FILE($DIR/re.cmi,,found_re=no)
   fi
   if test "$found_re" = no; then
      if test "$enable_re" = yes; then
         AC_MSG_ERROR([cannot find library re.])
      fi
      AC_MSG_WARN([cannot find library re, using Str instead.])
      enable_re=no
      reason_re=" (re not found)"
   fi
fi

if test "$enable_re" != no; then
   RELIB=re
   enable_re=yes
else
   REINCLUDE=
   RELIB=str
fi

# checking for lablgtk3
if test "$enable_ide" = no ; then
   reason_ide=" (disabled by user)"
fi
if test "$enable_ide" != no -a "$enable_ocamlfind" = no; then
   if test "$enable_ide" = yes; then
      AC_MSG_ERROR([cannot build IDE without ocamlfind.])
   fi
   enable_ide=no
   reason_ide=" (ocamlfind not available)"
fi

found_lablgtk=no
if test "$enable_ide" != no; then
   AC_MSG_CHECKING([for lablgtk3 using ocamlfind])
   DIR=$($OCAMLFIND query lablgtk3 2> /dev/null | tr -d '\r')
   if test -n "$DIR"; then
      AC_MSG_RESULT([yes])
      found_lablgtk=yes
      AC_CHECK_FILE($DIR/gtkButton.cmi,,found_lablgtk=no)
   else
      AC_MSG_RESULT([no])
      found_lablgtk=no
   fi
   if test "$found_lablgtk" = yes; then
      GTKVERSION=3
      PKGS_SOURCEVIEW="lablgtk3-sourceview3 lablgtk3.sourceview3 lablgtksourceview3"
   fi
fi

# checking for lablgtksourceview
found_lablgtksourceview=no
if test "$found_lablgtk" = yes; then
   for p in $PKGS_SOURCEVIEW; do
      AC_MSG_CHECKING([for $p using ocamlfind])
      DIR=$($OCAMLFIND query $p 2> /dev/null | tr -d '\r')
      if test -n "$DIR"; then
         AC_MSG_RESULT([yes])
         AC_CHECK_FILE($DIR/gSourceView$GTKVERSION.cmi,,p=)
         if test -n "$p"; then
            PKG_SOURCEVIEW=$p
            break
         fi
      else
         AC_MSG_RESULT([no])
      fi
   done
   if test -n "$PKG_SOURCEVIEW"; then
      found_lablgtksourceview=yes
   fi
fi

if test "$enable_ide" != no -a "$found_lablgtk" = no; then
   if test "$enable_ide" = yes; then
      AC_MSG_ERROR([cannot build IDE without lablgtk3.])
   fi
   AC_MSG_WARN([cannot find library lablgtk3, IDE disabled.])
   enable_ide=no
   reason_ide=" (lablgtk3 not found)"
fi

if test "$enable_ide" != no -a "$found_lablgtksourceview" = no; then
   if test "$enable_ide" = yes; then
      AC_MSG_ERROR([cannot build IDE without lablgtksourceview.])
   fi
   AC_MSG_WARN([cannot find library lablgtksourceview, IDE disabled.])
   enable_ide=no
   reason_ide=" (lablgtksourceview not found)"
fi

if test "$enable_ide" != no; then
   enable_ide=yes
   LABLGTKPKG="lablgtk$GTKVERSION $PKG_SOURCEVIEW"
fi

if test "$enable_hypothesis_selection" != no -o "$enable_stackify" != no; then
   found_ocamlgraph=yes
   DIR=
   if test "$enable_ocamlfind" = yes; then
      AC_MSG_CHECKING([for ocamlgraph using ocamlfind])
      DIR=$($OCAMLFIND query ocamlgraph 2> /dev/null | tr -d '\r')
      if test -n "$DIR"; then
         AC_MSG_RESULT([yes])
         OCAMLGRAPHLIB="$DIR"
      else
         AC_MSG_RESULT([no])
         found_ocamlgraph=no
      fi
   else
      OCAMLGRAPHLIB="+ocamlgraph"
      DIR="$OCAMLLIB/ocamlgraph"
      AC_CHECK_FILE($DIR/graph.cma,,found_ocamlgraph=no)
   fi
   if test -n "$DIR"; then
      AC_CHECK_FILE($DIR/graph.cmi,,found_ocamlgraph=no)
   fi
fi

if test "$enable_hypothesis_selection" = no; then
   reason_hypothesis_selection=" (disabled by user)"
elif test "$found_ocamlgraph" = no; then
   if test "$enable_hypothesis_selection" = yes; then
      AC_MSG_ERROR([cannot enable hypothesis selection without ocamlgraph.])
   fi
   enable_hypothesis_selection=no
   reason_hypothesis_selection=" (ocamlgraph not found)"
   AC_MSG_WARN([cannot find library ocamlgraph, hypothesis selection disabled.])
fi

if test "$enable_hypothesis_selection" != no; then
   enable_hypothesis_selection=yes
fi

if test "$enable_stackify" = no; then
   reason_stackify=" (disabled by user)"
elif test "$found_ocamlgraph" = no; then
   if test "$enable_stackify" = yes; then
      AC_MSG_ERROR([cannot enable stackify without ocamlgraph.])
   fi
   enable_stackify=no
   reason_stackify=" (ocamlgraph not found)"
   AC_MSG_WARN([cannot find library ocamlgraph, stackify disabled.])
else
   AX_VERSION_GE([$OCAMLVERSION], 4.12, [], [
      if test "$enable_stackify" = yes; then
         AC_MSG_ERROR([cannot enable stackify without ocaml >= 4.12.])
      fi
      enable_stackify=no
      reason_stackify=" (ocaml < 4.12)"
      AC_MSG_WARN([ocaml is < 4.12, stackify disabled.])
   ])
fi

if test "$enable_stackify" != no; then
   enable_stackify=yes
fi

if test "$enable_hypothesis_selection" != no -o "$enable_stackify" != no; then
   META_OCAMLGRAPH="ocamlgraph"
else
   META_OCAMLGRAPH=
   OCAMLGRAPHLIB=
fi

# MLMPFR
found_mlmpfr=no
if test "$enable_mpfr" = no; then
   reason_mpfr=" (disabled by user)"
elif test "$enable_ocamlfind" != yes; then
   reason_mpfr=" (ocamlfind not available)"
elif test "$enable_js_of_ocaml" = yes -o "$enable_web_ide" = yes; then
   if test "$enable_mpfr" = yes; then
      AC_MSG_ERROR([cannot enable support for both MPFR and Javascript.])
   fi
   reason_mpfr=" (incompatible with js_of_ocaml) "
else
   found_mlmpfr=yes
   AC_MSG_CHECKING([for mlmpfr])
   DIR=$($OCAMLFIND query mlmpfr 2> /dev/null | tr -d '\r')
   if test -n "$DIR"; then
      AC_MSG_RESULT([yes])
      old_mpfr=no
      echo "ocamlfind found mlmpfr in $DIR"
      # Test that MPFR version is higher than 4.0.0 (because of
      # Faithful constructor incompatibility).
      MPFRVERSION=$($OCAMLFIND query -format "%v" mlmpfr 2> /dev/null | tr -d '\r')
      AX_VERSION_GE([$MPFRVERSION], 4.0.0, [], [
         found_mlmpfr=no
         reason_mpfr=" (mlmpfr >= 4.0.0 not found)"])
      AC_CHECK_FILE($DIR/mpfr.cmi, [old_mpfr=yes], )
      AC_CHECK_FILE($DIR/mlmpfr.cma,, [
         found_mlmpfr=no
         reason_mpfr=" (mlmpfr not found)"])
   else
      AC_MSG_RESULT([no])
      reason_mpfr=" (mlmpfr not found)"
      found_mlmpfr=no
   fi
fi

if test "$enable_mpfr" != no -a "$found_mlmpfr" = no; then
   if test "$enable_mpfr" = yes; then
      AC_MSG_ERROR([cannot enable MPFR support without mlmpfr.])
   fi
   enable_mpfr=no
fi

if test "$enable_mpfr" != no; then
   enable_mpfr=yes
   MLMPFR=mlmpfr
fi

# checking for js_of_ocaml
found_js_of_ocaml=no
if test "$enable_js_of_ocaml" = no; then
   reason_js_of_ocaml=" (disabled by user)"
elif test "$enable_mpfr" = yes; then
   reason_js_of_ocaml=" (incompatible with MPFR support)"
elif test "$enable_ocamlfind" != yes; then
   reason_js_of_ocaml=" (ocamlfind not available)"
else
   found_js_of_ocaml=yes
   for p in js_of_ocaml js_of_ocaml-ppx zarith_stubs_js; do
      AC_MSG_CHECKING([for $p])
      DIR=$($OCAMLFIND query $p 2> /dev/null | tr -d '\r')
      if test -z "$DIR"; then
         AC_MSG_RESULT([no])
         found_js_of_ocaml=no
         reason_js_of_ocaml=" ($p not found)"
         break
      else
         AC_MSG_RESULT([yes])
      fi
   done
fi

if test "$enable_js_of_ocaml" != no -a "$found_js_of_ocaml" = no; then
   if test "$enable_js_of_ocaml" = yes; then
      AC_MSG_ERROR([cannot enable Javascript support without ocamlfind.])
   fi
   enable_js_of_ocaml=no
fi

if test "$enable_js_of_ocaml" != no; then
   JSOFOCAMLVERSION=$($OCAMLFIND query -format "%v" js_of_ocaml 2> /dev/null | tr -d '\r')
   AX_VERSION_GE([$JSOFOCAMLVERSION], 5.6.0, [], [
      found_js_of_ocaml=no
      reason_js_of_ocaml=" (js_of_ocaml >= 5.6.0 not found)"])
fi

if test "$enable_js_of_ocaml" != no -a "$found_js_of_ocaml" = no; then
   if test "$enable_js_of_ocaml" = yes; then
      AC_MSG_ERROR([cannot enable Javascript support without js_of_ocaml >= 5.6.0 (found $JSOFOCAMLVERSION).])
   fi
   enable_js_of_ocaml=no
fi

if test "$enable_js_of_ocaml" != no; then
   enable_js_of_ocaml=yes
   JSOFOCAMLPKG="js_of_ocaml js_of_ocaml-ppx"
fi

# Web IDE
if test "$enable_web_ide" = no; then
   reason_web_ide=" (disabled by user)"
elif test "$enable_js_of_ocaml" != yes; then
   if test "$enable_web_ide" = yes; then
      AC_MSG_ERROR([cannot enable web IDE without Javascript support.])
   fi
   enable_web_ide=no
   reason_web_ide=" (Javascript support not available)"
else
   enable_web_ide=yes
fi

# checking for statmemprof
if test "$enable_statmemprof" = yes; then
   if test "$enable_ocamlfind" != yes; then
      enable_statmemprof=no
      reason_statmemprof=" (ocamlfind not available)"
   else
      DIR=$($OCAMLFIND query statmemprof-emacs 2> /dev/null | tr -d '\r')
      if test -z "$DIR"; then
         enable_statmemprof=no
         reason_statmemprof=" (statmemprof-emacs not found)"
      fi
      STATMEMPROFPKG=statmemprof-emacs
   fi
fi

# ppx_sexp_conv (only with ocamlfind)
SEXPLIBPPX=
SEXPLIB=
if test "$enable_sexp" = no; then
    reason_sexp=" (disabled by user)"
else
    if test "$enable_ocamlfind" != yes; then
        enable_sexp=no
        reason_sexp=" (ocamlfind not available)"
    elif test "$enable_ppx" != yes; then
        enable_sexp=no
        reason_sexp=" (requires ppx)"
    else
        for p in ppx_sexp_conv sexplib ppx_deriving; do
            AC_MSG_CHECKING([for $p using ocamlfind])
            DIR=$($OCAMLFIND query $p 2> /dev/null | tr -d '\r')
            if test -z "$DIR"; then
               AC_MSG_RESULT([no])
               enable_sexp=no
               reason_sexp=" ($p not found)"
               break
            else
               AC_MSG_RESULT([yes])
            fi
        done
    fi
    if test "$enable_sexp" = yes; then
        SEXPLIBPPX="ppx_sexp_conv"
        SEXPLIB="sexplib"
    fi
fi

# Coq

enable_coq_support=yes
enable_coq_fp_libs=yes

coq_compat_version=

if test "$enable_coq_libs" = no; then
   enable_coq_support=no
   reason_coq_support=" (disabled by user)"
fi

if test "$enable_coq_support" = yes; then
   AC_CHECK_PROG(COQC,coqc,coqc,no)
   if test "$COQC" = no ; then
      enable_coq_support=no
      reason_coq_support=" (coqc not found)"
   fi
fi

if test "$enable_coq_support" = yes; then
   COQLIB=`$COQC -where | sed -e 's|\\\|/|g' -e 's| |\\ |g'`
   AC_MSG_CHECKING(Coq version)
   COQVERSION=[`$COQC -v | sed -n -e 's|.*version  *\([^ ]*\).*|\1|p'`]
   AC_MSG_RESULT($COQVERSION)
   COQNUMVERSION=[`echo $COQVERSION | awk -F. '{ printf("%d%02d\n", $1,$2); }'`]
   if test "$COQNUMVERSION" -lt 816; then
      if test "$enable_coq_libs" = yes; then
         AC_MSG_ERROR([cannot build Coq libraries without Coq >= 8.16.])
      fi
      enable_coq_support=no
      AC_MSG_WARN([cannot build Coq libraries without Coq >= 8.16.])
      reason_coq_support=" (need version >= 8.16)"
   else
      if test "$COQNUMVERSION" -ge 817; then
         COQFLAGS="-w deprecated-instance-without-locality,deprecated-hint-without-locality"
      fi
      if test "$COQNUMVERSION" -gt 820; then
         AC_MSG_WARN([unrecognized Coq version, assuming Coq 8.20])
         COQNUMVERSION=820
      fi
      coq_compat_version="COQ$COQNUMVERSION"
   fi
   if test "$enable_coq_fp_libs" = no; then
      reason_coq_fp_libs= " (Coq < 8.11)"
   fi
fi

if test "$enable_coq_support" = yes; then
   AC_CHECK_PROG(COQDEP,coqdep,coqdep,no)
   if test "$COQDEP" = no; then
      if test "$enable_coq_libs" = yes; then
         AC_MSG_ERROR([cannot build Coq libraries without Coqdep.])
      fi
      enable_coq_support=no
      reason_coq_support=" (coqdep not found)"
   fi
fi

if test "$enable_coq_support" = no; then
   enable_coq_libs=no
   enable_coq_fp_libs=no
   COQVERSION=
else
   enable_coq_libs=yes
fi

if test "$enable_coq_fp_libs" = yes; then
   AC_MSG_CHECKING([for Flocq])
   AS_IF(
     [ echo "Require Import Flocq.Version BinNat." \
            "Goal (30400 <= Flocq_version)%N. easy. Qed." > conftest.v
       "$COQC" conftest.v > conftest.err ],
     [ AC_MSG_RESULT(yes) ],
     [ AC_MSG_RESULT(no)
       enable_coq_fp_libs=no
       reason_coq_fp_libs=" (Flocq >= 3.4 not found)" ])
   rm -f conftest.v conftest.vo conftest.err
fi

# PVS

if test "$enable_pvs_libs" = no; then
    enable_pvs_support=no
    reason_pvs_support=" (disabled by user)"
else
    AC_CHECK_PROG(PVS,pvs,pvs,no)
    if test "$PVS" = no ; then
        enable_pvs_support=no
        reason_pvs_support=" (pvs not found)"
    elif $PVS --help 2> /dev/null | grep -q "physical volume"; then
        AC_MSG_NOTICE([pvs does not seem to be the theorem prover])
        enable_pvs_support=no
        reason_pvs_support=" (pvs not found)"
    else
        PVSLIB=`$PVS -where`
        AC_MSG_CHECKING(PVS version)
        PVSVERSION=[`$PVS -version | sed -n -e 's|.*Version *\([^ ]*\)$|\1|p'`]
        AC_MSG_RESULT($PVSVERSION)
        case $PVSVERSION in
          6.*|7.*)
	        enable_pvs_support=yes
                ;;
          *)
                enable_pvs_support=no
	        AC_MSG_WARN([You need PVS 6.0 or higher; PVS discarded.])
                reason_pvs_support=" (need version 6.0 or higher)"
                ;;
        esac
    fi
fi

if test "$enable_pvs_support" = no; then
   enable_pvs_libs=no
   PVSVERSION=
fi

# Isabelle

# Default version used for generation of realization in the case Isabelle is not
# detected or Why3 is compiled with disable-isabelle.
ISABELLEVERSION=2021-1

if test "$enable_isabelle_libs" = no; then
    enable_isabelle_support=no
    reason_isabelle_support=" (disabled by user)"
else
    AC_CHECK_PROG(ISABELLE,isabelle,isabelle,no)
    if test "$ISABELLE" = no ; then
       enable_isabelle_support=no
       reason_isabelle_support=" (isabelle not found)"
    else
        AC_MSG_CHECKING(Isabelle version)
        ISABELLEDETECTEDVERSION=[`$ISABELLE version | sed -n -e 's|Isabelle\([^:]*\).*$|\1|p'`]
        AC_MSG_RESULT($ISABELLEDETECTEDVERSION)
        case $ISABELLEDETECTEDVERSION in
          2019*)
	        enable_isabelle_support=yes
                ISABELLEVERSION=2019
                ;;
          2021-1*)
	        enable_isabelle_support=yes
                ISABELLEVERSION=2021-1
                ;;
          2022*)
                enable_isabelle_support=yes
                ISABELLEVERSION=2021-1
                ;;
          *)
                enable_isabelle_support=no
	        AC_MSG_WARN([You need Isabelle 2019 or later; Isabelle discarded.])
                reason_isabelle_support=" (need version >= 2019)"
                ;;
        esac
    fi
fi

if test "$enable_isabelle_support" = no; then
   enable_isabelle_libs=no
fi

if test "$enable_pvs_libs" = yes; then
   AC_MSG_CHECKING([for NASA PVS library])
   enable_pvs_libs=no
   reason_pvs_libs=" (no NASA PVS library in PVS_LIBRARY_PATH)"
   for dir in  `echo $PVS_LIBRARY_PATH | tr ':' ' '`; do
       if test -f $dir/nasalib-version; then
          enable_pvs_libs=yes
          reason_pvs_libs=""
       fi
   done
   AC_MSG_RESULT($enable_pvs_libs)
fi

#check frama-c
FRAMAC_SUPPORTED=Sulfur
if test "$enable_frama_c" = yes ; then
   AC_CHECK_PROG(FRAMAC,frama-c,frama-c,no)
   if test "$FRAMAC" = no ; then
        enable_frama_c="no"
        reason_frama_c=" (frama-c not found)"
   else
      AC_MSG_CHECKING(Frama-C version)
      FRAMAC_VERSION=`$FRAMAC -version | sed -n -e 's|\(Version: \)\?\(.*\)$|\2|p'`
      AC_MSG_RESULT($FRAMAC_VERSION)
      case $FRAMAC_VERSION in
         $FRAMAC_SUPPORTED-*) ;;
         *) AC_MSG_WARN(Version $FRAMAC_SUPPORTED required.)
            enable_frama_c=no
            reason_frama_c=" (version $FRAMAC_SUPPORTED required)"
            ;;
      esac
   fi
fi

if test "$enable_frama_c" = yes; then
   FRAMAC_SHARE=`$FRAMAC -print-path`
   FRAMAC_LIBDIR=`$FRAMAC -print-libpath`
   FRAMAC_INCLUDE="-I $FRAMAC_LIBDIR"
fi

VERSION=$PACKAGE_VERSION

# default editor

if test -z "$EDITOR"; then
   case `uname -s` in
   Darwin)
      EDITOR=open
      ;;
   MINGW*)
      EDITOR="cmd.exe -c start"
      ;;
   *)
      EDITOR=xdg-open
      ;;
   esac
fi

# Check presence of java and javac used by whyml2java bench
if test "$enable_java" = yes; then
   AC_CHECK_PROG(JAVAC,javac,javac,no)
   AC_CHECK_PROG(JAVA,java,java,no)
else
   JAVAC=no
   JAVA=no
fi

# substitutions to perform
AC_SUBST(VERSION)

AC_SUBST(enable_verbose_make)

AC_SUBST(EXE)
AC_SUBST(STRIP)
AC_SUBST(BUILD_ENV_TYPE)

AC_SUBST(OCAMLC)
AC_SUBST(OCAML_OS_TYPE)
AC_SUBST(OCAMLOPT)
AC_SUBST(OCAMLDEP)
AC_SUBST(OCAMLLEX)
AC_SUBST(OCAMLYACC)
AC_SUBST(OCAMLDOC)
AC_SUBST(OCAMLBEST)
AC_SUBST(OCAMLVERSION)
AC_SUBST(OCAMLLIB)
AC_SUBST(OCAMLINSTALLLIB)
AC_SUBST(OCAMLGRAPHLIB)
AC_SUBST(MENHIR)

AC_SUBST(enable_ocamlfind)
AC_SUBST(OCAMLFIND)

AC_SUBST(enable_statmemprof)
AC_SUBST(STATMEMPROFPKG)

AC_SUBST(enable_ide)
AC_SUBST(LABLGTKPKG)
AC_SUBST(GTKVERSION)

AC_SUBST(enable_web_ide)
AC_SUBST(enable_js_of_ocaml)
AC_SUBST(JSOFOCAMLPKG)

AC_SUBST(META_OCAMLGRAPH)

AC_SUBST(enable_ppx)
AC_SUBST(enable_sexp)
AC_SUBST(SEXPLIB)
AC_SUBST(SEXPLIBPPX)

AC_SUBST(MLMPFR)
AC_SUBST(enable_mpfr)
AC_SUBST(old_mpfr)

AC_SUBST(BIGINTINCLUDE)

AC_SUBST(enable_infer)
AC_SUBST(enable_bddinfer)
AC_SUBST(INFERINCLUDE)
AC_SUBST(INFERLIB)
AC_SUBST(INFERPKG)

AC_SUBST(enable_zip)
AC_SUBST(ZIPINCLUDE)
AC_SUBST(ZIPLIB)

AC_SUBST(MENHIRINCLUDE)

AC_SUBST(enable_re)
AC_SUBST(REINCLUDE)
AC_SUBST(RELIB)

AC_SUBST(enable_coq_libs)
AC_SUBST(enable_coq_fp_libs)
AC_SUBST(coq_compat_version)

AC_SUBST(COQC)
AC_SUBST(COQDEP)
AC_SUBST(COQLIB)
AC_SUBST(COQVERSION)
AC_SUBST(COQFLAGS)

AC_SUBST(enable_pvs_libs)
AC_SUBST(PVS)
AC_SUBST(PVSVERSION)

AC_SUBST(enable_isabelle_libs)
AC_SUBST(ISABELLE)
AC_SUBST(ISABELLEVERSION)

AC_SUBST(enable_hypothesis_selection)
AC_SUBST(enable_stackify)

AC_SUBST(enable_doc)
AC_SUBST(enable_pdf_doc)

AC_SUBST(LATEX)
AC_SUBST(SPHINX)

AC_SUBST(enable_emacs_compilation)
AC_SUBST(EMACS)

AC_SUBST(enable_frama_c)

AC_SUBST(FRAMAC)
AC_SUBST(FRAMAC_VERSION)
AC_SUBST(FRAMAC_SHARE)
AC_SUBST(FRAMAC_LIBDIR)
AC_SUBST(FRAMAC_INCLUDE)

AC_SUBST(enable_local)
AC_SUBST(LOCALDIR)

AC_SUBST(enable_why3_lib)
AC_SUBST(WHY3LIB)
AC_SUBST(WHY3INCLUDE)

AC_SUBST(enable_relocation)

AC_SUBST(JAVAC)
AC_SUBST(JAVA)

# Finally create the Makefile from Makefile.in
AC_CONFIG_FILES(Makefile)
AC_CONFIG_FILES(src/config.sh)
AC_CONFIG_FILES(lib/why3/META)
AC_CONFIG_FILES(.merlin)
AC_CONFIG_FILES(src/jessie/Makefile)
AC_CONFIG_FILES(src/jessie/.merlin)
AC_CONFIG_FILES(lib/coq/version lib/pvs/version)
AC_CONFIG_FILES(bench/java/Makefile)
AC_CONFIG_FILES(doc/javaexamples/Makefile)
AC_CONFIG_COMMANDS([chmod],
chmod a-w Makefile src/jessie/Makefile;
chmod a-w src/config.sh;
chmod a-w lib/why3/META;
chmod a-w .merlin;
chmod a-w src/jessie/Makefile;
chmod a-w src/jessie/.merlin;
chmod a-w lib/coq/version lib/pvs/version;
chmod u+x src/config.sh)

AC_OUTPUT


# Summary

echo
echo "                 Summary"
echo "-----------------------------------------"
echo "Verbose make                : $enable_verbose_make"
echo "OCaml compiler              : yes"
echo "    Version                 : $OCAMLVERSION"
echo "    Library path            : $OCAMLLIB"
echo "    Ocamlfind               : $enable_ocamlfind$reason_ocamlfind"
echo "    Native compilation      : $enable_native_code"
echo "    Memory profiling        : $enable_statmemprof$reason_statmemprof"
echo "    PPX                     : $enable_ppx$reason_ppx"
echo "    S-expressions support   : $enable_sexp$reason_sexp"
echo "    Javascript support      : $enable_js_of_ocaml$reason_js_of_ocaml"
echo "    MPFR support            : $enable_mpfr$reason_mpfr"
echo "    Re support              : $enable_re$reason_re"
echo "Build environment"
echo "    OCaml OS Type           : $OCAML_OS_TYPE"
echo "    Build environment type  : $BUILD_ENV_TYPE"
echo "Components"
echo "    Why3 library            : $enable_why3_lib"
echo "    GTK IDE                 : $enable_ide$reason_ide"
echo "    Web IDE                 : $enable_web_ide$reason_web_ide"
echo "    Compressed sessions     : $enable_zip$reason_zip"
echo "    Hypothesis selection    : $enable_hypothesis_selection$reason_hypothesis_selection"
echo "    Stackify                : $enable_stackify$reason_stackify"
echo "    Invariant inference(exp): $enable_infer$reason_infer"
echo "    Inference with BDDs(exp): $enable_bddinfer$reason_bddinfer"
echo "    Frama-C support         : $enable_frama_c$reason_frama_c"
if test "$enable_frama_c" = yes ; then
   echo "        Version             : $FRAMAC_VERSION"
   echo "        Share path          : $FRAMAC_SHARE"
   echo "        Library path        : $FRAMAC_LIBDIR"
fi
echo "Documentation               : $enable_doc$reason_doc"
if test "$enable_doc" = yes ; then
   echo "    HTML                    : yes"
   echo "    PDF                     : $enable_pdf_doc$reason_pdf_doc"
fi
echo "Support for interactive proof assistants"
echo "    Coq                     : $enable_coq_support$reason_coq_support"
if test "$enable_coq_support" = yes ; then
   echo "        Version             : $COQVERSION"
   echo "        Library path        : $COQLIB"
   echo "        Realization support : $enable_coq_libs$reason_coq_libs"
   if test "$enable_coq_libs" = yes ; then
      echo "            FP arithmetic   : $enable_coq_fp_libs$reason_coq_fp_libs"
   fi
fi
echo "    PVS                     : $enable_pvs_support$reason_pvs_support"
if test "$enable_pvs_support" = yes ; then
   echo "        Version             : $PVSVERSION"
   echo "        Library path        : $PVSLIB"
   echo "        Realization support : $enable_pvs_libs$reason_pvs_libs"
fi
echo "    Isabelle                : $enable_isabelle_support$reason_isabelle_support"
if test "$enable_isabelle_support" = yes ; then
   echo "        Version             : $ISABELLEVERSION ($ISABELLEDETECTEDVERSION)"
   echo "        Realization support : $enable_isabelle_libs$reason_isabelle_libs"
fi
if test "$enable_local" = yes ; then
   echo "Installable                 : no"
   echo "    OCaml library path      : $OCAMLINSTALLLIB/why3"
else
   echo "Installable                 : yes"
   echo "    Binary path             : $bindir"
   echo "    Library path            : $libdir/why3"
   echo "    Data path               : $datarootdir/why3"
   echo "    OCaml library path      : $OCAMLINSTALLLIB/why3"
   echo "    Relocatable             : $enable_relocation"
fi<|MERGE_RESOLUTION|>--- conflicted
+++ resolved
@@ -8,11 +8,7 @@
 #  on linking described in file LICENSE.                           #
 ####################################################################
 
-<<<<<<< HEAD
-AC_INIT([Why3], [1.8.0+git])
-=======
 AC_INIT([Why3], [1.8.2])
->>>>>>> 88b18b1a
 
 # verbosemake
 
@@ -208,11 +204,7 @@
 OCAML_OS_TYPE=$($OCAMLC -config-var os_type)
 AC_MSG_RESULT([$OCAML_OS_TYPE])
 
-<<<<<<< HEAD
-AC_PROG_CC([ $($OCAMLC -config-var c_compiler) gcc cl.exe clang ])
-=======
 AC_PROG_CC([ "$($OCAMLC -config-var c_compiler)" gcc cl.exe clang ])
->>>>>>> 88b18b1a
 AC_PROG_MKDIR_P
 AC_PROG_INSTALL
 
