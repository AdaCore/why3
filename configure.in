####################################################################
#                                                                  #
#  The Why3 Verification Platform   /   The Why3 Development Team  #
#  Copyright 2010-2023 --  Inria - CNRS - Paris-Saclay University  #
#                                                                  #
#  This software is distributed under the terms of the GNU Lesser  #
#  General Public License version 2.1, with the special exception  #
#  on linking described in file LICENSE.                           #
#                                                                  #
####################################################################

AC_INIT([Why3], [1.7.0+git])

# verbosemake

AC_ARG_ENABLE(verbose-make,
    AS_HELP_STRING([--enable-verbose-make], [verbose makefile recipes]),,
    enable_verbose_make=no)

# LOCAL_CONF

AC_ARG_ENABLE(local,
    AS_HELP_STRING([--enable-local], [use Why3 in the build directory (no installation)]),,
    enable_local=no)

# RELOCATABLE INSTALLATION

AC_ARG_ENABLE(relocation,
    AS_HELP_STRING([--enable-relocation], [allow for later relocation of Why3 installation]),,
    enable_relocation=no)

# NATIVE

AC_ARG_ENABLE(native-code,
    AS_HELP_STRING([--disable-native-code], [use only the byte-code compiler]),,
    enable_native_code=yes)

# WHY3LIB

AC_ARG_ENABLE(why3-lib,
    AS_HELP_STRING([--disable-why3-lib], [use an already installed Why3]),,
    enable_why3_lib=yes)

# Zarith

AC_ARG_ENABLE(zarith,
    AS_HELP_STRING([--disable-zarith], [use Nums instead of Zarith for computations]),,
    enable_zarith=check)

# ocamlfind

AC_ARG_ENABLE(ocamlfind,
    AS_HELP_STRING([--disable-ocamlfind], [do not use Ocamlfind]),,
    enable_ocamlfind=check)

# camlzip

AC_ARG_ENABLE(zip,
    AS_HELP_STRING([--disable-zip], [do not use LZ compression to store session files]),,
    enable_zip=check)

# infer

AC_ARG_ENABLE(infer,
    AS_HELP_STRING([--enable-infer], [use apron and fixpoint to infer loop invariants]),,
    enable_infer=no)

# bddinfer

AC_ARG_ENABLE(bddinfer,
    AS_HELP_STRING([--enable-bddinfer], [use apron and BDDs to infer loop invariants]),,
    enable_bddinfer=no)

# js_of_ocaml

AC_ARG_ENABLE(js_of_ocaml,
    AS_HELP_STRING([--disable-js-of-ocaml], [do not use js-of-ocaml]),,
    enable_js_of_ocaml=check)

# re

AC_ARG_ENABLE(re,
    AS_HELP_STRING([--disable-re], [use Str instead of Re for regular expressions]),,
    enable_re=check)

# sexp

AC_ARG_ENABLE(sexp,
    AS_HELP_STRING([--disable-sexp], [disable S-expression support for `Ptree` and `why3 pp`]),,
    enable_sexp=yes)

# IDE

AC_ARG_ENABLE(ide,
    AS_HELP_STRING([--disable-ide], [do not build Why3 IDE]),,
    enable_ide=check)

AC_ARG_ENABLE(web_ide,
    AS_HELP_STRING([--disable-web-ide], [do not build Why3 Web IDE]),,
    enable_web_ide=check)

# Coq libraries

AC_ARG_ENABLE(coq-libs,
    AS_HELP_STRING([--disable-coq-libs], [do not build Coq realizations]),,
    enable_coq_libs=check)

# PVS libraries

AC_ARG_ENABLE(pvs-libs,
    AS_HELP_STRING([--disable-pvs-libs], [do not build PVS realizations]),,
    enable_pvs_libs=yes)

# Isabelle libraries

AC_ARG_ENABLE(isabelle-libs,
    AS_HELP_STRING([--disable-isabelle-libs], [do not build Isabelle realizations]),,
    enable_isabelle_libs=yes)

# MLMPFR

AC_ARG_ENABLE(mpfr,
    AS_HELP_STRING([--disable-mpfr], [disable support for MPFR]),,
    enable_mpfr=check)

# hypothesis selection

AC_ARG_ENABLE(hypothesis-selection,
    AS_HELP_STRING([--disable-hypothesis-selection], [do not support hypothesis selection]),,
    enable_hypothesis_selection=check)

# stackify

AC_ARG_ENABLE(stackify,
    AS_HELP_STRING([--disable-stackify], [disable structure reconstruction algorithm for MLCFG]),,
    enable_stackify=check)

# documentation

AC_ARG_ENABLE(doc,
    AS_HELP_STRING([--disable-doc], [do not build documentation]),,
    enable_doc=yes)

AC_ARG_ENABLE(html-pdf,
    AS_HELP_STRING([--disable-pdf-doc], [do not build PDF documentation]),,
    enable_pdf_doc=yes)

# Experimental Jessie3 Frama-C plugin, disabled by default

AC_ARG_ENABLE(frama-c,
    AS_HELP_STRING([--enable-frama-c], [enable Frama-C plugin]),,
    [enable_frama_c=no
     reason_frama_c=" (disabled by default)"])

# profiling with statememprof

AC_ARG_ENABLE(statmemprof,
    AS_HELP_STRING([--enable-statmemprof], [enable statistical memory profiling]),,
    [enable_statmemprof=no
     reason_statmemprof=" (disabled by default)"])

# Emacs compilation

AC_ARG_ENABLE(emacs-compilation,
    AS_HELP_STRING([--disable-emacs-compilation], [do not compile why3.elc]),,
    enable_emacs_compilation=yes)

# default editor

AC_ARG_VAR(EDITOR, [default editor])

# either relocation or local, not both
if test "$enable_relocation" = yes -a "$enable_local" = yes ; then
   AC_MSG_ERROR([cannot use --enable-relocation and --enable-local at the same time.])
fi

# Check for arch/OS

AC_MSG_CHECKING([executable suffix])
if uname -s | grep -q CYGWIN ; then
  EXE=.exe
  STRIP='echo "no strip "'
  AC_MSG_RESULT([.exe <Cygwin>])
elif uname -s | grep -q MINGW ; then
  EXE=.exe
  STRIP=strip
  AC_MSG_RESULT([.exe <MinGW>])
else
  EXE=
  STRIP=strip
  AC_MSG_RESULT([<none>])
fi

AC_PROG_CC
AC_PROG_MKDIR_P
AC_PROG_INSTALL

AC_DEFUN([AX_VERSION_GE], [AS_VERSION_COMPARE([$1],[$2],[$4],[$3],[$3])])

# Check for Ocaml compilers

# we first look for ocamlc in the path; if not present, we fail
AC_CHECK_PROGS(OCAMLC,ocp-ocamlc ocamlc,no)
if test "$OCAMLC" = no ; then
   AC_MSG_ERROR([cannot find ocamlc.])
fi

# we extract Ocaml version number
OCAMLVERSION=`$OCAMLC -v | sed -n -e 's|.*version *\(.*\)$|\1|p'`
AC_MSG_NOTICE([ocaml version is $OCAMLVERSION])

AX_VERSION_GE([$OCAMLVERSION], 4.08.0, [],
  [AC_MSG_ERROR([You need Objective Caml 4.08.0 or higher.])])

# Ocaml library path
# old way: OCAMLLIB=`$OCAMLC -v | tail -1 | cut -f 4 -d ' ' | tr -d '\\r'`
OCAMLLIB=`$OCAMLC -where | tr -d '\\r'`
AC_MSG_NOTICE([ocaml library path is $OCAMLLIB])

# then we look for ocamlopt; if not present, we issue a warning
# if the version is not the same, we also discard it
# we set OCAMLBEST to "opt" or "byte", whether ocamlopt is available or not
AC_CHECK_PROGS(OCAMLOPT,ocp-ocamlopt ocamlopt,no)
OCAMLBEST=byte
if test "$OCAMLOPT" = no ; then
   AC_MSG_WARN([cannot find ocamlopt; bytecode compilation only.])
else
        AC_MSG_CHECKING([ocamlopt version])
	TMPVERSION=`$OCAMLOPT -v | sed -n -e 's|.*version *\(.*\)$|\1|p'`
	if test "$TMPVERSION" != "$OCAMLVERSION" ; then
	    AC_MSG_RESULT([differs from ocamlc; ocamlopt discarded.])
	    OCAMLOPT=no
	else
	    AC_MSG_RESULT(ok)
	    OCAMLBEST=opt
	fi
fi

# checking for native-code
if test "$enable_native_code" != yes || test "$OCAMLBEST" = byte ; then
    enable_native_code=no
    OCAMLBEST=byte
    OCAMLOPT=no
fi

# checking for ocamlc.opt
AC_CHECK_PROGS(OCAMLCDOTOPT,ocp-ocamlc.opt ocamlc.opt,no)
if test "$OCAMLCDOTOPT" != no ; then
   AC_MSG_CHECKING([ocamlc.opt version])
	TMPVERSION=`$OCAMLCDOTOPT -v | sed -n -e 's|.*version *\(.*\)$|\1|p'`
	if test "$TMPVERSION" != "$OCAMLVERSION" ; then
	    AC_MSG_RESULT([differs from ocamlc; ocamlc.opt discarded.])
	else
	    AC_MSG_RESULT(ok)
	    OCAMLC=$OCAMLCDOTOPT
	fi
fi

# checking for ocamlopt.opt
if test "$OCAMLOPT" != no ; then
    AC_CHECK_PROGS(OCAMLOPTDOTOPT,ocp-ocamlopt.opt ocamlopt.opt,no)
    if test "$OCAMLOPTDOTOPT" != no ; then
	AC_MSG_CHECKING([ocamlc.opt version])
	TMPVER=`$OCAMLOPTDOTOPT -v | sed -n -e 's|.*version *\(.*\)$|\1|p'`
	if test "$TMPVER" != "$OCAMLVERSION" ; then
	    AC_MSG_RESULT([differs from ocamlc; ocamlopt.opt discarded.])
	else
	    AC_MSG_RESULT(ok)
	    OCAMLOPT=$OCAMLOPTDOTOPT
	fi
    fi
fi

# ocamldep, ocamllex and ocamlyacc should also be present in the path
AC_CHECK_PROG(OCAMLDEP,ocamldep,ocamldep,no)
if test "$OCAMLDEP" = no ; then
   AC_MSG_ERROR([cannot find ocamldep.])
else
   AC_CHECK_PROG(OCAMLDEPDOTOPT,ocamldep.opt,ocamldep.opt,no)
   if test "$OCAMLDEPDOTOPT" != no ; then
      OCAMLDEP=$OCAMLDEPDOTOPT
   fi
fi

AC_CHECK_PROG(OCAMLLEX,ocamllex,ocamllex,no)
if test "$OCAMLLEX" = no ; then
   AC_MSG_ERROR([cannot find ocamllex.])
else
    AC_CHECK_PROG(OCAMLLEXDOTOPT,ocamllex.opt,ocamllex.opt,no)
    if test "$OCAMLLEXDOTOPT" != no ; then
	OCAMLLEX=$OCAMLLEXDOTOPT
    fi
fi

AC_CHECK_PROG(OCAMLYACC,ocamlyacc,ocamlyacc,no)
if test "$OCAMLYACC" = no ; then
   AC_MSG_ERROR([cannot find ocamlyacc.])
fi

AC_CHECK_PROG(OCAMLDOC,ocamldoc,ocamldoc,true)
if test "$OCAMLDOC" != true ; then
    AC_CHECK_PROG(OCAMLDOCOPT,ocamldoc.opt,ocamldoc.opt,no)
    if test "$OCAMLDOCOPT" != no ; then
	OCAMLDOC=$OCAMLDOCOPT
    fi
fi

AC_CHECK_PROG(MENHIR,menhir,menhir,no)
if test "$MENHIR" = no ; then
   AC_MSG_ERROR([cannot find menhir.])
fi

MENHIRVERSION=`$MENHIR --version | sed -n -e 's,.*version *\(.*\)$,\1,p'`
AX_VERSION_GE([$MENHIRVERSION], 20170418, [],
  [AC_MSG_ERROR([You need Menhir 20170418 or higher.])])

found_ocamlfind=no
if test "$enable_ocamlfind" != no; then
   AC_CHECK_PROG(OCAMLFIND,ocamlfind,ocamlfind,no)
   if test "$OCAMLFIND" = no; then
      reason_ocamlfind=" (not found)"
   else
<<<<<<< HEAD
      OCAMLFINDLIB=$(ocamlfind printconf stdlib)
      #if test "$OCAMLFINDLIB" != "$OCAMLLIB"; then
      #   found_ocamlfind=no
      #   reason_ocamlfind=" (incompatible with OCaml)"
      #   echo "but your ocamlfind is not compatible with your ocamlc:"
      #   echo "ocamlfind: $OCAMLFINDLIB, ocamlc: $OCAMLLIB"
      #else
      #   found_ocamlfind=yes
      #fi
      if test -n "$OCAMLFINDLIB"; then
=======
      OCAMLFINDLIB=$(ocamlfind printconf stdlib | tr -d '\r')
      if test "$OCAMLFINDLIB" != "$OCAMLLIB"; then
         found_ocamlfind=no
         reason_ocamlfind=" (incompatible with OCaml)"
         echo "but your ocamlfind is not compatible with your ocamlc:"
         echo "ocamlfind: $OCAMLFINDLIB, ocamlc: $OCAMLLIB"
      else
>>>>>>> deb35470
         found_ocamlfind=yes
      fi
   fi
fi

if test "$found_ocamlfind" = no; then
   if test "$enable_ocamlfind" = yes; then
      AC_MSG_ERROR([cannot use ocamlfind.])
   fi
   enable_ocamlfind=no
fi

if test "$enable_ocamlfind" != no; then
   #if ocamlfind is used it gives the install path for ocaml library
   OCAMLINSTALLLIB=$($OCAMLFIND printconf destdir | tr -d '\r')
   enable_ocamlfind=yes
else
   OCAMLINSTALLLIB=$OCAMLLIB
   OCAMLFIND=no
fi

if test "$enable_why3_lib" = yes ; then
   WHY3LIB=
else
   if test "$enable_ocamlfind" = no; then
      AC_MSG_ERROR([cannot use --disable-why3-lib without ocamlfind.])
   fi
   WHY3LIB=why3
   AC_MSG_CHECKING([for Why3 using ocamlfind])
   DIR=$($OCAMLFIND query why3 2> /dev/null | tr -d '\r')
   if test -n "$DIR"; then
      AC_MSG_RESULT([yes])
      WHY3INCLUDE="-I $DIR"
   else
      AC_MSG_RESULT([no])
      AC_MSG_ERROR([cannot use --disable-why3-lib without an installed Why3.])
   fi
fi

if test "$enable_local" = no; then
   LOCALDIR=''
else
   LOCALDIR="${PWD}"
fi

# ppx
if test "$enable_ocamlfind" = yes; then
  AC_MSG_CHECKING([for compiler-libs using ocamlfind])
  COMPILERLIBS=$($OCAMLFIND query compiler-libs 2> /dev/null | tr -d '\r')
  if test -n "$COMPILERLIBS"; then
    AC_MSG_RESULT([yes])
    enable_ppx=yes
  else
    AC_MSG_RESULT([no])
    enable_ppx=no
    reason_ppx=" (compiler-libs not found)"
  fi
else
  enable_ppx=no
fi

# checking for sphinx
if test "$enable_doc" = yes; then
   AC_CHECK_PROG(SPHINX,sphinx-build,sphinx-build,no)
   if test "$SPHINX" = no; then
      enable_doc=no
      enable_pdf_doc=no
      reason_doc=" (sphinx-build not found)"
      AC_MSG_WARN([cannot find sphinx-build, documentation disabled.])
   fi
else
   enable_pdf_doc=no
fi

# checking for rubber or latexmk or pdflatex
if test "$enable_pdf_doc" = yes; then
   AC_CHECK_PROGS(LATEX,latexmk rubber pdflatex,no)
   if test "$LATEX" = no; then
      enable_pdf_doc=no
      reason_pdf_doc=" ((rubber|latexmk|pdflatex) not found)"
      AC_MSG_WARN([cannot find any latex compiler, PDF documentation disabled.])
   fi
fi

# checking for emacs
if test "$enable_emacs_compilation" = yes ; then
   AC_CHECK_PROG(EMACS,emacs,emacs,no)
   if test "$EMACS" = no ; then
      enable_emacs_compilation=no
      AC_MSG_WARN([cannot find emacs, compilation of why3.elc disabled.])
   fi
fi

# checking for Num
# (ocamlfind cannot be trusted here, since the default installation path is $OCAMLLIB)
found_num=no
if test "$enable_ocamlfind" = yes; then
   AC_MSG_CHECKING([for num using ocamlfind])
   DIR=$($OCAMLFIND query num 2> /dev/null | tr -d '\r')
   if test -z "$DIR"; then
      AC_MSG_RESULT([no])
      AC_MSG_ERROR([cannot find library Num using ocamlfind.])
   fi
   AC_MSG_RESULT([yes])
   NUMPKG=num
   NUMINCLUDE="-I $DIR"
   found_num=yes
   AC_CHECK_FILE($DIR/nums.cma,,found_num=no)
   AC_CHECK_FILE($DIR/num.cmi,,found_num=no)
fi
if test "$found_num" = no; then
   DIR="$OCAMLLIB"
   NUMINCLUDE=
   found_num=yes
   AC_CHECK_FILE($DIR/nums.cma,,found_num=no)
   AC_CHECK_FILE($DIR/num.cmi,,found_num=no)
fi
if test "$found_num" = no; then
   AC_MSG_ERROR([cannot find library Num.])
fi

# checking for Zarith
if test "$enable_zarith" = no; then
   reason_zarith=" (disabled by user)"
else
   DIR=
   found_zarith=yes
   if test "$enable_ocamlfind" = yes; then
      AC_MSG_CHECKING([for zarith using ocamlfind])
      DIR=$($OCAMLFIND query zarith 2> /dev/null | tr -d '\r')
      if test -n "$DIR"; then
         AC_MSG_RESULT([yes])
         BIGINTINCLUDE="-I $DIR"
      else
         AC_MSG_RESULT([no])
         found_zarith=no
      fi
   else
      BIGINTINCLUDE="-I +zarith"
      DIR="$OCAMLLIB/zarith"
      AC_CHECK_FILE($DIR/zarith.cma,,found_zarith=no)
   fi
   if test -n "$DIR"; then
      AC_CHECK_FILE($DIR/z.cmi,,found_zarith=no)
   fi
   if test "$found_zarith" = no; then
      if test "$enable_zarith" = yes; then
         AC_MSG_ERROR([cannot find library zarith.])
      fi
      AC_MSG_WARN([cannot find library zarith, using Nums instead.])
      enable_zarith=no
      reason_zarith=" (zarith not found)"
   fi
fi

if test "$enable_zarith" != no; then
   BIGINTLIB=zarith
   BIGINTPKG=zarith
   enable_zarith=yes
else
   BIGINTLIB=nums
   BIGINTPKG=num
   BIGINTINCLUDE="$NUMINCLUDE"
fi

# checking for apron for bddinfer
if test "$enable_bddinfer" = yes; then
   if test "$enable_ocamlfind" = yes; then
      # gmp is a dependency of apron
      INFERINCLUDE=$($OCAMLFIND query -separator ' ' -i-format apron 2> /dev/null | tr -d '\r')
   fi
   if test -n "$INFERINCLUDE"; then
      echo "ocamlfind found apron in $INFERINCLUDE"
      INFERLIB="apron"
      INFERPKG="zarith apron apron.polkaMPQ"
   else
      enable_bddinfer=no
      reason_bddinfer=" (apron not found)"
      AC_MSG_WARN([Lib apron not found, bddinfer will not be built.])
   fi
else
  reason_bddinfer=" (disabled by default)"
fi

# checking for apron and fixpoint
if test "$enable_infer" = yes; then
   if test "$enable_ocamlfind" = yes; then
      # gmp is a dependency of apron
      INFERINCLUDE=$($OCAMLFIND query apron camllib 2> /dev/null | tr -d '\r')
   fi
   if test -n "$INFERINCLUDE"; then
      echo "ocamlfind found apron, camllib in $INFERINCLUDE"
      INFERINCLUDE=$($OCAMLFIND query fixpoint 2> /dev/null | tr -d '\r')
      if test -n "$INFERINCLUDE"; then
         echo "ocamlfind found fixpoint in $INFERINCLUDE"
         INFERINCLUDE="$($OCAMLFIND query -separator ' ' -i-format apron fixpoint camllib gmp 2> /dev/null | tr -d '\r')"
         INFERLIB="apron fixpoint"
         INFERPKG="apron fixpoint apron.boxMPQ apron.octMPQ apron.polkaMPQ"
      else
         enable_infer=no
         AC_MSG_WARN([Lib fixpoint not found, infer will not be built.])
         reason_infer=" (fixpoint not found)"
      fi
   else
      enable_infer=no
      reason_infer=" (apron or camllib not found)"
      AC_MSG_WARN([Lib apron or camllib not found, infer will not be built.])
   fi
else
  reason_infer=" (disabled by default)"
fi

# checking for camlzip
if test "$enable_zip" = no; then
   reason_zip=" (disabled by user)"
else
   DIR=
   found_zip=yes
   if test "$enable_ocamlfind" = yes; then
      AC_MSG_CHECKING([for camlzip using ocamlfind])
      DIR=$($OCAMLFIND query zip 2> /dev/null | tr -d '\r')
      if test -n "$DIR"; then
         AC_MSG_RESULT([yes])
         ZIPINCLUDE="-I $DIR"
      else
         AC_MSG_RESULT([no])
         found_zip=no
      fi
   else
      ZIPINCLUDE="-I +zip"
      DIR="$OCAMLLIB/zip"
      AC_CHECK_FILE($DIR/zip.cma,,found_zip=no)
   fi
   if test -n "$DIR"; then
      AC_CHECK_FILE($DIR/zip.cmi,,found_zip=no)
   fi
   if test "$found_zip" = no; then
      if test "$enable_zip" = yes; then
         AC_MSG_ERROR([cannot find library camlzip.])
      fi
      AC_MSG_WARN([cannot find library camlzip; sessions files will not be compressed.])
      enable_zip=no
      reason_zip=" (camlzip not found)"
   fi
fi

if test "$enable_zip" != no; then
   ZIPLIB=zip
   enable_zip=yes
else
   ZIPLIB=
   ZIPINCLUDE=
fi

# checking for menhirlib
found_menhirlib=yes
DIR=
if test "$enable_ocamlfind" = yes; then
   AC_MSG_CHECKING([for menhirLib using ocamlfind])
   DIR=$($OCAMLFIND query menhirLib 2> /dev/null | tr -d '\r')
   if test -n "$DIR"; then
      AC_MSG_RESULT([yes])
      MENHIRINCLUDE="-I $DIR"
   else
      AC_MSG_RESULT([no])
      found_menhirlib=no
   fi
else
   MENHIRINCLUDE="-I +menhirLib"
   DIR="$OCAMLLIB/menhirLib"
   menhirlib_cmo=
   AC_CHECK_FILE($DIR/menhirLib.cmo,menhirlib_cmo=yes,)
   AC_CHECK_FILE($DIR/menhirLib.cma,menhirlib_cmo=no,)
   if test -z "$menhirlib_cmo"; then found_menhirlib=no; fi
fi
if test -n "$DIR"; then
   AC_CHECK_FILE($DIR/menhirLib.cmi,,found_menhirlib=no)
fi
if test "$found_menhirlib" = no; then
   AC_MSG_ERROR([cannot find library menhirLib.])
fi
AC_SUBST(menhirlib_cmo)

# checking for re
if test "$enable_re" = no; then
   reason_re=" (disabled by user)"
else
   found_re=yes
   DIR=
   if test "$enable_ocamlfind" = yes; then
      AC_MSG_CHECKING([for re using ocamlfind])
      DIR=$($OCAMLFIND query re 2> /dev/null | tr -d '\r')
      if test -n "$DIR"; then
         AC_MSG_RESULT([yes])
         REINCLUDE="-I $DIR"
      else
         AC_MSG_RESULT([no])
         found_re=no
      fi
   else
      REINCLUDE="-I +re"
      DIR="$OCAMLLIB/re"
      AC_CHECK_FILE($DIR/re.cmx,,found_re=no)
   fi
   if test -n "$DIR"; then
      AC_CHECK_FILE($DIR/re.cmi,,found_re=no)
   fi
   if test "$found_re" = no; then
      if test "$enable_re" = yes; then
         AC_MSG_ERROR([cannot find library re.])
      fi
      AC_MSG_WARN([cannot find library re, using Str instead.])
      enable_re=no
      reason_re=" (re not found)"
   fi
fi

if test "$enable_re" != no; then
   RELIB=re
   enable_re=yes
else
   REINCLUDE=
   RELIB=str
fi

# checking for lablgtk3
if test "$enable_ide" = no ; then
   reason_ide=" (disabled by user)"
fi
if test "$enable_ide" != no -a "$enable_ocamlfind" = no; then
   if test "$enable_ide" = yes; then
      AC_MSG_ERROR([cannot build IDE without ocamlfind.])
   fi
   enable_ide=no
   reason_ide=" (ocamlfind not available)"
fi

found_lablgtk=no
if test "$enable_ide" != no; then
   AC_MSG_CHECKING([for lablgtk3 using ocamlfind])
   DIR=$($OCAMLFIND query lablgtk3 2> /dev/null | tr -d '\r')
   if test -n "$DIR"; then
      AC_MSG_RESULT([yes])
      found_lablgtk=yes
      AC_CHECK_FILE($DIR/gtkButton.cmi,,found_lablgtk=no)
   else
      AC_MSG_RESULT([no])
      found_lablgtk=no
   fi
   if test "$found_lablgtk" = yes; then
      GTKVERSION=3
      PKGS_SOURCEVIEW="lablgtk3-sourceview3 lablgtk3.sourceview3 lablgtksourceview3"
   fi
fi

# checking for lablgtksourceview
found_lablgtksourceview=no
if test "$found_lablgtk" = yes; then
   for p in $PKGS_SOURCEVIEW; do
      AC_MSG_CHECKING([for $p using ocamlfind])
      DIR=$($OCAMLFIND query $p 2> /dev/null | tr -d '\r')
      if test -n "$DIR"; then
         AC_MSG_RESULT([yes])
         AC_CHECK_FILE($DIR/gSourceView$GTKVERSION.cmi,,p=)
         if test -n "$p"; then
            PKG_SOURCEVIEW=$p
            break
         fi
      else
         AC_MSG_RESULT([no])
      fi
   done
   if test -n "$PKG_SOURCEVIEW"; then
      found_lablgtksourceview=yes
   fi
fi

if test "$enable_ide" != no -a "$found_lablgtk" = no; then
   if test "$enable_ide" = yes; then
      AC_MSG_ERROR([cannot build IDE without lablgtk3.])
   fi
   AC_MSG_WARN([cannot find library lablgtk3, IDE disabled.])
   enable_ide=no
   reason_ide=" (lablgtk3 not found)"
fi

if test "$enable_ide" != no -a "$found_lablgtksourceview" = no; then
   if test "$enable_ide" = yes; then
      AC_MSG_ERROR([cannot build IDE without lablgtksourceview.])
   fi
   AC_MSG_WARN([cannot find library lablgtksourceview, IDE disabled.])
   enable_ide=no
   reason_ide=" (lablgtksourceview not found)"
fi

if test "$enable_ide" != no; then
   enable_ide=yes
   LABLGTKPKG="lablgtk$GTKVERSION $PKG_SOURCEVIEW"
fi

if test "$enable_hypothesis_selection" != no -o "$enable_stackify" != no; then
   found_ocamlgraph=yes
   DIR=
   if test "$enable_ocamlfind" = yes; then
      AC_MSG_CHECKING([for ocamlgraph using ocamlfind])
      DIR=$($OCAMLFIND query ocamlgraph 2> /dev/null | tr -d '\r')
      if test -n "$DIR"; then
         AC_MSG_RESULT([yes])
         OCAMLGRAPHLIB="$DIR"
      else
         AC_MSG_RESULT([no])
         found_ocamlgraph=no
      fi
   else
      OCAMLGRAPHLIB="+ocamlgraph"
      DIR="$OCAMLLIB/ocamlgraph"
      AC_CHECK_FILE($DIR/graph.cma,,found_ocamlgraph=no)
   fi
   if test -n "$DIR"; then
      AC_CHECK_FILE($DIR/graph.cmi,,found_ocamlgraph=no)
   fi
fi

if test "$enable_hypothesis_selection" = no; then
   reason_hypothesis_selection=" (disabled by user)"
elif test "$found_ocamlgraph" = no; then
   if test "$enable_hypothesis_selection" = yes; then
      AC_MSG_ERROR([cannot enable hypothesis selection without ocamlgraph.])
   fi
   enable_hypothesis_selection=no
   reason_hypothesis_selection=" (ocamlgraph not found)"
   AC_MSG_WARN([cannot find library ocamlgraph, hypothesis selection disabled.])
fi

if test "$enable_hypothesis_selection" != no; then
   META_OCAMLGRAPH="ocamlgraph"
   enable_hypothesis_selection=yes
else
   META_OCAMLGRAPH=
   OCAMLGRAPHLIB=
fi

if test "$enable_stackify" = no; then
   reason_stackify=" (disabled by user)"
elif test "$found_ocamlgraph" = no; then
   if test "$enable_stackify" = yes; then
      AC_MSG_ERROR([cannot enable stackify without ocamlgraph.])
   fi
   enable_stackify=no
   reason_stackify=" (ocamlgraph not found)"
   AC_MSG_WARN([cannot find library ocamlgraph, stackify disabled.])
fi

if test "$enable_stackify" != no; then
   META_OCAMLGRAPH="ocamlgraph"
   enable_stackify=yes
else
   META_OCAMLGRAPH=
   OCAMLGRAPHLIB=
fi

# MLMPFR
found_mlmpfr=no
if test "$enable_mpfr" = no; then
   reason_mpfr=" (disabled by user)"
elif test "$enable_ocamlfind" != yes; then
   reason_mpfr=" (ocamlfind not available)"
elif test "$enable_js_of_ocaml" = yes -o "$enable_web_ide" = yes; then
   if test "$enable_mpfr" = yes; then
      AC_MSG_ERROR([cannot enable support for both MPFR and Javascript.])
   fi
   reason_mpfr=" (incompatible with js_of_ocaml) "
else
   found_mlmpfr=yes
   AC_MSG_CHECKING([for mlmpfr])
   DIR=$($OCAMLFIND query mlmpfr 2> /dev/null | tr -d '\r')
   if test -n "$DIR"; then
      AC_MSG_RESULT([yes])
      old_mpfr=no
      echo "ocamlfind found mlmpfr in $DIR"
      # Test that MPFR version is higher than 4.0.0 (because of
      # Faithful constructor incompatibility).
      MPFRVERSION=$($OCAMLFIND query -format "%v" mlmpfr 2> /dev/null | tr -d '\r')
      AX_VERSION_GE([$MPFRVERSION], 4.0.0, [], [
         found_mlmpfr=no
         reason_mpfr=" (mlmpfr >= 4.0.0 not found)"])
      AC_CHECK_FILE($DIR/mpfr.cmi, [old_mpfr=yes], )
      AC_CHECK_FILE($DIR/mlmpfr.cma,, [
         found_mlmpfr=no
         reason_mpfr=" (mlmpfr not found)"])
   else
      AC_MSG_RESULT([no])
      reason_mpfr=" (mlmpfr not found)"
      found_mlmpfr=no
   fi
fi

if test "$enable_mpfr" != no -a "$found_mlmpfr" = no; then
   if test "$enable_mpfr" = yes; then
      AC_MSG_ERROR([cannot enable MPFR support without mlmpfr.])
   fi
   enable_mpfr=no
fi

if test "$enable_mpfr" != no; then
   enable_mpfr=yes
   MLMPFR=mlmpfr
fi

# checking for js_of_ocaml
found_js_of_ocaml=no
if test "$enable_js_of_ocaml" = no; then
   reason_js_of_ocaml=" (disabled by user)"
elif test "$enable_mpfr" = yes; then
   reason_js_of_ocaml=" (incompatible with MPFR support)"
elif test "$enable_ocamlfind" != yes; then
   reason_js_of_ocaml=" (ocamlfind not available)"
else
   found_js_of_ocaml=yes
   for p in js_of_ocaml js_of_ocaml-ppx; do
      AC_MSG_CHECKING([for $p])
      DIR=$($OCAMLFIND query $p 2> /dev/null | tr -d '\r')
      if test -z "$DIR"; then
         AC_MSG_RESULT([no])
         found_js_of_ocaml=no
         reason_js_of_ocaml=" ($p not found)"
         break
      else
         AC_MSG_RESULT([yes])
      fi
   done
fi

if test "$enable_js_of_ocaml" != no -a "$found_js_of_ocaml" = no; then
   if test "$enable_js_of_ocaml" = yes; then
      AC_MSG_ERROR([cannot enable Javascript support without ocamlfind.])
   fi
   enable_js_of_ocaml=no
fi

if test "$enable_js_of_ocaml" != no; then
   enable_js_of_ocaml=yes
   JSOFOCAMLPKG="js_of_ocaml js_of_ocaml-ppx"
fi

# Web IDE
if test "$enable_web_ide" = no; then
   reason_web_ide=" (disabled by user)"
elif test "$enable_js_of_ocaml" != yes; then
   if test "$enable_web_ide" = yes; then
      AC_MSG_ERROR([cannot enable web IDE without Javascript support.])
   fi
   enable_web_ide=no
   reason_web_ide=" (Javascript support not available)"
else
   enable_web_ide=yes
fi

# checking for statmemprof
if test "$enable_statmemprof" = yes; then
   if test "$enable_ocamlfind" != yes; then
      enable_statmemprof=no
      reason_statmemprof=" (ocamlfind not available)"
   else
      DIR=$($OCAMLFIND query statmemprof-emacs 2> /dev/null | tr -d '\r')
      if test -z "$DIR"; then
         enable_statmemprof=no
         reason_statmemprof=" (statmemprof-emacs not found)"
      fi
      STATMEMPROFPKG=statmemprof-emacs
   fi
fi

# ppx_sexp_conv (only with ocamlfind)
SEXPLIBPPX=
SEXPLIB=
if test "$enable_sexp" = no; then
    reason_sexp=" (disabled by user)"
else
    if test "$enable_ocamlfind" != yes; then
        enable_sexp=no
        reason_sexp=" (ocamlfind not available)"
    elif test "$enable_ppx" != yes; then
        enable_sexp=no
        reason_sexp=" (requires ppx)"
    else
        for p in ppx_sexp_conv sexplib ppx_deriving; do
            AC_MSG_CHECKING([for $p using ocamlfind])
            DIR=$($OCAMLFIND query $p 2> /dev/null | tr -d '\r')
            if test -z "$DIR"; then
               AC_MSG_RESULT([no])
               enable_sexp=no
               reason_sexp=" ($p not found)"
               break
            else
               AC_MSG_RESULT([yes])
            fi
        done
    fi
    if test "$enable_sexp" = yes; then
        SEXPLIBPPX="ppx_sexp_conv"
        SEXPLIB="sexplib sexplib.num"
    fi
fi

# Coq

enable_coq_support=yes
enable_coq_fp_libs=yes

coq_compat_version=

if test "$enable_coq_libs" = no; then
   enable_coq_support=no
   reason_coq_support=" (disabled by user)"
fi

if test "$enable_coq_support" = yes; then
   AC_CHECK_PROG(COQC,coqc,coqc,no)
   if test "$COQC" = no ; then
      enable_coq_support=no
      reason_coq_support=" (coqc not found)"
   fi
fi

if test "$enable_coq_support" = yes; then
   COQLIB=`$COQC -where | sed -e 's|\\\|/|g' -e 's| |\\ |g'`
   AC_MSG_CHECKING(Coq version)
   COQVERSION=[`$COQC -v | sed -n -e 's|.*version  *\([^ ]*\).*|\1|p'`]
   AC_MSG_RESULT($COQVERSION)
   COQNUMVERSION=[`echo $COQVERSION | awk -F. '{ printf("%d%02d\n", $1,$2); }'`]
   if test "$COQNUMVERSION" -lt 811; then
      if test "$enable_coq_libs" = yes; then
         AC_MSG_ERROR([cannot build Coq libraries without Coq >= 8.11.])
      fi
      enable_coq_support=no
      AC_MSG_WARN([cannot build Coq libraries without Coq >= 8.11.])
      reason_coq_support=" (need version >= 8.11)"
   else
      if test "$COQNUMVERSION" -ge 817; then
         COQFLAGS="-w deprecated-instance-without-locality,deprecated-hint-without-locality"
      fi
      if test "$COQNUMVERSION" -gt 818; then
         AC_MSG_WARN([unrecognized Coq version, assuming Coq 8.18])
         COQNUMVERSION=818
      fi
      coq_compat_version="COQ$COQNUMVERSION"
   fi
   if test "$enable_coq_fp_libs" = no; then
      reason_coq_fp_libs= " (Coq < 8.11)"
   fi
fi

if test "$enable_coq_support" = yes; then
   AC_CHECK_PROG(COQDEP,coqdep,coqdep,no)
   if test "$COQDEP" = no; then
      if test "$enable_coq_libs" = yes; then
         AC_MSG_ERROR([cannot build Coq libraries without Coqdep.])
      fi
      enable_coq_support=no
      reason_coq_support=" (coqdep not found)"
   fi
fi

if test "$enable_coq_support" = no; then
   enable_coq_libs=no
   enable_coq_fp_libs=no
   COQVERSION=
else
   enable_coq_libs=yes
fi

if test "$enable_coq_fp_libs" = yes; then
   AC_MSG_CHECKING([for Flocq])
   AS_IF(
     [ echo "Require Import Flocq.Version BinNat." \
            "Goal (30400 <= Flocq_version)%N. easy. Qed." > conftest.v
       "$COQC" conftest.v > conftest.err ],
     [ AC_MSG_RESULT(yes) ],
     [ AC_MSG_RESULT(no)
       enable_coq_fp_libs=no
       reason_coq_fp_libs=" (Flocq >= 3.4 not found)" ])
   rm -f conftest.v conftest.vo conftest.err
fi

# PVS

if test "$enable_pvs_libs" = no; then
    enable_pvs_support=no
    reason_pvs_support=" (disabled by user)"
else
    AC_CHECK_PROG(PVS,pvs,pvs,no)
    if test "$PVS" = no ; then
        enable_pvs_support=no
        reason_pvs_support=" (pvs not found)"
    elif $PVS --help 2> /dev/null | grep -q "physical volume"; then
        AC_MSG_NOTICE([pvs does not seem to be the theorem prover])
        enable_pvs_support=no
        reason_pvs_support=" (pvs not found)"
    else
        PVSLIB=`$PVS -where`
        AC_MSG_CHECKING(PVS version)
        PVSVERSION=[`$PVS -version | sed -n -e 's|.*Version *\([^ ]*\)$|\1|p'`]
        AC_MSG_RESULT($PVSVERSION)
        case $PVSVERSION in
          6.*|7.*)
	        enable_pvs_support=yes
                ;;
          *)
                enable_pvs_support=no
	        AC_MSG_WARN([You need PVS 6.0 or higher; PVS discarded.])
                reason_pvs_support=" (need version 6.0 or higher)"
                ;;
        esac
    fi
fi

if test "$enable_pvs_support" = no; then
   enable_pvs_libs=no
   PVSVERSION=
fi

# Isabelle

# Default version used for generation of realization in the case Isabelle is not
# detected or Why3 is compiled with disable-isabelle.
ISABELLEVERSION=2021-1

if test "$enable_isabelle_libs" = no; then
    enable_isabelle_support=no
    reason_isabelle_support=" (disabled by user)"
else
    AC_CHECK_PROG(ISABELLE,isabelle,isabelle,no)
    if test "$ISABELLE" = no ; then
       enable_isabelle_support=no
       reason_isabelle_support=" (isabelle not found)"
    else
        AC_MSG_CHECKING(Isabelle version)
        ISABELLEDETECTEDVERSION=[`$ISABELLE version | sed -n -e 's|Isabelle\([^:]*\).*$|\1|p'`]
        AC_MSG_RESULT($ISABELLEDETECTEDVERSION)
        case $ISABELLEDETECTEDVERSION in
          2019*)
	        enable_isabelle_support=yes
                ISABELLEVERSION=2019
                ;;
          2021-1*)
	        enable_isabelle_support=yes
                ISABELLEVERSION=2021-1
                ;;
          2022*)
                enable_isabelle_support=yes
                ISABELLEVERSION=2021-1
                ;;
          *)
                enable_isabelle_support=no
	        AC_MSG_WARN([You need Isabelle 2019 or later; Isabelle discarded.])
                reason_isabelle_support=" (need version >= 2019)"
                ;;
        esac
    fi
fi

if test "$enable_isabelle_support" = no; then
   enable_isabelle_libs=no
fi

if test "$enable_pvs_libs" = yes; then
   AC_MSG_CHECKING([for NASA PVS library])
   enable_pvs_libs=no
   reason_pvs_libs=" (no NASA PVS library in PVS_LIBRARY_PATH)"
   for dir in  `echo $PVS_LIBRARY_PATH | tr ':' ' '`; do
       if test -f $dir/nasalib-version; then
          enable_pvs_libs=yes
          reason_pvs_libs=""
       fi
   done
   AC_MSG_RESULT($enable_pvs_libs)
fi

#check frama-c
FRAMAC_SUPPORTED=Sulfur
if test "$enable_frama_c" = yes ; then
   AC_CHECK_PROG(FRAMAC,frama-c,frama-c,no)
   if test "$FRAMAC" = no ; then
        enable_frama_c="no"
        reason_frama_c=" (frama-c not found)"
   else
      AC_MSG_CHECKING(Frama-C version)
      FRAMAC_VERSION=`$FRAMAC -version | sed -n -e 's|\(Version: \)\?\(.*\)$|\2|p'`
      AC_MSG_RESULT($FRAMAC_VERSION)
      case $FRAMAC_VERSION in
         $FRAMAC_SUPPORTED-*) ;;
         *) AC_MSG_WARN(Version $FRAMAC_SUPPORTED required.)
            enable_frama_c=no
            reason_frama_c=" (version $FRAMAC_SUPPORTED required)"
            ;;
      esac
   fi
fi

if test "$enable_frama_c" = yes; then
   FRAMAC_SHARE=`$FRAMAC -print-path`
   FRAMAC_LIBDIR=`$FRAMAC -print-libpath`
   FRAMAC_INCLUDE="-I $FRAMAC_LIBDIR"
fi

VERSION=$PACKAGE_VERSION

# default editor

if test -z "$EDITOR"; then
   case `uname -s` in
   Darwin)
      EDITOR=open
      ;;
   MINGW*)
      EDITOR="cmd.exe -c start"
      ;;
   *)
      EDITOR=xdg-open
      ;;
   esac
fi

# substitutions to perform
AC_SUBST(VERSION)

AC_SUBST(enable_verbose_make)

AC_SUBST(EXE)
AC_SUBST(STRIP)

AC_SUBST(OCAMLC)
AC_SUBST(OCAMLOPT)
AC_SUBST(OCAMLDEP)
AC_SUBST(OCAMLLEX)
AC_SUBST(OCAMLYACC)
AC_SUBST(OCAMLDOC)
AC_SUBST(OCAMLBEST)
AC_SUBST(OCAMLVERSION)
AC_SUBST(OCAMLLIB)
AC_SUBST(OCAMLINSTALLLIB)
AC_SUBST(OCAMLGRAPHLIB)
AC_SUBST(MENHIR)

AC_SUBST(enable_ocamlfind)
AC_SUBST(OCAMLFIND)

AC_SUBST(enable_statmemprof)
AC_SUBST(STATMEMPROFPKG)

AC_SUBST(enable_ide)
AC_SUBST(LABLGTKPKG)
AC_SUBST(GTKVERSION)

AC_SUBST(enable_web_ide)
AC_SUBST(enable_js_of_ocaml)
AC_SUBST(JSOFOCAMLPKG)

AC_SUBST(META_OCAMLGRAPH)

AC_SUBST(enable_ppx)
AC_SUBST(enable_sexp)
AC_SUBST(SEXPLIB)
AC_SUBST(SEXPLIBPPX)

AC_SUBST(NUMINCLUDE)
AC_SUBST(MLMPFR)
AC_SUBST(enable_mpfr)
AC_SUBST(old_mpfr)

AC_SUBST(enable_zarith)
AC_SUBST(BIGINTINCLUDE)
AC_SUBST(BIGINTLIB)
AC_SUBST(BIGINTPKG)

AC_SUBST(enable_infer)
AC_SUBST(enable_bddinfer)
AC_SUBST(INFERINCLUDE)
AC_SUBST(INFERLIB)
AC_SUBST(INFERPKG)

AC_SUBST(enable_zip)
AC_SUBST(ZIPINCLUDE)
AC_SUBST(ZIPLIB)

AC_SUBST(MENHIRINCLUDE)

AC_SUBST(enable_re)
AC_SUBST(REINCLUDE)
AC_SUBST(RELIB)

AC_SUBST(enable_coq_libs)
AC_SUBST(enable_coq_fp_libs)
AC_SUBST(coq_compat_version)

AC_SUBST(COQC)
AC_SUBST(COQDEP)
AC_SUBST(COQLIB)
AC_SUBST(COQVERSION)
AC_SUBST(COQFLAGS)

AC_SUBST(enable_pvs_libs)
AC_SUBST(PVS)
AC_SUBST(PVSVERSION)

AC_SUBST(enable_isabelle_libs)
AC_SUBST(ISABELLE)
AC_SUBST(ISABELLEVERSION)

AC_SUBST(enable_hypothesis_selection)
AC_SUBST(enable_stackify)

AC_SUBST(enable_doc)
AC_SUBST(enable_pdf_doc)

AC_SUBST(LATEX)
AC_SUBST(SPHINX)

AC_SUBST(enable_emacs_compilation)
AC_SUBST(EMACS)

AC_SUBST(enable_frama_c)

AC_SUBST(FRAMAC)
AC_SUBST(FRAMAC_VERSION)
AC_SUBST(FRAMAC_SHARE)
AC_SUBST(FRAMAC_LIBDIR)
AC_SUBST(FRAMAC_INCLUDE)

AC_SUBST(enable_local)
AC_SUBST(LOCALDIR)

AC_SUBST(enable_why3_lib)
AC_SUBST(WHY3LIB)
AC_SUBST(WHY3INCLUDE)

AC_SUBST(enable_relocation)

# Finally create the Makefile from Makefile.in
AC_CONFIG_FILES(Makefile)
AC_CONFIG_FILES(src/config.sh)
AC_CONFIG_FILES(lib/why3/META)
AC_CONFIG_FILES(.merlin)
AC_CONFIG_FILES(src/jessie/Makefile)
AC_CONFIG_FILES(src/jessie/.merlin)
AC_CONFIG_FILES(lib/coq/version lib/pvs/version)
AC_CONFIG_COMMANDS([chmod],
chmod a-w Makefile src/jessie/Makefile;
chmod a-w src/config.sh;
chmod a-w lib/why3/META;
chmod a-w .merlin;
chmod a-w src/jessie/Makefile;
chmod a-w src/jessie/.merlin;
chmod a-w lib/coq/version lib/pvs/version;
chmod u+x src/config.sh)

AC_OUTPUT


# Summary

echo
echo "                 Summary"
echo "-----------------------------------------"
echo "Verbose make                : $enable_verbose_make"
echo "OCaml compiler              : yes"
echo "    Version                 : $OCAMLVERSION"
echo "    Library path            : $OCAMLLIB"
echo "    Ocamlfind               : $enable_ocamlfind$reason_ocamlfind"
echo "    Native compilation      : $enable_native_code"
echo "    Memory profiling        : $enable_statmemprof$reason_statmemprof"
echo "    PPX                     : $enable_ppx$reason_ppx"
echo "    S-expressions support   : $enable_sexp$reason_sexp"
echo "    Javascript support      : $enable_js_of_ocaml$reason_js_of_ocaml"
echo "    MPFR support            : $enable_mpfr$reason_mpfr"
echo "    Re support              : $enable_re$reason_re"
echo "Components"
echo "    Why3 library            : $enable_why3_lib"
echo "    GTK IDE                 : $enable_ide$reason_ide"
echo "    Web IDE                 : $enable_web_ide$reason_web_ide"
echo "    GMP arithmetic          : $enable_zarith$reason_zarith"
echo "    Compressed sessions     : $enable_zip$reason_zip"
echo "    Hypothesis selection    : $enable_hypothesis_selection$reason_hypothesis_selection"
echo "    Stackify                : $enable_stackify$reason_stackify"
echo "    Invariant inference(exp): $enable_infer$reason_infer"
echo "    Inference with BDDs(exp): $enable_bddinfer$reason_bddinfer"
echo "    Frama-C support         : $enable_frama_c$reason_frama_c"
if test "$enable_frama_c" = yes ; then
   echo "        Version             : $FRAMAC_VERSION"
   echo "        Share path          : $FRAMAC_SHARE"
   echo "        Library path        : $FRAMAC_LIBDIR"
fi
echo "Documentation               : $enable_doc$reason_doc"
if test "$enable_doc" = yes ; then
   echo "    HTML                    : yes"
   echo "    PDF                     : $enable_pdf_doc$reason_pdf_doc"
fi
echo "Support for interactive proof assistants"
echo "    Coq                     : $enable_coq_support$reason_coq_support"
if test "$enable_coq_support" = yes ; then
   echo "        Version             : $COQVERSION"
   echo "        Library path        : $COQLIB"
   echo "        Realization support : $enable_coq_libs$reason_coq_libs"
   if test "$enable_coq_libs" = yes ; then
      echo "            FP arithmetic   : $enable_coq_fp_libs$reason_coq_fp_libs"
   fi
fi
echo "    PVS                     : $enable_pvs_support$reason_pvs_support"
if test "$enable_pvs_support" = yes ; then
   echo "        Version             : $PVSVERSION"
   echo "        Library path        : $PVSLIB"
   echo "        Realization support : $enable_pvs_libs$reason_pvs_libs"
fi
echo "    Isabelle                : $enable_isabelle_support$reason_isabelle_support"
if test "$enable_isabelle_support" = yes ; then
   echo "        Version             : $ISABELLEVERSION ($ISABELLEDETECTEDVERSION)"
   echo "        Realization support : $enable_isabelle_libs$reason_isabelle_libs"
fi
if test "$enable_local" = yes ; then
   echo "Installable                 : no"
   echo "    OCaml library path      : $OCAMLINSTALLLIB/why3"
else
   echo "Installable                 : yes"
   echo "    Binary path             : $bindir"
   echo "    Library path            : $libdir/why3"
   echo "    Data path               : $datarootdir/why3"
   echo "    OCaml library path      : $OCAMLINSTALLLIB/why3"
   echo "    Relocatable             : $enable_relocation"
fi<|MERGE_RESOLUTION|>--- conflicted
+++ resolved
@@ -320,7 +320,6 @@
    if test "$OCAMLFIND" = no; then
       reason_ocamlfind=" (not found)"
    else
-<<<<<<< HEAD
       OCAMLFINDLIB=$(ocamlfind printconf stdlib)
       #if test "$OCAMLFINDLIB" != "$OCAMLLIB"; then
       #   found_ocamlfind=no
@@ -331,15 +330,6 @@
       #   found_ocamlfind=yes
       #fi
       if test -n "$OCAMLFINDLIB"; then
-=======
-      OCAMLFINDLIB=$(ocamlfind printconf stdlib | tr -d '\r')
-      if test "$OCAMLFINDLIB" != "$OCAMLLIB"; then
-         found_ocamlfind=no
-         reason_ocamlfind=" (incompatible with OCaml)"
-         echo "but your ocamlfind is not compatible with your ocamlc:"
-         echo "ocamlfind: $OCAMLFINDLIB, ocamlc: $OCAMLLIB"
-      else
->>>>>>> deb35470
          found_ocamlfind=yes
       fi
    fi
