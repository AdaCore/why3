####################################################################
#                                                                  #
#  The Why3 Verification Platform   /   The Why3 Development Team  #
#  Copyright 2010-2015   --   INRIA - CNRS - Paris-Sud University  #
#                                                                  #
#  This software is distributed under the terms of the GNU Lesser  #
#  General Public License version 2.1, with the special exception  #
#  on linking described in file LICENSE.                           #
#                                                                  #
####################################################################

VERBOSEMAKE ?= @enable_verbose_make@

ifeq ($(VERBOSEMAKE),yes)
  QUIET =
else
  QUIET = yes
endif

# install the binaries
DESTDIR =

prefix	    = @prefix@
exec_prefix = @exec_prefix@
datarootdir = @datarootdir@

BINDIR  = $(DESTDIR)@bindir@
LIBDIR  = $(DESTDIR)@libdir@
DATADIR = $(DESTDIR)@datarootdir@
MANDIR  = $(DESTDIR)@mandir@
TOOLDIR = $(LIBDIR)/why3/commands

# OS specific stuff
EXE   = @EXE@

# other variables
CC        = @CC@
OCAMLC    = @OCAMLC@
OCAMLOPT  = @OCAMLOPT@
OCAMLDEP  = @OCAMLDEP@
OCAMLLEX  = @OCAMLLEX@
OCAMLYACC = @OCAMLYACC@
OCAMLDOC  = @OCAMLDOC@
OCAMLLIB  = @OCAMLLIB@
OCAMLINSTALLLIB  = $(DESTDIR)@OCAMLINSTALLLIB@
OCAMLBEST = @OCAMLBEST@
OCAMLVERSION = @OCAMLVERSION@
COQC      = @COQC@
COQDEP    = @COQDEP@
COQCAMLP  = @COQCAMLP@
COQCAMLPLIB = @COQCAMLPLIB@
FRAMAC_LIBDIR = $(DESTDIR)@FRAMAC_LIBDIR@

ifeq (@enable_menhirLib@,yes)
MENHIR	  = @MENHIR@ --table
else
MENHIR	  = @MENHIR@
endif

DEPFLAGS  = -slash -I lib/why3
ifeq (@OCAMLBEST@,opt)
DEPFLAGS += -native
endif

RUBBER = @RUBBER@
HEVEA = @HEVEA@
HACHA = @HACHA@
EMACS = @EMACS@

#PSVIEWER  = @PSVIEWER@
#PDFVIEWER = @PDFVIEWER@

INCLUDES = @ZIPINCLUDE@ @MENHIRINCLUDE@

# warnings are enabled and non fatal by default, except:
# - disabled:
#   4    Fragile pattern matching: matching that will remain complete even
#        if additional constructors are added to one of the variant types
#        matched.
#   9    Missing fields in a record pattern.
#   41   Ambiguous constructor or label name.
#   44   Open statement shadows an already defined identifier.
#   45   Open statement shadows an already defined label or constructor.
#   50   Unexpected documentation comment.
# - fatal:
#   5    Partially applied function: expression whose result has function
#        type and is ignored.
#   48   Implicit elimination of optional arguments.

WARNINGS = A-4-9-41-44-45-50@5@48

OFLAGS = -w $(WARNINGS) -dtypes -g -I lib/why3 $(INCLUDES)
BFLAGS = -w $(WARNINGS) -dtypes -g -I lib/why3 $(INCLUDES)

OLINKFLAGS = -linkall $(EXTCMXA)
BLINKFLAGS = -linkall $(EXTCMA)

ifeq (@enable_profiling@,yes)
OFLAGS += -g -p
endif

ifeq (@enable_bin_annot@,yes)
OFLAGS += -bin-annot
BFLAGS += -bin-annot
endif

# external libraries common to all binaries

EXTOBJS = @MENHIRLIB@
EXTLIBS = str unix nums dynlink @ZIPLIB@

EXTCMA	= $(addsuffix .cma,$(EXTLIBS)) $(addsuffix .cmo,$(EXTOBJS))
EXTCMXA = $(addsuffix .cmxa,$(EXTLIBS)) $(addsuffix .cmx,$(EXTOBJS))

INSTALLED_LIB_EXTS = a cma cmx cmi cmxa cmxs
COMPILED_LIB_EXTS = $(INSTALLED_LIB_EXTS) o cmo cmt cmti annot dep conflicts

TARGET_EMACS = share/emacs/why3.elc

###############
# main target
###############

all: @OCAMLBEST@
plugins: plugins.@OCAMLBEST@
opt: plugins.opt
byte: plugins.byte

ifeq (@enable_local@,yes)
all: install_local
endif

.PHONY: byte opt clean depend all install install_local install_no_local
.PHONY: plugins plugins.byte plugins.opt

CLEANDIRS =
CLEANLIBS =
GENERATED =

##############
# Why3 library
##############

LIBGENERATED = src/util/config.ml \
	       src/util/rc.ml src/util/lexlib.ml src/parser/lexer.ml \
	       src/parser/parser.mli src/parser/parser.ml \
	       src/driver/driver_parser.mli src/driver/driver_parser.ml \
	       src/driver/driver_lexer.ml \
               src/driver/parse_smtv2_model_parser.mli src/driver/parse_smtv2_model_parser.ml \
               src/driver/parse_smtv2_model_lexer.ml \
	       src/session/compress.ml src/session/xml.ml \
	       src/session/strategy_parser.ml \
	       lib/ocaml/why3__BigInt_compat.ml

LIB_UTIL = config bigInt util opt lists strings \
	   extmap extset exthtbl weakhtbl \
	   hashcons stdlib exn_printer pp json debug loc lexlib print_tree \
	   cmdline warning sysutil rc plugin bigInt number pqueue

LIB_CORE = ident ty term pattern decl theory \
	   task pretty dterm env trans printer model_parser

LIB_DRIVER = call_provers driver_ast driver_parser driver_lexer driver \
	     whyconf autodetection \
             parse_smtv2_model_parser parse_smtv2_model_lexer parse_smtv2_model

LIB_MLW = ity expr dexpr pdecl eval_match vc pmodule

LIB_PARSER = ptree glob typing parser lexer

LIB_TRANSFORM = simplify_formula inlining split_goal induction \
		detect_polymorphism \
		reduction_engine compute \
		eliminate_definition eliminate_algebraic \
		eliminate_inductive eliminate_let eliminate_if \
		libencoding discriminate encoding encoding_select \
		encoding_guards_full encoding_tags_full \
		encoding_guards encoding_tags encoding_twin \
		encoding_sort simplify_array filter_trigger \
		introduction abstraction close_epsilon lift_epsilon \
		eliminate_epsilon intro_projections_counterexmp \
<<<<<<< HEAD
		prepare_for_counterexmp \
		instantiate_predicate smoke_detector \
		reduction_engine compute induction_pr prop_curry
=======
		intro_vc_vars_counterexmp prepare_for_counterexmp \
		eval_match instantiate_predicate smoke_detector \
		induction_pr prop_curry
>>>>>>> 2411344a

LIB_PRINTER = alt_ergo why3printer smtv1 smtv2 coq pvs isabelle \
	      simplify gappa cvc3 yices mathematica

LIB_SESSION = compress xml termcode session session_tools strategy \
              strategy_parser session_scheduler

LIBMODULES =  $(addprefix src/util/, $(LIB_UTIL)) \
	      $(addprefix src/core/, $(LIB_CORE)) \
	      $(addprefix src/driver/, $(LIB_DRIVER)) \
	      $(addprefix src/mlw/, $(LIB_MLW)) \
	      $(addprefix src/parser/, $(LIB_PARSER)) \
	      $(addprefix src/transform/, $(LIB_TRANSFORM)) \
	      $(addprefix src/printer/, $(LIB_PRINTER)) \
	      $(addprefix src/session/, $(LIB_SESSION))

LIBDIRS = util core driver mlw parser transform printer session
LIBINCLUDES = $(addprefix -I src/, $(LIBDIRS))

LIBDEP = $(addsuffix .dep, $(LIBMODULES))
LIBCMO = $(addsuffix .cmo, $(LIBMODULES))
LIBCMX = $(addsuffix .cmx, $(LIBMODULES))

$(LIBDEP): DEPFLAGS += $(LIBINCLUDES)
$(LIBCMO) $(LIBCMX): INCLUDES += $(LIBINCLUDES)
$(LIBCMX): OFLAGS += -for-pack Why3

$(LIBDEP): $(LIBGENERATED)

# Zarith

ifeq (@enable_zarith@,yes)
lib/ocaml/why3__BigInt_compat.ml: config.status lib/ocaml/why3__BigInt_zarith.ml
	cp lib/ocaml/why3__BigInt_zarith.ml $@
else
lib/ocaml/why3__BigInt_compat.ml: config.status lib/ocaml/why3__BigInt_num.ml
	cp lib/ocaml/why3__BigInt_num.ml $@
endif

# Ocamlzip

ifeq (@enable_zip@,yes)
src/session/compress.ml: config.status src/session/compress_z.ml
	cp src/session/compress_z.ml $@
else
src/session/compress.ml: config.status src/session/compress_none.ml
	cp src/session/compress_none.ml $@
endif

# hide deprecated warnings for strings

src/util/strings.cmo:: WARNINGS:=$(WARNINGS)-3
src/util/strings.cmx:: WARNINGS:=$(WARNINGS)-3

# build targets

byte: lib/why3/why3.cma
opt:  lib/why3/why3.cmxa

lib/why3/why3.cma: lib/why3/why3.cmo
	$(if $(QUIET),@echo 'Linking  $@' &&) \
	    $(OCAMLC) -a $(BFLAGS) -o $@ $^

lib/why3/why3.cmxa: lib/why3/why3.cmx
	$(if $(QUIET),@echo 'Linking  $@' &&) \
	    $(OCAMLOPT) -a $(OFLAGS) -o $@ $^

lib/why3/why3.cmo: $(LIBCMO)
	$(if $(QUIET),@echo 'Linking  $@' &&) \
	    $(OCAMLC) $(BFLAGS) -pack -o $@ $^

lib/why3/why3.cmx: $(LIBCMX)
	$(if $(QUIET),@echo 'Linking  $@' &&) \
	    $(OCAMLOPT) $(OFLAGS) -pack -o $@ $^

# clean and depend

ifneq "$(MAKECMDGOALS:clean%=clean)" "clean"
include $(LIBDEP)
endif

depend: $(LIBDEP)

CLEANDIRS += src $(addprefix src/, $(LIBDIRS))
CLEANLIBS += lib/why3/why3session lib/why3/why3
GENERATED += $(LIBGENERATED)

###############
# installation
###############

clean_old_install::
	rm -rf $(LIBDIR)/why3
	rm -rf $(DATADIR)/why3
	rm -rf $(OCAMLINSTALLLIB)/why3


ifeq ($(EMACS),no)
install_no_local:: clean_old_install
else
install_no_local:: clean_old_install $(TARGET_EMACS)
endif
	mkdir -p $(BINDIR)
	mkdir -p $(LIBDIR)/why3
	mkdir -p $(TOOLDIR)
	mkdir -p $(DATADIR)/why3
	mkdir -p $(DATADIR)/why3/images
	mkdir -p $(DATADIR)/why3/vim
	mkdir -p $(DATADIR)/why3/lang
	mkdir -p $(DATADIR)/why3/theories
	mkdir -p $(DATADIR)/why3/modules/mach
	mkdir -p $(DATADIR)/why3/drivers
	mkdir -p $(DATADIR)/emacs/site-lisp/
	cp -f theories/*.why $(DATADIR)/why3/theories
	cp -f modules/*.mlw $(DATADIR)/why3/modules
	cp -f modules/mach/*.mlw $(DATADIR)/why3/modules/mach
	cp -f drivers/*.drv drivers/*.gen $(DATADIR)/why3/drivers
	cp -f LICENSE $(DATADIR)/why3/
	cp -f share/provers-detection-data.conf $(DATADIR)/why3/
	for i in share/images/*.rc; do \
	     d=`basename $$i .rc`; \
	     cp -f $$i $(DATADIR)/why3/images; \
	     mkdir $(DATADIR)/why3/images/$$d; \
	     cp -f share/images/$$d/* $(DATADIR)/why3/images/$$d; \
	done
	cp -f share/images/*.png $(DATADIR)/why3/images
	cp -f share/why3session.dtd $(DATADIR)/why3
	cp -f share/Makefile.config $(DATADIR)/why3
	cp -rf share/javascript $(DATADIR)/why3/javascript
	cp -f share/vim/why3.vim $(DATADIR)/why3/vim/why3.vim
	cp -f share/lang/why3.lang $(DATADIR)/why3/lang/why3.lang

install_no_local_lib::
	mkdir -p $(OCAMLINSTALLLIB)/why3
	cp -f $(wildcard $(addprefix lib/why3/why3., $(INSTALLED_LIB_EXTS))) \
		lib/why3/META $(OCAMLINSTALLLIB)/why3

ifeq (@enable_local@,yes)
install install-lib:
	@echo "Why3 is configured in local installation mode."
	@echo "To install Why3, run ./configure --disable-local ; make ; make install"
else
install: clean_old_install install_no_local
install-lib: install_no_local_lib
endif

install-all: install install-lib

##################
# Uninstallation
##################

uninstall: clean_old_install

##################
# Why3 emacs mode
##################

%.elc: %.el
	$(EMACS) --batch --no-init-file -f batch-byte-compile $<

clean_old_install::
	rm -f $(DATADIR)/emacs/site-lisp/why3.el
ifneq ($(EMACS),no)
	rm -f $(DATADIR)/emacs/site-lisp/why3.elc
endif

install_no_local::
	cp -f share/emacs/why3.el $(DATADIR)/emacs/site-lisp/why3.el
ifneq ($(EMACS),no)
	cp -f share/emacs/why3.elc $(DATADIR)/emacs/site-lisp/why3.elc
endif


##################
# Why3 plugins
##################

PLUGGENERATED = plugins/tptp/tptp_lexer.ml \
		plugins/tptp/tptp_parser.ml plugins/tptp/tptp_parser.mli \
		plugins/parser/dimacs.ml \

PLUG_PARSER = genequlin dimacs
PLUG_PRINTER =
PLUG_TRANSFORM =
PLUG_TPTP = tptp_ast tptp_parser tptp_typing tptp_lexer tptp_printer

PLUGINS = genequlin dimacs tptp

TPTPMODULES = $(addprefix plugins/tptp/, $(PLUG_TPTP))

TPTPCMO = $(addsuffix .cmo, $(TPTPMODULES))
TPTPCMX = $(addsuffix .cmx, $(TPTPMODULES))

ifeq (@enable_hypothesis_selection@,yes)
PLUG_TRANSFORM += hypothesis_selection
PLUGINS += hypothesis_selection

lib/plugins/hypothesis_selection.cmxs: INCLUDES += -I @OCAMLGRAPHLIB@
lib/plugins/hypothesis_selection.cmo:  INCLUDES += -I @OCAMLGRAPHLIB@
lib/plugins/hypothesis_selection.cmxs: OFLAGS += graph.cmxa
lib/plugins/hypothesis_selection.cmo:  BFLAGS += graph.cmo
endif

PLUGMODULES = $(addprefix plugins/parser/, $(PLUG_PARSER)) \
	      $(addprefix plugins/printer/, $(PLUG_PRINTER)) \
	      $(addprefix plugins/transform/, $(PLUG_TRANSFORM)) \
	      $(TPTPMODULES)

PLUGDEP = $(addsuffix .dep, $(PLUGMODULES))
PLUGCMO = $(addsuffix .cmo, $(PLUGMODULES))
PLUGCMX = $(addsuffix .cmx, $(PLUGMODULES))

PLUGDIRS = parser printer transform tptp
PLUGINCLUDES = $(addprefix -I plugins/, $(PLUGDIRS))

$(PLUGDEP): DEPFLAGS += $(PLUGINCLUDES)
$(PLUGCMO) $(PLUGCMX): INCLUDES += $(PLUGINCLUDES)

$(PLUGDEP): $(PLUGGENERATED)

LIBPLUGCMO =  $(addsuffix .cmo,  $(addprefix lib/plugins/, $(PLUGINS)))
LIBPLUGCMXS = $(addsuffix .cmxs, $(addprefix lib/plugins/, $(PLUGINS)))

plugins.byte: $(LIBPLUGCMO)
plugins.opt : $(LIBPLUGCMXS)

lib/plugins/%.cmxs: plugins/parser/%.cmx
	$(if $(QUIET),@echo 'Linking  $@' &&) \
	    $(OCAMLOPT) $(OFLAGS) -shared -o $@ $<

lib/plugins/%.cmo: plugins/parser/%.cmo
	$(if $(QUIET),@echo 'Linking  $@' &&) \
	    $(OCAMLC) $(BFLAGS) -pack -o $@ $<

lib/plugins/%.cmxs: plugins/printer/%.cmx
	$(if $(QUIET),@echo 'Linking  $@' &&) \
	    $(OCAMLOPT) $(OFLAGS) -shared -o $@ $<

lib/plugins/%.cmo: plugins/printer/%.cmo
	$(if $(QUIET),@echo 'Linking  $@' &&) \
	    $(OCAMLC) $(BFLAGS) -pack -o $@ $<

lib/plugins/%.cmxs: plugins/transform/%.cmx
	$(if $(QUIET),@echo 'Linking  $@' &&) \
	    $(OCAMLOPT) $(OFLAGS) -shared -o $@ $<

lib/plugins/%.cmo: plugins/transform/%.cmo
	$(if $(QUIET),@echo 'Linking  $@' &&) \
	    $(OCAMLC) $(BFLAGS) -pack -o $@ $<

lib/plugins/tptp.cmxs: $(TPTPCMX)
	$(if $(QUIET),@echo 'Linking  $@' &&) \
	    $(OCAMLOPT) $(OFLAGS) -shared -o $@ $^

lib/plugins/tptp.cmo: $(TPTPCMO)
	$(if $(QUIET),@echo 'Linking  $@' &&) \
	    $(OCAMLC) $(BFLAGS) -pack -o $@ $^

# depend and clean targets

ifneq "$(MAKECMDGOALS:clean%=clean)" "clean"
include $(PLUGDEP)
endif

depend: $(PLUGDEP)

CLEANDIRS += plugins $(addprefix plugins/, $(PLUGDIRS)) lib/plugins
GENERATED += $(PLUGGENERATED)

install_no_local::
	mkdir -p $(LIBDIR)/why3/plugins
	cp -f $(wildcard $(LIBPLUGCMO) $(LIBPLUGCMXS)) $(LIBDIR)/why3/plugins

###############
# Why3 commands
###############

TOOLSGENERATED = src/tools/why3wc.ml

# TODO
#TOOLS_BIN = why3config why3execute why3extract why3prove \
#	    why3realize why3replay why3wc
TOOLS_BIN = why3config why3prove \
	    why3realize why3replay why3wc

TOOLS_FILES = main $(TOOLS_BIN)

TOOLSMODULES = $(addprefix src/tools/, $(TOOLS_FILES))

TOOLSDEP = $(addsuffix .dep, $(TOOLSMODULES))
TOOLSCMO = $(addsuffix .cmo, $(TOOLSMODULES))
TOOLSCMX = $(addsuffix .cmx, $(TOOLSMODULES))

$(TOOLSDEP): DEPFLAGS += -I src/tools
$(TOOLSCMO) $(TOOLSCMX): INCLUDES += -I src/tools

$(TOOLSDEP): $(TOOLSGENERATED)

byte: bin/why3.byte $(TOOLS_BIN:%=bin/%.byte)
opt:  bin/why3.opt  $(TOOLS_BIN:%=bin/%.opt)

bin/why3.opt: lib/why3/why3.cmxa src/tools/main.cmx
	$(if $(QUIET),@echo 'Linking  $@' &&) \
	    $(OCAMLOPT) $(OFLAGS) -o $@ $(OLINKFLAGS) $^

bin/why3.byte: lib/why3/why3.cma src/tools/main.cmo
	$(if $(QUIET),@echo 'Linking  $@' &&) \
	    $(OCAMLC) $(BFLAGS) -o $@ $(BLINKFLAGS) $^

bin/why3config.opt: lib/why3/why3.cmxa src/tools/why3config.cmx
	$(if $(QUIET),@echo 'Linking  $@' &&) \
	    $(OCAMLOPT) $(OFLAGS) -o $@ $(OLINKFLAGS) $^

bin/why3config.byte: lib/why3/why3.cma src/tools/why3config.cmo
	$(if $(QUIET),@echo 'Linking  $@' &&) \
	    $(OCAMLC) $(BFLAGS) -o $@ $(BLINKFLAGS) $^

bin/why3execute.opt: lib/why3/why3.cmxa src/tools/why3execute.cmx
	$(if $(QUIET),@echo 'Linking  $@' &&) \
	    $(OCAMLOPT) $(OFLAGS) -o $@ $(OLINKFLAGS) $^

bin/why3execute.byte: lib/why3/why3.cma src/tools/why3execute.cmo
	$(if $(QUIET),@echo 'Linking  $@' &&) \
	    $(OCAMLC) $(BFLAGS) -o $@ $(BLINKFLAGS) $^

bin/why3extract.opt: lib/why3/why3.cmxa src/tools/why3extract.cmx
	$(if $(QUIET),@echo 'Linking  $@' &&) \
	    $(OCAMLOPT) $(OFLAGS) -o $@ $(OLINKFLAGS) $^

bin/why3extract.byte: lib/why3/why3.cma src/tools/why3extract.cmo
	$(if $(QUIET),@echo 'Linking  $@' &&) \
	    $(OCAMLC) $(BFLAGS) -o $@ $(BLINKFLAGS) $^

bin/why3prove.opt: lib/why3/why3.cmxa src/tools/why3prove.cmx
	$(if $(QUIET),@echo 'Linking  $@' &&) \
	    $(OCAMLOPT) $(OFLAGS) -o $@ $(OLINKFLAGS) $^

bin/why3prove.byte: lib/why3/why3.cma src/tools/why3prove.cmo
	$(if $(QUIET),@echo 'Linking  $@' &&) \
	    $(OCAMLC) $(BFLAGS) -o $@ $(BLINKFLAGS) $^

bin/why3realize.opt: lib/why3/why3.cmxa src/tools/why3realize.cmx
	$(if $(QUIET),@echo 'Linking  $@' &&) \
	    $(OCAMLOPT) $(OFLAGS) -o $@ $(OLINKFLAGS) $^

bin/why3realize.byte: lib/why3/why3.cma src/tools/why3realize.cmo
	$(if $(QUIET),@echo 'Linking  $@' &&) \
	    $(OCAMLC) $(BFLAGS) -o $@ $(BLINKFLAGS) $^

bin/why3replay.opt: lib/why3/why3.cmxa src/tools/why3replay.cmx
	$(if $(QUIET),@echo 'Linking  $@' &&) \
	    $(OCAMLOPT) $(OFLAGS) -o $@ $(OLINKFLAGS) $^

bin/why3replay.byte: lib/why3/why3.cma src/tools/why3replay.cmo
	$(if $(QUIET),@echo 'Linking  $@' &&) \
	    $(OCAMLC) $(BFLAGS) -o $@ $(BLINKFLAGS) $^

bin/why3wc.opt: src/tools/why3wc.cmx
	$(if $(QUIET),@echo 'Linking  $@' &&) \
	    $(OCAMLOPT) $(OFLAGS) -o $@ $(OLINKFLAGS) $^

bin/why3wc.byte: src/tools/why3wc.cmo
	$(if $(QUIET),@echo 'Linking  $@' &&) \
	    $(OCAMLC) $(BFLAGS) -o $@ $(BLINKFLAGS) $^

clean_old_install::
	rm -f $(TOOLS_BIN:%=$(TOOLDIR)/%$(EXE)) $(BINDIR)/why3$(EXE)
	rm -f $(BINDIR)/why3bench$(EXE) $(BINDIR)/why3replayer$(EXE)

install_no_local::
	cp -f bin/why3.@OCAMLBEST@ $(BINDIR)/why3$(EXE)
	cp -f bin/why3config.@OCAMLBEST@  $(TOOLDIR)/why3config$(EXE)
	cp -f bin/why3execute.@OCAMLBEST@ $(TOOLDIR)/why3execute$(EXE)
	cp -f bin/why3extract.@OCAMLBEST@ $(TOOLDIR)/why3extract$(EXE)
	cp -f bin/why3prove.@OCAMLBEST@   $(TOOLDIR)/why3prove$(EXE)
	cp -f bin/why3realize.@OCAMLBEST@ $(TOOLDIR)/why3realize$(EXE)
	cp -f bin/why3replay.@OCAMLBEST@  $(TOOLDIR)/why3replay$(EXE)
	cp -f bin/why3wc.@OCAMLBEST@      $(TOOLDIR)/why3wc$(EXE)

install_local:: bin/why3 $(addprefix bin/,$(TOOLS_BIN))

bin/%:	bin/%.@OCAMLBEST@
	ln -sf $(notdir $<) $@

install_local:: share/drivers share/modules share/theories

share/drivers:
	ln -snf ../drivers share/drivers

share/modules:
	ln -snf ../modules share/modules

share/theories:
	ln -snf ../theories share/theories

ifneq "$(MAKECMDGOALS:clean%=clean)" "clean"
include $(TOOLSDEP)
endif

depend: $(TOOLSDEP)

CLEANDIRS += src/tools
GENERATED += $(TOOLSGENERATED)

clean::
	rm -f bin/why3*

##############
# test targets
##############

%.gui: %.why bin/why3ide.opt
	bin/why3ide.opt $*.why

%: %.mlw bin/why3.opt
	bin/why3.opt $*.mlw

%: %.why bin/why3.opt
	bin/why3.opt $*.why

%.gui: %.mlw bin/why3ide.opt
	bin/why3ide.opt $*.mlw

%.type: %.mlw bin/why3ide.opt
	bin/why3.opt --type-only $*.mlw

##########
# gallery
##########

# we export exactly the programs that have a why3session.xml file

.PHONY: gallery

gallery::
	@if test "$(GALLERYDIR)" = ""; then echo "set GALLERYDIR first"; exit 1; fi
	@for x in examples/*/why3session.xml ; do \
	  d=`dirname $$x`; \
	  f=`basename $$d`; \
	  why3 session html $$x; \
	  echo "exporting $$f"; \
	  mkdir -p $(GALLERYDIR)/$$f; \
	  cp examples/$$f.mlw examples/$$f/why3session.html $(GALLERYDIR)/$$f/; \
	  rm -f $(GALLERYDIR)/$$f/$$f.zip; \
	  cd examples/; \
	  zip -r $(GALLERYDIR)/$$f/$$f.zip $$f.mlw $$f; \
	  cd ..; \
	done

.PHONY: gallery-subs

GALLERYSUBS=avl

gallery-subs::
	@if test "$(GALLERYDIR)" = ""; then echo "set GALLERYDIR first"; exit 1; fi
	@for d in $(GALLERYSUBS) ; do \
	  echo "exporting examples/$$d"; \
	  rm -f $(GALLERYDIR)/$$d/$$d.zip; \
	  cd examples/$$d; \
	  why3 -L . doc --stdlib-url http://why3.lri.fr/stdlib/ *.mlw -o $(GALLERYDIR)/$$d; \
	  cd ..; \
	  zip -r $(GALLERYDIR)/$$d/$$d.zip $$d; \
	  cd ..; \
	done


%-gallery::
	@if test "$(GALLERYDIR)" = ""; then echo "set GALLERYDIR first"; exit 1; fi
	x=$*/why3session.xml; \
	d=`dirname $$x`; \
	f=`basename $$d`; \
	why3 session html $$d; \
	rm $$d/*.bak; \
	echo "exporting $$f"; \
	mkdir -p $(GALLERYDIR)/$$f; \
	if test -f examples/$$f.mlw; then cp examples/$$f.mlw $(GALLERYDIR)/$$f/; fi; \
	if test -f examples/$$f.why; then cp examples/$$f.why $(GALLERYDIR)/$$f/; fi; \
	cp examples/$$f/why3session.html $(GALLERYDIR)/$$f/; \
	rm -f $(GALLERYDIR)/$$f/$$f.zip; \
	cd examples/; \
	zip -r $(GALLERYDIR)/$$f/$$f.zip $$f.mlw $$f

########
# XML DTD validation
########

.PHONY: xml-validate

xml-validate:
	@for x in `find examples/ -name why3session.xml`; do \
	  xmllint --noout --valid $$x 2>&1 | head -1; \
	done

xml-validate-local:
	@for x in `find examples/ -name why3session.xml`; do \
	  xmllint --noout --dtdvalid share/why3session.dtd $$x 2>&1 | head -1; \
	done

###############
# IDE
###############

ifeq (@enable_ide@,yes)

IDE_FILES = gconfig gmain

IDEMODULES = $(addprefix src/ide/, $(IDE_FILES))

IDEDEP = $(addsuffix .dep, $(IDEMODULES))
IDECMO = $(addsuffix .cmo, $(IDEMODULES))
IDECMX = $(addsuffix .cmx, $(IDEMODULES))

$(IDEDEP): DEPFLAGS += -I src/ide
$(IDECMO) $(IDECMX): INCLUDES += -I src/ide

# build targets

byte: bin/why3ide.byte
opt:  bin/why3ide.opt

bin/why3ide.opt bin/why3ide.byte: INCLUDES += -I @LABLGTK2LIB@
bin/why3ide.opt bin/why3ide.byte: EXTLIBS += lablgtk lablgtksourceview2

bin/why3ide.opt: lib/why3/why3.cmxa src/ide/resetgc.o $(IDECMX)
	$(if $(QUIET),@echo 'Linking  $@' &&) \
	    $(OCAMLOPT) $(OFLAGS) -o $@ $(OLINKFLAGS) $^

bin/why3ide.byte: lib/why3/why3.cma src/ide/resetgc.o $(IDECMO)
	$(if $(QUIET),@echo 'Linking  $@' &&) \
	    $(OCAMLC) $(BFLAGS) -o $@ $(BLINKFLAGS) -custom $^

src/ide/resetgc.o: src/ide/resetgc.c
	$(if $(QUIET),@echo 'Ocamlc   $<' &&) \
	    $(OCAMLC) -c -ccopt "-Wall -o $@" $<

# depend and clean targets

ifneq "$(MAKECMDGOALS:clean%=clean)" "clean"
include $(IDEDEP)
endif

depend: $(IDEDEP)

CLEANDIRS += src/ide

clean_old_install::
	rm -f $(BINDIR)/why3ide$(EXE)

install_no_local::
	cp -f bin/why3ide.@OCAMLBEST@ $(TOOLDIR)/why3ide$(EXE)

install_local:: bin/why3ide

endif

###############
# Session
###############

SESSION_FILES = why3session_lib why3session_copy why3session_info \
		why3session_latex why3session_html why3session_rm \
		why3session_output why3session_run why3session_csv \
		why3session_main

SESSIONMODULES = $(addprefix src/why3session/, $(SESSION_FILES))

SESSIONDEP = $(addsuffix .dep, $(SESSIONMODULES))
SESSIONCMO = $(addsuffix .cmo, $(SESSIONMODULES))
SESSIONCMX = $(addsuffix .cmx, $(SESSIONMODULES))

$(SESSIONDEP): DEPFLAGS += -I src/why3session
$(SESSIONCMO) $(SESSIONCMX): INCLUDES += -I src/why3session

# build targets

byte: bin/why3session.byte
opt:  bin/why3session.opt

bin/why3session.opt: lib/why3/why3.cmxa $(SESSIONCMX)
	$(if $(QUIET),@echo 'Linking  $@' &&) \
	    $(OCAMLOPT) $(OFLAGS) -o $@ $(OLINKFLAGS) $^

bin/why3session.byte: lib/why3/why3.cma $(SESSIONCMO)
	$(if $(QUIET),@echo 'Linking  $@' &&) \
	    $(OCAMLC) $(BFLAGS) -o $@ $(BLINKFLAGS) $^

# depend and clean targets

ifneq "$(MAKECMDGOALS:clean%=clean)" "clean"
include $(SESSIONDEP)
endif

depend: $(SESSIONDEP)

CLEANDIRS += src/why3session

clean_old_install::
	rm -f $(BINDIR)/why3session$(EXE)

install_no_local::
	cp -f bin/why3session.@OCAMLBEST@ $(TOOLDIR)/why3session$(EXE)

install_local:: bin/why3session


##############
# Coq plugin
##############

ifeq (@enable_coq_tactic@,yes)

COQPGENERATED = src/coq-tactic/why3tac.ml

COQP_FILES = why3tac

COQPMODULES = $(addprefix src/coq-tactic/, $(COQP_FILES))

COQPDEP = $(addsuffix .dep, $(COQPMODULES))
COQPCMO = $(addsuffix .cmo, $(COQPMODULES))
COQPCMX = $(addsuffix .cmx, $(COQPMODULES))

COQPTREES = kernel interp intf lib library parsing pretyping proofs printing tactics toplevel
COQPINCLUDES = -I src/coq-tactic -I $(COQCAMLPLIB) $(addprefix -I @COQLIB@/, $(COQPTREES)) @ZIPINCLUDE@

$(COQPDEP): DEPFLAGS += -I src/coq-tactic
$(COQPCMO) $(COQPCMX): INCLUDES += $(COQPINCLUDES)
$(COQPCMO) $(COQPCMX): BFLAGS += -rectypes
$(COQPCMX): OFLAGS += -rectypes

$(COQPDEP): $(COQPGENERATED)

byte: src/coq-tactic/.why3-vo-byte
opt:  src/coq-tactic/.why3-vo-opt

lib/coq-tactic/why3tac.cmxs: OFLAGS += $(addsuffix .cmxa, @ZIPLIB@)
lib/coq-tactic/why3tac.cmxs: OFLAGS += $(addsuffix .cmx,  @MENHIRLIB@)

lib/coq-tactic/why3tac.cma:  BFLAGS += $(addsuffix .cma,  @ZIPLIB@)
lib/coq-tactic/why3tac.cma:  BFLAGS += $(addsuffix .cmo,  @MENHIRLIB@)

lib/coq-tactic/why3tac.cmxs: lib/why3/why3.cmxa $(COQPCMX)
	$(if $(QUIET),@echo 'Linking  $@' &&) \
	    $(OCAMLOPT) $(OFLAGS) -o $@ -shared $^

lib/coq-tactic/why3tac.cma: lib/why3/why3.cma $(COQPCMO)
	$(if $(QUIET),@echo 'Linking  $@' &&) \
	    $(OCAMLC) -a $(BFLAGS) -o $@ $^

src/coq-tactic/why3tac.ml: src/coq-tactic/why3tac.ml4
	$(if $(QUIET),@echo 'Camlp    $<' &&) \
	    $(COQCAMLP) pr_dump.cmo @COQPPLIBS@ pa_macro.cmo -D@coq_compat_version@ -impl $^ -o $@

src/coq-tactic/.why3-vo-byte: lib/coq-tactic/Why3.v lib/coq/BuiltIn.vo lib/coq-tactic/why3tac.cma
	$(if $(QUIET),@echo 'Coqc     $<' &&) \
	    WHY3CONFIG="" $(COQC) -byte -R lib/coq-tactic Why3 -R lib/coq Why3 $< && \
	    touch src/coq-tactic/.why3-vo-byte

src/coq-tactic/.why3-vo-opt: lib/coq-tactic/Why3.v lib/coq/BuiltIn.vo lib/coq-tactic/why3tac.cmxs
	$(if $(QUIET),@echo 'Coqc     $<' &&) \
	    WHY3CONFIG="" $(COQC) -opt -R lib/coq-tactic Why3 -R lib/coq Why3 $< && \
	    touch src/coq-tactic/.why3-vo-opt

# depend and clean targets

ifneq "$(MAKECMDGOALS:clean%=clean)" "clean"
include $(COQPDEP)
endif

depend: $(COQPDEP)

CLEANDIRS += src/coq-tactic
CLEANLIBS += lib/coq-tactic/why3tac
GENERATED += $(COQPGENERATED)

clean::
	rm -f lib/coq-tactic/*.vo lib/coq-tactic/*.glob
	rm -f src/coq-tactic/.why3-vo-*

install_no_local::
	mkdir -p $(LIBDIR)/why3/coq-tactic
	cp -f lib/coq-tactic/* $(LIBDIR)/why3/coq-tactic

endif

####################
# Coq realizations
####################

ifeq (@enable_coq_support@,yes)

ifeq (@enable_coq_libs@,yes)


COQVERSIONSPECIFIC=bv/BV_Gen.v

COQVERSIONSPECIFICTARGETS=$(addprefix lib/coq/, $(COQVERSIONSPECIFIC))
COQVERSIONSPECIFICSOURCES=$(addsuffix .@coq_compat_version@, $(COQVERSIONSPECIFICTARGETS))

$(COQVERSIONSPECIFICTARGETS): $(COQVERSIONSPECIFICSOURCES)
	for i in $(COQVERSIONSPECIFIC); do \
		cp lib/coq/$$i.@coq_compat_version@ lib/coq/$$i ; \
	done

clean::
	rm -f $(COQVERSIONSPECIFICTARGETS)


COQLIBS_INT_FILES = Abs ComputerDivision Div2 EuclideanDivision Int MinMax Power NumOf
COQLIBS_INT_ALL_FILES = Exponentiation $(COQLIBS_INT_FILES)
COQLIBS_INT = $(addprefix lib/coq/int/, $(COQLIBS_INT_ALL_FILES))

COQLIBS_BOOL_FILES = Bool
COQLIBS_BOOL = $(addprefix lib/coq/bool/, $(COQLIBS_BOOL_FILES))

COQLIBS_REAL_FILES = Abs ExpLog FromInt MinMax PowerInt PowerReal Real RealInfix Square Trigonometry
COQLIBS_REAL = $(addprefix lib/coq/real/, $(COQLIBS_REAL_FILES))

COQLIBS_NUMBER_FILES = Divisibility Gcd Parity Prime Coprime
COQLIBS_NUMBER = $(addprefix lib/coq/number/, $(COQLIBS_NUMBER_FILES))

COQLIBS_SET_FILES = Set
COQLIBS_SET = $(addprefix lib/coq/set/, $(COQLIBS_SET_FILES))

COQLIBS_MAP_FILES = Map Const Occ MapPermut MapInjection
COQLIBS_MAP = $(addprefix lib/coq/map/, $(COQLIBS_MAP_FILES))

COQLIBS_LIST_FILES = List Length Mem Nth NthLength HdTl NthHdTl Append NthLengthAppend Reverse HdTlNoOpt NthNoOpt RevAppend Combine Distinct NumOcc Permut
COQLIBS_LIST = $(addprefix lib/coq/list/, $(COQLIBS_LIST_FILES))

COQLIBS_OPTION_FILES = Option
COQLIBS_OPTION = $(addprefix lib/coq/option/, $(COQLIBS_OPTION_FILES))

COQLIBS_SEQ_FILES = Seq
COQLIBS_SEQ = $(addprefix lib/coq/seq/, $(COQLIBS_SEQ_FILES))

COQLIBS_BV_FILES = Pow2int BV_Gen
COQLIBS_BV = $(addprefix lib/coq/bv/, $(COQLIBS_BV_FILES))

ifeq (@enable_coq_fp_libs@,yes)
COQLIBS_FP_FILES = Rounding SingleFormat Single DoubleFormat Double
COQLIBS_FP_ALL_FILES = GenFloat $(COQLIBS_FP_FILES)
COQLIBS_FP = $(addprefix lib/coq/floating_point/, $(COQLIBS_FP_ALL_FILES))
endif

COQLIBS_FILES = lib/coq/BuiltIn lib/coq/HighOrd $(COQLIBS_INT) $(COQLIBS_BOOL) $(COQLIBS_REAL) $(COQLIBS_NUMBER) $(COQLIBS_SET) $(COQLIBS_MAP) $(COQLIBS_LIST) $(COQLIBS_OPTION) $(COQLIBS_SEQ) $(COQLIBS_FP)  $(COQLIBS_BV)

drivers/coq-realizations.aux: Makefile
	$(if $(QUIET),@echo 'Generate $@' &&) \
	(echo "(* generated automatically at compilation time *)"; \
	echo 'theory BuiltIn meta "realized_theory" "BuiltIn", "" end'; \
	echo 'theory HighOrd meta "realized_theory" "HighOrd", "" end'; \
	for f in $(COQLIBS_INT_FILES); do \
	echo 'theory int.'"$$f"' meta "realized_theory" "int.'"$$f"'", "" end'; done; \
	for f in $(COQLIBS_BOOL_FILES); do \
	echo 'theory bool.'"$$f"' meta "realized_theory" "bool.'"$$f"'", "" end'; done; \
	for f in $(COQLIBS_REAL_FILES); do \
	echo 'theory real.'"$$f"' meta "realized_theory" "real.'"$$f"'", "" end'; done; \
	for f in $(COQLIBS_NUMBER_FILES); do \
	echo 'theory number.'"$$f"' meta "realized_theory" "number.'"$$f"'", "" end'; done; \
	for f in $(COQLIBS_SET_FILES); do \
	echo 'theory set.'"$$f"' meta "realized_theory" "set.'"$$f"'", "" end'; done; \
	for f in $(COQLIBS_MAP_FILES); do \
	echo 'theory map.'"$$f"' meta "realized_theory" "map.'"$$f"'", "" end'; done; \
	for f in $(COQLIBS_LIST_FILES); do \
	echo 'theory list.'"$$f"' meta "realized_theory" "list.'"$$f"'", "" end'; done; \
	for f in $(COQLIBS_OPTION_FILES); do \
	echo 'theory option.'"$$f"' meta "realized_theory" "option.'"$$f"'", "" end'; done; \
	for f in $(COQLIBS_SEQ_FILES); do \
	echo 'theory seq.'"$$f"' meta "realized_theory" "seq.'"$$f"'", "" end'; done; \
	for f in $(COQLIBS_BV_FILES); do \
	echo 'theory bv.'"$$f"' meta "realized_theory" "bv.'"$$f"'", "" end'; done; \
	for f in $(COQLIBS_FP_FILES); do \
	echo 'theory floating_point.'"$$f"' meta "realized_theory" "floating_point.'"$$f"'", "" end'; done; \
	) > $@

install_no_local::
	mkdir -p $(LIBDIR)/why3/coq
	cp lib/coq/BuiltIn.vo lib/coq/HighOrd.vo $(LIBDIR)/why3/coq/
	mkdir -p $(LIBDIR)/why3/coq/int
	cp $(addsuffix .vo, $(COQLIBS_INT)) $(LIBDIR)/why3/coq/int/
	mkdir -p $(LIBDIR)/why3/coq/bool
	cp $(addsuffix .vo, $(COQLIBS_BOOL)) $(LIBDIR)/why3/coq/bool/
	mkdir -p $(LIBDIR)/why3/coq/real
	cp $(addsuffix .vo, $(COQLIBS_REAL)) $(LIBDIR)/why3/coq/real/
	mkdir -p $(LIBDIR)/why3/coq/number
	cp $(addsuffix .vo, $(COQLIBS_NUMBER)) $(LIBDIR)/why3/coq/number/
	mkdir -p $(LIBDIR)/why3/coq/set
	cp $(addsuffix .vo, $(COQLIBS_SET)) $(LIBDIR)/why3/coq/set/
	mkdir -p $(LIBDIR)/why3/coq/map
	cp $(addsuffix .vo, $(COQLIBS_MAP)) $(LIBDIR)/why3/coq/map/
	mkdir -p $(LIBDIR)/why3/coq/list
	cp $(addsuffix .vo, $(COQLIBS_LIST)) $(LIBDIR)/why3/coq/list/
	mkdir -p $(LIBDIR)/why3/coq/option
	cp $(addsuffix .vo, $(COQLIBS_OPTION)) $(LIBDIR)/why3/coq/option/
	mkdir -p $(LIBDIR)/why3/coq/seq
	cp $(addsuffix .vo, $(COQLIBS_SEQ)) $(LIBDIR)/why3/coq/seq/
	mkdir -p $(LIBDIR)/why3/coq/bv
	cp $(addsuffix .vo, $(COQLIBS_BV)) $(LIBDIR)/why3/coq/bv/
ifeq (@enable_coq_fp_libs@,yes)
	mkdir -p $(LIBDIR)/why3/coq/floating_point
	cp $(addsuffix .vo, $(COQLIBS_FP)) $(LIBDIR)/why3/coq/floating_point/
endif

update-coq: remove-coq-headers update-coq-int update-coq-bool update-coq-real update-coq-number update-coq-set update-coq-map update-coq-list update-coq-option update-coq-fp update-coq-seq update-coq-bv headers-coq

update-coq-int: bin/why3realize.@OCAMLBEST@ drivers/coq-realizations.aux theories/int.why
	for f in $(COQLIBS_INT_ALL_FILES); do WHY3CONFIG="" bin/why3realize.@OCAMLBEST@ -L theories -D drivers/coq-realize.drv -T int.$$f -o lib/coq/int/; done

update-coq-bool: bin/why3realize.@OCAMLBEST@ drivers/coq-realizations.aux theories/bool.why
	for f in $(COQLIBS_BOOL_FILES); do WHY3CONFIG="" bin/why3realize.@OCAMLBEST@ -L theories -D drivers/coq-realize.drv -T bool.$$f -o lib/coq/bool/; done

update-coq-real: bin/why3realize.@OCAMLBEST@ drivers/coq-realizations.aux theories/real.why
	for f in $(COQLIBS_REAL_FILES); do WHY3CONFIG="" bin/why3realize.@OCAMLBEST@ -L theories -D drivers/coq-realize.drv -T real.$$f -o lib/coq/real/; done

update-coq-number: bin/why3realize.@OCAMLBEST@ drivers/coq-realizations.aux theories/number.why
	for f in $(COQLIBS_NUMBER_FILES); do WHY3CONFIG="" bin/why3realize.@OCAMLBEST@ -L theories -D drivers/coq-realize.drv -T number.$$f -o lib/coq/number/; done

update-coq-set: bin/why3realize.@OCAMLBEST@ drivers/coq-realizations.aux theories/set.why
	for f in $(COQLIBS_SET_FILES); do WHY3CONFIG="" bin/why3realize.@OCAMLBEST@ -L theories -D drivers/coq-realize.drv -T set.$$f -o lib/coq/set/; done

update-coq-map: bin/why3realize.@OCAMLBEST@ drivers/coq-realizations.aux theories/map.why
	for f in $(COQLIBS_MAP_FILES); do WHY3CONFIG="" bin/why3realize.@OCAMLBEST@ -L theories -D drivers/coq-realize.drv -T map.$$f -o lib/coq/map/; done

update-coq-list: bin/why3realize.@OCAMLBEST@ drivers/coq-realizations.aux theories/list.why
	for f in $(COQLIBS_LIST_FILES); do WHY3CONFIG="" bin/why3realize.@OCAMLBEST@ -L theories -D drivers/coq-realize.drv -T list.$$f -o lib/coq/list/; done

update-coq-option: bin/why3realize.@OCAMLBEST@ drivers/coq-realizations.aux theories/option.why
	for f in $(COQLIBS_OPTION_FILES); do WHY3CONFIG="" bin/why3realize.@OCAMLBEST@ -L theories -D drivers/coq-realize.drv -T option.$$f -o lib/coq/option/; done

update-coq-seq: bin/why3realize.@OCAMLBEST@ drivers/coq-realizations.aux theories/seq.why
	for f in $(COQLIBS_SEQ_FILES); do WHY3CONFIG="" bin/why3realize.@OCAMLBEST@ -L theories -D drivers/coq-realize.drv -T seq.$$f -o lib/coq/seq/; done

update-coq-bv: bin/why3realize.@OCAMLBEST@ drivers/coq-realizations.aux theories/bv.why
	for f in $(COQLIBS_BV_FILES); do WHY3CONFIG="" bin/why3realize.@OCAMLBEST@ -L theories -D drivers/coq-realize.drv -T bv.$$f -o lib/coq/bv/; done

update-coq-fp: bin/why3realize.@OCAMLBEST@ drivers/coq-realizations.aux theories/floating_point.why
	for f in $(COQLIBS_FP_FILES); do WHY3CONFIG="" bin/why3realize.@OCAMLBEST@ -L theories -D drivers/coq-realize.drv -T floating_point.$$f -o lib/coq/floating_point/; done

else

drivers/coq-realizations.aux:
	echo "(* generated automatically at compilation time *)" > $@

COQLIBS_FILES = lib/coq/BuiltIn lib/coq/HighOrd

endif

COQV  = $(addsuffix .v,  $(COQLIBS_FILES))
COQVO = $(addsuffix .vo, $(COQLIBS_FILES))
COQVD = $(addsuffix .vd, $(COQLIBS_FILES))

%.vo: %.v
	$(if $(QUIET),@echo 'Coqc     $<' &&) \
	    $(COQC) -R lib/coq Why3 $<

%.vd: %.v
	$(if $(QUIET),@echo 'Coqdep   $<' &&) \
	    $(COQDEP) -R lib/coq Why3 $< > $@

opt byte: $(COQVO)

install_local:: $(COQVO) drivers/coq-realizations.aux

ifneq "$(MAKECMDGOALS:clean%=clean)" "clean"
ifneq "$(MAKECMDGOALS:update-coq%=update-coq)" "update-coq"
include $(COQVD)
endif
endif

depend: $(COQVD)

clean-coq:
	rm -f $(COQVO) $(COQVD) $(addsuffix .glob, $(COQLIBS_FILES))

clean:: clean-coq

else

drivers/coq-realizations.aux:
	echo "(* generated automatically at compilation time *)" > $@

endif

install_no_local::
	cp drivers/coq-realizations.aux $(DATADIR)/why3/drivers/

opt byte: drivers/coq-realizations.aux

clean::
	rm -f drivers/coq-realizations.aux

####################
# PVS realizations
####################

ifeq (@enable_pvs_libs@,yes)

PVSLIBS_INT_FILES = Int Abs MinMax ComputerDivision EuclideanDivision
PVSLIBS_INT = $(addprefix lib/pvs/int/, $(PVSLIBS_INT_FILES))

PVSLIBS_REAL_FILES = Abs FromInt MinMax Real Square ExpLog Trigonometry \
                     PowerInt
 # RealInfix
PVSLIBS_REAL = $(addprefix lib/pvs/real/, $(PVSLIBS_REAL_FILES))

PVSLIBS_LIST_FILES =
  # Nth
PVSLIBS_LIST = $(addprefix lib/pvs/int/, $(PVSLIBS_LIST_FILES))

PVSLIBS_NUMBER_FILES = # Divisibility Gcd Parity Prime
PVSLIBS_NUMBER = $(addprefix lib/pvs/number/, $(PVSLIBS_NUMBER_FILES))

PVSLIBS_FP_FILES = Rounding SingleFormat Single DoubleFormat Double
PVSLIBS_FP_ALL_FILES = $(PVSLIBS_FP_FILES)
PVSLIBS_FP = $(addprefix lib/pvs/floating_point/, $(PVSLIBS_FP_ALL_FILES))

PVSLIBS_FILES = $(PVSLIBS_INT) $(PVSLIBS_REAL) $(PVSLIBS_LIST) \
                $(PVSLIBS_NUMBER) $(PVSLIBS_FP)

drivers/pvs-realizations.aux: Makefile
	$(if $(QUIET),@echo 'Generate $@' &&) \
	(echo "(* generated automatically at compilation time *)"; \
	for f in $(PVSLIBS_INT_FILES); do \
	echo 'theory int.'"$$f"' meta "realized_theory" "int.'"$$f"'", "" end'; done; \
	for f in $(PVSLIBS_REAL_FILES); do \
	echo 'theory real.'"$$f"' meta "realized_theory" "real.'"$$f"'", "" end'; done; \
	for f in $(PVSLIBS_LIST_FILES); do \
	echo 'theory list.'"$$f"' meta "realized_theory" "list.'"$$f"'", "" end'; done; \
	for f in $(PVSLIBS_NUMBER_FILES); do \
	echo 'theory number.'"$$f"' meta "realized_theory" "number.'"$$f"'", "" end'; done; \
	for f in $(PVSLIBS_FP_FILES); do \
	echo 'theory floating_point.'"$$f"' meta "realized_theory" "floating_point.'"$$f"'", "" end'; done; \
	) > $@

install_no_local::
	mkdir -p $(LIBDIR)/why3/pvs/int
	cp $(addsuffix .pvs, $(PVSLIBS_INT)) $(LIBDIR)/why3/pvs/int/
	cp $(addsuffix .prf, $(PVSLIBS_INT)) $(LIBDIR)/why3/pvs/int/
	mkdir -p $(LIBDIR)/why3/pvs/real
	cp $(addsuffix .pvs, $(PVSLIBS_REAL)) $(LIBDIR)/why3/pvs/real/
	cp $(addsuffix .prf, $(PVSLIBS_REAL)) $(LIBDIR)/why3/pvs/real/
	mkdir -p $(LIBDIR)/why3/pvs/floating_point/
	cp $(addsuffix .pvs, $(PVSLIBS_FP)) $(LIBDIR)/why3/pvs/floating_point/
	cp drivers/pvs-realizations.aux $(DATADIR)/why3/drivers/

install_local:: drivers/pvs-realizations.aux

update-pvs: bin/why3realize.@OCAMLBEST@ drivers/pvs-realizations.aux
	for f in $(PVSLIBS_INT_FILES); do WHY3CONFIG="" bin/why3realize.@OCAMLBEST@ -L theories -D drivers/pvs-realize.drv -T int.$$f -o lib/pvs/int/; done
	for f in $(PVSLIBS_REAL_FILES); do WHY3CONFIG="" bin/why3realize.@OCAMLBEST@ -L theories -D drivers/pvs-realize.drv -T real.$$f -o lib/pvs/real/; done
	for f in $(PVSLIBS_LIST_FILES); do WHY3CONFIG="" bin/why3realize.@OCAMLBEST@ -L theories -D drivers/pvs-realize.drv -T list.$$f -o lib/pvs/list/; done
	for f in $(PVSLIBS_NUMBER_FILES); do WHY3CONFIG="" bin/why3realize.@OCAMLBEST@ -L theories -D drivers/pvs-realize.drv -T number.$$f -o lib/pvs/number/; done
	for f in $(PVSLIBS_FP_FILES); do WHY3CONFIG="" bin/why3realize.@OCAMLBEST@ -L theories -D drivers/pvs-realize.drv -T floating_point.$$f -o lib/pvs/floating_point/; done

else

drivers/pvs-realizations.aux:
	echo "(* generated automatically at compilation time *)" > $@

install_no_local::
	cp drivers/pvs-realizations.aux $(DATADIR)/why3/drivers/

endif

opt byte: drivers/pvs-realizations.aux

clean::
	rm -f drivers/pvs-realizations.aux

#######################
# Isabelle realizations
#######################

ifeq (@enable_isabelle_libs@,yes)

ISABELLEVERSIONSPECIFIC=why3.ML Why3_BV.thy

ISABELLEVERSIONSPECIFICTARGETS=$(addprefix lib/isabelle/, $(ISABELLEVERSIONSPECIFIC))
ISABELLEVERSIONSPECIFICSOURCES=$(addsuffix .@ISABELLEVERSION@, $(ISABELLEVERSIONSPECIFICTARGETS))

ISABELLEREALIZEDRV=drivers/isabelle@ISABELLEVERSION@-realize.drv

$(ISABELLEVERSIONSPECIFICTARGETS): $(ISABELLEVERSIONSPECIFICSOURCES)
	for i in $(ISABELLEVERSIONSPECIFIC); do \
		cp lib/isabelle/$$i.@ISABELLEVERSION@ lib/isabelle/$$i ; \
	done

clean::
	rm -f $(ISABELLEVERSIONSPECIFICTARGETS)

ISABELLELIBS_INT_FILES = Abs ComputerDivision Div2 EuclideanDivision Int MinMax Power
ISABELLELIBS_INT = $(addsuffix .xml, $(addprefix lib/isabelle/int/, $(ISABELLELIBS_INT_FILES)))

ISABELLELIBS_BOOL_FILES = Bool
ISABELLELIBS_BOOL = $(addsuffix .xml, $(addprefix lib/isabelle/bool/, $(ISABELLELIBS_BOOL_FILES)))

ISABELLELIBS_REAL_FILES = Real RealInfix Abs MinMax FromInt Truncate Square ExpLog Trigonometry PowerInt # not yet realized : PowerReal Hyperbolic Polar
ISABELLELIBS_REAL = $(addsuffix .xml, $(addprefix lib/isabelle/real/, $(ISABELLELIBS_REAL_FILES)))

ISABELLELIBS_NUMBER_FILES = Divisibility Gcd Parity Prime Coprime
ISABELLELIBS_NUMBER = $(addsuffix .xml, $(addprefix lib/isabelle/number/, $(ISABELLELIBS_NUMBER_FILES)))

ISABELLELIBS_SET_FILES = Set Fset
ISABELLELIBS_SET = $(addsuffix .xml, $(addprefix lib/isabelle/set/, $(ISABELLELIBS_SET_FILES)))

ISABELLELIBS_MAP_FILES = Map Const Occ MapPermut MapInjection
ISABELLELIBS_MAP = $(addsuffix .xml, $(addprefix lib/isabelle/map/, $(ISABELLELIBS_MAP_FILES)))

ISABELLELIBS_LIST_FILES = List Length Mem Nth NthNoOpt NthLength HdTl NthHdTl Append NthLengthAppend Reverse HdTlNoOpt RevAppend Combine Distinct NumOcc Permut
ISABELLELIBS_LIST = $(addsuffix .xml, $(addprefix lib/isabelle/list/, $(ISABELLELIBS_LIST_FILES)))

ISABELLELIBS_BV_FILES = Pow2int BV8 BV16 BV32 BV64 BVConverter_32_64 BVConverter_16_64 BVConverter_8_64 BVConverter_16_32 BVConverter_8_32 BVConverter_8_16
ISABELLELIBS_BV = $(addsuffix .xml, $(addprefix lib/isabelle/bv/, $(ISABELLELIBS_BV_FILES)))

drivers/isabelle-realizations.aux: Makefile
	$(if $(QUIET),@echo 'Generate $@' &&) \
	(echo "(* generated automatically at compilation time *)"; \
	echo 'theory BuiltIn meta "realized_theory" "BuiltIn", "" end'; \
	for f in $(ISABELLELIBS_INT_FILES); do \
	echo 'theory int.'"$$f"' meta "realized_theory" "int.'"$$f"'", "" end'; done; \
	for f in $(ISABELLELIBS_BOOL_FILES); do \
	echo 'theory bool.'"$$f"' meta "realized_theory" "bool.'"$$f"'", "" end'; done; \
	for f in $(ISABELLELIBS_REAL_FILES); do \
	echo 'theory real.'"$$f"' meta "realized_theory" "real.'"$$f"'", "" end'; done; \
	for f in $(ISABELLELIBS_NUMBER_FILES); do \
	echo 'theory number.'"$$f"' meta "realized_theory" "number.'"$$f"'", "" end'; done; \
	for f in $(ISABELLELIBS_SET_FILES); do \
	echo 'theory set.'"$$f"' meta "realized_theory" "set.'"$$f"'", "" end'; done; \
	for f in $(ISABELLELIBS_MAP_FILES); do \
	echo 'theory map.'"$$f"' meta "realized_theory" "map.'"$$f"'", "" end'; done; \
	for f in $(ISABELLELIBS_LIST_FILES); do \
	echo 'theory list.'"$$f"' meta "realized_theory" "list.'"$$f"'", "" end'; done; \
	for f in $(ISABELLELIBS_OPTION_FILES); do \
	echo 'theory option.'"$$f"' meta "realized_theory" "option.'"$$f"'", "" end'; done; \
	for f in $(ISABELLELIBS_BV_FILES); do \
	echo 'theory bv.'"$$f"' meta "realized_theory" "bv.'"$$f"'", "" end'; done; \
	) > $@

ifeq (@enable_local@,yes)
  ISABELLE_TARGET_DIR=`pwd`/lib/isabelle
else
  ISABELLE_TARGET_DIR=$(LIBDIR)/why3/isabelle
endif

lib/isabelle/last_build: $(ISABELLEVERSIONSPECIFICTARGETS) $(ISABELLELIBS_INT) $(ISABELLELIBS_BOOL) $(ISABELLELIBS_REAL) $(ISABELLELIBS_NUMBER) $(ISABELLELIBS_SET) $(ISABELLELIBS_MAP) $(ISABELLELIBS_LIST) $(ISABELLELIBS_OPTION) $(ISABELLELIBS_BV)
ifneq (@enable_local@,yes)
	cp -r lib/isabelle "$(LIBDIR)/why3"
endif
	@(if isabelle components -l | grep -q "$(ISABELLE_TARGET_DIR)$$"; then \
	    echo "Building the Why3 heap for Isabelle/HOL:"; \
	    isabelle build -bc Why3; \
	    touch $@; \
	  else \
	    echo "[Warning] Cannot pre-build the Isabelle heap because"; \
	    echo "  the Isabelle component configuration does not contain"; \
	    echo "  [$(ISABELLE_TARGET_DIR)]"; \
	  fi)

install_no_local::
	cp drivers/isabelle-realizations.aux "$(DATADIR)/why3/drivers/"

install_no_local:: lib/isabelle/last_build

install_local:: lib/isabelle/last_build

update-isabelle: $(ISABELLELIBS_INT) $(ISABELLELIBS_BOOL) $(ISABELLELIBS_REAL) $(ISABELLELIBS_NUMBER) $(ISABELLELIBS_SET) $(ISABELLELIBS_MAP) $(ISABELLELIBS_LIST) $(ISABELLELIBS_OPTION) $(ISABELLELIBS_BV)

$(ISABELLELIBS_INT): bin/why3realize.@OCAMLBEST@ drivers/isabelle-realizations.aux \
  $(ISABELLEREALIZEDRV) drivers/isabelle-common.gen theories/int.why
	mkdir -p lib/isabelle/int
	WHY3CONFIG="" bin/why3realize.@OCAMLBEST@ -L theories -D $(ISABELLEREALIZEDRV) -T int.$(notdir $(basename $@)) -o lib/isabelle/int/

$(ISABELLELIBS_BOOL): bin/why3realize.@OCAMLBEST@ drivers/isabelle-realizations.aux \
  $(ISABELLEREALIZEDRV) drivers/isabelle-common.gen theories/bool.why
	mkdir -p lib/isabelle/bool
	WHY3CONFIG="" bin/why3realize.@OCAMLBEST@ -L theories -D $(ISABELLEREALIZEDRV) -T bool.$(notdir $(basename $@)) -o lib/isabelle/bool/

$(ISABELLELIBS_REAL): bin/why3realize.@OCAMLBEST@ drivers/isabelle-realizations.aux \
  $(ISABELLEREALIZEDRV) drivers/isabelle-common.gen theories/real.why
	mkdir -p lib/isabelle/real
	WHY3CONFIG="" bin/why3realize.@OCAMLBEST@ -L theories -D $(ISABELLEREALIZEDRV) -T real.$(notdir $(basename $@)) -o lib/isabelle/real/

$(ISABELLELIBS_NUMBER): bin/why3realize.@OCAMLBEST@ drivers/isabelle-realizations.aux \
  $(ISABELLEREALIZEDRV) drivers/isabelle-common.gen theories/number.why
	mkdir -p lib/isabelle/number
	WHY3CONFIG="" bin/why3realize.@OCAMLBEST@ -L theories -D $(ISABELLEREALIZEDRV) -T number.$(notdir $(basename $@)) -o lib/isabelle/number/

$(ISABELLELIBS_SET): bin/why3realize.@OCAMLBEST@ drivers/isabelle-realizations.aux \
  $(ISABELLEREALIZEDRV) drivers/isabelle-common.gen theories/set.why
	mkdir -p lib/isabelle/set
	WHY3CONFIG="" bin/why3realize.@OCAMLBEST@ -L theories -D $(ISABELLEREALIZEDRV) -T set.$(notdir $(basename $@)) -o lib/isabelle/set/

$(ISABELLELIBS_MAP): bin/why3realize.@OCAMLBEST@ drivers/isabelle-realizations.aux \
  $(ISABELLEREALIZEDRV) drivers/isabelle-common.gen theories/map.why
	mkdir -p lib/isabelle/map
	WHY3CONFIG="" bin/why3realize.@OCAMLBEST@ -L theories -D $(ISABELLEREALIZEDRV) -T map.$(notdir $(basename $@)) -o lib/isabelle/map/

$(ISABELLELIBS_LIST): bin/why3realize.@OCAMLBEST@ drivers/isabelle-realizations.aux \
  $(ISABELLEREALIZEDRV) drivers/isabelle-common.gen theories/list.why
	mkdir -p lib/isabelle/list
	WHY3CONFIG="" bin/why3realize.@OCAMLBEST@ -L theories -D $(ISABELLEREALIZEDRV) -T list.$(notdir $(basename $@)) -o lib/isabelle/list/

$(ISABELLELIBS_OPTION): bin/why3realize.@OCAMLBEST@ drivers/isabelle-realizations.aux \
  $(ISABELLEREALIZEDRV) drivers/isabelle-common.gen theories/option.why
	mkdir -p lib/isabelle/option
	WHY3CONFIG="" bin/why3realize.@OCAMLBEST@ -L theories -D $(ISABELLEREALIZEDRV) -T option.$(notdir $(basename $@)) -o lib/isabelle/option/

$(ISABELLELIBS_BV): bin/why3realize.@OCAMLBEST@ drivers/isabelle-realizations.aux \
  $(ISABELLEREALIZEDRV) drivers/isabelle-common.gen theories/bv.why
	mkdir -p lib/isabelle/bv
	WHY3CONFIG="" bin/why3realize.@OCAMLBEST@ -L theories -D $(ISABELLEREALIZEDRV) -T bv.$(notdir $(basename $@)) -o lib/isabelle/bv/

# do not update isabelle realizations systematically
# opt byte: update-isabelle

clean::
	rm -f lib/isabelle/*/*.xml

else

drivers/isabelle-realizations.aux:
	echo "(* generated automatically at compilation time *)" > $@

install_no_local::
	cp drivers/isabelle-realizations.aux $(DATADIR)/why3/drivers/

endif

opt byte: drivers/isabelle-realizations.aux

clean::
	rm -f drivers/isabelle-realizations.aux

#######################
# Ocaml realizations
#######################

OCAMLLIBS_FILES = why3__BigInt_compat why3__BigInt why3__IntAux why3__Array \
	          why3__Matrix

OCAMLLIBS_MODULES := $(addprefix lib/ocaml/, $(OCAMLLIBS_FILES))

OCAMLLIBS_DEP = $(addsuffix .dep, $(OCAMLLIBS_MODULES))
OCAMLLIBS_CMO = $(addsuffix .cmo, $(OCAMLLIBS_MODULES))
OCAMLLIBS_CMX = $(addsuffix .cmx, $(OCAMLLIBS_MODULES))

$(OCAMLLIBS_DEP): DEPFLAGS += -I src/util -I lib/ocaml @BIGINTINCLUDE@
$(OCAMLLIBS_CMO) $(OCAMLLIBS_CMX): INCLUDES += -I src/util -I lib/ocaml @BIGINTINCLUDE@
$(OCAMLLIBS_CMX): OFLAGS += -for-pack Why3extract

byte: $(OCAMLLIBS_CMO)
opt:  $(OCAMLLIBS_CMX)

byte: lib/why3/why3extract.cma
opt:  lib/why3/why3extract.cmxa

lib/why3/why3extract.cma: lib/why3/why3extract.cmo
	$(if $(QUIET),@echo 'Linking  $@' &&) \
	    $(OCAMLC) -a $(BFLAGS) -o $@ $^

lib/why3/why3extract.cmxa: lib/why3/why3extract.cmx
	$(if $(QUIET),@echo 'Linking  $@' &&) \
	    $(OCAMLOPT) -a $(OFLAGS) -o $@ $^

lib/why3/why3extract.cmo: $(OCAMLLIBS_CMO)
	$(if $(QUIET),@echo 'Linking  $@' &&) \
	    $(OCAMLC) $(BFLAGS) -pack -o $@ $^

lib/why3/why3extract.cmx: $(OCAMLLIBS_CMX)
	$(if $(QUIET),@echo 'Linking  $@' &&) \
	    $(OCAMLOPT) $(OFLAGS) -pack -o $@ $^

install_no_local_lib::
	mkdir -p $(OCAMLINSTALLLIB)/why3
	cp -f $(wildcard $(addprefix lib/why3/why3extract., $(INSTALLED_LIB_EXTS))) \
	  $(OCAMLINSTALLLIB)/why3

ifneq "$(MAKECMDGOALS:clean%=clean)" "clean"
include $(OCAMLLIBS_DEP)
endif

$(OCAMLLIBS_DEP): lib/ocaml/why3__BigInt_compat.ml

depend: $(OCAMLLIBS_DEP)

CLEANDIRS += lib/ocaml
CLEANLIBS += lib/why3/why3extract

################
# Jessie3 plugin
################

ifeq (@enable_frama_c@,yes)

nobyte: jessie.byte
noopt: jessie.opt

jessie.byte: src/jessie/Makefile lib/why3/why3.cma
	@$(MAKE) -C src/jessie Jessie3.cma

jessie.opt: src/jessie/Makefile lib/why3/why3.cmxa
	@$(MAKE) -C src/jessie Jessie3.cmxs

install_no_local::
	mkdir -p $(FRAMAC_LIBDIR)/plugins/
	cp -f $(wildcard $(addprefix src/jessie/Jessie3., $(INSTALLED_LIB_EXTS))) \
	  $(FRAMAC_LIBDIR)/plugins/

clean::
	$(MAKE) -C src/jessie clean

endif

#######
# tools
#######

TOOLS = lib/why3-cpulimit$(EXE)

byte opt: $(TOOLS)

lib/why3-cpulimit$(EXE): src/tools/@CPULIMIT@.c
	$(CC) -Wall -o $@ $^

clean::
	rm -f lib/why3-cpulimit$(EXE)

install_no_local::
	cp -f lib/why3-cpulimit$(EXE) $(LIBDIR)/why3/why3-cpulimit$(EXE)
	cp -f lib/why3-call-pvs $(LIBDIR)/why3/why3-call-pvs

#########
# why3doc
#########

WHY3DOCGENERATED = src/why3doc/doc_lexer.ml

WHY3DOC_FILES = doc_html doc_def doc_lexer doc_main

WHY3DOCMODULES = $(addprefix src/why3doc/, $(WHY3DOC_FILES))

WHY3DOCDEP = $(addsuffix .dep, $(WHY3DOCMODULES))
WHY3DOCCMO = $(addsuffix .cmo, $(WHY3DOCMODULES))
WHY3DOCCMX = $(addsuffix .cmx, $(WHY3DOCMODULES))

$(WHY3DOCDEP): DEPFLAGS += -I src/why3doc
$(WHY3DOCCMO) $(WHY3DOCCMX): INCLUDES += -I src/why3doc

$(WHY3DOCDEP): $(WHY3DOCGENERATED)

# build targets

# TODO
#byte: bin/why3doc.byte
#opt:  bin/why3doc.opt

bin/why3doc.opt: lib/why3/why3.cmxa $(WHY3DOCCMX)
	$(if $(QUIET),@echo 'Linking  $@' &&) \
	    $(OCAMLOPT) $(OFLAGS) -o $@ $(OLINKFLAGS) $^

bin/why3doc.byte: lib/why3/why3.cma $(WHY3DOCCMO)
	$(if $(QUIET),@echo 'Linking  $@' &&) \
	    $(OCAMLC) $(BFLAGS) -o $@ $(BLINKFLAGS) $^

# depend and clean targets

ifneq "$(MAKECMDGOALS:clean%=clean)" "clean"
include $(WHY3DOCDEP)
endif

depend: $(WHY3DOCDEP)

CLEANDIRS += src/why3doc
GENERATED += $(WHY3DOCGENERATED)

clean_old_install::
	rm -f $(BINDIR)/why3doc$(EXE)

install_no_local::
	cp -f bin/why3doc.@OCAMLBEST@ $(TOOLDIR)/why3doc$(EXE)

# TODO
#install_local:: bin/why3doc

#########
# trywhy3
#########

ALTERGODIR=src/trywhy3/alt-ergo-1.00-private-2015-01-29

JSOCAMLC=ocamlfind ocamlc -package js_of_ocaml -package js_of_ocaml.syntax \
        -syntax camlp4o -I src/trywhy3 \
	-I $(ALTERGODIR)/src/util \
	-I $(ALTERGODIR)/src/structures \
	-I $(ALTERGODIR)/src/parsing \
	-I $(ALTERGODIR)/src/preprocess \
	-I $(ALTERGODIR)/src/theories \
	-I $(ALTERGODIR)/src/instances \
	-I $(ALTERGODIR)/src/sat \
	-I $(ALTERGODIR)/src/main

ALTERGOMODS=util/numsNumbers util/numbers \
	util/version util/myUnix util/config util/options \
	util/hashcons util/hstring util/lists util/loc \
	util/profiling_default util/profiling \
	util/util \
	structures/parsed structures/symbols \
	structures/ty structures/errors \
	structures/term structures/literal structures/formula \
	structures/explanation structures/exception \
	parsing/why_parser parsing/why_lexer \
	preprocess/existantial preprocess/triggers \
	preprocess/why_typing preprocess/cnf \
	theories/polynome theories/ac \
	theories/intervals theories/inequalities \
	theories/intervalCalculus \
	theories/arith theories/records theories/bitv \
	theories/arrays theories/sum theories/uf theories/use \
	theories/combine theories/ccx theories/theory \
	instances/matching \
	sat/sat_solvers \
	main/frontend

TRYWHY3CMO=lib/why3/why3.cma $(addprefix $(ALTERGODIR)/src/, $(addsuffix .cmo,$(ALTERGOMODS)))

trywhy3: src/trywhy3/trywhy3.js src/trywhy3/index.en.html src/trywhy3/index.fr.html

%.fr.html: %.prehtml
	yamlpp -l fr $< -o $@

%.en.html: %.prehtml
	yamlpp -l en $< -o $@

src/trywhy3/trywhy3.js: src/trywhy3/trywhy3.byte
	js_of_ocaml --extern-fs -I . -I src/trywhy3 --file=trywhy3.conf:/ \
		--file=try_alt_ergo.drv:/ \
		--file=drinkers.why:/ \
		--file=simplearith.why:/ \
		--file=bin_mult.mlw:/ \
		--file=fact.mlw:/ \
		--file=isqrt.mlw:/ \
		`find theories modules \( -name "*.mlw" -o -name "*.why" \) -printf " --file=%p:/"` \
		+weak.js +nat.js $^

src/trywhy3/trywhy3.byte: $(TRYWHY3CMO) src/trywhy3/trywhy3.cmo
	$(JSOCAMLC) $(BFLAGS) -o $@ -linkpkg $(BLINKFLAGS) $^

src/trywhy3/%.cmo: src/trywhy3/%.ml
	$(JSOCAMLC) $(BFLAGS) -c $<

src/trywhy3/%.cmi: src/trywhy3/%.mli
	$(JSOCAMLC) $(BFLAGS) -c $<

clean::
	rm -f src/trywhy3/trywhy3.js src/trywhy3/trywhy3.byte

CLEANDIRS += src/trywhy3

########
# bench
########

.PHONY: bench test

bench:: bin/why3.@OCAMLBEST@ bin/why3config.@OCAMLBEST@ plugins $(TOOLS) \
  share/Makefile.config
# temporarily disabled dependency: bin/why3extract
	$(MAKE) test-api-logic.@OCAMLBEST@
#	$(MAKE) test-api-mlw-tree.@OCAMLBEST@
#	$(MAKE) test-api-mlw.@OCAMLBEST@
	$(MAKE) test-session.@OCAMLBEST@
#	$(MAKE) test-ocaml-extraction
	# desactivé car requiert findlib
	# if test -d examples/runstrat ; then \
	#  $(MAKE) test-runstrat.@OCAMLBEST@ ; fi
	bash bench/bench ".@OCAMLBEST@"
	@if test "@enable_coq_tactic@" = "yes"; then \
	   echo "=== checking the Coq tactic ==="; \
	   $(MAKE) test-coq-tactic.@OCAMLBEST@; fi

###############
# test targets
###############

test-api-logic.byte: examples/use_api/logic.ml lib/why3/why3.cma
	$(if $(QUIET),@echo 'Ocaml    $<' &&) \
	ocaml -I lib/why3 $(INCLUDES) $(EXTCMA) lib/why3/why3.cma $< > /dev/null \
	|| (rm -f test-api-logic.byte; printf "Test of Why3 API calls failed. Please fix it"; exit 2)
	@rm -f test-api-logic.byte;

test-api-logic.opt: examples/use_api/logic.ml lib/why3/why3.cmxa
	$(if $(QUIET),@echo 'Ocamlopt $<' &&) \
	($(OCAMLOPT) -o $@ -I lib/why3 $(INCLUDES) $(EXTCMXA) lib/why3/why3.cmxa $< \
	&& ./test-api-logic.opt > /dev/null) \
	|| (rm -f test-api-logic.opt; printf "Test of Why3 API calls failed. Please fix it"; exit 2)
	@rm -f test-api-logic.opt

test-api-mlw-tree.byte: examples/use_api/mlw_tree.ml lib/why3/why3.cma
	$(if $(QUIET),@echo 'Ocaml    $<' &&) \
	ocaml -I lib/why3 $(INCLUDES) $(EXTCMA) lib/why3/why3.cma $< > /dev/null\
	|| (rm -f test-api-mlw-tree.byte; printf "Test of Why3 API calls failed. Please fix it"; exit 2)
	@rm -f test-api-mlw-tree.byte;

test-api-mlw-tree.opt: examples/use_api/mlw_tree.ml lib/why3/why3.cmxa
	$(if $(QUIET),@echo 'Ocamlopt $<' &&) \
	($(OCAMLOPT) -o $@ -I lib/why3 $(INCLUDES) $(EXTCMXA) lib/why3/why3.cmxa $< \
	&& ./test-api-mlw-tree.opt > /dev/null) \
	|| (rm -f test-api-mlw-tree.opt; printf "Test of Why3 API calls failed. Please fix it"; exit 2)
	@rm -f test-api-mlw-tree.opt

test-api-mlw.byte: examples/use_api/mlw.ml lib/why3/why3.cma
	$(if $(QUIET),@echo 'Ocaml    $<' &&) \
	ocaml -I lib/why3 $(INCLUDES) $(EXTCMA) lib/why3/why3.cma $< \
	|| (rm -f test-api-mlw.byte; printf "Test of Why3 API calls failed. Please fix it"; exit 2)
	@rm -f test-api-mlw.byte;

test-api-mlw.opt: examples/use_api/mlw.ml lib/why3/why3.cmxa
	$(if $(QUIET),@echo 'Ocamlopt $<' &&) \
	($(OCAMLOPT) -o $@ -I lib/why3 $(INCLUDES) $(EXTCMXA) lib/why3/why3.cmxa $< \
	&& ./test-api-mlw.opt > /dev/null) \
	|| (rm -f test-api-mlw.opt; printf "Test of Why3 API calls failed. Please fix it"; exit 2)
	@rm -f test-api-mlw.opt

#test-shape: lib/why3/why3.cma
#	ocaml -I lib/why3 $(INCLUDES) $(EXTCMA) $? examples/test_shape.ml

test-session.byte: examples/use_api/create_session.ml lib/why3/why3.cma
	$(if $(QUIET),@echo 'Ocaml    $<' &&) \
	ocaml -I lib/why3 $(INCLUDES) $(EXTCMA) lib/why3/why3.cma $< > /dev/null\
	|| (rm -f why3session.xml why3shapes why3shapes.gz;  \
	printf "Test of Why3 API calls for Session module failed. Please fix it"; exit 2)
	@rm -f why3session.xml why3shapes why3shapes.gz

test-session.opt: examples/use_api/create_session.ml lib/why3/why3.cmxa
	$(if $(QUIET),@echo 'Ocamlopt $<' &&) \
	($(OCAMLOPT) -o $@ -I lib/why3 $(INCLUDES) $(EXTCMXA) lib/why3/why3.cmxa  $< \
	&& ./test-session.opt > /dev/null) \
	|| (rm -f test-session.opt why3session.xml why3shapes why3shapes.gz; \
	printf "Test of Why3 API calls for Session module failed. Please fix it"; exit 2)
	@rm -f test-session.opt why3session.xml why3shapes why3shapes.gz

test-coq-tactic.byte: src/coq-tactic/.why3-vo-byte
	$(COQC) -byte -R lib/coq-tactic Why3 -R lib/coq Why3 bench/coq-tactic/test.v

test-coq-tactic.opt: src/coq-tactic/.why3-vo-opt
	$(COQC) -opt -R lib/coq-tactic Why3 -R lib/coq Why3 bench/coq-tactic/test.v

#only test the compilation of runstrat
test-runstrat.byte: lib/why3/why3.cma lib/why3/META
	OCAMLPATH=$(PWD)/lib $(MAKE) -C examples/use_api/runstrat clean
	OCAMLPATH=$(PWD)/lib $(MAKE) -C examples/use_api/runstrat byte

test-runstrat.opt: lib/why3/why3.cmxa lib/why3/META
	OCAMLPATH=$(PWD)/lib $(MAKE) -C examples/use_api/runstrat clean
	OCAMLPATH=$(PWD)/lib $(MAKE) -C examples/use_api/runstrat opt

test-runstrat: test-runstrat.$(OCAMLBEST)

test-ocaml-extraction: bin/why3.opt bin/why3extract.opt lib/why3/why3extract.cmxa
	@echo "driver ocaml32"
	@mkdir -p tests/test-extraction
	@cd tests ; ../bin/why3extract.opt -D ocaml32 \
	  test_extraction.mlw -o test-extraction
	@cd tests/test-extraction/ ; \
	  $(OCAMLOPT) @BIGINTINCLUDE@ -I ../../lib/why3 \
	  @BIGINTLIB@.cmxa why3extract.cmxa \
	  ref__Refint.ml test_extraction__TestExtraction.ml main.ml
	@tests/test-extraction/a.out
	@echo "driver ocaml64"
	@cd tests ; ../bin/why3extract.opt -D ocaml64 \
	  test_extraction.mlw -o test-extraction
	@cd tests/test-extraction/ ; \
	  $(OCAMLOPT) @BIGINTINCLUDE@ -I ../../lib/why3 \
	  @BIGINTLIB@.cmxa why3extract.cmxa \
	  ref__Refint.ml test_extraction__TestExtraction.ml main.ml
	@tests/test-extraction/a.out

################
# documentation
################

.PHONY: doc

ifeq (@enable_doc@,yes)

doc: doc/manual.pdf doc/html/index.html

BNF = qualid label constant operator term type formula theory theory2 \
	why_file spec expr expr2 module whyml_file term_old_at
BNFTEX = $(addprefix doc/, $(addsuffix _bnf.tex, $(BNF)))

doc/%_bnf.tex: doc/%.bnf doc/bnf
	doc/bnf $< > $@

doc/bnf: doc/bnf.mll
	$(OCAMLLEX) $<
	$(OCAMLOPT) -o $@ doc/bnf.ml

DOC = api glossary ide intro exec macros manpages install \
      manual starting syntax syntaxref technical version whyml \
      itp pvs coq coq_tactic isabelle

DOCTEX = $(addprefix doc/, $(addsuffix .tex, $(DOC)))

doc/manual.pdf: $(BNFTEX) $(DOCTEX) doc/manual.bib share/provers-detection-data.conf
	cd doc; $(RUBBER) --warn all --pdf manual.tex

ifeq (@enable_html_doc@,yes)

# the dependency on the pdf ensures the bbl was built
doc/html/manual.html: doc/manual.pdf doc/fix.hva
	cd doc; rm -rf html; mkdir -p html
	cp doc/*.png doc/manual.bbl doc/html/
	cd doc; $(HEVEA) -o html/manual.html -fix -O fix.hva makeidx.hva manual.tex

doc/html/index.html: doc/html/manual.html
	cd doc; $(HACHA) -tocbis -o html/index.html html/manual.html

else

doc/html/index.html:

endif

clean::
	cd doc; rm -rf html; $(RUBBER) --pdf --clean manual.tex

else

doc:

endif

##########
# API DOC
##########

.PHONY: apidoc apidot

MODULESTODOC = \
	util/util util/opt util/lists util/strings \
	util/extmap util/extset util/exthtbl \
	util/weakhtbl util/stdlib util/rc util/debug \
	core/ident core/ty core/term core/decl core/theory \
	core/env core/task \
	driver/whyconf driver/call_provers driver/driver \
	session/session session/session_tools session/session_scheduler \
<<<<<<< HEAD
#	transform/introduction \
#	ide/db
=======
	whyml/mlw_ty whyml/mlw_expr whyml/mlw_decl whyml/mlw_module \
	whyml/mlw_wp
>>>>>>> 2411344a

FILESTODOC = $(addsuffix .mli, $(addprefix src/, $(MODULESTODOC)))

doc/apidoc:
	mkdir -p doc/apidoc

apidoc: doc/apidoc $(FILESTODOC)
	$(OCAMLDOC) -d doc/apidoc -html -t "Why3 API documentation" \
		-keep-code $(INCLUDES) $(LIBINCLUDES) -I lib/why3 $(FILESTODOC)

# could we include also the dependency graph ? -- someone
# At least we can give a way to create it -- francois

apidot: doc/apidoc/dg.svg doc/apidoc/dg.png

#The sed remove configuration for dot that gives bad result
doc/apidoc/dg.dot: doc/apidoc $(FILESTODOC)
	$(OCAMLDOC) -o doc/apidoc/dg.dot.tmp -dot $(INCLUDES) \
		$(LIBINCLUDES) -I lib/why3 $(FILESTODOC)
	sed -e "s/  \(size\|ratio\|rotate\|fontsize\).*$$//" doc/apidoc/dg.dot.tmp > doc/apidoc/dg.dot
	rm -f doc/apidoc/dg.dot.tmp

doc/apidoc/dg.svg: doc/apidoc/dg.dot
	dot -T svg $< > $@

doc/apidoc/dg.png: doc/apidoc/dg.dot
	dot -T png $< > $@

# what is this ? api doc is in why3.lri.fr/api instead...
# install_apidoc: apidoc
# 	rsync -av doc/apidoc/ marche@scm.gforge.inria.fr:/home/groups/why3/htdocs/apidoc/

doc/apidoc.tex: $(FILESTODOC)
	$(OCAMLDOC) -o doc/apidoc.tex -latex -noheader -notrailer $(INCLUDES) \
		$(LIBINCLUDES) -I lib/why3 $(FILESTODOC)

clean::
	rm -f doc/apidoc/*

##########
# Install rules that require root, and thus appear last in the file!
##########

clean_old_install::
	if test -d /etc/bash_completion.d -a -w /etc/bash_completion.d; then rm -f /etc/bash_completion.d/why3; fi

install_no_local::
	if test -d /etc/bash_completion.d -a -w /etc/bash_completion.d; then cp -f share/bash/why3 /etc/bash_completion.d; fi


##########
# Stdlib formatted with why3doc
##########

.PHONY: stdlibdoc

STDLIBS = algebra \
	bag \
	bintree \
	bool \
	floating_point \
	graph \
	int \
	list \
	map \
	number \
	option \
	seq \
	pigeon \
	real \
	relations \
	set \
	sum \
	bv
# function ? tptp ?

STDMODS = array matrix hashtbl impset pqueue queue random ref stack string

STDMACS = array int

STDLIBFILES = $(addsuffix .why, $(addprefix theories/, $(STDLIBS)))
STDMODFILES = $(addsuffix .mlw, $(addprefix modules/, $(STDMODS)))
STDMACFILES = $(addsuffix .mlw, $(addprefix modules/mach/, $(STDMACS)))

stdlibdoc: $(STDLIBFILES) $(STDMODFILES) bin/why3doc.@OCAMLBEST@
	mkdir -p doc/stdlibdoc
	rm -f doc/stdlibdoc/style.css
	WHY3CONFIG="" bin/why3doc.@OCAMLBEST@ -L theories -L modules \
          -o doc/stdlibdoc --title "Why3 Standard Library" \
	  $(STDLIBFILES) $(STDMODFILES) $(STDMACFILES)
	cd doc/stdlibdoc; \
	  for f in theories.*.html; \
	    do mv "$$f" "$${f#theories.}"; done; \
	  for f in modules.*.html; \
	    do mv "$$f" "$${f#modules.}"; done
	sed -i -e "s#theories.##g" -e "s#modules.##g" doc/stdlibdoc/index.html


clean::
	rm -f doc/stdlibdoc/*

################
# generic rules
################

%.cmi: %.mli
	$(if $(QUIET),@echo 'Ocamlc   $<' &&) $(OCAMLC) -c $(BFLAGS) $<

# supress "unused rec" warning for Menhir-produced files
%.cmo: %.ml %.mly
	$(if $(QUIET),@echo 'Ocamlc   $<' &&) $(OCAMLC) -c $(BFLAGS) -w -39 $<

# supress "unused rec" warning for Menhir-produced files
%.cmx: %.ml %.mly
	$(if $(QUIET),@echo 'Ocamlopt $<' &&) $(OCAMLOPT) -c $(OFLAGS) -w -39 $<

%.cmo: %.ml
	$(if $(QUIET),@echo 'Ocamlc   $<' &&) $(OCAMLC) -c $(BFLAGS) $<

%.cmx: %.ml
	$(if $(QUIET),@echo 'Ocamlopt $<' &&) $(OCAMLOPT) -c $(OFLAGS) $<

%.cma:
	$(if $(QUIET),@echo 'Ocamlc -a $@ $^' &&) $(OCAMLC) $(LIBOPT) -a -o $@ $^

%.cmxa:
	$(if $(QUIET),@echo 'Ocamlopt -a $@ $^' &&) $(OCAMLOPT) $(LIBOPT) -a -o $@ $^

%.cmxs: %.ml
	$(if $(QUIET),@echo 'Ocamlopt $<' &&) $(OCAMLOPT) -shared $(OFLAGS) -o $@ $<

%.ml: %.mll
	$(if $(QUIET),@echo 'Ocamllex $<' &&) $(OCAMLLEX) $<

%.ml %.mli: %.mly
	$(if $(QUIET),@echo 'Menhir $<' &&) $(MENHIR) --explain --strict $<

%.dep: %.ml %.mli
	$(if $(QUIET),@echo 'Ocamldep $<' &&) $(OCAMLDEP) $(DEPFLAGS) $< $<i > $@

%.dep: %.ml
	$(if $(QUIET),@echo 'Ocamldep $<' &&) $(OCAMLDEP) $(DEPFLAGS) $< > $@

# .ml4.ml:
# 	$(CAMLP4) pr_o.cmo -impl $< > $@

# jc/jc_ai.ml: jc/jc_annot_inference.ml jc/jc_annot_fail.ml Makefile
# 	if test "@enable_apron@" = "yes" ; then \
# 	  echo "# 1 \"jc/jc_annot_inference.ml\"" > jc/jc_ai.ml; \
# 	  cat jc/jc_annot_inference.ml >> jc/jc_ai.ml; \
# 	else \
# 	  echo "# 1 \"jc/jc_annot_fail.ml\"" > jc/jc_ai.ml; \
# 	  cat jc/jc_annot_fail.ml >> jc/jc_ai.ml; \
# 	fi

# %_why.v: %.mlw $(BINARY)
# 	$(BINARY) -coq $*.mlw

# %_why.pvs: %.mlw $(BINARY)
# 	$(BINARY) -pvs $*.mlw

# Emacs tags
############

tags:
	find src -regex ".*\.ml[^#]*" | grep -v ".svn" | sort -r | xargs \
	etags "--regex-ocaml=/let[ \t]+\([^ \t]+\)/\1/" \
	      "--regex-ocaml=/let[ \t]+rec[ \t]+\([^ \t]+\)/\1/" \
	      "--regex-ocaml=/and[ \t]+\([^ \t]+\)/\1/" \
	      "--regex-ocaml=/type[ \t]+\([^ \t]+\)/\1/" \
	      "--regex-ocaml=/exception[ \t]+\([^ \t]+\)/\1/" \
	      "--regex-ocaml=/val[ \t]+\([^ \t]+\)/\1/" \
	      "--regex-ocaml=/module[ \t]+\([^ \t]+\)/\1/"

otags:
	find \( -name '*.ml' -or -name '*.mli' \) -print0 | xargs -0 otags
#	otags src/*.mli src/*.ml c/*.mli c/*.ml intf/*.mli intf/*.ml

# the previous seems broken. This one is intented for vi(m) users, but could
# be adapted for emacs (remove the -vi option ?)
otags-vi:
	find \( -name '*.ml' -or -name '*.mli' \) -print0 | xargs -0 otags -vi

wc:
	ocamlwc -p src/*.ml* src/*/*.ml*

#dep: depend
#	cat .depend* | ocamldot | dot -Tpdf > dep.pdf
#	$(PDFVIEWER) dep.pdf

# distrib
#########

NAME = why3-@VERSION@
# see .gitattributes for the list of files that are not distributed
MORE_DIST = configure doc/manual.pdf
EXTRANAME = why3-extra-@VERSION@
EXTRA_DIST = share/images/boomy.rc share/images/boomy share/javascript

dist: $(MORE_DIST)
	rm -rf distrib/$(NAME)/ distrib/$(NAME).tar.gz
	rm -rf distrib/$(EXTRANAME)/ distrib/$(EXTRANAME).tar.gz
	mkdir -p distrib/
	git archive --format tar --prefix $(NAME)/ HEAD | tar x -C distrib/
	for f in $(MORE_DIST); do cp $$f distrib/$(NAME)/$$f; done
	cd distrib; tar cf $(NAME).tar $(NAME); gzip -f --best $(NAME).tar
	mkdir distrib/$(EXTRANAME)
	cp -r $(EXTRA_DIST) distrib/$(EXTRANAME)
	cd distrib; tar cf $(EXTRANAME).tar $(EXTRANAME); gzip -f --best $(EXTRANAME).tar


###############
# file headers
###############

headers: headers-coq
	headache -c misc/headache_config.txt -h misc/header.txt \
		Makefile.in configure.in \
		src/*/*.ml src/*/*.ml[iyl4] \
		plugins/*/*.ml plugins/*/*.ml[ily] \
		lib/coq-tactic/*.v lib/coq/*.v \
		src/tools/cpulimit.c \
		examples/use_api/*.ml

headers-coq:
	headache -c misc/headache_config.txt -h misc/header.txt \
		lib/coq/*/*.v

remove-coq-headers:
	headache -r -c misc/headache_config.txt lib/coq/*/*.v

#########
# myself
#########

Makefile: Makefile.in config.status
	./config.status chmod --file $@

src/jessie/Makefile: src/jessie/Makefile.in config.status
	./config.status chmod --file $@

src/config.sh: src/config.sh.in config.status
	./config.status chmod --file $@

.merlin: .merlin.in config.status
	./config.status chmod --file $@

src/util/config.ml share/Makefile.config: src/config.sh
	$(if $(QUIET),@echo 'Generate $@' &&) \
	    BINDIR=$(BINDIR) LIBDIR=$(LIBDIR) DATADIR=$(DATADIR) src/config.sh

clean::
	rm -f share/Makefile.config

doc/version.tex: doc/version.tex.in config.status
	./config.status chmod --file $@

config.status: configure
	./config.status --recheck

opt byte: lib/why3/META .merlin

lib/why3/META: lib/why3/META.in config.status
	./config.status chmod --file $@

configure: configure.in Version
	autoconf -f

###################
# clean and depend
###################

.PHONY: distclean

distclean: clean
	rm -f config.status config.cache config.log .merlin \
	    Makefile src/util/config.ml doc/version.tex

depend:
	rm -f $^
	$(MAKE) $^

clean::
	rm -f $(GENERATED)
	$(foreach d,$(CLEANDIRS),rm -f $(addprefix $(d)/*.,$(COMPILED_LIB_EXTS));)
	$(foreach p,$(CLEANLIBS),rm -f $(addprefix $(p).,$(COMPILED_LIB_EXTS));)

##################################################################
# Building the Why3 platform with ocamlbuild (OCaml 3.10 needed) #
##################################################################

# There used to be targets here but they are no longer useful.

# To build using Ocamlbuild:
# 1) Run "make Makefile" to ensure that the generated files (config.ml, ...)
# are generated.
# 2) Run Ocamlbuild with any target to generate the sanitization script.
# 3) Run ./sanitize to delete the generated files that shouldn't be generated
# (i.e. all lexers and parsers).
# 4) Run Ocamlbuild with the target you need, for example:
# ocamlbuild jc/jc_main.native

# You can also use the Makefile ./build.makefile which has some handy targets.<|MERGE_RESOLUTION|>--- conflicted
+++ resolved
@@ -179,15 +179,9 @@
 		encoding_sort simplify_array filter_trigger \
 		introduction abstraction close_epsilon lift_epsilon \
 		eliminate_epsilon intro_projections_counterexmp \
-<<<<<<< HEAD
-		prepare_for_counterexmp \
+		intro_vc_vars_counterexmp prepare_for_counterexmp \
 		instantiate_predicate smoke_detector \
-		reduction_engine compute induction_pr prop_curry
-=======
-		intro_vc_vars_counterexmp prepare_for_counterexmp \
-		eval_match instantiate_predicate smoke_detector \
 		induction_pr prop_curry
->>>>>>> 2411344a
 
 LIB_PRINTER = alt_ergo why3printer smtv1 smtv2 coq pvs isabelle \
 	      simplify gappa cvc3 yices mathematica
@@ -1735,14 +1729,7 @@
 	core/ident core/ty core/term core/decl core/theory \
 	core/env core/task \
 	driver/whyconf driver/call_provers driver/driver \
-	session/session session/session_tools session/session_scheduler \
-<<<<<<< HEAD
-#	transform/introduction \
-#	ide/db
-=======
-	whyml/mlw_ty whyml/mlw_expr whyml/mlw_decl whyml/mlw_module \
-	whyml/mlw_wp
->>>>>>> 2411344a
+	session/session session/session_tools session/session_scheduler
 
 FILESTODOC = $(addsuffix .mli, $(addprefix src/, $(MODULESTODOC)))
 
