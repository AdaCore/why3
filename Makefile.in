--- conflicted
+++ resolved
@@ -224,15 +224,10 @@
 		instantiate_predicate smoke_detector \
 		prop_curry eliminate_literal \
 		generic_arg_trans_utils case apply subst \
-<<<<<<< HEAD
-		ind_itp destruct cut \
+		introduction ind_itp destruct cut congruence \
 		rec_logic gnat_split_conj gnat_split_disj \
 		eliminate_unused_hypo eliminate_literal induction induction_pr \
 		matching reflection
-=======
-		introduction ind_itp destruct cut congruence \
-		induction induction_pr matching reflection
->>>>>>> 25411b40
 
 LIB_PRINTER = cntexmp_printer alt_ergo why3printer smtv1 smtv2 coq\
 	      pvs isabelle \
