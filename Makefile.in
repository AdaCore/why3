--- conflicted
+++ resolved
@@ -557,7 +557,6 @@
 PLUG_PARSER = genequlin dimacs
 PLUG_PRINTER =
 PLUG_TRANSFORM =
-PLUG_STRATEGIES = forward_propagation
 PLUG_TPTP = tptp_parser tptp_typing tptp_lexer tptp_printer
 PLUG_PYTHON = py_parser py_lexer py_main
 PLUG_MICROC = mc_parser mc_lexer mc_printer mc_main
@@ -569,11 +568,7 @@
 
 PLUG_CMIONLY = tptp/tptp_ast python/py_ast microc/mc_ast cfg/cfg_ast
 
-<<<<<<< HEAD
 PLUGINS = genequlin dimacs tptp python microc cfg ada_terms gnat_json
-=======
-PLUGINS = genequlin dimacs tptp python microc cfg forward_propagation
->>>>>>> 858d614e
 
 TPTPMODULES = $(addprefix plugins/tptp/, $(PLUG_TPTP))
 PYTHONMODULES = $(addprefix plugins/python/, $(PLUG_PYTHON))
@@ -614,7 +609,6 @@
 PLUGMODULES = $(addprefix plugins/parser/, $(PLUG_PARSER)) \
 	      $(addprefix plugins/printer/, $(PLUG_PRINTER)) \
 	      $(addprefix plugins/transform/, $(PLUG_TRANSFORM)) \
-	      $(addprefix plugins/strategies/, $(PLUG_STRATEGIES)) \
 	      $(TPTPMODULES) $(PYTHONMODULES) $(MICROCMODULES) \
 	      $(CFGMODULES) \
 	      $(ADAMODULES) $(GNATJSONMODULES)
@@ -624,11 +618,7 @@
 PLUGCMX = $(addsuffix .cmx, $(PLUGMODULES))
 PLUGCMI = $(addsuffix .cmi, $(PLUGMODULES)) $(PLUG_CMIONLY:%=plugins/%.cmi)
 
-<<<<<<< HEAD
 PLUGDIRS = parser printer transform tptp python microc cfg ada_terms gnat_json
-=======
-PLUGDIRS = parser printer transform strategies tptp python microc cfg
->>>>>>> 858d614e
 PLUGINCLUDES = $(addprefix -I plugins/, $(PLUGDIRS))
 
 ifeq (@enable_stackify@,yes)
@@ -671,8 +661,6 @@
 $(PLUG_PRINTER:%=lib/plugins/%.cma): lib/plugins/%.cma: plugins/printer/%.cmo
 $(PLUG_TRANSFORM:%=lib/plugins/%.cmxs): lib/plugins/%.cmxs: plugins/transform/%.cmx
 $(PLUG_TRANSFORM:%=lib/plugins/%.cma): lib/plugins/%.cma: plugins/transform/%.cmo
-$(PLUG_STRATEGIES:%=lib/plugins/%.cmxs): lib/plugins/%.cmxs: plugins/strategies/%.cmx
-$(PLUG_STRATEGIES:%=lib/plugins/%.cma): lib/plugins/%.cma: plugins/strategies/%.cmo
 lib/plugins/tptp.cmxs: $(TPTPCMX)
 lib/plugins/tptp.cma: $(TPTPCMO)
 lib/plugins/python.cmxs: $(PYTHONCMX)
