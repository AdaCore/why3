####################################################################
#                                                                  #
#  The Why3 Verification Platform   /   The Why3 Development Team  #
#  Copyright 2010-2014   --   INRIA - CNRS - Paris-Sud University  #
#                                                                  #
#  This software is distributed under the terms of the GNU Lesser  #
#  General Public License version 2.1, with the special exception  #
#  on linking described in file LICENSE.                           #
#                                                                  #
####################################################################

VERBOSEMAKE ?= @enable_verbose_make@

ifeq ($(VERBOSEMAKE),yes)
  QUIET =
else
  QUIET = yes
endif

# install the binaries
DESTDIR =

prefix	    = @prefix@
exec_prefix = @exec_prefix@
datarootdir = @datarootdir@

BINDIR  = $(DESTDIR)@bindir@
LIBDIR  = $(DESTDIR)@libdir@
DATADIR = $(DESTDIR)@datarootdir@
MANDIR  = $(DESTDIR)@mandir@
TOOLDIR = $(LIBDIR)/why3/commands

# OS specific stuff
EXE   = @EXE@

# other variables
CC        = @CC@
OCAMLC    = @OCAMLC@
OCAMLOPT  = @OCAMLOPT@
OCAMLDEP  = @OCAMLDEP@
OCAMLLEX  = @OCAMLLEX@
OCAMLYACC = @OCAMLYACC@
OCAMLDOC  = @OCAMLDOC@
OCAMLLIB  = @OCAMLLIB@
OCAMLINSTALLLIB  = $(DESTDIR)@OCAMLINSTALLLIB@
OCAMLBEST = @OCAMLBEST@
OCAMLVERSION = @OCAMLVERSION@
CC        = gcc
COQC      = @COQC@
COQDEP    = @COQDEP@
CAMLP5O   = @CAMLP5O@
FRAMAC_LIBDIR = $(DESTDIR)@FRAMAC_LIBDIR@

DEPFLAGS  = -slash -I lib/why3
ifeq (@OCAMLBEST@,opt)
DEPFLAGS += -native
endif

RUBBER = @RUBBER@
HEVEA = @HEVEA@
HACHA = @HACHA@
EMACS = @EMACS@

#PSVIEWER  = @PSVIEWER@
#PDFVIEWER = @PDFVIEWER@

INCLUDES = @ZIPINCLUDE@
OFLAGS = -w Aer-41-44-45 -dtypes -g -I lib/why3 $(INCLUDES)
BFLAGS = -w Aer-41-44-45 -dtypes -g -I lib/why3 $(INCLUDES)

OLINKFLAGS = -linkall $(EXTCMXA)
BLINKFLAGS = -linkall $(EXTCMA)

ifeq (@enable_profiling@,yes)
OFLAGS += -g -p
endif

# external libraries common to all binaries

EXTOBJS =
EXTLIBS = str unix nums dynlink @ZIPLIB@

EXTCMA	= $(addsuffix .cma,$(EXTLIBS)) $(addsuffix .cmo,$(EXTOBJS))
EXTCMXA = $(addsuffix .cmxa,$(EXTLIBS)) $(addsuffix .cmx,$(EXTOBJS))

TARGET_EMACS = share/emacs/why3.elc

###############
# main target
###############

all: @OCAMLBEST@
plugins: plugins.@OCAMLBEST@
opt: plugins.opt
byte: plugins.byte

ifeq (@enable_local@,yes)
all: install_local
endif

.PHONY: byte opt clean depend all install install_local install_no_local
.PHONY: plugins plugins.byte plugins.opt

##############
# Why3 library
##############

LIBGENERATED = src/util/config.ml \
	       src/util/rc.ml src/util/lexlib.ml src/parser/lexer.ml \
	       src/parser/parser.mli src/parser/parser.ml \
	       src/driver/driver_parser.mli src/driver/driver_parser.ml \
	       src/driver/driver_lexer.ml \
<<<<<<< HEAD
               src/session/compress.ml src/session/xml.ml \
=======
	       src/session/compress.ml src/session/xml.ml \
	       src/session/strategy_parser.ml \
>>>>>>> 7d95097e
	       lib/ocaml/why3__BigInt_compat.ml

LIB_UTIL = config bigInt util opt lists strings \
	   extmap extset exthtbl weakhtbl \
	   hashcons stdlib exn_printer pp debug loc lexlib print_tree \
	   cmdline warning sysutil rc plugin bigInt number pqueue

LIB_CORE = ident ty term pattern decl theory \
	   task pretty dterm env trans printer

<<<<<<< HEAD
LIB_PARSER = ptree glob parser typing lexer

LIB_DRIVER = prove_client call_provers driver_ast driver_parser driver_lexer driver \
=======
LIB_DRIVER = call_provers driver_ast driver_parser driver_lexer driver \
>>>>>>> 7d95097e
	     whyconf autodetection

LIB_MLW = ity

LIB_PARSER = ptree glob parser typing lexer

LIB_TRANSFORM = simplify_formula inlining split_goal induction \
		eliminate_definition eliminate_algebraic \
		eliminate_inductive eliminate_let eliminate_if \
		libencoding discriminate encoding encoding_select \
		encoding_guards_full encoding_tags_full \
		encoding_guards encoding_tags encoding_twin \
		encoding_sort simplify_array filter_trigger \
		introduction abstraction close_epsilon lift_epsilon \
		eliminate_epsilon \
		eval_match instantiate_predicate smoke_detector \
<<<<<<< HEAD
		gnat_float rec_logic eliminate_bounded_types \
		gnat_split_conj gnat_split_disj \
		eliminate_unused_hypo
=======
		reduction_engine compute
>>>>>>> 7d95097e

LIB_PRINTER = alt_ergo why3printer smtv1 smtv2 coq pvs isabelle \
	      simplify gappa cvc3 yices mathematica

LIB_WHYML = mlw_ty mlw_expr mlw_decl mlw_pretty mlw_wp mlw_module \
	    mlw_dexpr mlw_typing mlw_driver mlw_ocaml \
	    mlw_main mlw_interp

LIB_SESSION = compress xml termcode session session_tools strategy \
              strategy_parser session_scheduler

LIBMODULES =  $(addprefix src/util/, $(LIB_UTIL)) \
	      $(addprefix src/core/, $(LIB_CORE)) \
	      $(addprefix src/driver/, $(LIB_DRIVER)) \
	      $(addprefix src/mlw/, $(LIB_MLW)) \
	      $(addprefix src/parser/, $(LIB_PARSER)) \
	      $(addprefix src/transform/, $(LIB_TRANSFORM)) \
	      $(addprefix src/printer/, $(LIB_PRINTER)) \
	      $(addprefix src/whyml/, $(LIB_WHYML)) \
	      $(addprefix src/session/, $(LIB_SESSION))

<<<<<<< HEAD
LIBSESSIONMODULES = $(addprefix src/session/, $(LIB_SESSION))

LIBDIRS = util core parser driver transform printer whyml
LIBINCLUDES = $(addprefix -I src/, $(LIBDIRS))

LIBSESSIONDIRS = session
LIBSESSIONINCLUDES = $(addprefix -I src/, $(LIBSESSIONDIRS))

=======
LIBDIRS = util core driver mlw parser transform printer whyml session
LIBINCLUDES = $(addprefix -I src/, $(LIBDIRS))

>>>>>>> 7d95097e
LIBDEP = $(addsuffix .dep, $(LIBMODULES))
LIBCMO = $(addsuffix .cmo, $(LIBMODULES))
LIBCMX = $(addsuffix .cmx, $(LIBMODULES))

$(LIBDEP): DEPFLAGS += $(LIBINCLUDES)
$(LIBCMO) $(LIBCMX): INCLUDES += $(LIBINCLUDES)
$(LIBCMX): OFLAGS += -for-pack Why3

$(LIBDEP): $(LIBGENERATED)

# Zarith

ifeq (@enable_zarith@,yes)
lib/ocaml/why3__BigInt_compat.ml: config.status lib/ocaml/why3__BigInt_zarith.ml
	cp lib/ocaml/why3__BigInt_zarith.ml $@
else
lib/ocaml/why3__BigInt_compat.ml: config.status lib/ocaml/why3__BigInt_num.ml
	cp lib/ocaml/why3__BigInt_num.ml $@
endif

clean::
	rm -f lib/ocaml/why3__BigInt_compat.ml

# Ocamlzip

ifeq (@enable_zip@,yes)
src/session/compress.ml: config.status src/session/compress_z.ml
	cp src/session/compress_z.ml $@
else
src/session/compress.ml: config.status src/session/compress_none.ml
	cp src/session/compress_none.ml $@
endif

clean::
	rm -f src/session/compress.ml

src/driver/vc_client.o: src/driver/vc_client.c
	ocamlopt -c $^
	mv $(CURDIR)/vc_client.o $@

# build targets

byte: lib/why3/why3.cma
opt:  lib/why3/why3.cmxa

lib/why3/why3.cma: lib/why3/why3.cmo
	$(if $(QUIET),@echo 'Linking  $@' &&) \
	    $(OCAMLC) -a $(BFLAGS) -o $@ $^

lib/why3/why3.cmxa: lib/why3/why3.cmx src/driver/vc_client.o
	$(if $(QUIET),@echo 'Linking  $@' &&) \
	    $(OCAMLOPT) -a $(OFLAGS) -o $@ $^

lib/why3/why3.cmo: $(LIBCMO)
	$(if $(QUIET),@echo 'Linking  $@' &&) \
	    $(OCAMLC) $(BFLAGS) -pack -o $@ $^

lib/why3/why3.cmx: $(LIBCMX)
	$(if $(QUIET),@echo 'Linking  $@' &&) \
	    $(OCAMLOPT) $(OFLAGS) -pack -o $@ $^

# clean and depend

ifneq "$(MAKECMDGOALS:clean%=clean)" "clean"
include $(LIBDEP)
endif

depend: $(LIBDEP)

LIBSDIRS = src $(addprefix src/, $(LIBDIRS))
LIBCLEAN = $(addsuffix /*.cm[iox], $(LIBSDIRS)) \
	   $(addsuffix /*.annot, $(LIBSDIRS)) \
	   $(addsuffix /*.output, $(LIBSDIRS)) \
	   $(addsuffix /*.automaton, $(LIBSDIRS)) \
	   $(addsuffix /*.dep, $(LIBSDIRS)) \
	   $(addsuffix /*.o, $(LIBSDIRS)) \
	   $(addsuffix /*~, $(LIBSDIRS))

clean::
	rm -f $(LIBCLEAN) $(LIBGENERATED)
	rm -f lib/why3/why3session.* lib/why3/why3.cm* lib/why3/why3.[ao]

###############
# installation
###############

clean_old_install::
	rm -rf $(LIBDIR)/why3
	rm -rf $(DATADIR)/why3
	rm -rf $(OCAMLINSTALLLIB)/why3


ifeq ($(EMACS),no)
install_no_local:: clean_old_install
else
install_no_local:: clean_old_install $(TARGET_EMACS)
endif
	mkdir -p $(BINDIR)
	mkdir -p $(LIBDIR)/why3
	mkdir -p $(TOOLDIR)
	mkdir -p $(DATADIR)/why3
	mkdir -p $(DATADIR)/why3/images
	mkdir -p $(DATADIR)/why3/images/boomy
	mkdir -p $(DATADIR)/why3/images/fatcow
	mkdir -p $(DATADIR)/why3/vim
	mkdir -p $(DATADIR)/why3/lang
	mkdir -p $(DATADIR)/why3/theories
	mkdir -p $(DATADIR)/why3/modules/mach
	mkdir -p $(DATADIR)/why3/drivers
	mkdir -p $(DATADIR)/emacs/site-lisp/
	cp -f theories/*.why $(DATADIR)/why3/theories
	cp -f modules/*.mlw $(DATADIR)/why3/modules
	cp -f modules/mach/*.mlw $(DATADIR)/why3/modules/mach
	cp -f drivers/*.drv drivers/*.gen $(DATADIR)/why3/drivers
	cp -f share/provers-detection-data.conf $(DATADIR)/why3/
	cp -f share/images/icons.rc $(DATADIR)/why3/images
	cp -f share/images/*.png $(DATADIR)/why3/images
	cp -f share/images/boomy/*.png $(DATADIR)/why3/images/boomy
	cp -f share/images/fatcow/*.png $(DATADIR)/why3/images/fatcow
	cp -f share/why3session.dtd $(DATADIR)/why3
	cp -rf share/javascript $(DATADIR)/why3/javascript
	cp -f share/vim/why3.vim $(DATADIR)/why3/vim/why3.vim
	cp -f share/lang/why3.lang $(DATADIR)/why3/lang/why3.lang

install_no_local_lib::
	mkdir -p $(OCAMLINSTALLLIB)/why3
	cp -f lib/why3/why3.cm* lib/why3/why3.[ao] \
		lib/why3/META $(OCAMLINSTALLLIB)/why3

ifeq (@enable_local@,yes)
install install-lib:
	@echo "Why3 is configured in local installation mode."
	@echo "To install Why3, run ./configure --disable-local ; make ; make install"
else
install: clean_old_install install_no_local
install-lib: install_no_local_lib
endif

install-all: install install-lib

##################
# Uninstallation
##################

uninstall: clean_old_install

##################
# Why3 emacs mode
##################

%.elc: %.el
	$(EMACS) --batch --no-init-file -f batch-byte-compile $<

clean_old_install::
	rm -f $(DATADIR)/emacs/site-lisp/why3.el
ifneq ($(EMACS),no)
	rm -f $(DATADIR)/emacs/site-lisp/why3.elc
endif

install_no_local::
	cp -f share/emacs/why3.el $(DATADIR)/emacs/site-lisp/why3.el
ifneq ($(EMACS),no)
	cp -f share/emacs/why3.elc $(DATADIR)/emacs/site-lisp/why3.elc
endif


##################
# Why3 plugins
##################

PLUGGENERATED = plugins/tptp/tptp_lexer.ml \
		plugins/tptp/tptp_parser.ml plugins/tptp/tptp_parser.mli \
		plugins/parser/dimacs.ml \

PLUG_PARSER = genequlin dimacs
PLUG_PRINTER =
PLUG_TRANSFORM =
PLUG_TPTP = tptp_ast tptp_parser tptp_typing tptp_lexer tptp_printer

PLUGINS = genequlin dimacs tptp

TPTPMODULES = $(addprefix plugins/tptp/, $(PLUG_TPTP))

TPTPCMO = $(addsuffix .cmo, $(TPTPMODULES))
TPTPCMX = $(addsuffix .cmx, $(TPTPMODULES))

ifeq (@enable_hypothesis_selection@,yes)
PLUG_TRANSFORM += hypothesis_selection
PLUGINS += hypothesis_selection

lib/plugins/hypothesis_selection.cmxs: INCLUDES += -I @OCAMLGRAPHLIB@
lib/plugins/hypothesis_selection.cmo:  INCLUDES += -I @OCAMLGRAPHLIB@
lib/plugins/hypothesis_selection.cmxs: OFLAGS += graph.cmxa
lib/plugins/hypothesis_selection.cmo:  BFLAGS += graph.cmo
endif

PLUGMODULES = $(addprefix plugins/parser/, $(PLUG_PARSER)) \
	      $(addprefix plugins/printer/, $(PLUG_PRINTER)) \
	      $(addprefix plugins/transform/, $(PLUG_TRANSFORM)) \
	      $(TPTPMODULES)

PLUGDEP = $(addsuffix .dep, $(PLUGMODULES))
PLUGCMO = $(addsuffix .cmo, $(PLUGMODULES))
PLUGCMX = $(addsuffix .cmx, $(PLUGMODULES))

PLUGDIRS = parser printer transform tptp
PLUGINCLUDES = $(addprefix -I plugins/, $(PLUGDIRS))

$(PLUGDEP): DEPFLAGS += $(PLUGINCLUDES)
$(PLUGCMO) $(PLUGCMX): INCLUDES += $(PLUGINCLUDES)

$(PLUGDEP): $(PLUGGENERATED)

LIBPLUGCMO =  $(addsuffix .cmo,  $(addprefix lib/plugins/, $(PLUGINS)))
LIBPLUGCMXS = $(addsuffix .cmxs, $(addprefix lib/plugins/, $(PLUGINS)))

plugins.byte: $(LIBPLUGCMO)
plugins.opt : $(LIBPLUGCMXS)

lib/plugins/%.cmxs: plugins/parser/%.cmx
	$(if $(QUIET),@echo 'Linking  $@' &&) \
	    $(OCAMLOPT) $(OFLAGS) -shared -o $@ $<

lib/plugins/%.cmo: plugins/parser/%.cmo
	$(if $(QUIET),@echo 'Linking  $@' &&) \
	    $(OCAMLC) $(BFLAGS) -pack -o $@ $<

lib/plugins/%.cmxs: plugins/printer/%.cmx
	$(if $(QUIET),@echo 'Linking  $@' &&) \
	    $(OCAMLOPT) $(OFLAGS) -shared -o $@ $<

lib/plugins/%.cmo: plugins/printer/%.cmo
	$(if $(QUIET),@echo 'Linking  $@' &&) \
	    $(OCAMLC) $(BFLAGS) -pack -o $@ $<

lib/plugins/%.cmxs: plugins/transform/%.cmx
	$(if $(QUIET),@echo 'Linking  $@' &&) \
	    $(OCAMLOPT) $(OFLAGS) -shared -o $@ $<

lib/plugins/%.cmo: plugins/transform/%.cmo
	$(if $(QUIET),@echo 'Linking  $@' &&) \
	    $(OCAMLC) $(BFLAGS) -pack -o $@ $<

lib/plugins/tptp.cmxs: $(TPTPCMX)
	$(if $(QUIET),@echo 'Linking  $@' &&) \
	    $(OCAMLOPT) $(OFLAGS) -shared -o $@ $^

lib/plugins/tptp.cmo: $(TPTPCMO)
	$(if $(QUIET),@echo 'Linking  $@' &&) \
	    $(OCAMLC) $(BFLAGS) -pack -o $@ $^

PLUGSDIRS = plugins $(addprefix plugins/, $(PLUGDIRS))
PLUGCLEAN = $(addsuffix /*.cm[ioxt], $(PLUGSDIRS)) \
	    $(addsuffix /*.annot, $(PLUGSDIRS)) \
	    $(addsuffix /*.output, $(PLUGSDIRS)) \
	    $(addsuffix /*.automaton, $(PLUGSDIRS)) \
	    $(addsuffix /*.dep, $(PLUGSDIRS)) \
	    $(addsuffix /*.cmti, $(PLUGSDIRS)) \
	    $(addsuffix /*.o, $(PLUGSDIRS)) \
	    $(addsuffix /*~, $(PLUGSDIRS))

# depend and clean targets

ifneq "$(MAKECMDGOALS:clean%=clean)" "clean"
include $(PLUGDEP)
endif

depend: $(PLUGDEP)

clean::
	rm -f $(PLUGCLEAN) $(PLUGGENERATED)
	rm -f lib/plugins/*

install_no_local::
	mkdir -p $(LIBDIR)/why3/plugins
	cp -f $(foreach f,$(LIBPLUGCMO) $(LIBPLUGCMXS),$(wildcard $(f))) $(LIBDIR)/why3/plugins

###############
# Why3 commands
###############

TOOLS_BIN = why3config why3execute why3extract why3prove why3realize why3replay
TOOLS_FILES = main $(TOOLS_BIN)

TOOLSMODULES = $(addprefix src/tools/, $(TOOLS_FILES))

TOOLSDEP = $(addsuffix .dep, $(TOOLSMODULES))
TOOLSCMO = $(addsuffix .cmo, $(TOOLSMODULES))
TOOLSCMX = $(addsuffix .cmx, $(TOOLSMODULES))

$(TOOLSDEP): DEPFLAGS += -I src/tools
$(TOOLSCMO) $(TOOLSCMX): INCLUDES += -I src/tools

byte: bin/why3.byte $(TOOLS_BIN:%=bin/%.byte)
opt:  bin/why3.opt  $(TOOLS_BIN:%=bin/%.opt)

bin/why3.opt: lib/why3/why3.cmxa src/tools/main.cmx
	$(if $(QUIET),@echo 'Linking  $@' &&) \
	    $(OCAMLOPT) $(OFLAGS) -o $@ $(OLINKFLAGS) $^

bin/why3.byte: lib/why3/why3.cma src/tools/main.cmo
	$(if $(QUIET),@echo 'Linking  $@' &&) \
	    $(OCAMLC) $(BFLAGS) -o $@ $(BLINKFLAGS) $^

bin/why3config.opt: lib/why3/why3.cmxa src/tools/why3config.cmx
	$(if $(QUIET),@echo 'Linking  $@' &&) \
	    $(OCAMLOPT) $(OFLAGS) -o $@ $(OLINKFLAGS) $^

bin/why3config.byte: lib/why3/why3.cma src/tools/why3config.cmo
	$(if $(QUIET),@echo 'Linking  $@' &&) \
	    $(OCAMLC) $(BFLAGS) -o $@ $(BLINKFLAGS) $^

bin/why3execute.opt: lib/why3/why3.cmxa src/tools/why3execute.cmx
	$(if $(QUIET),@echo 'Linking  $@' &&) \
	    $(OCAMLOPT) $(OFLAGS) -o $@ $(OLINKFLAGS) $^

bin/why3execute.byte: lib/why3/why3.cma src/tools/why3execute.cmo
	$(if $(QUIET),@echo 'Linking  $@' &&) \
	    $(OCAMLC) $(BFLAGS) -o $@ $(BLINKFLAGS) $^

bin/why3extract.opt: lib/why3/why3.cmxa src/tools/why3extract.cmx
	$(if $(QUIET),@echo 'Linking  $@' &&) \
	    $(OCAMLOPT) $(OFLAGS) -o $@ $(OLINKFLAGS) $^

bin/why3extract.byte: lib/why3/why3.cma src/tools/why3extract.cmo
	$(if $(QUIET),@echo 'Linking  $@' &&) \
	    $(OCAMLC) $(BFLAGS) -o $@ $(BLINKFLAGS) $^

bin/why3prove.opt: lib/why3/why3.cmxa src/tools/why3prove.cmx
	$(if $(QUIET),@echo 'Linking  $@' &&) \
	    $(OCAMLOPT) $(OFLAGS) -o $@ $(OLINKFLAGS) $^

bin/why3prove.byte: lib/why3/why3.cma src/tools/why3prove.cmo
	$(if $(QUIET),@echo 'Linking  $@' &&) \
	    $(OCAMLC) $(BFLAGS) -o $@ $(BLINKFLAGS) $^

bin/why3realize.opt: lib/why3/why3.cmxa src/tools/why3realize.cmx
	$(if $(QUIET),@echo 'Linking  $@' &&) \
	    $(OCAMLOPT) $(OFLAGS) -o $@ $(OLINKFLAGS) $^

bin/why3realize.byte: lib/why3/why3.cma src/tools/why3realize.cmo
	$(if $(QUIET),@echo 'Linking  $@' &&) \
	    $(OCAMLC) $(BFLAGS) -o $@ $(BLINKFLAGS) $^

bin/why3replay.opt: lib/why3/why3.cmxa src/tools/why3replay.cmx
	$(if $(QUIET),@echo 'Linking  $@' &&) \
	    $(OCAMLOPT) $(OFLAGS) -o $@ $(OLINKFLAGS) $^

bin/why3replay.byte: lib/why3/why3.cma src/tools/why3replay.cmo
	$(if $(QUIET),@echo 'Linking  $@' &&) \
	    $(OCAMLC) $(BFLAGS) -o $@ $(BLINKFLAGS) $^

clean_old_install::
	rm -f $(TOOLS_BIN:%=$(TOOLDIR)/%$(EXE)) $(BINDIR)/why3$(EXE)
	rm -f $(BINDIR)/why3bench$(EXE) $(BINDIR)/why3replayer$(EXE)

install_no_local::
	cp -f bin/why3.@OCAMLBEST@ $(BINDIR)/why3$(EXE)
	cp -f bin/why3config.@OCAMLBEST@  $(TOOLDIR)/why3config$(EXE)
	cp -f bin/why3execute.@OCAMLBEST@ $(TOOLDIR)/why3execute$(EXE)
	cp -f bin/why3extract.@OCAMLBEST@ $(TOOLDIR)/why3extract$(EXE)
	cp -f bin/why3prove.@OCAMLBEST@   $(TOOLDIR)/why3prove$(EXE)
	cp -f bin/why3realize.@OCAMLBEST@ $(TOOLDIR)/why3realize$(EXE)
	cp -f bin/why3replay.@OCAMLBEST@  $(TOOLDIR)/why3replay$(EXE)

install_local:: bin/why3 $(addprefix bin/,$(TOOLS_BIN))

bin/%:	bin/%.@OCAMLBEST@
	ln -sf $(notdir $<) $@

ifneq "$(MAKECMDGOALS:clean%=clean)" "clean"
include $(TOOLSDEP)
endif

depend: $(TOOLSDEP)

clean::
	rm -f src/tools/main.cm[iox] src/tools/main.annot src/tools/main.o src/tools/main.dep
	rm -f src/tools/why3config.cm[iox] src/tools/why3config.annot src/tools/why3config.o src/tools/why3config.dep
	rm -f src/tools/why3execute.cm[iox] src/tools/why3execute.annot src/tools/why3execute.o src/tools/why3execute.dep
	rm -f src/tools/why3extract.cm[iox] src/tools/why3extract.annot src/tools/why3extract.o src/tools/why3extract.dep
	rm -f src/tools/why3prove.cm[iox] src/tools/why3prove.annot src/tools/why3prove.o src/tools/why3prove.dep
	rm -f src/tools/why3realize.cm[iox] src/tools/why3realize.annot src/tools/why3realize.o src/tools/why3realize.dep
	rm -f src/tools/why3replay.cm[iox] src/tools/why3replay.annot src/tools/why3replay.o src/tools/why3replay.dep
	rm -f $(addprefix bin/,$(TOOLS_BIN))
	rm -f $(TOOLS_BIN:%=bin/%.byte) $(TOOLS_BIN:%=bin/%.opt)
	rm -f bin/why3.byte bin/why3.opt bin/why3

##############
# test targets
##############

%.gui: %.why bin/why3ide.opt
	bin/why3ide.opt $*.why

%: %.mlw bin/why3.opt
	bin/why3.opt $*.mlw

%: %.why bin/why3.opt
	bin/why3.opt $*.why

%.gui: %.mlw bin/why3ide.opt
	bin/why3ide.opt $*.mlw

%.type: %.mlw bin/why3ide.opt
	bin/why3.opt --type-only $*.mlw

########
# GNATWhy3
########

GNAT_FILES = gnat_json gnat_util gnat_loc gnat_expl gnat_config \
	     gnat_sched gnat_manual gnat_report gnat_objectives gnat_main

GNATMODULES = $(addprefix src/gnat/, $(GNAT_FILES))

GNATML  = $(addsuffix .ml,  $(GNATMODULES))
GNATMLI = $(addsuffix .mli, $(GNATMODULES))
GNATCMO = $(addsuffix .cmo, $(GNATMODULES))
GNATCMX = $(addsuffix .cmx, $(GNATMODULES))
$(GNATCMO) $(GNATCMX): INCLUDES += -I src/programs -I src/gnat -I src/util

# build targets

byte: bin/gnatwhy3.byte
opt:  bin/gnatwhy3.opt

bin/gnatwhy3.opt: lib/why3/why3.cmxa lib/why3/why3session.cmxa $(GNATCMX)
	$(if $(QUIET), @echo 'Linking  $@' &&) \
	    $(OCAMLOPT) $(OFLAGS) -o $@ $(EXTCMXA) $^

bin/gnatwhy3: bin/gnatwhy3.@OCAMLBEST@
	ln -sf gnatwhy3.@OCAMLBEST@ $@

install_no_local::
	cp -f bin/gnatwhy3.@OCAMLBEST@ $(BINDIR)/gnatwhy3$(EXE)

include .depend.gnat
$(GNATCMX): lib/why3/why3.cmxa

.depend.gnat:
	$(OCAMLDEP) -slash -I lib/why3 -I src -I src/util -I src/gnat $(GNATML) $(GNATMLI) > $@

depend: .depend.gnat

clean::
	rm -f src/gnat/*.cm[iox] src/gnat/*.o
	rm -f src/gnat/*.annot src/gnat/*~
	rm -f bin/gnatwhy3.byte bin/gnatwhy3.opt bin/gnatwhy3
	rm -f .depend.gnat

##############
# Why3server #
##############

SERVER_MODULES:= logging arraylist options queue readbuf request writebuf server_main
SERVER_C:= $(addprefix src/tools/, $(addsuffix .c, $(SERVER_MODULES)))
SERVER_H:= $(addprefix src/tools/, $(addsuffix .h, $(SERVER_MODULES)))
SERVER_O:= $(addprefix src/tools/, $(addsuffix .o, $(SERVER_MODULES)))

opt: bin/why3server$(EXE)

bin/why3server$(EXE): $(SERVER_O)
	gcc -o $@ $^

%.o: %.c %.h
	gcc -c -Wall -g -o $@ $<
%.o: %.c
	gcc -c -Wall -g -o $@ $<

src/tools/main.o:: src/tools/server-unix.c src/tools/server-win.c

install_no_local::
	cp -f bin/why3server$(EXE) $(BINDIR)/why3server$(EXE)

clean::
	 rm -f $(SERVER_O)

install_spark2014:
	mkdir -p $(BINDIR)
	mkdir -p $(DATADIR)/why3
	mkdir -p $(DATADIR)/why3/theories
	mkdir -p $(DATADIR)/why3/drivers
	mkdir -p $(DATADIR)/why3/modules
	mkdir -p $(DATADIR)/why3/libs
	cp -f theories/*.why $(DATADIR)/why3/theories
	cp -f modules/*.mlw $(DATADIR)/why3/modules
	cp -f drivers/*.drv drivers/*.gen drivers/*.aux $(DATADIR)/why3/drivers
	cp -f share/why3session.dtd $(DATADIR)/why3
	cp -f bin/why3server$(EXE) $(BINDIR)/why3server$(EXE)
	cp -f bin/gnatwhy3.@OCAMLBEST@ $(BINDIR)/gnatwhy3$(EXE)
	cp -f bin/why3config.@OCAMLBEST@ $(BINDIR)/why3config$(EXE)
	cp -f share/provers-detection-data.conf $(DATADIR)/why3/
	cp -rf lib/coq $(DATADIR)/why3/libs

##########
# gallery
##########

# we export exactly the programs that have a why3session.xml file

.PHONY: gallery

gallery::
	@if test "$(GALLERYDIR)" = ""; then echo "set GALLERYDIR first"; exit 1; fi
	@for x in examples/*/why3session.xml ; do \
	  d=`dirname $$x`; \
	  f=`basename $$d`; \
	  why3 session html $$x; \
	  echo "exporting $$f"; \
	  mkdir -p $(GALLERYDIR)/$$f; \
	  cp examples/$$f.mlw examples/$$f/why3session.html $(GALLERYDIR)/$$f/; \
	  rm -f $(GALLERYDIR)/$$f/$$f.zip; \
	  cd examples/; \
	  zip -r $(GALLERYDIR)/$$f/$$f.zip $$f.mlw $$f; \
	  cd ..; \
	done

%-gallery::
	@if test "$(GALLERYDIR)" = ""; then echo "set GALLERYDIR first"; exit 1; fi
	x=$*/why3session.xml; \
	d=`dirname $$x`; \
	f=`basename $$d`; \
	why3 session html $$x; \
	echo "exporting $$f"; \
	mkdir -p $(GALLERYDIR)/$$f; \
	if test -f examples/$$f.mlw; then cp examples/$$f.mlw $(GALLERYDIR)/$$f/; fi; \
	if test -f examples/$$f.why; then cp examples/$$f.why $(GALLERYDIR)/$$f/; fi; \
	cp examples/$$f/why3session.html $(GALLERYDIR)/$$f/; \
	rm -f $(GALLERYDIR)/$$f/$$f.zip; \
	cd examples/; \
	zip -r $(GALLERYDIR)/$$f/$$f.zip $$f.mlw $$f

########
# XML DTD validation
########

.PHONY: xml-validate

xml-validate:
	@for x in `find examples/ -name why3session.xml`; do \
	  xmllint --noout --valid $$x 2>&1 | head -1; \
	done

xml-validate-local:
	@for x in `find examples/ -name why3session.xml`; do \
	  xmllint --noout --dtdvalid share/why3session.dtd $$x 2>&1 | head -1; \
	done

###############
# IDE
###############

ifeq (@enable_ide@,yes)

IDE_FILES = gconfig gmain

IDEMODULES = $(addprefix src/ide/, $(IDE_FILES))

IDEDEP = $(addsuffix .dep, $(IDEMODULES))
IDECMO = $(addsuffix .cmo, $(IDEMODULES))
IDECMX = $(addsuffix .cmx, $(IDEMODULES))

$(IDEDEP): DEPFLAGS += -I src/ide
$(IDECMO) $(IDECMX): INCLUDES += -I src/ide

# build targets

byte: bin/why3ide.byte
opt:  bin/why3ide.opt

bin/why3ide.opt bin/why3ide.byte: INCLUDES += -I @LABLGTK2LIB@
bin/why3ide.opt bin/why3ide.byte: EXTLIBS += lablgtk lablgtksourceview2

bin/why3ide.opt: lib/why3/why3.cmxa src/ide/resetgc.o $(IDECMX)
	$(if $(QUIET),@echo 'Linking  $@' &&) \
	    $(OCAMLOPT) $(OFLAGS) -o $@ $(OLINKFLAGS) $^

bin/why3ide.byte: lib/why3/why3.cma src/ide/resetgc.o $(IDECMO)
	$(if $(QUIET),@echo 'Linking  $@' &&) \
	    $(OCAMLC) $(BFLAGS) -o $@ $(BLINKFLAGS) -custom $^

src/ide/resetgc.o: src/ide/resetgc.c
	$(if $(QUIET),@echo 'Ocamlc   $<' &&) \
	    $(OCAMLC) -c -ccopt "-Wall -o $@" $<

# depend and clean targets

ifneq "$(MAKECMDGOALS:clean%=clean)" "clean"
include $(IDEDEP)
endif

depend: $(IDEDEP)

clean::
	rm -f src/ide/xml.ml
	rm -f src/ide/*.cm[iox] src/ide/*.o
	rm -f src/ide/*.annot src/ide/*.dep src/ide/*~
	rm -f bin/why3ide.byte bin/why3ide.opt bin/why3ide

clean_old_install::
	rm -f $(BINDIR)/why3ide$(EXE)

install_no_local::
	cp -f bin/why3ide.@OCAMLBEST@ $(TOOLDIR)/why3ide$(EXE)

install_local:: bin/why3ide

endif

###############
# Session
###############

SESSION_FILES = why3session_lib why3session_copy why3session_info	\
		why3session_latex why3session_html why3session_rm	\
		why3session_output why3session_run why3session_csv	\
		why3session_main

SESSIONMODULES = $(addprefix src/why3session/, $(SESSION_FILES))

SESSIONDEP = $(addsuffix .dep, $(SESSIONMODULES))
SESSIONCMO = $(addsuffix .cmo, $(SESSIONMODULES))
SESSIONCMX = $(addsuffix .cmx, $(SESSIONMODULES))

$(SESSIONDEP): DEPFLAGS += -I src/why3session
$(SESSIONCMO) $(SESSIONCMX): INCLUDES += -I src/why3session

# build targets

byte: bin/why3session.byte
opt:  bin/why3session.opt

bin/why3session.opt: lib/why3/why3.cmxa $(SESSIONCMX)
	$(if $(QUIET),@echo 'Linking  $@' &&) \
	    $(OCAMLOPT) $(OFLAGS) -o $@ $(OLINKFLAGS) $^

bin/why3session.byte: lib/why3/why3.cma $(SESSIONCMO)
	$(if $(QUIET),@echo 'Linking  $@' &&) \
	    $(OCAMLC) $(BFLAGS) -o $@ $(BLINKFLAGS) $^

# depend and clean targets

ifneq "$(MAKECMDGOALS:clean%=clean)" "clean"
include $(SESSIONDEP)
endif

depend: $(SESSIONDEP)

clean::
	rm -f src/why3session/*.cm[iox] src/why3session/*.o
	rm -f src/why3session/*.annot src/why3session/*.dep src/why3session/*~
	rm -f bin/why3session.byte bin/why3session.opt bin/why3session

clean_old_install::
	rm -f $(BINDIR)/why3session$(EXE)

install_no_local::
	cp -f bin/why3session.@OCAMLBEST@ $(TOOLDIR)/why3session$(EXE)

install_local:: bin/why3session


##############
# Coq plugin
##############

ifeq (@enable_coq_tactic@,yes)

COQPGENERATED = src/coq-tactic/coqCompat.ml src/coq-tactic/g_why3tac.ml

COQP_FILES = coqCompat why3tac g_why3tac

COQPMODULES = $(addprefix src/coq-tactic/, $(COQP_FILES))

COQPDEP = $(addsuffix .dep, $(COQPMODULES))
COQPCMO = $(addsuffix .cmo, $(COQPMODULES))
COQPCMX = $(addsuffix .cmx, $(COQPMODULES))

COQPTREES = kernel lib interp parsing proofs pretyping tactics library toplevel
COQPINCLUDES = -I src/coq-tactic -I +camlp5 $(addprefix -I @COQLIB@/, $(COQPTREES)) @ZIPINCLUDE@

$(COQPDEP): DEPFLAGS += -I src/coq-tactic
$(COQPCMO) $(COQPCMX): INCLUDES += $(COQPINCLUDES)
$(COQPCMO) $(COQPCMX): BFLAGS += -rectypes
$(COQPCMX): OFLAGS += -rectypes

$(COQPDEP): $(COQPGENERATED)

byte: src/coq-tactic/.why3-vo-byte
opt:  src/coq-tactic/.why3-vo-opt

src/coq-tactic/coqCompat.ml: src/coq-tactic/coqCompat@coq_compat_version@.ml
	cp -f $< $@

lib/coq-tactic/why3tac.cmxs: lib/why3/why3.cmxa $(COQPCMX)
	$(if $(QUIET),@echo 'Linking  $@' &&) \
	    $(OCAMLOPT) $(OFLAGS) -o $@ -shared $(addsuffix .cmxa, @ZIPLIB@) $^

lib/coq-tactic/why3tac.cma: lib/why3/why3.cma $(COQPCMO)
	$(if $(QUIET),@echo 'Linking  $@' &&) \
	    $(OCAMLC) -a $(BFLAGS) -o $@ $(addsuffix .cma, @ZIPLIB@) $^

src/coq-tactic/g_why3tac.ml: src/coq-tactic/g_why3tac.ml4
	$(if $(QUIET),@echo 'Camlp5   $<' &&) \
	    $(CAMLP5O) pr_o.cmo @COQLIB@/parsing/grammar.cma -impl $^ -o $@

src/coq-tactic/.why3-vo-byte: lib/coq-tactic/Why3.v lib/coq-tactic/why3tac.cma
	$(if $(QUIET),@echo 'Coqc     $<' &&) \
	    WHY3CONFIG="" $(COQC) -byte -I lib/coq-tactic/ $< && \
	    touch src/coq-tactic/.why3-vo-byte

src/coq-tactic/.why3-vo-opt: lib/coq-tactic/Why3.v lib/coq-tactic/why3tac.cmxs
	$(if $(QUIET),@echo 'Coqc     $<' &&) \
	    WHY3CONFIG="" $(COQC) -opt -I lib/coq-tactic/ $< && \
	    touch src/coq-tactic/.why3-vo-opt

# depend and clean targets

ifneq "$(MAKECMDGOALS:clean%=clean)" "clean"
include $(COQPDEP)
endif

depend: $(COQPDEP)

clean::
	rm -f src/coq-tactic/*.cm[iox] src/coq-tactic/*.o
	rm -f lib/coq-tactic/*.cma lib/coq-tactic/*.cmxs
	rm -f lib/coq-tactic/*.vo lib/coq-tactic/*.glob
	rm -f src/coq-tactic/*.annot src/coq-tactic/*.dep src/coq-tactic/*~
	rm -f src/coq-tactic/.why3-vo-*
	rm -f $(COQPGENERATED)

install_no_local::
	mkdir -p $(LIBDIR)/why3/coq-tactic
	cp -f lib/coq-tactic/* $(LIBDIR)/why3/coq-tactic

endif

####################
# Coq realizations
####################

ifeq (@enable_coq_libs@,yes)

COQLIBS_INT_FILES = Abs ComputerDivision Div2 EuclideanDivision Int MinMax Power
COQLIBS_INT_ALL_FILES = Exponentiation $(COQLIBS_INT_FILES)
COQLIBS_INT = $(addprefix lib/coq/int/, $(COQLIBS_INT_ALL_FILES))

COQLIBS_BOOL_FILES = Bool
COQLIBS_BOOL = $(addprefix lib/coq/bool/, $(COQLIBS_BOOL_FILES))

COQLIBS_REAL_FILES = Abs ExpLog FromInt MinMax PowerInt Real RealInfix Square Trigonometry
COQLIBS_REAL = $(addprefix lib/coq/real/, $(COQLIBS_REAL_FILES))

COQLIBS_NUMBER_FILES = Divisibility Gcd Parity Prime Coprime
COQLIBS_NUMBER = $(addprefix lib/coq/number/, $(COQLIBS_NUMBER_FILES))

COQLIBS_SET_FILES = Set
COQLIBS_SET = $(addprefix lib/coq/set/, $(COQLIBS_SET_FILES))

COQLIBS_MAP_FILES = Map Occ MapPermut MapInjection
COQLIBS_MAP = $(addprefix lib/coq/map/, $(COQLIBS_MAP_FILES))

COQLIBS_LIST_FILES = List Length Mem Nth NthLength HdTl NthHdTl Append NthLengthAppend Reverse HdTlNoOpt NthNoOpt RevAppend Combine Distinct NumOcc Permut
COQLIBS_LIST = $(addprefix lib/coq/list/, $(COQLIBS_LIST_FILES))

COQLIBS_OPTION_FILES = Option
COQLIBS_OPTION = $(addprefix lib/coq/option/, $(COQLIBS_OPTION_FILES))

ifeq (@enable_coq_fp_libs@,yes)
COQLIBS_FP_FILES = Rounding SingleFormat Single DoubleFormat Double
COQLIBS_FP_ALL_FILES = GenFloat $(COQLIBS_FP_FILES)
COQLIBS_FP = $(addprefix lib/coq/floating_point/, $(COQLIBS_FP_ALL_FILES))
endif

COQLIBS_FILES = lib/coq/BuiltIn $(COQLIBS_INT) $(COQLIBS_BOOL) $(COQLIBS_REAL) $(COQLIBS_NUMBER) $(COQLIBS_SET) $(COQLIBS_MAP) $(COQLIBS_LIST) $(COQLIBS_OPTION) $(COQLIBS_FP)

COQV  = $(addsuffix .v,  $(COQLIBS_FILES))
COQVO = $(addsuffix .vo, $(COQLIBS_FILES))
COQVD = $(addsuffix .vd, $(COQLIBS_FILES))

%.vo: %.v
	$(if $(QUIET),@echo 'Coqc     $<' &&) \
	    $(COQC) -R lib/coq Why3 $<

%.vd: %.v
	$(if $(QUIET),@echo 'Coqdep   $<' &&) \
	    $(COQDEP) -slash -R lib/coq Why3 $< > $@

drivers/coq-realizations.aux: Makefile
	$(if $(QUIET),@echo 'Generate $@' &&) \
	(echo "(* generated automatically at compilation time *)"; \
	echo 'theory BuiltIn meta "realized_theory" "BuiltIn", "" end'; \
	for f in $(COQLIBS_INT_FILES); do \
	echo 'theory int.'"$$f"' meta "realized_theory" "int.'"$$f"'", "" end'; done; \
	for f in $(COQLIBS_BOOL_FILES); do \
	echo 'theory bool.'"$$f"' meta "realized_theory" "bool.'"$$f"'", "" end'; done; \
	for f in $(COQLIBS_REAL_FILES); do \
	echo 'theory real.'"$$f"' meta "realized_theory" "real.'"$$f"'", "" end'; done; \
	for f in $(COQLIBS_NUMBER_FILES); do \
	echo 'theory number.'"$$f"' meta "realized_theory" "number.'"$$f"'", "" end'; done; \
	for f in $(COQLIBS_SET_FILES); do \
	echo 'theory set.'"$$f"' meta "realized_theory" "set.'"$$f"'", "" end'; done; \
	for f in $(COQLIBS_MAP_FILES); do \
	echo 'theory map.'"$$f"' meta "realized_theory" "map.'"$$f"'", "" end'; done; \
	for f in $(COQLIBS_LIST_FILES); do \
	echo 'theory list.'"$$f"' meta "realized_theory" "list.'"$$f"'", "" end'; done; \
	for f in $(COQLIBS_OPTION_FILES); do \
	echo 'theory option.'"$$f"' meta "realized_theory" "option.'"$$f"'", "" end'; done; \
	for f in $(COQLIBS_FP_FILES); do \
	echo 'theory floating_point.'"$$f"' meta "realized_theory" "floating_point.'"$$f"'", "" end'; done; \
	) > $@

opt byte: $(COQVO)

install_no_local::
	mkdir -p $(LIBDIR)/why3/coq
	cp lib/coq/BuiltIn.vo $(LIBDIR)/why3/coq/
	mkdir -p $(LIBDIR)/why3/coq/int
	cp $(addsuffix .vo, $(COQLIBS_INT)) $(LIBDIR)/why3/coq/int/
	mkdir -p $(LIBDIR)/why3/coq/bool
	cp $(addsuffix .vo, $(COQLIBS_BOOL)) $(LIBDIR)/why3/coq/bool/
	mkdir -p $(LIBDIR)/why3/coq/real
	cp $(addsuffix .vo, $(COQLIBS_REAL)) $(LIBDIR)/why3/coq/real/
	mkdir -p $(LIBDIR)/why3/coq/number
	cp $(addsuffix .vo, $(COQLIBS_NUMBER)) $(LIBDIR)/why3/coq/number/
	mkdir -p $(LIBDIR)/why3/coq/set
	cp $(addsuffix .vo, $(COQLIBS_SET)) $(LIBDIR)/why3/coq/set/
	mkdir -p $(LIBDIR)/why3/coq/map
	cp $(addsuffix .vo, $(COQLIBS_MAP)) $(LIBDIR)/why3/coq/map/
	mkdir -p $(LIBDIR)/why3/coq/list
	cp $(addsuffix .vo, $(COQLIBS_LIST)) $(LIBDIR)/why3/coq/list/
	mkdir -p $(LIBDIR)/why3/coq/option
	cp $(addsuffix .vo, $(COQLIBS_OPTION)) $(LIBDIR)/why3/coq/option/
ifeq (@enable_coq_fp_libs@,yes)
	mkdir -p $(LIBDIR)/why3/coq/floating_point
	cp $(addsuffix .vo, $(COQLIBS_FP)) $(LIBDIR)/why3/coq/floating_point/
endif
	cp drivers/coq-realizations.aux $(DATADIR)/why3/drivers/

install_local:: $(COQVO) drivers/coq-realizations.aux

ifneq "$(MAKECMDGOALS:clean%=clean)" "clean"
ifneq "$(MAKECMDGOALS:update-coq%=update-coq)" "update-coq"
include $(COQVD)
endif
endif

depend: $(COQVD)

clean-coq:
	rm -f $(COQVO) $(COQVD) $(addsuffix .glob, $(COQLIBS_FILES))

clean:: clean-coq

update-coq: update-coq-int update-coq-bool update-coq-real update-coq-number update-coq-set update-coq-map update-coq-list update-coq-option update-coq-fp

update-coq-int: bin/why3 drivers/coq-realizations.aux theories/int.why
	for f in $(COQLIBS_INT_ALL_FILES); do WHY3CONFIG="" bin/why3realize.@OCAMLBEST@ -L theories -D drivers/coq-realize.drv -T int.$$f -o lib/coq/int/; done

update-coq-bool: bin/why3 drivers/coq-realizations.aux theories/bool.why
	for f in $(COQLIBS_BOOL_FILES); do WHY3CONFIG="" bin/why3realize.@OCAMLBEST@ -L theories -D drivers/coq-realize.drv -T bool.$$f -o lib/coq/bool/; done

update-coq-real: bin/why3 drivers/coq-realizations.aux theories/real.why
	for f in $(COQLIBS_REAL_FILES); do WHY3CONFIG="" bin/why3realize.@OCAMLBEST@ -L theories -D drivers/coq-realize.drv -T real.$$f -o lib/coq/real/; done

update-coq-number: bin/why3 drivers/coq-realizations.aux theories/number.why
	for f in $(COQLIBS_NUMBER_FILES); do WHY3CONFIG="" bin/why3realize.@OCAMLBEST@ -L theories -D drivers/coq-realize.drv -T number.$$f -o lib/coq/number/; done

update-coq-set: bin/why3 drivers/coq-realizations.aux theories/set.why
	for f in $(COQLIBS_SET_FILES); do WHY3CONFIG="" bin/why3realize.@OCAMLBEST@ -L theories -D drivers/coq-realize.drv -T set.$$f -o lib/coq/set/; done

update-coq-map: bin/why3 drivers/coq-realizations.aux theories/map.why
	for f in $(COQLIBS_MAP_FILES); do WHY3CONFIG="" bin/why3realize.@OCAMLBEST@ -L theories -D drivers/coq-realize.drv -T map.$$f -o lib/coq/map/; done

update-coq-list: bin/why3 drivers/coq-realizations.aux theories/list.why
	for f in $(COQLIBS_LIST_FILES); do WHY3CONFIG="" bin/why3realize.@OCAMLBEST@ -L theories -D drivers/coq-realize.drv -T list.$$f -o lib/coq/list/; done

update-coq-option: bin/why3 drivers/coq-realizations.aux theories/option.why
	for f in $(COQLIBS_OPTION_FILES); do WHY3CONFIG="" bin/why3realize.@OCAMLBEST@ -L theories -D drivers/coq-realize.drv -T option.$$f -o lib/coq/option/; done

update-coq-fp: bin/why3 drivers/coq-realizations.aux theories/floating_point.why
	for f in $(COQLIBS_FP_FILES); do WHY3CONFIG="" bin/why3realize.@OCAMLBEST@ -L theories -D drivers/coq-realize.drv -T floating_point.$$f -o lib/coq/floating_point/; done

else

drivers/coq-realizations.aux:
	echo "(* generated automatically at compilation time *)" > $@

install_no_local::
	cp drivers/coq-realizations.aux $(DATADIR)/why3/drivers/

endif

opt byte: drivers/coq-realizations.aux

clean::
	rm -f drivers/coq-realizations.aux

####################
# PVS realizations
####################

ifeq (@enable_pvs_libs@,yes)

PVSLIBS_INT_FILES = Int Abs MinMax ComputerDivision EuclideanDivision
PVSLIBS_INT = $(addprefix lib/pvs/int/, $(PVSLIBS_INT_FILES))

PVSLIBS_REAL_FILES = Abs FromInt MinMax Real Square ExpLog Trigonometry \
                     PowerInt
 # RealInfix
PVSLIBS_REAL = $(addprefix lib/pvs/real/, $(PVSLIBS_REAL_FILES))

PVSLIBS_LIST_FILES =
  # Nth
PVSLIBS_LIST = $(addprefix lib/pvs/int/, $(PVSLIBS_LIST_FILES))

PVSLIBS_NUMBER_FILES = # Divisibility Gcd Parity Prime
PVSLIBS_NUMBER = $(addprefix lib/pvs/number/, $(PVSLIBS_NUMBER_FILES))

PVSLIBS_FP_FILES = Rounding SingleFormat Single DoubleFormat Double
PVSLIBS_FP_ALL_FILES = $(PVSLIBS_FP_FILES)
PVSLIBS_FP = $(addprefix lib/pvs/floating_point/, $(PVSLIBS_FP_ALL_FILES))

PVSLIBS_FILES = $(PVSLIBS_INT) $(PVSLIBS_REAL) $(PVSLIBS_LIST) \
                $(PVSLIBS_NUMBER) $(PVSLIBS_FP)

drivers/pvs-realizations.aux: Makefile
	$(if $(QUIET),@echo 'Generate $@' &&) \
	(echo "(* generated automatically at compilation time *)"; \
	for f in $(PVSLIBS_INT_FILES); do \
	echo 'theory int.'"$$f"' meta "realized_theory" "int.'"$$f"'", "" end'; done; \
	for f in $(PVSLIBS_REAL_FILES); do \
	echo 'theory real.'"$$f"' meta "realized_theory" "real.'"$$f"'", "" end'; done; \
	for f in $(PVSLIBS_LIST_FILES); do \
	echo 'theory list.'"$$f"' meta "realized_theory" "list.'"$$f"'", "" end'; done; \
	for f in $(PVSLIBS_NUMBER_FILES); do \
	echo 'theory number.'"$$f"' meta "realized_theory" "number.'"$$f"'", "" end'; done; \
	for f in $(PVSLIBS_FP_FILES); do \
	echo 'theory floating_point.'"$$f"' meta "realized_theory" "floating_point.'"$$f"'", "" end'; done; \
	) > $@

install_no_local::
	mkdir -p $(LIBDIR)/why3/pvs/int
	cp $(addsuffix .pvs, $(PVSLIBS_INT)) $(LIBDIR)/why3/pvs/int/
	cp $(addsuffix .prf, $(PVSLIBS_INT)) $(LIBDIR)/why3/pvs/int/
	mkdir -p $(LIBDIR)/why3/pvs/real
	cp $(addsuffix .pvs, $(PVSLIBS_REAL)) $(LIBDIR)/why3/pvs/real/
	cp $(addsuffix .prf, $(PVSLIBS_REAL)) $(LIBDIR)/why3/pvs/real/
	mkdir -p $(LIBDIR)/why3/pvs/floating_point/
	cp $(addsuffix .pvs, $(PVSLIBS_FP)) $(LIBDIR)/why3/pvs/floating_point/
	cp drivers/pvs-realizations.aux $(DATADIR)/why3/drivers/

install_local:: drivers/pvs-realizations.aux

update-pvs: bin/why3 drivers/pvs-realizations.aux
	for f in $(PVSLIBS_INT_FILES); do WHY3CONFIG="" bin/why3realize.@OCAMLBEST@ -D drivers/pvs-realize.drv -T int.$$f -o lib/pvs/int/; done
	for f in $(PVSLIBS_REAL_FILES); do WHY3CONFIG="" bin/why3realize.@OCAMLBEST@ -D drivers/pvs-realize.drv -T real.$$f -o lib/pvs/real/; done
	for f in $(PVSLIBS_LIST_FILES); do WHY3CONFIG="" bin/why3realize.@OCAMLBEST@ -D drivers/pvs-realize.drv -T list.$$f -o lib/pvs/list/; done
	for f in $(PVSLIBS_NUMBER_FILES); do WHY3CONFIG="" bin/why3realize.@OCAMLBEST@ -D drivers/pvs-realize.drv -T number.$$f -o lib/pvs/number/; done
	for f in $(PVSLIBS_FP_FILES); do WHY3CONFIG="" bin/why3realize.@OCAMLBEST@ -D drivers/pvs-realize.drv -T floating_point.$$f -o lib/pvs/floating_point/; done

else

drivers/pvs-realizations.aux:
	echo "(* generated automatically at compilation time *)" > $@

install_no_local::
	cp drivers/pvs-realizations.aux $(DATADIR)/why3/drivers/

endif

opt byte: drivers/pvs-realizations.aux

clean::
	rm -f drivers/pvs-realizations.aux

#######################
# Isabelle realizations
#######################

ifeq (@enable_isabelle_libs@,yes)

ISABELLELIBS_INT_FILES = Exponentiation Abs ComputerDivision Div2 EuclideanDivision Int MinMax Power
ISABELLELIBS_INT = $(addsuffix .xml, $(addprefix lib/isabelle/int/, $(ISABELLELIBS_INT_FILES)))

ISABELLELIBS_BOOL_FILES = Bool
ISABELLELIBS_BOOL = $(addsuffix .xml, $(addprefix lib/isabelle/bool/, $(ISABELLELIBS_BOOL_FILES)))

ISABELLELIBS_REAL_FILES = # not yet realized : Abs ExpLog FromInt MinMax PowerInt Real Square RealInfix
ISABELLELIBS_REAL = $(addsuffix .xml, $(addprefix lib/isabelle/real/, $(ISABELLELIBS_REAL_FILES)))

ISABELLELIBS_NUMBER_FILES = Divisibility Gcd Parity Prime Coprime
ISABELLELIBS_NUMBER = $(addsuffix .xml, $(addprefix lib/isabelle/number/, $(ISABELLELIBS_NUMBER_FILES)))

ISABELLELIBS_SET_FILES = Set Fset
ISABELLELIBS_SET = $(addsuffix .xml, $(addprefix lib/isabelle/set/, $(ISABELLELIBS_SET_FILES)))

ISABELLELIBS_MAP_FILES = Map Occ MapPermut MapInjection
ISABELLELIBS_MAP = $(addsuffix .xml, $(addprefix lib/isabelle/map/, $(ISABELLELIBS_MAP_FILES)))

ISABELLELIBS_LIST_FILES = List Length Mem Nth NthNoOpt NthLength HdTl NthHdTl Append NthLengthAppend Reverse HdTlNoOpt RevAppend Combine Distinct NumOcc Permut
ISABELLELIBS_LIST = $(addsuffix .xml, $(addprefix lib/isabelle/list/, $(ISABELLELIBS_LIST_FILES)))

drivers/isabelle-realizations.aux: Makefile
	$(if $(QUIET),@echo 'Generate $@' &&) \
	(echo "(* generated automatically at compilation time *)"; \
	echo 'theory BuiltIn meta "realized_theory" "BuiltIn", "" end'; \
	for f in $(ISABELLELIBS_INT_FILES); do \
	echo 'theory int.'"$$f"' meta "realized_theory" "int.'"$$f"'", "" end'; done; \
	for f in $(ISABELLELIBS_BOOL_FILES); do \
	echo 'theory bool.'"$$f"' meta "realized_theory" "bool.'"$$f"'", "" end'; done; \
	for f in $(ISABELLELIBS_REAL_FILES); do \
	echo 'theory real.'"$$f"' meta "realized_theory" "real.'"$$f"'", "" end'; done; \
	for f in $(ISABELLELIBS_NUMBER_FILES); do \
	echo 'theory number.'"$$f"' meta "realized_theory" "number.'"$$f"'", "" end'; done; \
	for f in $(ISABELLELIBS_SET_FILES); do \
	echo 'theory set.'"$$f"' meta "realized_theory" "set.'"$$f"'", "" end'; done; \
	for f in $(ISABELLELIBS_MAP_FILES); do \
	echo 'theory map.'"$$f"' meta "realized_theory" "map.'"$$f"'", "" end'; done; \
	for f in $(ISABELLELIBS_LIST_FILES); do \
	echo 'theory list.'"$$f"' meta "realized_theory" "list.'"$$f"'", "" end'; done; \
	for f in $(ISABELLELIBS_OPTION_FILES); do \
	echo 'theory option.'"$$f"' meta "realized_theory" "option.'"$$f"'", "" end'; done; \
	) > $@

install_no_local::
	cp -r lib/isabelle "$(LIBDIR)/why3"
	cp drivers/isabelle-realizations.aux "$(DATADIR)/why3/drivers/"
	@(d=`isabelle components -l | grep why3 | sed -e 's/^ *//' `; \
	  if test "$$d" != "$(LIBDIR)/why3/isabelle"; then \
	    echo "[Warning] Cannot pre-build the Isabelle heap because the"; \
	    echo "  current Why3 path in Isabelle component configuration [$$d]"; \
            echo "  is not the same as the current install dir [$(LIBDIR)/why3/isabelle]"; \
	  else (isabelle build -bc Why3 ; true) \
	  fi)

install_local::
	@(d=`isabelle components -l | grep why3 | sed -e 's/^ *//'`; \
	  if test "$$d" != "`pwd`/lib/isabelle"; then \
	    echo "[Warning] Cannot pre-build the Isabelle heap because the"; \
	    echo "  current Why3 path in Isabelle component configuration [$$d]"; \
            echo "  is not the same as the current install dir [`pwd`/lib/isabelle]"; \
	  else (isabelle build -bc Why3 ; true)\
	  fi)


update-isabelle: $(ISABELLELIBS_INT) $(ISABELLELIBS_BOOL) $(ISABELLELIBS_REAL) $(ISABELLELIBS_NUMBER) $(ISABELLELIBS_SET) $(ISABELLELIBS_MAP) $(ISABELLELIBS_LIST) $(ISABELLELIBS_OPTION)

$(ISABELLELIBS_INT): bin/why3 drivers/isabelle-realizations.aux \
  drivers/isabelle-realize.drv drivers/isabelle-common.gen theories/int.why
	mkdir -p lib/isabelle/int
	WHY3CONFIG="" bin/why3realize.@OCAMLBEST@ -L theories -D drivers/isabelle-realize.drv -T int.$(notdir $(basename $@)) -o lib/isabelle/int/

$(ISABELLELIBS_BOOL): bin/why3 drivers/isabelle-realizations.aux \
  drivers/isabelle-realize.drv drivers/isabelle-common.gen theories/bool.why
	mkdir -p lib/isabelle/bool
	WHY3CONFIG="" bin/why3realize.@OCAMLBEST@ -L theories -D drivers/isabelle-realize.drv -T bool.$(notdir $(basename $@)) -o lib/isabelle/bool/

$(ISABELLELIBS_REAL): bin/why3 drivers/isabelle-realizations.aux \
  drivers/isabelle-realize.drv drivers/isabelle-common.gen theories/real.why
	mkdir -p lib/isabelle/real
	WHY3CONFIG="" bin/why3realize.@OCAMLBEST@ -L theories -D drivers/isabelle-realize.drv -T real.$(notdir $(basename $@)) -o lib/isabelle/real/

$(ISABELLELIBS_NUMBER): bin/why3 drivers/isabelle-realizations.aux \
  drivers/isabelle-realize.drv drivers/isabelle-common.gen theories/number.why
	mkdir -p lib/isabelle/number
	WHY3CONFIG="" bin/why3realize.@OCAMLBEST@ -L theories -D drivers/isabelle-realize.drv -T number.$(notdir $(basename $@)) -o lib/isabelle/number/

$(ISABELLELIBS_SET): bin/why3 drivers/isabelle-realizations.aux \
  drivers/isabelle-realize.drv drivers/isabelle-common.gen theories/set.why
	mkdir -p lib/isabelle/set
	WHY3CONFIG="" bin/why3realize.@OCAMLBEST@ -L theories -D drivers/isabelle-realize.drv -T set.$(notdir $(basename $@)) -o lib/isabelle/set/

$(ISABELLELIBS_MAP): bin/why3 drivers/isabelle-realizations.aux \
  drivers/isabelle-realize.drv drivers/isabelle-common.gen theories/map.why
	mkdir -p lib/isabelle/map
	WHY3CONFIG="" bin/why3realize.@OCAMLBEST@ -L theories -D drivers/isabelle-realize.drv -T map.$(notdir $(basename $@)) -o lib/isabelle/map/

$(ISABELLELIBS_LIST): bin/why3 drivers/isabelle-realizations.aux \
  drivers/isabelle-realize.drv drivers/isabelle-common.gen theories/list.why
	mkdir -p lib/isabelle/list
	WHY3CONFIG="" bin/why3realize.@OCAMLBEST@ -L theories -D drivers/isabelle-realize.drv -T list.$(notdir $(basename $@)) -o lib/isabelle/list/

$(ISABELLELIBS_OPTION): bin/why3 drivers/isabelle-realizations.aux \
  drivers/isabelle-realize.drv drivers/isabelle-common.gen theories/option.why
	mkdir -p lib/isabelle/option
	WHY3CONFIG="" bin/why3realize.@OCAMLBEST@ -L theories -D drivers/isabelle-realize.drv -T option.$(notdir $(basename $@)) -o lib/isabelle/option/

opt byte: update-isabelle

clean::
	rm -f lib/isabelle/*/*.xml

else

drivers/isabelle-realizations.aux:
	echo "(* generated automatically at compilation time *)" > $@

install_no_local::
	cp drivers/isabelle-realizations.aux $(DATADIR)/why3/drivers/

endif

opt byte: drivers/isabelle-realizations.aux

clean::
	rm -f drivers/isabelle-realizations.aux

#######################
# Ocaml realizations
#######################

OCAMLLIBS_FILES = why3__BigInt_compat why3__BigInt why3__IntAux why3__Array

OCAMLLIBS_MODULES := $(addprefix lib/ocaml/, $(OCAMLLIBS_FILES))

OCAMLLIBS_DEP = $(addsuffix .dep, $(OCAMLLIBS_MODULES))
OCAMLLIBS_CMO = $(addsuffix .cmo, $(OCAMLLIBS_MODULES))
OCAMLLIBS_CMX = $(addsuffix .cmx, $(OCAMLLIBS_MODULES))

$(OCAMLLIBS_DEP): DEPFLAGS += -I src/util -I lib/ocaml @BIGINTINCLUDE@
$(OCAMLLIBS_CMO) $(OCAMLLIBS_CMX): INCLUDES += -I src/util -I lib/ocaml @BIGINTINCLUDE@
$(OCAMLLIBS_CMX): OFLAGS += -for-pack Why3extract

ifneq "$(MAKECMDGOALS:clean%=clean)" "clean"
include $(OCAMLLIBS_DEP)
endif

$(OCAMLLIBS_DEP): lib/ocaml/why3__BigInt_compat.ml

depend: $(OCAMLLIBS_DEP)

clean::
	rm -f lib/ocaml/*.cm[iox] lib/ocaml/*.o
	rm -f lib/ocaml/*.annot lib/ocaml/*.dep

opt: $(OCAMLLIBS_CMX)

byte: $(OCAMLLIBS_CMO)


byte: lib/why3/why3extract.cma
opt:  lib/why3/why3extract.cmxa

lib/why3/why3extract.cma: lib/why3/why3extract.cmo
	$(if $(QUIET),@echo 'Linking  $@' &&) \
	    $(OCAMLC) -a $(BFLAGS) -o $@ $^

lib/why3/why3extract.cmxa: lib/why3/why3extract.cmx
	$(if $(QUIET),@echo 'Linking  $@' &&) \
	    $(OCAMLOPT) -a $(OFLAGS) -o $@ $^

lib/why3/why3extract.cmo: $(OCAMLLIBS_CMO)
	$(if $(QUIET),@echo 'Linking  $@' &&) \
	    $(OCAMLC) $(BFLAGS) -pack -o $@ $^

lib/why3/why3extract.cmx: $(OCAMLLIBS_CMX)
	$(if $(QUIET),@echo 'Linking  $@' &&) \
	    $(OCAMLOPT) $(OFLAGS) -pack -o $@ $^

install_no_local_lib::
	mkdir -p $(OCAMLINSTALLLIB)/why3
	cp -f lib/why3/why3extract.cm* lib/why3/why3extract.[ao] \
		$(OCAMLINSTALLLIB)/why3

################
# Jessie3 plugin
################

ifeq (@enable_frama_c@,yes)

byte: jessie.byte
opt: jessie.opt

jessie.byte: src/jessie/Makefile lib/why3/why3.cma
	@$(MAKE) -C src/jessie Jessie3.cma

jessie.opt: src/jessie/Makefile lib/why3/why3.cmxa
	@$(MAKE) -C src/jessie Jessie3.cmxs

install_no_local::
	mkdir -p $(FRAMAC_LIBDIR)/plugins/
	cp -f src/jessie/Jessie3.cm* $(FRAMAC_LIBDIR)/plugins/

clean::
	$(MAKE) -C src/jessie clean

endif

#######
# tools
#######

TOOLS = lib/why3-cpulimit$(EXE)

byte opt: $(TOOLS)

lib/why3-cpulimit$(EXE): src/tools/@CPULIMIT@.c
	$(CC) -Wall -o $@ $^

clean::
	rm -f lib/why3-cpulimit$(EXE) src/tools/*~

install_no_local::
	mkdir -p $(LIBDIR)/why3
	cp -f lib/why3-cpulimit$(EXE) $(BINDIR)/why3-cpulimit$(EXE)
	cp -f lib/why3-call-pvs $(LIBDIR)/why3/why3-call-pvs

########
# why3wc
########

WHY3WCGENERATED = src/tools/why3wc.ml

WHY3WC_FILES = why3wc
WHY3WCMODULES = $(addprefix src/tools/, $(WHY3WC_FILES))

WHY3WCDEP = $(addsuffix .dep, $(WHY3WCMODULES))
WHY3WCCMO = $(addsuffix .cmo, $(WHY3WCMODULES))
WHY3WCCMX = $(addsuffix .cmx, $(WHY3WCMODULES))

$(WHY3WCDEP): DEPFLAGS += -I src/tools
$(WHY3WCCMO) $(WHY3WCCMX): INCLUDES += -I src/tools

$(WHY3WCDEP): $(WHY3WCGENERATED)

byte: bin/why3wc.byte
opt:  bin/why3wc.opt

bin/why3wc.opt: $(WHY3WCCMX)
	$(if $(QUIET),@echo 'Linking  $@' &&) \
	    $(OCAMLOPT) $(OFLAGS) -o $@ $(OLINKFLAGS) $^

bin/why3wc.byte: $(WHY3WCCMO)
	$(if $(QUIET),@echo 'Linking  $@' &&) \
	    $(OCAMLC) $(BFLAGS) -o $@ $(BLINKFLAGS) $^

ifneq "$(MAKECMDGOALS:clean%=clean)" "clean"
include $(WHY3WCDEP)
endif

depend: $(WHY3WCDEP)

clean::
	rm -f $(WHY3WCGENERATED)
	rm -f src/tools/*.cm[iox] src/tools/*.o
	rm -f src/tools/*.annot src/tools/*.dep src/tools/*~
	rm -f bin/why3wc.byte bin/why3wc.opt bin/why3wc

clean_old_install::
	rm -f $(BINDIR)/why3wc$(EXE)

install_no_local::
	cp -f bin/why3wc.@OCAMLBEST@ $(TOOLDIR)/why3wc$(EXE)

install_local:: bin/why3wc

#########
# why3doc
#########

WHY3DOCGENERATED = src/why3doc/doc_lexer.ml

WHY3DOC_FILES = doc_html doc_def doc_lexer doc_main

WHY3DOCMODULES = $(addprefix src/why3doc/, $(WHY3DOC_FILES))

WHY3DOCDEP = $(addsuffix .dep, $(WHY3DOCMODULES))
WHY3DOCCMO = $(addsuffix .cmo, $(WHY3DOCMODULES))
WHY3DOCCMX = $(addsuffix .cmx, $(WHY3DOCMODULES))

$(WHY3DOCDEP): DEPFLAGS += -I src/why3doc
$(WHY3DOCCMO) $(WHY3DOCCMX): INCLUDES += -I src/why3doc

$(WHY3DOCDEP): $(WHY3DOCGENERATED)

# build targets

byte: bin/why3doc.byte
opt:  bin/why3doc.opt

bin/why3doc.opt: lib/why3/why3.cmxa $(WHY3DOCCMX)
	$(if $(QUIET),@echo 'Linking  $@' &&) \
	    $(OCAMLOPT) $(OFLAGS) -o $@ $(OLINKFLAGS) $^

bin/why3doc.byte: lib/why3/why3.cma $(WHY3DOCCMO)
	$(if $(QUIET),@echo 'Linking  $@' &&) \
	    $(OCAMLC) $(BFLAGS) -o $@ $(BLINKFLAGS) $^

<<<<<<< HEAD
bin/why3doc: bin/why3doc.@OCAMLBEST@
	ln -sf why3doc.@OCAMLBEST@ $@

install_no_local::
	cp -f bin/why3doc.@OCAMLBEST@ $(BINDIR)/why3doc$(EXE)
=======
>>>>>>> 7d95097e
# depend and clean targets

ifneq "$(MAKECMDGOALS:clean%=clean)" "clean"
include $(WHY3DOCDEP)
endif

depend: $(WHY3DOCDEP)

clean::
	rm -f $(WHY3DOCGENERATED)
	rm -f src/why3doc/*.cm[iox] src/why3doc/*.o
	rm -f src/why3doc/*.annot src/why3doc/*.dep src/why3doc/*~
	rm -f bin/why3doc.byte bin/why3doc.opt bin/why3doc

clean_old_install::
	rm -f $(BINDIR)/why3doc$(EXE)

install_no_local::
	cp -f bin/why3doc.@OCAMLBEST@ $(TOOLDIR)/why3doc$(EXE)

install_local:: bin/why3doc

########
# bench
########

.PHONY: bench test

bench:: bin/why3.@OCAMLBEST@ bin/why3config.@OCAMLBEST@ plugins $(TOOLS) \
  share/Makefile.config bin/why3extract
	$(MAKE) test-api-logic.@OCAMLBEST@
	$(MAKE) test-api-mlw-tree.@OCAMLBEST@
	$(MAKE) test-api-mlw.@OCAMLBEST@
	$(MAKE) test-session.@OCAMLBEST@
	$(MAKE) test-ocaml-extraction
	# desactivé car requiert findlib
	# if test -d examples/runstrat ; then \
	#  $(MAKE) test-runstrat.@OCAMLBEST@ ; fi
	bash bench/bench ".@OCAMLBEST@"
	@if test "@enable_coq_tactic@" = "yes"; then \
	   echo "=== checking the Coq tactic ==="; \
	   $(MAKE) test-coq-tactic.@OCAMLBEST@; fi

###############
# test targets
###############

test-api-logic.byte: examples/use_api/logic.ml lib/why3/why3.cma
	$(if $(QUIET),@echo 'Ocaml    $<' &&) \
	ocaml -I lib/why3 $(INCLUDES) $(EXTCMA) lib/why3/why3.cma $< > /dev/null \
	|| (rm -f test-api-logic.byte; printf "Test of Why3 API calls failed. Please fix it"; exit 2)
	@rm -f test-api-logic.byte;

test-api-logic.opt: examples/use_api/logic.ml lib/why3/why3.cmxa
	$(if $(QUIET),@echo 'Ocamlopt $<' &&) \
	($(OCAMLOPT) -o $@ -I lib/why3 $(INCLUDES) $(EXTCMXA) lib/why3/why3.cmxa $< \
	&& ./test-api-logic.opt > /dev/null) \
	|| (rm -f test-api-logic.opt; printf "Test of Why3 API calls failed. Please fix it"; exit 2)
	@rm -f test-api-logic.opt

test-api-mlw-tree.byte: examples/use_api/mlw_tree.ml lib/why3/why3.cma
	$(if $(QUIET),@echo 'Ocaml    $<' &&) \
	ocaml -I lib/why3 $(INCLUDES) $(EXTCMA) lib/why3/why3.cma $< > /dev/null\
	|| (rm -f test-api-mlw-tree.byte; printf "Test of Why3 API calls failed. Please fix it"; exit 2)
	@rm -f test-api-mlw-tree.byte;

test-api-mlw-tree.opt: examples/use_api/mlw_tree.ml lib/why3/why3.cmxa
	$(if $(QUIET),@echo 'Ocamlopt $<' &&) \
	($(OCAMLOPT) -o $@ -I lib/why3 $(INCLUDES) $(EXTCMXA) lib/why3/why3.cmxa $< \
	&& ./test-api-mlw-tree.opt > /dev/null) \
	|| (rm -f test-api-mlw-tree.opt; printf "Test of Why3 API calls failed. Please fix it"; exit 2)
	@rm -f test-api-mlw-tree.opt

test-api-mlw.byte: examples/use_api/mlw.ml lib/why3/why3.cma
	$(if $(QUIET),@echo 'Ocaml    $<' &&) \
	ocaml -I lib/why3 $(INCLUDES) $(EXTCMA) lib/why3/why3.cma $< \
	|| (rm -f test-api-mlw.byte; printf "Test of Why3 API calls failed. Please fix it"; exit 2)
	@rm -f test-api-mlw.byte;

test-api-mlw.opt: examples/use_api/mlw.ml lib/why3/why3.cmxa
	$(if $(QUIET),@echo 'Ocamlopt $<' &&) \
	($(OCAMLOPT) -o $@ -I lib/why3 $(INCLUDES) $(EXTCMXA) lib/why3/why3.cmxa $< \
	&& ./test-api-mlw.opt > /dev/null) \
	|| (rm -f test-api-mlw.opt; printf "Test of Why3 API calls failed. Please fix it"; exit 2)
	@rm -f test-api-mlw.opt

#test-shape: lib/why3/why3.cma
#	ocaml -I lib/why3 $(INCLUDES) $(EXTCMA) $? examples/test_shape.ml

<<<<<<< HEAD
test-session.byte: examples/use_api/create_session.ml lib/why3/why3.cma lib/why3/why3session.cma
=======
test-session.byte: examples/use_api/create_session.ml lib/why3/why3.cma
>>>>>>> 7d95097e
	$(if $(QUIET),@echo 'Ocaml    $<' &&) \
	ocaml -I lib/why3 $(INCLUDES) $(EXTCMA) lib/why3/why3.cma $< > /dev/null\
	|| (rm -f why3session.xml why3shapes why3shapes.gz;  \
	printf "Test of Why3 API calls for Session module failed. Please fix it"; exit 2)
	@rm -f why3session.xml why3shapes why3shapes.gz

<<<<<<< HEAD
test-session.opt: examples/use_api/create_session.ml lib/why3/why3.cmxa lib/why3/why3session.cmxa
=======
test-session.opt: examples/use_api/create_session.ml lib/why3/why3.cmxa
>>>>>>> 7d95097e
	$(if $(QUIET),@echo 'Ocamlopt $<' &&) \
	($(OCAMLOPT) -o $@ -I lib/why3 $(INCLUDES) $(EXTCMXA) lib/why3/why3.cmxa  $< \
	&& ./test-session.opt > /dev/null) \
	|| (rm -f test-session.opt why3session.xml why3shapes why3shapes.gz; \
	printf "Test of Why3 API calls for Session module failed. Please fix it"; exit 2)
	@rm -f test-session.opt why3session.xml why3shapes why3shapes.gz

test-coq-tactic.byte: src/coq-tactic/.why3-vo-byte
	$(COQC) -byte -I lib/coq-tactic/ bench/coq-tactic/test.v

test-coq-tactic.opt: src/coq-tactic/.why3-vo-opt
	$(COQC) -opt -I lib/coq-tactic/ bench/coq-tactic/test.v

#only test the compilation of runstrat
test-runstrat.byte: lib/why3/why3.cma lib/why3/META
	OCAMLPATH=$(PWD)/lib $(MAKE) -C examples/use_api/runstrat clean
	OCAMLPATH=$(PWD)/lib $(MAKE) -C examples/use_api/runstrat byte

test-runstrat.opt: lib/why3/why3.cmxa lib/why3/META
	OCAMLPATH=$(PWD)/lib $(MAKE) -C examples/use_api/runstrat clean
	OCAMLPATH=$(PWD)/lib $(MAKE) -C examples/use_api/runstrat opt

test-runstrat: test-runstrat.$(OCAMLBEST)

test-ocaml-extraction: bin/why3.opt bin/why3extract.opt lib/why3/why3extract.cmxa
	@echo "driver ocaml32"
	@mkdir -p tests/test-extraction
	@cd tests ; ../bin/why3extract.opt -D ocaml32 \
	  test_extraction.mlw -o test-extraction
	@cd tests/test-extraction/ ; \
	  $(OCAMLOPT) @BIGINTINCLUDE@ -I ../../lib/why3 \
	  @BIGINTLIB@.cmxa why3extract.cmxa \
	  ref__Refint.ml test_extraction__TestExtraction.ml main.ml
	@tests/test-extraction/a.out
	@echo "driver ocaml64"
	@cd tests ; ../bin/why3extract.opt -D ocaml64 \
	  test_extraction.mlw -o test-extraction
	@cd tests/test-extraction/ ; \
	  $(OCAMLOPT) @BIGINTINCLUDE@ -I ../../lib/why3 \
	  @BIGINTLIB@.cmxa why3extract.cmxa \
	  ref__Refint.ml test_extraction__TestExtraction.ml main.ml
	@tests/test-extraction/a.out

################
# documentation
################

.PHONY: doc

ifeq (@enable_doc@,yes)

doc: doc/manual.pdf doc/html/index.html

BNF = qualid label constant operator term type formula theory theory2 \
	why_file spec expr expr2 module whyml_file term_old_at
BNFTEX = $(addprefix doc/, $(addsuffix _bnf.tex, $(BNF)))

doc/%_bnf.tex: doc/%.bnf doc/bnf
	doc/bnf $< > $@

doc/bnf: doc/bnf.mll
	$(OCAMLLEX) $<
	$(OCAMLOPT) -o $@ doc/bnf.ml

DOC = api glossary ide intro exec macros manpages install \
      manual starting syntax syntaxref technical version whyml \
      itp pvs coq coq_tactic isabelle

DOCTEX = $(addprefix doc/, $(addsuffix .tex, $(DOC)))

doc/manual.pdf: $(BNFTEX) $(DOCTEX) doc/manual.bib share/provers-detection-data.conf
	cd doc; $(RUBBER) --warn all --pdf manual.tex

ifeq (@enable_html_doc@,yes)

# the dependency on the pdf ensures the bbl was built
doc/html/manual.html: doc/manual.pdf doc/fix.hva
	cd doc; rm -rf html; mkdir -p html
	cp doc/*.png doc/manual.bbl doc/html/
	cd doc; $(HEVEA) -o html/manual.html -fix -O fix.hva makeidx.hva manual.tex

doc/html/index.html: doc/html/manual.html
	cd doc; $(HACHA) -tocbis -o html/index.html html/manual.html

else

doc/html/index.html:

endif

clean::
	cd doc; rm -rf html; $(RUBBER) --pdf --clean manual.tex

else

doc:

endif

##########
# API DOC
##########

.PHONY: apidoc apidot

MODULESTODOC = \
	util/util util/opt util/lists util/strings \
	util/extmap util/extset util/exthtbl \
	util/weakhtbl util/stdlib util/rc util/debug \
	core/ident core/ty core/term core/decl core/theory \
	core/env core/task \
	driver/whyconf driver/driver \
	session/session session/session_tools session/session_scheduler \
	whyml/mlw_ty whyml/mlw_expr whyml/mlw_decl whyml/mlw_module \
	whyml/mlw_main
#	transform/introduction \
#	ide/db

FILESTODOC = $(addsuffix .mli, $(addprefix src/, $(MODULESTODOC)))

doc/apidoc:
	mkdir -p doc/apidoc

apidoc: doc/apidoc $(FILESTODOC)
	$(OCAMLDOC) -d doc/apidoc -html -t "Why3 API documentation" \
		-keep-code $(INCLUDES) $(LIBINCLUDES) -I lib/why3 $(FILESTODOC)

# could we include also the dependency graph ? -- someone
# At least we can give a way to create it -- francois

apidot: doc/apidoc/dg.svg doc/apidoc/dg.png

#The sed remove configuration for dot that gives bad result
doc/apidoc/dg.dot: doc/apidoc $(FILESTODOC)
	$(OCAMLDOC) -o doc/apidoc/dg.dot.tmp -dot $(INCLUDES) \
		$(LIBINCLUDES) -I lib/why3 $(FILESTODOC)
	sed -e "s/  \(size\|ratio\|rotate\|fontsize\).*$$//" doc/apidoc/dg.dot.tmp > doc/apidoc/dg.dot
	rm -f doc/apidoc/dg.dot.tmp

doc/apidoc/dg.svg: doc/apidoc/dg.dot
	dot -T svg $< > $@

doc/apidoc/dg.png: doc/apidoc/dg.dot
	dot -T png $< > $@

# what is this ? api doc is in why3.lri.fr/api instead...
# install_apidoc: apidoc
# 	rsync -av doc/apidoc/ marche@scm.gforge.inria.fr:/home/groups/why3/htdocs/apidoc/

doc/apidoc.tex: $(FILESTODOC)
	$(OCAMLDOC) -o doc/apidoc.tex -latex -noheader -notrailer $(INCLUDES) \
		$(LIBINCLUDES) -I lib/why3 $(FILESTODOC)

clean::
	rm -f doc/apidoc/*

##########
# Install rules that require root, and thus appear last in the file!
##########

clean_old_install::
	rm -f /etc/bash_completion.d/why3

install_no_local::
	# if test -d /etc/bash_completion.d -a -w /etc/bash_completion.d; then cp -f share/bash/why3 /etc/bash_completion.d; fi


##########
# Stdlib formatted with why3doc
##########

.PHONY: stdlibdoc

STDLIBS = algebra \
	bag \
	bintree \
	bool \
	floating_point \
	graph \
	int \
	list \
	map \
	number \
	option \
	pigeon \
	real \
	relations \
	set \
	sum
# function ? tptp ?

STDMODS = array hashtbl impset pqueue queue random ref stack string

STDMACS = array int

STDLIBFILES = $(addsuffix .why, $(addprefix theories/, $(STDLIBS)))
STDMODFILES = $(addsuffix .mlw, $(addprefix modules/, $(STDMODS)))
STDMACFILES = $(addsuffix .mlw, $(addprefix modules/mach/, $(STDMACS)))

stdlibdoc: $(STDLIBFILES) $(STDMODFILES) bin/why3doc.@OCAMLBEST@
	mkdir -p doc/stdlibdoc
	rm -f doc/stdlibdoc/style.css
	WHY3CONFIG="" bin/why3doc.@OCAMLBEST@ -L theories -L modules \
          -o doc/stdlibdoc --title "Why3 Standard Library" \
	  $(STDLIBFILES) $(STDMODFILES) $(STDMACFILES)
	cd doc/stdlibdoc; \
	  for f in theories.*.html; \
	    do mv "$$f" "$${f#theories.}"; done; \
	  for f in modules.*.html; \
	    do mv "$$f" "$${f#modules.}"; done
	sed -i -e "s#theories.##g" -e "s#modules.##g" doc/stdlibdoc/index.html


clean::
	rm -f doc/stdlibdoc/*

################
# generic rules
################

%.cmi: %.mli
	$(if $(QUIET),@echo 'Ocamlc   $<' &&) $(OCAMLC) -c $(BFLAGS) $<

%.cmo: %.ml
	$(if $(QUIET),@echo 'Ocamlc   $<' &&) $(OCAMLC) -c $(BFLAGS) $<

%.cmx: %.ml
	$(if $(QUIET),@echo 'Ocamlopt $<' &&) $(OCAMLOPT) -c $(OFLAGS) $<

%.cma:
	$(if $(QUIET),@echo 'Ocamlc -a $@ $^' &&) $(OCAMLC) $(LIBOPT) -a -o $@ $^

%.cmxa:
	$(if $(QUIET),@echo 'Ocamlopt -a $@ $^' &&) $(OCAMLOPT) $(LIBOPT) -a -o $@ $^

%.cmxs: %.ml
	$(if $(QUIET),@echo 'Ocamlopt $<' &&) $(OCAMLOPT) -shared $(OFLAGS) -o $@ $<

%.ml: %.mll
	$(if $(QUIET),@echo 'Ocamllex $<' &&) $(OCAMLLEX) $<

%.ml %.mli: %.mly
	$(if $(QUIET),@echo 'Ocamlyacc $<' &&) $(OCAMLYACC) -v $<

%.dep: %.ml %.mli
	$(if $(QUIET),@echo 'Ocamldep $<' &&) $(OCAMLDEP) $(DEPFLAGS) $< $<i > $@

%.dep: %.ml
	$(if $(QUIET),@echo 'Ocamldep $<' &&) $(OCAMLDEP) $(DEPFLAGS) $< > $@

# .ml4.ml:
# 	$(CAMLP4) pr_o.cmo -impl $< > $@

# jc/jc_ai.ml: jc/jc_annot_inference.ml jc/jc_annot_fail.ml Makefile
# 	if test "@enable_apron@" = "yes" ; then \
# 	  echo "# 1 \"jc/jc_annot_inference.ml\"" > jc/jc_ai.ml; \
# 	  cat jc/jc_annot_inference.ml >> jc/jc_ai.ml; \
# 	else \
# 	  echo "# 1 \"jc/jc_annot_fail.ml\"" > jc/jc_ai.ml; \
# 	  cat jc/jc_annot_fail.ml >> jc/jc_ai.ml; \
# 	fi

# %_why.v: %.mlw $(BINARY)
# 	$(BINARY) -coq $*.mlw

# %_why.pvs: %.mlw $(BINARY)
# 	$(BINARY) -pvs $*.mlw

# Emacs tags
############

tags:
	find src -regex ".*\.ml[^#]*" | grep -v ".svn" | sort -r | xargs \
	etags "--regex-ocaml=/let[ \t]+\([^ \t]+\)/\1/" \
	      "--regex-ocaml=/let[ \t]+rec[ \t]+\([^ \t]+\)/\1/" \
	      "--regex-ocaml=/and[ \t]+\([^ \t]+\)/\1/" \
	      "--regex-ocaml=/type[ \t]+\([^ \t]+\)/\1/" \
	      "--regex-ocaml=/exception[ \t]+\([^ \t]+\)/\1/" \
	      "--regex-ocaml=/val[ \t]+\([^ \t]+\)/\1/" \
	      "--regex-ocaml=/module[ \t]+\([^ \t]+\)/\1/"

otags:
	find \( -name '*.ml' -or -name '*.mli' \) -print0 | xargs -0 otags
#	otags src/*.mli src/*.ml c/*.mli c/*.ml intf/*.mli intf/*.ml

# the previous seems broken. This one is intented for vi(m) users, but could
# be adapted for emacs (remove the -vi option ?)
otags-vi:
	find \( -name '*.ml' -or -name '*.mli' \) -print0 | xargs -0 otags -vi

wc:
	ocamlwc -p src/*.ml* src/*/*.ml*

# rule for ocp

ocp:
	 $(MAKE) all OCAMLC=ocp-ocamlc.opt OCAMLOPT=ocp-ocamlopt.opt

#dep: depend
#	cat .depend* | ocamldot | dot -Tpdf > dep.pdf
#	$(PDFVIEWER) dep.pdf

# distrib
#########

NAME = why3-@VERSION@
DISTRIB_DIR = distrib/$(NAME)
DISTRIB_TAR = $(DISTRIB_DIR).tar.gz

# TODO?
# share/zsh ?
# symbolic links in share/ ?

EXTRA_DIST = configure doc/manual.pdf
NODIST = examples/in_progress/ misc/ ROADMAP DEVELOPER.readme opam/

dist: $(EXTRA_DIST)
	rm -rf $(DISTRIB_TAR) $(DISTRIB_DIR)
	mkdir -p $(DISTRIB_DIR)
	for d in `git ls-tree -d -r --name-only HEAD`; do mkdir $(DISTRIB_DIR)/$$d; done
	for f in `git ls-tree -r --name-only HEAD` $(EXTRA_DIST); do cp $$f $(DISTRIB_DIR)/$$f; done
	rm `find $(DISTRIB_DIR) -name .gitignore`
	cd $(DISTRIB_DIR); rm -rf $(NODIST)
	cd distrib; tar cf $(NAME).tar $(NAME); gzip -f --best $(NAME).tar


# distrib export: source export-doc export-www export-examples export-examples-c linux
#
# export-www:
# 	echo "<#def version>$(VERSION)</#def>" > /users/demons/filliatr/www/why/version.prehtml
# 	echo "<#def cversion>$(CVERSION)</#def>" >> /users/demons/filliatr/www/why/version.prehtml
# 	$(MAKE) -C /users/demons/filliatr/www/why install
#
#
# tarball:
# 	mkdir -p export
# 	cd export; rm -rf $(NAME) $(NAME).tar.gz
# 	$(MAKE) export/$(NAME).tar.gz
#
# EXFILES = lib/coq*/*.v examples/*/*.v examples/*/*.mlw
#
# export-examples:
# 	cp --parents $(EXFILES) $(WWW)
# 	$(MAKE) -C $(WWW)/examples clean depend
# 	echo "*** faire make all dans $(WWW)/examples ***"
#
# export-examples-c:
# 	mkdir -p $(WWW)/caduceus/examples
# 	cd examples-c; cp --parents */*.c */*.h $(WWW)/caduceus/examples
# 	mkdir -p $(WWW)/caduceus/examples/bench
# 	cp bench/c/good/*.c $(WWW)/caduceus/examples/bench
# 	rm -f $(WWW)/caduceus/examples/bench/test.c
#
# export-doc: $(DOC)
# 	cp doc/manual.ps doc/manual.html $(WWW)/manual
# 	cp doc/logic_syntax.bnf $(WWW)/manual
# 	(cd $(WWW)/manual; hacha manual.html)
# 	cp doc/caduceus.ps doc/caduceus.html $(WWW)/caduceus/manual
# 	(cd $(WWW)/caduceus/manual; hacha caduceus.html)
# 	cp doc/krakatoa.pdf doc/krakatoa.html $(WWWKRAKATOA)/manual
# 	(cd $(WWWKRAKATOA)/manual; hacha krakatoa.html)
#
# OSTYPE  ?= linux
#
# BINARYNAME = $(NAME)-$(OSTYPE)
#
# linux: binary
#
# ALLBINARYFILES = $(FILES) $(BINARYFILES)
#
# binary: $(ALLBINARYFILES)
# 	mkdir -p export/$(BINARYNAME)
# 	cp --parents $(ALLBINARYFILES) export/$(BINARYNAME)
# 	(cd export; tar czf $(BINARYNAME).tar.gz $(BINARYNAME))
# 	cp export/$(BINARYNAME).tar.gz $(FTP)

###############
# file headers
###############

headers:
	headache -c misc/headache_config.txt -h misc/header.txt \
		Makefile.in configure.in \
		src/*/*.ml src/*/*.ml[iyl] \
		plugins/*/*.ml plugins/*/*.ml[ily] src/tools/cpulimit.c \
		examples/use_api/*.ml

#########
# myself
#########

Makefile: Makefile.in config.status
	./config.status chmod --file $@

src/jessie/Makefile: src/jessie/Makefile.in config.status
	./config.status chmod --file $@

src/config.sh: src/config.sh.in config.status
	./config.status chmod --file $@

src/util/config.ml share/Makefile.config: src/config.sh
	$(if $(QUIET),@echo 'Generate $@' &&) \
	    BINDIR=$(BINDIR) LIBDIR=$(LIBDIR) DATADIR=$(DATADIR) src/config.sh

clean::
	rm -f src/util/config.ml src/config.ml
	rm -f share/Makefile.config

doc/version.tex: doc/version.tex.in config.status
	./config.status chmod --file $@

config.status: configure
	./config.status --recheck

opt byte: lib/why3/META

lib/why3/META: lib/why3/META.in config.status
	./config.status chmod --file $@

<<<<<<< HEAD
=======
configure: configure.in Version
	autoconf -f

>>>>>>> 7d95097e
###################
# clean and depend
###################

.PHONY: distclean

distclean: clean
	rm -f config.status config.cache config.log \
	    Makefile src/util/config.ml doc/version.tex

depend:
	rm -f $^
	$(MAKE) $^

##################################################################
# Building the Why3 platform with ocamlbuild (OCaml 3.10 needed) #
##################################################################

# There used to be targets here but they are no longer useful.

# To build using Ocamlbuild:
# 1) Run "make Makefile" to ensure that the generated files (config.ml, ...)
# are generated.
# 2) Run Ocamlbuild with any target to generate the sanitization script.
# 3) Run ./sanitize to delete the generated files that shouldn't be generated
# (i.e. all lexers and parsers).
# 4) Run Ocamlbuild with the target you need, for example:
# ocamlbuild jc/jc_main.native

# You can also use the Makefile ./build.makefile which has some handy targets.<|MERGE_RESOLUTION|>--- conflicted
+++ resolved
@@ -110,12 +110,8 @@
 	       src/parser/parser.mli src/parser/parser.ml \
 	       src/driver/driver_parser.mli src/driver/driver_parser.ml \
 	       src/driver/driver_lexer.ml \
-<<<<<<< HEAD
-               src/session/compress.ml src/session/xml.ml \
-=======
 	       src/session/compress.ml src/session/xml.ml \
 	       src/session/strategy_parser.ml \
->>>>>>> 7d95097e
 	       lib/ocaml/why3__BigInt_compat.ml
 
 LIB_UTIL = config bigInt util opt lists strings \
@@ -126,13 +122,7 @@
 LIB_CORE = ident ty term pattern decl theory \
 	   task pretty dterm env trans printer
 
-<<<<<<< HEAD
-LIB_PARSER = ptree glob parser typing lexer
-
 LIB_DRIVER = prove_client call_provers driver_ast driver_parser driver_lexer driver \
-=======
-LIB_DRIVER = call_provers driver_ast driver_parser driver_lexer driver \
->>>>>>> 7d95097e
 	     whyconf autodetection
 
 LIB_MLW = ity
@@ -149,13 +139,10 @@
 		introduction abstraction close_epsilon lift_epsilon \
 		eliminate_epsilon \
 		eval_match instantiate_predicate smoke_detector \
-<<<<<<< HEAD
+		reduction_engine compute \
 		gnat_float rec_logic eliminate_bounded_types \
 		gnat_split_conj gnat_split_disj \
 		eliminate_unused_hypo
-=======
-		reduction_engine compute
->>>>>>> 7d95097e
 
 LIB_PRINTER = alt_ergo why3printer smtv1 smtv2 coq pvs isabelle \
 	      simplify gappa cvc3 yices mathematica
@@ -177,20 +164,9 @@
 	      $(addprefix src/whyml/, $(LIB_WHYML)) \
 	      $(addprefix src/session/, $(LIB_SESSION))
 
-<<<<<<< HEAD
-LIBSESSIONMODULES = $(addprefix src/session/, $(LIB_SESSION))
-
-LIBDIRS = util core parser driver transform printer whyml
-LIBINCLUDES = $(addprefix -I src/, $(LIBDIRS))
-
-LIBSESSIONDIRS = session
-LIBSESSIONINCLUDES = $(addprefix -I src/, $(LIBSESSIONDIRS))
-
-=======
 LIBDIRS = util core driver mlw parser transform printer whyml session
 LIBINCLUDES = $(addprefix -I src/, $(LIBDIRS))
 
->>>>>>> 7d95097e
 LIBDEP = $(addsuffix .dep, $(LIBMODULES))
 LIBCMO = $(addsuffix .cmo, $(LIBMODULES))
 LIBCMX = $(addsuffix .cmx, $(LIBMODULES))
@@ -618,7 +594,7 @@
 byte: bin/gnatwhy3.byte
 opt:  bin/gnatwhy3.opt
 
-bin/gnatwhy3.opt: lib/why3/why3.cmxa lib/why3/why3session.cmxa $(GNATCMX)
+bin/gnatwhy3.opt: lib/why3/why3.cmxa $(GNATCMX)
 	$(if $(QUIET), @echo 'Linking  $@' &&) \
 	    $(OCAMLOPT) $(OFLAGS) -o $@ $(EXTCMXA) $^
 
@@ -1482,14 +1458,6 @@
 	$(if $(QUIET),@echo 'Linking  $@' &&) \
 	    $(OCAMLC) $(BFLAGS) -o $@ $(BLINKFLAGS) $^
 
-<<<<<<< HEAD
-bin/why3doc: bin/why3doc.@OCAMLBEST@
-	ln -sf why3doc.@OCAMLBEST@ $@
-
-install_no_local::
-	cp -f bin/why3doc.@OCAMLBEST@ $(BINDIR)/why3doc$(EXE)
-=======
->>>>>>> 7d95097e
 # depend and clean targets
 
 ifneq "$(MAKECMDGOALS:clean%=clean)" "clean"
@@ -1579,22 +1547,12 @@
 #test-shape: lib/why3/why3.cma
 #	ocaml -I lib/why3 $(INCLUDES) $(EXTCMA) $? examples/test_shape.ml
 
-<<<<<<< HEAD
-test-session.byte: examples/use_api/create_session.ml lib/why3/why3.cma lib/why3/why3session.cma
-=======
-test-session.byte: examples/use_api/create_session.ml lib/why3/why3.cma
->>>>>>> 7d95097e
 	$(if $(QUIET),@echo 'Ocaml    $<' &&) \
 	ocaml -I lib/why3 $(INCLUDES) $(EXTCMA) lib/why3/why3.cma $< > /dev/null\
 	|| (rm -f why3session.xml why3shapes why3shapes.gz;  \
 	printf "Test of Why3 API calls for Session module failed. Please fix it"; exit 2)
 	@rm -f why3session.xml why3shapes why3shapes.gz
 
-<<<<<<< HEAD
-test-session.opt: examples/use_api/create_session.ml lib/why3/why3.cmxa lib/why3/why3session.cmxa
-=======
-test-session.opt: examples/use_api/create_session.ml lib/why3/why3.cmxa
->>>>>>> 7d95097e
 	$(if $(QUIET),@echo 'Ocamlopt $<' &&) \
 	($(OCAMLOPT) -o $@ -I lib/why3 $(INCLUDES) $(EXTCMXA) lib/why3/why3.cmxa  $< \
 	&& ./test-session.opt > /dev/null) \
@@ -2014,12 +1972,6 @@
 lib/why3/META: lib/why3/META.in config.status
 	./config.status chmod --file $@
 
-<<<<<<< HEAD
-=======
-configure: configure.in Version
-	autoconf -f
-
->>>>>>> 7d95097e
 ###################
 # clean and depend
 ###################
