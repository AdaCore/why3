####################################################################
#                                                                  #
#  The Why3 Verification Platform   /   The Why3 Development Team  #
#  Copyright 2010-2021 --  Inria - CNRS - Paris-Saclay University  #
#                                                                  #
#  This software is distributed under the terms of the GNU Lesser  #
#  General Public License version 2.1, with the special exception  #
#  on linking described in file LICENSE.                           #
#                                                                  #
####################################################################

VERBOSEMAKE ?= @enable_verbose_make@

ifeq ($(VERBOSEMAKE),yes)
  SHOW = @true
  HIDE =
else
  SHOW = @echo
  HIDE = @
endif

# install the binaries
DESTDIR =

prefix	    = @prefix@
exec_prefix = @exec_prefix@
datarootdir = @datarootdir@

BINDIR  = $(DESTDIR)@bindir@
LIBDIR  = $(DESTDIR)@libdir@
DATADIR = $(DESTDIR)@datarootdir@
MANDIR  = $(DESTDIR)@mandir@
TOOLDIR = $(LIBDIR)/why3/commands

# OS specific stuff
EXE   = @EXE@

# other variables
CC        = @CC@
MKDIR_P   = @MKDIR_P@
INSTALL   = @INSTALL@
INSTALL_DATA = @INSTALL_DATA@

ifeq (@enable_ocamlfind@,yes)
OCAMLC    = @OCAMLFIND@ ocamlc
OCAMLOPT  = @OCAMLFIND@ ocamlopt
OCAMLDEP  = @OCAMLFIND@ ocamldep
OCAMLDOC  = @OCAMLFIND@ ocamldoc
else
OCAMLC    = @OCAMLC@
OCAMLOPT  = @OCAMLOPT@
OCAMLDEP  = @OCAMLDEP@
OCAMLDOC  = @OCAMLDOC@
endif

OCAMLFIND = @OCAMLFIND@
OCAMLLEX  = @OCAMLLEX@
OCAMLYACC = @OCAMLYACC@
OCAMLLIB  = @OCAMLLIB@
OCAMLINSTALLLIB  = $(DESTDIR)@OCAMLINSTALLLIB@
OCAMLBEST = @OCAMLBEST@
OCAMLVERSION = @OCAMLVERSION@
CC        = gcc
COQC      = @COQC@
COQDEP    = @COQDEP@
FRAMAC_LIBDIR = $(DESTDIR)@FRAMAC_LIBDIR@
MENHIR	  = @MENHIR@

DEPFLAGS = -slash

ifeq (@enable_why3_lib@,yes)
INCLUDES += -I lib/why3
endif
ifeq (@OCAMLBEST@,opt)
# the semantics of the -native flag changed in ocaml 4.03.0
#DEPFLAGS += -native
endif

ifeq (@OCAMLBEST@,opt)
SHAREDBEST=cmxs
else
SHAREDBEST=cma
endif

ifeq (@LATEX@,rubber)
   LATEXCOMP=rubber --warn all --pdf
   LATEXCLEAN=rubber --pdf --clean
endif

ifeq (@LATEX@,latexmk)
   LATEXCOMP=LATEXOPTS= latexmk --pdf
   LATEXCLEAN=LATEXOPTS= latexmk --pdf -C
endif

ifeq (@LATEX@,pdflatex)
   LATEXCOMP=pdflatex
   LATEXCLEAN=true
endif

SPHINX = @SPHINX@

EMACS = @EMACS@

#PSVIEWER  = @PSVIEWER@
#PDFVIEWER = @PDFVIEWER@

EXTINCLUDES = @WHY3INCLUDE@ @SEQINCLUDE@ @REINCLUDE@ @ZIPINCLUDE@ @MENHIRINCLUDE@ @NUMINCLUDE@ @MLMPFRINCLUDE@ @INFERINCLUDE@ @YOJSONINCLUDES@

# warnings are enabled and non fatal by default, except:
# - disabled:
#   4    Fragile pattern matching: matching that will remain complete even
#        if additional constructors are added to one of the variant types
#        matched.
#   9    Missing fields in a record pattern.
#   41   Ambiguous constructor or label name.
#   44   Open statement shadows an already defined identifier.
#   45   Open statement shadows an already defined label or constructor.
#   50   Unexpected documentation comment.
#   52   The argument of this constructor should not be matched against a
#        constant pattern; the actual value of the argument could change
#        in the future.
# - fatal:
#   5    Partially applied function: expression whose result has function
#        type and is ignored.
#   8    Partial match: missing cases in pattern-matching.
#   48   Implicit elimination of optional arguments.

WARNINGS = A-4-9-41-44-45-50-52@5@8@48

FLAGS = -w $(WARNINGS) -safe-string -keep-locs -bin-annot -dtypes -g -thread $(INCLUDES)
OFLAGS = $(FLAGS)
BFLAGS = $(FLAGS)

ifeq (@enable_ocamlfind@,yes)
FLAGS += $(addprefix -package ,$(EXTPKGS))
OLINKFLAGS += -linkpkg -linkall
BLINKFLAGS += -linkpkg -linkall
else
FLAGS += $(EXTINCLUDES)
OLINKFLAGS = -linkall @MLMPFR_LINK@ $(EXTCMXA)
BLINKFLAGS = -linkall @MLMPFR_LINK@ $(EXTCMA)
endif

ifeq (@enable_profiling@,yes)
OFLAGS += -g -p
endif

# see http://caml.inria.fr/mantis/view.php?id=4991
CMIHACK = -intf-suffix .cmi

CMP_CP = cmp -s $< $@ || cp $< $@

# external libraries common to all binaries

EXTOBJS = menhirLib
EXTLIBS = @SEQLIB@ @RELIB@ unix nums dynlink result easy_format biniou yojson @ZIPLIB@ @MLMPFR@ @WHY3LIB@ @INFERLIB@
EXTPKGS = menhirLib @SEQLIB@ @RELIB@ unix num dynlink yojson @ZIPLIB@ @WHY3LIB@ @INFERPKG@ @SEXPLIB@ @SEXPLIBPPX@

EXTCMA	= $(addsuffix .cmo,$(EXTOBJS)) $(addsuffix .cma,$(EXTLIBS))
EXTCMXA = $(addsuffix .cmx,$(EXTOBJS)) $(addsuffix .cmxa,$(EXTLIBS))

INSTALLED_LIB_EXTS = a cma cmx cmi cmxa cmxs cmt cmti
COMPILED_LIB_EXTS = $(INSTALLED_LIB_EXTS) o cmo annot dep conflicts

TOTARGET = > "$@" || (RV=$$?; rm -f "$@"; exit $${RV})

# Variables added for checking realizations
GENERATED_PREFIX_COQ="lib/coq"
GENERATED_PREFIX_ISABELLE=lib/isabelle

ifeq (@enable_why3_lib@,yes)
WHY3CMA  = lib/why3/why3.cma
WHY3CMXA = lib/why3/why3.cmxa
else
WHY3CMA  =
WHY3CMXA =
endif

###############
# main target
###############

ifeq (@enable_why3_lib@,yes)
all: @OCAMLBEST@
else
all:
endif

plugins: plugins.@OCAMLBEST@
opt: plugins.opt
byte: plugins.byte

ifeq (@enable_local@,yes)
all: install_local
endif

.PHONY: byte opt clean depend all install install-lib uninstall
.PHONY: install-bin install-data uninstall-bin uninstall-data
.PHONY: install-bash install-emacs install-framac
.PHONY: uninstall-bash uninstall-emacs uninstall-framac
.PHONY: ide install-ide uninstall-ide
.PHONY: coq install-coq uninstall-coq clean-coq
.PHONY: pvs install-pvs uninstall-pvs clean-pvs
.PHONY: install-isabelle
.PHONY: plugins plugins.byte plugins.opt

.SUFFIXES:

MAKEINC =
CLEANDIRS =
CLEANLIBS =
GENERATED =

##############
# Why3 library
##############

LIBGENERATED = \
	src/util/config.ml \
	src/util/rc.ml src/util/lexlib.ml src/util/mysexplib.ml \
	src/util/json_parser.mli src/util/json_parser.ml \
	src/util/json_lexer.ml src/util/mlmpfr_wrapper.ml \
	src/util/dynlink_wrapper.ml \
	src/parser/lexer.ml \
	src/core/parser_tokens.mli src/core/parser_tokens.ml \
	src/parser/parser.mli src/parser/parser.ml \
	src/parser/parser_messages.ml \
	src/driver/driver_parser.mli src/driver/driver_parser.ml \
	src/driver/driver_lexer.ml \
	src/driver/sexp.ml \
	src/session/compress.ml src/session/xml.ml \
	src/session/strategy_parser.ml

LIB_UTIL = mysexplib config bigInt mlmpfr_wrapper util opt lists strings \
	   pp extmap extset exthtbl weakhtbl diffmap \
	   hashcons wstdlib exn_printer getopt \
	   json_base json_parser json_lexer \
	   debug loc lexlib print_tree dynlink_wrapper \
	   cmdline warning sysutil rc plugin bigInt number constant vector pqueue

ifeq (@enable_re@,no)
LIBGENERATED += src/util/re.ml
LIB_UTIL += re
endif

LIB_CORE = \
	ident ty term pattern decl coercion theory \
	parser_tokens keywords \
	task pretty dterm env trans printer model_parser

LIB_DRIVER = prove_client call_provers driver_ast driver_parser driver_lexer driver \
		whyconf autodetection smtv2_model_defs collect_data_model sexp smtv2_model_parser

LIB_MLW = ity expr pdecl eval_match typeinv vc pmodule dexpr big_real \
          pinterp counterexample

ifeq (@enable_infer@,yes)
LIB_INFER = o2oterm domain infer_why3 quant_domain union_find disjunctive_term_domain uf_domain infer_cfg infer_loop
endif

LIB_EXTRACT = mltree compile mlinterp pdriver ml_printer \
              c ocaml cakeml

LIB_PARSER = ptree ptree_helpers glob typing \
		parser_messages parser typing report lexer mlw_printer

LIB_TRANSFORM = simplify_formula inlining split_goal \
		args_wrapper detect_polymorphism reduction_engine compute \
		fold_defs eliminate_quantifiers \
		eliminate_definition eliminate_algebraic \
		abstract_quantifiers eliminate_unknown_types \
		eliminate_unknown_lsymbols eliminate_symbol \
		eliminate_inductive eliminate_let eliminate_if \
		libencoding discriminate encoding encoding_select \
		encoding_guards_full encoding_tags_full \
		encoding_guards encoding_tags encoding_twin \
		encoding_sort simplify_array filter_trigger \
		abstraction close_epsilon lift_epsilon \
		eliminate_epsilon intro_projections_counterexmp \
		instantiate_predicate smoke_detector \
		prop_curry eliminate_literal \
		generic_arg_trans_utils case apply subst \
		introduction ind_itp destruct cut congruence \
		rec_logic gnat_split_conj gnat_split_disj gnat_trivial \
		eliminate_unused_hypo eliminate_literal induction induction_pr \
		intro_vc_vars_counterexmp prepare_for_counterexmp \
		induction induction_pr matching reflection

LIB_PRINTER = cntexmp_printer alt_ergo why3printer smtv1 smtv2 coq\
	      pvs isabelle \
	      simplify gappa cvc3 yices mathematica

LIB_SESSION = compress xml termcode session_itp \
              strategy strategy_parser controller_itp \
	      server_utils itp_communication \
	      itp_server json_util unix_scheduler

LIBMODULES =  $(addprefix src/util/, $(LIB_UTIL)) \
	      $(addprefix src/core/, $(LIB_CORE)) \
	      $(addprefix src/driver/, $(LIB_DRIVER)) \
	      $(addprefix src/mlw/, $(LIB_MLW)) \
	      $(addprefix src/infer/, $(LIB_INFER)) \
	      $(addprefix src/extract/, $(LIB_EXTRACT)) \
	      $(addprefix src/parser/, $(LIB_PARSER)) \
	      $(addprefix src/transform/, $(LIB_TRANSFORM)) \
	      $(addprefix src/printer/, $(LIB_PRINTER)) \
	      $(addprefix src/session/, $(LIB_SESSION))

LIBDIRS = util core driver mlw extract parser transform printer session gnat

ifeq (@enable_infer@,yes)
	LIBDIRS += infer
endif

LIBINCLUDES = $(addprefix -I src/, $(LIBDIRS))

LIBDEP = $(addsuffix .dep, $(LIBMODULES))
LIBCMO = $(addsuffix .cmo, $(LIBMODULES))
LIBCMX = $(addsuffix .cmx, $(LIBMODULES))

$(LIBDEP) $(LIBCMO) $(LIBCMX): INCLUDES += $(LIBINCLUDES)
$(LIBCMX): OFLAGS += -for-pack Why3

$(LIBDEP): $(LIBGENERATED)

ifeq (@new_dynlink@,yes)
src/util/dynlink_wrapper.ml: src/util/dynlink_new.ml Makefile
	$(CMP_CP)
else
src/util/dynlink_wrapper.ml: src/util/dynlink_old.ml Makefile
	$(CMP_CP)
endif

# Mlmpfr

ifeq (@found_mlmpfr@,yes)
src/util/mlmpfr_wrapper.ml: src/util/mlmpfr_real.ml Makefile
	$(CMP_CP)
else
src/util/mlmpfr_wrapper.ml: src/util/mlmpfr_dummy.ml Makefile
	$(CMP_CP)
endif

# Ocamlzip

ifeq (@enable_zip@,yes)
src/session/compress.ml: src/session/compress_z.ml Makefile
	$(CMP_CP)
else
src/session/compress.ml: src/session/compress_none.ml Makefile
	$(CMP_CP)
endif

# pp_sexp_conv

ifeq (@enable_pp_sexp@, yes)
src/util/mysexplib.ml: src/util/mysexplib-real.ml Makefile
	$(CMP_CP)
src/tools/why3pp_sexp.ml: src/tools/why3pp_sexp-real.ml Makefile
	$(CMP_CP)
else
src/util/mysexplib.ml: src/util/mysexplib-dummy.ml Makefile
	$(CMP_CP)
src/tools/why3pp_sexp.ml: src/tools/why3pp_sexp-dummy.ml Makefile
	$(CMP_CP)
endif

.PHONY: initialize_messages update-parsing-error-handling

PARSERS=src/parser/parser_common.mly src/parser/parser.mly

src/parser/parser_messages.ml: src/parser/handcrafted.messages
	@rm -f src/parser/parser_messages.ml src/parser/parser_messages.ml.tmp
	@$(MENHIR) --explain --strict $(PARSERS) --base src/parser/parser --update-errors \
		src/parser/handcrafted.messages > src/parser/handcrafted.messages.temp
	@if  ! diff -b src/parser/handcrafted.messages src/parser/handcrafted.messages.temp > /dev/null; then \
			echo "Parsing error handling must be updated, the file 'src/parser/handcrafted.messages.temp' \
contains an updated version that must be checked before replacing 'src/parser/handcrafted.messages'"; \
		exit 1; \
	fi
	@rm -f src/parser/handcrafted.messages.temp
	$(MENHIR) --explain --strict $(PARSERS) --base src/parser/parser --compile-errors \
		src/parser/handcrafted.messages > src/parser/parser_messages.ml

clean::
	rm -f src/parser/parser_messages.ml.tmp src/parser/handcrafted.messages.temp

# debug optimisation ppx

ifeq (@enable_ppx@,yes)
src/util/ppx_debug_optim: src/util/debug_optim.ml
	$(SHOW) 'Linking $@'
	$(HIDE) $(OCAMLFIND) opt -package compiler-libs.common -linkpkg src/util/debug_optim.ml -o $@

src/transform/reflection.cmx: src/util/ppx_debug_optim
src/transform/reflection.cmx: OFLAGS += -ppx src/util/ppx_debug_optim
src/extract/mlinterp.cmx: src/util/ppx_debug_optim
src/extract/mlinterp.cmx: OFLAGS += -ppx src/util/ppx_debug_optim

clean::
	rm -f src/util/ppx_debug_optim
endif

# Re

ifeq (@enable_re@,no)
src/util/re.ml: src/util/recompat.ml Makefile
<<<<<<< HEAD
	cp $< $@

GENERATED += re.ml
=======
	$(CMP_CP)
GENERATED += src/util/re.ml
>>>>>>> dd5a41ab
endif

# build targets

byte: lib/why3/why3.cma
opt:  lib/why3/why3.cmxa lib/why3/why3.cmxs

lib/why3/why3.cma: lib/why3/why3.cmo
lib/why3/why3.cmxa: lib/why3/why3.cmx
lib/why3/why3.cmxs: lib/why3/why3.cmx

lib/why3/why3.cmo: $(LIBCMO)
	$(SHOW) 'Linking  $@'
	$(HIDE)$(OCAMLC) $(BFLAGS) -pack -o $@ $^

lib/why3/why3.cmx: $(LIBCMX) lib/why3/why3.cmo
	$(SHOW) 'Linking  $@'
	$(HIDE)$(OCAMLOPT) $(OFLAGS) $(CMIHACK) -pack -o $@ $(filter %.cmx, $^)

# clean and depend

MAKEINC += $(LIBDEP)

CLEANDIRS += src $(addprefix src/, $(LIBDIRS))
CLEANLIBS += lib/why3/why3
GENERATED += $(LIBGENERATED)

###############
# installation
###############

uninstall-data::
	rm -rf $(DATADIR)/why3

install-data::
	$(MKDIR_P) $(DATADIR)/why3
	$(MKDIR_P) $(DATADIR)/why3/vim
	$(MKDIR_P) $(DATADIR)/why3/vim/ftdetect
	$(MKDIR_P) $(DATADIR)/why3/vim/syntax
	$(MKDIR_P) $(DATADIR)/why3/lang
	$(MKDIR_P) $(DATADIR)/why3/stdlib
	$(MKDIR_P) $(DATADIR)/why3/stdlib/mach
	$(MKDIR_P) $(DATADIR)/why3/drivers
	$(INSTALL_DATA) stdlib/*.mlw $(DATADIR)/why3/stdlib
	$(INSTALL_DATA) stdlib/mach/*.mlw $(DATADIR)/why3/stdlib/mach
	$(INSTALL_DATA) drivers/*.drv drivers/*.gen $(DATADIR)/why3/drivers
	$(INSTALL_DATA) LICENSE $(DATADIR)/why3/
	$(INSTALL_DATA) share/provers-detection-data.conf $(DATADIR)/why3/
	$(INSTALL_DATA) share/why3session.dtd $(DATADIR)/why3
	$(INSTALL_DATA) share/Makefile.config $(DATADIR)/why3
	$(INSTALL_DATA) share/vim/ftdetect/why3.vim $(DATADIR)/why3/vim/ftdetect/why3.vim
	$(INSTALL_DATA) share/vim/syntax/why3.vim $(DATADIR)/why3/vim/syntax/why3.vim
	$(INSTALL_DATA) share/lang/why3.lang $(DATADIR)/why3/lang/why3.lang
	$(INSTALL_DATA) share/lang/why3c.lang $(DATADIR)/why3/lang/why3c.lang
	$(INSTALL_DATA) share/lang/why3py.lang $(DATADIR)/why3/lang/why3py.lang

ifeq (@enable_local@,yes)
else
install:: install-bin install-data

uninstall:: uninstall-bin uninstall-data
	rm -rf $(LIBDIR)/why3
endif

uninstall-lib:
	if test -d $(OCAMLINSTALLLIB) -a -w $(OCAMLINSTALLLIB); then \
	  rm -rf $(OCAMLINSTALLLIB)/why3; \
	fi

uninstall:: uninstall-lib

install-lib::
	$(MKDIR_P) $(OCAMLINSTALLLIB)/why3
	$(INSTALL_DATA) $(wildcard $(addprefix lib/why3/why3., $(INSTALLED_LIB_EXTS))) \
		lib/why3/META $(OCAMLINSTALLLIB)/why3

##################
# Why3 emacs mode
##################

%.elc: %.el
	$(EMACS) --batch --no-init-file -f batch-byte-compile $<

clean::
	rm -f share/emacs/why3.elc

uninstall-emacs:
	rm -f $(DATADIR)/emacs/site-lisp/why3.el
	rm -f $(DATADIR)/emacs/site-lisp/why3.elc

uninstall:: uninstall-emacs

install-emacs:
	$(MKDIR_P) $(DATADIR)/emacs/site-lisp/
	$(INSTALL_DATA) share/emacs/why3.el $(DATADIR)/emacs/site-lisp/why3.el
ifeq (@enable_emacs_compilation@,yes)
	$(INSTALL_DATA) share/emacs/why3.elc $(DATADIR)/emacs/site-lisp/why3.elc
endif

install:: install-emacs

ifeq (@enable_emacs_compilation@,yes)
all: share/emacs/why3.elc
endif


##################
# Why3 plugins
##################

<<<<<<< HEAD
PLUGGENERATED = plugins/tptp/tptp_lexer.ml \
		plugins/tptp/tptp_parser.ml plugins/tptp/tptp_parser.mli \
		plugins/python/py_lexer.ml \
		plugins/python/py_parser.ml plugins/python/py_parser.mli \
		plugins/microc/mc_lexer.ml \
		plugins/microc/mc_parser.ml plugins/microc/mc_parser.mli \
		plugins/cfg/cfg_lexer.ml \
		plugins/cfg/cfg_parser.ml plugins/cfg/cfg_parser.mli \
		plugins/parser/dimacs.ml \
		plugins/ada_terms/ada_lexer.ml \
		plugins/ada_terms/ada_parser.ml plugins/ada_terms/ada_parser.mli
=======
PLUGGENERATED = \
	plugins/tptp/tptp_lexer.ml \
	plugins/tptp/tptp_parser.ml plugins/tptp/tptp_parser.mli \
	plugins/python/py_lexer.ml \
	plugins/python/py_parser.ml plugins/python/py_parser.mli \
	plugins/microc/mc_lexer.ml \
	plugins/microc/mc_parser.ml plugins/microc/mc_parser.mli \
	plugins/cfg/cfg_lexer.ml \
	plugins/cfg/cfg_parser.ml plugins/cfg/cfg_parser.mli \
	plugins/parser/dimacs.ml
>>>>>>> dd5a41ab

PLUG_PARSER = genequlin dimacs
PLUG_PRINTER =
PLUG_TRANSFORM =
PLUG_TPTP = tptp_ast tptp_parser tptp_typing tptp_lexer tptp_printer
PLUG_PYTHON = py_ast py_parser py_lexer py_main
PLUG_MICROC = mc_ast mc_parser mc_lexer mc_printer mc_main
<<<<<<< HEAD
PLUG_CFG = cfg_ast cfg_tokens cfg_parser cfg_lexer cfg_main
PLUG_ADA = ada_nametable ada_parser ada_lexer ada_main
=======
PLUG_CFG = cfg_ast cfg_parser cfg_lexer cfg_main
>>>>>>> dd5a41ab

PLUGINS = genequlin dimacs tptp python microc cfg ada_terms gnat_json

TPTPMODULES = $(addprefix plugins/tptp/, $(PLUG_TPTP))
PYTHONMODULES = $(addprefix plugins/python/, $(PLUG_PYTHON))
MICROCMODULES = $(addprefix plugins/microc/, $(PLUG_MICROC))
CFGMODULES = $(addprefix plugins/cfg/, $(PLUG_CFG))
ADAMODULES = $(addprefix plugins/ada_terms/, $(PLUG_ADA))
GNATJSONMODULES := $(addprefix plugins/gnat_json/, ptree_constructors gnat_ast gnat_ast_pretty gnat_ast_to_ptree)

TPTPCMO = $(addsuffix .cmo, $(TPTPMODULES))
TPTPCMX = $(addsuffix .cmx, $(TPTPMODULES))

PYTHONCMO = $(addsuffix .cmo, $(PYTHONMODULES))
PYTHONCMX = $(addsuffix .cmx, $(PYTHONMODULES))

MICROCCMO = $(addsuffix .cmo, $(MICROCMODULES))
MICROCCMX = $(addsuffix .cmx, $(MICROCMODULES))

ADACMO = $(addsuffix .cmo, $(ADAMODULES))
ADACMX = $(addsuffix .cmx, $(ADAMODULES))

GNATJSONCMO = $(addsuffix .cmo, $(GNATJSONMODULES))
GNATJSONCMX = $(addsuffix .cmx, $(GNATJSONMODULES))

ifeq (@enable_hypothesis_selection@,yes)
PLUG_TRANSFORM += hypothesis_selection
PLUGINS += hypothesis_selection

lib/plugins/hypothesis_selection.cmxs: EXTINCLUDES += -I @OCAMLGRAPHLIB@
lib/plugins/hypothesis_selection.cmo:  EXTINCLUDES += -I @OCAMLGRAPHLIB@
lib/plugins/hypothesis_selection.cmxs: EXTLIBS += graph.cmxa
lib/plugins/hypothesis_selection.cmo:  EXTOBJS += graph.cmo
ifeq (@enable_ocamlfind@,yes)
lib/plugins/hypothesis_selection.cmxs: FLAGS += -package ocamlgraph -dontlink "$(EXTPKGS)" -linkpkg
lib/plugins/hypothesis_selection.cmo:  FLAGS += -package ocamlgraph graph.cmo
endif
endif

PLUGMODULES = $(addprefix plugins/parser/, $(PLUG_PARSER)) \
	      $(addprefix plugins/printer/, $(PLUG_PRINTER)) \
	      $(addprefix plugins/transform/, $(PLUG_TRANSFORM)) \
	      $(TPTPMODULES) $(PYTHONMODULES) $(MICROCMODULES) \
	      $(CFGMODULES) \
	      $(ADAMODULES) $(GNATJSONMODULES)

PLUGDEP = $(addsuffix .dep, $(PLUGMODULES))
PLUGCMO = $(addsuffix .cmo, $(PLUGMODULES))
PLUGCMX = $(addsuffix .cmx, $(PLUGMODULES))

PLUGDIRS = parser printer transform tptp python microc cfg ada_terms gnat_json
PLUGINCLUDES = $(addprefix -I plugins/, $(PLUGDIRS))

$(PLUGDEP) $(PLUGCMO) $(PLUGCMX): INCLUDES += $(PLUGINCLUDES)

$(PLUGDEP): $(PLUGGENERATED)

LIBPLUGCMO =  $(PLUGINS:%=lib/plugins/%.cmo)
LIBPLUGCMXS = $(PLUGINS:%=lib/plugins/%.cmxs)

plugins.byte: $(LIBPLUGCMO)
plugins.opt : $(LIBPLUGCMXS)

lib/plugins:
	mkdir lib/plugins

lib/plugins/%.cmxs: | lib/plugins
	$(SHOW) 'Linking  $@'
	$(HIDE)$(OCAMLOPT) $(OFLAGS) -shared -o $@ $^

lib/plugins/%.cmo: | lib/plugins
	$(SHOW) 'Linking  $@'
	$(HIDE)$(OCAMLC) $(BFLAGS) -pack -o $@ $^

$(PLUG_PARSER:%=lib/plugins/%.cmxs): lib/plugins/%.cmxs: plugins/parser/%.cmx
$(PLUG_PARSER:%=lib/plugins/%.cmo): lib/plugins/%.cmo: plugins/parser/%.cmo
$(PLUG_PRINTER:%=lib/plugins/%.cmxs): lib/plugins/%.cmxs: plugins/printer/%.cmx
$(PLUG_PRINTER:%=lib/plugins/%.cmo): lib/plugins/%.cmo: plugins/printer/%.cmo
$(PLUG_TRANSFORM:%=lib/plugins/%.cmxs): lib/plugins/%.cmxs: plugins/transform/%.cmx
$(PLUG_TRANSFORM:%=lib/plugins/%.cmo): lib/plugins/%.cmo: plugins/transform/%.cmo
lib/plugins/tptp.cmxs: $(TPTPCMX)
lib/plugins/tptp.cmo: $(TPTPCMO)
lib/plugins/python.cmxs: $(PYTHONCMX)
lib/plugins/python.cmo: $(PYTHONCMO)
lib/plugins/microc.cmxs: $(MICROCCMX)
lib/plugins/microc.cmo: $(MICROCCMO)
lib/plugins/cfg.cmxs: $(addsuffix .cmx, $(CFGMODULES))
lib/plugins/cfg.cmo: $(addsuffix .cmo, $(CFGMODULES))
lib/plugins/ada_terms.cmxs: $(ADACMX)
lib/plugins/ada_terms.cmo: $(ADACMO)
lib/plugins/gnat_json.cmxs: $(GNATJSONCMX)
lib/plugins/gnat_json.cmo: $(GNATJSONCMO)

# depend and clean targets

MAKEINC += $(PLUGDEP)

CLEANDIRS += plugins $(addprefix plugins/, $(PLUGDIRS)) lib/plugins
GENERATED += $(PLUGGENERATED)

uninstall-bin::
	rm -f $(PLUGINS:%=$(LIBDIR)/why3/plugins/%.cmo)
	rm -f $(PLUGINS:%=$(LIBDIR)/why3/plugins/%.cmxs)

install-bin::
	$(MKDIR_P) $(LIBDIR)/why3/plugins
	$(INSTALL_DATA) $(wildcard $(LIBPLUGCMO) $(LIBPLUGCMXS)) $(LIBDIR)/why3/plugins

###############
# Why3 commands
###############

TOOLSGENERATED = src/tools/why3wc.ml

TOOLS_BIN = \
	why3config why3execute why3extract why3prove \
	why3realize why3replay why3show why3wc

TOOLS_FILES = main $(TOOLS_BIN)

TOOLSMODULES = $(addprefix src/tools/, $(TOOLS_FILES))

TOOLSDEP = $(addsuffix .dep, $(TOOLSMODULES))
TOOLSCMO = $(addsuffix .cmo, $(TOOLSMODULES))
TOOLSCMX = $(addsuffix .cmx, $(TOOLSMODULES))

$(TOOLSDEP) $(TOOLSCMO) $(TOOLSCMX): INCLUDES += -I src/tools

$(TOOLSDEP): $(TOOLSGENERATED)

byte: bin/why3.byte $(TOOLS_BIN:%=bin/%.cma)
opt:  bin/why3.opt  $(TOOLS_BIN:%=bin/%.cmxs)

bin/why3.opt: $(WHY3CMXA) src/tools/main.cmx
bin/why3.byte: $(WHY3CMA) src/tools/main.cmo

$(TOOLS_BIN:%=bin/%.cma):  bin/%.cma:  src/tools/%.cmo
$(TOOLS_BIN:%=bin/%.cmxs): bin/%.cmxs: src/tools/%.cmx

uninstall-bin::
	rm -f $(BINDIR)/why3$(EXE)
	rm -f $(TOOLS_BIN:%=bin/%.$(SHAREDBEST))

install-bin::
	$(MKDIR_P) $(BINDIR)
	$(INSTALL) bin/why3.@OCAMLBEST@ $(BINDIR)/why3$(EXE)
	$(MKDIR_P) $(TOOLDIR)
	$(INSTALL_DATA) $(TOOLS_BIN:%=bin/%.$(SHAREDBEST)) $(TOOLDIR)

install_local:: bin/why3 $(TOOLS_BIN:%=bin/%.$(SHAREDBEST))

bin/%:	bin/%.@OCAMLBEST@
	ln -sf $(notdir $<) $@

install_local:: share/drivers share/stdlib

share/drivers:
	ln -snf ../drivers share/drivers

share/stdlib:
	ln -snf ../stdlib share/stdlib

MAKEINC += $(TOOLSDEP)

CLEANDIRS += src/tools
GENERATED += $(TOOLSGENERATED)

clean::
	rm -f bin/why3*

############
# GNATWhy3 #
############

GNAT_SERVER_FILES := gnat_util gnat_loc gnat_expl gnat_server
GNATWHY3_FILES := gnat_util gnat_loc gnat_expl gnat_counterexamples gnat_config\
	      gnat_scheduler gnat_manual gnat_report gnat_objectives gnat_main

GNATWHY3MODULES := $(addprefix src/gnat/, $(GNATWHY3_FILES))
GNATWHY3DEP = $(addsuffix .dep, $(GNATWHY3MODULES))
GNATWHY3CMO = $(addsuffix .cmo, $(GNATWHY3MODULES))
# Import external printer parser for Ada
GNATWHY3CMX = $(addsuffix .cmx, $(GNATWHY3MODULES))
$(GNATWHY3CMO) $(GNATWHY3CMX): INCLUDES += -I src/util -I src/gnat
$(GNATWHY3DEP): DEPFLAGS += -I src/util -I src/gnat

GNAT_SERVER_MODULES := $(addprefix src/gnat/, $(GNAT_SERVER_FILES))
GNAT_SERVER_DEP = $(addsuffix .dep, $(GNAT_SERVER_MODULES))
GNAT_SERVER_CMO = $(addsuffix .cmo, $(GNAT_SERVER_MODULES))
# Import external printer parser for Ada
GNAT_SERVER_CMX = $(addsuffix .cmx, $(GNAT_SERVER_MODULES))
$(GNAT_SERVER_CMO) $(GNAT_SERVER_CMX): INCLUDES += -I src/util -I src/gnat
$(GNAT_SERVER_DEP): DEPFLAGS += -I src/util -I src/gnat

depend: $(GNAT_SERVER_DEP)

# build targets

byte: bin/gnatwhy3.byte bin/gnat_server.byte
opt:  bin/gnatwhy3.opt bin/gnat_server.opt

bin/gnatwhy3.opt: lib/why3/why3.cmxa $(GNATWHY3CMX)
bin/gnat_server.opt: lib/why3/why3.cmxa $(GNAT_SERVER_CMX)

bin/gnatwhy3.byte: lib/why3/why3.cma $(GNATWHY3CMO)
bin/gnat_server.byte: lib/why3/why3.cma $(GNAT_SERVER_CMO)

install_no_local::
	cp -f bin/gnatwhy3.@OCAMLBEST@ $(BINDIR)/gnatwhy3$(EXE)
	cp -f bin/gnat_server.@OCAMLBEST@ $(BINDIR)/gnat_server$(EXE)

ifneq "$(MAKECMDGOALS:clean%=clean)" "clean"
-include $(GNATWHY3DEP)
-include $(GNAT_SERVER_DEP)
endif

CLEANDIRS += src/gnat

clean::
	rm -f bin/gnatwhy3.byte bin/gnatwhy3.opt bin/gnatwhy3
	rm -f bin/gnat_server.byte bin/gnat_server.opt bin/gnat_server

##############
# Why3server #
##############

SERVER_MODULES := logging arraylist options queue readbuf request \
		  proc writebuf server-unix server-win

CPULIM_MODULES := cpulimit-unix cpulimit-win

SERVER_O := $(SERVER_MODULES:%=src/server/%.o)

CPULIM_O := $(CPULIM_MODULES:%=src/server/%.o)

TOOLS = lib/why3server$(EXE) lib/why3cpulimit$(EXE)

all: $(TOOLS)

lib/why3server$(EXE): $(SERVER_O)
	$(CC) -Wall -o $@ $^

lib/why3cpulimit$(EXE): $(CPULIM_O)
	$(CC) -Wall -o $@ $^

%.o: %.c
	$(CC) -Wall -O -g -o $@ -c $<

uninstall-bin::
	rm -f $(LIBDIR)/why3/why3server$(EXE) $(LIBDIR)/why3/why3cpulimit$(EXE)
	rm -f $(LIBDIR)/why3/why3-call-pvs

install-bin::
	$(MKDIR_P) $(LIBDIR)/why3
	$(INSTALL) lib/why3server$(EXE) $(LIBDIR)/why3/why3server$(EXE)
	$(INSTALL) lib/why3cpulimit$(EXE) $(LIBDIR)/why3/why3cpulimit$(EXE)
	$(INSTALL) lib/why3-call-pvs $(LIBDIR)/why3/why3-call-pvs

clean::
	rm -f $(SERVER_O) $(CPULIM_O) $(TOOLS)

.PHONY: install_spark2014 install_spark2014_dev

install_spark2014_dev: install_spark2014
	$(MKDIR_P) $(DATADIR)/why3/images
	for i in share/images/*.rc; do \
	     d=`basename $$i .rc`; \
	     $(INSTALL_DATA) $$i $(DATADIR)/why3/images; \
	     $(MKDIR_P) $(DATADIR)/why3/images/$$d; \
	     $(INSTALL_DATA) share/images/$$d/* $(DATADIR)/why3/images/$$d; \
	done
	$(INSTALL_DATA) share/images/*.png $(DATADIR)/why3/images
	$(MKDIR_P) $(DATADIR)/why3/lang
	# Install all Why3 tools
	for f in bin/why3*.@OCAMLBEST@; do install -C "$$f" $(BINDIR)/"$$(basename "$$f" .@OCAMLBEST@)$(EXE)"; done
	# Install lang files for Why3 IDE
	for f in share/lang/*.lang; do $(INSTALL_DATA) "$$f" "$(DATADIR)/why3/lang/$$(basename $$f)"; done

install_spark2014: install-bin
	mkdir -p $(BINDIR)
	mkdir -p $(DATADIR)/why3
	mkdir -p $(DATADIR)/why3/theories
	mkdir -p $(DATADIR)/why3/drivers
	mkdir -p $(DATADIR)/why3/libs
	cp -f stdlib/*.mlw $(DATADIR)/why3/theories
	cp -f drivers/*.drv drivers/*.gen drivers/*.aux $(DATADIR)/why3/drivers
	# also copy the fixed coq-realizations.aux file that we use for SPARK;
	# This will possibly overwrite the one that was copied on the line
	# before
	cp -f coq-realizations.aux $(DATADIR)/why3/drivers
	cp -f share/why3session.dtd $(DATADIR)/why3
	cp -f lib/why3server$(EXE) $(BINDIR)/why3server$(EXE)
	cp -f lib/why3cpulimit$(EXE) $(BINDIR)/why3cpulimit$(EXE)
	cp -f bin/gnatwhy3.$(OCAMLBEST) $(BINDIR)/gnatwhy3$(EXE)
	cp -f bin/gnat_server.$(OCAMLBEST) $(BINDIR)/gnat_server$(EXE)
	cp -f bin/why3.$(OCAMLBEST) $(BINDIR)/why3$(EXE)
	cp -f bin/why3realize.$(SHAREDBEST) $(BINDIR)/
	cp -f bin/why3config.$(SHAREDBEST) $(BINDIR)/
	cp -f bin/why3session.$(SHAREDBEST) $(BINDIR)/
	cp -f share/provers-detection-data.conf $(DATADIR)/why3/
	# copying why3ide is optional, so this line is allowed to fail
	-cp -f bin/why3ide.$(SHAREDBEST) $(BINDIR)/
	cp -rf lib/coq $(DATADIR)/why3/libs

##########
# gallery
##########

# we export exactly the programs that have a why3session.xml file

.PHONY: gallery gallery-simple gallery-subs

gallery: gallery-simple gallery-subs

gallery-simple:
	@if test "$(GALLERYDIR)" = ""; then echo "set GALLERYDIR first"; exit 1; fi
	@cd examples/; \
	for x in `git ls-files */why3session.xml` ; do \
	  f=`dirname $$x`; \
	  if echo $$f | grep -q -e '\(_vc_sp\|^bignum\)$$'; then continue; fi; \
	  echo "exporting $$f"; \
	  mkdir -p $(GALLERYDIR)/$$f; \
	  WHY3CONFIG="" ../bin/why3.@OCAMLBEST@ session html $$x -o $(GALLERYDIR)/$$f; \
	  cp $$f.mlw $(GALLERYDIR)/$$f/; \
	  rm -f $(GALLERYDIR)/$$f/$$f.zip; \
	  git archive --format=zip -o $(GALLERYDIR)/$$f/$$f.zip HEAD $$f.mlw $$f; \
	done

GALLERYSUBS=WP_revisited verifythis_2016_matrix_multiplication avl double_wp prover multiprecision

gallery-subs:
	@if test "$(GALLERYDIR)" = ""; then echo "set GALLERYDIR first"; exit 1; fi
	@for d in $(GALLERYSUBS) ; do \
	  echo "exporting examples/$$d"; \
	  mkdir -p $(GALLERYDIR)/$$d; \
	  cd examples/$$d; \
	  WHY3CONFIG="" ../../bin/why3.@OCAMLBEST@ doc --no-stdlib --no-load-default-plugins -L ../../stdlib -L . --stdlib-url http://why3.lri.fr/stdlib/ --debug ignore_unused_vars *.mlw -o $(GALLERYDIR)/$$d; \
	  cd ..; \
	  rm -f $(GALLERYDIR)/$$d/$$d.zip; \
	  git archive --format=zip -o $(GALLERYDIR)/$$d/$$d.zip HEAD $$d; \
	  cd ..; \
	done

########
# XML DTD validation
########

.PHONY: xml-validate

xml-validate:
	@for x in `find examples/ -name why3session.xml`; do \
	  xmllint --noout --valid $$x 2>&1 | head -1; \
	done

xml-validate-local:
	@for x in `find examples/ -path examples/in_progress -prune -o -name why3session.xml -print`; do \
	  xmllint --noout --dtdvalid share/why3session.dtd $$x 2>&1 | head -1; \
	done

###############
# IDE
###############

ifeq (@enable_ide@,yes)

IDEGENERATED = src/ide/gtkcompat.ml

IDE_FILES = gtkcompat

ifeq (@enable_statmemprof@,yes)
IDE_FILES += statmemprof

bin/why3ide.cmxs bin/why3ide.cma: EXTPKGS += @STATMEMPROFPKG@
endif

IDE_FILES += gconfig ide_utils why3ide

IDEMODULES = $(addprefix src/ide/, $(IDE_FILES))

IDEDEP = $(addsuffix .dep, $(IDEMODULES))
IDECMO = $(addsuffix .cmo, $(IDEMODULES))
IDECMX = $(addsuffix .cmx, $(IDEMODULES))

$(IDEDEP) $(IDECMO) $(IDECMX): INCLUDES += -I src/ide

$(IDEDEP): $(IDEGENERATED)

# build targets

byte: bin/why3ide.cma
opt:  bin/why3ide.cmxs

bin/why3ide.cmxs bin/why3ide.cma: FLAGS += $(addprefix -package ,@LABLGTKPKG@) -dontlink "$(EXTPKGS)" -linkpkg

bin/why3ide.cmxs: $(IDECMX)
bin/why3ide.cma:  $(IDECMO)

# depend and clean targets

MAKEINC += $(IDEDEP)

CLEANDIRS += src/ide

ide: bin/why3ide.$(SHAREDBEST)

uninstall-ide:
	rm -f $(TOOLDIR)/why3ide.$(SHAREDBEST)
	rm -rf $(DATADIR)/why3/images

uninstall:: uninstall-ide

install-ide:
	$(MKDIR_P) $(TOOLDIR)
	$(INSTALL_DATA) bin/why3ide.$(SHAREDBEST) $(TOOLDIR)
	$(MKDIR_P) $(DATADIR)/why3/images
	for i in share/images/*.rc; do \
	     d=`basename $$i .rc`; \
	     $(INSTALL_DATA) $$i $(DATADIR)/why3/images; \
	     $(MKDIR_P) $(DATADIR)/why3/images/$$d; \
	     $(INSTALL_DATA) share/images/$$d/* $(DATADIR)/why3/images/$$d; \
	done
	$(INSTALL_DATA) share/images/*.png $(DATADIR)/why3/images

install:: install-ide

install_local:: bin/why3ide.$(SHAREDBEST)

ifeq (@GTKVERSION@,2)
src/ide/gtkcompat.ml: src/ide/gtkcompat2.ml Makefile
	$(CMP_CP)
else
src/ide/gtkcompat.ml: src/ide/gtkcompat3.ml Makefile
	$(CMP_CP)
endif

GENERATED += $(IDEGENERATED)

endif

###############
# WEBSERV
###############

WEBSERV_FILES = wserver why3web

WEBSERVMODULES = $(addprefix src/ide/, $(WEBSERV_FILES))

WEBSERVDEP = $(addsuffix .dep, $(WEBSERVMODULES))
WEBSERVCMO = $(addsuffix .cmo, $(WEBSERVMODULES))
WEBSERVCMX = $(addsuffix .cmx, $(WEBSERVMODULES))

$(WEBSERVDEP) $(WEBSERVCMO) $(WEBSERVCMX): INCLUDES += -I src/ide

# build targets

byte: bin/why3webserver.cma
opt:  bin/why3webserver.cmxs

bin/why3webserver.cmxs: $(WEBSERVCMX)
bin/why3webserver.cma:  $(WEBSERVCMO)

# depend and clean targets

MAKEINC += $(WEBSERVDEP)

CLEANDIRS += src/ide

uninstall-bin::
	rm -f $(TOOLDIR)/why3webserver.$(SHAREDBEST)

install-bin::
	$(MKDIR_P) $(TOOLDIR)
	$(INSTALL_DATA) bin/why3webserver.$(SHAREDBEST) $(TOOLDIR)

install_local:: bin/why3webserver.$(SHAREDBEST)


###############
# Session
###############

SESSION_FILES = why3session_lib why3session_info \
		why3session_html why3session_latex why3session_update \
		why3session_main
# TODO: why3session_copy why3session_rm why3session_csv why3session_run
#       why3session_output

SESSIONMODULES = $(addprefix src/why3session/, $(SESSION_FILES))

SESSIONDEP = $(addsuffix .dep, $(GNATASTMODULES) $(SESSIONMODULES))
SESSIONCMO = $(addsuffix .cmo, $(GNATASTMODULES) $(SESSIONMODULES))
SESSIONCMX = $(addsuffix .cmx, $(GNATASTMODULES) $(SESSIONMODULES))

$(SESSIONDEP) $(SESSIONCMO) $(SESSIONCMX): INCLUDES += -I src/why3session

# build targets

byte: bin/why3session.cma
opt:  bin/why3session.cmxs

bin/why3session.cmxs: $(SESSIONCMX)
bin/why3session.cma:  $(SESSIONCMO)

# depend and clean targets

MAKEINC += $(SESSIONDEP)

CLEANDIRS += src/why3session

uninstall-bin::
	rm -f $(TOOLDIR)/why3session.$(SHAREDBEST)

install-bin::
	$(MKDIR_P) $(TOOLDIR)
	$(INSTALL_DATA) bin/why3session.$(SHAREDBEST) $(TOOLDIR)

install_local:: bin/why3session.$(SHAREDBEST)

###############
# Why3 Shell
###############

SHELL_FILES = why3shell

SHELLMODULES = $(addprefix src/tools/, $(SHELL_FILES))

SHELLDEP = $(addsuffix .dep, $(SHELLMODULES))
SHELLCMO = $(addsuffix .cmo, $(SHELLMODULES))
SHELLCMX = $(addsuffix .cmx, $(SHELLMODULES))

$(SHELLDEP) $(SHELLCMO) $(SHELLCMX): INCLUDES += -I src/tools

# build targets

byte: bin/why3shell.cma
opt:  bin/why3shell.cmxs

bin/why3shell.cmxs: $(SHELLCMX)
bin/why3shell.cma:  $(SHELLCMO)

# depend and clean targets

MAKEINC += $(SHELLDEP)

uninstall-bin::
	rm -f $(TOOLDIR)/why3shell.$(SHAREDBEST)

install-bin::
	$(MKDIR_P) $(TOOLDIR)
	$(INSTALL_DATA) bin/why3shell.$(SHAREDBEST) $(TOOLDIR)

install_local:: bin/why3shell.$(SHAREDBEST)

####################
# Coq realizations
####################

COQVERSIONSPECIFIC=

COQVERSIONSPECIFICTARGETS=$(addprefix lib/coq/, $(COQVERSIONSPECIFIC))

$(COQVERSIONSPECIFICTARGETS): %: %.@coq_compat_version@
	$(CMP_CP)

clean::
	rm -f $(COQVERSIONSPECIFICTARGETS)


COQLIBS_INT_FILES = Abs ComputerDivision Div2 EuclideanDivision Int MinMax Power NumOf
COQLIBS_INT_ALL_FILES = Exponentiation $(COQLIBS_INT_FILES)
COQLIBS_INT = $(addprefix lib/coq/int/, $(COQLIBS_INT_ALL_FILES))

COQLIBS_BOOL_FILES = Bool
COQLIBS_BOOL = $(addprefix lib/coq/bool/, $(COQLIBS_BOOL_FILES))

ifeq (@enable_coq_fp_libs@,yes)
COQLIBS_REAL_FILES = Abs ExpLog FromInt MinMax PowerInt PowerReal Real RealInfix Square Trigonometry Truncate
else
COQLIBS_REAL_FILES = Abs ExpLog FromInt MinMax PowerInt PowerReal Real RealInfix Square Trigonometry
endif
COQLIBS_REAL = $(addprefix lib/coq/real/, $(COQLIBS_REAL_FILES))

COQLIBS_NUMBER_FILES = Divisibility Gcd Parity Prime Coprime
COQLIBS_NUMBER = $(addprefix lib/coq/number/, $(COQLIBS_NUMBER_FILES))

COQLIBS_SET_FILES = Set Cardinal Fset FsetInduction FsetInt FsetSum SetApp SetAppInt SetImp SetImpInt
COQLIBS_SET = $(addprefix lib/coq/set/, $(COQLIBS_SET_FILES))

COQLIBS_MAP_FILES = Map Const Occ MapPermut MapInjection
COQLIBS_MAP = $(addprefix lib/coq/map/, $(COQLIBS_MAP_FILES))

COQLIBS_LIST_FILES = List Length Mem Nth NthLength HdTl NthHdTl Append NthLengthAppend Reverse HdTlNoOpt NthNoOpt RevAppend Combine Distinct NumOcc Permut
COQLIBS_LIST = $(addprefix lib/coq/list/, $(COQLIBS_LIST_FILES))

COQLIBS_OPTION_FILES = Option
COQLIBS_OPTION = $(addprefix lib/coq/option/, $(COQLIBS_OPTION_FILES))

COQLIBS_BV_FILES = Pow2int BV_Gen
COQLIBS_BV = $(addprefix lib/coq/bv/, $(COQLIBS_BV_FILES))

ifeq (@enable_coq_fp_libs@,yes)
COQLIBS_FP_FILES = Rounding SingleFormat Single DoubleFormat Double
COQLIBS_FP_ALL_FILES = GenFloat $(COQLIBS_FP_FILES)
COQLIBS_FP = $(addprefix lib/coq/floating_point/, $(COQLIBS_FP_ALL_FILES))

COQLIBS_IEEEFLOAT_FILES = RoundingMode GenericFloat Float32 Float64
COQLIBS_IEEEFLOAT = $(addprefix lib/coq/ieee_float/, $(COQLIBS_IEEEFLOAT_FILES))
endif

COQLIBS_FOR_DRIVERS_FILES = ComputerOfEuclideanDivision
COQLIBS_FOR_DRIVERS = $(addprefix lib/coq/for_drivers/, $(COQLIBS_FOR_DRIVERS_FILES))

COQLIBS_FILES = lib/coq/BuiltIn lib/coq/HighOrd $(COQLIBS_INT) $(COQLIBS_BOOL) $(COQLIBS_REAL) $(COQLIBS_NUMBER) $(COQLIBS_SET) $(COQLIBS_MAP) $(COQLIBS_LIST) $(COQLIBS_OPTION) $(COQLIBS_FP)  $(COQLIBS_BV) $(COQLIBS_IEEEFLOAT) $(COQLIBS_FOR_DRIVERS)

%.vo: %.v
	$(SHOW) 'Coqc     $<'
	$(HIDE)$(COQC) -R lib/coq Why3 $<

%.vd: %.v
	$(SHOW) 'Coqdep   $<'
	$(HIDE)$(COQDEP) -R lib/coq Why3 $< $(TOTARGET)

COQV  = $(addsuffix .v,  $(COQLIBS_FILES))
COQVO = $(addsuffix .vo, $(COQLIBS_FILES))
COQVD = $(addsuffix .vd, $(COQLIBS_FILES))

coq: $(COQVO) drivers/coq-realizations.aux lib/coq/version

clean-coq:
	rm -f $(COQVO) $(COQVD) $(addsuffix .glob, $(COQLIBS_FILES)) lib/coq/version \
		$(foreach f,$(COQLIBS_FILES),$(dir $f).$(notdir $f).aux)

clean:: clean-coq

drivers/coq-realizations.aux: Makefile
	$(SHOW) 'Generate $@'
	$(HIDE)(echo "(* generated automatically at compilation time *)"; \
	echo 'theory BuiltIn meta "realized_theory" "BuiltIn", "" end'; \
	echo 'theory HighOrd meta "realized_theory" "HighOrd", "" end'; \
	for f in $(COQLIBS_INT_FILES); do \
	echo 'theory int.'"$$f"' meta "realized_theory" "int.'"$$f"'", "" end'; done; \
	for f in $(COQLIBS_BOOL_FILES); do \
	echo 'theory bool.'"$$f"' meta "realized_theory" "bool.'"$$f"'", "" end'; done; \
	for f in $(COQLIBS_REAL_FILES); do \
	echo 'theory real.'"$$f"' meta "realized_theory" "real.'"$$f"'", "" end'; done; \
	for f in $(COQLIBS_NUMBER_FILES); do \
	echo 'theory number.'"$$f"' meta "realized_theory" "number.'"$$f"'", "" end'; done; \
	for f in $(COQLIBS_SET_FILES); do \
	echo 'theory set.'"$$f"' meta "realized_theory" "set.'"$$f"'", "" end'; done; \
	for f in $(COQLIBS_MAP_FILES); do \
	echo 'theory map.'"$$f"' meta "realized_theory" "map.'"$$f"'", "" end'; done; \
	for f in $(COQLIBS_LIST_FILES); do \
	echo 'theory list.'"$$f"' meta "realized_theory" "list.'"$$f"'", "" end'; done; \
	for f in $(COQLIBS_OPTION_FILES); do \
	echo 'theory option.'"$$f"' meta "realized_theory" "option.'"$$f"'", "" end'; done; \
	for f in $(COQLIBS_BV_FILES); do \
	echo 'theory bv.'"$$f"' meta "realized_theory" "bv.'"$$f"'", "" end'; done; \
	for f in $(COQLIBS_IEEEFLOAT_FILES); do \
	echo 'theory ieee_float.'"$$f"' meta "realized_theory" "ieee_float.'"$$f"'", "" end'; done; \
	for f in $(COQLIBS_FP_FILES); do \
	echo 'theory floating_point.'"$$f"' meta "realized_theory" "floating_point.'"$$f"'", "" end'; done; \
	for f in $(COQLIBS_FOR_DRIVERS_FILES); do \
	echo 'theory for_drivers.'"$$f"' meta "realized_theory" "for_drivers.'"$$f"'", "" end'; done; \
	) > $@

update-coq: update-coq-int update-coq-bool update-coq-real update-coq-number update-coq-set update-coq-map update-coq-list update-coq-option update-coq-fp update-coq-bv update-coq-ieee_float update-coq-for-drivers

LOCAL_STDLIB=-L stdlib --no-stdlib --no-load-default-plugins

update-coq-int: bin/why3.@OCAMLBEST@ bin/why3realize.$(SHAREDBEST) drivers/coq-realizations.aux stdlib/int.mlw
	for f in $(COQLIBS_INT_ALL_FILES); do WHY3CONFIG="" bin/why3.@OCAMLBEST@ realize $(LOCAL_STDLIB) -D drivers/coq-realize.drv -T int.$$f -o $(GENERATED_PREFIX_COQ)/int/; done

update-coq-bool: bin/why3.@OCAMLBEST@ bin/why3realize.$(SHAREDBEST) drivers/coq-realizations.aux stdlib/bool.mlw
	for f in $(COQLIBS_BOOL_FILES); do WHY3CONFIG="" bin/why3.@OCAMLBEST@ realize $(LOCAL_STDLIB) -D drivers/coq-realize.drv -T bool.$$f -o $(GENERATED_PREFIX_COQ)/bool/; done

update-coq-real: bin/why3.@OCAMLBEST@ bin/why3realize.$(SHAREDBEST) drivers/coq-realizations.aux stdlib/real.mlw
	for f in $(COQLIBS_REAL_FILES); do WHY3CONFIG="" bin/why3.@OCAMLBEST@ realize $(LOCAL_STDLIB) -D drivers/coq-realize.drv -T real.$$f -o $(GENERATED_PREFIX_COQ)/real/; done

update-coq-number: bin/why3.@OCAMLBEST@ bin/why3realize.$(SHAREDBEST) drivers/coq-realizations.aux stdlib/number.mlw
	for f in $(COQLIBS_NUMBER_FILES); do WHY3CONFIG="" bin/why3.@OCAMLBEST@ realize $(LOCAL_STDLIB) -D drivers/coq-realize.drv -T number.$$f -o $(GENERATED_PREFIX_COQ)/number/; done

update-coq-set: bin/why3.@OCAMLBEST@ bin/why3realize.$(SHAREDBEST) drivers/coq-realizations.aux stdlib/set.mlw
	for f in $(COQLIBS_SET_FILES); do WHY3CONFIG="" bin/why3.@OCAMLBEST@ realize $(LOCAL_STDLIB) -D drivers/coq-realize.drv -T set.$$f -o $(GENERATED_PREFIX_COQ)/set/; done

update-coq-map: bin/why3.@OCAMLBEST@ bin/why3realize.$(SHAREDBEST) drivers/coq-realizations.aux stdlib/map.mlw
	for f in $(COQLIBS_MAP_FILES); do WHY3CONFIG="" bin/why3.@OCAMLBEST@ realize $(LOCAL_STDLIB) -D drivers/coq-realize.drv -T map.$$f -o $(GENERATED_PREFIX_COQ)/map/; done

update-coq-list: bin/why3.@OCAMLBEST@ bin/why3realize.$(SHAREDBEST) drivers/coq-realizations.aux stdlib/list.mlw
	for f in $(COQLIBS_LIST_FILES); do WHY3CONFIG="" bin/why3.@OCAMLBEST@ realize $(LOCAL_STDLIB) -D drivers/coq-realize.drv -T list.$$f -o $(GENERATED_PREFIX_COQ)/list/; done

update-coq-option: bin/why3.@OCAMLBEST@ bin/why3realize.$(SHAREDBEST) drivers/coq-realizations.aux stdlib/option.mlw
	for f in $(COQLIBS_OPTION_FILES); do WHY3CONFIG="" bin/why3.@OCAMLBEST@ realize $(LOCAL_STDLIB) -D drivers/coq-realize.drv -T option.$$f -o $(GENERATED_PREFIX_COQ)/option/; done

update-coq-bv: bin/why3.@OCAMLBEST@ bin/why3realize.$(SHAREDBEST) drivers/coq-realizations.aux stdlib/bv.mlw
	for f in $(COQLIBS_BV_FILES); do WHY3CONFIG="" bin/why3.@OCAMLBEST@ realize $(LOCAL_STDLIB) -D drivers/coq-realize.drv -T bv.$$f -o $(GENERATED_PREFIX_COQ)/bv/; done

update-coq-for-drivers: bin/why3.@OCAMLBEST@ bin/why3realize.$(SHAREDBEST) drivers/coq-realizations.aux stdlib/for_drivers.mlw
	for f in $(COQLIBS_FOR_DRIVERS_FILES); do WHY3CONFIG="" bin/why3.@OCAMLBEST@ realize $(LOCAL_STDLIB) -D drivers/coq-realize.drv -T for_drivers.$$f -o $(GENERATED_PREFIX_COQ)/for_drivers/; done

update-coq-ieee_float: bin/why3.@OCAMLBEST@ bin/why3realize.$(SHAREDBEST) drivers/coq-realizations.aux stdlib/ieee_float.mlw
	for f in $(COQLIBS_IEEEFLOAT_FILES); do WHY3CONFIG="" bin/why3.@OCAMLBEST@ realize $(LOCAL_STDLIB) -D drivers/coq-realize.drv -T ieee_float.$$f -o $(GENERATED_PREFIX_COQ)/ieee_float/; done

update-coq-fp: bin/why3.@OCAMLBEST@ bin/why3realize.$(SHAREDBEST) drivers/coq-realizations.aux stdlib/floating_point.mlw
	for f in $(COQLIBS_FP_FILES); do WHY3CONFIG="" bin/why3.@OCAMLBEST@ realize $(LOCAL_STDLIB) -D drivers/coq-realize.drv -T floating_point.$$f -o $(GENERATED_PREFIX_COQ)/floating_point/; done

ifeq (@enable_coq_libs@,yes)

uninstall-coq:
	rm -rf $(LIBDIR)/why3/coq

install-coq:
	$(MKDIR_P) $(LIBDIR)/why3/coq
	$(INSTALL_DATA) lib/coq/version $(LIBDIR)/why3/coq/
	$(INSTALL_DATA) lib/coq/BuiltIn.vo lib/coq/HighOrd.vo $(LIBDIR)/why3/coq/
	$(MKDIR_P) $(LIBDIR)/why3/coq/int
	$(INSTALL_DATA) $(addsuffix .vo, $(COQLIBS_INT)) $(LIBDIR)/why3/coq/int/
	$(MKDIR_P) $(LIBDIR)/why3/coq/bool
	$(INSTALL_DATA) $(addsuffix .vo, $(COQLIBS_BOOL)) $(LIBDIR)/why3/coq/bool/
	$(MKDIR_P) $(LIBDIR)/why3/coq/real
	$(INSTALL_DATA) $(addsuffix .vo, $(COQLIBS_REAL)) $(LIBDIR)/why3/coq/real/
	$(MKDIR_P) $(LIBDIR)/why3/coq/number
	$(INSTALL_DATA) $(addsuffix .vo, $(COQLIBS_NUMBER)) $(LIBDIR)/why3/coq/number/
	$(MKDIR_P) $(LIBDIR)/why3/coq/set
	$(INSTALL_DATA) $(addsuffix .vo, $(COQLIBS_SET)) $(LIBDIR)/why3/coq/set/
	$(MKDIR_P) $(LIBDIR)/why3/coq/map
	$(INSTALL_DATA) $(addsuffix .vo, $(COQLIBS_MAP)) $(LIBDIR)/why3/coq/map/
	$(MKDIR_P) $(LIBDIR)/why3/coq/list
	$(INSTALL_DATA) $(addsuffix .vo, $(COQLIBS_LIST)) $(LIBDIR)/why3/coq/list/
	$(MKDIR_P) $(LIBDIR)/why3/coq/option
	$(INSTALL_DATA) $(addsuffix .vo, $(COQLIBS_OPTION)) $(LIBDIR)/why3/coq/option/
	$(MKDIR_P) $(LIBDIR)/why3/coq/bv
	$(INSTALL_DATA) $(addsuffix .vo, $(COQLIBS_BV)) $(LIBDIR)/why3/coq/bv/
ifeq (@enable_coq_fp_libs@,yes)
	$(MKDIR_P) $(LIBDIR)/why3/coq/floating_point
	$(INSTALL_DATA) $(addsuffix .vo, $(COQLIBS_FP)) $(LIBDIR)/why3/coq/floating_point/
	$(MKDIR_P) $(LIBDIR)/why3/coq/ieee_float
	$(INSTALL_DATA) $(addsuffix .vo, $(COQLIBS_IEEEFLOAT)) $(LIBDIR)/why3/coq/ieee_float/
endif
	$(MKDIR_P) $(LIBDIR)/why3/coq/for_drivers
	$(INSTALL_DATA) $(addsuffix .vo, $(COQLIBS_FOR_DRIVERS)) $(LIBDIR)/why3/coq/for_drivers/
	$(MKDIR_P) $(DATADIR)/why3/drivers
	$(INSTALL_DATA) drivers/coq-realizations.aux $(DATADIR)/why3/drivers/

install:: install-coq

all: coq

ifneq "$(MAKECMDGOALS:update-coq%=update-coq)" "update-coq"
MAKEINC += $(COQVD)
endif

endif

install-data::
	$(MKDIR_P) $(DATADIR)/why3/drivers
	$(INSTALL_DATA) drivers/coq-realizations.aux $(DATADIR)/why3/drivers/

all: drivers/coq-realizations.aux

clean::
	rm -f drivers/coq-realizations.aux

####################
# PVS realizations
####################

PVSLIBS_INT_FILES = Int Abs MinMax ComputerDivision EuclideanDivision
PVSLIBS_INT = $(addprefix lib/pvs/int/, $(PVSLIBS_INT_FILES))

PVSLIBS_REAL_FILES = Abs FromInt MinMax Real Square ExpLog Trigonometry \
                     PowerInt
 # RealInfix
PVSLIBS_REAL = $(addprefix lib/pvs/real/, $(PVSLIBS_REAL_FILES))

PVSLIBS_LIST_FILES =
  # Nth
PVSLIBS_LIST = $(addprefix lib/pvs/int/, $(PVSLIBS_LIST_FILES))

PVSLIBS_NUMBER_FILES = # Divisibility Gcd Parity Prime
PVSLIBS_NUMBER = $(addprefix lib/pvs/number/, $(PVSLIBS_NUMBER_FILES))

PVSLIBS_FP_FILES = Rounding SingleFormat Single DoubleFormat Double
PVSLIBS_FP_ALL_FILES = $(PVSLIBS_FP_FILES)
PVSLIBS_FP = $(addprefix lib/pvs/floating_point/, $(PVSLIBS_FP_ALL_FILES))

PVSLIBS_FILES = $(PVSLIBS_INT) $(PVSLIBS_REAL) $(PVSLIBS_LIST) \
                $(PVSLIBS_NUMBER) $(PVSLIBS_FP)

update-pvs: bin/why3.@OCAMLBEST@ bin/why3realize.$(SHAREDBEST) drivers/pvs-realizations.aux
	for f in $(PVSLIBS_INT_FILES); do WHY3CONFIG="" bin/why3.@OCAMLBEST@ realize $(LOCAL_STDLIB) -D drivers/pvs-realize.drv -T int.$$f -o lib/pvs/int/; done
	for f in $(PVSLIBS_REAL_FILES); do WHY3CONFIG="" bin/why3.@OCAMLBEST@ realize $(LOCAL_STDLIB) -D drivers/pvs-realize.drv -T real.$$f -o lib/pvs/real/; done
	for f in $(PVSLIBS_LIST_FILES); do WHY3CONFIG="" bin/why3.@OCAMLBEST@ realize $(LOCAL_STDLIB) -D drivers/pvs-realize.drv -T list.$$f -o lib/pvs/list/; done
	for f in $(PVSLIBS_NUMBER_FILES); do WHY3CONFIG="" bin/why3.@OCAMLBEST@ realize $(LOCAL_STDLIB) -D drivers/pvs-realize.drv -T number.$$f -o lib/pvs/number/; done
	for f in $(PVSLIBS_FP_FILES); do WHY3CONFIG="" bin/why3.@OCAMLBEST@ realize $(LOCAL_STDLIB) -D drivers/pvs-realize.drv -T floating_point.$$f -o lib/pvs/floating_point/; done

drivers/pvs-realizations.aux: Makefile
	$(SHOW) 'Generate $@'
	$(HIDE)(echo "(* generated automatically at compilation time *)"; \
	for f in $(PVSLIBS_INT_FILES); do \
	echo 'theory int.'"$$f"' meta "realized_theory" "int.'"$$f"'", "" end'; done; \
	for f in $(PVSLIBS_REAL_FILES); do \
	echo 'theory real.'"$$f"' meta "realized_theory" "real.'"$$f"'", "" end'; done; \
	for f in $(PVSLIBS_LIST_FILES); do \
	echo 'theory list.'"$$f"' meta "realized_theory" "list.'"$$f"'", "" end'; done; \
	for f in $(PVSLIBS_NUMBER_FILES); do \
	echo 'theory number.'"$$f"' meta "realized_theory" "number.'"$$f"'", "" end'; done; \
	for f in $(PVSLIBS_FP_FILES); do \
	echo 'theory floating_point.'"$$f"' meta "realized_theory" "floating_point.'"$$f"'", "" end'; done; \
	) > $@

pvs: lib/pvs/version

clean-pvs:
	rm -f lib/pvs/version

clean:: clean-pvs

ifeq (@enable_pvs_libs@,yes)

uninstall-pvs:
	rm -rf $(LIBDIR)/why3/pvs

install-pvs:
	$(MKDIR_P) $(LIBDIR)/why3/pvs
	$(INSTALL_DATA) lib/pvs/version $(LIBDIR)/why3/pvs/
	$(MKDIR_P) $(LIBDIR)/why3/pvs/int
	$(INSTALL_DATA) $(addsuffix .pvs, $(PVSLIBS_INT)) $(LIBDIR)/why3/pvs/int/
	$(INSTALL_DATA) $(addsuffix .prf, $(PVSLIBS_INT)) $(LIBDIR)/why3/pvs/int/
	$(MKDIR_P) $(LIBDIR)/why3/pvs/real
	$(INSTALL_DATA) $(addsuffix .pvs, $(PVSLIBS_REAL)) $(LIBDIR)/why3/pvs/real/
	$(INSTALL_DATA) $(addsuffix .prf, $(PVSLIBS_REAL)) $(LIBDIR)/why3/pvs/real/
	$(MKDIR_P) $(LIBDIR)/why3/pvs/floating_point/
	$(INSTALL_DATA) $(addsuffix .pvs, $(PVSLIBS_FP)) $(LIBDIR)/why3/pvs/floating_point/
	$(MKDIR_P) $(DATADIR)/why3/drivers/
	$(INSTALL_DATA) drivers/pvs-realizations.aux $(DATADIR)/why3/drivers/

install:: install-pvs

all: pvs

endif

install-data::
	$(MKDIR_P) $(DATADIR)/why3/drivers/
	$(INSTALL_DATA) drivers/pvs-realizations.aux $(DATADIR)/why3/drivers/

all: drivers/pvs-realizations.aux

clean::
	rm -f drivers/pvs-realizations.aux

#######################
# Isabelle realizations
#######################


ISABELLEVERSIONSPECIFIC=why3.ML Why3_BV.thy Why3_Map.thy

ISABELLEVERSIONSPECIFICTARGETS=$(addprefix lib/isabelle/, $(ISABELLEVERSIONSPECIFIC))

ISABELLEREALIZEDRV=drivers/isabelle@ISABELLEVERSION@-realize.drv

$(ISABELLEVERSIONSPECIFICTARGETS): %: %.@ISABELLEVERSION@
	$(CMP_CP)

clean::
	rm -f $(ISABELLEVERSIONSPECIFICTARGETS)

ISABELLELIBS_INT_FILES = Abs ComputerDivision Div2 EuclideanDivision Int MinMax Power
ISABELLELIBS_INT = $(addsuffix .xml, $(addprefix $(GENERATED_PREFIX_ISABELLE)/int/, $(ISABELLELIBS_INT_FILES)))

ISABELLELIBS_BOOL_FILES = Bool
ISABELLELIBS_BOOL = $(addsuffix .xml, $(addprefix $(GENERATED_PREFIX_ISABELLE)/bool/, $(ISABELLELIBS_BOOL_FILES)))

ISABELLELIBS_REAL_FILES = Real RealInfix Abs MinMax FromInt Truncate Square ExpLog Trigonometry PowerInt # not yet realized : PowerReal Hyperbolic Polar
ISABELLELIBS_REAL = $(addsuffix .xml, $(addprefix $(GENERATED_PREFIX_ISABELLE)/real/, $(ISABELLELIBS_REAL_FILES)))

ISABELLELIBS_NUMBER_FILES = Divisibility Gcd Parity Prime Coprime
ISABELLELIBS_NUMBER = $(addsuffix .xml, $(addprefix $(GENERATED_PREFIX_ISABELLE)/number/, $(ISABELLELIBS_NUMBER_FILES)))

ISABELLELIBS_SET_FILES = Set Fset
ISABELLELIBS_SET = $(addsuffix .xml, $(addprefix $(GENERATED_PREFIX_ISABELLE)/set/, $(ISABELLELIBS_SET_FILES)))

ISABELLELIBS_MAP_FILES = Map Const Occ MapPermut MapInjection
ISABELLELIBS_MAP = $(addsuffix .xml, $(addprefix $(GENERATED_PREFIX_ISABELLE)/map/, $(ISABELLELIBS_MAP_FILES)))

ISABELLELIBS_LIST_FILES = List Length Mem Nth NthNoOpt NthLength HdTl NthHdTl Append NthLengthAppend Reverse HdTlNoOpt RevAppend Combine Distinct NumOcc Permut
ISABELLELIBS_LIST = $(addsuffix .xml, $(addprefix $(GENERATED_PREFIX_ISABELLE)/list/, $(ISABELLELIBS_LIST_FILES)))

ISABELLELIBS_BV_FILES = Pow2int BV8 BV16 BV32 BV64 BVConverter_32_64 BVConverter_16_64 BVConverter_8_64 BVConverter_16_32 BVConverter_8_32 BVConverter_8_16
ISABELLELIBS_BV = $(addsuffix .xml, $(addprefix $(GENERATED_PREFIX_ISABELLE)/bv/, $(ISABELLELIBS_BV_FILES)))

ISABELLELIBS = $(ISABELLELIBS_INT) $(ISABELLELIBS_BOOL) $(ISABELLELIBS_REAL) $(ISABELLELIBS_NUMBER) $(ISABELLELIBS_SET) $(ISABELLELIBS_MAP) $(ISABELLELIBS_LIST) $(ISABELLELIBS_OPTION) $(ISABELLELIBS_BV)

drivers/isabelle-realizations.aux: Makefile
	$(SHOW) 'Generate $@'
	$(HIDE)(echo "(* generated automatically at compilation time *)"; \
	echo 'theory BuiltIn meta "realized_theory" "BuiltIn", "" end'; \
	for f in $(ISABELLELIBS_INT_FILES); do \
	echo 'theory int.'"$$f"' meta "realized_theory" "int.'"$$f"'", "" end'; done; \
	for f in $(ISABELLELIBS_BOOL_FILES); do \
	echo 'theory bool.'"$$f"' meta "realized_theory" "bool.'"$$f"'", "" end'; done; \
	for f in $(ISABELLELIBS_REAL_FILES); do \
	echo 'theory real.'"$$f"' meta "realized_theory" "real.'"$$f"'", "" end'; done; \
	for f in $(ISABELLELIBS_NUMBER_FILES); do \
	echo 'theory number.'"$$f"' meta "realized_theory" "number.'"$$f"'", "" end'; done; \
	for f in $(ISABELLELIBS_SET_FILES); do \
	echo 'theory set.'"$$f"' meta "realized_theory" "set.'"$$f"'", "" end'; done; \
	for f in $(ISABELLELIBS_MAP_FILES); do \
	echo 'theory map.'"$$f"' meta "realized_theory" "map.'"$$f"'", "" end'; done; \
	for f in $(ISABELLELIBS_LIST_FILES); do \
	echo 'theory list.'"$$f"' meta "realized_theory" "list.'"$$f"'", "" end'; done; \
	for f in $(ISABELLELIBS_OPTION_FILES); do \
	echo 'theory option.'"$$f"' meta "realized_theory" "option.'"$$f"'", "" end'; done; \
	for f in $(ISABELLELIBS_BV_FILES); do \
	echo 'theory bv.'"$$f"' meta "realized_theory" "bv.'"$$f"'", "" end'; done; \
	) > $@

ifeq (@enable_local@,yes)
  ISABELLE_TARGET_DIR=`pwd`/lib/isabelle
else
  ISABELLE_TARGET_DIR=$(LIBDIR)/why3/isabelle
endif

$(GENERATED_PREFIX_ISABELLE)/realizations.@ISABELLEVERSION@: $(ISABELLELIBS)
	$(HIDE)sha1sum $^ | sed -e "s,$(GENERATED_PREFIX_ISABELLE)/,," > $@

update-isabelle: $(GENERATED_PREFIX_ISABELLE)/realizations.@ISABELLEVERSION@

$(ISABELLELIBS_INT): bin/why3.@OCAMLBEST@ bin/why3realize.$(SHAREDBEST) drivers/isabelle-realizations.aux \
  $(ISABELLEREALIZEDRV) drivers/isabelle-common.gen stdlib/int.mlw
	$(SHOW) "Generating Isabelle realization for int.$(notdir $(basename $@))"
	$(HIDE)mkdir -p $(GENERATED_PREFIX_ISABELLE)/int
	$(HIDE)WHY3CONFIG="" bin/why3.@OCAMLBEST@ realize $(LOCAL_STDLIB) -D $(ISABELLEREALIZEDRV) -T int.$(notdir $(basename $@)) -o $(GENERATED_PREFIX_ISABELLE)/int/

$(ISABELLELIBS_BOOL): bin/why3.@OCAMLBEST@ bin/why3realize.$(SHAREDBEST) drivers/isabelle-realizations.aux \
  $(ISABELLEREALIZEDRV) drivers/isabelle-common.gen stdlib/bool.mlw
	$(SHOW) "Generating Isabelle realization for bool.$(notdir $(basename $@))"
	$(HIDE)mkdir -p $(GENERATED_PREFIX_ISABELLE)/bool
	$(HIDE)WHY3CONFIG="" bin/why3.@OCAMLBEST@ realize $(LOCAL_STDLIB) -D $(ISABELLEREALIZEDRV) -T bool.$(notdir $(basename $@)) -o $(GENERATED_PREFIX_ISABELLE)/bool/

$(ISABELLELIBS_REAL): bin/why3.@OCAMLBEST@ bin/why3realize.$(SHAREDBEST) drivers/isabelle-realizations.aux \
  $(ISABELLEREALIZEDRV) drivers/isabelle-common.gen stdlib/real.mlw
	$(SHOW) "Generating Isabelle realization for real.$(notdir $(basename $@))"
	$(HIDE)mkdir -p $(GENERATED_PREFIX_ISABELLE)/real
	$(HIDE)WHY3CONFIG="" bin/why3.@OCAMLBEST@ realize $(LOCAL_STDLIB) -D $(ISABELLEREALIZEDRV) -T real.$(notdir $(basename $@)) -o $(GENERATED_PREFIX_ISABELLE)/real/

$(ISABELLELIBS_NUMBER): bin/why3.@OCAMLBEST@ bin/why3realize.$(SHAREDBEST) drivers/isabelle-realizations.aux \
  $(ISABELLEREALIZEDRV) drivers/isabelle-common.gen stdlib/number.mlw
	$(SHOW) "Generating Isabelle realization for number.$(notdir $(basename $@))"
	$(HIDE)mkdir -p $(GENERATED_PREFIX_ISABELLE)/number
	$(HIDE)WHY3CONFIG="" bin/why3.@OCAMLBEST@ realize $(LOCAL_STDLIB) -D $(ISABELLEREALIZEDRV) -T number.$(notdir $(basename $@)) -o $(GENERATED_PREFIX_ISABELLE)/number/

$(ISABELLELIBS_SET): bin/why3.@OCAMLBEST@ bin/why3realize.$(SHAREDBEST) drivers/isabelle-realizations.aux \
  $(ISABELLEREALIZEDRV) drivers/isabelle-common.gen stdlib/set.mlw
	$(SHOW) "Generating Isabelle realization for set.$(notdir $(basename $@))"
	$(HIDE)mkdir -p $(GENERATED_PREFIX_ISABELLE)/set
	$(HIDE)WHY3CONFIG="" bin/why3.@OCAMLBEST@ realize $(LOCAL_STDLIB) -D $(ISABELLEREALIZEDRV) -T set.$(notdir $(basename $@)) -o $(GENERATED_PREFIX_ISABELLE)/set/

$(ISABELLELIBS_MAP): bin/why3.@OCAMLBEST@ bin/why3realize.$(SHAREDBEST) drivers/isabelle-realizations.aux \
  $(ISABELLEREALIZEDRV) drivers/isabelle-common.gen stdlib/map.mlw
	$(SHOW) "Generating Isabelle realization for map.$(notdir $(basename $@))"
	$(HIDE)mkdir -p $(GENERATED_PREFIX_ISABELLE)/map
	$(HIDE)WHY3CONFIG="" bin/why3.@OCAMLBEST@ realize $(LOCAL_STDLIB) -D $(ISABELLEREALIZEDRV) -T map.$(notdir $(basename $@)) -o $(GENERATED_PREFIX_ISABELLE)/map/

$(ISABELLELIBS_LIST): bin/why3.@OCAMLBEST@ bin/why3realize.$(SHAREDBEST) drivers/isabelle-realizations.aux \
  $(ISABELLEREALIZEDRV) drivers/isabelle-common.gen stdlib/list.mlw
	$(SHOW) "Generating Isabelle realization for list.$(notdir $(basename $@))"
	$(HIDE)mkdir -p $(GENERATED_PREFIX_ISABELLE)/list
	$(HIDE)WHY3CONFIG="" bin/why3.@OCAMLBEST@ realize $(LOCAL_STDLIB) -D $(ISABELLEREALIZEDRV) -T list.$(notdir $(basename $@)) -o $(GENERATED_PREFIX_ISABELLE)/list/

$(ISABELLELIBS_OPTION): bin/why3.@OCAMLBEST@ bin/why3realize.$(SHAREDBEST) drivers/isabelle-realizations.aux \
  $(ISABELLEREALIZEDRV) drivers/isabelle-common.gen stdlib/option.mlw
	$(SHOW) "Generating Isabelle realization for option.$(notdir $(basename $@))"
	$(HIDE)mkdir -p $(GENERATED_PREFIX_ISABELLE)/option
	$(HIDE)WHY3CONFIG="" bin/why3.@OCAMLBEST@ realize $(LOCAL_STDLIB) -D $(ISABELLEREALIZEDRV) -T option.$(notdir $(basename $@)) -o $(GENERATED_PREFIX_ISABELLE)/option/

$(ISABELLELIBS_BV): bin/why3.@OCAMLBEST@ bin/why3realize.$(SHAREDBEST) drivers/isabelle-realizations.aux \
  $(ISABELLEREALIZEDRV) drivers/isabelle-common.gen stdlib/bv.mlw
	$(SHOW) "Generating Isabelle realization for bv.$(notdir $(basename $@))"
	$(HIDE)mkdir -p $(GENERATED_PREFIX_ISABELLE)/bv
	$(HIDE)WHY3CONFIG="" bin/why3.@OCAMLBEST@ realize $(LOCAL_STDLIB) -D $(ISABELLEREALIZEDRV) -T bv.$(notdir $(basename $@)) -o $(GENERATED_PREFIX_ISABELLE)/bv/

ifeq (@enable_isabelle_libs@,yes)

$(GENERATED_PREFIX_ISABELLE)/last_build: $(ISABELLEVERSIONSPECIFICTARGETS) $(ISABELLELIBS)
ifneq (@enable_local@,yes)
	cp -r $(GENERATED_PREFIX_ISABELLE) "$(LIBDIR)/why3"
endif
	@(if isabelle components -l | grep -q "$(ISABELLE_TARGET_DIR)$$"; then \
	    echo "Building the Why3 heap for Isabelle/HOL:"; \
	    isabelle build -bc Why3; \
	    touch $@; \
	  else \
	    echo "[Warning] Cannot pre-build the Isabelle heap because"; \
	    echo "  the Isabelle component configuration does not contain"; \
	    echo "  [$(ISABELLE_TARGET_DIR)]"; \
	  fi)

install-isabelle: $(GENERATED_PREFIX_ISABELLE)/last_build

install_local:: install-isabelle
install:: install-isabelle

clean::
	rm -f $(GENERATED_PREFIX_ISABELLE)/*/*.xml

endif

all: drivers/isabelle-realizations.aux

install-data::
	$(INSTALL_DATA) drivers/isabelle-realizations.aux $(DATADIR)/why3/drivers/

clean::
	rm -f drivers/isabelle-realizations.aux

#######################
# Isabelle client
#######################

ISABELLEC_FILES := isabelle_client_main

ISABELLECMODULES := $(addprefix src/isabelle-client/, $(ISABELLEC_FILES))
ISABELLECDEP = $(addsuffix .dep, $(ISABELLECMODULES))
ISABELLECCMO = $(addsuffix .cmo, $(ISABELLECMODULES))
ISABELLECCMX = $(addsuffix .cmx, $(ISABELLECMODULES))

$(ISABELLECDEP) $(ISABELLECCMO) $(ISABELLECCMX): INCLUDES += -I src/isabelle-client -I src/util

depend: $(ISABELLECDEP)
CLEANDIRS += src/isabelle-client

# build targets

byte: bin/isabelle_client.byte
opt:  bin/isabelle_client.opt

bin/isabelle_client.opt: lib/why3/why3.cmxa $(ISABELLECCMX)

bin/isabelle_client.byte: lib/why3/why3.cma $(ISABELLECCMO)

install_no_local::
	cp -f bin/isabelle_client.@OCAMLBEST@ $(BINDIR)/isabelle_client$(EXE)

MAKEINC += $(ISABELLECDEP)

clean::
	rm -f bin/isabelle_client.byte bin/isabelle_client.opt bin/isabelle_client

################
# Jessie3 plugin
################

ifeq (@enable_frama_c@,yes)

nobyte: jessie.byte
noopt: jessie.opt

jessie.byte: src/jessie/Makefile $(WHY3CMA)
	@$(MAKE) -C src/jessie Jessie3.cma

jessie.opt: src/jessie/Makefile $(WHY3CMXA)
	@$(MAKE) -C src/jessie Jessie3.cmxs

uninstall-framac:
	rm -f $(FRAMAC_LIBDIR)/plugins/Jessie3.*

uninstall:: uninstall-framac

install-framac:
	$(MKDIR_P) $(FRAMAC_LIBDIR)/plugins/
	$(INSTALL_DATA) $(wildcard $(addprefix src/jessie/Jessie3., $(INSTALLED_LIB_EXTS))) \
	  $(FRAMAC_LIBDIR)/plugins/

install:: install-framac

clean::
	$(MAKE) -C src/jessie clean

endif

###############
# Why3 pp
###############

PRETTYPRINT_FILES = why3pp_sexp why3pp

PRETTYPRINTMODULES = $(addprefix src/tools/, $(PRETTYPRINT_FILES))

PRETTYPRINTDEP = $(addsuffix .dep, $(PRETTYPRINTMODULES))
PRETTYPRINTCMO = $(addsuffix .cmo, $(PRETTYPRINTMODULES))
PRETTYPRINTCMX = $(addsuffix .cmx, $(PRETTYPRINTMODULES))

$(PRETTYPRINTDEP) $(PRETTYPRINTCMO) $(PRETTYPRINTCMX): INCLUDES += -I src/tools

PRETTYPRINTGENERATED = src/tools/why3pp_sexp.ml
$(PRETTYPRINTDEP): $(PRETTYPRINTGENERATED)
GENERATED += $(PRETTYPRINTGENERATED)

# build targets

byte: bin/why3pp.cma
opt:  bin/why3pp.cmxs

bin/why3pp.cmxs: $(PRETTYPRINTCMX)
bin/why3pp.cma:  $(PRETTYPRINTCMO)

# depend and clean targets

MAKEINC += $(PRETTYPRINTDEP)

uninstall-bin::
	rm -f $(TOOLDIR)/why3pp.$(SHAREDBEST)

install-bin::
	$(MKDIR_P) $(TOOLDIR)
	$(INSTALL_DATA) bin/why3pp.$(SHAREDBEST) $(TOOLDIR)

install_local:: bin/why3pp.$(SHAREDBEST)

#########
# why3doc
#########

WHY3DOCGENERATED = src/why3doc/doc_lexer.ml

WHY3DOC_FILES = doc_html doc_def doc_lexer doc_main

WHY3DOCMODULES = $(addprefix src/why3doc/, $(WHY3DOC_FILES))

WHY3DOCDEP = $(addsuffix .dep, $(WHY3DOCMODULES))
WHY3DOCCMO = $(addsuffix .cmo, $(WHY3DOCMODULES))
WHY3DOCCMX = $(addsuffix .cmx, $(WHY3DOCMODULES))

$(WHY3DOCDEP) $(WHY3DOCCMO) $(WHY3DOCCMX): INCLUDES += -I src/why3doc

$(WHY3DOCDEP): $(WHY3DOCGENERATED)

# build targets

byte: bin/why3doc.cma
opt:  bin/why3doc.cmxs

bin/why3doc.cmxs: $(WHY3DOCCMX)
bin/why3doc.cma:  $(WHY3DOCCMO)

# depend and clean targets

MAKEINC += $(WHY3DOCDEP)

CLEANDIRS += src/why3doc
GENERATED += $(WHY3DOCGENERATED)

uninstall-bin::
	rm -f $(TOOLDIR)/why3doc.$(SHAREDBEST)

install-bin::
	$(MKDIR_P) $(TOOLDIR)
	$(INSTALL_DATA) bin/why3doc.$(SHAREDBEST) $(TOOLDIR)

install_local:: bin/why3doc.$(SHAREDBEST)

#########
# trywhy3
#########

.PHONY: trywhy3

ifeq ($(DEBUGJS),yes)
 JSOO_DEBUG=--pretty --debug-info --source-map
 JS_MAPS=trywhy3.map why3_worker.map
else
 JSOO_DEBUG=
 JS_MAPS=
endif

TRYWHY3_FILES = json_base json_parser json_lexer bindings shortener trywhy3 why3_worker worker_proto

TRYWHY3MODULES = $(addprefix src/trywhy3/, $(TRYWHY3_FILES))

TRYWHY3DEP = $(addsuffix .dep, $(TRYWHY3MODULES))
TRYWHY3CMO = $(addsuffix .cmo, $(TRYWHY3MODULES))

$(TRYWHY3DEP) $(TRYWHY3CMO): INCLUDES += -I src/trywhy3

TRYWHY3_PACK = \
	trywhy3.js trywhy3.html trywhy3.css \
	why3_worker.js alt-ergo-worker.js \
	README.md examples/ \
	trywhy3_custom.css gen_index.sh \
	ace-builds/src-min-noconflict/ace.js \
	ace-builds/src-min-noconflict/mode-why3.js \
	ace-builds/src-min-noconflict/mode-python.js \
	ace-builds/src-min-noconflict/mode-c_cpp.js \
	ace-builds/src-min-noconflict/theme-chrome.js $(JS_MAPS)

trywhy3.tar.gz: $(addprefix src/trywhy3/, $(TRYWHY3_PACK))
	tar czf trywhy3.tar.gz -C src $(addprefix trywhy3/, $(TRYWHY3_PACK))

trywhy3: src/trywhy3/trywhy3.js src/trywhy3/why3_worker.js

src/trywhy3/trywhy3.js: src/trywhy3/trywhy3.byte
	js_of_ocaml $(JSOO_DEBUG) $<

src/trywhy3/trywhy3.byte: $(addprefix src/trywhy3/, json_base.cmo json_parser.cmo json_lexer.cmo bindings.cmo worker_proto.cmo shortener.cmo trywhy3.cmo)
	$(OCAMLFIND) ocamlc -o $@ -package js_of_ocaml -package menhirLib -linkpkg $^

src/trywhy3/why3_worker.js: src/trywhy3/why3_worker.byte src/trywhy3/trywhy3.conf src/trywhy3/try_alt_ergo.drv
	js_of_ocaml $(JSOO_DEBUG) --extern-fs -I . -I src/trywhy3 \
		--file=trywhy3.conf:/ \
		--file=try_alt_ergo.drv:/ \
		`find stdlib -name "*.mlw" -printf " --file=%p:/%p"` \
	+dynlink.js +toplevel.js $<

src/trywhy3/why3_worker.byte: $(WHY3CMA) lib/plugins/python.cmo lib/plugins/microc.cmo \
		$(addprefix src/trywhy3/, bindings.cmo worker_proto.cmo why3_worker.cmo)
	$(OCAMLFIND) ocamlc $(filter-out -thread,$(BFLAGS)) -package js_of_ocaml -o $@ -linkpkg $^

src/trywhy3/%.cmo: src/trywhy3/%.ml
	$(OCAMLFIND) ocamlc $(BFLAGS) -c $<

src/trywhy3/%.cmi: src/trywhy3/%.mli
	$(OCAMLFIND) ocamlc $(BFLAGS) -c $<

$(addprefix src/trywhy3/, worker_proto.cmo why3_worker.cmo): BFLAGS += -package js_of_ocaml

$(addprefix src/trywhy3/, bindings.cmo trywhy3.cmo): BFLAGS += -package js_of_ocaml -package js_of_ocaml-ppx

TRYWHY3JSON = $(addprefix src/trywhy3/, json_base.ml json_parser.ml json_lexer.ml)

$(TRYWHY3JSON): src/trywhy3/%: src/util/%
	cp $< $@

GENERATED += $(TRYWHY3JSON)

$(TRYWHY3DEP): $(TRYWHY3JSON)

MAKEINC += $(TRYWHY3DEP)

clean::
	rm -f src/trywhy3/trywhy3.js src/trywhy3/trywhy3.byte \
	  src/trywhy3/why3_worker.js src/trywhy3/why3_worker.byte \
	  trywhy3.tar.gz

CLEANDIRS += src/trywhy3


#########
# why3webserver and full web/js interface
#########

ifeq (@enable_web_ide@,yes)

JSOCAMLCW=$(OCAMLFIND) ocamlc -package js_of_ocaml -package js_of_ocaml-ppx \
        -I src/ide

src/ide/why3_js.cmo: src/ide/why3_js.ml lib/why3/why3.cma
	$(JSOCAMLCW) $(BFLAGS) -c $<

src/ide/why3_js.byte: lib/why3/why3.cma src/ide/why3_js.cmo
	$(JSOCAMLCW) $(filter-out -thread,$(BFLAGS)) -o $@ -linkpkg $(BLINKFLAGS) $^

src/ide/why3_js.js: src/ide/why3_js.byte
	js_of_ocaml +dynlink.js +toplevel.js $<

web_ide: src/ide/why3_js.js

opt: bin/why3webserver.cmxs
byte: bin/why3webserver.cma src/ide/why3_js.cmo

endif

########
# bench
########

.PHONY: bench test

bench:: bin/why3.@OCAMLBEST@ bin/why3config.$(SHAREDBEST) plugins $(TOOLS) \
  share/Makefile.config bin/why3extract.$(SHAREDBEST)
	@echo "=== Check API examples ==="
	$(MAKE) bench-api
	@echo "=== Check examples ==="
	bash bench/bench -suffix ".@OCAMLBEST@"
	@echo "=== Check parsing messages ==="
	bench/parsing-bench

APITESTS = \
	clone \
	counterexample \
	create_session \
	logic \
	mlw_expr \
	mlw_tree \
	transform \

ifeq (@enable_infer@,yes)
	APITESTS += mlw_tree_infer_invs
endif

bench-api: $(addprefix test-api-, $(APITESTS))

clean::
	rm -rf bench/infer/*.out
	rm -rf bench/check-ce/*.out

###############
# test targets
###############

test-itp.opt: src/printer/itp.ml lib/why3/why3.cmxa
	$(if $(QUIET),@echo 'Ocamlopt $<' &&) \
	$(OCAMLOPT) -o $@ -I lib/why3 $(INCLUDES) $(OLINKFLAGS) lib/why3/why3.cmxa $<

test-api-%.byte: examples/use_api/%.ml lib/why3/why3.cma
	$(SHOW) 'Ocaml    $<'
	$(HIDE)($(OCAMLC) -o $@ -I lib/why3 $(BFLAGS) $(BLINKFLAGS) lib/why3/why3.cma $<) \
		|| (printf "Compilation failed for API test $@. Please fix it.\n"; exit 2)

test-api-%.opt: examples/use_api/%.ml lib/why3/why3.cmxa
	$(SHOW) 'Ocamlopt $<'
	$(HIDE)($(OCAMLOPT) -o $@ -I lib/why3 $(OFLAGS) $(OLINKFLAGS) lib/why3/why3.cmxa $<) \
		|| (printf "Compilation failed for API test $@. Please fix it.\n"; exit 2)

test-api-%: test-api-%.@OCAMLBEST@
	$(HIDE)mkdir -p examples/use_api/results
	$(HIDE)(./$< | sed -e 's/^\(Versions of Alt-Ergo found: \).*$$/\1<hidden>/' \
		  	   -e 's/0\.0[0-9]/0.0x/' \
			    > examples/use_api/results/$@.stdout ) \
		|| (printf "Execution failed for API test $<. Please fix it.\n"; exit 2)
	$(HIDE)(diff examples/use_api/oracles/$@.stdout examples/use_api/results/$@.stdout) \
		|| (printf "Oracle failed for API test $<. Please fix it.\n"; exit 2)
	$(HIDE)rm -f $< why3session.xml why3shapes why3shapes.gz


#test-shape: lib/why3/why3.cma
#	ocaml -I lib/why3 $(INCLUDES) $(BLINKFLAGS) $? examples/test_shape.ml


################
# documentation
################

.PHONY: doc predoc

doc/generated/drivers-all.dot: drivers/*.drv drivers/*.gen
	doc/drv_depgraph $^ > $@

doc/generated/drivers-%.dot: doc/generated/drivers-all.dot
	ccomps -X $(NODE) $< > $@

doc/generated/drivers-smt.dot: NODE = smt-libv2.gen
doc/generated/drivers-tptp.dot: NODE = tptp.gen
doc/generated/drivers-coq.dot: NODE = coq-common.gen
doc/generated/drivers-isabelle.dot: NODE = isabelle-common.gen
doc/generated/drivers-pvs.dot: NODE = pvs-common.gen

DRVDOT = $(patsubst %,doc/generated/drivers-%.dot, smt tptp coq isabelle pvs)

DOC = index zebibliography genindex \
  foreword starting whyml api install manpages syntaxref vcgen \
  input_formats exec itp technical changes

DOCRST = $(DOC:%=doc/%.rst) doc/manual.bib

LIBDOT = $(patsubst %,doc/generated/library-%.dot, int array)

doc/generated/library-%.dot: stdlib/%.mlw
	bin/why3 pp --output=dep $< | tred > $@

predoc: $(DRVDOT) $(LIBDOT)

update-doc-png:
	export UBUNTU_MENUPROXY=0; \
	export WHY3CONFIG=doc/why3ide-doc.conf; \
	export WHY3LOADPATH=stdlib; \
	export GTK_THEME=Adwaita; \
	sed -n -e 's/^.. %EXECUTE \(.*\)/\1/p' $(DOCRST) | $(SHELL) -e

ifeq (@enable_doc@,yes)

doc: doc/html/index.html

TESTSAPIDOC = $(addsuffix .ml, $(addprefix examples/use_api/, $(APITESTS)))

doc/html/index.html: $(DOCRST) $(DRVDOT) $(LIBDOT) $(TESTSAPIDOC) doc/conf.py
	$(SPHINX) -b html -d doc/.doctrees doc doc/html

doc/latex/manual.tex: $(DOCRST) $(DRVDOT) $(LIBDOT) $(TESTSAPIDOC) doc/conf.py
	$(SPHINX) -b latex -d doc/.doctrees doc doc/latex

ifeq (@enable_pdf_doc@,yes)

doc: doc/latex/manual.pdf

doc/latex/manual.pdf: doc/latex/manual.tex
	@echo "running LaTeX compilation..."
	cd doc/latex; $(LATEXCOMP) manual.tex >/dev/null
ifeq (@LATEX@,pdflatex)
	@cd doc/latex; if grep 'may have changed. Rerun to get' manual.log; then \
	  makeindex manual; \
	  echo "running LaTeX again to try to fix references..."; \
	  pdflatex manual >/dev/null; \
	fi
	@cd doc/latex; if grep 'may have changed. Rerun to get' manual.log; then \
	  echo "running LaTeX again to try to fix references..."; \
	  pdflatex manual >/dev/null; \
	fi
endif

endif

clean::
	rm -rf doc/html doc/latex
	rm -rf doc/generated/*.dot

else

doc:

endif

##########
# API DOC
##########

.PHONY: apidoc apidot

MODULESTODOC = \
	util/util util/opt util/lists util/strings util/getopt \
	util/extmap util/extset util/exthtbl \
	util/weakhtbl util/wstdlib util/rc util/debug \
	util/loc util/pp util/bigInt util/number \
	util/mlmpfr_wrapper \
	core/ident core/ty core/term core/decl core/coercion core/theory \
	core/env core/task core/trans core/pretty core/printer \
	core/model_parser \
	parser/ptree_helpers parser/typing parser/mlw_printer \
	driver/whyconf driver/call_provers driver/driver \
	transform/args_wrapper \
	session/session_itp session/controller_itp \
	session/itp_communication session/itp_server \
	mlw/counterexample mlw/pinterp mlw/ity mlw/expr mlw/pdecl mlw/pmodule mlw/vc

MODULESMLTODOC = parser/ptree

FILESTODOC = $(MODULESTODOC:%=src/%.mli) $(MODULESMLTODOC:%=src/%.ml)

doc/apidoc:
	mkdir -p doc/apidoc

apidoc: doc/apidoc $(FILESTODOC)
	$(OCAMLDOC) -d doc/apidoc -html -t "Why3 API documentation" \
		-keep-code $(INCLUDES) $(LIBINCLUDES) $(EXTINCLUDES) $(FILESTODOC)

# could we include also the dependency graph ? -- someone
# At least we can give a way to create it -- francois

apidot: doc/apidoc/dg.svg doc/apidoc/dg.png

#The sed remove configuration for dot that gives bad result
doc/apidoc/dg.dot: doc/apidoc $(FILESTODOC)
	$(OCAMLDOC) -o doc/apidoc/dg.dot.tmp -dot $(INCLUDES) \
		$(LIBINCLUDES) -I lib/why3 $(FILESTODOC)
	sed -e "s/  \(size\|ratio\|rotate\|fontsize\).*$$//" doc/apidoc/dg.dot.tmp \
	  | tred > doc/apidoc/dg.dot
	rm -f doc/apidoc/dg.dot.tmp

doc/apidoc/dg.svg: doc/apidoc/dg.dot
	dot -T svg $< > $@

doc/apidoc/dg.png: doc/apidoc/dg.dot
	dot -T png $< > $@

doc/apidoc.tex: $(FILESTODOC)
	$(OCAMLDOC) -o doc/apidoc.tex -latex -noheader -notrailer $(INCLUDES) \
		$(LIBINCLUDES) $(EXTINCLUDES) $(FILESTODOC)

clean::
	rm -f doc/apidoc/*

##########
# Install rules for bash completions
##########

uninstall-bash:
	if test -d /etc/bash_completion.d -a -w /etc/bash_completion.d; then \
	  rm -f /etc/bash_completion.d/why3; \
	fi

uninstall:: uninstall-bash

install-bash::
	if test -d /etc/bash_completion.d -a -w /etc/bash_completion.d; then \
	  $(INSTALL) share/bash/why3 /etc/bash_completion.d; \
	fi

install:: install-bash

##########
# Stdlib formatted with why3doc
##########

.PHONY: stdlibdoc

STDMACHLIBS = \
	array bv c float fxp int matrix onetime peano tagset

STDLIBS = \
	algebra array \
	bag bintree bool bv \
	cursor \
	exn \
	floating_point fmap function \
	graph hashtbl \
	ieee_float int \
	list \
	map matrix \
	null number option ocaml \
	pigeon pqueue \
	queue \
	random real ref regexp relations \
	seq set stack string \
	tree \
	witness \
	$(addprefix mach/, $(STDMACHLIBS))

# NO NEED DOC:
# debug: too basic, needs large improvement
# io: too basic, needs large improvement
# tptp: for TPTP provers ?
# for_drivers: used only in drivers

STDLIBFILES = $(patsubst %,stdlib/%.mlw, $(STDLIBS))

# TODO: remove the hack about int.mlw once it has become builtin
stdlibdoc: $(STDLIBFILES) bin/why3.@OCAMLBEST@ bin/why3doc.$(SHAREDBEST)
	mkdir -p doc/stdlibdoc
	sed -e "s/use Int/use int.Int/" stdlib/int.mlw > int.mlw
	rm -f doc/stdlibdoc/style.css
	WHY3CONFIG="" bin/why3.@OCAMLBEST@ doc $(LOCAL_STDLIB) \
          -o doc/stdlibdoc --title="Why3 Standard Library" \
	  $(subst stdlib/int.mlw,int.mlw,$(STDLIBFILES))
	rm int.mlw
	cd doc/stdlibdoc; \
	  for f in stdlib.*.html; \
	    do mv "$$f" "$${f#stdlib.}"; done
	sed -i -e "s#stdlib.##g" doc/stdlibdoc/index.html
	sed -i -e "s#int\.\(<a href=\"int\.html\)#\1#g" doc/stdlibdoc/int.html

clean::
	rm -f doc/stdlibdoc/*

################
# generic rules
################

%.cmi: %.mli
	$(SHOW) 'Ocamlc   $<'
	$(HIDE)$(OCAMLC) -c $(BFLAGS) $<

# suppress "unused rec" warning for Menhir-produced files
%.cmo: %.ml %.mly
	$(SHOW) 'Ocamlc   $<'
	$(HIDE)$(OCAMLC) -c $(BFLAGS) -w -39 $<

# suppress "unused rec" warning for Menhir-produced files
%.cmx: %.ml %.mly
	$(SHOW) 'Ocamlopt $<'
	$(HIDE)$(OCAMLOPT) -c $(OFLAGS) -w -39 $(CMIHACK) $<

%.cmo: %.ml
	$(SHOW) 'Ocamlc   $<'
	$(HIDE)$(OCAMLC) -c $(BFLAGS) $<

%.cmx: %.ml %.mli
	$(SHOW) 'Ocamlopt $<'
	$(HIDE)$(OCAMLOPT) -c $(OFLAGS) $<

%.cmx: %.ml
	$(SHOW) 'Ocamlopt $<'
	$(HIDE)$(OCAMLOPT) -c $(OFLAGS) $(CMIHACK) $<

%.cma:
	$(SHOW) 'Linking  $@'
	$(HIDE)$(OCAMLC) -a $(BFLAGS) -o $@ $^

%.cmxa:
	$(SHOW) 'Linking  $@'
	$(HIDE)$(OCAMLOPT) -a $(OFLAGS) -o $@ $^

%.cmxs:
	$(SHOW) 'Linking  $@'
	$(HIDE)$(OCAMLOPT) -shared $(OFLAGS) -o $@ $^

%.ml: %.mll
	$(SHOW) 'Ocamllex $<'
	$(HIDE)$(OCAMLLEX) $<

# the % below are not a typo; they are a way to force Make to consider all the targets at once
src/c%re/parser_tokens.ml src/c%re/parser_tokens.mli: src/parser/parser_common.mly
	$(SHOW) 'Menhir $^'
	$(HIDE)$(MENHIR) --base src/core/parser_tokens --only-tokens $^

src/p%rser/parser.ml src/p%rser/parser.mli: $(PARSERS)
	$(SHOW) 'Menhir $^'
	$(HIDE)$(MENHIR) --table --explain --strict --base src/parser/parser \
		--external-tokens Parser_tokens $^

pl%gins/cfg/cfg_parser.ml pl%gins/cfg/cfg_parser.mli: src/parser/parser_common.mly plugins/cfg/cfg_parser.mly
	$(SHOW) 'Menhir $^'
	$(HIDE)$(MENHIR) --table --explain --strict --base plugins/cfg/cfg_parser $^
	$(HIDE)for f in plugins/cfg/cfg_parser.mli plugins/cfg/cfg_parser.ml; do (echo "open Why3"; cat $$f) > $$f.new && mv $$f.new $$f; done

%.ml %.mli: %.mly
	$(SHOW) 'Menhir $<'
	$(HIDE)$(MENHIR) --table --explain --strict $<

%.dep: %.ml %.mli
	$(SHOW) 'Ocamldep $<'
	$(HIDE)$(OCAMLDEP) $(DEPFLAGS) $(INCLUDES) $< $<i $(TOTARGET)

%.dep: %.ml
	$(SHOW) 'Ocamldep $<'
	$(HIDE)($(OCAMLDEP) $(DEPFLAGS) $(INCLUDES) $<; \
	        echo '$*.cmx : $*.cmi'; \
	        echo '$*.cmi : $*.cmo') $(TOTARGET)

bin/%.opt:
	$(SHOW) 'Linking  $@'
	$(HIDE)$(OCAMLOPT) $(OFLAGS) -o $@ $(OLINKFLAGS) $^

bin/%.byte:
	$(SHOW) 'Linking  $@'
	$(HIDE)$(OCAMLC) $(BFLAGS) -o $@ $(BLINKFLAGS) $^

# .ml4.ml:
# 	$(CAMLP4) pr_o.cmo -impl $< > $@

# jc/jc_ai.ml: jc/jc_annot_inference.ml jc/jc_annot_fail.ml Makefile
# 	if test "@enable_apron@" = "yes" ; then \
# 	  echo "# 1 \"jc/jc_annot_inference.ml\"" > jc/jc_ai.ml; \
# 	  cat jc/jc_annot_inference.ml >> jc/jc_ai.ml; \
# 	else \
# 	  echo "# 1 \"jc/jc_annot_fail.ml\"" > jc/jc_ai.ml; \
# 	  cat jc/jc_annot_fail.ml >> jc/jc_ai.ml; \
# 	fi

# %_why.v: %.mlw $(BINARY)
# 	$(BINARY) -coq $*.mlw

# %_why.pvs: %.mlw $(BINARY)
# 	$(BINARY) -pvs $*.mlw

# Emacs tags
############

tags:
	find src -regex ".*\.ml[^#]*" | grep -v ".svn" | sort -r | xargs \
	etags "--regex-ocaml=/let[ \t]+\([^ \t]+\)/\1/" \
	      "--regex-ocaml=/let[ \t]+rec[ \t]+\([^ \t]+\)/\1/" \
	      "--regex-ocaml=/and[ \t]+\([^ \t]+\)/\1/" \
	      "--regex-ocaml=/type[ \t]+\([^ \t]+\)/\1/" \
	      "--regex-ocaml=/exception[ \t]+\([^ \t]+\)/\1/" \
	      "--regex-ocaml=/val[ \t]+\([^ \t]+\)/\1/" \
	      "--regex-ocaml=/module[ \t]+\([^ \t]+\)/\1/"

otags:
	find \( -name '*.ml' -or -name '*.mli' \) -print0 | xargs -0 otags
#	otags src/*.mli src/*.ml c/*.mli c/*.ml intf/*.mli intf/*.ml

# the previous seems broken. This one is intented for vi(m) users, but could
# be adapted for emacs (remove the -vi option ?)
otags-vi:
	find \( -name '*.ml' -or -name '*.mli' \) -print0 | xargs -0 otags -vi

wc:
	ocamlwc -p src/*.ml* src/*/*.ml*

#dep: depend
#	cat .depend* | ocamldot | dot -Tpdf > dep.pdf
#	$(PDFVIEWER) dep.pdf

# distrib
#########

NAME = why3-@VERSION@
# see .gitattributes for the list of files that are not distributed
MORE_DIST = configure

dist: $(MORE_DIST)
	rm -f distrib/$(NAME).tar.gz
	mkdir -p distrib/
	git archive --format=tar --prefix=$(NAME)/ -o distrib/$(NAME).tar HEAD
	tar rf distrib/$(NAME).tar --transform="s,^,$(NAME)/," --mtime="`git show -s --format=%ci`" $(MORE_DIST)
	gzip -n -f --best distrib/$(NAME).tar


###############
# file headers
###############

headers:
	headache -c misc/headache_config.txt -h misc/header.txt \
		Makefile.in configure.in \
		src/*/*.ml src/*/*.ml[iyl4] \
		plugins/*/*.ml plugins/*/*.ml[ily] \
		lib/coq/*.v lib/coq/*/*.v \
		src/server/*.c src/server/*.h \
		examples/use_api/*.ml

#########
# myself
#########

AUTOCONF_FILES = \
	Makefile \
	src/jessie/Makefile \
	src/config.sh \
	.merlin \
	src/jessie/.merlin \
	lib/why3/META \
	lib/coq/version \
	lib/pvs/version

$(AUTOCONF_FILES): %: %.in config.status
	./config.status chmod --file $@

src/util/config.ml share/Makefile.config: src/config.sh
	$(SHOW) 'Generate $@'
	$(HIDE)BINDIR=$(BINDIR) LIBDIR=$(LIBDIR) DATADIR=$(DATADIR) src/config.sh

clean::
	rm -f share/Makefile.config

config.status: configure
	./config.status --recheck

configure: configure.in
	autoconf -f

###################
# clean and depend
###################

.PHONY: distclean

distclean: clean
	rm -f config.status config.cache config.log \
	    src/util/config.ml $(AUTOCONF_FILES)

ifneq "$(MAKECMDGOALS:clean%=clean)" "clean"
ifneq "$(MAKECMDGOALS)" "depend"
-include $(MAKEINC)
endif
endif

depend: $(MAKEINC)

clean::
	rm -f $(GENERATED)
	$(foreach d,$(CLEANDIRS),rm -f $(addprefix $(d)/*.,$(COMPILED_LIB_EXTS));)
	$(foreach p,$(CLEANLIBS),rm -f $(addprefix $(p).,$(COMPILED_LIB_EXTS));)

detect-unused:
	@L1=$$(mktemp); \
	L2=$$(mktemp); \
	for d in `find examples/ -name 'why3session.xml' -printf '%h\n'`; do \
	  sed -n -e 's/.*proof.*name="\([^"]*\)".*/\1/p' $$d/why3session.xml | sort > $$L1; \
	  (cd $$d; git ls-files) | grep -v -e '^why3session.xml' -e '^why3shapes' -e '^[.]gitignore' -e '^Makefile' -e '[.]ml$$' -e '[.]html$$' | sed -e 's/[.]prf$$/.pvs/;s/[.]thy$$/.xml/' | sort -u > $$L2; \
	  diff -u --label="$$d/why3session.xml" --label="$$d/" $$L1 $$L2 || echo; \
	done; \
	rm $$L1 $$L2

##################################################################
# Building the Why3 platform with ocamlbuild (OCaml 3.10 needed) #
##################################################################

# There used to be targets here but they are no longer useful.

# To build using Ocamlbuild:
# 1) Run "make Makefile" to ensure that the generated files (config.ml, ...)
# are generated.
# 2) Run Ocamlbuild with any target to generate the sanitization script.
# 3) Run ./sanitize to delete the generated files that shouldn't be generated
# (i.e. all lexers and parsers).
# 4) Run Ocamlbuild with the target you need, for example:
# ocamlbuild jc/jc_main.native

# You can also use the Makefile ./build.makefile which has some handy targets.<|MERGE_RESOLUTION|>--- conflicted
+++ resolved
@@ -405,14 +405,8 @@
 
 ifeq (@enable_re@,no)
 src/util/re.ml: src/util/recompat.ml Makefile
-<<<<<<< HEAD
-	cp $< $@
-
-GENERATED += re.ml
-=======
 	$(CMP_CP)
 GENERATED += src/util/re.ml
->>>>>>> dd5a41ab
 endif
 
 # build targets
@@ -523,19 +517,6 @@
 # Why3 plugins
 ##################
 
-<<<<<<< HEAD
-PLUGGENERATED = plugins/tptp/tptp_lexer.ml \
-		plugins/tptp/tptp_parser.ml plugins/tptp/tptp_parser.mli \
-		plugins/python/py_lexer.ml \
-		plugins/python/py_parser.ml plugins/python/py_parser.mli \
-		plugins/microc/mc_lexer.ml \
-		plugins/microc/mc_parser.ml plugins/microc/mc_parser.mli \
-		plugins/cfg/cfg_lexer.ml \
-		plugins/cfg/cfg_parser.ml plugins/cfg/cfg_parser.mli \
-		plugins/parser/dimacs.ml \
-		plugins/ada_terms/ada_lexer.ml \
-		plugins/ada_terms/ada_parser.ml plugins/ada_terms/ada_parser.mli
-=======
 PLUGGENERATED = \
 	plugins/tptp/tptp_lexer.ml \
 	plugins/tptp/tptp_parser.ml plugins/tptp/tptp_parser.mli \
@@ -545,8 +526,9 @@
 	plugins/microc/mc_parser.ml plugins/microc/mc_parser.mli \
 	plugins/cfg/cfg_lexer.ml \
 	plugins/cfg/cfg_parser.ml plugins/cfg/cfg_parser.mli \
-	plugins/parser/dimacs.ml
->>>>>>> dd5a41ab
+	plugins/parser/dimacs.ml \
+	plugins/ada_terms/ada_lexer.ml \
+	plugins/ada_terms/ada_parser.ml plugins/ada_terms/ada_parser.mli
 
 PLUG_PARSER = genequlin dimacs
 PLUG_PRINTER =
@@ -554,12 +536,8 @@
 PLUG_TPTP = tptp_ast tptp_parser tptp_typing tptp_lexer tptp_printer
 PLUG_PYTHON = py_ast py_parser py_lexer py_main
 PLUG_MICROC = mc_ast mc_parser mc_lexer mc_printer mc_main
-<<<<<<< HEAD
-PLUG_CFG = cfg_ast cfg_tokens cfg_parser cfg_lexer cfg_main
+PLUG_CFG = cfg_ast cfg_parser cfg_lexer cfg_main
 PLUG_ADA = ada_nametable ada_parser ada_lexer ada_main
-=======
-PLUG_CFG = cfg_ast cfg_parser cfg_lexer cfg_main
->>>>>>> dd5a41ab
 
 PLUGINS = genequlin dimacs tptp python microc cfg ada_terms gnat_json
 
