####################################################################
#                                                                  #
#  The Why3 Verification Platform   /   The Why3 Development Team  #
#  Copyright 2010-2013   --   INRIA - CNRS - Paris-Sud University  #
#                                                                  #
#  This software is distributed under the terms of the GNU Lesser  #
#  General Public License version 2.1, with the special exception  #
#  on linking described in file LICENSE.                           #
#                                                                  #
####################################################################

include Version

VERBOSEMAKE ?= @enable_verbose_make@

ifeq ($(VERBOSEMAKE),yes)
  QUIET =
else
  QUIET = yes
endif

# install the binaries
DESTDIR =

prefix	    = @prefix@
exec_prefix = @exec_prefix@
datarootdir = @datarootdir@

BINDIR  = $(DESTDIR)@bindir@
LIBDIR  = $(DESTDIR)@libdir@
DATADIR = $(DESTDIR)@datarootdir@
MANDIR  = $(DESTDIR)@mandir@

# OS specific stuff
EXE   = @EXE@

# other variables
CC        = @CC@
OCAMLC    = @OCAMLC@
OCAMLOPT  = @OCAMLOPT@
OCAMLDEP  = @OCAMLDEP@
OCAMLLEX  = @OCAMLLEX@
OCAMLYACC = @OCAMLYACC@
OCAMLDOC  = @OCAMLDOC@
OCAMLLIB  = @OCAMLLIB@
OCAMLBEST = @OCAMLBEST@
OCAMLVERSION = @OCAMLVERSION@
CC        = gcc
COQC      = @COQC@
COQDEP    = @COQDEP@
CAMLP5O   = @CAMLP5O@
FRAMAC_LIBDIR = @FRAMAC_LIBDIR@

DEPFLAGS  = -slash -I lib/why3
ifeq (@OCAMLBEST@,opt)
DEPFLAGS += -native
endif

RUBBER = @RUBBER@
HEVEA = @HEVEA@
HACHA = @HACHA@

#PSVIEWER  = @PSVIEWER@
#PDFVIEWER = @PDFVIEWER@

OFLAGS = -w Aer-29 -dtypes -g -I lib/why3 $(INCLUDES)
BFLAGS = -w Aer-29 -dtypes -g -I lib/why3 $(INCLUDES)

OLINKFLAGS = -linkall $(EXTCMXA)
BLINKFLAGS = -linkall $(EXTCMA)

ifeq (@enable_profiling@,yes)
OFLAGS += -g -p
endif

# external libraries common to all binaries

EXTOBJS =
EXTLIBS = str unix nums dynlink

EXTCMA	= $(addsuffix .cma,$(EXTLIBS)) $(addsuffix .cmo,$(EXTOBJS))
EXTCMXA = $(addsuffix .cmxa,$(EXTLIBS)) $(addsuffix .cmx,$(EXTOBJS))

###############
# main target
###############

all: @OCAMLBEST@
plugins: plugins.@OCAMLBEST@
opt: plugins.opt
byte: plugins.byte

ifeq (@enable_local@,yes)
all: install_local
endif

.PHONY: byte opt clean depend all install install_local install_no_local
.PHONY: plugins plugins.byte plugins.opt

##############
# Why3 library
##############

LIBGENERATED = src/util/config.ml src/util/rc.ml src/parser/lexer.ml \
	       src/parser/parser.mli src/parser/parser.ml \
	       src/driver/driver_parser.mli src/driver/driver_parser.ml \
	       src/driver/driver_lexer.ml src/session/xml.ml

LIB_UTIL = config util opt lists strings extmap extset exthtbl weakhtbl \
	   hashcons stdlib exn_printer pp debug loc print_tree \
	   cmdline warning sysutil rc plugin number pqueue

LIB_CORE = ident ty term pattern decl theory task pretty env trans printer

LIB_PARSER = ptree denv glob parser typing lexer

LIB_DRIVER = call_provers driver_ast driver_parser driver_lexer driver \
	     whyconf autodetection

LIB_TRANSFORM = simplify_recursive_definition simplify_formula \
		inlining gnat_float split_goal induction \
		eliminate_definition eliminate_algebraic \
		eliminate_inductive eliminate_let eliminate_if \
		libencoding discriminate protect_finite \
		encoding encoding_select rec_logic \
		encoding_decorate encoding_decoexp encoding_twin \
		encoding_explicit encoding_guard encoding_sort \
		encoding_instantiate simplify_array filter_trigger \
		introduction abstraction close_epsilon lift_epsilon \
		eval_match instantiate_predicate smoke_detector

LIB_PRINTER = alt_ergo why3printer smtv1 smtv2 coq pvs \
		simplify gappa cvc3 yices mathematica

LIB_SESSION = xml termcode session session_tools session_scheduler

LIB_WHYML = mlw_ty mlw_expr mlw_decl mlw_pretty mlw_wp mlw_module \
	    mlw_dtree mlw_dty mlw_typing mlw_driver mlw_ocaml mlw_main

LIBMODULES =  $(addprefix src/util/, $(LIB_UTIL)) \
	      $(addprefix src/core/, $(LIB_CORE)) \
	      $(addprefix src/parser/, $(LIB_PARSER)) \
	      $(addprefix src/driver/, $(LIB_DRIVER)) \
	      $(addprefix src/transform/, $(LIB_TRANSFORM)) \
	      $(addprefix src/printer/, $(LIB_PRINTER)) \
	      $(addprefix src/session/, $(LIB_SESSION)) \
	      $(addprefix src/whyml/, $(LIB_WHYML))

LIBDIRS = util core parser driver transform printer session whyml
LIBINCLUDES = $(addprefix -I src/, $(LIBDIRS))

LIBDEP = $(addsuffix .dep, $(LIBMODULES))
LIBCMO = $(addsuffix .cmo, $(LIBMODULES))
LIBCMX = $(addsuffix .cmx, $(LIBMODULES))

$(LIBDEP): DEPFLAGS += $(LIBINCLUDES)
$(LIBCMO) $(LIBCMX): INCLUDES += $(LIBINCLUDES)
$(LIBCMX): OFLAGS += -for-pack Why3

$(LIBDEP): $(LIBGENERATED)

# build targets

byte: lib/why3/why3.cma
opt:  lib/why3/why3.cmxa

lib/why3/why3.cma: lib/why3/why3.cmo
	$(if $(QUIET),@echo 'Linking  $@' &&) \
	    $(OCAMLC) -a $(BFLAGS) -o $@ $^

lib/why3/why3.cmxa: lib/why3/why3.cmx
	$(if $(QUIET),@echo 'Linking  $@' &&) \
	    $(OCAMLOPT) -a $(OFLAGS) -o $@ $^

lib/why3/why3.cmo: $(LIBCMO)
	$(if $(QUIET),@echo 'Linking  $@' &&) \
	    $(OCAMLC) $(BFLAGS) -pack -o $@ $^

lib/why3/why3.cmx: $(LIBCMX)
	$(if $(QUIET),@echo 'Linking  $@' &&) \
	    $(OCAMLOPT) $(OFLAGS) -pack -o $@ $^

# clean and depend

ifneq "$(MAKECMDGOALS)" "clean"
include $(LIBDEP)
endif

depend: $(LIBDEP)

LIBSDIRS = src $(addprefix src/, $(LIBDIRS))
LIBCLEAN = $(addsuffix /*.cm[iox], $(LIBSDIRS)) \
	   $(addsuffix /*.annot, $(LIBSDIRS)) \
	   $(addsuffix /*.output, $(LIBSDIRS)) \
	   $(addsuffix /*.automaton, $(LIBSDIRS)) \
	   $(addsuffix /*.dep, $(LIBSDIRS)) \
	   $(addsuffix /*.o, $(LIBSDIRS)) \
	   $(addsuffix /*~, $(LIBSDIRS))

clean::
	rm -f $(LIBCLEAN) $(LIBGENERATED)
	rm -f lib/why3/why3.cm* lib/why3/why3.[ao]

###############
# installation
###############

clean_old_install:
	rm -f $(BINDIR)/why3*
	rm -rf $(DATADIR)/why3

install_no_local::
	mkdir -p $(BINDIR)
	mkdir -p $(DATADIR)/why3
	mkdir -p $(DATADIR)/why3/images
	mkdir -p $(DATADIR)/why3/images/boomy
	mkdir -p $(DATADIR)/why3/images/fatcow
	mkdir -p $(DATADIR)/why3/emacs
	mkdir -p $(DATADIR)/why3/vim
	mkdir -p $(DATADIR)/why3/lang
	mkdir -p $(DATADIR)/why3/theories
	mkdir -p $(DATADIR)/why3/modules
	mkdir -p $(DATADIR)/why3/drivers
	cp -f theories/*.why $(DATADIR)/why3/theories
	cp -f modules/*.mlw $(DATADIR)/why3/modules
	cp -f drivers/*.drv drivers/*.gen $(DATADIR)/why3/drivers
	cp -f share/provers-detection-data.conf $(DATADIR)/why3/
	cp -f share/images/icons.rc $(DATADIR)/why3/images
	cp -f share/images/*.png $(DATADIR)/why3/images
	cp -f share/images/boomy/*.png $(DATADIR)/why3/images/boomy
	cp -f share/images/fatcow/*.png $(DATADIR)/why3/images/fatcow
	cp -f share/why3session.dtd $(DATADIR)/why3
	cp -rf share/javascript $(DATADIR)/why3/javascript
<<<<<<< HEAD
	cp -f share/emacs/why-mode.el $(DATADIR)/why3/emacs/why-mode.el
	cp -f share/lang/why.lang $(DATADIR)/why3/lang/why.lang
#	if test -d /etc/bash_completion.d; then cp -f share/bash/why3 /etc/bash_completion.d; fi
=======
	cp -f share/emacs/why3.el $(DATADIR)/why3/emacs/why3.el
	cp -f share/vim/why3.vim $(DATADIR)/why3/vim/why3.vim
	cp -f share/lang/why3.lang $(DATADIR)/why3/lang/why3.lang
	if test -d /etc/bash_completion.d; then cp -f share/bash/why3 /etc/bash_completion.d; fi
>>>>>>> 6c7cedb4

install_no_local_lib::
	rm -rf $(OCAMLLIB)/why3
	mkdir -p $(OCAMLLIB)/why3
	cp -f lib/why3/why3.cm* lib/why3/why3.[ao] \
		lib/why3/META $(OCAMLLIB)/why3

ifeq (@enable_local@,yes)
install install-lib:
	@echo "Why3 is configured in local installation mode."
	@echo "To install Why3, run ./configure --disable-local ; make ; make install"
else
install: clean_old_install install_no_local
install-lib: install_no_local_lib
endif

install-all: install install-lib

##################
# Why3 plugins
##################

PLUGGENERATED = plugins/tptp/tptp_lexer.ml \
		plugins/tptp/tptp_parser.ml plugins/tptp/tptp_parser.mli \
		plugins/parser/dimacs.ml \

PLUG_PARSER = genequlin dimacs
PLUG_PRINTER =
PLUG_TRANSFORM =
PLUG_TPTP = tptp_ast tptp_parser tptp_typing tptp_lexer tptp_printer

PLUGINS = genequlin dimacs tptp

TPTPMODULES = $(addprefix plugins/tptp/, $(PLUG_TPTP))

TPTPCMO = $(addsuffix .cmo, $(TPTPMODULES))
TPTPCMX = $(addsuffix .cmx, $(TPTPMODULES))

ifeq (@enable_hypothesis_selection@,yes)
PLUG_TRANSFORM += hypothesis_selection
PLUGINS += hypothesis_selection

lib/plugins/hypothesis_selection.cmxs: INCLUDES += -I @OCAMLGRAPHLIB@
lib/plugins/hypothesis_selection.cmo:  INCLUDES += -I @OCAMLGRAPHLIB@
lib/plugins/hypothesis_selection.cmxs: OFLAGS += graph.cmxa
lib/plugins/hypothesis_selection.cmo:  BFLAGS += graph.cmo
endif

PLUGMODULES = $(addprefix plugins/parser/, $(PLUG_PARSER)) \
	      $(addprefix plugins/printer/, $(PLUG_PRINTER)) \
	      $(addprefix plugins/transform/, $(PLUG_TRANSFORM)) \
	      $(TPTPMODULES)

PLUGDEP = $(addsuffix .dep, $(PLUGMODULES))
PLUGCMO = $(addsuffix .cmo, $(PLUGMODULES))
PLUGCMX = $(addsuffix .cmx, $(PLUGMODULES))

PLUGDIRS = parser printer transform tptp
PLUGINCLUDES = $(addprefix -I plugins/, $(PLUGDIRS))

$(PLUGDEP): DEPFLAGS += $(PLUGINCLUDES)
$(PLUGCMO) $(PLUGCMX): INCLUDES += $(PLUGINCLUDES)

$(PLUGDEP): $(PLUGGENERATED)

LIBPLUGCMO =  $(addsuffix .cmo,  $(addprefix lib/plugins/, $(PLUGINS)))
LIBPLUGCMXS = $(addsuffix .cmxs, $(addprefix lib/plugins/, $(PLUGINS)))

plugins.byte: $(LIBPLUGCMO)
plugins.opt : $(LIBPLUGCMXS)

lib/plugins/%.cmxs: plugins/parser/%.cmx
	$(if $(QUIET),@echo 'Linking  $@' &&) \
	    $(OCAMLOPT) $(OFLAGS) -shared -o $@ $<

lib/plugins/%.cmo: plugins/parser/%.cmo
	$(if $(QUIET),@echo 'Linking  $@' &&) \
	    $(OCAMLC) $(BFLAGS) -pack -o $@ $<

lib/plugins/%.cmxs: plugins/printer/%.cmx
	$(if $(QUIET),@echo 'Linking  $@' &&) \
	    $(OCAMLOPT) $(OFLAGS) -shared -o $@ $<

lib/plugins/%.cmo: plugins/printer/%.cmo
	$(if $(QUIET),@echo 'Linking  $@' &&) \
	    $(OCAMLC) $(BFLAGS) -pack -o $@ $<

lib/plugins/%.cmxs: plugins/transform/%.cmx
	$(if $(QUIET),@echo 'Linking  $@' &&) \
	    $(OCAMLOPT) $(OFLAGS) -shared -o $@ $<

lib/plugins/%.cmo: plugins/transform/%.cmo
	$(if $(QUIET),@echo 'Linking  $@' &&) \
	    $(OCAMLC) $(BFLAGS) -pack -o $@ $<

lib/plugins/tptp.cmxs: $(TPTPCMX)
	$(if $(QUIET),@echo 'Linking  $@' &&) \
	    $(OCAMLOPT) $(OFLAGS) -shared -o $@ $^

lib/plugins/tptp.cmo: $(TPTPCMO)
	$(if $(QUIET),@echo 'Linking  $@' &&) \
	    $(OCAMLC) $(BFLAGS) -pack -o $@ $^

PLUGSDIRS = plugins $(addprefix plugins/, $(PLUGDIRS))
PLUGCLEAN = $(addsuffix /*.cm[ioxt], $(PLUGSDIRS)) \
	    $(addsuffix /*.annot, $(PLUGSDIRS)) \
	    $(addsuffix /*.output, $(PLUGSDIRS)) \
	    $(addsuffix /*.automaton, $(PLUGSDIRS)) \
	    $(addsuffix /*.dep, $(PLUGSDIRS)) \
	    $(addsuffix /*.cmti, $(PLUGSDIRS)) \
	    $(addsuffix /*.o, $(PLUGSDIRS)) \
	    $(addsuffix /*~, $(PLUGSDIRS))

# depend and clean targets

ifneq "$(MAKECMDGOALS)" "clean"
include $(PLUGDEP)
endif

depend: $(PLUGDEP)

clean::
	rm -f $(PLUGCLEAN) $(PLUGGENERATED)
	rm -f lib/plugins/*

install_no_local::
	rm -rf $(LIBDIR)/why3/plugins
	mkdir -p $(LIBDIR)/why3/plugins
	cp -f $(foreach f,$(LIBPLUGCMO) $(LIBPLUGCMXS),$(wildcard $(f))) $(LIBDIR)/why3/plugins

######
# Why3
######

src/main.cmo: lib/why3/why3.cma
src/main.cmx: lib/why3/why3.cmxa

byte: bin/why3.byte
opt:  bin/why3.opt

bin/why3.opt: lib/why3/why3.cmxa src/main.cmx
	$(if $(QUIET),@echo 'Linking  $@' &&) \
	    $(OCAMLOPT) $(OFLAGS) -o $@ $(OLINKFLAGS) $^

bin/why3.byte: lib/why3/why3.cma src/main.cmo
	$(if $(QUIET),@echo 'Linking  $@' &&) \
	    $(OCAMLC) $(BFLAGS) -o $@ $(BLINKFLAGS) $^

bin/why3: bin/why3.@OCAMLBEST@
	ln -sf why3.@OCAMLBEST@ $@

install_no_local::
	cp -f bin/why3.@OCAMLBEST@ $(BINDIR)/why3$(EXE)

install_local: bin/why3

ifneq "$(MAKECMDGOALS)" "clean"
include src/main.dep
endif

depend: src/main.dep

clean::
	rm -f src/main.cm[iox] src/main.annot src/main.o src/main.dep
	rm -f bin/why3.byte bin/why3.opt bin/why3
	rm -f bin/why3ml.byte bin/why3ml.opt bin/why3ml

##############
# test targets
##############

%.gui: %.why bin/why3ide.opt
	bin/why3ide.opt $*.why

%: %.mlw bin/why3.opt
	bin/why3.opt $*.mlw

%: %.why bin/why3.opt
	bin/why3.opt $*.why

%.gui: %.mlw bin/why3ide.opt
	bin/why3ide.opt $*.mlw

%.type: %.mlw bin/why3ide.opt
	bin/why3.opt --type-only $*.mlw

########
# GNATWhy3
########

GNAT_FILES = gnat_split_conj gnat_split_disj gnat_util gnat_loc gnat_config \
	     gnat_expl gnat_objectives gnat_main

GNATMODULES = $(addprefix src/gnat/, $(GNAT_FILES))

GNATML  = $(addsuffix .ml,  $(GNATMODULES))
GNATMLI = $(addsuffix .mli, $(GNATMODULES))
GNATCMO = $(addsuffix .cmo, $(GNATMODULES))
GNATCMX = $(addsuffix .cmx, $(GNATMODULES))
$(GNATCMO) $(GNATCMX): INCLUDES += -I src/programs -I src/gnat -I src/util

# build targets

byte: bin/gnatwhy3.byte
opt:  bin/gnatwhy3.opt

gnat_split_conj.cmx: lib/why3/why3.cmxa
gnat_split_disj.cmx: lib/why3/why3.cmxa

bin/gnatwhy3.opt: lib/why3/why3.cmxa $(GNATCMX)
	$(if $(QUIET), @echo 'Linking  $@' &&) \
	    $(OCAMLOPT) $(OFLAGS) -o $@ $(EXTCMXA) $^

bin/gnatwhy3: bin/gnatwhy3.@OCAMLBEST@
	ln -sf gnatwhy3.@OCAMLBEST@ $@

install_no_local::
	cp -f bin/gnatwhy3.@OCAMLBEST@ $(BINDIR)/gnatwhy3$(EXE)

include .depend.gnat

.depend.gnat:
	$(OCAMLDEP) -slash -I src -I src/util -I src/gnat $(GNATML) $(GNATMLI) > $@

depend: .depend.gnat

clean::
	rm -f src/gnat/*.cm[iox] src/gnat/*.o
	rm -f src/gnat/*.annot src/gnat/*~
	rm -f bin/gnatwhy3.byte bin/gnatwhy3.opt bin/gnatwhy3
	rm -f .depend.gnat

##########
# gallery
##########

# we export exactly the programs that have a why3session.xml file

.PHONY: gallery

gallery::
	@if test "$(GALLERYDIR)" = ""; then echo "set GALLERYDIR first"; exit 1; fi
	@for x in examples/*/why3session.xml ; do \
	  d=`dirname $$x`; \
	  f=`basename $$d`; \
	  why3session html $$x; \
	  echo "exporting $$f"; \
	  mkdir -p $(GALLERYDIR)/$$f; \
	  cp examples/$$f.mlw examples/$$f/$$f.html $(GALLERYDIR)/$$f/; \
	  rm -f $(GALLERYDIR)/$$f/$$f.zip; \
	  cd examples/; \
	  zip -r $(GALLERYDIR)/$$f/$$f.zip $$f.mlw $$f/$$f.html  $$f; \
	  cd ..; \
	done

########
# XML DTD validation
########

.PHONY: xml-validate

xml-validate:
	@for x in `find examples/ -name why3session.xml`; do \
	  xmllint --noout --valid $$x 2>&1 | head -1; \
	done

xml-validate-local:
	@for x in `find examples/ -name why3session.xml`; do \
	  xmllint --noout --dtdvalid share/why3session.dtd $$x 2>&1 | head -1; \
	done

########
# Config
########

CONFIG_FILES = why3config

CONFIGMODULES = $(addprefix src/why3config/, $(CONFIG_FILES))

CONFIGDEP = $(addsuffix .dep, $(CONFIGMODULES))
CONFIGCMO = $(addsuffix .cmo, $(CONFIGMODULES))
CONFIGCMX = $(addsuffix .cmx, $(CONFIGMODULES))

# build targets

byte: bin/why3config.byte
opt:  bin/why3config.opt

bin/why3config.opt: lib/why3/why3.cmxa $(CONFIGCMX)
	$(if $(QUIET),@echo 'Linking  $@' &&) \
	    $(OCAMLOPT) $(OFLAGS) -o $@ $(OLINKFLAGS) $^

bin/why3config.byte: lib/why3/why3.cma $(CONFIGCMO)
	$(if $(QUIET),@echo 'Linking  $@' &&) \
	    $(OCAMLC) $(BFLAGS) -o $@ $(BLINKFLAGS) $^

bin/why3config: bin/why3config.@OCAMLBEST@
	ln -sf why3config.@OCAMLBEST@ $@

# depend and clean targets

ifneq "$(MAKECMDGOALS)" "clean"
include $(CONFIGDEP)
endif

depend: $(CONFIGDEP)

clean::
	rm -f src/why3config/*.cm[iox] src/why3config/*.o
	rm -f src/why3config/*.annot src/why3config/*.dep src/why3config/*~
	rm -f src/why3config/*.output src/why3config/*.automaton
	rm -f bin/why3config.byte bin/why3config.opt bin/why3config

local_config: bin/why3config.@OCAMLBEST@
	WHY3LIB=$(PWD) WHY3DATA=$(PWD)/share bin/why3config.@OCAMLBEST@ \
		--detect --conf_file why3.conf

install_no_local::
	cp -f bin/why3config.@OCAMLBEST@ $(BINDIR)/why3config$(EXE)

install_local: bin/why3config

###############
# IDE
###############

ifeq (@enable_ide@,yes)

IDE_FILES = gconfig gmain

IDEMODULES = $(addprefix src/ide/, $(IDE_FILES))

IDEDEP = $(addsuffix .dep, $(IDEMODULES))
IDECMO = $(addsuffix .cmo, $(IDEMODULES))
IDECMX = $(addsuffix .cmx, $(IDEMODULES))

$(IDEDEP): DEPFLAGS += -I src/ide
$(IDECMO) $(IDECMX): INCLUDES += -I src/ide

# build targets

byte: bin/why3ide.byte
opt:  bin/why3ide.opt

bin/why3ide.opt bin/why3ide.byte: INCLUDES += -I @LABLGTK2LIB@
bin/why3ide.opt bin/why3ide.byte: EXTLIBS += lablgtk lablgtksourceview2

bin/why3ide.opt: lib/why3/why3.cmxa $(IDECMX)
	$(if $(QUIET),@echo 'Linking  $@' &&) \
	    $(OCAMLOPT) $(OFLAGS) -o $@ $(OLINKFLAGS) $^

bin/why3ide.byte: lib/why3/why3.cma $(IDECMO)
	$(if $(QUIET),@echo 'Linking  $@' &&) \
	    $(OCAMLC) $(BFLAGS) -o $@ $(BLINKFLAGS) $^

bin/why3ide: bin/why3ide.@OCAMLBEST@
	ln -sf why3ide.@OCAMLBEST@ $@

# depend and clean targets

ifneq "$(MAKECMDGOALS)" "clean"
include $(IDEDEP)
endif

depend: $(IDEDEP)

clean::
	rm -f src/ide/xml.ml
	rm -f src/ide/*.cm[iox] src/ide/*.o
	rm -f src/ide/*.annot src/ide/*.dep src/ide/*~
	rm -f bin/why3ide.byte bin/why3ide.opt bin/why3ide

install_no_local::
	cp -f bin/why3ide.@OCAMLBEST@ $(BINDIR)/why3ide$(EXE)

install_local: bin/why3ide

endif


###############
# Replayer
###############

REPLAYER_FILES = replay

REPLAYERMODULES = $(addprefix src/why3replayer/, $(REPLAYER_FILES))

REPLAYERDEP = $(addsuffix .dep, $(REPLAYERMODULES))
REPLAYERCMO = $(addsuffix .cmo, $(REPLAYERMODULES))
REPLAYERCMX = $(addsuffix .cmx, $(REPLAYERMODULES))

$(REPLAYERDEP): DEPFLAGS += -I src/why3replayer
$(REPLAYERCMO) $(REPLAYERCMX): INCLUDES += -I src/why3replayer

# build targets

byte: bin/why3replayer.byte
opt:  bin/why3replayer.opt

bin/why3replayer.opt: lib/why3/why3.cmxa $(REPLAYERCMX)
	$(if $(QUIET),@echo 'Linking  $@' &&) \
	    $(OCAMLOPT) $(OFLAGS) -o $@ $(OLINKFLAGS) $^

bin/why3replayer.byte: lib/why3/why3.cma $(REPLAYERCMO)
	$(if $(QUIET),@echo 'Linking  $@' &&) \
	    $(OCAMLC) $(BFLAGS) -o $@ $(BLINKFLAGS) $^

bin/why3replayer: bin/why3replayer.@OCAMLBEST@
	ln -sf why3replayer.@OCAMLBEST@ $@

# depend and clean targets

ifneq "$(MAKECMDGOALS)" "clean"
include $(REPLAYERDEP)
endif

depend: $(REPLAYERDEP)

clean::
	rm -f src/why3replayer/*.cm[iox] src/why3replayer/*.o
	rm -f src/why3replayer/*.annot src/why3replayer/*.dep src/why3replayer/*~
	rm -f bin/why3replayer.byte bin/why3replayer.opt bin/why3replayer

install_no_local::
	cp -f bin/why3replayer.@OCAMLBEST@ $(BINDIR)/why3replayer$(EXE)

install_local: bin/why3replayer


###############
# Session
###############

SESSION_FILES = why3session_lib why3session_copy why3session_info	\
		why3session_latex why3session_html why3session_rm	\
		why3session_output why3session_run why3session_csv	\
		why3session

SESSIONMODULES = $(addprefix src/why3session/, $(SESSION_FILES))

SESSIONDEP = $(addsuffix .dep, $(SESSIONMODULES))
SESSIONCMO = $(addsuffix .cmo, $(SESSIONMODULES))
SESSIONCMX = $(addsuffix .cmx, $(SESSIONMODULES))

$(SESSIONDEP): DEPFLAGS += -I src/why3session
$(SESSIONCMO) $(SESSIONCMX): INCLUDES += -I src/why3session

# build targets

byte: bin/why3session.byte
opt:  bin/why3session.opt

bin/why3session.opt: lib/why3/why3.cmxa $(SESSIONCMX)
	$(if $(QUIET),@echo 'Linking  $@' &&) \
	    $(OCAMLOPT) $(OFLAGS) -o $@ $(OLINKFLAGS) $^

bin/why3session.byte: lib/why3/why3.cma $(SESSIONCMO)
	$(if $(QUIET),@echo 'Linking  $@' &&) \
	    $(OCAMLC) $(BFLAGS) -o $@ $(BLINKFLAGS) $^

bin/why3session: bin/why3session.@OCAMLBEST@
	ln -sf why3session.@OCAMLBEST@ $@

# depend and clean targets

ifneq "$(MAKECMDGOALS)" "clean"
include $(SESSIONDEP)
endif

depend: $(SESSIONDEP)

clean::
	rm -f src/why3session/*.cm[iox] src/why3session/*.o
	rm -f src/why3session/*.annot src/why3session/*.dep src/why3session/*~
	rm -f bin/why3session.byte bin/why3session.opt bin/why3session

install_no_local::
	cp -f bin/why3session.@OCAMLBEST@ $(BINDIR)/why3session$(EXE)

install_local: bin/why3session


###############
# Bench
###############

ifeq (@enable_bench@,yes)

BENCH_FILES = worker db bench benchrc benchdb why3bench

BENCHMODULES := $(addprefix src/why3bench/, $(BENCH_FILES))

BENCHDEP = $(addsuffix .dep, $(BENCHMODULES))
BENCHCMO = $(addsuffix .cmo, $(BENCHMODULES))
BENCHCMX = $(addsuffix .cmx, $(BENCHMODULES))

$(BENCHDEP): DEPFLAGS += -I src/why3bench
$(BENCHCMO) $(BENCHCMX): INCLUDES += -I src/why3bench -I @SQLITE3LIB@

# build targets

byte: bin/why3bench.byte
opt:  bin/why3bench.opt

bin/why3bench.opt bin/why3bench.byte: INCLUDES += -thread -I +threads -I @SQLITE3LIB@
bin/why3bench.opt bin/why3bench.byte: EXTLIBS += threads sqlite3

bin/why3bench.opt: lib/why3/why3.cmxa $(BENCHCMX)
	$(if $(QUIET),@echo 'Linking  $@' &&) \
	    $(OCAMLOPT) $(OFLAGS) -o $@ $(OLINKFLAGS) $^

bin/why3bench.byte: lib/why3/why3.cma $(BENCHCMO)
	$(if $(QUIET),@echo 'Linking  $@' &&) \
	    $(OCAMLC) $(BFLAGS) -o $@ $(BLINKFLAGS) $^

bin/why3bench: bin/why3bench.@OCAMLBEST@
	ln -sf why3bench.@OCAMLBEST@ $@

# depend and clean targets

ifneq "$(MAKECMDGOALS)" "clean"
include $(BENCHDEP)
endif

depend: $(BENCHDEP)

clean::
	rm -f src/why3bench/*.cm[iox] src/why3bench/*.o
	rm -f src/why3bench/*.annot src/why3bench/*.dep src/why3bench/*~
	rm -f bin/why3bench.byte bin/why3bench.opt bin/why3bench

install_no_local::
	cp -f bin/why3bench.@OCAMLBEST@ $(BINDIR)/why3bench$(EXE)

install_local: bin/why3bench

endif

##############
# Coq plugin
##############

ifeq (@enable_coq_tactic@,yes)

COQPGENERATED = src/coq-tactic/coqCompat.ml src/coq-tactic/g_why3tac.ml

COQP_FILES = coqCompat why3tac g_why3tac

COQPMODULES = $(addprefix src/coq-tactic/, $(COQP_FILES))

COQPDEP = $(addsuffix .dep, $(COQPMODULES))
COQPCMO = $(addsuffix .cmo, $(COQPMODULES))
COQPCMX = $(addsuffix .cmx, $(COQPMODULES))

COQPTREES = kernel lib interp parsing proofs pretyping tactics library toplevel
COQPINCLUDES = -I src/coq-tactic -I +camlp5 $(addprefix -I @COQLIB@/, $(COQPTREES))

$(COQPDEP): DEPFLAGS += -I src/coq-tactic
$(COQPCMO) $(COQPCMX): INCLUDES += $(COQPINCLUDES)
$(COQPCMO) $(COQPCMX): BFLAGS += -rectypes
$(COQPCMX): OFLAGS += -rectypes

$(COQPDEP): $(COQPGENERATED)

byte: src/coq-tactic/.why3-vo-byte
opt:  src/coq-tactic/.why3-vo-opt

src/coq-tactic/coqCompat.ml: src/coq-tactic/coqCompat@coq_compat_version@.ml
	cp -f $< $@

lib/coq-tactic/why3tac.cmxs: lib/why3/why3.cmxa $(COQPCMX)
	$(if $(QUIET),@echo 'Linking  $@' &&) \
	    $(OCAMLOPT) $(OFLAGS) -o $@ -shared $^

lib/coq-tactic/why3tac.cma: lib/why3/why3.cma $(COQPCMO)
	$(if $(QUIET),@echo 'Linking  $@' &&) \
	    $(OCAMLC) -a $(BFLAGS) -o $@ $^

src/coq-tactic/g_why3tac.ml: src/coq-tactic/g_why3tac.ml4
	$(if $(QUIET),@echo 'Camlp5   $<' &&) \
	    $(CAMLP5O) pr_o.cmo @COQLIB@/parsing/grammar.cma -impl $^ -o $@

src/coq-tactic/.why3-vo-byte: lib/coq-tactic/Why3.v lib/coq-tactic/why3tac.cma
	$(if $(QUIET),@echo 'Coqc     $<' &&) \
	    WHY3CONFIG="" $(COQC) -byte -I lib/coq-tactic/ $< && \
	    touch src/coq-tactic/.why3-vo-byte

src/coq-tactic/.why3-vo-opt: lib/coq-tactic/Why3.v lib/coq-tactic/why3tac.cmxs
	$(if $(QUIET),@echo 'Coqc     $<' &&) \
	    WHY3CONFIG="" $(COQC) -opt -I lib/coq-tactic/ $< && \
	    touch src/coq-tactic/.why3-vo-opt

test-coq-tactic.byte: src/coq-tactic/.why3-vo-byte
	$(COQC) -byte -I lib/coq-tactic/ src/coq-tactic/test.v

test-coq-tactic.opt: src/coq-tactic/.why3-vo-opt
	$(COQC) -opt -I lib/coq-tactic/ src/coq-tactic/test.v

# depend and clean targets

ifneq "$(MAKECMDGOALS)" "clean"
include $(COQPDEP)
endif

depend: $(COQPDEP)

clean::
	rm -f src/coq-tactic/*.cm[iox] src/coq-tactic/*.o
	rm -f lib/coq-tactic/*.cma lib/coq-tactic/*.cmxs
	rm -f lib/coq-tactic/*.vo lib/coq-tactic/*.glob
	rm -f src/coq-tactic/*.annot src/coq-tactic/*.dep src/coq-tactic/*~
	rm -f src/coq-tactic/.why3-vo-*
	rm -f $(COQPGENERATED)

install_no_local::
	mkdir -p $(LIBDIR)/why3/coq-tactic
	cp -f lib/coq-tactic/* $(LIBDIR)/why3/coq-tactic

endif

####################
# Coq realizations
####################

ifeq (@enable_coq_libs@,yes)

COQLIBS_INT_FILES = Abs ComputerDivision Div2 EuclideanDivision Int MinMax Power
COQLIBS_INT_ALL_FILES = Exponentiation $(COQLIBS_INT_FILES)
COQLIBS_INT = $(addprefix lib/coq/int/, $(COQLIBS_INT_ALL_FILES))

COQLIBS_BOOL_FILES = Bool
COQLIBS_BOOL = $(addprefix lib/coq/bool/, $(COQLIBS_BOOL_FILES))

COQLIBS_REAL_FILES = Abs ExpLog FromInt MinMax PowerInt Real Square RealInfix
COQLIBS_REAL = $(addprefix lib/coq/real/, $(COQLIBS_REAL_FILES))

COQLIBS_NUMBER_FILES = Divisibility Gcd Parity Prime
COQLIBS_NUMBER = $(addprefix lib/coq/number/, $(COQLIBS_NUMBER_FILES))

COQLIBS_SET_FILES = Set
COQLIBS_SET = $(addprefix lib/coq/set/, $(COQLIBS_SET_FILES))

COQLIBS_MAP_FILES = Map MapPermut
COQLIBS_MAP = $(addprefix lib/coq/map/, $(COQLIBS_MAP_FILES))

ifeq (@enable_coq_fp_libs@,yes)
COQLIBS_FP_FILES = Rounding SingleFormat Single DoubleFormat Double
COQLIBS_FP_ALL_FILES = GenFloat $(COQLIBS_FP_FILES)
COQLIBS_FP = $(addprefix lib/coq/floating_point/, $(COQLIBS_FP_ALL_FILES))
endif

COQLIBS_FILES = lib/coq/BuiltIn $(COQLIBS_INT) $(COQLIBS_BOOL) $(COQLIBS_REAL) $(COQLIBS_NUMBER) $(COQLIBS_SET) $(COQLIBS_MAP) $(COQLIBS_FP)

COQV  = $(addsuffix .v,  $(COQLIBS_FILES))
COQVO = $(addsuffix .vo, $(COQLIBS_FILES))
COQVD = $(addsuffix .vd, $(COQLIBS_FILES))

%.vo: %.v
	$(if $(QUIET),@echo 'Coqc     $<' &&) \
	    $(COQC) -R lib/coq Why3 $<

%.vd: %.v
	$(if $(QUIET),@echo 'Coqdep   $<' &&) \
	    $(COQDEP) -slash -R lib/coq Why3 $< > $@

drivers/coq-realizations.aux: Makefile
	$(if $(QUIET),@echo 'Generate $@' &&) \
	(echo "(* generated automatically at compilation time *)"; \
	echo 'theory BuiltIn meta "realized_theory" "BuiltIn", "" end'; \
	for f in $(COQLIBS_INT_FILES); do \
	echo 'theory int.'"$$f"' meta "realized_theory" "int.'"$$f"'", "" end'; done; \
	for f in $(COQLIBS_BOOL_FILES); do \
	echo 'theory bool.'"$$f"' meta "realized_theory" "bool.'"$$f"'", "" end'; done; \
	for f in $(COQLIBS_REAL_FILES); do \
	echo 'theory real.'"$$f"' meta "realized_theory" "real.'"$$f"'", "" end'; done; \
	for f in $(COQLIBS_NUMBER_FILES); do \
	echo 'theory number.'"$$f"' meta "realized_theory" "number.'"$$f"'", "" end'; done; \
	for f in $(COQLIBS_SET_FILES); do \
	echo 'theory set.'"$$f"' meta "realized_theory" "set.'"$$f"'", "" end'; done; \
	for f in $(COQLIBS_MAP_FILES); do \
	echo 'theory map.'"$$f"' meta "realized_theory" "map.'"$$f"'", "" end'; done; \
	for f in $(COQLIBS_FP_FILES); do \
	echo 'theory floating_point.'"$$f"' meta "realized_theory" "floating_point.'"$$f"'", "" end'; done; \
	) > $@

opt byte: $(COQVO)

install_no_local::
	mkdir -p $(LIBDIR)/why3/coq
	cp lib/coq/BuiltIn.vo $(LIBDIR)/why3/coq/
	mkdir -p $(LIBDIR)/why3/coq/int
	cp $(addsuffix .vo, $(COQLIBS_INT)) $(LIBDIR)/why3/coq/int/
	mkdir -p $(LIBDIR)/why3/coq/bool
	cp $(addsuffix .vo, $(COQLIBS_BOOL)) $(LIBDIR)/why3/coq/bool/
	mkdir -p $(LIBDIR)/why3/coq/real
	cp $(addsuffix .vo, $(COQLIBS_REAL)) $(LIBDIR)/why3/coq/real/
	mkdir -p $(LIBDIR)/why3/coq/number
	cp $(addsuffix .vo, $(COQLIBS_NUMBER)) $(LIBDIR)/why3/coq/number/
	mkdir -p $(LIBDIR)/why3/coq/set
	cp $(addsuffix .vo, $(COQLIBS_SET)) $(LIBDIR)/why3/coq/set/
	mkdir -p $(LIBDIR)/why3/coq/map
	cp $(addsuffix .vo, $(COQLIBS_MAP)) $(LIBDIR)/why3/coq/map/
ifeq (@enable_coq_fp_libs@,yes)
	mkdir -p $(LIBDIR)/why3/coq/floating_point
	cp $(addsuffix .vo, $(COQLIBS_FP)) $(LIBDIR)/why3/coq/floating_point/
endif
	cp drivers/coq-realizations.aux $(DATADIR)/why3/drivers/

install_local: $(COQVO) drivers/coq-realizations.aux

ifneq "$(MAKECMDGOALS)" "clean"
ifneq "$(MAKECMDGOALS)" "update-coq"
include $(COQVD)
endif
endif

depend: $(COQVD)

clean::
	rm -f $(COQVO) $(COQVD) $(addsuffix .glob, $(COQLIBS_FILES))

update-coq: update-coq-int update-coq-bool update-coq-real update-coq-number update-coq-set update-coq-map update-coq-fp

update-coq-int: bin/why3 drivers/coq-realizations.aux theories/int.why
	for f in $(COQLIBS_INT_ALL_FILES); do WHY3CONFIG="" bin/why3.@OCAMLBEST@ --realize -L theories -D drivers/coq-realize.drv -T int.$$f -o lib/coq/int/; done

update-coq-bool: bin/why3 drivers/coq-realizations.aux theories/bool.why
	for f in $(COQLIBS_BOOL_FILES); do WHY3CONFIG="" bin/why3.@OCAMLBEST@ --realize -L theories -D drivers/coq-realize.drv -T bool.$$f -o lib/coq/bool/; done

update-coq-real: bin/why3 drivers/coq-realizations.aux theories/real.why
	for f in $(COQLIBS_REAL_FILES); do WHY3CONFIG="" bin/why3.@OCAMLBEST@ --realize -L theories -D drivers/coq-realize.drv -T real.$$f -o lib/coq/real/; done

update-coq-number: bin/why3 drivers/coq-realizations.aux theories/number.why
	for f in $(COQLIBS_NUMBER_FILES); do WHY3CONFIG="" bin/why3.@OCAMLBEST@ --realize -L theories -D drivers/coq-realize.drv -T number.$$f -o lib/coq/number/; done

update-coq-set: bin/why3 drivers/coq-realizations.aux theories/set.why
	for f in $(COQLIBS_SET_FILES); do WHY3CONFIG="" bin/why3.@OCAMLBEST@ --realize -L theories -D drivers/coq-realize.drv -T set.$$f -o lib/coq/set/; done

update-coq-map: bin/why3 drivers/coq-realizations.aux theories/map.why
	for f in $(COQLIBS_MAP_FILES); do WHY3CONFIG="" bin/why3.@OCAMLBEST@ --realize -L theories -D drivers/coq-realize.drv -T map.$$f -o lib/coq/map/; done

update-coq-fp: bin/why3 drivers/coq-realizations.aux theories/floating_point.why
	for f in $(COQLIBS_FP_FILES); do WHY3CONFIG="" bin/why3.@OCAMLBEST@ --realize -L theories -D drivers/coq-realize.drv -T floating_point.$$f -o lib/coq/floating_point/; done

else

drivers/coq-realizations.aux:
	echo "(* generated automatically at compilation time *)" > $@

endif

opt byte: drivers/coq-realizations.aux

clean::
	rm -f drivers/coq-realizations.aux

####################
# PVS realizations
####################

ifeq (@enable_pvs_libs@,yes)

PVSLIBS_INT_FILES = Int Abs MinMax ComputerDivision EuclideanDivision
PVSLIBS_INT = $(addprefix lib/pvs/int/, $(PVSLIBS_INT_FILES))

PVSLIBS_REAL_FILES = Abs FromInt MinMax Real Square ExpLog Trigonometry \
                     PowerInt
 # RealInfix
PVSLIBS_REAL = $(addprefix lib/pvs/real/, $(PVSLIBS_REAL_FILES))

PVSLIBS_LIST_FILES =
  # Nth
PVSLIBS_LIST = $(addprefix lib/pvs/int/, $(PVSLIBS_LIST_FILES))

PVSLIBS_NUMBER_FILES = # Divisibility Gcd Parity Prime
PVSLIBS_NUMBER = $(addprefix lib/pvs/number/, $(PVSLIBS_NUMBER_FILES))

ifeq (@enable_pvs_nasa_libs@,yes)
PVSLIBS_FP_FILES = Rounding SingleFormat Single DoubleFormat Double
PVSLIBS_FP_ALL_FILES = GenFloat $(PVSLIBS_FP_FILES)
PVSLIBS_FP = $(addprefix lib/pvs/floating_point/, $(PVSLIBS_FP_ALL_FILES))
endif

PVSLIBS_FILES = $(PVSLIBS_INT) $(PVSLIBS_REAL) $(PVSLIBS_LIST) \
                $(PVSLIBS_NUMBER) $(PVSLIBS_FP)

drivers/pvs-realizations.aux: Makefile
	$(if $(QUIET),@echo 'Generate $@' &&) \
	(echo "(* generated automatically at compilation time *)"; \
	for f in $(PVSLIBS_INT_FILES); do \
	echo 'theory int.'"$$f"' meta "realized_theory" "int.'"$$f"'", "" end'; done; \
	for f in $(PVSLIBS_REAL_FILES); do \
	echo 'theory real.'"$$f"' meta "realized_theory" "real.'"$$f"'", "" end'; done; \
	for f in $(PVSLIBS_LIST_FILES); do \
	echo 'theory list.'"$$f"' meta "realized_theory" "list.'"$$f"'", "" end'; done; \
	for f in $(PVSLIBS_NUMBER_FILES); do \
	echo 'theory number.'"$$f"' meta "realized_theory" "number.'"$$f"'", "" end'; done; \
	for f in $(PVSLIBS_FP_FILES); do \
	echo 'theory floating_point.'"$$f"' meta "realized_theory" "floating_point.'"$$f"'", "" end'; done; \
	) > $@

install_no_local::
	mkdir -p $(LIBDIR)/why3/pvs/int
	cp $(addsuffix .pvs, $(PVSLIBS_INT)) $(LIBDIR)/why3/pvs/int/
	cp $(addsuffix .prf, $(PVSLIBS_INT)) $(LIBDIR)/why3/pvs/int/
	mkdir -p $(LIBDIR)/why3/pvs/real
	cp $(addsuffix .pvs, $(PVSLIBS_REAL)) $(LIBDIR)/why3/pvs/real/
	cp $(addsuffix .prf, $(PVSLIBS_REAL)) $(LIBDIR)/why3/pvs/real/
ifeq (@enable_pvs_nasa_libs@,yes)
	mkdir -p $(LIBDIR)/why3/pvs/floating_point/
	cp $(PVSLIBS_FP) $(LIBDIR)/why3/pvs/
endif
	cp drivers/pvs-realizations.aux $(DATADIR)/why3/drivers/

install_local: drivers/pvs-realizations.aux

update-pvs: bin/why3 drivers/pvs-realizations.aux
	for f in $(PVSLIBS_INT_FILES); do bin/why3 --realize -D drivers/pvs-realize.drv -T int.$$f -o lib/pvs/int/; done
	for f in $(PVSLIBS_REAL_FILES); do bin/why3 --realize -D drivers/pvs-realize.drv -T real.$$f -o lib/pvs/real/; done
	for f in $(PVSLIBS_LIST_FILES); do bin/why3 --realize -D drivers/pvs-realize.drv -T list.$$f -o lib/pvs/list/; done
	for f in $(PVSLIBS_NUMBER_FILES); do bin/why3 --realize -D drivers/pvs-realize.drv -T number.$$f -o lib/pvs/number/; done
	for f in $(PVSLIBS_FP_FILES); do bin/why3 --realize -D drivers/pvs-realize.drv -T floating_point.$$f -o lib/pvs/floating_point/; done

else

drivers/pvs-realizations.aux:
	echo "(* generated automatically at compilation time *)" > $@

endif

opt byte: drivers/pvs-realizations.aux

clean::
	rm -f drivers/pvs-realizations.aux

################
# Jessie3 plugin
################

ifeq (@enable_frama_c@,yes)

byte: jessie.byte
opt: jessie.opt

jessie.byte: src/jessie/Makefile lib/why3/why3.cma
	@$(MAKE) -C src/jessie Jessie3.cma

jessie.opt: src/jessie/Makefile lib/why3/why3.cmxa
	@$(MAKE) -C src/jessie Jessie3.cmxs

install_no_local::
	mkdir -p $(FRAMAC_LIBDIR)/plugins/
	cp -f src/jessie/Jessie3.cm* $(FRAMAC_LIBDIR)/plugins/

clean::
	$(MAKE) -C src/jessie clean

endif

#######
# tools
#######

TOOLS = bin/why3-cpulimit$(EXE)

byte opt: $(TOOLS)

bin/why3-cpulimit$(EXE): src/tools/@CPULIMIT@.c
	$(CC) -Wall -o $@ $^

clean::
	rm -f bin/why3-cpulimit$(EXE) src/tools/*~

install_no_local::
	cp -f bin/why3-cpulimit$(EXE) $(BINDIR)/why3-cpulimit$(EXE)

#########
# why3doc
#########

WHY3DOCGENERATED = src/why3doc/doc_lexer.ml

WHY3DOC_FILES = doc_html doc_def doc_lexer doc_main

WHY3DOCMODULES = $(addprefix src/why3doc/, $(WHY3DOC_FILES))

WHY3DOCDEP = $(addsuffix .dep, $(WHY3DOCMODULES))
WHY3DOCCMO = $(addsuffix .cmo, $(WHY3DOCMODULES))
WHY3DOCCMX = $(addsuffix .cmx, $(WHY3DOCMODULES))

$(WHY3DOCDEP): DEPFLAGS += -I src/why3doc
$(WHY3DOCCMO) $(WHY3DOCCMX): INCLUDES += -I src/why3doc

$(WHY3DOCDEP): $(WHY3DOCGENERATED)

# build targets

byte: bin/why3doc.byte
opt:  bin/why3doc.opt

bin/why3doc.opt: lib/why3/why3.cmxa $(WHY3DOCCMX)
	$(if $(QUIET),@echo 'Linking  $@' &&) \
	    $(OCAMLOPT) $(OFLAGS) -o $@ $(OLINKFLAGS) $^

bin/why3doc.byte: lib/why3/why3.cma $(WHY3DOCCMO)
	$(if $(QUIET),@echo 'Linking  $@' &&) \
	    $(OCAMLC) $(BFLAGS) -o $@ $(BLINKFLAGS) $^

bin/why3doc: bin/why3doc.@OCAMLBEST@
	ln -sf why3doc.@OCAMLBEST@ $@

install_no_local::
	cp -f bin/why3doc.@OCAMLBEST@ $(BINDIR)/why3doc$(EXE)
# depend and clean targets

ifneq "$(MAKECMDGOALS)" "clean"
include $(WHY3DOCDEP)
endif

depend: $(WHY3DOCDEP)

clean::
	rm -f $(WHY3DOCGENERATED)
	rm -f src/why3doc/*.cm[iox] src/why3doc/*.o
	rm -f src/why3doc/*.annot src/why3doc/*.dep src/why3doc/*~
	rm -f bin/why3doc.byte bin/why3doc.opt bin/why3doc

install_no_local::
	cp -f bin/why3doc.@OCAMLBEST@ $(BINDIR)/why3doc$(EXE)

install_local: bin/why3doc

########
# bench
########

.PHONY: bench test

bench:: bin/why3.@OCAMLBEST@ bin/why3config.@OCAMLBEST@ plugins $(TOOLS)
	$(MAKE) test-api.@OCAMLBEST@
	$(MAKE) test-session.@OCAMLBEST@
	# desactivé car requiert findlib
	# if test -d examples/runstrat ; then \
	#  $(MAKE) test-runstrat.@OCAMLBEST@ ; fi
	sh bench/bench "bin/why3.@OCAMLBEST@"
	@if test "@enable_coq_tactic@" = "yes"; then \
	   echo "=== checking the Coq tactic ==="; \
	   $(MAKE) test-coq-tactic.@OCAMLBEST@; fi

###############
# test targets
###############

test2: bin/why3.byte $(TOOLS)
	bin/why3.byte tests/test-jcf.why

test: bin/why3.byte plugins.byte $(TOOLS)
	mkdir -p output_why3
	bin/why3.byte -D drivers/why3.drv -o output_why3 tests/test-jcf.why
	# bin/why3.byte -D drivers/alt_ergo.drv tests/test-jcf.why -T Test -G G
	# bin/why3.byte -P alt-ergo --timelimit 3 tests/test-jcf.why -T Test -G G
	# bin/why3.byte -D drivers/coq.drv tests/test-jcf.why -T Test -G G
	echo bin/why3.byte -P alt-ergo --timelimit 1 --prove theories/real.why
	@printf "*** Checking Coq file generation ***\\n"
	@mkdir -p output_coq
	@for i in int.Abs int.EuclideanDivision int.ComputerDivision  \
		real.Abs real.FromIntTest real.SquareTest \
		real.ExpLogTest real.PowerTest real.TrigonometryTest \
		floating_point.Test map.TestBv32 \
		; do \
	  printf "Generating Coq file for $$i\\n" && \
	  	bin/why3.byte -P coq -o output_coq -T $$i ; done
	@printf "*** Checking Coq compilation ***\\n"
	@for i in output_coq/*.v; do printf "coq $$i\\n" && coqc $$i ; done

testl: bin/why3.byte
	ocamlrun -bt bin/why3.byte tests/test-pgm-jcf.mlw
	ocamlrun -bt bin/why3.byte -P alt-ergo tests/test-pgm-jcf.mlw

testl-debug: bin/why3.opt
	bin/why3.opt --debug program_typing tests/test-pgm-jcf.mlw

testl-ide: bin/why3ide.opt
	bin/why3ide.opt tests/test-pgm-jcf.mlw

testl-type: bin/why3.byte
	ocamlrun -bt bin/why3.byte --type-only tests/test-pgm-jcf.mlw

test-api.byte: examples/use_api/use_api.ml lib/why3/why3.cma
	$(if $(QUIET),@echo 'Ocaml    $<' &&) \
	ocaml -I lib/why3 $(INCLUDES) $(EXTCMA) lib/why3/why3.cma $< \
	|| (rm -f test-api.byte; printf "Test of Why3 API calls failed. Please fix it"; exit 2)
	@rm -f test-api.byte;

test-api.opt: examples/use_api/use_api.ml lib/why3/why3.cmxa
	$(if $(QUIET),@echo 'Ocamlopt $<' &&) \
	($(OCAMLOPT) -o $@ -I lib/why3 $(INCLUDES) $(EXTCMXA) lib/why3/why3.cmxa $< \
	&& ./test-api.opt) \
	|| (rm -f test-api.opt; printf "Test of Why3 API calls failed. Please fix it"; exit 2)
	@rm -f test-api.opt

#test-shape: lib/why3/why3.cma
#	ocaml -I lib/why3 $(INCLUDES) $(EXTCMA) $? examples/test_shape.ml

test-session.byte: examples/use_api/create_session.ml lib/why3/why3.cma
	$(if $(QUIET),@echo 'Ocaml    $<' &&) \
	ocaml -I lib/why3 $(INCLUDES) $(EXTCMA) lib/why3/why3.cma $< \
	|| (rm -f why3session.xml;  \
	printf "Test of Why3 API calls for Session module failed. Please fix it"; exit 2)
	@rm -f why3session.xml

test-session.opt: examples/use_api/create_session.ml lib/why3/why3.cmxa
	$(if $(QUIET),@echo 'Ocamlopt $<' &&) \
	($(OCAMLOPT) -o $@ -I lib/why3 $(INCLUDES) $(EXTCMXA) lib/why3/why3.cmxa $< \
	&& ./test-session.opt) \
	|| (rm -f test-session.opt why3session.xml; \
	printf "Test of Why3 API calls for Session module failed. Please fix it"; exit 2)
	@rm -f test-session.opt why3session.xml



#only test the compilation of runstrat
test-runstrat.byte: lib/why3/why3.cma lib/why3/META
	OCAMLPATH=$(PWD)/lib $(MAKE) -C examples/use_api/runstrat clean
	OCAMLPATH=$(PWD)/lib $(MAKE) -C examples/use_api/runstrat byte

test-runstrat.opt: lib/why3/why3.cmxa lib/why3/META
	OCAMLPATH=$(PWD)/lib $(MAKE) -C examples/use_api/runstrat clean
	OCAMLPATH=$(PWD)/lib $(MAKE) -C examples/use_api/runstrat opt

test-runstrat: test-runstrat.$(OCAMLBEST)

################
# documentation
################

.PHONY: doc

ifeq (@enable_doc@,yes)

doc: doc/manual.pdf doc/html/index.html

BNF = qualid label constant operator term type formula theory theory2 \
	why_file spec expr expr2 module whyml_file term_old_at
BNFTEX = $(addprefix doc/, $(addsuffix _bnf.tex, $(BNF)))

doc/%_bnf.tex: doc/%.bnf doc/bnf
	doc/bnf $< > $@

doc/bnf: doc/bnf.mll
	$(OCAMLLEX) $<
	$(OCAMLOPT) -o $@ doc/bnf.ml

DOC = api glossary ide intro library macros manpages install coq_tactic \
      realizations manual starting syntax syntaxref technical version whyml

DOCTEX = $(addprefix doc/, $(addsuffix .tex, $(DOC)))

doc/manual.pdf: $(BNFTEX) $(DOCTEX) doc/manual.bib
	cd doc; $(RUBBER) --warn all --pdf manual.tex

ifeq (@enable_html_doc@,yes)

# the dependency on the pdf ensures the bbl was built
doc/html/manual.html: doc/manual.pdf doc/fix.hva
	cd doc; rm -rf html; mkdir -p html
	cp doc/*.png doc/manual.bbl doc/html/
	cd doc; $(HEVEA) -o html/manual.html -fix -O fix.hva makeidx.hva manual.tex

doc/html/index.html: doc/html/manual.html
	cd doc; $(HACHA) -tocbis -o html/index.html html/manual.html

else

doc/html/manual.html:

endif

clean::
	cd doc; rm -rf html; $(RUBBER) --pdf --clean manual.tex

else

doc:

endif

##########
# API DOC
##########

.PHONY: apidoc apidot

MODULESTODOC = \
	util/util util/opt util/lists util/strings \
	util/extmap util/extset util/exthtbl \
	util/weakhtbl util/stdlib util/rc util/debug \
	core/ident core/ty core/term core/decl core/theory \
	core/env core/task \
	driver/whyconf driver/driver \
	session/session session/session_tools session/session_scheduler
#	transform/introduction \
#	ide/db

FILESTODOC = $(addsuffix .mli, $(addprefix src/, $(MODULESTODOC)))

doc/apidoc:
	mkdir -p doc/apidoc

apidoc: doc/apidoc $(FILESTODOC)
	$(OCAMLDOC) -d doc/apidoc -html -t "Why3 API documentation" \
		-keep-code $(INCLUDES) \
		$(LIBINCLUDES) -I lib/why3 $(FILESTODOC)

# could we include also the dependency graph ? -- someone
# At least we can give a way to create it -- francois

apidot: doc/apidoc/dg.svg doc/apidoc/dg.png

#The sed remove configuration for dot that gives bad result
doc/apidoc/dg.dot: doc/apidoc $(FILESTODOC)
	$(OCAMLDOC) -o doc/apidoc/dg.dot.tmp -dot $(INCLUDES) \
		$(LIBINCLUDES) -I lib/why3 $(FILESTODOC)
	sed -e "s/  \(size\|ratio\|rotate\|fontsize\).*$$//" doc/apidoc/dg.dot.tmp > doc/apidoc/dg.dot
	rm -f doc/apidoc/dg.dot.tmp

doc/apidoc/dg.svg: doc/apidoc/dg.dot
	dot -T svg $< > $@

doc/apidoc/dg.png: doc/apidoc/dg.dot
	dot -T png $< > $@

# what is this ? api doc is in why3.lri.fr/api instead...
# install_apidoc: apidoc
# 	rsync -av doc/apidoc/ marche@scm.gforge.inria.fr:/home/groups/why3/htdocs/apidoc/

doc/apidoc.tex: $(FILESTODOC)
	$(OCAMLDOC) -o doc/apidoc.tex -latex -noheader -notrailer $(INCLUDES) \
		$(LIBINCLUDES) -I lib/why3 $(FILESTODOC)

clean::
	rm -f doc/apidoc/*

##########
# Stdlib formatted with why3doc
##########

.PHONY: stdlibdoc

STDLIBS = algebra \
	bag \
	bintree \
	bool \
	comparison \
	floating_point \
	graph \
	int \
	list \
	map \
	number \
	option \
	pigeon \
	real \
	relations \
	set \
	sum
# function ? tptp ?

STDMODS = arith array hashtbl impset pqueue queue random ref stack string

STDLIBFILES = $(addsuffix .why, $(addprefix theories/, $(STDLIBS)))
STDMODFILES = $(addsuffix .mlw, $(addprefix modules/, $(STDMODS)))

stdlibdoc: $(STDLIBFILES) $(STDMODFILES) bin/why3doc.@OCAMLBEST@
	mkdir -p doc/stdlibdoc
	rm -f doc/stdlibdoc/style.css
	WHY3CONFIG="" bin/why3doc.@OCAMLBEST@ -L theories -L modules \
          -o doc/stdlibdoc --title "Why3 Standard Library" \
	  $(STDLIBFILES) $(STDMODFILES)

clean::
	rm -f doc/stdlibdoc/*

################
# generic rules
################

%.cmi: %.mli
	$(if $(QUIET),@echo 'Ocamlc   $<' &&) $(OCAMLC) -c $(BFLAGS) $<

%.cmo: %.ml
	$(if $(QUIET),@echo 'Ocamlc   $<' &&) $(OCAMLC) -c $(BFLAGS) $<

%.cmx: %.ml
	$(if $(QUIET),@echo 'Ocamlopt $<' &&) $(OCAMLOPT) -c $(OFLAGS) $<

%.cma:
	$(if $(QUIET),@echo 'Ocamlc -a $@ $^' &&) $(OCAMLC) $(LIBOPT) -a -o $@ $^

%.cmxa:
	$(if $(QUIET),@echo 'Ocamlopt -a $@ $^' &&) $(OCAMLOPT) $(LIBOPT) -a -o $@ $^

%.cmxs: %.ml
	$(if $(QUIET),@echo 'Ocamlopt $<' &&) $(OCAMLOPT) -shared $(OFLAGS) -o $@ $<

%.ml: %.mll
	$(if $(QUIET),@echo 'Ocamllex $<' &&) $(OCAMLLEX) $<

%.ml %.mli: %.mly
	$(if $(QUIET),@echo 'Ocamlyacc $<' &&) $(OCAMLYACC) -v $<

%.dep: %.ml
	$(if $(QUIET),@echo 'Ocamldep $<' &&) $(OCAMLDEP) $(DEPFLAGS) $< $<i > $@

# .ml4.ml:
# 	$(CAMLP4) pr_o.cmo -impl $< > $@

# jc/jc_ai.ml: jc/jc_annot_inference.ml jc/jc_annot_fail.ml Makefile
# 	if test "@enable_apron@" = "yes" ; then \
# 	  echo "# 1 \"jc/jc_annot_inference.ml\"" > jc/jc_ai.ml; \
# 	  cat jc/jc_annot_inference.ml >> jc/jc_ai.ml; \
# 	else \
# 	  echo "# 1 \"jc/jc_annot_fail.ml\"" > jc/jc_ai.ml; \
# 	  cat jc/jc_annot_fail.ml >> jc/jc_ai.ml; \
# 	fi

# %_why.v: %.mlw $(BINARY)
# 	$(BINARY) -coq $*.mlw

# %_why.pvs: %.mlw $(BINARY)
# 	$(BINARY) -pvs $*.mlw

# Emacs tags
############

tags:
	find src -regex ".*\.ml[^#]*" | grep -v ".svn" | sort -r | xargs \
	etags "--regex-ocaml=/let[ \t]+\([^ \t]+\)/\1/" \
	      "--regex-ocaml=/let[ \t]+rec[ \t]+\([^ \t]+\)/\1/" \
	      "--regex-ocaml=/and[ \t]+\([^ \t]+\)/\1/" \
	      "--regex-ocaml=/type[ \t]+\([^ \t]+\)/\1/" \
	      "--regex-ocaml=/exception[ \t]+\([^ \t]+\)/\1/" \
	      "--regex-ocaml=/val[ \t]+\([^ \t]+\)/\1/" \
	      "--regex-ocaml=/module[ \t]+\([^ \t]+\)/\1/"

otags:
	find \( -name '*.ml' -or -name '*.mli' \) -print0 | xargs -0 otags
#	otags src/*.mli src/*.ml c/*.mli c/*.ml intf/*.mli intf/*.ml

# the previous seems broken. This one is intented for vi(m) users, but could
# be adapted for emacs (remove the -vi option ?)
otags-vi:
	find \( -name '*.ml' -or -name '*.mli' \) -print0 | xargs -0 otags -vi

wc:
	ocamlwc -p src/*.ml* src/*/*.ml*

# rule for ocp

ocp:
	 $(MAKE) all OCAMLC=ocp-ocamlc.opt OCAMLOPT=ocp-ocamlopt.opt

#dep: depend
#	cat .depend* | ocamldot | dot -Tpdf > dep.pdf
#	$(PDFVIEWER) dep.pdf

# distrib
#########

NAME = why3-$(VERSION)
DISTRIB_DIR = distrib/$(NAME)
DISTRIB_TAR = $(DISTRIB_DIR).tar.gz

DISTRIB_FILES = Version Makefile.in configure.in configure \
      src/jessie/Makefile.in \
      AUTHORS README CHANGES INSTALL OCAML-LICENSE LICENSE \
      src/config.sh.in \
      src/*.ml* src/*.dep src/*/*.ml* src/*/*.dep src/*/*.c \
      plugins/printer/.keepme plugins/*/*.ml* plugins/*/*.dep \
      lib/why3/META.in lib/why3/why3.ml \
      doc/version.tex.in doc/manual.pdf \
      drivers/*.drv drivers/*.gen \
      examples/*.mlw examples/logic/*.why \
      examples/tests-provers/*.why examples/check-builtin/*.why \
      examples/bts/*.why \
      examples/vacid_0_binary_heaps/*.why \
      examples/vacid_0_binary_heaps/*.mlw \
      examples/bitvectors/*.why \
      examples/foveoos11-cm/*.mlw \
      examples/*/*.xml examples/*/*/*.xml examples/*/*/*/*.xml \
      examples/*/*.v   examples/*/*/*.v examples/*/*/*/*.v\
      examples/use_api/*.ml \
      theories/*.why \
      modules/*.mlw \
      lib/coq/*.v lib/coq/*/*.v lib/coq-tactic/*.v \
      share/provers-detection-data.conf.in \
      share/why3session.dtd \
      share/javascript/*.js share/javascript/*.css \
      share/javascript/themes/default/*.gif \
      share/javascript/themes/default/*.png \
      share/javascript/themes/default/*.css \
<<<<<<< HEAD
      share/emacs/why-mode.el share/lang/*.lang \
=======
      share/emacs/why3.el share/lang/*.lang \
>>>>>>> 6c7cedb4
      share/images/icons.rc share/images/*.png share/images/*/*.png \
      share/bash/why3 share/zsh/_why3 share/vim/why3.vim

# TODO?
# share/zsh ?
# symbolic links in share/ ?

distrib:: $(DISTRIB_TAR)

rmdistrib:
	rm -rf $(DISTRIB_DIR)

redistrib: rmdistrib distrib

$(DISTRIB_TAR): doc/manual.pdf
	@if test -d $(DISTRIB_DIR); then \
	  echo "Hum... there is already a directory $(NAME)"; \
	  echo "Please increase the version number"; exit 1; \
        fi
	mkdir -p $(DISTRIB_DIR)
	mkdir -p $(DISTRIB_DIR)/bin
	mkdir -p $(DISTRIB_DIR)/share
	mkdir -p $(DISTRIB_DIR)/lib
	mkdir -p $(DISTRIB_DIR)/lib/plugins
	mkdir -p $(DISTRIB_DIR)/lib/coq
	mkdir -p $(DISTRIB_DIR)/lib/coq-tactic
	mkdir -p $(DISTRIB_DIR)/lib/why3
	ln -s ../drivers $(DISTRIB_DIR)/share/drivers
	ln -s ../modules $(DISTRIB_DIR)/share/modules
	ln -s ../theories $(DISTRIB_DIR)/share/theories
	cp --parents $(DISTRIB_FILES) $(DISTRIB_DIR)
	rm -rf $(DISTRIB_DIR)/examples/hoare_logic
	rm -rf $(DISTRIB_DIR)/examples/misc
	cd $(DISTRIB_DIR); rm -f $(LIBGENERATED) \
          $(COQPGENERATED) $(WHY3DOCGENERATED) $(PLUGGENERATED)
	cd distrib; tar cf $(NAME).tar $(NAME); gzip -f --best $(NAME).tar

# distrib export: source export-doc export-www export-examples export-examples-c linux
#
# export-www:
# 	echo "<#def version>$(VERSION)</#def>" > /users/demons/filliatr/www/why/version.prehtml
# 	echo "<#def cversion>$(CVERSION)</#def>" >> /users/demons/filliatr/www/why/version.prehtml
# 	$(MAKE) -C /users/demons/filliatr/www/why install
#
#
# tarball:
# 	mkdir -p export
# 	cd export; rm -rf $(NAME) $(NAME).tar.gz
# 	$(MAKE) export/$(NAME).tar.gz
#
# EXFILES = lib/coq*/*.v examples/*/*.v examples/*/*.mlw
#
# export-examples:
# 	cp --parents $(EXFILES) $(WWW)
# 	$(MAKE) -C $(WWW)/examples clean depend
# 	echo "*** faire make all dans $(WWW)/examples ***"
#
# export-examples-c:
# 	mkdir -p $(WWW)/caduceus/examples
# 	cd examples-c; cp --parents */*.c */*.h $(WWW)/caduceus/examples
# 	mkdir -p $(WWW)/caduceus/examples/bench
# 	cp bench/c/good/*.c $(WWW)/caduceus/examples/bench
# 	rm -f $(WWW)/caduceus/examples/bench/test.c
#
# export-doc: $(DOC)
# 	cp doc/manual.ps doc/manual.html $(WWW)/manual
# 	cp doc/logic_syntax.bnf $(WWW)/manual
# 	(cd $(WWW)/manual; hacha manual.html)
# 	cp doc/caduceus.ps doc/caduceus.html $(WWW)/caduceus/manual
# 	(cd $(WWW)/caduceus/manual; hacha caduceus.html)
# 	cp doc/krakatoa.pdf doc/krakatoa.html $(WWWKRAKATOA)/manual
# 	(cd $(WWWKRAKATOA)/manual; hacha krakatoa.html)
#
# OSTYPE  ?= linux
#
# BINARYNAME = $(NAME)-$(OSTYPE)
#
# linux: binary
#
# ALLBINARYFILES = $(FILES) $(BINARYFILES)
#
# binary: $(ALLBINARYFILES)
# 	mkdir -p export/$(BINARYNAME)
# 	cp --parents $(ALLBINARYFILES) export/$(BINARYNAME)
# 	(cd export; tar czf $(BINARYNAME).tar.gz $(BINARYNAME))
# 	cp export/$(BINARYNAME).tar.gz $(FTP)

###############
# file headers
###############

headers:
	headache -c misc/headache_config.txt -h misc/header.txt \
	    Makefile.in configure.in src/*.ml* src/*/*.ml* \
	    plugins/*/*.ml* src/tools/cpulimit.c \
	    examples/use_api/*.ml*

#########
# myself
#########

Makefile: Makefile.in config.status
	./config.status chmod --file $@

src/jessie/Makefile: src/jessie/Makefile.in config.status
	./config.status chmod --file $@

src/config.sh: src/config.sh.in config.status
	./config.status chmod --file $@

src/util/config.ml: src/config.sh
	$(if $(QUIET),@echo 'Generate $@' &&) \
	    LIBDIR=$(LIBDIR) DATADIR=$(DATADIR) src/config.sh

clean::
	rm -f src/util/config.ml src/config.ml

doc/version.tex: doc/version.tex.in config.status
	./config.status chmod --file $@

share/provers-detection-data.conf: share/provers-detection-data.conf.in config.status
	./config.status chmod --file $@

# We want it to be always up-ot-date
Makefile : share/provers-detection-data.conf

config.status: configure Version
	./config.status --recheck

opt byte: lib/why3/META share/provers-detection-data.conf

lib/why3/META: lib/why3/META.in config.status
	./config.status chmod --file $@

###################
# clean and depend
###################

.PHONY: distclean

distclean: clean
	rm -f config.status config.cache config.log \
	    Makefile src/util/config.ml doc/version.tex

depend:
	rm -f $^
	$(MAKE) $^

##################################################################
# Building the Why3 platform with ocamlbuild (OCaml 3.10 needed) #
##################################################################

# There used to be targets here but they are no longer useful.

# To build using Ocamlbuild:
# 1) Run "make Makefile" to ensure that the generated files (config.ml, ...)
# are generated.
# 2) Run Ocamlbuild with any target to generate the sanitization script.
# 3) Run ./sanitize to delete the generated files that shouldn't be generated
# (i.e. all lexers and parsers).
# 4) Run Ocamlbuild with the target you need, for example:
# ocamlbuild jc/jc_main.native

# You can also use the Makefile ./build.makefile which has some handy targets.<|MERGE_RESOLUTION|>--- conflicted
+++ resolved
@@ -231,16 +231,10 @@
 	cp -f share/images/fatcow/*.png $(DATADIR)/why3/images/fatcow
 	cp -f share/why3session.dtd $(DATADIR)/why3
 	cp -rf share/javascript $(DATADIR)/why3/javascript
-<<<<<<< HEAD
-	cp -f share/emacs/why-mode.el $(DATADIR)/why3/emacs/why-mode.el
-	cp -f share/lang/why.lang $(DATADIR)/why3/lang/why.lang
-#	if test -d /etc/bash_completion.d; then cp -f share/bash/why3 /etc/bash_completion.d; fi
-=======
 	cp -f share/emacs/why3.el $(DATADIR)/why3/emacs/why3.el
 	cp -f share/vim/why3.vim $(DATADIR)/why3/vim/why3.vim
 	cp -f share/lang/why3.lang $(DATADIR)/why3/lang/why3.lang
-	if test -d /etc/bash_completion.d; then cp -f share/bash/why3 /etc/bash_completion.d; fi
->>>>>>> 6c7cedb4
+	# if test -d /etc/bash_completion.d; then cp -f share/bash/why3 /etc/bash_completion.d; fi
 
 install_no_local_lib::
 	rm -rf $(OCAMLLIB)/why3
@@ -1543,11 +1537,7 @@
       share/javascript/themes/default/*.gif \
       share/javascript/themes/default/*.png \
       share/javascript/themes/default/*.css \
-<<<<<<< HEAD
-      share/emacs/why-mode.el share/lang/*.lang \
-=======
       share/emacs/why3.el share/lang/*.lang \
->>>>>>> 6c7cedb4
       share/images/icons.rc share/images/*.png share/images/*/*.png \
       share/bash/why3 share/zsh/_why3 share/vim/why3.vim
 
