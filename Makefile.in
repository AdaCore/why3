####################################################################
#                                                                  #
#  The Why3 Verification Platform   /   The Why3 Development Team  #
#  Copyright 2010-2017   --   INRIA - CNRS - Paris-Sud University  #
#                                                                  #
#  This software is distributed under the terms of the GNU Lesser  #
#  General Public License version 2.1, with the special exception  #
#  on linking described in file LICENSE.                           #
#                                                                  #
####################################################################

VERBOSEMAKE ?= @enable_verbose_make@

ifeq ($(VERBOSEMAKE),yes)
  SHOW = @true
  HIDE =
else
  SHOW = @echo
  HIDE = @
endif

# install the binaries
DESTDIR =

prefix	    = @prefix@
exec_prefix = @exec_prefix@
datarootdir = @datarootdir@

BINDIR  = $(DESTDIR)@bindir@
LIBDIR  = $(DESTDIR)@libdir@
DATADIR = $(DESTDIR)@datarootdir@
MANDIR  = $(DESTDIR)@mandir@
TOOLDIR = $(LIBDIR)/why3/commands

# OS specific stuff
EXE   = @EXE@

# other variables
CC        = @CC@
MKDIR_P   = @MKDIR_P@
INSTALL   = @INSTALL@
INSTALL_DATA = @INSTALL_DATA@
OCAMLC    = @OCAMLC@
OCAMLOPT  = @OCAMLOPT@
OCAMLDEP  = @OCAMLDEP@
OCAMLLEX  = @OCAMLLEX@
OCAMLYACC = @OCAMLYACC@
OCAMLDOC  = @OCAMLDOC@
OCAMLLIB  = @OCAMLLIB@
OCAMLINSTALLLIB  = $(DESTDIR)@OCAMLINSTALLLIB@
OCAMLBEST = @OCAMLBEST@
OCAMLVERSION = @OCAMLVERSION@
COQC      = @COQC@
COQDEP    = @COQDEP@
COQCAMLP  = @COQCAMLP@
COQCAMLPLIB = @COQCAMLPLIB@
FRAMAC_LIBDIR = $(DESTDIR)@FRAMAC_LIBDIR@

ifeq (@enable_menhirLib@,yes)
MENHIR	  = @MENHIR@ --table
else
MENHIR	  = @MENHIR@
endif

DEPFLAGS  = -slash -I lib/why3
ifeq (@OCAMLBEST@,opt)
# the semantics of the -native flag changed in ocaml 4.03.0
#DEPFLAGS += -native
endif

RUBBER = @RUBBER@
HEVEA = @HEVEA@
HACHA = @HACHA@
EMACS = @EMACS@

#PSVIEWER  = @PSVIEWER@
#PDFVIEWER = @PDFVIEWER@

INCLUDES = @ZIPINCLUDE@ @MENHIRINCLUDE@

# warnings are enabled and non fatal by default, except:
# - disabled:
#   4    Fragile pattern matching: matching that will remain complete even
#        if additional constructors are added to one of the variant types
#        matched.
#   9    Missing fields in a record pattern.
#   41   Ambiguous constructor or label name.
#   44   Open statement shadows an already defined identifier.
#   45   Open statement shadows an already defined label or constructor.
#   50   Unexpected documentation comment.
#   52   The argument of this constructor should not be matched against a
#        constant pattern; the actual value of the argument could change
#        in the future.
# - fatal:
#   5    Partially applied function: expression whose result has function
#        type and is ignored.
#   48   Implicit elimination of optional arguments.

WARNINGS = A-4-9-41-44-45-50-52@5@48

OFLAGS = -w $(WARNINGS) -keep-locs -bin-annot -dtypes -g -I lib/why3 $(INCLUDES)
BFLAGS = -w $(WARNINGS) -keep-locs -bin-annot -dtypes -g -I lib/why3 $(INCLUDES)

OLINKFLAGS = -linkall $(EXTCMXA)
BLINKFLAGS = -linkall $(EXTCMA)

ifeq (@enable_profiling@,yes)
OFLAGS += -g -p
endif

# see http://caml.inria.fr/mantis/view.php?id=4991
CMIHACK = -intf-suffix .cmi

# external libraries common to all binaries

EXTOBJS = @MENHIRLIB@
EXTLIBS = str unix nums dynlink @ZIPLIB@

EXTCMA	= $(addsuffix .cma,$(EXTLIBS)) $(addsuffix .cmo,$(EXTOBJS))
EXTCMXA = $(addsuffix .cmxa,$(EXTLIBS)) $(addsuffix .cmx,$(EXTOBJS))

INSTALLED_LIB_EXTS = a cma cmx cmi cmxa cmxs
COMPILED_LIB_EXTS = $(INSTALLED_LIB_EXTS) o cmo cmt cmti annot dep conflicts

TOTARGET = > "$@" || (RV=$$?; rm -f "$@"; exit $${RV})

###############
# main target
###############

all: @OCAMLBEST@
plugins: plugins.@OCAMLBEST@
opt: plugins.opt
byte: plugins.byte

ifeq (@enable_local@,yes)
all: install_local
endif

.PHONY: byte opt clean depend all install install_local install_no_local
.PHONY: plugins plugins.byte plugins.opt

CLEANDIRS =
CLEANLIBS =
GENERATED =

##############
# Why3 library
##############

LIBGENERATED = src/util/config.ml \
	       src/util/rc.ml src/util/lexlib.ml \
	       src/util/json_parser.mli src/util/json_parser.ml \
	       src/util/json_lexer.ml \
	       src/parser/lexer.ml \
	       src/parser/parser.mli src/parser/parser.ml \
	       src/driver/driver_parser.mli src/driver/driver_parser.ml \
	       src/driver/driver_lexer.ml \
	       src/driver/parse_smtv2_model_parser.mli src/driver/parse_smtv2_model_parser.ml \
	       src/driver/parse_smtv2_model_lexer.ml \
	       src/session/compress.ml src/session/xml.ml \
	       src/session/strategy_parser.ml \
	       lib/ocaml/why3__BigInt_compat.ml

LIB_UTIL = config bigInt util opt lists strings \
<<<<<<< HEAD
	   pp extmap extset exthtbl weakhtbl \
	   hashcons stdlib exn_printer json debug loc lexlib print_tree \
	   cmdline warning sysutil rc plugin bigInt number pqueue

LIB_CORE = ident ty term pattern decl coercion theory \
	   task pretty dterm env trans printer model_parser
=======
	   extmap extset exthtbl weakhtbl \
	   hashcons stdlib exn_printer pp \
	   json_base json_parser json_lexer \
	   debug loc \
	   lexlib print_tree cmdline warning sysutil rc plugin bigInt number pqueue

LIB_CORE = ident ty term pattern decl theory \
	   task pretty_sig pretty dterm env trans printer model_parser
>>>>>>> d6bd47f9

LIB_DRIVER = prove_client call_provers driver_ast driver_parser driver_lexer driver \
		whyconf autodetection \
		smt2_model_defs parse_smtv2_model_parser \
		collect_data_model parse_smtv2_model_lexer parse_smtv2_model \
		parse_smtv2_model

LIB_MLW = ity expr pdecl eval_match typeinv vc pmodule dexpr \
          pinterp mltree compile pdriver cprinter ocaml_printer

LIB_PARSER = ptree glob typing parser lexer

LIB_TRANSFORM = simplify_formula inlining split_goal induction \
		detect_polymorphism reduction_engine compute \
		eliminate_definition eliminate_algebraic \
		eliminate_inductive eliminate_let eliminate_if \
		libencoding discriminate encoding encoding_select \
		encoding_guards_full encoding_tags_full \
		encoding_guards encoding_tags encoding_twin \
		encoding_sort simplify_array filter_trigger \
		introduction abstraction close_epsilon lift_epsilon \
		eliminate_epsilon intro_projections_counterexmp \
		intro_vc_vars_counterexmp prepare_for_counterexmp \
<<<<<<< HEAD
		instantiate_predicate smoke_detector \
		induction_pr prop_curry eliminate_literal
=======
		eval_match instantiate_predicate smoke_detector \
		induction_pr prop_curry \
		args_wrapper generic_arg_trans_utils case apply \
		ind_itp destruct cut \
		eliminate_literal
>>>>>>> d6bd47f9

LIB_PRINTER = cntexmp_printer alt_ergo why3printer smtv1 smtv2 coq\
	      pvs isabelle \
	      simplify gappa cvc3 yices mathematica

<<<<<<< HEAD
LIB_SESSION = compress xml termcode session session_tools strategy \
              strategy_parser session_scheduler
=======
LIB_WHYML = mlw_ty mlw_expr mlw_decl mlw_pretty mlw_wp mlw_module \
	    mlw_dexpr mlw_typing mlw_driver mlw_exec mlw_ocaml \
	    mlw_main mlw_interp

LIB_SESSION = compress xml termcode session_itp \
              strategy strategy_parser controller_itp \
	      server_utils itp_communication \
	      itp_server json_util
>>>>>>> d6bd47f9

LIBMODULES =  $(addprefix src/util/, $(LIB_UTIL)) \
	      $(addprefix src/core/, $(LIB_CORE)) \
	      $(addprefix src/driver/, $(LIB_DRIVER)) \
	      $(addprefix src/mlw/, $(LIB_MLW)) \
	      $(addprefix src/parser/, $(LIB_PARSER)) \
	      $(addprefix src/transform/, $(LIB_TRANSFORM)) \
	      $(addprefix src/printer/, $(LIB_PRINTER)) \
	      $(addprefix src/session/, $(LIB_SESSION))

LIBDIRS = util core driver mlw parser transform printer session
LIBINCLUDES = $(addprefix -I src/, $(LIBDIRS))

LIBDEP = $(addsuffix .dep, $(LIBMODULES))
LIBCMO = $(addsuffix .cmo, $(LIBMODULES))
LIBCMX = $(addsuffix .cmx, $(LIBMODULES))

$(LIBDEP): DEPFLAGS += $(LIBINCLUDES)
$(LIBCMO) $(LIBCMX): INCLUDES += $(LIBINCLUDES)
$(LIBCMX): OFLAGS += -for-pack Why3

$(LIBDEP): $(LIBGENERATED)

# Zarith

ifeq (@enable_zarith@,yes)
lib/ocaml/why3__BigInt_compat.ml: config.status lib/ocaml/why3__BigInt_zarith.ml
	cp lib/ocaml/why3__BigInt_zarith.ml $@
else
lib/ocaml/why3__BigInt_compat.ml: config.status lib/ocaml/why3__BigInt_num.ml
	cp lib/ocaml/why3__BigInt_num.ml $@
endif

# Ocamlzip

ifeq (@enable_zip@,yes)
src/session/compress.ml: config.status src/session/compress_z.ml
	cp src/session/compress_z.ml $@
else
src/session/compress.ml: config.status src/session/compress_none.ml
	cp src/session/compress_none.ml $@
endif

# hide deprecated warnings for strings

src/util/strings.cmo:: WARNINGS:=$(WARNINGS)-3
src/util/strings.cmx:: WARNINGS:=$(WARNINGS)-3

# hide warning 'no cmx file was found in path for module ..., and its interface was not compiled with -opaque' for the coq tactic

src/coq-tactic/why3tac.cmx:: WARNINGS:=$(WARNINGS)-58

# build targets

byte: lib/why3/why3.cma
opt:  lib/why3/why3.cmxa

lib/why3/why3.cma: lib/why3/why3.cmo
lib/why3/why3.cmxa: lib/why3/why3.cmx

lib/why3/why3.cmo: $(LIBCMO)
	$(SHOW) 'Linking  $@'
	$(HIDE)$(OCAMLC) $(BFLAGS) -pack -o $@ $^

lib/why3/why3.cmx: $(LIBCMX) lib/why3/why3.cmo
	$(SHOW) 'Linking  $@'
	$(HIDE)$(OCAMLOPT) $(OFLAGS) $(CMIHACK) -pack -o $@ $(filter %.cmx, $^)

# clean and depend

ifneq "$(MAKECMDGOALS:clean%=clean)" "clean"
-include $(LIBDEP)
endif

depend: $(LIBDEP)

CLEANDIRS += src $(addprefix src/, $(LIBDIRS))
CLEANLIBS += lib/why3/why3session lib/why3/why3
GENERATED += $(LIBGENERATED)

###############
# installation
###############

clean_old_install::
	rm -rf $(LIBDIR)/why3
	rm -rf $(DATADIR)/why3
	rm -rf $(OCAMLINSTALLLIB)/why3


install_no_local:: clean_old_install
	$(MKDIR_P) $(BINDIR)
	$(MKDIR_P) $(LIBDIR)/why3
	$(MKDIR_P) $(TOOLDIR)
	$(MKDIR_P) $(DATADIR)/why3
	$(MKDIR_P) $(DATADIR)/why3/images
	$(MKDIR_P) $(DATADIR)/why3/vim
	$(MKDIR_P) $(DATADIR)/why3/vim/ftdetect
	$(MKDIR_P) $(DATADIR)/why3/vim/syntax
	$(MKDIR_P) $(DATADIR)/why3/lang
	$(MKDIR_P) $(DATADIR)/why3/theories
	$(MKDIR_P) $(DATADIR)/why3/modules/mach
	$(MKDIR_P) $(DATADIR)/why3/drivers
	$(INSTALL_DATA) theories/*.why $(DATADIR)/why3/theories
	$(INSTALL_DATA) modules/*.mlw $(DATADIR)/why3/modules
	$(INSTALL_DATA) modules/mach/*.mlw $(DATADIR)/why3/modules/mach
	$(INSTALL_DATA) drivers/*.drv drivers/*.gen $(DATADIR)/why3/drivers
	$(INSTALL_DATA) LICENSE $(DATADIR)/why3/
	$(INSTALL_DATA) share/provers-detection-data.conf $(DATADIR)/why3/
	for i in share/images/*.rc; do \
	     d=`basename $$i .rc`; \
	     $(INSTALL_DATA) $$i $(DATADIR)/why3/images; \
	     $(MKDIR_P) $(DATADIR)/why3/images/$$d; \
	     $(INSTALL_DATA) share/images/$$d/* $(DATADIR)/why3/images/$$d; \
	done
	$(INSTALL_DATA) share/images/*.png $(DATADIR)/why3/images
	$(INSTALL_DATA) share/why3session.dtd $(DATADIR)/why3
	$(INSTALL_DATA) share/Makefile.config $(DATADIR)/why3
	$(INSTALL_DATA) share/vim/ftdetect/why3.vim $(DATADIR)/why3/vim/ftdetect/why3.vim
	$(INSTALL_DATA) share/vim/syntax/why3.vim $(DATADIR)/why3/vim/syntax/why3.vim
	$(INSTALL_DATA) share/lang/why3.lang $(DATADIR)/why3/lang/why3.lang

install_no_local_lib::
	$(MKDIR_P) $(OCAMLINSTALLLIB)/why3
	$(INSTALL_DATA) $(wildcard $(addprefix lib/why3/why3., $(INSTALLED_LIB_EXTS))) \
		lib/why3/META $(OCAMLINSTALLLIB)/why3

ifeq (@enable_local@,yes)
install install-lib:
	@echo "Why3 is configured in local installation mode."
	@echo "To install Why3, run ./configure --disable-local ; make ; make install"
else
install: clean_old_install install_no_local
install-lib: install_no_local_lib
endif

install-all: install install-lib

##################
# Uninstallation
##################

uninstall: clean_old_install

##################
# Why3 emacs mode
##################

%.elc: %.el
	$(EMACS) --batch --no-init-file -f batch-byte-compile $<

clean_old_install::
	rm -f $(DATADIR)/emacs/site-lisp/why3.el
	rm -f $(DATADIR)/emacs/site-lisp/why3.elc

install_no_local::
	$(MKDIR_P) $(DATADIR)/emacs/site-lisp/
	$(INSTALL_DATA) share/emacs/why3.el $(DATADIR)/emacs/site-lisp/why3.el
ifeq (@enable_emacs_compilation@,yes)
	$(INSTALL_DATA) share/emacs/why3.elc $(DATADIR)/emacs/site-lisp/why3.elc
endif

ifeq (@enable_emacs_compilation@,yes)
all: share/emacs/why3.elc
endif


##################
# Why3 plugins
##################

PLUGGENERATED = plugins/tptp/tptp_lexer.ml \
		plugins/tptp/tptp_parser.ml plugins/tptp/tptp_parser.mli \
		plugins/python/py_lexer.ml \
		plugins/python/py_parser.ml plugins/python/py_parser.mli \
		plugins/parser/dimacs.ml \

PLUG_PARSER = genequlin dimacs
PLUG_PRINTER =
PLUG_TRANSFORM =
PLUG_TPTP = tptp_ast tptp_parser tptp_typing tptp_lexer tptp_printer
PLUG_PYTHON = py_ast py_parser py_lexer py_main

PLUGINS = genequlin dimacs tptp python

TPTPMODULES = $(addprefix plugins/tptp/, $(PLUG_TPTP))
PYTHONMODULES = $(addprefix plugins/python/, $(PLUG_PYTHON))

TPTPCMO = $(addsuffix .cmo, $(TPTPMODULES))
TPTPCMX = $(addsuffix .cmx, $(TPTPMODULES))

PYTHONCMO = $(addsuffix .cmo, $(PYTHONMODULES))
PYTHONCMX = $(addsuffix .cmx, $(PYTHONMODULES))

ifeq (@enable_hypothesis_selection@,yes)
PLUG_TRANSFORM += hypothesis_selection
PLUGINS += hypothesis_selection

lib/plugins/hypothesis_selection.cmxs: INCLUDES += -I @OCAMLGRAPHLIB@
lib/plugins/hypothesis_selection.cmo:  INCLUDES += -I @OCAMLGRAPHLIB@
lib/plugins/hypothesis_selection.cmxs: OFLAGS += graph.cmxa
lib/plugins/hypothesis_selection.cmo:  BFLAGS += graph.cmo
endif

PLUGMODULES = $(addprefix plugins/parser/, $(PLUG_PARSER)) \
	      $(addprefix plugins/printer/, $(PLUG_PRINTER)) \
	      $(addprefix plugins/transform/, $(PLUG_TRANSFORM)) \
	      $(TPTPMODULES) $(PYTHONMODULES)

PLUGDEP = $(addsuffix .dep, $(PLUGMODULES))
PLUGCMO = $(addsuffix .cmo, $(PLUGMODULES))
PLUGCMX = $(addsuffix .cmx, $(PLUGMODULES))

PLUGDIRS = parser printer transform tptp python
PLUGINCLUDES = $(addprefix -I plugins/, $(PLUGDIRS))

$(PLUGDEP): DEPFLAGS += $(PLUGINCLUDES)
$(PLUGCMO) $(PLUGCMX): INCLUDES += $(PLUGINCLUDES)

$(PLUGDEP): $(PLUGGENERATED)

LIBPLUGCMO =  $(addsuffix .cmo,  $(addprefix lib/plugins/, $(PLUGINS)))
LIBPLUGCMXS = $(addsuffix .cmxs, $(addprefix lib/plugins/, $(PLUGINS)))

plugins.byte: $(LIBPLUGCMO)
plugins.opt : $(LIBPLUGCMXS)

lib/plugins/%.cmxs: plugins/parser/%.cmx
	$(SHOW) 'Linking  $@'
	$(HIDE)$(OCAMLOPT) $(OFLAGS) -shared -o $@ $<

lib/plugins/%.cmo: plugins/parser/%.cmo
	$(SHOW) 'Linking  $@'
	$(HIDE)$(OCAMLC) $(BFLAGS) -pack -o $@ $<

lib/plugins/%.cmxs: plugins/printer/%.cmx
	$(SHOW) 'Linking  $@'
	$(HIDE)$(OCAMLOPT) $(OFLAGS) -shared -o $@ $<

lib/plugins/%.cmo: plugins/printer/%.cmo
	$(SHOW) 'Linking  $@'
	$(HIDE)$(OCAMLC) $(BFLAGS) -pack -o $@ $<

lib/plugins/%.cmxs: plugins/transform/%.cmx
	$(SHOW) 'Linking  $@'
	$(HIDE)$(OCAMLOPT) $(OFLAGS) -shared -o $@ $<

lib/plugins/%.cmo: plugins/transform/%.cmo
	$(SHOW) 'Linking  $@'
	$(HIDE)$(OCAMLC) $(BFLAGS) -pack -o $@ $<

lib/plugins/tptp.cmxs: $(TPTPCMX)
	$(SHOW) 'Linking  $@'
	$(HIDE)$(OCAMLOPT) $(OFLAGS) -shared -o $@ $^

lib/plugins/tptp.cmo: $(TPTPCMO)
	$(SHOW) 'Linking  $@'
	$(HIDE)$(OCAMLC) $(BFLAGS) -pack -o $@ $^

lib/plugins/python.cmxs: $(PYTHONCMX)
	$(SHOW) 'Linking  $@'
	$(HIDE)$(OCAMLOPT) $(OFLAGS) -shared -o $@ $^

lib/plugins/python.cmo: $(PYTHONCMO)
	$(SHOW) 'Linking  $@'
	$(HIDE)$(OCAMLC) $(BFLAGS) -pack -o $@ $^

# depend and clean targets

ifneq "$(MAKECMDGOALS:clean%=clean)" "clean"
-include $(PLUGDEP)
endif

depend: $(PLUGDEP)

CLEANDIRS += plugins $(addprefix plugins/, $(PLUGDIRS)) lib/plugins
GENERATED += $(PLUGGENERATED)

install_no_local::
	$(MKDIR_P) $(LIBDIR)/why3/plugins
	$(INSTALL_DATA) $(wildcard $(LIBPLUGCMO) $(LIBPLUGCMXS)) $(LIBDIR)/why3/plugins

###############
# Why3 commands
###############

TOOLSGENERATED = src/tools/why3wc.ml

TOOLS_BIN = why3config why3execute why3extract why3prove \
	    why3realize why3replay why3wc

TOOLS_FILES = main $(TOOLS_BIN)

TOOLSMODULES = $(addprefix src/tools/, $(TOOLS_FILES))

TOOLSDEP = $(addsuffix .dep, $(TOOLSMODULES))
TOOLSCMO = $(addsuffix .cmo, $(TOOLSMODULES))
TOOLSCMX = $(addsuffix .cmx, $(TOOLSMODULES))

$(TOOLSDEP): DEPFLAGS += -I src/tools
$(TOOLSCMO) $(TOOLSCMX): INCLUDES += -I src/tools

$(TOOLSDEP): $(TOOLSGENERATED)

byte: bin/why3.byte $(TOOLS_BIN:%=bin/%.byte)
opt:  bin/why3.opt  $(TOOLS_BIN:%=bin/%.opt)

bin/why3.opt: lib/why3/why3.cmxa src/tools/main.cmx
bin/why3.byte: lib/why3/why3.cma src/tools/main.cmo
bin/why3config.opt: lib/why3/why3.cmxa src/tools/why3config.cmx
bin/why3config.byte: lib/why3/why3.cma src/tools/why3config.cmo
bin/why3execute.opt: lib/why3/why3.cmxa src/tools/why3execute.cmx
bin/why3execute.byte: lib/why3/why3.cma src/tools/why3execute.cmo
bin/why3extract.opt: lib/why3/why3.cmxa src/tools/why3extract.cmx
bin/why3extract.byte: lib/why3/why3.cma src/tools/why3extract.cmo
bin/why3prove.opt: lib/why3/why3.cmxa src/tools/why3prove.cmx
bin/why3prove.byte: lib/why3/why3.cma src/tools/why3prove.cmo
bin/why3realize.opt: lib/why3/why3.cmxa src/tools/why3realize.cmx
bin/why3realize.byte: lib/why3/why3.cma src/tools/why3realize.cmo
bin/why3replay.opt: lib/why3/why3.cmxa src/tools/unix_scheduler.cmx src/tools/why3replay.cmx
bin/why3replay.byte: lib/why3/why3.cma src/tools/unix_scheduler.cmo src/tools/why3replay.cmo
bin/why3wc.opt: src/tools/why3wc.cmx
bin/why3wc.byte: src/tools/why3wc.cmo

clean_old_install::
	rm -f $(TOOLS_BIN:%=$(TOOLDIR)/%$(EXE)) $(BINDIR)/why3$(EXE)
	rm -f $(BINDIR)/why3bench$(EXE) $(BINDIR)/why3replayer$(EXE)

install_no_local::
	$(INSTALL) bin/why3.@OCAMLBEST@ $(BINDIR)/why3$(EXE)
	$(INSTALL) bin/why3config.@OCAMLBEST@  $(TOOLDIR)/why3config$(EXE)
	$(INSTALL) bin/why3execute.@OCAMLBEST@ $(TOOLDIR)/why3execute$(EXE)
	$(INSTALL) bin/why3extract.@OCAMLBEST@ $(TOOLDIR)/why3extract$(EXE)
	$(INSTALL) bin/why3prove.@OCAMLBEST@   $(TOOLDIR)/why3prove$(EXE)
	$(INSTALL) bin/why3realize.@OCAMLBEST@ $(TOOLDIR)/why3realize$(EXE)
	$(INSTALL) bin/why3replay.@OCAMLBEST@  $(TOOLDIR)/why3replay$(EXE)
	$(INSTALL) bin/why3wc.@OCAMLBEST@      $(TOOLDIR)/why3wc$(EXE)

install_local:: bin/why3 $(addprefix bin/,$(TOOLS_BIN))

bin/%:	bin/%.@OCAMLBEST@
	ln -sf $(notdir $<) $@

install_local:: share/drivers share/modules share/theories

share/drivers:
	ln -snf ../drivers share/drivers

share/modules:
	ln -snf ../modules share/modules

share/theories:
	ln -snf ../theories share/theories

ifneq "$(MAKECMDGOALS:clean%=clean)" "clean"
-include $(TOOLSDEP)
endif

depend: $(TOOLSDEP)

CLEANDIRS += src/tools
GENERATED += $(TOOLSGENERATED)

clean::
	rm -f bin/why3*

##############
# test targets
##############

%.gui: %.why bin/why3ide.opt
	bin/why3ide.opt $*.why

%: %.mlw bin/why3.opt
	bin/why3.opt $*.mlw

%: %.why bin/why3.opt
	bin/why3.opt $*.why

%.gui: %.mlw bin/why3ide.opt
	bin/why3ide.opt $*.mlw

%.type: %.mlw bin/why3ide.opt
	bin/why3.opt --type-only $*.mlw

##############
# Why3server #
##############

SERVER_MODULES := logging arraylist options queue readbuf request \
		  writebuf server-unix server-win

CPULIM_MODULES := cpulimit-unix cpulimit-win

SERVER_O := $(addprefix src/server/, $(addsuffix .o, $(SERVER_MODULES)))

CPULIM_O := $(addprefix src/server/, $(addsuffix .o, $(CPULIM_MODULES)))

TOOLS = lib/why3server$(EXE) lib/why3cpulimit$(EXE)

all: $(TOOLS)

lib/why3server$(EXE): $(SERVER_O)
	$(CC) -Wall -o $@ $^

lib/why3cpulimit$(EXE): $(CPULIM_O)
	$(CC) -Wall -o $@ $^

%.o: %.c
	$(CC) -Wall -O -g -o $@ -c $<

install_no_local::
	$(MKDIR_P) $(LIBDIR)/why3
	$(INSTALL) lib/why3server$(EXE) $(LIBDIR)/why3/why3server$(EXE)
	$(INSTALL) lib/why3cpulimit$(EXE) $(LIBDIR)/why3/why3cpulimit$(EXE)
	$(INSTALL) lib/why3-call-pvs $(LIBDIR)/why3/why3-call-pvs

clean::
	rm -f $(SERVER_O) $(CPULIM_O) $(TOOLS)

##########
# gallery
##########

# we export exactly the programs that have a why3session.xml file

.PHONY: gallery

gallery:: gallery-simple gallery-subs

.PHONY: gallery-simple

gallery-simple::
	@if test "$(GALLERYDIR)" = ""; then echo "set GALLERYDIR first"; exit 1; fi
	@for x in examples/*/why3session.xml ; do \
	  d=`dirname $$x`; \
	  f=`basename $$d`; \
	  echo "exporting $$f"; \
	  mkdir -p $(GALLERYDIR)/$$f; \
	  WHY3CONFIG="" bin/why3session.@OCAMLBEST@ html $$x -o $(GALLERYDIR)/$$f; \
	  cp examples/$$f.mlw $(GALLERYDIR)/$$f/; \
	  cd examples/; \
	  rm -f $(GALLERYDIR)/$$f/$$f.zip; \
	  zip -q -r $(GALLERYDIR)/$$f/$$f.zip $$f.mlw $$f; \
	  cd ..; \
	done

.PHONY: gallery-subs

GALLERYSUBS=WP_revisited verifythis_2016_matrix_multiplication avl double_wp

gallery-subs::
	@if test "$(GALLERYDIR)" = ""; then echo "set GALLERYDIR first"; exit 1; fi
	@for d in $(GALLERYSUBS) ; do \
	  echo "exporting examples/$$d"; \
	  mkdir -p $(GALLERYDIR)/$$d; \
	  cd examples/$$d; \
	  WHY3CONFIG="" ../../bin/why3doc.@OCAMLBEST@ -L ../../theories -L ../../modules -L . --stdlib-url http://why3.lri.fr/stdlib/ *.mlw -o $(GALLERYDIR)/$$d; \
	  cd ..; \
	  rm -f $(GALLERYDIR)/$$d/$$d.zip; \
	  zip -q -r $(GALLERYDIR)/$$d/$$d.zip $$d; \
	  cd ..; \
	done


%-gallery::
	@if test "$(GALLERYDIR)" = ""; then echo "set GALLERYDIR first"; exit 1; fi
	x=$*/why3session.xml; \
	d=`dirname $$x`; \
	f=`basename $$d`; \
	echo "exporting $$f"; \
	rm $$d/*.bak; \
	mkdir -p $(GALLERYDIR)/$$f; \
	WHY3CONFIG="" bin/why3session.@OCAMLBEST@ html $$d -o $(GALLERYDIR)/$$f; \
	if test -f examples/$$f.mlw; then cp examples/$$f.mlw $(GALLERYDIR)/$$f/; fi; \
	if test -f examples/$$f.why; then cp examples/$$f.why $(GALLERYDIR)/$$f/; fi; \
	cd examples/; \
	rm -f $(GALLERYDIR)/$$f/$$f.zip; \
	zip -q -r $(GALLERYDIR)/$$f/$$f.zip $$f.mlw $$f

########
# XML DTD validation
########

.PHONY: xml-validate

xml-validate:
	@for x in `find examples/ -name why3session.xml`; do \
	  xmllint --noout --valid $$x 2>&1 | head -1; \
	done

xml-validate-local:
	@for x in `find examples/ -name why3session.xml`; do \
	  xmllint --noout --dtdvalid share/why3session.dtd $$x 2>&1 | head -1; \
	done

###############
# IDE
###############

ifeq (@enable_ide@,yes)

IDE_FILES = gconfig ide_utils why3ide

IDEMODULES = $(addprefix src/ide/, $(IDE_FILES))

IDEDEP = $(addsuffix .dep, $(IDEMODULES))
IDECMO = $(addsuffix .cmo, $(IDEMODULES))
IDECMX = $(addsuffix .cmx, $(IDEMODULES))

$(IDEDEP): DEPFLAGS += -I src/ide
$(IDECMO) $(IDECMX): INCLUDES += -I src/ide

# build targets

byte: bin/why3ide.byte
opt:  bin/why3ide.opt

bin/why3ide.opt bin/why3ide.byte: INCLUDES += -I @LABLGTK2LIB@
bin/why3ide.opt bin/why3ide.byte: EXTLIBS += lablgtk lablgtksourceview2

bin/why3ide.opt: lib/why3/why3.cmxa src/ide/resetgc.o $(IDECMX)
	$(SHOW) 'Linking  $@'
	$(HIDE)$(OCAMLOPT) $(OFLAGS) -o $@ $(OLINKFLAGS) $^

bin/why3ide.byte: lib/why3/why3.cma src/ide/resetgc.o $(IDECMO)
	$(SHOW) 'Linking  $@'
	$(HIDE)$(OCAMLC) $(BFLAGS) -o $@ $(BLINKFLAGS) -custom $^

src/ide/resetgc.o: src/ide/resetgc.c
	$(SHOW) 'Ocamlc   $<'
	$(HIDE)$(OCAMLC) -c -ccopt "-Wall -o $@" $<

# depend and clean targets

ifneq "$(MAKECMDGOALS:clean%=clean)" "clean"
-include $(IDEDEP)
endif

depend: $(IDEDEP)

CLEANDIRS += src/ide

clean_old_install::
	rm -f $(BINDIR)/why3ide$(EXE)

install_no_local::
	$(INSTALL) bin/why3ide.@OCAMLBEST@ $(TOOLDIR)/why3ide$(EXE)

install_local:: bin/why3ide

endif


###############
# WEBSERV
###############

WEBSERV_FILES = wserver why3web

WEBSERVMODULES = $(addprefix src/ide/, $(WEBSERV_FILES))

WEBSERVDEP = $(addsuffix .dep, $(WEBSERVMODULES))
WEBSERVCMO = $(addsuffix .cmo, $(WEBSERVMODULES))
WEBSERVCMX = $(addsuffix .cmx, $(WEBSERVMODULES))

$(WEBSERVDEP): DEPFLAGS += -I src/ide
$(WEBSERVCMO) $(WEBSERVCMX): INCLUDES += -I src/ide

# build targets

byte: bin/why3webserver.byte
opt:  bin/why3webserver.opt

bin/why3webserver.opt: lib/why3/why3.cmxa $(WEBSERVCMX)
	$(SHOW) 'Linking  $@'
	$(HIDE)$(OCAMLOPT) $(OFLAGS) -o $@ $(OLINKFLAGS) $^

bin/why3webserver.byte: lib/why3/why3.cma $(WEBSERVCMO)
	$(SHOW) 'Linking  $@'
	$(HIDE)$(OCAMLC) $(BFLAGS) -o $@ $(BLINKFLAGS) -custom $^

# depend and clean targets

ifneq "$(MAKECMDGOALS:clean%=clean)" "clean"
-include $(WEBSERVDEP)
endif

depend: $(WEBSERVDEP)

CLEANDIRS += src/ide

clean_old_install::
	rm -f $(BINDIR)/why3webserver$(EXE)

install_no_local::
	$(INSTALL) bin/why3webserver.@OCAMLBEST@ $(TOOLDIR)/why3webserver$(EXE)

install_local:: bin/why3webserver


###############
# Session
###############

SESSION_FILES = why3session_lib why3session_info \
		why3session_html why3session_latex \
		why3session_main
# TODO: why3session_copy why3session_rm why3session_csv why3session_run
#       why3session_output

SESSIONMODULES = $(addprefix src/why3session/, $(SESSION_FILES))

SESSIONDEP = $(addsuffix .dep, $(SESSIONMODULES))
SESSIONCMO = $(addsuffix .cmo, $(SESSIONMODULES))
SESSIONCMX = $(addsuffix .cmx, $(SESSIONMODULES))

$(SESSIONDEP): DEPFLAGS += -I src/why3session
$(SESSIONCMO) $(SESSIONCMX): INCLUDES += -I src/why3session

# build targets

byte: bin/why3session.byte
opt:  bin/why3session.opt

bin/why3session.opt: lib/why3/why3.cmxa $(SESSIONCMX)
	$(SHOW) 'Linking  $@'
	$(HIDE)$(OCAMLOPT) $(OFLAGS) -o $@ $(OLINKFLAGS) $^

bin/why3session.byte: lib/why3/why3.cma $(SESSIONCMO)
	$(SHOW) 'Linking  $@'
	$(HIDE)$(OCAMLC) $(BFLAGS) -o $@ $(BLINKFLAGS) $^

# depend and clean targets

ifneq "$(MAKECMDGOALS:clean%=clean)" "clean"
-include $(SESSIONDEP)
endif

depend: $(SESSIONDEP)

CLEANDIRS += src/why3session

clean_old_install::
	rm -f $(BINDIR)/why3session$(EXE)

install_no_local::
	$(INSTALL) bin/why3session.@OCAMLBEST@ $(TOOLDIR)/why3session$(EXE)

install_local:: bin/why3session

###############
# Why3 Shell
###############

SHELL_FILES = unix_scheduler why3shell

SHELLMODULES = $(addprefix src/tools/, $(SHELL_FILES))

SHELLDEP = $(addsuffix .dep, $(SHELLMODULES))
SHELLCMO = $(addsuffix .cmo, $(SHELLMODULES))
SHELLCMX = $(addsuffix .cmx, $(SHELLMODULES))

$(SHELLDEP): DEPFLAGS += -I src/tools
$(SHELLCMO) $(SHELLCMX): INCLUDES += -I src/tools

# build targets

byte: bin/why3shell.byte
opt:  bin/why3shell.opt

bin/why3shell.opt: lib/why3/why3.cmxa $(SHELLCMX)
	$(SHOW) 'Linking  $@'
	$(HIDE)$(OCAMLOPT) $(OFLAGS) -o $@ $(OLINKFLAGS) $^

bin/why3shell.byte: lib/why3/why3.cma $(SHELLCMO)
	$(SHOW) 'Linking  $@'
	$(HIDE)$(OCAMLC) $(BFLAGS) -o $@ $(BLINKFLAGS) $^

# depend and clean targets

ifneq "$(MAKECMDGOALS:clean%=clean)" "clean"
-include $(SHELLDEP)
endif

depend: $(SHELLDEP)

clean_old_install::
	rm -f $(BINDIR)/why3shell$(EXE)

install_no_local::
	$(INSTALL) bin/why3shell.@OCAMLBEST@ $(TOOLDIR)/why3shell$(EXE)

install_local:: bin/why3shell


##############
# Coq plugin
##############

ifeq (@enable_coq_tactic@,yes)

COQPGENERATED = src/coq-tactic/why3tac.ml

COQP_FILES = why3tac

COQPMODULES = $(addprefix src/coq-tactic/, $(COQP_FILES))

COQPDEP = $(addsuffix .dep, $(COQPMODULES))
COQPCMO = $(addsuffix .cmo, $(COQPMODULES))
COQPCMX = $(addsuffix .cmx, $(COQPMODULES))

COQPTREES = engine interp intf kernel lib library ltac parsing pretyping printing proofs tactics toplevel vernac plugins/ltac
COQPINCLUDES = -I src/coq-tactic -I $(COQCAMLPLIB) $(addprefix -I @COQLIB@/, $(COQPTREES)) @ZIPINCLUDE@

$(COQPDEP): DEPFLAGS += -I src/coq-tactic
$(COQPCMO) $(COQPCMX): INCLUDES += $(COQPINCLUDES)
$(COQPCMO) $(COQPCMX): BFLAGS += -rectypes
$(COQPCMX): OFLAGS += -rectypes

$(COQPDEP): $(COQPGENERATED)

byte: src/coq-tactic/.why3-vo-byte
opt:  src/coq-tactic/.why3-vo-opt

lib/coq-tactic/why3tac.cmxs: OFLAGS += $(addsuffix .cmxa, @ZIPLIB@)
lib/coq-tactic/why3tac.cmxs: OFLAGS += $(addsuffix .cmx,  @MENHIRLIB@)

lib/coq-tactic/why3tac.cma:  BFLAGS += $(addsuffix .cma,  @ZIPLIB@)
lib/coq-tactic/why3tac.cma:  BFLAGS += $(addsuffix .cmo,  @MENHIRLIB@)

lib/coq-tactic/why3tac.cmxs: lib/why3/why3.cmxa $(COQPCMX)
lib/coq-tactic/why3tac.cma: lib/why3/why3.cma $(COQPCMO)

src/coq-tactic/why3tac.ml: src/coq-tactic/why3tac.ml4
	$(SHOW) 'Camlp    $<'
	$(HIDE)$(COQCAMLP) pr_dump.cmo @COQPPLIBS@ pa_macro.cmo -D@coq_compat_version@ -impl $^ -o $@

COQRTAC = -R lib/coq-tactic Why3 -R lib/coq Why3

ifeq (@coq_compat_version@,COQ86)
COQRTAC += -I lib/coq-tactic
endif
ifeq (@coq_compat_version@,COQ87)
COQRTAC += -I lib/coq-tactic
endif

src/coq-tactic/.why3-vo-byte: lib/coq-tactic/Why3.v lib/coq/BuiltIn.vo lib/coq-tactic/why3tac.cma
	$(SHOW) 'Coqc     $<'
	$(HIDE)WHY3CONFIG="" $(COQC) -byte $(COQRTAC) $< && \
	    touch src/coq-tactic/.why3-vo-byte

src/coq-tactic/.why3-vo-opt: lib/coq-tactic/Why3.v lib/coq/BuiltIn.vo lib/coq-tactic/why3tac.cmxs
	$(SHOW) 'Coqc     $<'
	$(HIDE)WHY3CONFIG="" $(COQC) -opt $(COQRTAC) $< && \
	    touch src/coq-tactic/.why3-vo-opt

# depend and clean targets

ifneq "$(MAKECMDGOALS:clean%=clean)" "clean"
-include $(COQPDEP)
endif

depend: $(COQPDEP)

CLEANDIRS += src/coq-tactic
CLEANLIBS += lib/coq-tactic/why3tac
GENERATED += $(COQPGENERATED)

clean::
	rm -f lib/coq-tactic/*.vo lib/coq-tactic/*.glob
	rm -f src/coq-tactic/.why3-vo-*

install_no_local::
	$(MKDIR_P) $(LIBDIR)/why3/coq-tactic
	$(INSTALL_DATA) lib/coq-tactic/* $(LIBDIR)/why3/coq-tactic

endif

####################
# Coq realizations
####################

ifeq (@enable_coq_support@,yes)

ifeq (@enable_coq_libs@,yes)


COQVERSIONSPECIFIC=

COQVERSIONSPECIFICTARGETS=$(addprefix lib/coq/, $(COQVERSIONSPECIFIC))
COQVERSIONSPECIFICSOURCES=$(addsuffix .@coq_compat_version@, $(COQVERSIONSPECIFICTARGETS))

$(COQVERSIONSPECIFICTARGETS): $(COQVERSIONSPECIFICSOURCES)
	for i in $(COQVERSIONSPECIFIC); do \
		cp lib/coq/$$i.@coq_compat_version@ lib/coq/$$i ; \
	done

clean::
	rm -f $(COQVERSIONSPECIFICTARGETS)


COQLIBS_INT_FILES = Abs ComputerDivision Div2 EuclideanDivision Int MinMax Power NumOf
COQLIBS_INT_ALL_FILES = Exponentiation $(COQLIBS_INT_FILES)
COQLIBS_INT = $(addprefix lib/coq/int/, $(COQLIBS_INT_ALL_FILES))

COQLIBS_BOOL_FILES = Bool
COQLIBS_BOOL = $(addprefix lib/coq/bool/, $(COQLIBS_BOOL_FILES))

ifeq (@enable_coq_fp_libs@,yes)
COQLIBS_REAL_FILES = Abs ExpLog FromInt MinMax PowerInt PowerReal Real RealInfix Square Trigonometry Truncate
else
COQLIBS_REAL_FILES = Abs ExpLog FromInt MinMax PowerInt PowerReal Real RealInfix Square Trigonometry
endif
COQLIBS_REAL = $(addprefix lib/coq/real/, $(COQLIBS_REAL_FILES))

COQLIBS_NUMBER_FILES = Divisibility Gcd Parity Prime Coprime
COQLIBS_NUMBER = $(addprefix lib/coq/number/, $(COQLIBS_NUMBER_FILES))

COQLIBS_SET_FILES = Set
COQLIBS_SET = $(addprefix lib/coq/set/, $(COQLIBS_SET_FILES))

COQLIBS_MAP_FILES = Map Const Occ MapPermut MapInjection
COQLIBS_MAP = $(addprefix lib/coq/map/, $(COQLIBS_MAP_FILES))

COQLIBS_LIST_FILES = List Length Mem Nth NthLength HdTl NthHdTl Append NthLengthAppend Reverse HdTlNoOpt NthNoOpt RevAppend Combine Distinct NumOcc Permut
COQLIBS_LIST = $(addprefix lib/coq/list/, $(COQLIBS_LIST_FILES))

COQLIBS_OPTION_FILES = Option
COQLIBS_OPTION = $(addprefix lib/coq/option/, $(COQLIBS_OPTION_FILES))

COQLIBS_SEQ_FILES = Seq
COQLIBS_SEQ = $(addprefix lib/coq/seq/, $(COQLIBS_SEQ_FILES))

ifeq (@coq_compat_version@,COQ84)
COQLIBS_BV_FILES = Pow2int
else
COQLIBS_BV_FILES = Pow2int BV_Gen
endif
COQLIBS_BV = $(addprefix lib/coq/bv/, $(COQLIBS_BV_FILES))

ifeq (@enable_coq_fp_libs@,yes)
COQLIBS_FP_FILES = Rounding SingleFormat Single DoubleFormat Double
COQLIBS_FP_ALL_FILES = GenFloat $(COQLIBS_FP_FILES)
COQLIBS_FP = $(addprefix lib/coq/floating_point/, $(COQLIBS_FP_ALL_FILES))

COQLIBS_IEEEFLOAT_FILES = RoundingMode GenericFloat Float32 Float64
COQLIBS_IEEEFLOAT = $(addprefix lib/coq/ieee_float/, $(COQLIBS_IEEEFLOAT_FILES))
endif

COQLIBS_FILES = lib/coq/BuiltIn lib/coq/HighOrd $(COQLIBS_INT) $(COQLIBS_BOOL) $(COQLIBS_REAL) $(COQLIBS_NUMBER) $(COQLIBS_SET) $(COQLIBS_MAP) $(COQLIBS_LIST) $(COQLIBS_OPTION) $(COQLIBS_SEQ) $(COQLIBS_FP)  $(COQLIBS_BV) $(COQLIBS_IEEEFLOAT)

drivers/coq-realizations.aux: Makefile
	$(SHOW) 'Generate $@'
	$(HIDE)(echo "(* generated automatically at compilation time *)"; \
	echo 'theory BuiltIn meta "realized_theory" "BuiltIn", "" end'; \
	echo 'theory HighOrd meta "realized_theory" "HighOrd", "" end'; \
	for f in $(COQLIBS_INT_FILES); do \
	echo 'theory int.'"$$f"' meta "realized_theory" "int.'"$$f"'", "" end'; done; \
	for f in $(COQLIBS_BOOL_FILES); do \
	echo 'theory bool.'"$$f"' meta "realized_theory" "bool.'"$$f"'", "" end'; done; \
	for f in $(COQLIBS_REAL_FILES); do \
	echo 'theory real.'"$$f"' meta "realized_theory" "real.'"$$f"'", "" end'; done; \
	for f in $(COQLIBS_NUMBER_FILES); do \
	echo 'theory number.'"$$f"' meta "realized_theory" "number.'"$$f"'", "" end'; done; \
	for f in $(COQLIBS_SET_FILES); do \
	echo 'theory set.'"$$f"' meta "realized_theory" "set.'"$$f"'", "" end'; done; \
	for f in $(COQLIBS_MAP_FILES); do \
	echo 'theory map.'"$$f"' meta "realized_theory" "map.'"$$f"'", "" end'; done; \
	for f in $(COQLIBS_LIST_FILES); do \
	echo 'theory list.'"$$f"' meta "realized_theory" "list.'"$$f"'", "" end'; done; \
	for f in $(COQLIBS_OPTION_FILES); do \
	echo 'theory option.'"$$f"' meta "realized_theory" "option.'"$$f"'", "" end'; done; \
	for f in $(COQLIBS_SEQ_FILES); do \
	echo 'theory seq.'"$$f"' meta "realized_theory" "seq.'"$$f"'", "" end'; done; \
	for f in $(COQLIBS_BV_FILES); do \
	echo 'theory bv.'"$$f"' meta "realized_theory" "bv.'"$$f"'", "" end'; done; \
	for f in $(COQLIBS_IEEEFLOAT_FILES); do \
	echo 'theory ieee_float.'"$$f"' meta "realized_theory" "ieee_float.'"$$f"'", "" end'; done; \
	for f in $(COQLIBS_FP_FILES); do \
	echo 'theory floating_point.'"$$f"' meta "realized_theory" "floating_point.'"$$f"'", "" end'; done; \
	) > $@

install_no_local::
	$(MKDIR_P) $(LIBDIR)/why3/coq
	$(INSTALL_DATA) lib/coq/BuiltIn.vo lib/coq/HighOrd.vo $(LIBDIR)/why3/coq/
	$(MKDIR_P) $(LIBDIR)/why3/coq/int
	$(INSTALL_DATA) $(addsuffix .vo, $(COQLIBS_INT)) $(LIBDIR)/why3/coq/int/
	$(MKDIR_P) $(LIBDIR)/why3/coq/bool
	$(INSTALL_DATA) $(addsuffix .vo, $(COQLIBS_BOOL)) $(LIBDIR)/why3/coq/bool/
	$(MKDIR_P) $(LIBDIR)/why3/coq/real
	$(INSTALL_DATA) $(addsuffix .vo, $(COQLIBS_REAL)) $(LIBDIR)/why3/coq/real/
	$(MKDIR_P) $(LIBDIR)/why3/coq/number
	$(INSTALL_DATA) $(addsuffix .vo, $(COQLIBS_NUMBER)) $(LIBDIR)/why3/coq/number/
	$(MKDIR_P) $(LIBDIR)/why3/coq/set
	$(INSTALL_DATA) $(addsuffix .vo, $(COQLIBS_SET)) $(LIBDIR)/why3/coq/set/
	$(MKDIR_P) $(LIBDIR)/why3/coq/map
	$(INSTALL_DATA) $(addsuffix .vo, $(COQLIBS_MAP)) $(LIBDIR)/why3/coq/map/
	$(MKDIR_P) $(LIBDIR)/why3/coq/list
	$(INSTALL_DATA) $(addsuffix .vo, $(COQLIBS_LIST)) $(LIBDIR)/why3/coq/list/
	$(MKDIR_P) $(LIBDIR)/why3/coq/option
	$(INSTALL_DATA) $(addsuffix .vo, $(COQLIBS_OPTION)) $(LIBDIR)/why3/coq/option/
	$(MKDIR_P) $(LIBDIR)/why3/coq/seq
	$(INSTALL_DATA) $(addsuffix .vo, $(COQLIBS_SEQ)) $(LIBDIR)/why3/coq/seq/
	$(MKDIR_P) $(LIBDIR)/why3/coq/bv
	$(INSTALL_DATA) $(addsuffix .vo, $(COQLIBS_BV)) $(LIBDIR)/why3/coq/bv/
ifeq (@enable_coq_fp_libs@,yes)
	$(MKDIR_P) $(LIBDIR)/why3/coq/floating_point
	$(INSTALL_DATA) $(addsuffix .vo, $(COQLIBS_FP)) $(LIBDIR)/why3/coq/floating_point/
	$(MKDIR_P) $(LIBDIR)/why3/coq/ieee_float
	$(INSTALL_DATA) $(addsuffix .vo, $(COQLIBS_IEEEFLOAT)) $(LIBDIR)/why3/coq/ieee_float/
endif

update-coq: update-coq-int update-coq-bool update-coq-real update-coq-number update-coq-set update-coq-map update-coq-list update-coq-option update-coq-fp update-coq-seq update-coq-bv update-coq-ieee_float

update-coq-int: bin/why3realize.@OCAMLBEST@ drivers/coq-realizations.aux theories/int.why
	for f in $(COQLIBS_INT_ALL_FILES); do WHY3CONFIG="" bin/why3realize.@OCAMLBEST@ -L theories -D drivers/coq-realize.drv -T int.$$f -o lib/coq/int/; done

update-coq-bool: bin/why3realize.@OCAMLBEST@ drivers/coq-realizations.aux theories/bool.why
	for f in $(COQLIBS_BOOL_FILES); do WHY3CONFIG="" bin/why3realize.@OCAMLBEST@ -L theories -D drivers/coq-realize.drv -T bool.$$f -o lib/coq/bool/; done

update-coq-real: bin/why3realize.@OCAMLBEST@ drivers/coq-realizations.aux theories/real.why
	for f in $(COQLIBS_REAL_FILES); do WHY3CONFIG="" bin/why3realize.@OCAMLBEST@ -L theories -D drivers/coq-realize.drv -T real.$$f -o lib/coq/real/; done

update-coq-number: bin/why3realize.@OCAMLBEST@ drivers/coq-realizations.aux theories/number.why
	for f in $(COQLIBS_NUMBER_FILES); do WHY3CONFIG="" bin/why3realize.@OCAMLBEST@ -L theories -D drivers/coq-realize.drv -T number.$$f -o lib/coq/number/; done

update-coq-set: bin/why3realize.@OCAMLBEST@ drivers/coq-realizations.aux theories/set.why
	for f in $(COQLIBS_SET_FILES); do WHY3CONFIG="" bin/why3realize.@OCAMLBEST@ -L theories -D drivers/coq-realize.drv -T set.$$f -o lib/coq/set/; done

update-coq-map: bin/why3realize.@OCAMLBEST@ drivers/coq-realizations.aux theories/map.why
	for f in $(COQLIBS_MAP_FILES); do WHY3CONFIG="" bin/why3realize.@OCAMLBEST@ -L theories -D drivers/coq-realize.drv -T map.$$f -o lib/coq/map/; done

update-coq-list: bin/why3realize.@OCAMLBEST@ drivers/coq-realizations.aux theories/list.why
	for f in $(COQLIBS_LIST_FILES); do WHY3CONFIG="" bin/why3realize.@OCAMLBEST@ -L theories -D drivers/coq-realize.drv -T list.$$f -o lib/coq/list/; done

update-coq-option: bin/why3realize.@OCAMLBEST@ drivers/coq-realizations.aux theories/option.why
	for f in $(COQLIBS_OPTION_FILES); do WHY3CONFIG="" bin/why3realize.@OCAMLBEST@ -L theories -D drivers/coq-realize.drv -T option.$$f -o lib/coq/option/; done

update-coq-seq: bin/why3realize.@OCAMLBEST@ drivers/coq-realizations.aux theories/seq.why
	for f in $(COQLIBS_SEQ_FILES); do WHY3CONFIG="" bin/why3realize.@OCAMLBEST@ -L theories -D drivers/coq-realize.drv -T seq.$$f -o lib/coq/seq/; done

update-coq-bv: bin/why3realize.@OCAMLBEST@ drivers/coq-realizations.aux theories/bv.why
	for f in $(COQLIBS_BV_FILES); do WHY3CONFIG="" bin/why3realize.@OCAMLBEST@ -L theories -D drivers/coq-realize.drv -T bv.$$f -o lib/coq/bv/; done

update-coq-ieee_float: bin/why3realize.@OCAMLBEST@ drivers/coq-realizations.aux theories/ieee_float.why
	for f in $(COQLIBS_IEEEFLOAT_FILES); do WHY3CONFIG="" bin/why3realize.@OCAMLBEST@ -L theories -D drivers/coq-realize.drv -T ieee_float.$$f -o lib/coq/ieee_float/; done

update-coq-fp: bin/why3realize.@OCAMLBEST@ drivers/coq-realizations.aux theories/floating_point.why
	for f in $(COQLIBS_FP_FILES); do WHY3CONFIG="" bin/why3realize.@OCAMLBEST@ -L theories -D drivers/coq-realize.drv -T floating_point.$$f -o lib/coq/floating_point/; done

else

drivers/coq-realizations.aux: Makefile
	$(SHOW) 'Generate $@'
	$(HIDE)echo "(* generated automatically at compilation time *)" > $@

COQLIBS_FILES = lib/coq/BuiltIn lib/coq/HighOrd

endif

COQV  = $(addsuffix .v,  $(COQLIBS_FILES))
COQVO = $(addsuffix .vo, $(COQLIBS_FILES))
COQVD = $(addsuffix .vd, $(COQLIBS_FILES))

%.vo: %.v
	$(SHOW) 'Coqc     $<'
	$(HIDE)$(COQC) -R lib/coq Why3 $<

%.vd: %.v
	$(SHOW) 'Coqdep   $<'
	$(HIDE)$(COQDEP) -R lib/coq Why3 $< $(TOTARGET)

all: $(COQVO)

ifneq "$(MAKECMDGOALS:clean%=clean)" "clean"
ifneq "$(MAKECMDGOALS:update-coq%=update-coq)" "update-coq"
-include $(COQVD)
endif
endif

depend: $(COQVD)

clean-coq:
	rm -f $(COQVO) $(COQVD) $(addsuffix .glob, $(COQLIBS_FILES))

clean:: clean-coq

else

drivers/coq-realizations.aux: Makefile
	$(SHOW) 'Generate $@'
	$(HIDE)echo "(* generated automatically at compilation time *)" > $@

endif

all: drivers/coq-realizations.aux

install_no_local::
	$(INSTALL_DATA) drivers/coq-realizations.aux $(DATADIR)/why3/drivers/

clean::
	rm -f drivers/coq-realizations.aux

####################
# PVS realizations
####################

ifeq (@enable_pvs_libs@,yes)

PVSLIBS_INT_FILES = Int Abs MinMax ComputerDivision EuclideanDivision
PVSLIBS_INT = $(addprefix lib/pvs/int/, $(PVSLIBS_INT_FILES))

PVSLIBS_REAL_FILES = Abs FromInt MinMax Real Square ExpLog Trigonometry \
                     PowerInt
 # RealInfix
PVSLIBS_REAL = $(addprefix lib/pvs/real/, $(PVSLIBS_REAL_FILES))

PVSLIBS_LIST_FILES =
  # Nth
PVSLIBS_LIST = $(addprefix lib/pvs/int/, $(PVSLIBS_LIST_FILES))

PVSLIBS_NUMBER_FILES = # Divisibility Gcd Parity Prime
PVSLIBS_NUMBER = $(addprefix lib/pvs/number/, $(PVSLIBS_NUMBER_FILES))

PVSLIBS_FP_FILES = Rounding SingleFormat Single DoubleFormat Double
PVSLIBS_FP_ALL_FILES = $(PVSLIBS_FP_FILES)
PVSLIBS_FP = $(addprefix lib/pvs/floating_point/, $(PVSLIBS_FP_ALL_FILES))

PVSLIBS_FILES = $(PVSLIBS_INT) $(PVSLIBS_REAL) $(PVSLIBS_LIST) \
                $(PVSLIBS_NUMBER) $(PVSLIBS_FP)

drivers/pvs-realizations.aux: Makefile
	$(SHOW) 'Generate $@'
	$(HIDE)(echo "(* generated automatically at compilation time *)"; \
	for f in $(PVSLIBS_INT_FILES); do \
	echo 'theory int.'"$$f"' meta "realized_theory" "int.'"$$f"'", "" end'; done; \
	for f in $(PVSLIBS_REAL_FILES); do \
	echo 'theory real.'"$$f"' meta "realized_theory" "real.'"$$f"'", "" end'; done; \
	for f in $(PVSLIBS_LIST_FILES); do \
	echo 'theory list.'"$$f"' meta "realized_theory" "list.'"$$f"'", "" end'; done; \
	for f in $(PVSLIBS_NUMBER_FILES); do \
	echo 'theory number.'"$$f"' meta "realized_theory" "number.'"$$f"'", "" end'; done; \
	for f in $(PVSLIBS_FP_FILES); do \
	echo 'theory floating_point.'"$$f"' meta "realized_theory" "floating_point.'"$$f"'", "" end'; done; \
	) > $@

install_no_local::
	$(MKDIR_P) $(LIBDIR)/why3/pvs/int
	$(INSTALL_DATA) $(addsuffix .pvs, $(PVSLIBS_INT)) $(LIBDIR)/why3/pvs/int/
	$(INSTALL_DATA) $(addsuffix .prf, $(PVSLIBS_INT)) $(LIBDIR)/why3/pvs/int/
	$(MKDIR_P) $(LIBDIR)/why3/pvs/real
	$(INSTALL_DATA) $(addsuffix .pvs, $(PVSLIBS_REAL)) $(LIBDIR)/why3/pvs/real/
	$(INSTALL_DATA) $(addsuffix .prf, $(PVSLIBS_REAL)) $(LIBDIR)/why3/pvs/real/
	$(MKDIR_P) $(LIBDIR)/why3/pvs/floating_point/
	$(INSTALL_DATA) $(addsuffix .pvs, $(PVSLIBS_FP)) $(LIBDIR)/why3/pvs/floating_point/
	$(INSTALL_DATA) drivers/pvs-realizations.aux $(DATADIR)/why3/drivers/

update-pvs: bin/why3realize.@OCAMLBEST@ drivers/pvs-realizations.aux
	for f in $(PVSLIBS_INT_FILES); do WHY3CONFIG="" bin/why3realize.@OCAMLBEST@ -L theories -D drivers/pvs-realize.drv -T int.$$f -o lib/pvs/int/; done
	for f in $(PVSLIBS_REAL_FILES); do WHY3CONFIG="" bin/why3realize.@OCAMLBEST@ -L theories -D drivers/pvs-realize.drv -T real.$$f -o lib/pvs/real/; done
	for f in $(PVSLIBS_LIST_FILES); do WHY3CONFIG="" bin/why3realize.@OCAMLBEST@ -L theories -D drivers/pvs-realize.drv -T list.$$f -o lib/pvs/list/; done
	for f in $(PVSLIBS_NUMBER_FILES); do WHY3CONFIG="" bin/why3realize.@OCAMLBEST@ -L theories -D drivers/pvs-realize.drv -T number.$$f -o lib/pvs/number/; done
	for f in $(PVSLIBS_FP_FILES); do WHY3CONFIG="" bin/why3realize.@OCAMLBEST@ -L theories -D drivers/pvs-realize.drv -T floating_point.$$f -o lib/pvs/floating_point/; done

else

drivers/pvs-realizations.aux: Makefile
	$(SHOW) 'Generate $@'
	$(HIDE)echo "(* generated automatically at compilation time *)" > $@

install_no_local::
	$(INSTALL_DATA) drivers/pvs-realizations.aux $(DATADIR)/why3/drivers/

endif

all: drivers/pvs-realizations.aux

clean::
	rm -f drivers/pvs-realizations.aux

#######################
# Isabelle realizations
#######################

ifeq (@enable_isabelle_libs@,yes)

ISABELLEVERSIONSPECIFIC=ROOT why3.ML Why3_BV.thy Why3_Number.thy Why3_Real.thy Why3_Set.thy

ISABELLEVERSIONSPECIFICTARGETS=$(addprefix lib/isabelle/, $(ISABELLEVERSIONSPECIFIC))
ISABELLEVERSIONSPECIFICSOURCES=$(addsuffix .@ISABELLEVERSION@, $(ISABELLEVERSIONSPECIFICTARGETS))

ISABELLEREALIZEDRV=drivers/isabelle@ISABELLEVERSION@-realize.drv

$(ISABELLEVERSIONSPECIFICTARGETS): $(ISABELLEVERSIONSPECIFICSOURCES)
	for i in $(ISABELLEVERSIONSPECIFIC); do \
		cp lib/isabelle/$$i.@ISABELLEVERSION@ lib/isabelle/$$i ; \
	done

clean::
	rm -f $(ISABELLEVERSIONSPECIFICTARGETS)

ISABELLELIBS_INT_FILES = Abs ComputerDivision Div2 EuclideanDivision Int MinMax Power
ISABELLELIBS_INT = $(addsuffix .xml, $(addprefix lib/isabelle/int/, $(ISABELLELIBS_INT_FILES)))

ISABELLELIBS_BOOL_FILES = Bool
ISABELLELIBS_BOOL = $(addsuffix .xml, $(addprefix lib/isabelle/bool/, $(ISABELLELIBS_BOOL_FILES)))

ISABELLELIBS_REAL_FILES = Real RealInfix Abs MinMax FromInt Truncate Square ExpLog Trigonometry PowerInt # not yet realized : PowerReal Hyperbolic Polar
ISABELLELIBS_REAL = $(addsuffix .xml, $(addprefix lib/isabelle/real/, $(ISABELLELIBS_REAL_FILES)))

ISABELLELIBS_NUMBER_FILES = Divisibility Gcd Parity Prime Coprime
ISABELLELIBS_NUMBER = $(addsuffix .xml, $(addprefix lib/isabelle/number/, $(ISABELLELIBS_NUMBER_FILES)))

ISABELLELIBS_SET_FILES = Set Fset
ISABELLELIBS_SET = $(addsuffix .xml, $(addprefix lib/isabelle/set/, $(ISABELLELIBS_SET_FILES)))

ISABELLELIBS_MAP_FILES = Map Const Occ MapPermut MapInjection
ISABELLELIBS_MAP = $(addsuffix .xml, $(addprefix lib/isabelle/map/, $(ISABELLELIBS_MAP_FILES)))

ISABELLELIBS_LIST_FILES = List Length Mem Nth NthNoOpt NthLength HdTl NthHdTl Append NthLengthAppend Reverse HdTlNoOpt RevAppend Combine Distinct NumOcc Permut
ISABELLELIBS_LIST = $(addsuffix .xml, $(addprefix lib/isabelle/list/, $(ISABELLELIBS_LIST_FILES)))

ISABELLELIBS_BV_FILES = Pow2int BV8 BV16 BV32 BV64 BVConverter_32_64 BVConverter_16_64 BVConverter_8_64 BVConverter_16_32 BVConverter_8_32 BVConverter_8_16
ISABELLELIBS_BV = $(addsuffix .xml, $(addprefix lib/isabelle/bv/, $(ISABELLELIBS_BV_FILES)))

drivers/isabelle-realizations.aux: Makefile
	$(SHOW) 'Generate $@'
	$(HIDE)(echo "(* generated automatically at compilation time *)"; \
	echo 'theory BuiltIn meta "realized_theory" "BuiltIn", "" end'; \
	for f in $(ISABELLELIBS_INT_FILES); do \
	echo 'theory int.'"$$f"' meta "realized_theory" "int.'"$$f"'", "" end'; done; \
	for f in $(ISABELLELIBS_BOOL_FILES); do \
	echo 'theory bool.'"$$f"' meta "realized_theory" "bool.'"$$f"'", "" end'; done; \
	for f in $(ISABELLELIBS_REAL_FILES); do \
	echo 'theory real.'"$$f"' meta "realized_theory" "real.'"$$f"'", "" end'; done; \
	for f in $(ISABELLELIBS_NUMBER_FILES); do \
	echo 'theory number.'"$$f"' meta "realized_theory" "number.'"$$f"'", "" end'; done; \
	for f in $(ISABELLELIBS_SET_FILES); do \
	echo 'theory set.'"$$f"' meta "realized_theory" "set.'"$$f"'", "" end'; done; \
	for f in $(ISABELLELIBS_MAP_FILES); do \
	echo 'theory map.'"$$f"' meta "realized_theory" "map.'"$$f"'", "" end'; done; \
	for f in $(ISABELLELIBS_LIST_FILES); do \
	echo 'theory list.'"$$f"' meta "realized_theory" "list.'"$$f"'", "" end'; done; \
	for f in $(ISABELLELIBS_OPTION_FILES); do \
	echo 'theory option.'"$$f"' meta "realized_theory" "option.'"$$f"'", "" end'; done; \
	for f in $(ISABELLELIBS_BV_FILES); do \
	echo 'theory bv.'"$$f"' meta "realized_theory" "bv.'"$$f"'", "" end'; done; \
	) > $@

ifeq (@enable_local@,yes)
  ISABELLE_TARGET_DIR=`pwd`/lib/isabelle
else
  ISABELLE_TARGET_DIR=$(LIBDIR)/why3/isabelle
endif

lib/isabelle/last_build: $(ISABELLEVERSIONSPECIFICTARGETS) $(ISABELLELIBS_INT) $(ISABELLELIBS_BOOL) $(ISABELLELIBS_REAL) $(ISABELLELIBS_NUMBER) $(ISABELLELIBS_SET) $(ISABELLELIBS_MAP) $(ISABELLELIBS_LIST) $(ISABELLELIBS_OPTION) $(ISABELLELIBS_BV)
ifneq (@enable_local@,yes)
	cp -r lib/isabelle "$(LIBDIR)/why3"
endif
	@(if isabelle components -l | grep -q "$(ISABELLE_TARGET_DIR)$$"; then \
	    echo "Building the Why3 heap for Isabelle/HOL:"; \
	    isabelle build -bc Why3; \
	    touch $@; \
	  else \
	    echo "[Warning] Cannot pre-build the Isabelle heap because"; \
	    echo "  the Isabelle component configuration does not contain"; \
	    echo "  [$(ISABELLE_TARGET_DIR)]"; \
	  fi)

install_no_local::
	$(INSTALL_DATA) drivers/isabelle-realizations.aux $(DATADIR)/why3/drivers/

install_no_local:: lib/isabelle/last_build

install_local:: lib/isabelle/last_build

update-isabelle: $(ISABELLELIBS_INT) $(ISABELLELIBS_BOOL) $(ISABELLELIBS_REAL) $(ISABELLELIBS_NUMBER) $(ISABELLELIBS_SET) $(ISABELLELIBS_MAP) $(ISABELLELIBS_LIST) $(ISABELLELIBS_OPTION) $(ISABELLELIBS_BV)

$(ISABELLELIBS_INT): bin/why3realize.@OCAMLBEST@ drivers/isabelle-realizations.aux \
  $(ISABELLEREALIZEDRV) drivers/isabelle-common.gen theories/int.why
	$(SHOW) "Generating Isabelle realization for int.$(notdir $(basename $@))"
	$(HIDE)mkdir -p lib/isabelle/int
	$(HIDE)WHY3CONFIG="" bin/why3realize.@OCAMLBEST@ -L theories -D $(ISABELLEREALIZEDRV) -T int.$(notdir $(basename $@)) -o lib/isabelle/int/

$(ISABELLELIBS_BOOL): bin/why3realize.@OCAMLBEST@ drivers/isabelle-realizations.aux \
  $(ISABELLEREALIZEDRV) drivers/isabelle-common.gen theories/bool.why
	$(SHOW) "Generating Isabelle realization for bool.$(notdir $(basename $@))"
	$(HIDE)mkdir -p lib/isabelle/bool
	$(HIDE)WHY3CONFIG="" bin/why3realize.@OCAMLBEST@ -L theories -D $(ISABELLEREALIZEDRV) -T bool.$(notdir $(basename $@)) -o lib/isabelle/bool/

$(ISABELLELIBS_REAL): bin/why3realize.@OCAMLBEST@ drivers/isabelle-realizations.aux \
  $(ISABELLEREALIZEDRV) drivers/isabelle-common.gen theories/real.why
	$(SHOW) "Generating Isabelle realization for real.$(notdir $(basename $@))"
	$(HIDE)mkdir -p lib/isabelle/real
	$(HIDE)WHY3CONFIG="" bin/why3realize.@OCAMLBEST@ -L theories -D $(ISABELLEREALIZEDRV) -T real.$(notdir $(basename $@)) -o lib/isabelle/real/

$(ISABELLELIBS_NUMBER): bin/why3realize.@OCAMLBEST@ drivers/isabelle-realizations.aux \
  $(ISABELLEREALIZEDRV) drivers/isabelle-common.gen theories/number.why
	$(SHOW) "Generating Isabelle realization for number.$(notdir $(basename $@))"
	$(HIDE)mkdir -p lib/isabelle/number
	$(HIDE)WHY3CONFIG="" bin/why3realize.@OCAMLBEST@ -L theories -D $(ISABELLEREALIZEDRV) -T number.$(notdir $(basename $@)) -o lib/isabelle/number/

$(ISABELLELIBS_SET): bin/why3realize.@OCAMLBEST@ drivers/isabelle-realizations.aux \
  $(ISABELLEREALIZEDRV) drivers/isabelle-common.gen theories/set.why
	$(SHOW) "Generating Isabelle realization for set.$(notdir $(basename $@))"
	$(HIDE)mkdir -p lib/isabelle/set
	$(HIDE)WHY3CONFIG="" bin/why3realize.@OCAMLBEST@ -L theories -D $(ISABELLEREALIZEDRV) -T set.$(notdir $(basename $@)) -o lib/isabelle/set/

$(ISABELLELIBS_MAP): bin/why3realize.@OCAMLBEST@ drivers/isabelle-realizations.aux \
  $(ISABELLEREALIZEDRV) drivers/isabelle-common.gen theories/map.why
	$(SHOW) "Generating Isabelle realization for map.$(notdir $(basename $@))"
	$(HIDE)mkdir -p lib/isabelle/map
	$(HIDE)WHY3CONFIG="" bin/why3realize.@OCAMLBEST@ -L theories -D $(ISABELLEREALIZEDRV) -T map.$(notdir $(basename $@)) -o lib/isabelle/map/

$(ISABELLELIBS_LIST): bin/why3realize.@OCAMLBEST@ drivers/isabelle-realizations.aux \
  $(ISABELLEREALIZEDRV) drivers/isabelle-common.gen theories/list.why
	$(SHOW) "Generating Isabelle realization for list.$(notdir $(basename $@))"
	$(HIDE)mkdir -p lib/isabelle/list
	$(HIDE)WHY3CONFIG="" bin/why3realize.@OCAMLBEST@ -L theories -D $(ISABELLEREALIZEDRV) -T list.$(notdir $(basename $@)) -o lib/isabelle/list/

$(ISABELLELIBS_OPTION): bin/why3realize.@OCAMLBEST@ drivers/isabelle-realizations.aux \
  $(ISABELLEREALIZEDRV) drivers/isabelle-common.gen theories/option.why
	$(SHOW) "Generating Isabelle realization for option.$(notdir $(basename $@))"
	$(HIDE)mkdir -p lib/isabelle/option
	$(HIDE)WHY3CONFIG="" bin/why3realize.@OCAMLBEST@ -L theories -D $(ISABELLEREALIZEDRV) -T option.$(notdir $(basename $@)) -o lib/isabelle/option/

$(ISABELLELIBS_BV): bin/why3realize.@OCAMLBEST@ drivers/isabelle-realizations.aux \
  $(ISABELLEREALIZEDRV) drivers/isabelle-common.gen theories/bv.why
	$(SHOW) "Generating Isabelle realization for bv.$(notdir $(basename $@))"
	$(HIDE)mkdir -p lib/isabelle/bv
	$(HIDE)WHY3CONFIG="" bin/why3realize.@OCAMLBEST@ -L theories -D $(ISABELLEREALIZEDRV) -T bv.$(notdir $(basename $@)) -o lib/isabelle/bv/

# do not update isabelle realizations systematically
# all: update-isabelle

clean::
	rm -f lib/isabelle/*/*.xml

else

drivers/isabelle-realizations.aux: Makefile
	$(SHOW) 'Generate $@'
	$(HIDE)echo "(* generated automatically at compilation time *)" > $@

install_no_local::
	$(INSTALL_DATA) drivers/isabelle-realizations.aux $(DATADIR)/why3/drivers/

endif

all: drivers/isabelle-realizations.aux

clean::
	rm -f drivers/isabelle-realizations.aux

#######################
# Ocaml realizations
#######################

OCAMLLIBS_FILES = why3__BigInt_compat why3__BigInt why3__IntAux why3__Array \
	          why3__Matrix

OCAMLLIBS_MODULES := $(addprefix lib/ocaml/, $(OCAMLLIBS_FILES))

OCAMLLIBS_DEP = $(addsuffix .dep, $(OCAMLLIBS_MODULES))
OCAMLLIBS_CMO = $(addsuffix .cmo, $(OCAMLLIBS_MODULES))
OCAMLLIBS_CMX = $(addsuffix .cmx, $(OCAMLLIBS_MODULES))

$(OCAMLLIBS_DEP): DEPFLAGS += -I src/util -I lib/ocaml @BIGINTINCLUDE@
$(OCAMLLIBS_CMO) $(OCAMLLIBS_CMX): INCLUDES += -I src/util -I lib/ocaml @BIGINTINCLUDE@
$(OCAMLLIBS_CMX): OFLAGS += -for-pack Why3extract

byte: $(OCAMLLIBS_CMO)
opt:  $(OCAMLLIBS_CMX)

byte: lib/why3/why3extract.cma
opt:  lib/why3/why3extract.cmxa

lib/why3/why3extract.cma: lib/why3/why3extract.cmo
lib/why3/why3extract.cmxa: lib/why3/why3extract.cmx

lib/why3/why3extract.cmo: $(OCAMLLIBS_CMO)
	$(SHOW) 'Linking  $@'
	$(HIDE)$(OCAMLC) $(BFLAGS) -pack -o $@ $^

lib/why3/why3extract.cmx: $(OCAMLLIBS_CMX) lib/why3/why3extract.cmo
	$(SHOW) 'Linking  $@'
	$(HIDE)$(OCAMLOPT) $(OFLAGS) $(CMIHACK) -pack -o $@ $(filter %.cmx, $^)

install_no_local_lib::
	$(MKDIR_P) $(OCAMLINSTALLLIB)/why3
	$(INSTALL_DATA) $(wildcard $(addprefix lib/why3/why3extract., $(INSTALLED_LIB_EXTS))) \
	  $(OCAMLINSTALLLIB)/why3

ifneq "$(MAKECMDGOALS:clean%=clean)" "clean"
-include $(OCAMLLIBS_DEP)
endif

$(OCAMLLIBS_DEP): lib/ocaml/why3__BigInt_compat.ml

depend: $(OCAMLLIBS_DEP)

CLEANDIRS += lib/ocaml
CLEANLIBS += lib/why3/why3extract

################
# Jessie3 plugin
################

ifeq (@enable_frama_c@,yes)

nobyte: jessie.byte
noopt: jessie.opt

jessie.byte: src/jessie/Makefile lib/why3/why3.cma
	@$(MAKE) -C src/jessie Jessie3.cma

jessie.opt: src/jessie/Makefile lib/why3/why3.cmxa
	@$(MAKE) -C src/jessie Jessie3.cmxs

install_no_local::
	$(MKDIR_P) $(FRAMAC_LIBDIR)/plugins/
	$(INSTALL_DATA) $(wildcard $(addprefix src/jessie/Jessie3., $(INSTALLED_LIB_EXTS))) \
	  $(FRAMAC_LIBDIR)/plugins/

clean::
	$(MAKE) -C src/jessie clean

endif

#########
# why3doc
#########

WHY3DOCGENERATED = src/why3doc/doc_lexer.ml

WHY3DOC_FILES = doc_html doc_def doc_lexer doc_main

WHY3DOCMODULES = $(addprefix src/why3doc/, $(WHY3DOC_FILES))

WHY3DOCDEP = $(addsuffix .dep, $(WHY3DOCMODULES))
WHY3DOCCMO = $(addsuffix .cmo, $(WHY3DOCMODULES))
WHY3DOCCMX = $(addsuffix .cmx, $(WHY3DOCMODULES))

$(WHY3DOCDEP): DEPFLAGS += -I src/why3doc
$(WHY3DOCCMO) $(WHY3DOCCMX): INCLUDES += -I src/why3doc

$(WHY3DOCDEP): $(WHY3DOCGENERATED)

# build targets

byte: bin/why3doc.byte
opt:  bin/why3doc.opt

bin/why3doc.opt: lib/why3/why3.cmxa $(WHY3DOCCMX)
	$(SHOW) 'Linking  $@'
	$(HIDE)$(OCAMLOPT) $(OFLAGS) -o $@ $(OLINKFLAGS) $^

bin/why3doc.byte: lib/why3/why3.cma $(WHY3DOCCMO)
	$(SHOW) 'Linking  $@'
	$(HIDE)$(OCAMLC) $(BFLAGS) -o $@ $(BLINKFLAGS) $^

# depend and clean targets

ifneq "$(MAKECMDGOALS:clean%=clean)" "clean"
-include $(WHY3DOCDEP)
endif

depend: $(WHY3DOCDEP)

CLEANDIRS += src/why3doc
GENERATED += $(WHY3DOCGENERATED)

clean_old_install::
	rm -f $(BINDIR)/why3doc$(EXE)

install_no_local::
	$(INSTALL) bin/why3doc.@OCAMLBEST@ $(TOOLDIR)/why3doc$(EXE)

install_local:: bin/why3doc

#########
# trywhy3
#########

ifeq ($(DEBUGJS),yes)
 JSOO_DEBUG=--pretty --debug-info --source-map
 JS_MAPS=alt_ergo_worker.map  trywhy3.map  why3_worker.map
else
 JSOO_DEBUG=
 JS_MAPS=
endif

ALTERGODIR=src/trywhy3/alt-ergo

JSOCAMLC=ocamlfind ocamlc -package js_of_ocaml -g -package js_of_ocaml.syntax \
        -package ocplib-simplex -syntax camlp4o -I src/trywhy3 \
	-I $(ALTERGODIR)/src/util \
	-I $(ALTERGODIR)/src/structures \
	-I $(ALTERGODIR)/src/parsing \
	-I $(ALTERGODIR)/src/preprocess \
	-I $(ALTERGODIR)/src/theories \
	-I $(ALTERGODIR)/src/instances \
	-I $(ALTERGODIR)/src/sat \
	-I $(ALTERGODIR)/src/main

ALTERGOMODS=util/config util/version util/emap util/myUnix util/myDynlink \
	util/myZip util/util util/lists util/numsNumbers util/numbers \
	util/timers util/options util/gc_debug util/loc util/hashcons \
	util/hstring \
	structures/exception structures/symbols structures/ty \
	structures/parsed structures/typed structures/term structures/literal \
	structures/formula structures/explanation structures/errors \
	util/profiling_default util/profiling \
	parsing/why_parser parsing/why_lexer \
	preprocess/existantial preprocess/triggers preprocess/why_typing \
	preprocess/cnf \
	instances/matching instances/instances \
	theories/polynome theories/ac theories/uf theories/use \
	theories/intervals theories/inequalities theories/intervalCalculus \
	theories/arith theories/records theories/bitv theories/arrays \
	theories/sum theories/combine theories/ccx theories/theory \
	sat/sat_solvers \
	main/frontend

ALTERGOCMO=$(addprefix $(ALTERGODIR)/src/, $(addsuffix .cmo,$(ALTERGOMODS)))
TRYWHY3CMO=lib/why3/why3.cma
TRYWHY3FILES=trywhy3.js trywhy3.html trywhy3.css \
	README examples/ \
	trywhy3_custom.css gen_index.sh fontawesome/css/font-awesome.min.css \
	fontawesome/fonts/FontAwesome.otf fontawesome/fonts/fontawesome-webfont.svg \
	fontawesome/fonts/fontawesome-webfont.woff fontawesome/fonts/fontawesome-webfont.eot \
	fontawesome/fonts/fontawesome-webfont.ttf  fontawesome/fonts/fontawesome-webfont.woff2 \
	ace-builds/src-min-noconflict/ace.js ace-builds/src-min-noconflict/mode-why3.js \
	ace-builds/src-min-noconflict/theme-chrome.js $(JS_MAPS)

trywhy3_package: trywhy3
	tar czf trywhy3.tar.gz -C src $(addprefix trywhy3/, $(TRYWHY3FILES))

trywhy3: src/trywhy3/trywhy3.js src/trywhy3/why3_worker.js src/trywhy3/alt_ergo_worker.js

src/trywhy3/trywhy3.js: src/trywhy3/trywhy3.byte src/trywhy3/why3_worker.js src/trywhy3/alt_ergo_worker.js src/trywhy3/examples/*.mlw
	js_of_ocaml --extern-fs $(JSOO_DEBUG) -I src/trywhy3 \
		--file=why3_worker.js:/ \
		--file=alt_ergo_worker.js:/ \
	        --file=examples/index.txt:/examples/index.txt \
		`find src/trywhy3/examples \( -name "*.mlw" -o -name "*.why" \) -printf " --file=examples/%P:/examples/%P"` \
	+weak.js +nat.js $<

src/trywhy3/trywhy3.byte: src/trywhy3/worker_proto.cmo src/trywhy3/trywhy3.cmo
	$(JSOCAMLC) $(BFLAGS) -o $@ -linkpkg $(BLINKFLAGS) $^

src/trywhy3/why3_worker.js: src/trywhy3/why3_worker.byte
	js_of_ocaml $(JSOO_DEBUG) --extern-fs -I . -I src/trywhy3 --file=trywhy3.conf:/ \
		--file=try_alt_ergo.drv:/ \
		`find theories modules \( -name "*.mlw" -o -name "*.why" \) -printf " --file=%p:/%p"` \
	+weak.js +nat.js $<

src/trywhy3/why3_worker.byte: $(TRYWHY3CMO) src/trywhy3/worker_proto.cmo src/trywhy3/why3_worker.cmo
	$(JSOCAMLC) $(BFLAGS) -o $@ -linkpkg $(BLINKFLAGS) $^

src/trywhy3/alt_ergo_worker.js: src/trywhy3/alt_ergo_worker.byte
	js_of_ocaml $(JSOO_DEBUG) +weak.js +nat.js +dynlink.js +toplevel.js $<

src/trywhy3/alt_ergo_worker.byte: $(ALTERGOCMO) src/trywhy3/worker_proto.cmo src/trywhy3/alt_ergo_worker.cmo
	$(JSOCAMLC) $(BFLAGS) -o $@ -linkpkg $(BLINKFLAGS) $^

src/trywhy3/alt_ergo_worker.cmo: src/trywhy3/worker_proto.cmo
src/trywhy3/why3_worker.cmo: src/trywhy3/worker_proto.cmo
src/trywhy3/trywhy3.cmo: src/trywhy3/worker_proto.cmo

src/trywhy3/%.cmo: src/trywhy3/%.ml
	$(JSOCAMLC) $(BFLAGS) -c $<

src/trywhy3/%.cmi: src/trywhy3/%.mli
	$(JSOCAMLC) $(BFLAGS) -c $<

clean::
	rm -f src/trywhy3/trywhy3.js src/trywhy3/trywhy3.byte src/trywhy3/trywhy3.cm* \
	 src/trywhy3/why3_worker.js src/trywhy3/why3_worker.byte src/trywhy3/why3_worker.cm* \
         src/trywhy3/alt_ergo_worker.js src/trywhy3/alt_ergo_worker.byte src/trywhy3/alt_ergo_worker.cm* \
         src/trywhy3/worker_proto.cm* trywhy3.tar.gz

CLEANDIRS += src/trywhy3


#########
# why3webserver and full web/js interface
#########

ifeq (@HASJSOFOCAML,yes)

JSOCAMLCW=ocamlfind ocamlc -package js_of_ocaml -package js_of_ocaml.ppx \
        -I src/ide

src/ide/why3_js.cmo: src/ide/why3_js.ml lib/why3/why3.cma
	$(JSOCAMLCW) $(BFLAGS) -c $<

src/ide/why3_js.byte: lib/why3/why3.cma src/ide/why3_js.cmo
	$(JSOCAMLCW) $(BFLAGS) -o $@ -linkpkg $(BLINKFLAGS) $^

src/ide/why3_js.js: src/ide/why3_js.byte
	js_of_ocaml +weak.js +nat.js +dynlink.js +toplevel.js $<

opt: lib/why3/why3.cma bin/why3webserver.opt src/ide/why3_js.js
byte: lib/why3/why3.cma bin/why3webserver.byte src/ide/why3_js.js

endif

########
# bench
########

.PHONY: bench test

bench:: bin/why3.@OCAMLBEST@ bin/why3config.@OCAMLBEST@ plugins $(TOOLS) \
  share/Makefile.config bin/why3extract.@OCAMLBEST@
	bash bench/bench ".@OCAMLBEST@"
	@echo "=== Checking Why3 API ==="
	$(MAKE) test-api-logic.@OCAMLBEST@
#	$(MAKE) test-api-mlw-tree.@OCAMLBEST@
#	$(MAKE) test-api-mlw.@OCAMLBEST@
	$(MAKE) test-session.@OCAMLBEST@
	$(MAKE) test-ocaml-extraction
	# desactivé car requiert findlib
	# if test -d examples/runstrat ; then \
	#  $(MAKE) test-runstrat.@OCAMLBEST@ ; fi
	@if test "@enable_coq_tactic@" = "yes"; then \
	   echo ; \
	   echo "=== Checking the Coq tactic ==="; \
	   $(MAKE) test-coq-tactic.@OCAMLBEST@; fi

###############
# test targets
###############

test-itp.opt: src/printer/itp.ml lib/why3/why3.cmxa
	$(if $(QUIET),@echo 'Ocamlopt $<' &&) \
	$(OCAMLOPT) -o $@ -I lib/why3 $(INCLUDES) $(EXTCMXA) lib/why3/why3.cmxa $<

test-api-logic.byte: examples/use_api/logic.ml lib/why3/why3.cma
	$(SHOW) 'Ocaml    $<'
	$(HIDE)ocaml -I lib/why3 $(INCLUDES) $(EXTCMA) lib/why3/why3.cma $< > /dev/null \
	|| (rm -f test-api-logic.byte; printf "Test of Why3 API calls failed. Please fix it"; exit 2)
	@rm -f test-api-logic.byte;

test-api-logic.opt: examples/use_api/logic.ml lib/why3/why3.cmxa
	$(SHOW) 'Ocamlopt $<'
	$(HIDE)($(OCAMLOPT) -o $@ -I lib/why3 $(INCLUDES) $(EXTCMXA) lib/why3/why3.cmxa $< \
	&& ./test-api-logic.opt > /dev/null) \
	|| (rm -f test-api-logic.opt; printf "Test of Why3 API calls failed. Please fix it"; exit 2)
	@rm -f test-api-logic.opt

test-api-mlw-tree.byte: examples/use_api/mlw_tree.ml lib/why3/why3.cma
	$(SHOW) 'Ocaml    $<'
	$(HIDE)ocaml -I lib/why3 $(INCLUDES) $(EXTCMA) lib/why3/why3.cma $< > /dev/null\
	|| (rm -f test-api-mlw-tree.byte; printf "Test of Why3 API calls failed. Please fix it"; exit 2)
	@rm -f test-api-mlw-tree.byte;

test-api-mlw-tree.opt: examples/use_api/mlw_tree.ml lib/why3/why3.cmxa
	$(SHOW) 'Ocamlopt $<'
	$(HIDE)($(OCAMLOPT) -o $@ -I lib/why3 $(INCLUDES) $(EXTCMXA) lib/why3/why3.cmxa $< \
	&& ./test-api-mlw-tree.opt > /dev/null) \
	|| (rm -f test-api-mlw-tree.opt; printf "Test of Why3 API calls failed. Please fix it"; exit 2)
	@rm -f test-api-mlw-tree.opt

test-api-mlw.byte: examples/use_api/mlw.ml lib/why3/why3.cma
	$(SHOW) 'Ocaml    $<'
	$(HIDE)ocaml -I lib/why3 $(INCLUDES) $(EXTCMA) lib/why3/why3.cma $< \
	|| (rm -f test-api-mlw.byte; printf "Test of Why3 API calls failed. Please fix it"; exit 2)
	@rm -f test-api-mlw.byte;

test-api-mlw.opt: examples/use_api/mlw.ml lib/why3/why3.cmxa
	$(SHOW) 'Ocamlopt $<'
	$(HIDE)($(OCAMLOPT) -o $@ -I lib/why3 $(INCLUDES) $(EXTCMXA) lib/why3/why3.cmxa $< \
	&& ./test-api-mlw.opt > /dev/null) \
	|| (rm -f test-api-mlw.opt; printf "Test of Why3 API calls failed. Please fix it"; exit 2)
	@rm -f test-api-mlw.opt

#test-shape: lib/why3/why3.cma
#	ocaml -I lib/why3 $(INCLUDES) $(EXTCMA) $? examples/test_shape.ml

test-session.byte: examples/use_api/create_session.ml lib/why3/why3.cma
	$(SHOW) 'Ocaml    $<'
	$(HIDE)ocaml -I lib/why3 $(INCLUDES) $(EXTCMA) lib/why3/why3.cma $< > /dev/null\
	|| (rm -f why3session.xml why3shapes why3shapes.gz;  \
	printf "Test of Why3 API calls for Session module failed. Please fix it"; exit 2)
	@rm -f why3session.xml why3shapes why3shapes.gz

test-session.opt: examples/use_api/create_session.ml lib/why3/why3.cmxa
	$(SHOW) 'Ocamlopt $<'
	$(HIDE)($(OCAMLOPT) -o $@ -I lib/why3 $(INCLUDES) $(EXTCMXA) lib/why3/why3.cmxa  $< \
	&& ./test-session.opt > /dev/null) \
	|| (rm -f test-session.opt why3session.xml why3shapes why3shapes.gz; \
	printf "Test of Why3 API calls for Session module failed. Please fix it"; exit 2)
	@rm -f test-session.opt why3session.xml why3shapes why3shapes.gz

test-coq-tactic.byte: src/coq-tactic/.why3-vo-byte
	$(COQC) -byte $(COQRTAC) bench/coq-tactic/test.v

test-coq-tactic.opt: src/coq-tactic/.why3-vo-opt
	$(COQC) -opt $(COQRTAC) bench/coq-tactic/test.v

#only test the compilation of runstrat
test-runstrat.byte: lib/why3/why3.cma lib/why3/META
	OCAMLPATH=$(PWD)/lib $(MAKE) -C examples/use_api/runstrat clean
	OCAMLPATH=$(PWD)/lib $(MAKE) -C examples/use_api/runstrat byte

test-runstrat.opt: lib/why3/why3.cmxa lib/why3/META
	OCAMLPATH=$(PWD)/lib $(MAKE) -C examples/use_api/runstrat clean
	OCAMLPATH=$(PWD)/lib $(MAKE) -C examples/use_api/runstrat opt

test-runstrat: test-runstrat.@OCAMLBEST@

test-ocaml-extraction: bin/why3.opt bin/why3extract.opt
	@echo "driver ocaml64"
	@bin/why3extract.opt -D ocaml64 -L tests \
	  test_extraction.TestExtraction -o tests/test-extraction/test.ml
	@ocamlfind ocamlopt -package zarith -linkpkg -I tests/test-extraction/ \
	  tests/test-extraction/test.ml tests/test-extraction/main.ml \
          -o tests/test-extraction/a.out
	@tests/test-extraction/a.out

################
# documentation
################

.PHONY: doc

ifeq (@enable_doc@,yes)

doc: doc/manual.pdf doc/html/index.html

BNF = qualid label constant operator term type formula theory theory2 \
	why_file spec expr expr2 module whyml_file term_old_at
BNFTEX = $(addprefix doc/, $(addsuffix _bnf.tex, $(BNF)))

doc/%_bnf.tex: doc/%.bnf doc/bnf$(EXE)
	doc/bnf$(EXE) $< > $@

doc/bnf$(EXE): doc/bnf.mll
	$(OCAMLLEX) $<
	$(OCAMLC) -o $@ doc/bnf.ml

DOC = api glossary ide intro exec macros manpages install \
      manual starting syntax syntaxref technical version whyml \
      itp pvs coq coq_tactic isabelle

DOCTEX = $(addprefix doc/, $(addsuffix .tex, $(DOC)))

doc/manual.pdf: $(BNFTEX) $(DOCTEX) doc/manual.bib share/provers-detection-data.conf
	cd doc; $(RUBBER) --warn all --pdf manual.tex

CLEANDIRS += doc
GENERATED += doc/bnf.ml

ifeq (@enable_html_doc@,yes)

# the dependency on the pdf ensures the bbl was built
doc/html/manual.html: doc/manual.pdf doc/fix.hva
	cd doc; rm -rf html; mkdir -p html
	cp doc/*.png doc/manual.bbl doc/html/
	cd doc; $(HEVEA) -o html/manual.html -fix -O fix.hva makeidx.hva manual.tex

doc/html/index.html: doc/html/manual.html
	cd doc; $(HACHA) -tocbis -o html/index.html html/manual.html

else

doc/html/index.html:

endif

clean::
	rm -rf doc/bnf$(EXE) $(BNFTEX) doc/html doc/manual.image.out; \
	cd doc; $(RUBBER) --pdf --clean manual.tex

else

doc:

endif

##########
# API DOC
##########

.PHONY: apidoc apidot

MODULESTODOC = \
	util/util util/opt util/lists util/strings \
	util/extmap util/extset util/exthtbl \
	util/weakhtbl util/stdlib util/rc util/debug \
<<<<<<< HEAD
	core/ident core/ty core/term core/decl core/coercion core/theory \
	core/env core/task \
	driver/whyconf driver/call_provers driver/driver \
	session/session session/session_tools session/session_scheduler
=======
	core/ident core/ty core/term core/decl core/theory \
	core/env core/task core/trans \
	driver/whyconf driver/call_provers driver/driver \
	transform/args_wrapper \
	session/session_itp session/controller_itp \
	session/itp_communication session/itp_server \
	whyml/mlw_ty whyml/mlw_expr whyml/mlw_decl whyml/mlw_module \
	whyml/mlw_wp
>>>>>>> d6bd47f9

FILESTODOC = $(addsuffix .mli, $(addprefix src/, $(MODULESTODOC)))

doc/apidoc:
	mkdir -p doc/apidoc

apidoc: doc/apidoc $(FILESTODOC)
	$(OCAMLDOC) -d doc/apidoc -html -t "Why3 API documentation" \
		-keep-code $(INCLUDES) $(LIBINCLUDES) -I lib/why3 $(FILESTODOC)

# could we include also the dependency graph ? -- someone
# At least we can give a way to create it -- francois

apidot: doc/apidoc/dg.svg doc/apidoc/dg.png

#The sed remove configuration for dot that gives bad result
doc/apidoc/dg.dot: doc/apidoc $(FILESTODOC)
	$(OCAMLDOC) -o doc/apidoc/dg.dot.tmp -dot $(INCLUDES) \
		$(LIBINCLUDES) -I lib/why3 $(FILESTODOC)
	sed -e "s/  \(size\|ratio\|rotate\|fontsize\).*$$//" doc/apidoc/dg.dot.tmp > doc/apidoc/dg.dot
	rm -f doc/apidoc/dg.dot.tmp

doc/apidoc/dg.svg: doc/apidoc/dg.dot
	dot -T svg $< > $@

doc/apidoc/dg.png: doc/apidoc/dg.dot
	dot -T png $< > $@

# what is this ? api doc is in why3.lri.fr/api instead...
# install_apidoc: apidoc
# 	rsync -av doc/apidoc/ marche@scm.gforge.inria.fr:/home/groups/why3/htdocs/apidoc/

doc/apidoc.tex: $(FILESTODOC)
	$(OCAMLDOC) -o doc/apidoc.tex -latex -noheader -notrailer $(INCLUDES) \
		$(LIBINCLUDES) -I lib/why3 $(FILESTODOC)

clean::
	rm -f doc/apidoc/*

##########
# Install rules that require root, and thus appear last in the file!
##########

clean_old_install::
	if test -d /etc/bash_completion.d -a -w /etc/bash_completion.d; then rm -f /etc/bash_completion.d/why3; fi

install_no_local::
	if test -d /etc/bash_completion.d -a -w /etc/bash_completion.d; then \
	  $(INSTALL_DATA) share/bash/why3 /etc/bash_completion.d; \
	fi


##########
# Stdlib formatted with why3doc
##########

.PHONY: stdlibdoc

STDLIBS = algebra \
	bag \
	bintree \
	bool \
	bv \
	floating_point \
	graph \
	int \
	ieee_float \
	list \
	map \
	number \
	option \
	pigeon \
	real \
	relations \
	seq \
	set \
	sum
# function ? tptp ?

STDMODS = array \
	hashtbl \
	impset \
	matrix \
	pqueue \
	queue \
	random \
	ref \
	stack \
	string

STDMACS = array int

STDLIBFILES = $(addsuffix .why, $(addprefix theories/, $(STDLIBS)))
STDMODFILES = $(addsuffix .mlw, $(addprefix modules/, $(STDMODS)))
STDMACFILES = $(addsuffix .mlw, $(addprefix modules/mach/, $(STDMACS)))

stdlibdoc: $(STDLIBFILES) $(STDMODFILES) bin/why3doc.@OCAMLBEST@
	mkdir -p doc/stdlibdoc
	rm -f doc/stdlibdoc/style.css
	WHY3CONFIG="" bin/why3doc.@OCAMLBEST@ -L theories -L modules \
          -o doc/stdlibdoc --title "Why3 Standard Library" \
	  $(STDLIBFILES) $(STDMODFILES) $(STDMACFILES)
	cd doc/stdlibdoc; \
	  for f in theories.*.html; \
	    do mv "$$f" "$${f#theories.}"; done; \
	  for f in modules.*.html; \
	    do mv "$$f" "$${f#modules.}"; done
	sed -i -e "s#theories.##g" -e "s#modules.##g" doc/stdlibdoc/index.html


clean::
	rm -f doc/stdlibdoc/*

################
# generic rules
################

%.cmi: %.mli
	$(SHOW) 'Ocamlc   $<'
	$(HIDE)$(OCAMLC) -c $(BFLAGS) $<

# suppress "unused rec" warning for Menhir-produced files
%.cmo: %.ml %.mly
	$(SHOW) 'Ocamlc   $<'
	$(HIDE)$(OCAMLC) -c $(BFLAGS) -w -39 $<

# suppress "unused rec" warning for Menhir-produced files
%.cmx: %.ml %.mly
	$(SHOW) 'Ocamlopt $<'
	$(HIDE)$(OCAMLOPT) -c $(OFLAGS) -w -39 $(CMIHACK) $<

%.cmo: %.ml
	$(SHOW) 'Ocamlc   $<'
	$(HIDE)$(OCAMLC) -c $(BFLAGS) $<

%.cmx: %.ml %.mli
	$(SHOW) 'Ocamlopt $<'
	$(HIDE)$(OCAMLOPT) -c $(OFLAGS) $<

# the generic rule cannot be applied since ocaml would confuse
# lib/why3/why3extract.cmi for the interface (!!!)
# same for ocaml/lablgtk2/gMain.cmi on case-insensitive filesystems
src/tools/why3extract.cmx: %.cmx: %.ml
	$(SHOW) 'Ocamlopt $<'
	$(HIDE)$(OCAMLOPT) -c $(OFLAGS) $<

%.cmx: %.ml
	$(SHOW) 'Ocamlopt $<'
	$(HIDE)$(OCAMLOPT) -c $(OFLAGS) $(CMIHACK) $<

%.cma:
	$(SHOW) 'Linking  $@'
	$(HIDE)$(OCAMLC) -a $(BFLAGS) -o $@ $^

%.cmxa:
	$(SHOW) 'Linking  $@'
	$(HIDE)$(OCAMLOPT) -a $(OFLAGS) -o $@ $^

%.cmxs:
	$(SHOW) 'Linking  $@'
	$(HIDE)$(OCAMLOPT) -shared $(OFLAGS) -o $@ $^

%.ml: %.mll
	$(SHOW) 'Ocamllex $<'
	$(HIDE)$(OCAMLLEX) $<

%.ml %.mli: %.mly
	$(SHOW) 'Menhir $<'
	$(HIDE)$(MENHIR) --explain --strict $<

%.dep: %.ml %.mli
	$(SHOW) 'Ocamldep $<'
	$(HIDE)$(OCAMLDEP) $(DEPFLAGS) $< $<i $(TOTARGET)

%.dep: %.ml
	$(SHOW) 'Ocamldep $<'
	$(HIDE)($(OCAMLDEP) $(DEPFLAGS) $<; \
	        echo '$*.cmx : $*.cmi'; \
	        echo '$*.cmi : $*.cmo') $(TOTARGET)

%.opt:
	$(SHOW) 'Linking  $@'
	$(HIDE)$(OCAMLOPT) $(OFLAGS) -o $@ $(OLINKFLAGS) $^

%.byte:
	$(SHOW) 'Linking  $@'
	$(HIDE)$(OCAMLC) $(BFLAGS) -o $@ $(BLINKFLAGS) $^

# .ml4.ml:
# 	$(CAMLP4) pr_o.cmo -impl $< > $@

# jc/jc_ai.ml: jc/jc_annot_inference.ml jc/jc_annot_fail.ml Makefile
# 	if test "@enable_apron@" = "yes" ; then \
# 	  echo "# 1 \"jc/jc_annot_inference.ml\"" > jc/jc_ai.ml; \
# 	  cat jc/jc_annot_inference.ml >> jc/jc_ai.ml; \
# 	else \
# 	  echo "# 1 \"jc/jc_annot_fail.ml\"" > jc/jc_ai.ml; \
# 	  cat jc/jc_annot_fail.ml >> jc/jc_ai.ml; \
# 	fi

# %_why.v: %.mlw $(BINARY)
# 	$(BINARY) -coq $*.mlw

# %_why.pvs: %.mlw $(BINARY)
# 	$(BINARY) -pvs $*.mlw

# Emacs tags
############

tags:
	find src -regex ".*\.ml[^#]*" | grep -v ".svn" | sort -r | xargs \
	etags "--regex-ocaml=/let[ \t]+\([^ \t]+\)/\1/" \
	      "--regex-ocaml=/let[ \t]+rec[ \t]+\([^ \t]+\)/\1/" \
	      "--regex-ocaml=/and[ \t]+\([^ \t]+\)/\1/" \
	      "--regex-ocaml=/type[ \t]+\([^ \t]+\)/\1/" \
	      "--regex-ocaml=/exception[ \t]+\([^ \t]+\)/\1/" \
	      "--regex-ocaml=/val[ \t]+\([^ \t]+\)/\1/" \
	      "--regex-ocaml=/module[ \t]+\([^ \t]+\)/\1/"

otags:
	find \( -name '*.ml' -or -name '*.mli' \) -print0 | xargs -0 otags
#	otags src/*.mli src/*.ml c/*.mli c/*.ml intf/*.mli intf/*.ml

# the previous seems broken. This one is intented for vi(m) users, but could
# be adapted for emacs (remove the -vi option ?)
otags-vi:
	find \( -name '*.ml' -or -name '*.mli' \) -print0 | xargs -0 otags -vi

wc:
	ocamlwc -p src/*.ml* src/*/*.ml*

#dep: depend
#	cat .depend* | ocamldot | dot -Tpdf > dep.pdf
#	$(PDFVIEWER) dep.pdf

# distrib
#########

NAME = why3-@VERSION@
# see .gitattributes for the list of files that are not distributed
MORE_DIST = configure install-sh doc/manual.pdf

dist: $(MORE_DIST)
	rm -rf distrib/$(NAME)/ distrib/$(NAME).tar.gz
	mkdir -p distrib/
	git archive --format tar --prefix $(NAME)/ HEAD | tar x -C distrib/
	for f in $(MORE_DIST); do cp $$f distrib/$(NAME)/$$f; done
	cd distrib; tar cf $(NAME).tar $(NAME); gzip -f --best $(NAME).tar


###############
# file headers
###############

headers:
	headache -c misc/headache_config.txt -h misc/header.txt \
		Makefile.in configure.in \
		src/*/*.ml src/*/*.ml[iyl4] \
		plugins/*/*.ml plugins/*/*.ml[ily] \
		lib/coq-tactic/*.v lib/coq/*.v lib/coq/*/*.v \
		src/server/*.c src/server/*.h \
		src/ide/resetgc.c \
		examples/use_api/*.ml

#########
# myself
#########

Makefile: Makefile.in config.status
	./config.status chmod --file $@

src/jessie/Makefile: src/jessie/Makefile.in config.status
	./config.status chmod --file $@

src/config.sh: src/config.sh.in config.status
	./config.status chmod --file $@

.merlin: .merlin.in config.status
	./config.status chmod --file $@

src/util/config.ml share/Makefile.config: src/config.sh
	$(SHOW) 'Generate $@'
	$(HIDE)BINDIR=$(BINDIR) LIBDIR=$(LIBDIR) DATADIR=$(DATADIR) src/config.sh

clean::
	rm -f share/Makefile.config

doc/version.tex: doc/version.tex.in config.status
	./config.status chmod --file $@

config.status: configure
	./config.status --recheck

all: lib/why3/META .merlin

lib/why3/META: lib/why3/META.in config.status
	./config.status chmod --file $@

configure: configure.in Version
	autoconf -f

###################
# clean and depend
###################

.PHONY: distclean

distclean: clean
	rm -f config.status config.cache config.log .merlin \
	    Makefile src/util/config.ml doc/version.tex \
	    src/jessie/Makefile src/config.sh lib/why3/META

depend:
	rm -f $^
	$(MAKE) $^

clean::
	rm -f $(GENERATED)
	$(foreach d,$(CLEANDIRS),rm -f $(addprefix $(d)/*.,$(COMPILED_LIB_EXTS));)
	$(foreach p,$(CLEANLIBS),rm -f $(addprefix $(p).,$(COMPILED_LIB_EXTS));)

detect-unused:
	@L1=$$(mktemp); \
	L2=$$(mktemp); \
	for d in `find examples/ -name 'why3session.xml' -printf '%h\n'`; do \
	  sed -n -e 's/.*edited="\([^"]*\)".*/\1/p' $$d/why3session.xml | sort > $$L1; \
	  (cd $$d; git ls-files) | grep -v -e '^why3session.xml' -e '^why3shapes' -e '^[.]gitignore' -e '^Makefile' -e '[.]ml$$' -e '[.]html$$' | sed -e 's/[.]prf$$/.pvs/;s/[.]thy$$/.xml/' | sort -u > $$L2; \
	  diff -u --label="$$d/why3session.xml" --label="$$d/" $$L1 $$L2 || echo; \
	done; \
	rm $$L1 $$L2

##################################################################
# Building the Why3 platform with ocamlbuild (OCaml 3.10 needed) #
##################################################################

# There used to be targets here but they are no longer useful.

# To build using Ocamlbuild:
# 1) Run "make Makefile" to ensure that the generated files (config.ml, ...)
# are generated.
# 2) Run Ocamlbuild with any target to generate the sanitization script.
# 3) Run ./sanitize to delete the generated files that shouldn't be generated
# (i.e. all lexers and parsers).
# 4) Run Ocamlbuild with the target you need, for example:
# ocamlbuild jc/jc_main.native

# You can also use the Makefile ./build.makefile which has some handy targets.<|MERGE_RESOLUTION|>--- conflicted
+++ resolved
@@ -163,23 +163,14 @@
 	       lib/ocaml/why3__BigInt_compat.ml
 
 LIB_UTIL = config bigInt util opt lists strings \
-<<<<<<< HEAD
 	   pp extmap extset exthtbl weakhtbl \
-	   hashcons stdlib exn_printer json debug loc lexlib print_tree \
+	   hashcons stdlib exn_printer \
+	   json_base json_parser json_lexer \
+	   debug loc lexlib print_tree \
 	   cmdline warning sysutil rc plugin bigInt number pqueue
 
 LIB_CORE = ident ty term pattern decl coercion theory \
-	   task pretty dterm env trans printer model_parser
-=======
-	   extmap extset exthtbl weakhtbl \
-	   hashcons stdlib exn_printer pp \
-	   json_base json_parser json_lexer \
-	   debug loc \
-	   lexlib print_tree cmdline warning sysutil rc plugin bigInt number pqueue
-
-LIB_CORE = ident ty term pattern decl theory \
 	   task pretty_sig pretty dterm env trans printer model_parser
->>>>>>> d6bd47f9
 
 LIB_DRIVER = prove_client call_provers driver_ast driver_parser driver_lexer driver \
 		whyconf autodetection \
@@ -203,34 +194,19 @@
 		introduction abstraction close_epsilon lift_epsilon \
 		eliminate_epsilon intro_projections_counterexmp \
 		intro_vc_vars_counterexmp prepare_for_counterexmp \
-<<<<<<< HEAD
 		instantiate_predicate smoke_detector \
-		induction_pr prop_curry eliminate_literal
-=======
-		eval_match instantiate_predicate smoke_detector \
-		induction_pr prop_curry \
+		induction_pr prop_curry eliminate_literal \
 		args_wrapper generic_arg_trans_utils case apply \
-		ind_itp destruct cut \
-		eliminate_literal
->>>>>>> d6bd47f9
+		ind_itp destruct cut
 
 LIB_PRINTER = cntexmp_printer alt_ergo why3printer smtv1 smtv2 coq\
 	      pvs isabelle \
 	      simplify gappa cvc3 yices mathematica
-
-<<<<<<< HEAD
-LIB_SESSION = compress xml termcode session session_tools strategy \
-              strategy_parser session_scheduler
-=======
-LIB_WHYML = mlw_ty mlw_expr mlw_decl mlw_pretty mlw_wp mlw_module \
-	    mlw_dexpr mlw_typing mlw_driver mlw_exec mlw_ocaml \
-	    mlw_main mlw_interp
 
 LIB_SESSION = compress xml termcode session_itp \
               strategy strategy_parser controller_itp \
 	      server_utils itp_communication \
 	      itp_server json_util
->>>>>>> d6bd47f9
 
 LIBMODULES =  $(addprefix src/util/, $(LIB_UTIL)) \
 	      $(addprefix src/core/, $(LIB_CORE)) \
@@ -1924,13 +1900,7 @@
 	util/util util/opt util/lists util/strings \
 	util/extmap util/extset util/exthtbl \
 	util/weakhtbl util/stdlib util/rc util/debug \
-<<<<<<< HEAD
 	core/ident core/ty core/term core/decl core/coercion core/theory \
-	core/env core/task \
-	driver/whyconf driver/call_provers driver/driver \
-	session/session session/session_tools session/session_scheduler
-=======
-	core/ident core/ty core/term core/decl core/theory \
 	core/env core/task core/trans \
 	driver/whyconf driver/call_provers driver/driver \
 	transform/args_wrapper \
@@ -1938,7 +1908,6 @@
 	session/itp_communication session/itp_server \
 	whyml/mlw_ty whyml/mlw_expr whyml/mlw_decl whyml/mlw_module \
 	whyml/mlw_wp
->>>>>>> d6bd47f9
 
 FILESTODOC = $(addsuffix .mli, $(addprefix src/, $(MODULESTODOC)))
 
