####################################################################
#                                                                  #
#  The Why3 Verification Platform   /   The Why3 Development Team  #
#  Copyright 2010-2018   --   Inria - CNRS - Paris-Sud University  #
#                                                                  #
#  This software is distributed under the terms of the GNU Lesser  #
#  General Public License version 2.1, with the special exception  #
#  on linking described in file LICENSE.                           #
#                                                                  #
####################################################################

VERBOSEMAKE ?= @enable_verbose_make@

ifeq ($(VERBOSEMAKE),yes)
  SHOW = @true
  HIDE =
else
  SHOW = @echo
  HIDE = @
endif

# install the binaries
DESTDIR =

prefix	    = @prefix@
exec_prefix = @exec_prefix@
datarootdir = @datarootdir@

BINDIR  = $(DESTDIR)@bindir@
LIBDIR  = $(DESTDIR)@libdir@
DATADIR = $(DESTDIR)@datarootdir@
MANDIR  = $(DESTDIR)@mandir@
TOOLDIR = $(LIBDIR)/why3/commands

# OS specific stuff
EXE   = @EXE@

# other variables
CC        = @CC@
MKDIR_P   = @MKDIR_P@
INSTALL   = @INSTALL@
INSTALL_DATA = @INSTALL_DATA@
OCAMLC    = @OCAMLC@
OCAMLOPT  = @OCAMLOPT@
OCAMLDEP  = @OCAMLDEP@
OCAMLLEX  = @OCAMLLEX@
OCAMLYACC = @OCAMLYACC@
OCAMLDOC  = @OCAMLDOC@
OCAMLLIB  = @OCAMLLIB@
OCAMLINSTALLLIB  = $(DESTDIR)@OCAMLINSTALLLIB@
OCAMLBEST = @OCAMLBEST@
OCAMLVERSION = @OCAMLVERSION@
COQC      = @COQC@
COQDEP    = @COQDEP@
COQCAMLP  = @COQCAMLP@
COQCAMLPLIB = @COQCAMLPLIB@
FRAMAC_LIBDIR = $(DESTDIR)@FRAMAC_LIBDIR@

ifeq (@enable_menhirLib@,yes)
MENHIR	  = @MENHIR@ --table
else
MENHIR	  = @MENHIR@
endif

DEPFLAGS  = -slash -I lib/why3
ifeq (@OCAMLBEST@,opt)
# the semantics of the -native flag changed in ocaml 4.03.0
#DEPFLAGS += -native
endif

RUBBER = @RUBBER@
HEVEA = @HEVEA@
HACHA = @HACHA@
EMACS = @EMACS@

#PSVIEWER  = @PSVIEWER@
#PDFVIEWER = @PDFVIEWER@

INCLUDES = @ZIPINCLUDE@ @MENHIRINCLUDE@

# warnings are enabled and non fatal by default, except:
# - disabled:
#   4    Fragile pattern matching: matching that will remain complete even
#        if additional constructors are added to one of the variant types
#        matched.
#   9    Missing fields in a record pattern.
#   41   Ambiguous constructor or label name.
#   44   Open statement shadows an already defined identifier.
#   45   Open statement shadows an already defined label or constructor.
#   50   Unexpected documentation comment.
#   52   The argument of this constructor should not be matched against a
#        constant pattern; the actual value of the argument could change
#        in the future.
# - fatal:
#   5    Partially applied function: expression whose result has function
#        type and is ignored.
#   48   Implicit elimination of optional arguments.

WARNINGS = A-4-9-41-44-45-50-52@5@48

OFLAGS = -w $(WARNINGS) -safe-string -keep-locs -bin-annot -dtypes -g -I lib/why3 $(INCLUDES)
BFLAGS = -w $(WARNINGS) -safe-string -keep-locs -bin-annot -dtypes -g -I lib/why3 $(INCLUDES)

OLINKFLAGS = -linkall $(EXTCMXA)
BLINKFLAGS = -linkall $(EXTCMA)

ifeq (@enable_profiling@,yes)
OFLAGS += -g -p
endif

# see http://caml.inria.fr/mantis/view.php?id=4991
CMIHACK = -intf-suffix .cmi

# external libraries common to all binaries

EXTOBJS = @MENHIRLIB@
EXTLIBS = str unix nums dynlink @ZIPLIB@

EXTCMA	= $(addsuffix .cma,$(EXTLIBS)) $(addsuffix .cmo,$(EXTOBJS))
EXTCMXA = $(addsuffix .cmxa,$(EXTLIBS)) $(addsuffix .cmx,$(EXTOBJS))

INSTALLED_LIB_EXTS = a cma cmx cmi cmxa cmxs
COMPILED_LIB_EXTS = $(INSTALLED_LIB_EXTS) o cmo cmt cmti annot dep conflicts

TOTARGET = > "$@" || (RV=$$?; rm -f "$@"; exit $${RV})

# Variables added for checking realizations
GENERATED_PREFIX_COQ="lib/coq"
GENERATED_PREFIX_ISABELLE=lib/isabelle

###############
# main target
###############

all: @OCAMLBEST@
plugins: plugins.@OCAMLBEST@
opt: plugins.opt
byte: plugins.byte

ifeq (@enable_local@,yes)
all: install_local
endif

.PHONY: byte opt clean depend all install install_local install_no_local
.PHONY: plugins plugins.byte plugins.opt

CLEANDIRS =
CLEANLIBS =
GENERATED =

##############
# Why3 library
##############

LIBGENERATED = src/util/config.ml \
	       src/util/rc.ml src/util/lexlib.ml \
	       src/util/json_parser.mli src/util/json_parser.ml \
	       src/util/json_lexer.ml \
	       src/parser/lexer.ml \
	       src/parser/parser.mli src/parser/parser.ml \
	       src/driver/driver_parser.mli src/driver/driver_parser.ml \
	       src/driver/driver_lexer.ml \
	       src/driver/parse_smtv2_model_parser.mli src/driver/parse_smtv2_model_parser.ml \
	       src/driver/parse_smtv2_model_lexer.ml \
	       src/session/compress.ml src/session/xml.ml \
	       src/session/strategy_parser.ml \
	       lib/ocaml/why3__BigInt_compat.ml

LIB_UTIL = config bigInt util opt lists strings \
	   pp extmap extset exthtbl weakhtbl \
	   hashcons stdlib exn_printer \
	   json_base json_parser json_lexer \
	   debug loc lexlib print_tree \
	   cmdline warning sysutil rc plugin bigInt number pqueue

LIB_CORE = ident ty term pattern decl coercion theory \
	   task pretty_sig pretty dterm env trans printer model_parser

LIB_DRIVER = prove_client call_provers driver_ast driver_parser driver_lexer driver \
		whyconf autodetection \
		smt2_model_defs parse_smtv2_model_parser \
		collect_data_model parse_smtv2_model_lexer parse_smtv2_model \
		parse_smtv2_model

LIB_MLW = ity expr pdecl eval_match typeinv vc pmodule dexpr \
          pinterp mltree compile pdriver cprinter ocaml_printer

LIB_PARSER = ptree glob typing parser lexer

LIB_TRANSFORM = simplify_formula inlining split_goal \
		args_wrapper detect_polymorphism reduction_engine compute \
		eliminate_definition eliminate_algebraic \
		eliminate_inductive eliminate_let eliminate_if \
		libencoding discriminate encoding encoding_select \
		encoding_guards_full encoding_tags_full \
		encoding_guards encoding_tags encoding_twin \
		encoding_sort simplify_array filter_trigger \
		introduction abstraction close_epsilon lift_epsilon \
		eliminate_epsilon intro_projections_counterexmp \
		intro_vc_vars_counterexmp prepare_for_counterexmp \
		instantiate_predicate smoke_detector \
		prop_curry eliminate_literal \
		generic_arg_trans_utils case apply \
		ind_itp destruct cut \
<<<<<<< HEAD
		induction induction_pr reification
=======
		induction induction_pr matching
>>>>>>> fde14c43

LIB_PRINTER = cntexmp_printer alt_ergo why3printer smtv1 smtv2 coq\
	      pvs isabelle \
	      simplify gappa cvc3 yices mathematica

LIB_SESSION = compress xml termcode session_itp \
              strategy strategy_parser controller_itp \
	      server_utils itp_communication \
	      itp_server json_util

LIBMODULES =  $(addprefix src/util/, $(LIB_UTIL)) \
	      $(addprefix src/core/, $(LIB_CORE)) \
	      $(addprefix src/driver/, $(LIB_DRIVER)) \
	      $(addprefix src/mlw/, $(LIB_MLW)) \
	      $(addprefix src/parser/, $(LIB_PARSER)) \
	      $(addprefix src/transform/, $(LIB_TRANSFORM)) \
	      $(addprefix src/printer/, $(LIB_PRINTER)) \
	      $(addprefix src/session/, $(LIB_SESSION))

LIBDIRS = util core driver mlw parser transform printer session
LIBINCLUDES = $(addprefix -I src/, $(LIBDIRS))

LIBDEP = $(addsuffix .dep, $(LIBMODULES))
LIBCMO = $(addsuffix .cmo, $(LIBMODULES))
LIBCMX = $(addsuffix .cmx, $(LIBMODULES))

$(LIBDEP): DEPFLAGS += $(LIBINCLUDES)
$(LIBCMO) $(LIBCMX): INCLUDES += $(LIBINCLUDES)
$(LIBCMX): OFLAGS += -for-pack Why3

$(LIBDEP): $(LIBGENERATED)

# Zarith

ifeq (@enable_zarith@,yes)
lib/ocaml/why3__BigInt_compat.ml: config.status lib/ocaml/why3__BigInt_zarith.ml
	cp lib/ocaml/why3__BigInt_zarith.ml $@
else
lib/ocaml/why3__BigInt_compat.ml: config.status lib/ocaml/why3__BigInt_num.ml
	cp lib/ocaml/why3__BigInt_num.ml $@
endif

# Ocamlzip

ifeq (@enable_zip@,yes)
src/session/compress.ml: config.status src/session/compress_z.ml
	cp src/session/compress_z.ml $@
else
src/session/compress.ml: config.status src/session/compress_none.ml
	cp src/session/compress_none.ml $@
endif

# hide deprecated warnings for strings

src/util/strings.cmo: WARNINGS:=$(WARNINGS)-3
src/util/strings.cmx: WARNINGS:=$(WARNINGS)-3

# hide warning 'no cmx file was found in path for module ..., and its interface was not compiled with -opaque' for the coq tactic

src/coq-tactic/why3tac.cmx: WARNINGS:=$(WARNINGS)-58

# build targets

byte: lib/why3/why3.cma
opt:  lib/why3/why3.cmxa

lib/why3/why3.cma: lib/why3/why3.cmo
lib/why3/why3.cmxa: lib/why3/why3.cmx

lib/why3/why3.cmo: $(LIBCMO)
	$(SHOW) 'Linking  $@'
	$(HIDE)$(OCAMLC) $(BFLAGS) -pack -o $@ $^

lib/why3/why3.cmx: $(LIBCMX) lib/why3/why3.cmo
	$(SHOW) 'Linking  $@'
	$(HIDE)$(OCAMLOPT) $(OFLAGS) $(CMIHACK) -pack -o $@ $(filter %.cmx, $^)

# clean and depend

ifneq "$(MAKECMDGOALS:clean%=clean)" "clean"
-include $(LIBDEP)
endif

depend: $(LIBDEP)

CLEANDIRS += src $(addprefix src/, $(LIBDIRS))
CLEANLIBS += lib/why3/why3session lib/why3/why3
GENERATED += $(LIBGENERATED)

###############
# installation
###############

clean_old_install::
	rm -rf $(LIBDIR)/why3
	rm -rf $(DATADIR)/why3

clean_old_install-lib::
	if test -d $(OCAMLINSTALLLIB) -a -w $(OCAMLINSTALLLIB); then \
	  rm -rf $(OCAMLINSTALLLIB)/why3; \
	fi

install_no_local::
	$(MKDIR_P) $(BINDIR)
	$(MKDIR_P) $(LIBDIR)/why3
	$(MKDIR_P) $(TOOLDIR)
	$(MKDIR_P) $(DATADIR)/why3
	$(MKDIR_P) $(DATADIR)/why3/images
	$(MKDIR_P) $(DATADIR)/why3/vim
	$(MKDIR_P) $(DATADIR)/why3/vim/ftdetect
	$(MKDIR_P) $(DATADIR)/why3/vim/syntax
	$(MKDIR_P) $(DATADIR)/why3/lang
	$(MKDIR_P) $(DATADIR)/why3/stdlib
	$(MKDIR_P) $(DATADIR)/why3/stdlib/mach
	$(MKDIR_P) $(DATADIR)/why3/drivers
	$(INSTALL_DATA) stdlib/*.why stdlib/*.mlw $(DATADIR)/why3/stdlib
	$(INSTALL_DATA) stdlib/mach/*.mlw $(DATADIR)/why3/stdlib/mach
	$(INSTALL_DATA) drivers/*.drv drivers/*.gen $(DATADIR)/why3/drivers
	$(INSTALL_DATA) LICENSE $(DATADIR)/why3/
	$(INSTALL_DATA) share/provers-detection-data.conf $(DATADIR)/why3/
	for i in share/images/*.rc; do \
	     d=`basename $$i .rc`; \
	     $(INSTALL_DATA) $$i $(DATADIR)/why3/images; \
	     $(MKDIR_P) $(DATADIR)/why3/images/$$d; \
	     $(INSTALL_DATA) share/images/$$d/* $(DATADIR)/why3/images/$$d; \
	done
	$(INSTALL_DATA) share/images/*.png $(DATADIR)/why3/images
	$(INSTALL_DATA) share/why3session.dtd $(DATADIR)/why3
	$(INSTALL_DATA) share/Makefile.config $(DATADIR)/why3
	$(INSTALL_DATA) share/vim/ftdetect/why3.vim $(DATADIR)/why3/vim/ftdetect/why3.vim
	$(INSTALL_DATA) share/vim/syntax/why3.vim $(DATADIR)/why3/vim/syntax/why3.vim
	$(INSTALL_DATA) share/lang/why3.lang $(DATADIR)/why3/lang/why3.lang

install_no_local_lib::
	$(MKDIR_P) $(OCAMLINSTALLLIB)/why3
	$(INSTALL_DATA) $(wildcard $(addprefix lib/why3/why3., $(INSTALLED_LIB_EXTS))) \
		lib/why3/META $(OCAMLINSTALLLIB)/why3

ifeq (@enable_local@,yes)
install install-lib:
	@echo "Why3 is configured in local installation mode."
	@echo "To install Why3, run ./configure --disable-local ; make ; make install"
else
install: clean_old_install install_no_local
install-lib: clean_old_install-lib install_no_local_lib
endif

install-all: install install-lib

##################
# Uninstallation
##################

ifeq (@enable_local@,yes)
uninstall:
	@echo "Why3 is configured in local installation mode."
else
uninstall: clean_old_install clean_old_install-lib
endif

##################
# Why3 emacs mode
##################

%.elc: %.el
	$(EMACS) --batch --no-init-file -f batch-byte-compile $<

clean_old_install::
	rm -f $(DATADIR)/emacs/site-lisp/why3.el
	rm -f $(DATADIR)/emacs/site-lisp/why3.elc

install_no_local::
	$(MKDIR_P) $(DATADIR)/emacs/site-lisp/
	$(INSTALL_DATA) share/emacs/why3.el $(DATADIR)/emacs/site-lisp/why3.el
ifeq (@enable_emacs_compilation@,yes)
	$(INSTALL_DATA) share/emacs/why3.elc $(DATADIR)/emacs/site-lisp/why3.elc
endif

ifeq (@enable_emacs_compilation@,yes)
all: share/emacs/why3.elc
endif


##################
# Why3 plugins
##################

PLUGGENERATED = plugins/tptp/tptp_lexer.ml \
		plugins/tptp/tptp_parser.ml plugins/tptp/tptp_parser.mli \
		plugins/python/py_lexer.ml \
		plugins/python/py_parser.ml plugins/python/py_parser.mli \
		plugins/parser/dimacs.ml \

PLUG_PARSER = genequlin dimacs
PLUG_PRINTER =
PLUG_TRANSFORM =
PLUG_TPTP = tptp_ast tptp_parser tptp_typing tptp_lexer tptp_printer
PLUG_PYTHON = py_ast py_parser py_lexer py_main

PLUGINS = genequlin dimacs tptp python

TPTPMODULES = $(addprefix plugins/tptp/, $(PLUG_TPTP))
PYTHONMODULES = $(addprefix plugins/python/, $(PLUG_PYTHON))

TPTPCMO = $(addsuffix .cmo, $(TPTPMODULES))
TPTPCMX = $(addsuffix .cmx, $(TPTPMODULES))

PYTHONCMO = $(addsuffix .cmo, $(PYTHONMODULES))
PYTHONCMX = $(addsuffix .cmx, $(PYTHONMODULES))

ifeq (@enable_hypothesis_selection@,yes)
PLUG_TRANSFORM += hypothesis_selection
PLUGINS += hypothesis_selection

lib/plugins/hypothesis_selection.cmxs: INCLUDES += -I @OCAMLGRAPHLIB@
lib/plugins/hypothesis_selection.cmo:  INCLUDES += -I @OCAMLGRAPHLIB@
lib/plugins/hypothesis_selection.cmxs: OFLAGS += graph.cmxa
lib/plugins/hypothesis_selection.cmo:  BFLAGS += graph.cmo
endif

PLUGMODULES = $(addprefix plugins/parser/, $(PLUG_PARSER)) \
	      $(addprefix plugins/printer/, $(PLUG_PRINTER)) \
	      $(addprefix plugins/transform/, $(PLUG_TRANSFORM)) \
	      $(TPTPMODULES) $(PYTHONMODULES)

PLUGDEP = $(addsuffix .dep, $(PLUGMODULES))
PLUGCMO = $(addsuffix .cmo, $(PLUGMODULES))
PLUGCMX = $(addsuffix .cmx, $(PLUGMODULES))

PLUGDIRS = parser printer transform tptp python
PLUGINCLUDES = $(addprefix -I plugins/, $(PLUGDIRS))

$(PLUGDEP): DEPFLAGS += $(PLUGINCLUDES)
$(PLUGCMO) $(PLUGCMX): INCLUDES += $(PLUGINCLUDES)

$(PLUGDEP): $(PLUGGENERATED)

LIBPLUGCMO =  $(addsuffix .cmo,  $(addprefix lib/plugins/, $(PLUGINS)))
LIBPLUGCMXS = $(addsuffix .cmxs, $(addprefix lib/plugins/, $(PLUGINS)))

plugins.byte: $(LIBPLUGCMO)
plugins.opt : $(LIBPLUGCMXS)

lib/plugins:
	mkdir lib/plugins

lib/plugins/%.cmxs: | lib/plugins
	$(SHOW) 'Linking  $@'
	$(HIDE)$(OCAMLOPT) $(OFLAGS) -shared -o $@ $^

lib/plugins/%.cmo: | lib/plugins
	$(SHOW) 'Linking  $@'
	$(HIDE)$(OCAMLC) $(BFLAGS) -pack -o $@ $^

lib/plugins/%.cmxs: plugins/parser/%.cmx
lib/plugins/%.cmo: plugins/parser/%.cmo
lib/plugins/%.cmxs: plugins/printer/%.cmx
lib/plugins/%.cmo: plugins/printer/%.cmo
lib/plugins/%.cmxs: plugins/transform/%.cmx
lib/plugins/%.cmo: plugins/transform/%.cmo
lib/plugins/tptp.cmxs: $(TPTPCMX)
lib/plugins/tptp.cmo: $(TPTPCMO)
lib/plugins/python.cmxs: $(PYTHONCMX)
lib/plugins/python.cmo: $(PYTHONCMO)

# depend and clean targets

ifneq "$(MAKECMDGOALS:clean%=clean)" "clean"
-include $(PLUGDEP)
endif

depend: $(PLUGDEP)

CLEANDIRS += plugins $(addprefix plugins/, $(PLUGDIRS)) lib/plugins
GENERATED += $(PLUGGENERATED)

install_no_local::
	$(MKDIR_P) $(LIBDIR)/why3/plugins
	$(INSTALL_DATA) $(wildcard $(LIBPLUGCMO) $(LIBPLUGCMXS)) $(LIBDIR)/why3/plugins

###############
# Why3 commands
###############

TOOLSGENERATED = src/tools/why3wc.ml

TOOLS_BIN = why3config why3execute why3extract why3prove \
	    why3realize why3replay why3wc

TOOLS_FILES = main $(TOOLS_BIN)

TOOLSMODULES = $(addprefix src/tools/, $(TOOLS_FILES))

TOOLSDEP = $(addsuffix .dep, $(TOOLSMODULES))
TOOLSCMO = $(addsuffix .cmo, $(TOOLSMODULES))
TOOLSCMX = $(addsuffix .cmx, $(TOOLSMODULES))

$(TOOLSDEP): DEPFLAGS += -I src/tools
$(TOOLSCMO) $(TOOLSCMX): INCLUDES += -I src/tools

$(TOOLSDEP): $(TOOLSGENERATED)

byte: bin/why3.byte $(TOOLS_BIN:%=bin/%.byte)
opt:  bin/why3.opt  $(TOOLS_BIN:%=bin/%.opt)

bin:
	mkdir bin

bin/why3.opt: lib/why3/why3.cmxa src/tools/main.cmx
bin/why3.byte: lib/why3/why3.cma src/tools/main.cmo
bin/why3config.opt: lib/why3/why3.cmxa src/tools/why3config.cmx
bin/why3config.byte: lib/why3/why3.cma src/tools/why3config.cmo
bin/why3execute.opt: lib/why3/why3.cmxa src/tools/why3execute.cmx
bin/why3execute.byte: lib/why3/why3.cma src/tools/why3execute.cmo
bin/why3extract.opt: lib/why3/why3.cmxa src/tools/why3extract.cmx
bin/why3extract.byte: lib/why3/why3.cma src/tools/why3extract.cmo
bin/why3prove.opt: lib/why3/why3.cmxa src/tools/why3prove.cmx
bin/why3prove.byte: lib/why3/why3.cma src/tools/why3prove.cmo
bin/why3realize.opt: lib/why3/why3.cmxa src/tools/why3realize.cmx
bin/why3realize.byte: lib/why3/why3.cma src/tools/why3realize.cmo
bin/why3replay.opt: lib/why3/why3.cmxa src/tools/unix_scheduler.cmx src/tools/why3replay.cmx
bin/why3replay.byte: lib/why3/why3.cma src/tools/unix_scheduler.cmo src/tools/why3replay.cmo
bin/why3wc.opt: src/tools/why3wc.cmx
bin/why3wc.byte: src/tools/why3wc.cmo

clean_old_install::
	rm -f $(TOOLS_BIN:%=$(TOOLDIR)/%$(EXE)) $(BINDIR)/why3$(EXE)
	rm -f $(BINDIR)/why3bench$(EXE) $(BINDIR)/why3replayer$(EXE)

install_no_local::
	$(INSTALL) bin/why3.@OCAMLBEST@ $(BINDIR)/why3$(EXE)
	$(INSTALL) bin/why3config.@OCAMLBEST@  $(TOOLDIR)/why3config$(EXE)
	$(INSTALL) bin/why3execute.@OCAMLBEST@ $(TOOLDIR)/why3execute$(EXE)
	$(INSTALL) bin/why3extract.@OCAMLBEST@ $(TOOLDIR)/why3extract$(EXE)
	$(INSTALL) bin/why3prove.@OCAMLBEST@   $(TOOLDIR)/why3prove$(EXE)
	$(INSTALL) bin/why3realize.@OCAMLBEST@ $(TOOLDIR)/why3realize$(EXE)
	$(INSTALL) bin/why3replay.@OCAMLBEST@  $(TOOLDIR)/why3replay$(EXE)
	$(INSTALL) bin/why3wc.@OCAMLBEST@      $(TOOLDIR)/why3wc$(EXE)

install_local:: bin/why3 $(addprefix bin/,$(TOOLS_BIN))

bin/%:	bin/%.@OCAMLBEST@
	ln -sf $(notdir $<) $@

install_local:: share/drivers share/stdlib

share/drivers:
	ln -snf ../drivers share/drivers

share/stdlib:
	ln -snf ../stdlib share/stdlib

ifneq "$(MAKECMDGOALS:clean%=clean)" "clean"
-include $(TOOLSDEP)
endif

depend: $(TOOLSDEP)

CLEANDIRS += src/tools
GENERATED += $(TOOLSGENERATED)

clean::
	rm -f bin/why3*

##############
# test targets
##############

%.gui: %.why bin/why3ide.opt
	bin/why3ide.opt $*.why

%: %.mlw bin/why3.opt
	bin/why3.opt $*.mlw

%: %.why bin/why3.opt
	bin/why3.opt $*.why

%.gui: %.mlw bin/why3ide.opt
	bin/why3ide.opt $*.mlw

%.type: %.mlw bin/why3ide.opt
	bin/why3.opt --type-only $*.mlw

##############
# Why3server #
##############

SERVER_MODULES := logging arraylist options queue readbuf request \
		  writebuf server-unix server-win

CPULIM_MODULES := cpulimit-unix cpulimit-win

SERVER_O := $(addprefix src/server/, $(addsuffix .o, $(SERVER_MODULES)))

CPULIM_O := $(addprefix src/server/, $(addsuffix .o, $(CPULIM_MODULES)))

TOOLS = lib/why3server$(EXE) lib/why3cpulimit$(EXE)

all: $(TOOLS)

lib/why3server$(EXE): $(SERVER_O)
	$(CC) -Wall -o $@ $^

lib/why3cpulimit$(EXE): $(CPULIM_O)
	$(CC) -Wall -o $@ $^

%.o: %.c
	$(CC) -Wall -O -g -o $@ -c $<

install_no_local::
	$(MKDIR_P) $(LIBDIR)/why3
	$(INSTALL) lib/why3server$(EXE) $(LIBDIR)/why3/why3server$(EXE)
	$(INSTALL) lib/why3cpulimit$(EXE) $(LIBDIR)/why3/why3cpulimit$(EXE)
	$(INSTALL) lib/why3-call-pvs $(LIBDIR)/why3/why3-call-pvs

clean::
	rm -f $(SERVER_O) $(CPULIM_O) $(TOOLS)

##########
# gallery
##########

# we export exactly the programs that have a why3session.xml file

.PHONY: gallery

gallery:: gallery-simple gallery-subs

.PHONY: gallery-simple

gallery-simple::
	@if test "$(GALLERYDIR)" = ""; then echo "set GALLERYDIR first"; exit 1; fi
	@for x in examples/*/why3session.xml ; do \
	  d=`dirname $$x`; \
	  f=`basename $$d`; \
	  echo "exporting $$f"; \
	  mkdir -p $(GALLERYDIR)/$$f; \
	  WHY3CONFIG="" bin/why3session.@OCAMLBEST@ html $$x -o $(GALLERYDIR)/$$f; \
	  cp examples/$$f.mlw $(GALLERYDIR)/$$f/; \
	  cd examples/; \
	  rm -f $(GALLERYDIR)/$$f/$$f.zip; \
	  zip -q -r $(GALLERYDIR)/$$f/$$f.zip $$f.mlw $$f; \
	  cd ..; \
	done

.PHONY: gallery-subs

GALLERYSUBS=WP_revisited verifythis_2016_matrix_multiplication avl double_wp prover

gallery-subs::
	@if test "$(GALLERYDIR)" = ""; then echo "set GALLERYDIR first"; exit 1; fi
	@for d in $(GALLERYSUBS) ; do \
	  echo "exporting examples/$$d"; \
	  mkdir -p $(GALLERYDIR)/$$d; \
	  cd examples/$$d; \
	  WHY3CONFIG="" ../../bin/why3doc.@OCAMLBEST@ -L ../../stdlib -L . --stdlib-url http://why3.lri.fr/stdlib/ *.mlw -o $(GALLERYDIR)/$$d; \
	  cd ..; \
	  rm -f $(GALLERYDIR)/$$d/$$d.zip; \
	  zip -q -r $(GALLERYDIR)/$$d/$$d.zip $$d; \
	  cd ..; \
	done


%-gallery::
	@if test "$(GALLERYDIR)" = ""; then echo "set GALLERYDIR first"; exit 1; fi
	x=$*/why3session.xml; \
	d=`dirname $$x`; \
	f=`basename $$d`; \
	echo "exporting $$f"; \
	rm -f $$d/*.bak; \
	mkdir -p $(GALLERYDIR)/$$f; \
	WHY3CONFIG="" bin/why3session.@OCAMLBEST@ html $$d -o $(GALLERYDIR)/$$f; \
	if test -f examples/$$f.mlw; then cp examples/$$f.mlw $(GALLERYDIR)/$$f/; fi; \
	if test -f examples/$$f.why; then cp examples/$$f.why $(GALLERYDIR)/$$f/; fi; \
	cd examples/; \
	rm -f $(GALLERYDIR)/$$f/$$f.zip; \
	zip -q -r $(GALLERYDIR)/$$f/$$f.zip $$f.mlw $$f

########
# XML DTD validation
########

.PHONY: xml-validate

xml-validate:
	@for x in `find examples/ -name why3session.xml`; do \
	  xmllint --noout --valid $$x 2>&1 | head -1; \
	done

xml-validate-local:
	@for x in `find examples/ -name why3session.xml`; do \
	  xmllint --noout --dtdvalid share/why3session.dtd $$x 2>&1 | head -1; \
	done

###############
# IDE
###############

ifeq (@enable_ide@,yes)

IDE_FILES = gconfig ide_utils why3ide

IDEMODULES = $(addprefix src/ide/, $(IDE_FILES))

IDEDEP = $(addsuffix .dep, $(IDEMODULES))
IDECMO = $(addsuffix .cmo, $(IDEMODULES))
IDECMX = $(addsuffix .cmx, $(IDEMODULES))

$(IDEDEP): DEPFLAGS += -I src/ide
$(IDECMO) $(IDECMX): INCLUDES += -I src/ide

# build targets

byte: bin/why3ide.byte
opt:  bin/why3ide.opt

bin/why3ide.opt bin/why3ide.byte: INCLUDES += -I @LABLGTK2LIB@
bin/why3ide.opt bin/why3ide.byte: EXTLIBS += lablgtk lablgtksourceview2
bin/why3ide.byte: BLINKFLAGS += -custom

bin/why3ide.opt: lib/why3/why3.cmxa src/ide/resetgc.o $(IDECMX)
bin/why3ide.byte: lib/why3/why3.cma src/ide/resetgc.o $(IDECMO)

src/ide/resetgc.o: src/ide/resetgc.c
	$(SHOW) 'Ocamlc   $<'
	$(HIDE)$(OCAMLC) -c -ccopt "-Wall -o $@" $<

# depend and clean targets

ifneq "$(MAKECMDGOALS:clean%=clean)" "clean"
-include $(IDEDEP)
endif

depend: $(IDEDEP)

CLEANDIRS += src/ide

clean_old_install::
	rm -f $(BINDIR)/why3ide$(EXE)

install_no_local::
	$(INSTALL) bin/why3ide.@OCAMLBEST@ $(TOOLDIR)/why3ide$(EXE)

install_local:: bin/why3ide

endif


###############
# WEBSERV
###############

WEBSERV_FILES = wserver why3web

WEBSERVMODULES = $(addprefix src/ide/, $(WEBSERV_FILES))

WEBSERVDEP = $(addsuffix .dep, $(WEBSERVMODULES))
WEBSERVCMO = $(addsuffix .cmo, $(WEBSERVMODULES))
WEBSERVCMX = $(addsuffix .cmx, $(WEBSERVMODULES))

$(WEBSERVDEP): DEPFLAGS += -I src/ide
$(WEBSERVCMO) $(WEBSERVCMX): INCLUDES += -I src/ide

# build targets

byte: bin/why3webserver.byte
opt:  bin/why3webserver.opt

bin/why3webserver.opt: lib/why3/why3.cmxa $(WEBSERVCMX)
	$(SHOW) 'Linking  $@'
	$(HIDE)$(OCAMLOPT) $(OFLAGS) -o $@ $(OLINKFLAGS) $^

bin/why3webserver.byte: lib/why3/why3.cma $(WEBSERVCMO)
	$(SHOW) 'Linking  $@'
	$(HIDE)$(OCAMLC) $(BFLAGS) -o $@ $(BLINKFLAGS) -custom $^

# depend and clean targets

ifneq "$(MAKECMDGOALS:clean%=clean)" "clean"
-include $(WEBSERVDEP)
endif

depend: $(WEBSERVDEP)

CLEANDIRS += src/ide

clean_old_install::
	rm -f $(BINDIR)/why3webserver$(EXE)

install_no_local::
	$(INSTALL) bin/why3webserver.@OCAMLBEST@ $(TOOLDIR)/why3webserver$(EXE)

install_local:: bin/why3webserver


###############
# Session
###############

SESSION_FILES = why3session_lib why3session_info \
		why3session_html why3session_latex \
		why3session_main
# TODO: why3session_copy why3session_rm why3session_csv why3session_run
#       why3session_output

SESSIONMODULES = $(addprefix src/why3session/, $(SESSION_FILES))

SESSIONDEP = $(addsuffix .dep, $(SESSIONMODULES))
SESSIONCMO = $(addsuffix .cmo, $(SESSIONMODULES))
SESSIONCMX = $(addsuffix .cmx, $(SESSIONMODULES))

$(SESSIONDEP): DEPFLAGS += -I src/why3session
$(SESSIONCMO) $(SESSIONCMX): INCLUDES += -I src/why3session

# build targets

byte: bin/why3session.byte
opt:  bin/why3session.opt

bin/why3session.opt: lib/why3/why3.cmxa $(SESSIONCMX)
bin/why3session.byte: lib/why3/why3.cma $(SESSIONCMO)

# depend and clean targets

ifneq "$(MAKECMDGOALS:clean%=clean)" "clean"
-include $(SESSIONDEP)
endif

depend: $(SESSIONDEP)

CLEANDIRS += src/why3session

clean_old_install::
	rm -f $(BINDIR)/why3session$(EXE)

install_no_local::
	$(INSTALL) bin/why3session.@OCAMLBEST@ $(TOOLDIR)/why3session$(EXE)

install_local:: bin/why3session

###############
# Why3 Shell
###############

SHELL_FILES = unix_scheduler why3shell

SHELLMODULES = $(addprefix src/tools/, $(SHELL_FILES))

SHELLDEP = $(addsuffix .dep, $(SHELLMODULES))
SHELLCMO = $(addsuffix .cmo, $(SHELLMODULES))
SHELLCMX = $(addsuffix .cmx, $(SHELLMODULES))

$(SHELLDEP): DEPFLAGS += -I src/tools
$(SHELLCMO) $(SHELLCMX): INCLUDES += -I src/tools

# build targets

byte: bin/why3shell.byte
opt:  bin/why3shell.opt

bin/why3shell.opt: lib/why3/why3.cmxa $(SHELLCMX)
	$(SHOW) 'Linking  $@'
	$(HIDE)$(OCAMLOPT) $(OFLAGS) -o $@ $(OLINKFLAGS) $^

bin/why3shell.byte: lib/why3/why3.cma $(SHELLCMO)
	$(SHOW) 'Linking  $@'
	$(HIDE)$(OCAMLC) $(BFLAGS) -o $@ $(BLINKFLAGS) $^

# depend and clean targets

ifneq "$(MAKECMDGOALS:clean%=clean)" "clean"
-include $(SHELLDEP)
endif

depend: $(SHELLDEP)

clean_old_install::
	rm -f $(BINDIR)/why3shell$(EXE)

install_no_local::
	$(INSTALL) bin/why3shell.@OCAMLBEST@ $(TOOLDIR)/why3shell$(EXE)

install_local:: bin/why3shell


##############
# Coq plugin
##############

ifeq (@enable_coq_tactic@,yes)

COQPGENERATED = src/coq-tactic/why3tac.ml

COQP_FILES = why3tac

COQPMODULES = $(addprefix src/coq-tactic/, $(COQP_FILES))

COQPDEP = $(addsuffix .dep, $(COQPMODULES))
COQPCMO = $(addsuffix .cmo, $(COQPMODULES))
COQPCMX = $(addsuffix .cmx, $(COQPMODULES))

COQPTREES = engine interp intf kernel lib library ltac parsing pretyping printing proofs tactics toplevel vernac plugins/ltac
COQPINCLUDES = -I src/coq-tactic -I $(COQCAMLPLIB) $(addprefix -I @COQLIB@/, $(COQPTREES)) @ZIPINCLUDE@

$(COQPDEP): DEPFLAGS += -I src/coq-tactic
$(COQPCMO) $(COQPCMX): INCLUDES += $(COQPINCLUDES)
$(COQPCMO) $(COQPCMX): BFLAGS += -rectypes
$(COQPCMX): OFLAGS += -rectypes

$(COQPDEP): $(COQPGENERATED)

byte: lib/coq-tactic/why3tac.cma
opt:  lib/coq-tactic/why3tac.cmxs

lib/coq-tactic/why3tac.cmxs: OFLAGS += $(addsuffix .cmxa, @ZIPLIB@)
lib/coq-tactic/why3tac.cmxs: OFLAGS += $(addsuffix .cmx,  @MENHIRLIB@)

lib/coq-tactic/why3tac.cma:  BFLAGS += $(addsuffix .cma,  @ZIPLIB@)
lib/coq-tactic/why3tac.cma:  BFLAGS += $(addsuffix .cmo,  @MENHIRLIB@)

lib/coq-tactic/why3tac.cmxs: lib/why3/why3.cmxa $(COQPCMX)
lib/coq-tactic/why3tac.cma: lib/why3/why3.cma $(COQPCMO)

src/coq-tactic/why3tac.ml: src/coq-tactic/why3tac.ml4
	$(SHOW) 'Camlp    $<'
	$(HIDE)$(COQCAMLP) pr_dump.cmo @COQPPLIBS@ pa_macro.cmo -D@coq_compat_version@ -impl $^ -o $@

COQRTAC = -R lib/coq-tactic Why3 -R lib/coq Why3 -I lib/coq-tactic

ifeq "$(OCAMLBEST)" "opt"
COQTACEXT = cmxs
else
COQTACEXT = cma
COQRTAC += -byte
endif

lib/coq-tactic/Why3.vo: lib/coq-tactic/Why3.v lib/coq/BuiltIn.vo lib/coq-tactic/why3tac.$(COQTACEXT)
	$(SHOW) 'Coqc     $<'
	$(HIDE)WHY3CONFIG="" $(COQC) $(COQRTAC) $<

all: lib/coq-tactic/Why3.vo

# depend and clean targets

ifneq "$(MAKECMDGOALS:clean%=clean)" "clean"
-include $(COQPDEP)
endif

depend: $(COQPDEP)

CLEANDIRS += src/coq-tactic
CLEANLIBS += lib/coq-tactic/why3tac
GENERATED += $(COQPGENERATED)

clean::
	rm -f lib/coq-tactic/*.vo lib/coq-tactic/*.glob

install_no_local::
	$(MKDIR_P) $(LIBDIR)/why3/coq-tactic
	$(INSTALL_DATA) lib/coq-tactic/* $(LIBDIR)/why3/coq-tactic

endif

####################
# Coq realizations
####################

COQVERSIONSPECIFIC=

COQVERSIONSPECIFICTARGETS=$(addprefix lib/coq/, $(COQVERSIONSPECIFIC))
COQVERSIONSPECIFICSOURCES=$(addsuffix .@coq_compat_version@, $(COQVERSIONSPECIFICTARGETS))

$(COQVERSIONSPECIFICTARGETS): $(COQVERSIONSPECIFICSOURCES)
	for i in $(COQVERSIONSPECIFIC); do \
		cp lib/coq/$$i.@coq_compat_version@ lib/coq/$$i ; \
	done

clean::
	rm -f $(COQVERSIONSPECIFICTARGETS)


COQLIBS_INT_FILES = Abs ComputerDivision Div2 EuclideanDivision Int MinMax Power NumOf
COQLIBS_INT_ALL_FILES = Exponentiation $(COQLIBS_INT_FILES)
COQLIBS_INT = $(addprefix lib/coq/int/, $(COQLIBS_INT_ALL_FILES))

COQLIBS_BOOL_FILES = Bool
COQLIBS_BOOL = $(addprefix lib/coq/bool/, $(COQLIBS_BOOL_FILES))

ifeq (@enable_coq_fp_libs@,yes)
COQLIBS_REAL_FILES = Abs ExpLog FromInt MinMax PowerInt PowerReal Real RealInfix Square Trigonometry Truncate
else
COQLIBS_REAL_FILES = Abs ExpLog FromInt MinMax PowerInt PowerReal Real RealInfix Square Trigonometry
endif
COQLIBS_REAL = $(addprefix lib/coq/real/, $(COQLIBS_REAL_FILES))

COQLIBS_NUMBER_FILES = Divisibility Gcd Parity Prime Coprime
COQLIBS_NUMBER = $(addprefix lib/coq/number/, $(COQLIBS_NUMBER_FILES))

COQLIBS_SET_FILES = Set
COQLIBS_SET = $(addprefix lib/coq/set/, $(COQLIBS_SET_FILES))

COQLIBS_MAP_FILES = Map Const Occ MapPermut MapInjection
COQLIBS_MAP = $(addprefix lib/coq/map/, $(COQLIBS_MAP_FILES))

COQLIBS_LIST_FILES = List Length Mem Nth NthLength HdTl NthHdTl Append NthLengthAppend Reverse HdTlNoOpt NthNoOpt RevAppend Combine Distinct NumOcc Permut
COQLIBS_LIST = $(addprefix lib/coq/list/, $(COQLIBS_LIST_FILES))

COQLIBS_OPTION_FILES = Option
COQLIBS_OPTION = $(addprefix lib/coq/option/, $(COQLIBS_OPTION_FILES))

COQLIBS_SEQ_FILES = Seq
COQLIBS_SEQ = $(addprefix lib/coq/seq/, $(COQLIBS_SEQ_FILES))

ifeq (@coq_compat_version@,COQ84)
COQLIBS_BV_FILES = Pow2int
else
COQLIBS_BV_FILES = Pow2int BV_Gen
endif
COQLIBS_BV = $(addprefix lib/coq/bv/, $(COQLIBS_BV_FILES))

ifeq (@enable_coq_fp_libs@,yes)
COQLIBS_FP_FILES = Rounding SingleFormat Single DoubleFormat Double
COQLIBS_FP_ALL_FILES = GenFloat $(COQLIBS_FP_FILES)
COQLIBS_FP = $(addprefix lib/coq/floating_point/, $(COQLIBS_FP_ALL_FILES))

COQLIBS_IEEEFLOAT_FILES = RoundingMode GenericFloat Float32 Float64
COQLIBS_IEEEFLOAT = $(addprefix lib/coq/ieee_float/, $(COQLIBS_IEEEFLOAT_FILES))
endif

COQLIBS_FILES = lib/coq/BuiltIn lib/coq/HighOrd $(COQLIBS_INT) $(COQLIBS_BOOL) $(COQLIBS_REAL) $(COQLIBS_NUMBER) $(COQLIBS_SET) $(COQLIBS_MAP) $(COQLIBS_LIST) $(COQLIBS_OPTION) $(COQLIBS_SEQ) $(COQLIBS_FP)  $(COQLIBS_BV) $(COQLIBS_IEEEFLOAT)

drivers/coq-realizations.aux: Makefile
	$(SHOW) 'Generate $@'
	$(HIDE)(echo "(* generated automatically at compilation time *)"; \
	echo 'theory BuiltIn meta "realized_theory" "BuiltIn", "" end'; \
	echo 'theory HighOrd meta "realized_theory" "HighOrd", "" end'; \
	for f in $(COQLIBS_INT_FILES); do \
	echo 'theory int.'"$$f"' meta "realized_theory" "int.'"$$f"'", "" end'; done; \
	for f in $(COQLIBS_BOOL_FILES); do \
	echo 'theory bool.'"$$f"' meta "realized_theory" "bool.'"$$f"'", "" end'; done; \
	for f in $(COQLIBS_REAL_FILES); do \
	echo 'theory real.'"$$f"' meta "realized_theory" "real.'"$$f"'", "" end'; done; \
	for f in $(COQLIBS_NUMBER_FILES); do \
	echo 'theory number.'"$$f"' meta "realized_theory" "number.'"$$f"'", "" end'; done; \
	for f in $(COQLIBS_SET_FILES); do \
	echo 'theory set.'"$$f"' meta "realized_theory" "set.'"$$f"'", "" end'; done; \
	for f in $(COQLIBS_MAP_FILES); do \
	echo 'theory map.'"$$f"' meta "realized_theory" "map.'"$$f"'", "" end'; done; \
	for f in $(COQLIBS_LIST_FILES); do \
	echo 'theory list.'"$$f"' meta "realized_theory" "list.'"$$f"'", "" end'; done; \
	for f in $(COQLIBS_OPTION_FILES); do \
	echo 'theory option.'"$$f"' meta "realized_theory" "option.'"$$f"'", "" end'; done; \
	for f in $(COQLIBS_SEQ_FILES); do \
	echo 'theory seq.'"$$f"' meta "realized_theory" "seq.'"$$f"'", "" end'; done; \
	for f in $(COQLIBS_BV_FILES); do \
	echo 'theory bv.'"$$f"' meta "realized_theory" "bv.'"$$f"'", "" end'; done; \
	for f in $(COQLIBS_IEEEFLOAT_FILES); do \
	echo 'theory ieee_float.'"$$f"' meta "realized_theory" "ieee_float.'"$$f"'", "" end'; done; \
	for f in $(COQLIBS_FP_FILES); do \
	echo 'theory floating_point.'"$$f"' meta "realized_theory" "floating_point.'"$$f"'", "" end'; done; \
	) > $@

update-coq: update-coq-int update-coq-bool update-coq-real update-coq-number update-coq-set update-coq-map update-coq-list update-coq-option update-coq-fp update-coq-seq update-coq-bv update-coq-ieee_float

update-coq-int: bin/why3realize.@OCAMLBEST@ drivers/coq-realizations.aux stdlib/int.mlw
	for f in $(COQLIBS_INT_ALL_FILES); do WHY3CONFIG="" bin/why3realize.@OCAMLBEST@ -L stdlib -D drivers/coq-realize.drv -T int.$$f -o $(GENERATED_PREFIX_COQ)/int/; done

update-coq-bool: bin/why3realize.@OCAMLBEST@ drivers/coq-realizations.aux stdlib/bool.mlw
	for f in $(COQLIBS_BOOL_FILES); do WHY3CONFIG="" bin/why3realize.@OCAMLBEST@ -L stdlib -D drivers/coq-realize.drv -T bool.$$f -o $(GENERATED_PREFIX_COQ)/bool/; done

update-coq-real: bin/why3realize.@OCAMLBEST@ drivers/coq-realizations.aux stdlib/real.mlw
	for f in $(COQLIBS_REAL_FILES); do WHY3CONFIG="" bin/why3realize.@OCAMLBEST@ -L stdlib -D drivers/coq-realize.drv -T real.$$f -o $(GENERATED_PREFIX_COQ)/real/; done

update-coq-number: bin/why3realize.@OCAMLBEST@ drivers/coq-realizations.aux stdlib/number.mlw
	for f in $(COQLIBS_NUMBER_FILES); do WHY3CONFIG="" bin/why3realize.@OCAMLBEST@ -L stdlib -D drivers/coq-realize.drv -T number.$$f -o $(GENERATED_PREFIX_COQ)/number/; done

update-coq-set: bin/why3realize.@OCAMLBEST@ drivers/coq-realizations.aux stdlib/set.mlw
	for f in $(COQLIBS_SET_FILES); do WHY3CONFIG="" bin/why3realize.@OCAMLBEST@ -L stdlib -D drivers/coq-realize.drv -T set.$$f -o $(GENERATED_PREFIX_COQ)/set/; done

update-coq-map: bin/why3realize.@OCAMLBEST@ drivers/coq-realizations.aux stdlib/map.mlw
	for f in $(COQLIBS_MAP_FILES); do WHY3CONFIG="" bin/why3realize.@OCAMLBEST@ -L stdlib -D drivers/coq-realize.drv -T map.$$f -o $(GENERATED_PREFIX_COQ)/map/; done

update-coq-list: bin/why3realize.@OCAMLBEST@ drivers/coq-realizations.aux stdlib/list.mlw
	for f in $(COQLIBS_LIST_FILES); do WHY3CONFIG="" bin/why3realize.@OCAMLBEST@ -L stdlib -D drivers/coq-realize.drv -T list.$$f -o $(GENERATED_PREFIX_COQ)/list/; done

update-coq-option: bin/why3realize.@OCAMLBEST@ drivers/coq-realizations.aux stdlib/option.mlw
	for f in $(COQLIBS_OPTION_FILES); do WHY3CONFIG="" bin/why3realize.@OCAMLBEST@ -L stdlib -D drivers/coq-realize.drv -T option.$$f -o $(GENERATED_PREFIX_COQ)/option/; done

update-coq-seq: bin/why3realize.@OCAMLBEST@ drivers/coq-realizations.aux stdlib/seq.mlw
	for f in $(COQLIBS_SEQ_FILES); do WHY3CONFIG="" bin/why3realize.@OCAMLBEST@ -L stdlib -D drivers/coq-realize.drv -T seq.$$f -o $(GENERATED_PREFIX_COQ)/seq/; done

update-coq-bv: bin/why3realize.@OCAMLBEST@ drivers/coq-realizations.aux stdlib/bv.mlw
	for f in $(COQLIBS_BV_FILES); do WHY3CONFIG="" bin/why3realize.@OCAMLBEST@ -L stdlib -D drivers/coq-realize.drv -T bv.$$f -o $(GENERATED_PREFIX_COQ)/bv/; done

update-coq-ieee_float: bin/why3realize.@OCAMLBEST@ drivers/coq-realizations.aux stdlib/ieee_float.mlw
	for f in $(COQLIBS_IEEEFLOAT_FILES); do WHY3CONFIG="" bin/why3realize.@OCAMLBEST@ -L stdlib -D drivers/coq-realize.drv -T ieee_float.$$f -o $(GENERATED_PREFIX_COQ)/ieee_float/; done

update-coq-fp: bin/why3realize.@OCAMLBEST@ drivers/coq-realizations.aux stdlib/floating_point.mlw
	for f in $(COQLIBS_FP_FILES); do WHY3CONFIG="" bin/why3realize.@OCAMLBEST@ -L stdlib -D drivers/coq-realize.drv -T floating_point.$$f -o $(GENERATED_PREFIX_COQ)/floating_point/; done


ifeq (@enable_coq_support@,yes)

ifeq (@enable_coq_libs@,yes)

install_no_local::
	$(MKDIR_P) $(LIBDIR)/why3/coq
	$(INSTALL_DATA) lib/coq/BuiltIn.vo lib/coq/HighOrd.vo $(LIBDIR)/why3/coq/
	$(MKDIR_P) $(LIBDIR)/why3/coq/int
	$(INSTALL_DATA) $(addsuffix .vo, $(COQLIBS_INT)) $(LIBDIR)/why3/coq/int/
	$(MKDIR_P) $(LIBDIR)/why3/coq/bool
	$(INSTALL_DATA) $(addsuffix .vo, $(COQLIBS_BOOL)) $(LIBDIR)/why3/coq/bool/
	$(MKDIR_P) $(LIBDIR)/why3/coq/real
	$(INSTALL_DATA) $(addsuffix .vo, $(COQLIBS_REAL)) $(LIBDIR)/why3/coq/real/
	$(MKDIR_P) $(LIBDIR)/why3/coq/number
	$(INSTALL_DATA) $(addsuffix .vo, $(COQLIBS_NUMBER)) $(LIBDIR)/why3/coq/number/
	$(MKDIR_P) $(LIBDIR)/why3/coq/set
	$(INSTALL_DATA) $(addsuffix .vo, $(COQLIBS_SET)) $(LIBDIR)/why3/coq/set/
	$(MKDIR_P) $(LIBDIR)/why3/coq/map
	$(INSTALL_DATA) $(addsuffix .vo, $(COQLIBS_MAP)) $(LIBDIR)/why3/coq/map/
	$(MKDIR_P) $(LIBDIR)/why3/coq/list
	$(INSTALL_DATA) $(addsuffix .vo, $(COQLIBS_LIST)) $(LIBDIR)/why3/coq/list/
	$(MKDIR_P) $(LIBDIR)/why3/coq/option
	$(INSTALL_DATA) $(addsuffix .vo, $(COQLIBS_OPTION)) $(LIBDIR)/why3/coq/option/
	$(MKDIR_P) $(LIBDIR)/why3/coq/seq
	$(INSTALL_DATA) $(addsuffix .vo, $(COQLIBS_SEQ)) $(LIBDIR)/why3/coq/seq/
	$(MKDIR_P) $(LIBDIR)/why3/coq/bv
	$(INSTALL_DATA) $(addsuffix .vo, $(COQLIBS_BV)) $(LIBDIR)/why3/coq/bv/
ifeq (@enable_coq_fp_libs@,yes)
	$(MKDIR_P) $(LIBDIR)/why3/coq/floating_point
	$(INSTALL_DATA) $(addsuffix .vo, $(COQLIBS_FP)) $(LIBDIR)/why3/coq/floating_point/
	$(MKDIR_P) $(LIBDIR)/why3/coq/ieee_float
	$(INSTALL_DATA) $(addsuffix .vo, $(COQLIBS_IEEEFLOAT)) $(LIBDIR)/why3/coq/ieee_float/
endif

endif

COQV  = $(addsuffix .v,  $(COQLIBS_FILES))
COQVO = $(addsuffix .vo, $(COQLIBS_FILES))
COQVD = $(addsuffix .vd, $(COQLIBS_FILES))

%.vo: %.v
	$(SHOW) 'Coqc     $<'
	$(HIDE)$(COQC) -R lib/coq Why3 $<

%.vd: %.v
	$(SHOW) 'Coqdep   $<'
	$(HIDE)$(COQDEP) -R lib/coq Why3 $< $(TOTARGET)

all: $(COQVO)

ifneq "$(MAKECMDGOALS:clean%=clean)" "clean"
ifneq "$(MAKECMDGOALS:update-coq%=update-coq)" "update-coq"
-include $(COQVD)
endif
endif

depend: $(COQVD)

clean-coq:
	rm -f $(COQVO) $(COQVD) $(addsuffix .glob, $(COQLIBS_FILES))

clean:: clean-coq

endif

all: drivers/coq-realizations.aux

install_no_local::
	$(INSTALL_DATA) drivers/coq-realizations.aux $(DATADIR)/why3/drivers/

clean::
	rm -f drivers/coq-realizations.aux

####################
# PVS realizations
####################

ifeq (@enable_pvs_libs@,yes)

PVSLIBS_INT_FILES = Int Abs MinMax ComputerDivision EuclideanDivision
PVSLIBS_INT = $(addprefix lib/pvs/int/, $(PVSLIBS_INT_FILES))

PVSLIBS_REAL_FILES = Abs FromInt MinMax Real Square ExpLog Trigonometry \
                     PowerInt
 # RealInfix
PVSLIBS_REAL = $(addprefix lib/pvs/real/, $(PVSLIBS_REAL_FILES))

PVSLIBS_LIST_FILES =
  # Nth
PVSLIBS_LIST = $(addprefix lib/pvs/int/, $(PVSLIBS_LIST_FILES))

PVSLIBS_NUMBER_FILES = # Divisibility Gcd Parity Prime
PVSLIBS_NUMBER = $(addprefix lib/pvs/number/, $(PVSLIBS_NUMBER_FILES))

PVSLIBS_FP_FILES = Rounding SingleFormat Single DoubleFormat Double
PVSLIBS_FP_ALL_FILES = $(PVSLIBS_FP_FILES)
PVSLIBS_FP = $(addprefix lib/pvs/floating_point/, $(PVSLIBS_FP_ALL_FILES))

PVSLIBS_FILES = $(PVSLIBS_INT) $(PVSLIBS_REAL) $(PVSLIBS_LIST) \
                $(PVSLIBS_NUMBER) $(PVSLIBS_FP)

drivers/pvs-realizations.aux: Makefile
	$(SHOW) 'Generate $@'
	$(HIDE)(echo "(* generated automatically at compilation time *)"; \
	for f in $(PVSLIBS_INT_FILES); do \
	echo 'theory int.'"$$f"' meta "realized_theory" "int.'"$$f"'", "" end'; done; \
	for f in $(PVSLIBS_REAL_FILES); do \
	echo 'theory real.'"$$f"' meta "realized_theory" "real.'"$$f"'", "" end'; done; \
	for f in $(PVSLIBS_LIST_FILES); do \
	echo 'theory list.'"$$f"' meta "realized_theory" "list.'"$$f"'", "" end'; done; \
	for f in $(PVSLIBS_NUMBER_FILES); do \
	echo 'theory number.'"$$f"' meta "realized_theory" "number.'"$$f"'", "" end'; done; \
	for f in $(PVSLIBS_FP_FILES); do \
	echo 'theory floating_point.'"$$f"' meta "realized_theory" "floating_point.'"$$f"'", "" end'; done; \
	) > $@

install_no_local::
	$(MKDIR_P) $(LIBDIR)/why3/pvs/int
	$(INSTALL_DATA) $(addsuffix .pvs, $(PVSLIBS_INT)) $(LIBDIR)/why3/pvs/int/
	$(INSTALL_DATA) $(addsuffix .prf, $(PVSLIBS_INT)) $(LIBDIR)/why3/pvs/int/
	$(MKDIR_P) $(LIBDIR)/why3/pvs/real
	$(INSTALL_DATA) $(addsuffix .pvs, $(PVSLIBS_REAL)) $(LIBDIR)/why3/pvs/real/
	$(INSTALL_DATA) $(addsuffix .prf, $(PVSLIBS_REAL)) $(LIBDIR)/why3/pvs/real/
	$(MKDIR_P) $(LIBDIR)/why3/pvs/floating_point/
	$(INSTALL_DATA) $(addsuffix .pvs, $(PVSLIBS_FP)) $(LIBDIR)/why3/pvs/floating_point/
	$(INSTALL_DATA) drivers/pvs-realizations.aux $(DATADIR)/why3/drivers/

update-pvs: bin/why3realize.@OCAMLBEST@ drivers/pvs-realizations.aux
	for f in $(PVSLIBS_INT_FILES); do WHY3CONFIG="" bin/why3realize.@OCAMLBEST@ -L stdlib -D drivers/pvs-realize.drv -T int.$$f -o lib/pvs/int/; done
	for f in $(PVSLIBS_REAL_FILES); do WHY3CONFIG="" bin/why3realize.@OCAMLBEST@ -L stdlib -D drivers/pvs-realize.drv -T real.$$f -o lib/pvs/real/; done
	for f in $(PVSLIBS_LIST_FILES); do WHY3CONFIG="" bin/why3realize.@OCAMLBEST@ -L stdlib -D drivers/pvs-realize.drv -T list.$$f -o lib/pvs/list/; done
	for f in $(PVSLIBS_NUMBER_FILES); do WHY3CONFIG="" bin/why3realize.@OCAMLBEST@ -L stdlib -D drivers/pvs-realize.drv -T number.$$f -o lib/pvs/number/; done
	for f in $(PVSLIBS_FP_FILES); do WHY3CONFIG="" bin/why3realize.@OCAMLBEST@ -L stdlib -D drivers/pvs-realize.drv -T floating_point.$$f -o lib/pvs/floating_point/; done

else

drivers/pvs-realizations.aux: Makefile
	$(SHOW) 'Generate $@'
	$(HIDE)echo "(* generated automatically at compilation time *)" > $@

install_no_local::
	$(INSTALL_DATA) drivers/pvs-realizations.aux $(DATADIR)/why3/drivers/

endif

all: drivers/pvs-realizations.aux

clean::
	rm -f drivers/pvs-realizations.aux

#######################
# Isabelle realizations
#######################


ISABELLEVERSIONSPECIFIC=ROOT why3.ML Why3_BV.thy Why3_Number.thy Why3_Real.thy Why3_Set.thy

ISABELLEVERSIONSPECIFICTARGETS=$(addprefix lib/isabelle/, $(ISABELLEVERSIONSPECIFIC))
ISABELLEVERSIONSPECIFICSOURCES=$(addsuffix .@ISABELLEVERSION@, $(ISABELLEVERSIONSPECIFICTARGETS))

ISABELLEREALIZEDRV=drivers/isabelle@ISABELLEVERSION@-realize.drv

$(ISABELLEVERSIONSPECIFICTARGETS): $(ISABELLEVERSIONSPECIFICSOURCES)
	for i in $(ISABELLEVERSIONSPECIFIC); do \
		cp lib/isabelle/$$i.@ISABELLEVERSION@ lib/isabelle/$$i ; \
	done

clean::
	rm -f $(ISABELLEVERSIONSPECIFICTARGETS)

ISABELLELIBS_INT_FILES = Abs ComputerDivision Div2 EuclideanDivision Int MinMax Power
ISABELLELIBS_INT = $(addsuffix .xml, $(addprefix $(GENERATED_PREFIX_ISABELLE)/int/, $(ISABELLELIBS_INT_FILES)))

ISABELLELIBS_BOOL_FILES = Bool
ISABELLELIBS_BOOL = $(addsuffix .xml, $(addprefix $(GENERATED_PREFIX_ISABELLE)/bool/, $(ISABELLELIBS_BOOL_FILES)))

ISABELLELIBS_REAL_FILES = Real RealInfix Abs MinMax FromInt Truncate Square ExpLog Trigonometry PowerInt # not yet realized : PowerReal Hyperbolic Polar
ISABELLELIBS_REAL = $(addsuffix .xml, $(addprefix $(GENERATED_PREFIX_ISABELLE)/real/, $(ISABELLELIBS_REAL_FILES)))

ISABELLELIBS_NUMBER_FILES = Divisibility Gcd Parity Prime Coprime
ISABELLELIBS_NUMBER = $(addsuffix .xml, $(addprefix $(GENERATED_PREFIX_ISABELLE)/number/, $(ISABELLELIBS_NUMBER_FILES)))

ISABELLELIBS_SET_FILES = Set Fset
ISABELLELIBS_SET = $(addsuffix .xml, $(addprefix $(GENERATED_PREFIX_ISABELLE)/set/, $(ISABELLELIBS_SET_FILES)))

ISABELLELIBS_MAP_FILES = Map Const Occ MapPermut MapInjection
ISABELLELIBS_MAP = $(addsuffix .xml, $(addprefix $(GENERATED_PREFIX_ISABELLE)/map/, $(ISABELLELIBS_MAP_FILES)))

ISABELLELIBS_LIST_FILES = List Length Mem Nth NthNoOpt NthLength HdTl NthHdTl Append NthLengthAppend Reverse HdTlNoOpt RevAppend Combine Distinct NumOcc Permut
ISABELLELIBS_LIST = $(addsuffix .xml, $(addprefix $(GENERATED_PREFIX_ISABELLE)/list/, $(ISABELLELIBS_LIST_FILES)))

ISABELLELIBS_BV_FILES = Pow2int BV8 BV16 BV32 BV64 BVConverter_32_64 BVConverter_16_64 BVConverter_8_64 BVConverter_16_32 BVConverter_8_32 BVConverter_8_16
ISABELLELIBS_BV = $(addsuffix .xml, $(addprefix $(GENERATED_PREFIX_ISABELLE)/bv/, $(ISABELLELIBS_BV_FILES)))

ISABELLELIBS = $(ISABELLELIBS_INT) $(ISABELLELIBS_BOOL) $(ISABELLELIBS_REAL) $(ISABELLELIBS_NUMBER) $(ISABELLELIBS_SET) $(ISABELLELIBS_MAP) $(ISABELLELIBS_LIST) $(ISABELLELIBS_OPTION) $(ISABELLELIBS_BV)

drivers/isabelle-realizations.aux: Makefile
	$(SHOW) 'Generate $@'
	$(HIDE)(echo "(* generated automatically at compilation time *)"; \
	echo 'theory BuiltIn meta "realized_theory" "BuiltIn", "" end'; \
	for f in $(ISABELLELIBS_INT_FILES); do \
	echo 'theory int.'"$$f"' meta "realized_theory" "int.'"$$f"'", "" end'; done; \
	for f in $(ISABELLELIBS_BOOL_FILES); do \
	echo 'theory bool.'"$$f"' meta "realized_theory" "bool.'"$$f"'", "" end'; done; \
	for f in $(ISABELLELIBS_REAL_FILES); do \
	echo 'theory real.'"$$f"' meta "realized_theory" "real.'"$$f"'", "" end'; done; \
	for f in $(ISABELLELIBS_NUMBER_FILES); do \
	echo 'theory number.'"$$f"' meta "realized_theory" "number.'"$$f"'", "" end'; done; \
	for f in $(ISABELLELIBS_SET_FILES); do \
	echo 'theory set.'"$$f"' meta "realized_theory" "set.'"$$f"'", "" end'; done; \
	for f in $(ISABELLELIBS_MAP_FILES); do \
	echo 'theory map.'"$$f"' meta "realized_theory" "map.'"$$f"'", "" end'; done; \
	for f in $(ISABELLELIBS_LIST_FILES); do \
	echo 'theory list.'"$$f"' meta "realized_theory" "list.'"$$f"'", "" end'; done; \
	for f in $(ISABELLELIBS_OPTION_FILES); do \
	echo 'theory option.'"$$f"' meta "realized_theory" "option.'"$$f"'", "" end'; done; \
	for f in $(ISABELLELIBS_BV_FILES); do \
	echo 'theory bv.'"$$f"' meta "realized_theory" "bv.'"$$f"'", "" end'; done; \
	) > $@

ifeq (@enable_local@,yes)
  ISABELLE_TARGET_DIR=`pwd`/lib/isabelle
else
  ISABELLE_TARGET_DIR=$(LIBDIR)/why3/isabelle
endif

$(GENERATED_PREFIX_ISABELLE)/realizations.@ISABELLEVERSION@: $(ISABELLELIBS)
	$(HIDE)sha1sum $^ | sed -e "s,$(GENERATED_PREFIX_ISABELLE)/,," > $@

update-isabelle: $(GENERATED_PREFIX_ISABELLE)/realizations.@ISABELLEVERSION@

$(ISABELLELIBS_INT): bin/why3realize.@OCAMLBEST@ drivers/isabelle-realizations.aux \
  $(ISABELLEREALIZEDRV) drivers/isabelle-common.gen stdlib/int.mlw
	$(SHOW) "Generating Isabelle realization for int.$(notdir $(basename $@))"
	$(HIDE)mkdir -p $(GENERATED_PREFIX_ISABELLE)/int
	$(HIDE)WHY3CONFIG="" bin/why3realize.@OCAMLBEST@ -L stdlib -D $(ISABELLEREALIZEDRV) -T int.$(notdir $(basename $@)) -o $(GENERATED_PREFIX_ISABELLE)/int/

$(ISABELLELIBS_BOOL): bin/why3realize.@OCAMLBEST@ drivers/isabelle-realizations.aux \
  $(ISABELLEREALIZEDRV) drivers/isabelle-common.gen stdlib/bool.mlw
	$(SHOW) "Generating Isabelle realization for bool.$(notdir $(basename $@))"
	$(HIDE)mkdir -p $(GENERATED_PREFIX_ISABELLE)/bool
	$(HIDE)WHY3CONFIG="" bin/why3realize.@OCAMLBEST@ -L stdlib -D $(ISABELLEREALIZEDRV) -T bool.$(notdir $(basename $@)) -o $(GENERATED_PREFIX_ISABELLE)/bool/

$(ISABELLELIBS_REAL): bin/why3realize.@OCAMLBEST@ drivers/isabelle-realizations.aux \
  $(ISABELLEREALIZEDRV) drivers/isabelle-common.gen stdlib/real.mlw
	$(SHOW) "Generating Isabelle realization for real.$(notdir $(basename $@))"
	$(HIDE)mkdir -p $(GENERATED_PREFIX_ISABELLE)/real
	$(HIDE)WHY3CONFIG="" bin/why3realize.@OCAMLBEST@ -L stdlib -D $(ISABELLEREALIZEDRV) -T real.$(notdir $(basename $@)) -o $(GENERATED_PREFIX_ISABELLE)/real/

$(ISABELLELIBS_NUMBER): bin/why3realize.@OCAMLBEST@ drivers/isabelle-realizations.aux \
  $(ISABELLEREALIZEDRV) drivers/isabelle-common.gen stdlib/number.mlw
	$(SHOW) "Generating Isabelle realization for number.$(notdir $(basename $@))"
	$(HIDE)mkdir -p $(GENERATED_PREFIX_ISABELLE)/number
	$(HIDE)WHY3CONFIG="" bin/why3realize.@OCAMLBEST@ -L stdlib -D $(ISABELLEREALIZEDRV) -T number.$(notdir $(basename $@)) -o $(GENERATED_PREFIX_ISABELLE)/number/

$(ISABELLELIBS_SET): bin/why3realize.@OCAMLBEST@ drivers/isabelle-realizations.aux \
  $(ISABELLEREALIZEDRV) drivers/isabelle-common.gen stdlib/set.mlw
	$(SHOW) "Generating Isabelle realization for set.$(notdir $(basename $@))"
	$(HIDE)mkdir -p $(GENERATED_PREFIX_ISABELLE)/set
	$(HIDE)WHY3CONFIG="" bin/why3realize.@OCAMLBEST@ -L stdlib -D $(ISABELLEREALIZEDRV) -T set.$(notdir $(basename $@)) -o $(GENERATED_PREFIX_ISABELLE)/set/

$(ISABELLELIBS_MAP): bin/why3realize.@OCAMLBEST@ drivers/isabelle-realizations.aux \
  $(ISABELLEREALIZEDRV) drivers/isabelle-common.gen stdlib/map.mlw
	$(SHOW) "Generating Isabelle realization for map.$(notdir $(basename $@))"
	$(HIDE)mkdir -p $(GENERATED_PREFIX_ISABELLE)/map
	$(HIDE)WHY3CONFIG="" bin/why3realize.@OCAMLBEST@ -L stdlib -D $(ISABELLEREALIZEDRV) -T map.$(notdir $(basename $@)) -o $(GENERATED_PREFIX_ISABELLE)/map/

$(ISABELLELIBS_LIST): bin/why3realize.@OCAMLBEST@ drivers/isabelle-realizations.aux \
  $(ISABELLEREALIZEDRV) drivers/isabelle-common.gen stdlib/list.mlw
	$(SHOW) "Generating Isabelle realization for list.$(notdir $(basename $@))"
	$(HIDE)mkdir -p $(GENERATED_PREFIX_ISABELLE)/list
	$(HIDE)WHY3CONFIG="" bin/why3realize.@OCAMLBEST@ -L stdlib -D $(ISABELLEREALIZEDRV) -T list.$(notdir $(basename $@)) -o $(GENERATED_PREFIX_ISABELLE)/list/

$(ISABELLELIBS_OPTION): bin/why3realize.@OCAMLBEST@ drivers/isabelle-realizations.aux \
  $(ISABELLEREALIZEDRV) drivers/isabelle-common.gen stdlib/option.mlw
	$(SHOW) "Generating Isabelle realization for option.$(notdir $(basename $@))"
	$(HIDE)mkdir -p $(GENERATED_PREFIX_ISABELLE)/option
	$(HIDE)WHY3CONFIG="" bin/why3realize.@OCAMLBEST@ -L stdlib -D $(ISABELLEREALIZEDRV) -T option.$(notdir $(basename $@)) -o $(GENERATED_PREFIX_ISABELLE)/option/

$(ISABELLELIBS_BV): bin/why3realize.@OCAMLBEST@ drivers/isabelle-realizations.aux \
  $(ISABELLEREALIZEDRV) drivers/isabelle-common.gen stdlib/bv.mlw
	$(SHOW) "Generating Isabelle realization for bv.$(notdir $(basename $@))"
	$(HIDE)mkdir -p $(GENERATED_PREFIX_ISABELLE)/bv
	$(HIDE)WHY3CONFIG="" bin/why3realize.@OCAMLBEST@ -L stdlib -D $(ISABELLEREALIZEDRV) -T bv.$(notdir $(basename $@)) -o $(GENERATED_PREFIX_ISABELLE)/bv/

ifeq (@enable_isabelle_libs@,yes)

$(GENERATED_PREFIX_ISABELLE)/last_build: $(ISABELLEVERSIONSPECIFICTARGETS) $(ISABELLELIBS)
ifneq (@enable_local@,yes)
	cp -r $(GENERATED_PREFIX_ISABELLE) "$(LIBDIR)/why3"
endif
	@(if isabelle components -l | grep -q "$(ISABELLE_TARGET_DIR)$$"; then \
	    echo "Building the Why3 heap for Isabelle/HOL:"; \
	    isabelle build -bc Why3; \
	    touch $@; \
	  else \
	    echo "[Warning] Cannot pre-build the Isabelle heap because"; \
	    echo "  the Isabelle component configuration does not contain"; \
	    echo "  [$(ISABELLE_TARGET_DIR)]"; \
	  fi)

install_no_local:: $(GENERATED_PREFIX_ISABELLE)/last_build

install_local:: $(GENERATED_PREFIX_ISABELLE)/last_build

clean::
	rm -f $(GENERATED_PREFIX_ISABELLE)/*/*.xml

endif

all: drivers/isabelle-realizations.aux

install_no_local::
	$(INSTALL_DATA) drivers/isabelle-realizations.aux $(DATADIR)/why3/drivers/

clean::
	rm -f drivers/isabelle-realizations.aux

#######################
# Ocaml realizations
#######################

OCAMLLIBS_FILES = why3__BigInt_compat why3__BigInt why3__IntAux why3__Array \
	          why3__Matrix

OCAMLLIBS_MODULES := $(addprefix lib/ocaml/, $(OCAMLLIBS_FILES))

OCAMLLIBS_DEP = $(addsuffix .dep, $(OCAMLLIBS_MODULES))
OCAMLLIBS_CMO = $(addsuffix .cmo, $(OCAMLLIBS_MODULES))
OCAMLLIBS_CMX = $(addsuffix .cmx, $(OCAMLLIBS_MODULES))

$(OCAMLLIBS_DEP): DEPFLAGS += -I src/util -I lib/ocaml @BIGINTINCLUDE@
$(OCAMLLIBS_CMO) $(OCAMLLIBS_CMX): INCLUDES += -I src/util -I lib/ocaml @BIGINTINCLUDE@
$(OCAMLLIBS_CMX): OFLAGS += -for-pack Why3extract

byte: $(OCAMLLIBS_CMO)
opt:  $(OCAMLLIBS_CMX)

byte: lib/why3/why3extract.cma
opt:  lib/why3/why3extract.cmxa

lib/why3/why3extract.cma: lib/why3/why3extract.cmo
lib/why3/why3extract.cmxa: lib/why3/why3extract.cmx

lib/why3/why3extract.cmo: $(OCAMLLIBS_CMO)
	$(SHOW) 'Linking  $@'
	$(HIDE)$(OCAMLC) $(BFLAGS) -pack -o $@ $^

lib/why3/why3extract.cmx: $(OCAMLLIBS_CMX) lib/why3/why3extract.cmo
	$(SHOW) 'Linking  $@'
	$(HIDE)$(OCAMLOPT) $(OFLAGS) $(CMIHACK) -pack -o $@ $(filter %.cmx, $^)

install_no_local_lib::
	$(MKDIR_P) $(OCAMLINSTALLLIB)/why3
	$(INSTALL_DATA) $(wildcard $(addprefix lib/why3/why3extract., $(INSTALLED_LIB_EXTS))) \
	  $(OCAMLINSTALLLIB)/why3

ifneq "$(MAKECMDGOALS:clean%=clean)" "clean"
-include $(OCAMLLIBS_DEP)
endif

$(OCAMLLIBS_DEP): lib/ocaml/why3__BigInt_compat.ml

depend: $(OCAMLLIBS_DEP)

CLEANDIRS += lib/ocaml
CLEANLIBS += lib/why3/why3extract

################
# Jessie3 plugin
################

ifeq (@enable_frama_c@,yes)

nobyte: jessie.byte
noopt: jessie.opt

jessie.byte: src/jessie/Makefile lib/why3/why3.cma
	@$(MAKE) -C src/jessie Jessie3.cma

jessie.opt: src/jessie/Makefile lib/why3/why3.cmxa
	@$(MAKE) -C src/jessie Jessie3.cmxs

install_no_local::
	$(MKDIR_P) $(FRAMAC_LIBDIR)/plugins/
	$(INSTALL_DATA) $(wildcard $(addprefix src/jessie/Jessie3., $(INSTALLED_LIB_EXTS))) \
	  $(FRAMAC_LIBDIR)/plugins/

clean::
	$(MAKE) -C src/jessie clean

endif

#########
# why3doc
#########

WHY3DOCGENERATED = src/why3doc/doc_lexer.ml

WHY3DOC_FILES = doc_html doc_def doc_lexer doc_main

WHY3DOCMODULES = $(addprefix src/why3doc/, $(WHY3DOC_FILES))

WHY3DOCDEP = $(addsuffix .dep, $(WHY3DOCMODULES))
WHY3DOCCMO = $(addsuffix .cmo, $(WHY3DOCMODULES))
WHY3DOCCMX = $(addsuffix .cmx, $(WHY3DOCMODULES))

$(WHY3DOCDEP): DEPFLAGS += -I src/why3doc
$(WHY3DOCCMO) $(WHY3DOCCMX): INCLUDES += -I src/why3doc

$(WHY3DOCDEP): $(WHY3DOCGENERATED)

# build targets

byte: bin/why3doc.byte
opt:  bin/why3doc.opt

bin/why3doc.opt: lib/why3/why3.cmxa $(WHY3DOCCMX)
bin/why3doc.byte: lib/why3/why3.cma $(WHY3DOCCMO)

# depend and clean targets

ifneq "$(MAKECMDGOALS:clean%=clean)" "clean"
-include $(WHY3DOCDEP)
endif

depend: $(WHY3DOCDEP)

CLEANDIRS += src/why3doc
GENERATED += $(WHY3DOCGENERATED)

clean_old_install::
	rm -f $(BINDIR)/why3doc$(EXE)

install_no_local::
	$(INSTALL) bin/why3doc.@OCAMLBEST@ $(TOOLDIR)/why3doc$(EXE)

install_local:: bin/why3doc

#########
# trywhy3
#########

ifeq ($(DEBUGJS),yes)
 JSOO_DEBUG=--pretty --debug-info --source-map
 JS_MAPS=alt_ergo_worker.map  trywhy3.map  why3_worker.map
else
 JSOO_DEBUG=
 JS_MAPS=
endif

ALTERGODIR=src/trywhy3/alt-ergo

JSOCAMLC=ocamlfind ocamlc -package js_of_ocaml -g -package js_of_ocaml.syntax \
        -package ocplib-simplex -syntax camlp4o -I src/trywhy3 \
	-I $(ALTERGODIR)/src/util \
	-I $(ALTERGODIR)/src/structures \
	-I $(ALTERGODIR)/src/parsing \
	-I $(ALTERGODIR)/src/preprocess \
	-I $(ALTERGODIR)/src/theories \
	-I $(ALTERGODIR)/src/instances \
	-I $(ALTERGODIR)/src/sat \
	-I $(ALTERGODIR)/src/main

ALTERGOMODS=util/config util/version util/emap util/myUnix util/myDynlink \
	util/myZip util/util util/lists util/numsNumbers util/numbers \
	util/timers util/options util/gc_debug util/loc util/hashcons \
	util/hstring \
	structures/exception structures/symbols structures/ty \
	structures/parsed structures/typed structures/term structures/literal \
	structures/formula structures/explanation structures/errors \
	util/profiling_default util/profiling \
	parsing/why_parser parsing/why_lexer \
	preprocess/existantial preprocess/triggers preprocess/why_typing \
	preprocess/cnf \
	instances/matching instances/instances \
	theories/polynome theories/ac theories/uf theories/use \
	theories/intervals theories/inequalities theories/intervalCalculus \
	theories/arith theories/records theories/bitv theories/arrays \
	theories/sum theories/combine theories/ccx theories/theory \
	sat/sat_solvers \
	main/frontend

ALTERGOCMO=$(addprefix $(ALTERGODIR)/src/, $(addsuffix .cmo,$(ALTERGOMODS)))
TRYWHY3CMO=lib/why3/why3.cma
TRYWHY3FILES=trywhy3.js trywhy3.html trywhy3.css \
	README examples/ \
	trywhy3_custom.css gen_index.sh fontawesome/css/font-awesome.min.css \
	fontawesome/fonts/FontAwesome.otf fontawesome/fonts/fontawesome-webfont.svg \
	fontawesome/fonts/fontawesome-webfont.woff fontawesome/fonts/fontawesome-webfont.eot \
	fontawesome/fonts/fontawesome-webfont.ttf  fontawesome/fonts/fontawesome-webfont.woff2 \
	ace-builds/src-min-noconflict/ace.js ace-builds/src-min-noconflict/mode-why3.js \
	ace-builds/src-min-noconflict/theme-chrome.js $(JS_MAPS)

trywhy3_package: trywhy3
	tar czf trywhy3.tar.gz -C src $(addprefix trywhy3/, $(TRYWHY3FILES))

trywhy3: src/trywhy3/trywhy3.js src/trywhy3/why3_worker.js src/trywhy3/alt_ergo_worker.js

src/trywhy3/trywhy3.js: src/trywhy3/trywhy3.byte src/trywhy3/why3_worker.js src/trywhy3/alt_ergo_worker.js src/trywhy3/examples/*.mlw
	js_of_ocaml --extern-fs $(JSOO_DEBUG) -I src/trywhy3 \
		--file=why3_worker.js:/ \
		--file=alt_ergo_worker.js:/ \
	        --file=examples/index.txt:/examples/index.txt \
		`find src/trywhy3/examples \( -name "*.mlw" -o -name "*.why" \) -printf " --file=examples/%P:/examples/%P"` \
	+weak.js +nat.js $<

src/trywhy3/trywhy3.byte: src/trywhy3/worker_proto.cmo src/trywhy3/trywhy3.cmo
	$(JSOCAMLC) $(BFLAGS) -o $@ -linkpkg $(BLINKFLAGS) $^

src/trywhy3/why3_worker.js: src/trywhy3/why3_worker.byte
	js_of_ocaml $(JSOO_DEBUG) --extern-fs -I . -I src/trywhy3 --file=trywhy3.conf:/ \
		--file=try_alt_ergo.drv:/ \
		`find stdlib \( -name "*.mlw" -o -name "*.why" \) -printf " --file=%p:/%p"` \
	+weak.js +nat.js $<

src/trywhy3/why3_worker.byte: $(TRYWHY3CMO) src/trywhy3/worker_proto.cmo src/trywhy3/why3_worker.cmo
	$(JSOCAMLC) $(BFLAGS) -o $@ -linkpkg $(BLINKFLAGS) $^

src/trywhy3/alt_ergo_worker.js: src/trywhy3/alt_ergo_worker.byte
	js_of_ocaml $(JSOO_DEBUG) +weak.js +nat.js +dynlink.js +toplevel.js $<

src/trywhy3/alt_ergo_worker.byte: $(ALTERGOCMO) src/trywhy3/worker_proto.cmo src/trywhy3/alt_ergo_worker.cmo
	$(JSOCAMLC) $(BFLAGS) -o $@ -linkpkg $(BLINKFLAGS) $^

src/trywhy3/alt_ergo_worker.cmo: src/trywhy3/worker_proto.cmo
src/trywhy3/why3_worker.cmo: src/trywhy3/worker_proto.cmo
src/trywhy3/trywhy3.cmo: src/trywhy3/worker_proto.cmo

src/trywhy3/%.cmo: src/trywhy3/%.ml
	$(JSOCAMLC) $(BFLAGS) -c $<

src/trywhy3/%.cmi: src/trywhy3/%.mli
	$(JSOCAMLC) $(BFLAGS) -c $<

clean::
	rm -f src/trywhy3/trywhy3.js src/trywhy3/trywhy3.byte src/trywhy3/trywhy3.cm* \
	 src/trywhy3/why3_worker.js src/trywhy3/why3_worker.byte src/trywhy3/why3_worker.cm* \
         src/trywhy3/alt_ergo_worker.js src/trywhy3/alt_ergo_worker.byte src/trywhy3/alt_ergo_worker.cm* \
         src/trywhy3/worker_proto.cm* trywhy3.tar.gz

CLEANDIRS += src/trywhy3


#########
# why3webserver and full web/js interface
#########

ifeq (@HASJSOFOCAML@,yes)

JSOCAMLCW=ocamlfind ocamlc -package js_of_ocaml -package js_of_ocaml.ppx \
        -I src/ide

src/ide/why3_js.cmo: src/ide/why3_js.ml lib/why3/why3.cma
	$(JSOCAMLCW) $(BFLAGS) -c $<

src/ide/why3_js.byte: lib/why3/why3.cma src/ide/why3_js.cmo
	$(JSOCAMLCW) $(BFLAGS) -o $@ -linkpkg $(BLINKFLAGS) $^

src/ide/why3_js.js: src/ide/why3_js.byte
	js_of_ocaml +weak.js +nat.js +dynlink.js +toplevel.js $<

opt: lib/why3/why3.cma bin/why3webserver.opt src/ide/why3_js.js
byte: lib/why3/why3.cma bin/why3webserver.byte src/ide/why3_js.js

endif

########
# bench
########

.PHONY: bench test

bench:: bin/why3.@OCAMLBEST@ bin/why3config.@OCAMLBEST@ plugins $(TOOLS) \
  share/Makefile.config bin/why3extract.@OCAMLBEST@
	bash bench/bench ".@OCAMLBEST@"
	@echo ""
	@echo "=== Checking Why3 API ==="
	$(MAKE) test-api-logic.@OCAMLBEST@
#	$(MAKE) test-api-mlw-tree.@OCAMLBEST@
#	$(MAKE) test-api-mlw.@OCAMLBEST@
	$(MAKE) test-session.@OCAMLBEST@
	$(MAKE) test-ocaml-extraction
	# desactivé car requiert findlib
	# if test -d examples/runstrat ; then \
	#  $(MAKE) test-runstrat.@OCAMLBEST@ ; fi
	@if test "@enable_coq_tactic@" = "yes"; then \
	   echo ; \
	   echo "=== Checking the Coq tactic ==="; \
	   $(MAKE) test-coq-tactic; fi

###############
# test targets
###############

test-itp.opt: src/printer/itp.ml lib/why3/why3.cmxa
	$(if $(QUIET),@echo 'Ocamlopt $<' &&) \
	$(OCAMLOPT) -o $@ -I lib/why3 $(INCLUDES) $(EXTCMXA) lib/why3/why3.cmxa $<

test-api-logic.byte: examples/use_api/logic.ml lib/why3/why3.cma
	$(SHOW) 'Ocaml    $<'
	$(HIDE)ocaml -I lib/why3 $(INCLUDES) $(EXTCMA) lib/why3/why3.cma $< > /dev/null \
	|| (rm -f test-api-logic.byte; printf "Test of Why3 API calls failed. Please fix it"; exit 2)
	@rm -f test-api-logic.byte;

test-api-logic.opt: examples/use_api/logic.ml lib/why3/why3.cmxa
	$(SHOW) 'Ocamlopt $<'
	$(HIDE)($(OCAMLOPT) -o $@ -I lib/why3 $(INCLUDES) $(EXTCMXA) lib/why3/why3.cmxa $< \
	&& ./test-api-logic.opt > /dev/null) \
	|| (rm -f test-api-logic.opt; printf "Test of Why3 API calls failed. Please fix it"; exit 2)
	@rm -f test-api-logic.opt

test-api-mlw-tree.byte: examples/use_api/mlw_tree.ml lib/why3/why3.cma
	$(SHOW) 'Ocaml    $<'
	$(HIDE)ocaml -I lib/why3 $(INCLUDES) $(EXTCMA) lib/why3/why3.cma $< > /dev/null\
	|| (rm -f test-api-mlw-tree.byte; printf "Test of Why3 API calls failed. Please fix it"; exit 2)
	@rm -f test-api-mlw-tree.byte;

test-api-mlw-tree.opt: examples/use_api/mlw_tree.ml lib/why3/why3.cmxa
	$(SHOW) 'Ocamlopt $<'
	$(HIDE)($(OCAMLOPT) -o $@ -I lib/why3 $(INCLUDES) $(EXTCMXA) lib/why3/why3.cmxa $< \
	&& ./test-api-mlw-tree.opt > /dev/null) \
	|| (rm -f test-api-mlw-tree.opt; printf "Test of Why3 API calls failed. Please fix it"; exit 2)
	@rm -f test-api-mlw-tree.opt

test-api-mlw.byte: examples/use_api/mlw.ml lib/why3/why3.cma
	$(SHOW) 'Ocaml    $<'
	$(HIDE)ocaml -I lib/why3 $(INCLUDES) $(EXTCMA) lib/why3/why3.cma $< \
	|| (rm -f test-api-mlw.byte; printf "Test of Why3 API calls failed. Please fix it"; exit 2)
	@rm -f test-api-mlw.byte;

test-api-mlw.opt: examples/use_api/mlw.ml lib/why3/why3.cmxa
	$(SHOW) 'Ocamlopt $<'
	$(HIDE)($(OCAMLOPT) -o $@ -I lib/why3 $(INCLUDES) $(EXTCMXA) lib/why3/why3.cmxa $< \
	&& ./test-api-mlw.opt > /dev/null) \
	|| (rm -f test-api-mlw.opt; printf "Test of Why3 API calls failed. Please fix it"; exit 2)
	@rm -f test-api-mlw.opt

#test-shape: lib/why3/why3.cma
#	ocaml -I lib/why3 $(INCLUDES) $(EXTCMA) $? examples/test_shape.ml

test-session.byte: examples/use_api/create_session.ml lib/why3/why3.cma
	$(SHOW) 'Ocaml    $<'
	$(HIDE)ocaml -I lib/why3 $(INCLUDES) $(EXTCMA) lib/why3/why3.cma $< > /dev/null\
	|| (rm -f why3session.xml why3shapes why3shapes.gz;  \
	printf "Test of Why3 API calls for Session module failed. Please fix it"; exit 2)
	@rm -f why3session.xml why3shapes why3shapes.gz

test-session.opt: examples/use_api/create_session.ml lib/why3/why3.cmxa
	$(SHOW) 'Ocamlopt $<'
	$(HIDE)($(OCAMLOPT) -o $@ -I lib/why3 $(INCLUDES) $(EXTCMXA) lib/why3/why3.cmxa  $< \
	&& ./test-session.opt > /dev/null) \
	|| (rm -f test-session.opt why3session.xml why3shapes why3shapes.gz; \
	printf "Test of Why3 API calls for Session module failed. Please fix it"; exit 2)
	@rm -f test-session.opt why3session.xml why3shapes why3shapes.gz

test-coq-tactic: lib/coq-tactic/Why3.vo
	$(COQC) $(COQRTAC) bench/coq-tactic/test.v

#only test the compilation of runstrat
test-runstrat.byte: lib/why3/why3.cma lib/why3/META
	OCAMLPATH=$(PWD)/lib $(MAKE) -C examples/use_api/runstrat clean
	OCAMLPATH=$(PWD)/lib $(MAKE) -C examples/use_api/runstrat byte

test-runstrat.opt: lib/why3/why3.cmxa lib/why3/META
	OCAMLPATH=$(PWD)/lib $(MAKE) -C examples/use_api/runstrat clean
	OCAMLPATH=$(PWD)/lib $(MAKE) -C examples/use_api/runstrat opt

test-runstrat: test-runstrat.@OCAMLBEST@

test-ocaml-extraction: bin/why3.opt bin/why3extract.opt
	@echo "driver ocaml64"
	@bin/why3extract.opt -D ocaml64 -L tests \
	  test_extraction.TestExtraction -o tests/test-extraction/test.ml
	@ocamlfind ocamlopt -package zarith -linkpkg -I tests/test-extraction/ \
	  tests/test-extraction/test.ml tests/test-extraction/main.ml \
          -o tests/test-extraction/a.out
	@tests/test-extraction/a.out

################
# documentation
################

.PHONY: doc

ifeq (@enable_doc@,yes)

doc: doc/manual.pdf doc/html/index.html

BNF = qualid label constant operator term type formula theory theory2 \
	why_file spec expr expr2 module whyml_file term_old_at
BNFTEX = $(addprefix doc/, $(addsuffix _bnf.tex, $(BNF)))

doc/%_bnf.tex: doc/%.bnf doc/bnf$(EXE)
	doc/bnf$(EXE) $< > $@

doc/bnf$(EXE): doc/bnf.mll
	$(OCAMLLEX) $<
	$(OCAMLC) -o $@ doc/bnf.ml

DOC = api glossary ide intro exec macros manpages install \
      manual starting syntax syntaxref technical version whyml \
      itp pvs coq coq_tactic isabelle

DOCTEX = $(addprefix doc/, $(addsuffix .tex, $(DOC)))

doc/manual.pdf: $(BNFTEX) $(DOCTEX) doc/manual.bib share/provers-detection-data.conf
	cd doc; $(RUBBER) --warn all --pdf manual.tex

CLEANDIRS += doc
GENERATED += doc/bnf.ml

ifeq (@enable_html_doc@,yes)

# the dependency on the pdf ensures the bbl was built
doc/html/manual.html: doc/manual.pdf doc/fix.hva
	cd doc; rm -rf html; mkdir -p html
	cp doc/*.png doc/manual.bbl doc/html/
	cd doc; $(HEVEA) -o html/manual.html -fix -O fix.hva makeidx.hva manual.tex

doc/html/index.html: doc/html/manual.html
	cd doc; $(HACHA) -tocbis -o html/index.html html/manual.html

else

doc/html/index.html:

endif

clean::
	rm -rf doc/bnf$(EXE) $(BNFTEX) doc/html doc/manual.image.out; \
	cd doc; $(RUBBER) --pdf --clean manual.tex

else

doc:

endif

##########
# API DOC
##########

.PHONY: apidoc apidot

MODULESTODOC = \
	util/util util/opt util/lists util/strings \
	util/extmap util/extset util/exthtbl \
	util/weakhtbl util/stdlib util/rc util/debug \
	core/ident core/ty core/term core/decl core/coercion core/theory \
	core/env core/task core/trans \
	driver/whyconf driver/call_provers driver/driver \
	transform/args_wrapper \
	session/session_itp session/controller_itp \
	session/itp_communication session/itp_server \
	mlw/ity mlw/expr mlw/pdecl mlw/pmodule mlw/vc

FILESTODOC = $(addsuffix .mli, $(addprefix src/, $(MODULESTODOC)))

doc/apidoc:
	mkdir -p doc/apidoc

apidoc: doc/apidoc $(FILESTODOC)
	$(OCAMLDOC) -d doc/apidoc -html -t "Why3 API documentation" \
		-keep-code $(INCLUDES) $(LIBINCLUDES) -I lib/why3 $(FILESTODOC)

# could we include also the dependency graph ? -- someone
# At least we can give a way to create it -- francois

apidot: doc/apidoc/dg.svg doc/apidoc/dg.png

#The sed remove configuration for dot that gives bad result
doc/apidoc/dg.dot: doc/apidoc $(FILESTODOC)
	$(OCAMLDOC) -o doc/apidoc/dg.dot.tmp -dot $(INCLUDES) \
		$(LIBINCLUDES) -I lib/why3 $(FILESTODOC)
	sed -e "s/  \(size\|ratio\|rotate\|fontsize\).*$$//" doc/apidoc/dg.dot.tmp \
	  | tred > doc/apidoc/dg.dot
	rm -f doc/apidoc/dg.dot.tmp

doc/apidoc/dg.svg: doc/apidoc/dg.dot
	dot -T svg $< > $@

doc/apidoc/dg.png: doc/apidoc/dg.dot
	dot -T png $< > $@

doc/apidoc.tex: $(FILESTODOC)
	$(OCAMLDOC) -o doc/apidoc.tex -latex -noheader -notrailer $(INCLUDES) \
		$(LIBINCLUDES) -I lib/why3 $(FILESTODOC)

clean::
	rm -f doc/apidoc/*

##########
# Install rules for bash completions
##########

clean_old_install::
	if test -d /etc/bash_completion.d -a -w /etc/bash_completion.d; then \
	  rm -f /etc/bash_completion.d/why3; \
	fi

install_no_local::
	if test -d /etc/bash_completion.d -a -w /etc/bash_completion.d; then \
	  $(INSTALL_DATA) share/bash/why3 /etc/bash_completion.d; \
	fi


##########
# Stdlib formatted with why3doc
##########

.PHONY: stdlibdoc

STDLIBS = \
	algebra \
	array \
	bag \
	bintree \
	bool \
	bv \
	floating_point \
	graph \
	hashtbl \
	ieee_float \
	impset \
	int \
	list \
	map \
	matrix \
	number \
	option \
	pigeon \
	pqueue \
	queue \
	random \
	real \
	ref \
	relations \
	seq \
	set \
	stack \
	string \
	sum \
	mach/array \
	mach/int
# function ? tptp ?

STDLIBFILES = $(patsubst %,stdlib/%.mlw, $(STDLIBS))

# TODO: remove the hack about int.mlw once it has become builtin
stdlibdoc: $(STDLIBFILES) bin/why3doc.@OCAMLBEST@
	mkdir -p doc/stdlibdoc
	sed -e "s/use import Int/use import int.Int/" stdlib/int.mlw > int.mlw
	rm -f doc/stdlibdoc/style.css
	WHY3CONFIG="" bin/why3doc.@OCAMLBEST@ -L stdlib \
          -o doc/stdlibdoc --title "Why3 Standard Library" \
	  $(subst stdlib/int.mlw,int.mlw,$(STDLIBFILES))
	rm int.mlw
	cd doc/stdlibdoc; \
	  for f in stdlib.*.html; \
	    do mv "$$f" "$${f#stdlib.}"; done
	sed -i -e "s#stdlib.##g" doc/stdlibdoc/index.html
	sed -i -e "s#int\.\(<a href=\"int\.html\)#\1#g" doc/stdlibdoc/int.html

clean::
	rm -f doc/stdlibdoc/*

################
# generic rules
################

%.cmi: %.mli
	$(SHOW) 'Ocamlc   $<'
	$(HIDE)$(OCAMLC) -c $(BFLAGS) $<

# suppress "unused rec" warning for Menhir-produced files
%.cmo: %.ml %.mly
	$(SHOW) 'Ocamlc   $<'
	$(HIDE)$(OCAMLC) -c $(BFLAGS) -w -39 $<

# suppress "unused rec" warning for Menhir-produced files
%.cmx: %.ml %.mly
	$(SHOW) 'Ocamlopt $<'
	$(HIDE)$(OCAMLOPT) -c $(OFLAGS) -w -39 $(CMIHACK) $<

%.cmo: %.ml
	$(SHOW) 'Ocamlc   $<'
	$(HIDE)$(OCAMLC) -c $(BFLAGS) $<

%.cmx: %.ml %.mli
	$(SHOW) 'Ocamlopt $<'
	$(HIDE)$(OCAMLOPT) -c $(OFLAGS) $<

# the generic rule cannot be applied since ocaml would confuse
# lib/why3/why3extract.cmi for the interface (!!!)
# same for ocaml/lablgtk2/gMain.cmi on case-insensitive filesystems
src/tools/why3extract.cmx: %.cmx: %.ml
	$(SHOW) 'Ocamlopt $<'
	$(HIDE)$(OCAMLOPT) -c $(OFLAGS) $<

%.cmx: %.ml
	$(SHOW) 'Ocamlopt $<'
	$(HIDE)$(OCAMLOPT) -c $(OFLAGS) $(CMIHACK) $<

%.cma:
	$(SHOW) 'Linking  $@'
	$(HIDE)$(OCAMLC) -a $(BFLAGS) -o $@ $^

%.cmxa:
	$(SHOW) 'Linking  $@'
	$(HIDE)$(OCAMLOPT) -a $(OFLAGS) -o $@ $^

%.cmxs:
	$(SHOW) 'Linking  $@'
	$(HIDE)$(OCAMLOPT) -shared $(OFLAGS) -o $@ $^

%.ml: %.mll
	$(SHOW) 'Ocamllex $<'
	$(HIDE)$(OCAMLLEX) $<

%.ml %.mli: %.mly
	$(SHOW) 'Menhir $<'
	$(HIDE)$(MENHIR) --explain --strict $<

%.dep: %.ml %.mli
	$(SHOW) 'Ocamldep $<'
	$(HIDE)$(OCAMLDEP) $(DEPFLAGS) $< $<i $(TOTARGET)

%.dep: %.ml
	$(SHOW) 'Ocamldep $<'
	$(HIDE)($(OCAMLDEP) $(DEPFLAGS) $<; \
	        echo '$*.cmx : $*.cmi'; \
	        echo '$*.cmi : $*.cmo') $(TOTARGET)

bin/%.opt: | bin
	$(SHOW) 'Linking  $@'
	$(HIDE)$(OCAMLOPT) $(OFLAGS) -o $@ $(OLINKFLAGS) $^

bin/%.byte: | bin
	$(SHOW) 'Linking  $@'
	$(HIDE)$(OCAMLC) $(BFLAGS) -o $@ $(BLINKFLAGS) $^

# .ml4.ml:
# 	$(CAMLP4) pr_o.cmo -impl $< > $@

# jc/jc_ai.ml: jc/jc_annot_inference.ml jc/jc_annot_fail.ml Makefile
# 	if test "@enable_apron@" = "yes" ; then \
# 	  echo "# 1 \"jc/jc_annot_inference.ml\"" > jc/jc_ai.ml; \
# 	  cat jc/jc_annot_inference.ml >> jc/jc_ai.ml; \
# 	else \
# 	  echo "# 1 \"jc/jc_annot_fail.ml\"" > jc/jc_ai.ml; \
# 	  cat jc/jc_annot_fail.ml >> jc/jc_ai.ml; \
# 	fi

# %_why.v: %.mlw $(BINARY)
# 	$(BINARY) -coq $*.mlw

# %_why.pvs: %.mlw $(BINARY)
# 	$(BINARY) -pvs $*.mlw

# Emacs tags
############

tags:
	find src -regex ".*\.ml[^#]*" | grep -v ".svn" | sort -r | xargs \
	etags "--regex-ocaml=/let[ \t]+\([^ \t]+\)/\1/" \
	      "--regex-ocaml=/let[ \t]+rec[ \t]+\([^ \t]+\)/\1/" \
	      "--regex-ocaml=/and[ \t]+\([^ \t]+\)/\1/" \
	      "--regex-ocaml=/type[ \t]+\([^ \t]+\)/\1/" \
	      "--regex-ocaml=/exception[ \t]+\([^ \t]+\)/\1/" \
	      "--regex-ocaml=/val[ \t]+\([^ \t]+\)/\1/" \
	      "--regex-ocaml=/module[ \t]+\([^ \t]+\)/\1/"

otags:
	find \( -name '*.ml' -or -name '*.mli' \) -print0 | xargs -0 otags
#	otags src/*.mli src/*.ml c/*.mli c/*.ml intf/*.mli intf/*.ml

# the previous seems broken. This one is intented for vi(m) users, but could
# be adapted for emacs (remove the -vi option ?)
otags-vi:
	find \( -name '*.ml' -or -name '*.mli' \) -print0 | xargs -0 otags -vi

wc:
	ocamlwc -p src/*.ml* src/*/*.ml*

#dep: depend
#	cat .depend* | ocamldot | dot -Tpdf > dep.pdf
#	$(PDFVIEWER) dep.pdf

# distrib
#########

NAME = why3-@VERSION@
# see .gitattributes for the list of files that are not distributed
MORE_DIST = configure install-sh doc/manual.pdf

dist: $(MORE_DIST)
	rm -rf distrib/$(NAME)/ distrib/$(NAME).tar.gz
	mkdir -p distrib/
	git archive --format tar --prefix $(NAME)/ HEAD | tar x -C distrib/
	for f in $(MORE_DIST); do cp $$f distrib/$(NAME)/$$f; done
	cd distrib; tar cf $(NAME).tar $(NAME); gzip -f --best $(NAME).tar


###############
# file headers
###############

headers:
	headache -c misc/headache_config.txt -h misc/header.txt \
		Makefile.in configure.in \
		src/*/*.ml src/*/*.ml[iyl4] \
		plugins/*/*.ml plugins/*/*.ml[ily] \
		lib/coq-tactic/*.v lib/coq/*.v lib/coq/*/*.v \
		src/server/*.c src/server/*.h \
		src/ide/resetgc.c \
		examples/use_api/*.ml

#########
# myself
#########

Makefile: Makefile.in config.status
	./config.status chmod --file $@

src/jessie/Makefile: src/jessie/Makefile.in config.status
	./config.status chmod --file $@

src/config.sh: src/config.sh.in config.status
	./config.status chmod --file $@

.merlin: .merlin.in config.status
	./config.status chmod --file $@

src/util/config.ml share/Makefile.config: src/config.sh
	$(SHOW) 'Generate $@'
	$(HIDE)BINDIR=$(BINDIR) LIBDIR=$(LIBDIR) DATADIR=$(DATADIR) src/config.sh

clean::
	rm -f share/Makefile.config

doc/version.tex: doc/version.tex.in config.status
	./config.status chmod --file $@

config.status: configure
	./config.status --recheck

all: lib/why3/META .merlin

lib/why3/META: lib/why3/META.in config.status
	./config.status chmod --file $@

configure: configure.in Version
	autoconf -f

###################
# clean and depend
###################

.PHONY: distclean

distclean: clean
	rm -f config.status config.cache config.log .merlin \
	    Makefile src/util/config.ml doc/version.tex \
	    src/jessie/Makefile src/config.sh lib/why3/META

depend:
	rm -f $^
	$(MAKE) $^

clean::
	rm -f $(GENERATED)
	$(foreach d,$(CLEANDIRS),rm -f $(addprefix $(d)/*.,$(COMPILED_LIB_EXTS));)
	$(foreach p,$(CLEANLIBS),rm -f $(addprefix $(p).,$(COMPILED_LIB_EXTS));)

detect-unused:
	@L1=$$(mktemp); \
	L2=$$(mktemp); \
	for d in `find examples/ -name 'why3session.xml' -printf '%h\n'`; do \
	  sed -n -e 's/.*edited="\([^"]*\)".*/\1/p' $$d/why3session.xml | sort > $$L1; \
	  (cd $$d; git ls-files) | grep -v -e '^why3session.xml' -e '^why3shapes' -e '^[.]gitignore' -e '^Makefile' -e '[.]ml$$' -e '[.]html$$' | sed -e 's/[.]prf$$/.pvs/;s/[.]thy$$/.xml/' | sort -u > $$L2; \
	  diff -u --label="$$d/why3session.xml" --label="$$d/" $$L1 $$L2 || echo; \
	done; \
	rm $$L1 $$L2

##################################################################
# Building the Why3 platform with ocamlbuild (OCaml 3.10 needed) #
##################################################################

# There used to be targets here but they are no longer useful.

# To build using Ocamlbuild:
# 1) Run "make Makefile" to ensure that the generated files (config.ml, ...)
# are generated.
# 2) Run Ocamlbuild with any target to generate the sanitization script.
# 3) Run ./sanitize to delete the generated files that shouldn't be generated
# (i.e. all lexers and parsers).
# 4) Run Ocamlbuild with the target you need, for example:
# ocamlbuild jc/jc_main.native

# You can also use the Makefile ./build.makefile which has some handy targets.<|MERGE_RESOLUTION|>--- conflicted
+++ resolved
@@ -202,11 +202,7 @@
 		prop_curry eliminate_literal \
 		generic_arg_trans_utils case apply \
 		ind_itp destruct cut \
-<<<<<<< HEAD
-		induction induction_pr reification
-=======
-		induction induction_pr matching
->>>>>>> fde14c43
+		induction induction_pr matching reification
 
 LIB_PRINTER = cntexmp_printer alt_ergo why3printer smtv1 smtv2 coq\
 	      pvs isabelle \
