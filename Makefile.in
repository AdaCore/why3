####################################################################
#                                                                  #
#  The Why3 Verification Platform   /   The Why3 Development Team  #
#  Copyright 2010-2018   --   Inria - CNRS - Paris-Sud University  #
#                                                                  #
#  This software is distributed under the terms of the GNU Lesser  #
#  General Public License version 2.1, with the special exception  #
#  on linking described in file LICENSE.                           #
#                                                                  #
####################################################################

VERBOSEMAKE ?= @enable_verbose_make@

ifeq ($(VERBOSEMAKE),yes)
  SHOW = @true
  HIDE =
else
  SHOW = @echo
  HIDE = @
endif

# install the binaries
DESTDIR =

prefix	    = @prefix@
exec_prefix = @exec_prefix@
datarootdir = @datarootdir@

BINDIR  = $(DESTDIR)@bindir@
LIBDIR  = $(DESTDIR)@libdir@
DATADIR = $(DESTDIR)@datarootdir@
MANDIR  = $(DESTDIR)@mandir@
TOOLDIR = $(LIBDIR)/why3/commands

# OS specific stuff
EXE   = @EXE@

# other variables
CC        = @CC@
MKDIR_P   = @MKDIR_P@
INSTALL   = @INSTALL@
INSTALL_DATA = @INSTALL_DATA@
OCAMLC    = @OCAMLC@
OCAMLOPT  = @OCAMLOPT@
OCAMLDEP  = @OCAMLDEP@
OCAMLLEX  = @OCAMLLEX@
OCAMLYACC = @OCAMLYACC@
OCAMLDOC  = @OCAMLDOC@
OCAMLLIB  = @OCAMLLIB@
OCAMLINSTALLLIB  = $(DESTDIR)@OCAMLINSTALLLIB@
OCAMLBEST = @OCAMLBEST@
OCAMLVERSION = @OCAMLVERSION@
CC        = gcc
COQC      = @COQC@
COQDEP    = @COQDEP@
COQCAMLP  = @COQCAMLP@
COQCAMLPLIB = @COQCAMLPLIB@
FRAMAC_LIBDIR = $(DESTDIR)@FRAMAC_LIBDIR@

ifeq (@enable_menhirLib@,yes)
MENHIR	  = @MENHIR@ --table
else
MENHIR	  = @MENHIR@
endif

DEPFLAGS  = -slash -I lib/why3
ifeq (@OCAMLBEST@,opt)
# the semantics of the -native flag changed in ocaml 4.03.0
#DEPFLAGS += -native
endif

RUBBER = @RUBBER@
HEVEA = @HEVEA@
HACHA = @HACHA@
EMACS = @EMACS@

#PSVIEWER  = @PSVIEWER@
#PDFVIEWER = @PDFVIEWER@

INCLUDES = @ZIPINCLUDE@ @MENHIRINCLUDE@ @NUMINCLUDE@

# warnings are enabled and non fatal by default, except:
# - disabled:
#   4    Fragile pattern matching: matching that will remain complete even
#        if additional constructors are added to one of the variant types
#        matched.
#   9    Missing fields in a record pattern.
#   41   Ambiguous constructor or label name.
#   44   Open statement shadows an already defined identifier.
#   45   Open statement shadows an already defined label or constructor.
#   50   Unexpected documentation comment.
#   52   The argument of this constructor should not be matched against a
#        constant pattern; the actual value of the argument could change
#        in the future.
# - fatal:
#   5    Partially applied function: expression whose result has function
#        type and is ignored.
#   48   Implicit elimination of optional arguments.

WARNINGS = A-4-9-41-44-45-50-52@5@48

OFLAGS = -w $(WARNINGS) -safe-string -keep-locs -bin-annot -dtypes -g -I lib/why3 $(INCLUDES)
BFLAGS = -w $(WARNINGS) -safe-string -keep-locs -bin-annot -dtypes -g -I lib/why3 $(INCLUDES)

OLINKFLAGS = -linkall $(EXTCMXA)
BLINKFLAGS = -linkall $(EXTCMA)

ifeq (@enable_profiling@,yes)
OFLAGS += -g -p
endif

# see http://caml.inria.fr/mantis/view.php?id=4991
CMIHACK = -intf-suffix .cmi

# external libraries common to all binaries

EXTOBJS = @MENHIRLIB@
EXTLIBS = str unix nums dynlink @ZIPLIB@

EXTCMA	= $(addsuffix .cma,$(EXTLIBS)) $(addsuffix .cmo,$(EXTOBJS))
EXTCMXA = $(addsuffix .cmxa,$(EXTLIBS)) $(addsuffix .cmx,$(EXTOBJS))

INSTALLED_LIB_EXTS = a cma cmx cmi cmxa cmxs
COMPILED_LIB_EXTS = $(INSTALLED_LIB_EXTS) o cmo cmt cmti annot dep conflicts

TOTARGET = > "$@" || (RV=$$?; rm -f "$@"; exit $${RV})

# Variables added for checking realizations
GENERATED_PREFIX_COQ="lib/coq"
GENERATED_PREFIX_ISABELLE=lib/isabelle

###############
# main target
###############

all: @OCAMLBEST@
plugins: plugins.@OCAMLBEST@
opt: plugins.opt
byte: plugins.byte

ifeq (@enable_local@,yes)
all: install_local
endif

.PHONY: byte opt clean depend all install install_local install_no_local
.PHONY: plugins plugins.byte plugins.opt

CLEANDIRS =
CLEANLIBS =
GENERATED =

##############
# Why3 library
##############

LIBGENERATED = src/util/config.ml \
	       src/util/rc.ml src/util/lexlib.ml \
	       src/util/json_parser.mli src/util/json_parser.ml \
	       src/util/json_lexer.ml \
	       src/parser/lexer.ml \
	       src/parser/parser.mli src/parser/parser.ml \
	       src/driver/driver_parser.mli src/driver/driver_parser.ml \
	       src/driver/driver_lexer.ml \
	       src/driver/parse_smtv2_model_parser.mli src/driver/parse_smtv2_model_parser.ml \
	       src/driver/parse_smtv2_model_lexer.ml \
	       src/session/compress.ml src/session/xml.ml \
	       src/session/strategy_parser.ml \
	       lib/ocaml/why3__BigInt_compat.ml

LIB_UTIL = config bigInt util opt lists strings \
	   extmap extset exthtbl weakhtbl \
	   hashcons wstdlib exn_printer pp \
	   json_base json_parser json_lexer \
	   debug loc \
	   lexlib print_tree cmdline warning sysutil rc plugin bigInt number pqueue

LIB_CORE = ident ty term pattern decl theory \
	   task pretty dterm env trans printer model_parser

LIB_DRIVER = prove_client call_provers driver_ast driver_parser driver_lexer driver \
		whyconf autodetection \
		smt2_model_defs parse_smtv2_model_parser \
		collect_data_model parse_smtv2_model_lexer parse_smtv2_model \
		parse_smtv2_model

LIB_MLW = ity expr dexpr pdecl pmodule

LIB_PARSER = ptree glob parser typing lexer

LIB_TRANSFORM = simplify_formula inlining split_goal \
		args_wrapper detect_polymorphism reduction_engine compute \
		fold_defs eliminate_quantifiers \
		eliminate_definition eliminate_algebraic \
		abstract_quantifiers eliminate_unknown_types \
		eliminate_unknown_lsymbols \
		eliminate_symbol \
		eliminate_inductive eliminate_let eliminate_if \
		libencoding discriminate encoding encoding_select \
		encoding_guards_full encoding_tags_full \
		encoding_guards encoding_tags encoding_twin \
		encoding_sort simplify_array filter_trigger \
		introduction abstraction close_epsilon lift_epsilon \
		eliminate_epsilon intro_projections_counterexmp \
		intro_vc_vars_counterexmp prepare_for_counterexmp \
		eval_match instantiate_predicate smoke_detector \
		prop_curry \
		generic_arg_trans_utils case apply subst \
		ind_itp destruct cut \
		rec_logic gnat_split_conj gnat_split_disj \
		eliminate_unused_hypo eliminate_literal induction induction_pr

LIB_PRINTER = cntexmp_printer alt_ergo why3printer smtv1 smtv2 coq\
	      pvs isabelle \
	      simplify gappa cvc3 yices mathematica

LIB_WHYML = mlw_ty mlw_expr mlw_decl mlw_pretty mlw_wp mlw_module \
	    mlw_dexpr mlw_typing mlw_driver mlw_exec mlw_ocaml \
	    mlw_main mlw_interp

LIB_SESSION = compress xml termcode session_itp \
              strategy strategy_parser controller_itp \
	      server_utils itp_communication \
	      itp_server json_util

LIBMODULES =  $(addprefix src/util/, $(LIB_UTIL)) \
	      $(addprefix src/core/, $(LIB_CORE)) \
	      $(addprefix src/driver/, $(LIB_DRIVER)) \
	      $(addprefix src/mlw/, $(LIB_MLW)) \
	      $(addprefix src/parser/, $(LIB_PARSER)) \
	      $(addprefix src/transform/, $(LIB_TRANSFORM)) \
	      $(addprefix src/printer/, $(LIB_PRINTER)) \
	      $(addprefix src/whyml/, $(LIB_WHYML)) \
	      $(addprefix src/session/, $(LIB_SESSION))

LIBDIRS = util core driver mlw parser transform printer whyml session
LIBINCLUDES = $(addprefix -I src/, $(LIBDIRS))

LIBDEP = $(addsuffix .dep, $(LIBMODULES))
LIBCMO = $(addsuffix .cmo, $(LIBMODULES))
LIBCMX = $(addsuffix .cmx, $(LIBMODULES))

$(LIBDEP): DEPFLAGS += $(LIBINCLUDES)
$(LIBCMO) $(LIBCMX): INCLUDES += $(LIBINCLUDES)
$(LIBCMX): OFLAGS += -for-pack Why3

$(LIBDEP): $(LIBGENERATED)

# Zarith

ifeq (@enable_zarith@,yes)
lib/ocaml/why3__BigInt_compat.ml: config.status lib/ocaml/why3__BigInt_zarith.ml
	cp lib/ocaml/why3__BigInt_zarith.ml $@
else
lib/ocaml/why3__BigInt_compat.ml: config.status lib/ocaml/why3__BigInt_num.ml
	cp lib/ocaml/why3__BigInt_num.ml $@
endif

# Ocamlzip

ifeq (@enable_zip@,yes)
src/session/compress.ml: config.status src/session/compress_z.ml
	cp src/session/compress_z.ml $@
else
src/session/compress.ml: config.status src/session/compress_none.ml
	cp src/session/compress_none.ml $@
endif

# hide deprecated warnings for strings
src/util/strings.cmo:: WARNINGS:=$(WARNINGS)-3
src/util/strings.cmx:: WARNINGS:=$(WARNINGS)-3

# hide warning 'no cmx file was found in path for module ..., and its interface was not compiled with -opaque' for the coq tactic

src/coq-tactic/why3tac.cmx: WARNINGS:=$(WARNINGS)-58

# build targets

byte: lib/why3/why3.cma
opt:  lib/why3/why3.cmxa lib/why3/why3.cmxs

lib/why3/why3.cma: lib/why3/why3.cmo
lib/why3/why3.cmxa: lib/why3/why3.cmx
lib/why3/why3.cmxs: lib/why3/why3.cmx

lib/why3/why3.cmo: $(LIBCMO)
	$(SHOW) 'Linking  $@'
	$(HIDE)$(OCAMLC) $(BFLAGS) -pack -o $@ $^

lib/why3/why3.cmx: $(LIBCMX) lib/why3/why3.cmo
	$(SHOW) 'Linking  $@'
	$(HIDE)$(OCAMLOPT) $(OFLAGS) $(CMIHACK) -pack -o $@ $(filter %.cmx, $^)

# clean and depend

ifneq "$(MAKECMDGOALS:clean%=clean)" "clean"
-include $(LIBDEP)
endif

depend: $(LIBDEP)

CLEANDIRS += src $(addprefix src/, $(LIBDIRS))
CLEANLIBS += lib/why3/why3session lib/why3/why3
GENERATED += $(LIBGENERATED)

###############
# installation
###############

clean_old_install::
	rm -rf $(LIBDIR)/why3
	rm -rf $(DATADIR)/why3

clean_old_install-lib::
	if test -d $(OCAMLINSTALLLIB) -a -w $(OCAMLINSTALLLIB); then \
	  rm -rf $(OCAMLINSTALLLIB)/why3; \
	fi

install_no_local::
	$(MKDIR_P) $(BINDIR)
	$(MKDIR_P) $(LIBDIR)/why3
	$(MKDIR_P) $(TOOLDIR)
	$(MKDIR_P) $(DATADIR)/why3
	$(MKDIR_P) $(DATADIR)/why3/images
	$(MKDIR_P) $(DATADIR)/why3/vim
	$(MKDIR_P) $(DATADIR)/why3/vim/ftdetect
	$(MKDIR_P) $(DATADIR)/why3/vim/syntax
	$(MKDIR_P) $(DATADIR)/why3/lang
	$(MKDIR_P) $(DATADIR)/why3/theories
	$(MKDIR_P) $(DATADIR)/why3/modules/mach
	$(MKDIR_P) $(DATADIR)/why3/drivers
	$(INSTALL_DATA) theories/*.why $(DATADIR)/why3/theories
	$(INSTALL_DATA) modules/*.mlw $(DATADIR)/why3/modules
	$(INSTALL_DATA) modules/mach/*.mlw $(DATADIR)/why3/modules/mach
	$(INSTALL_DATA) drivers/*.drv drivers/*.gen $(DATADIR)/why3/drivers
	$(INSTALL_DATA) LICENSE $(DATADIR)/why3/
	$(INSTALL_DATA) share/provers-detection-data.conf $(DATADIR)/why3/
	for i in share/images/*.rc; do \
	     d=`basename $$i .rc`; \
	     $(INSTALL_DATA) $$i $(DATADIR)/why3/images; \
	     $(MKDIR_P) $(DATADIR)/why3/images/$$d; \
	     $(INSTALL_DATA) share/images/$$d/* $(DATADIR)/why3/images/$$d; \
	done
	$(INSTALL_DATA) share/images/*.png $(DATADIR)/why3/images
	$(INSTALL_DATA) share/why3session.dtd $(DATADIR)/why3
	$(INSTALL_DATA) share/Makefile.config $(DATADIR)/why3
	$(INSTALL_DATA) share/vim/ftdetect/why3.vim $(DATADIR)/why3/vim/ftdetect/why3.vim
	$(INSTALL_DATA) share/vim/syntax/why3.vim $(DATADIR)/why3/vim/syntax/why3.vim
	$(INSTALL_DATA) share/lang/why3.lang $(DATADIR)/why3/lang/why3.lang

install_no_local_lib::
	$(MKDIR_P) $(OCAMLINSTALLLIB)/why3
	$(INSTALL_DATA) $(wildcard $(addprefix lib/why3/why3., $(INSTALLED_LIB_EXTS))) \
		lib/why3/META $(OCAMLINSTALLLIB)/why3

ifeq (@enable_local@,yes)
install install-lib:
	@echo "Why3 is configured in local installation mode."
	@echo "To install Why3, run ./configure --disable-local ; make ; make install"
else
install: clean_old_install install_no_local
install-lib: clean_old_install-lib install_no_local_lib
endif

install-all: install install-lib

##################
# Uninstallation
##################

ifeq (@enable_local@,yes)
uninstall:
	@echo "Why3 is configured in local installation mode."
else
uninstall: clean_old_install clean_old_install-lib
endif

##################
# Why3 emacs mode
##################

%.elc: %.el
	$(EMACS) --batch --no-init-file -f batch-byte-compile $<

clean_old_install::
	rm -f $(DATADIR)/emacs/site-lisp/why3.el
	rm -f $(DATADIR)/emacs/site-lisp/why3.elc

install_no_local::
	$(MKDIR_P) $(DATADIR)/emacs/site-lisp/
	$(INSTALL_DATA) share/emacs/why3.el $(DATADIR)/emacs/site-lisp/why3.el
ifeq (@enable_emacs_compilation@,yes)
	$(INSTALL_DATA) share/emacs/why3.elc $(DATADIR)/emacs/site-lisp/why3.elc
endif

ifeq (@enable_emacs_compilation@,yes)
all: share/emacs/why3.elc
endif


##################
# Why3 plugins
##################

PLUGGENERATED = plugins/tptp/tptp_lexer.ml \
		plugins/tptp/tptp_parser.ml plugins/tptp/tptp_parser.mli \
		plugins/python/py_lexer.ml \
		plugins/python/py_parser.ml plugins/python/py_parser.mli \
		plugins/parser/dimacs.ml \

PLUG_PARSER = genequlin dimacs
PLUG_PRINTER =
PLUG_TRANSFORM =
PLUG_TPTP = tptp_ast tptp_parser tptp_typing tptp_lexer tptp_printer
PLUG_PYTHON = py_ast py_parser py_lexer py_main

PLUGINS = genequlin dimacs tptp python

TPTPMODULES = $(addprefix plugins/tptp/, $(PLUG_TPTP))
PYTHONMODULES = $(addprefix plugins/python/, $(PLUG_PYTHON))

TPTPCMO = $(addsuffix .cmo, $(TPTPMODULES))
TPTPCMX = $(addsuffix .cmx, $(TPTPMODULES))

PYTHONCMO = $(addsuffix .cmo, $(PYTHONMODULES))
PYTHONCMX = $(addsuffix .cmx, $(PYTHONMODULES))

ifeq (@enable_hypothesis_selection@,yes)
PLUG_TRANSFORM += hypothesis_selection
PLUGINS += hypothesis_selection

lib/plugins/hypothesis_selection.cmxs: INCLUDES += -I @OCAMLGRAPHLIB@
lib/plugins/hypothesis_selection.cmo:  INCLUDES += -I @OCAMLGRAPHLIB@
lib/plugins/hypothesis_selection.cmxs: OFLAGS += graph.cmxa
lib/plugins/hypothesis_selection.cmo:  BFLAGS += graph.cmo
endif

PLUGMODULES = $(addprefix plugins/parser/, $(PLUG_PARSER)) \
	      $(addprefix plugins/printer/, $(PLUG_PRINTER)) \
	      $(addprefix plugins/transform/, $(PLUG_TRANSFORM)) \
	      $(TPTPMODULES) $(PYTHONMODULES)

PLUGDEP = $(addsuffix .dep, $(PLUGMODULES))
PLUGCMO = $(addsuffix .cmo, $(PLUGMODULES))
PLUGCMX = $(addsuffix .cmx, $(PLUGMODULES))

PLUGDIRS = parser printer transform tptp python
PLUGINCLUDES = $(addprefix -I plugins/, $(PLUGDIRS))

$(PLUGDEP): DEPFLAGS += $(PLUGINCLUDES)
$(PLUGCMO) $(PLUGCMX): INCLUDES += $(PLUGINCLUDES)

$(PLUGDEP): $(PLUGGENERATED)

LIBPLUGCMO =  $(addsuffix .cmo,  $(addprefix lib/plugins/, $(PLUGINS)))
LIBPLUGCMXS = $(addsuffix .cmxs, $(addprefix lib/plugins/, $(PLUGINS)))

plugins.byte: $(LIBPLUGCMO)
plugins.opt : $(LIBPLUGCMXS)

lib/plugins:
	mkdir lib/plugins

lib/plugins/%.cmxs: | lib/plugins
	$(SHOW) 'Linking  $@'
	$(HIDE)$(OCAMLOPT) $(OFLAGS) -shared -o $@ $^

lib/plugins/%.cmo: | lib/plugins
	$(SHOW) 'Linking  $@'
	$(HIDE)$(OCAMLC) $(BFLAGS) -pack -o $@ $^

lib/plugins/%.cmxs: plugins/parser/%.cmx
lib/plugins/%.cmo: plugins/parser/%.cmo
lib/plugins/%.cmxs: plugins/printer/%.cmx
lib/plugins/%.cmo: plugins/printer/%.cmo
lib/plugins/%.cmxs: plugins/transform/%.cmx
lib/plugins/%.cmo: plugins/transform/%.cmo
lib/plugins/tptp.cmxs: $(TPTPCMX)
lib/plugins/tptp.cmo: $(TPTPCMO)
lib/plugins/python.cmxs: $(PYTHONCMX)
lib/plugins/python.cmo: $(PYTHONCMO)

# depend and clean targets

ifneq "$(MAKECMDGOALS:clean%=clean)" "clean"
-include $(PLUGDEP)
endif

depend: $(PLUGDEP)

CLEANDIRS += plugins $(addprefix plugins/, $(PLUGDIRS)) lib/plugins
GENERATED += $(PLUGGENERATED)

install_no_local::
	$(MKDIR_P) $(LIBDIR)/why3/plugins
	$(INSTALL_DATA) $(wildcard $(LIBPLUGCMO) $(LIBPLUGCMXS)) $(LIBDIR)/why3/plugins

###############
# Why3 commands
###############

TOOLSGENERATED = src/tools/why3wc.ml

TOOLS_BIN = why3config why3execute why3extract why3prove \
	    why3realize why3replay why3wc

TOOLS_FILES = main $(TOOLS_BIN)

TOOLSMODULES = $(addprefix src/tools/, $(TOOLS_FILES))

TOOLSDEP = $(addsuffix .dep, $(TOOLSMODULES))
TOOLSCMO = $(addsuffix .cmo, $(TOOLSMODULES))
TOOLSCMX = $(addsuffix .cmx, $(TOOLSMODULES))

$(TOOLSDEP): DEPFLAGS += -I src/tools
$(TOOLSCMO) $(TOOLSCMX): INCLUDES += -I src/tools

$(TOOLSDEP): $(TOOLSGENERATED)

byte: bin/why3.byte $(TOOLS_BIN:%=bin/%.byte)
opt:  bin/why3.opt  $(TOOLS_BIN:%=bin/%.opt)

bin:
	mkdir bin

bin/why3.opt: lib/why3/why3.cmxa src/tools/main.cmx
bin/why3.byte: lib/why3/why3.cma src/tools/main.cmo
bin/why3config.opt: lib/why3/why3.cmxa src/tools/why3config.cmx
bin/why3config.byte: lib/why3/why3.cma src/tools/why3config.cmo
bin/why3execute.opt: lib/why3/why3.cmxa src/tools/why3execute.cmx
bin/why3execute.byte: lib/why3/why3.cma src/tools/why3execute.cmo
bin/why3extract.opt: lib/why3/why3.cmxa src/tools/why3extract.cmx
bin/why3extract.byte: lib/why3/why3.cma src/tools/why3extract.cmo
bin/why3prove.opt: lib/why3/why3.cmxa src/tools/why3prove.cmx
bin/why3prove.byte: lib/why3/why3.cma src/tools/why3prove.cmo
bin/why3realize.opt: lib/why3/why3.cmxa src/tools/why3realize.cmx
bin/why3realize.byte: lib/why3/why3.cma src/tools/why3realize.cmo
bin/why3replay.opt: lib/why3/why3.cmxa src/tools/unix_scheduler.cmx src/tools/why3replay.cmx
bin/why3replay.byte: lib/why3/why3.cma src/tools/unix_scheduler.cmo src/tools/why3replay.cmo
bin/why3wc.opt: src/tools/why3wc.cmx
bin/why3wc.byte: src/tools/why3wc.cmo

clean_old_install::
	rm -f $(TOOLS_BIN:%=$(TOOLDIR)/%$(EXE)) $(BINDIR)/why3$(EXE)
	rm -f $(BINDIR)/why3bench$(EXE) $(BINDIR)/why3replayer$(EXE)

install_no_local::
	$(INSTALL) bin/why3.@OCAMLBEST@ $(BINDIR)/why3$(EXE)
	$(INSTALL) bin/why3config.@OCAMLBEST@  $(TOOLDIR)/why3config$(EXE)
	$(INSTALL) bin/why3execute.@OCAMLBEST@ $(TOOLDIR)/why3execute$(EXE)
	$(INSTALL) bin/why3extract.@OCAMLBEST@ $(TOOLDIR)/why3extract$(EXE)
	$(INSTALL) bin/why3prove.@OCAMLBEST@   $(TOOLDIR)/why3prove$(EXE)
	$(INSTALL) bin/why3realize.@OCAMLBEST@ $(TOOLDIR)/why3realize$(EXE)
	$(INSTALL) bin/why3replay.@OCAMLBEST@  $(TOOLDIR)/why3replay$(EXE)
	$(INSTALL) bin/why3wc.@OCAMLBEST@      $(TOOLDIR)/why3wc$(EXE)

install_local:: bin/why3 $(addprefix bin/,$(TOOLS_BIN))

bin/%:	bin/%.@OCAMLBEST@
	ln -sf $(notdir $<) $@

install_local:: share/drivers share/modules share/theories

share/drivers:
	ln -snf ../drivers share/drivers

share/modules:
	ln -snf ../modules share/modules

share/theories:
	ln -snf ../theories share/theories

ifneq "$(MAKECMDGOALS:clean%=clean)" "clean"
-include $(TOOLSDEP)
endif

depend: $(TOOLSDEP)

CLEANDIRS += src/tools
GENERATED += $(TOOLSGENERATED)

clean::
	rm -f bin/why3*

##############
# test targets
##############

%.gui: %.why bin/why3ide.opt
	bin/why3ide.opt $*.why

%: %.mlw bin/why3.opt
	bin/why3.opt $*.mlw

%: %.why bin/why3.opt
	bin/why3.opt $*.why

%.gui: %.mlw bin/why3ide.opt
	bin/why3ide.opt $*.mlw

%.type: %.mlw bin/why3ide.opt
	bin/why3.opt --type-only $*.mlw

############
# GNATWhy3 #
############


GNAT_FILES := gnat_counterexamples gnat_util gnat_loc gnat_expl gnat_config \
	      gnat_scheduler gnat_manual gnat_report gnat_objectives gnat_main \
	      gnat_server

GNATMODULES := $(addprefix src/gnat/, $(GNAT_FILES))
GNATDEP = $(addsuffix .dep, $(GNATMODULES))
GNATCMO = $(addsuffix .cmo, $(GNATMODULES))
GNATCMX = $(addsuffix .cmx, $(GNATMODULES))
$(GNATCMO) $(GNATCMX): INCLUDES += -I src/gnat -I src/util
$(GNATDEP): DEPFLAGS += -I src/gnat

depend: $(GNATDEP)
CLEANDIRS += src/gnat

# build targets

byte: bin/gnatwhy3.byte bin/gnat_server.byte
opt:  bin/gnatwhy3.opt bin/gnat_server.opt

bin/gnatwhy3.opt: lib/why3/why3.cmxa $(filter-out %gnat_server.cmx, $(GNATCMX))
bin/gnat_server.opt: lib/why3/why3.cmxa $(filter-out %gnat_main.cmx, $(GNATCMX))

bin/gnatwhy3.byte: lib/why3/why3.cma $(filter-out %gnat_server.cmo, $(GNATCMO))
bin/gnat_server.byte: lib/why3/why3.cma $(filter-out %gnat_main.cmo, $(GNATCMO))

install_no_local::
	cp -f bin/gnatwhy3.@OCAMLBEST@ $(BINDIR)/gnatwhy3$(EXE)
	cp -f bin/gnat_server.@OCAMLBEST@ $(BINDIR)/gnat_server$(EXE)

ifneq "$(MAKECMDGOALS:clean%=clean)" "clean"
-include $(GNATDEP)
endif

clean::
	rm -f bin/gnatwhy3.byte bin/gnatwhy3.opt bin/gnatwhy3
	rm -f bin/gnat_server.byte bin/gnat_server.opt bin/gnat_server

##############
# Why3server #
##############

SERVER_MODULES := logging arraylist options queue readbuf request \
		  writebuf server-unix server-win

CPULIM_MODULES := cpulimit-unix cpulimit-win

SERVER_O := $(addprefix src/server/, $(addsuffix .o, $(SERVER_MODULES)))

CPULIM_O := $(addprefix src/server/, $(addsuffix .o, $(CPULIM_MODULES)))

TOOLS = lib/why3server$(EXE) lib/why3cpulimit$(EXE)

all: $(TOOLS)

lib/why3server$(EXE): $(SERVER_O)
	$(CC) -Wall -o $@ $^

lib/why3cpulimit$(EXE): $(CPULIM_O)
	$(CC) -Wall -o $@ $^

%.o: %.c
	$(CC) -Wall -O -g -o $@ -c $<

install_no_local::
	$(MKDIR_P) $(LIBDIR)/why3
	$(INSTALL) lib/why3server$(EXE) $(LIBDIR)/why3/why3server$(EXE)
	$(INSTALL) lib/why3cpulimit$(EXE) $(LIBDIR)/why3/why3cpulimit$(EXE)
	$(INSTALL) lib/why3-call-pvs $(LIBDIR)/why3/why3-call-pvs

clean::
	rm -f $(SERVER_O) $(CPULIM_O) $(TOOLS)

.PHONY: install_spark2014 install_spark2014_dev

install_spark2014_dev: install_spark2014
	# copying why3ide is optional, so this line is allowed to fail
	-cp -f bin/why3ide.@OCAMLBEST@ $(BINDIR)/why3ide$(EXE)
	$(MKDIR_P) $(DATADIR)/why3/images
	for i in share/images/*.rc; do \
	     d=`basename $$i .rc`; \
	     $(INSTALL_DATA) $$i $(DATADIR)/why3/images; \
	     $(MKDIR_P) $(DATADIR)/why3/images/$$d; \
	     $(INSTALL_DATA) share/images/$$d/* $(DATADIR)/why3/images/$$d; \
	done
	$(INSTALL_DATA) share/images/*.png $(DATADIR)/why3/images
	$(MKDIR_P) $(DATADIR)/why3/lang
	$(INSTALL_DATA) share/lang/why3.lang $(DATADIR)/why3/lang/why3.lang

install_spark2014:
	mkdir -p $(BINDIR)
	mkdir -p $(DATADIR)/why3
	mkdir -p $(DATADIR)/why3/theories
	mkdir -p $(DATADIR)/why3/drivers
	mkdir -p $(DATADIR)/why3/modules
	mkdir -p $(DATADIR)/why3/libs
	cp -f theories/*.why $(DATADIR)/why3/theories
	cp -f modules/*.mlw $(DATADIR)/why3/modules
	cp -f drivers/*.drv drivers/*.gen drivers/*.aux $(DATADIR)/why3/drivers
	# also copy the fixed coq-realizations.aux file that we use for SPARK;
	# This will possibly overwrite the one that was copied on the line
	# before
	cp -f coq-realizations.aux $(DATADIR)/why3/drivers
	cp -f share/why3session.dtd $(DATADIR)/why3
	cp -f lib/why3server$(EXE) $(BINDIR)/why3server$(EXE)
	cp -f lib/why3cpulimit$(EXE) $(BINDIR)/why3cpulimit$(EXE)
	cp -f bin/gnatwhy3.@OCAMLBEST@ $(BINDIR)/gnatwhy3$(EXE)
	cp -f bin/gnat_server.@OCAMLBEST@ $(BINDIR)/gnat_server$(EXE)
	cp -f bin/why3realize.@OCAMLBEST@ $(BINDIR)/why3realize$(EXE)
	cp -f bin/why3config.@OCAMLBEST@ $(BINDIR)/why3config$(EXE)
	cp -f bin/why3session.@OCAMLBEST@ $(BINDIR)/why3session$(EXE)
	cp -f share/provers-detection-data.conf $(DATADIR)/why3/
	cp -rf lib/coq $(DATADIR)/why3/libs

##########
# gallery
##########

# we export exactly the programs that have a why3session.xml file

.PHONY: gallery

gallery:: gallery-simple gallery-subs

.PHONY: gallery-simple

gallery-simple::
	@if test "$(GALLERYDIR)" = ""; then echo "set GALLERYDIR first"; exit 1; fi
	@for x in examples/*/why3session.xml ; do \
	  d=`dirname $$x`; \
	  f=`basename $$d`; \
	  echo "exporting $$f"; \
	  mkdir -p $(GALLERYDIR)/$$f; \
	  WHY3CONFIG="" bin/why3session.@OCAMLBEST@ html $$x -o $(GALLERYDIR)/$$f; \
	  cp examples/$$f.mlw $(GALLERYDIR)/$$f/; \
	  cd examples/; \
	  rm -f $(GALLERYDIR)/$$f/$$f.zip; \
	  zip -q -r $(GALLERYDIR)/$$f/$$f.zip $$f.mlw $$f; \
	  cd ..; \
	done

.PHONY: gallery-subs

GALLERYSUBS=WP_revisited verifythis_2016_matrix_multiplication avl double_wp prover

gallery-subs::
	@if test "$(GALLERYDIR)" = ""; then echo "set GALLERYDIR first"; exit 1; fi
	@for d in $(GALLERYSUBS) ; do \
	  echo "exporting examples/$$d"; \
	  mkdir -p $(GALLERYDIR)/$$d; \
	  cd examples/$$d; \
	  WHY3CONFIG="" ../../bin/why3doc.@OCAMLBEST@ -L ../../theories -L ../../modules -L . --stdlib-url http://why3.lri.fr/stdlib/ *.mlw -o $(GALLERYDIR)/$$d; \
	  cd ..; \
	  rm -f $(GALLERYDIR)/$$d/$$d.zip; \
	  zip -q -r $(GALLERYDIR)/$$d/$$d.zip $$d; \
	  cd ..; \
	done


%-gallery::
	@if test "$(GALLERYDIR)" = ""; then echo "set GALLERYDIR first"; exit 1; fi
	x=$*/why3session.xml; \
	d=`dirname $$x`; \
	f=`basename $$d`; \
	echo "exporting $$f"; \
	rm -f $$d/*.bak; \
	mkdir -p $(GALLERYDIR)/$$f; \
	WHY3CONFIG="" bin/why3session.@OCAMLBEST@ html $$d -o $(GALLERYDIR)/$$f; \
	if test -f examples/$$f.mlw; then cp examples/$$f.mlw $(GALLERYDIR)/$$f/; fi; \
	if test -f examples/$$f.why; then cp examples/$$f.why $(GALLERYDIR)/$$f/; fi; \
	cd examples/; \
	rm -f $(GALLERYDIR)/$$f/$$f.zip; \
	zip -q -r $(GALLERYDIR)/$$f/$$f.zip $$f.mlw $$f

########
# XML DTD validation
########

.PHONY: xml-validate

xml-validate:
	@for x in `find examples/ -name why3session.xml`; do \
	  xmllint --noout --valid $$x 2>&1 | head -1; \
	done

xml-validate-local:
	@for x in `find examples/ -name why3session.xml`; do \
	  xmllint --noout --dtdvalid share/why3session.dtd $$x 2>&1 | head -1; \
	done

###############
# IDE
###############

ifeq (@enable_ide@,yes)

IDE_FILES = gconfig ide_utils why3ide

IDEMODULES = $(addprefix src/ide/, $(IDE_FILES))

IDEDEP = $(addsuffix .dep, $(IDEMODULES))
IDECMO = $(addsuffix .cmo, $(IDEMODULES))
IDECMX = $(addsuffix .cmx, $(IDEMODULES))

$(IDEDEP): DEPFLAGS += -I src/ide
$(IDECMO) $(IDECMX): INCLUDES += -I src/ide

# build targets

byte: bin/why3ide.byte
opt:  bin/why3ide.opt

bin/why3ide.opt bin/why3ide.byte: INCLUDES += -I @LABLGTK2LIB@
bin/why3ide.opt bin/why3ide.byte: EXTLIBS += lablgtk lablgtksourceview2
bin/why3ide.byte: BLINKFLAGS += -custom

bin/why3ide.opt: lib/why3/why3.cmxa src/ide/resetgc.o $(IDECMX)
bin/why3ide.byte: lib/why3/why3.cma src/ide/resetgc.o $(IDECMO)

src/ide/resetgc.o: src/ide/resetgc.c
	$(SHOW) 'Ocamlc   $<'
	$(HIDE)$(OCAMLC) -c -ccopt "-Wall -o $@" $<

# depend and clean targets

ifneq "$(MAKECMDGOALS:clean%=clean)" "clean"
-include $(IDEDEP)
endif

depend: $(IDEDEP)

CLEANDIRS += src/ide

clean_old_install::
	rm -f $(BINDIR)/why3ide$(EXE)

install_no_local::
	$(INSTALL) bin/why3ide.@OCAMLBEST@ $(TOOLDIR)/why3ide$(EXE)

install_local:: bin/why3ide

endif


###############
# WEBSERV
###############

WEBSERV_FILES = wserver why3web

WEBSERVMODULES = $(addprefix src/ide/, $(WEBSERV_FILES))

WEBSERVDEP = $(addsuffix .dep, $(WEBSERVMODULES))
WEBSERVCMO = $(addsuffix .cmo, $(WEBSERVMODULES))
WEBSERVCMX = $(addsuffix .cmx, $(WEBSERVMODULES))

$(WEBSERVDEP): DEPFLAGS += -I src/ide
$(WEBSERVCMO) $(WEBSERVCMX): INCLUDES += -I src/ide

# build targets

byte: bin/why3webserver.byte
opt:  bin/why3webserver.opt

bin/why3webserver.opt: lib/why3/why3.cmxa $(WEBSERVCMX)
	$(SHOW) 'Linking  $@'
	$(HIDE)$(OCAMLOPT) $(OFLAGS) -o $@ $(OLINKFLAGS) $^

bin/why3webserver.byte: lib/why3/why3.cma $(WEBSERVCMO)
	$(SHOW) 'Linking  $@'
	$(HIDE)$(OCAMLC) $(BFLAGS) -o $@ $(BLINKFLAGS) -custom $^

# depend and clean targets

ifneq "$(MAKECMDGOALS:clean%=clean)" "clean"
-include $(WEBSERVDEP)
endif

depend: $(WEBSERVDEP)

CLEANDIRS += src/ide

clean_old_install::
	rm -f $(BINDIR)/why3webserver$(EXE)

install_no_local::
	$(INSTALL) bin/why3webserver.@OCAMLBEST@ $(TOOLDIR)/why3webserver$(EXE)

install_local:: bin/why3webserver


###############
# Session
###############

SESSION_FILES = why3session_lib why3session_info \
		why3session_html why3session_latex \
		why3session_main
# TODO: why3session_copy why3session_rm why3session_csv why3session_run
#       why3session_output

SESSIONMODULES = $(addprefix src/why3session/, $(SESSION_FILES))

SESSIONDEP = $(addsuffix .dep, $(SESSIONMODULES))
SESSIONCMO = $(addsuffix .cmo, $(SESSIONMODULES))
SESSIONCMX = $(addsuffix .cmx, $(SESSIONMODULES))

$(SESSIONDEP): DEPFLAGS += -I src/why3session
$(SESSIONCMO) $(SESSIONCMX): INCLUDES += -I src/why3session

# build targets

byte: bin/why3session.byte
opt:  bin/why3session.opt

bin/why3session.opt: lib/why3/why3.cmxa $(SESSIONCMX)
bin/why3session.byte: lib/why3/why3.cma $(SESSIONCMO)

# depend and clean targets

ifneq "$(MAKECMDGOALS:clean%=clean)" "clean"
-include $(SESSIONDEP)
endif

depend: $(SESSIONDEP)

CLEANDIRS += src/why3session

clean_old_install::
	rm -f $(BINDIR)/why3session$(EXE)

install_no_local::
	$(INSTALL) bin/why3session.@OCAMLBEST@ $(TOOLDIR)/why3session$(EXE)

install_local:: bin/why3session

###############
# Why3 Shell
###############

SHELL_FILES = unix_scheduler why3shell

SHELLMODULES = $(addprefix src/tools/, $(SHELL_FILES))

SHELLDEP = $(addsuffix .dep, $(SHELLMODULES))
SHELLCMO = $(addsuffix .cmo, $(SHELLMODULES))
SHELLCMX = $(addsuffix .cmx, $(SHELLMODULES))

$(SHELLDEP): DEPFLAGS += -I src/tools
$(SHELLCMO) $(SHELLCMX): INCLUDES += -I src/tools

# build targets

byte: bin/why3shell.byte
opt:  bin/why3shell.opt

bin/why3shell.opt: lib/why3/why3.cmxa $(SHELLCMX)
	$(SHOW) 'Linking  $@'
	$(HIDE)$(OCAMLOPT) $(OFLAGS) -o $@ $(OLINKFLAGS) $^

bin/why3shell.byte: lib/why3/why3.cma $(SHELLCMO)
	$(SHOW) 'Linking  $@'
	$(HIDE)$(OCAMLC) $(BFLAGS) -o $@ $(BLINKFLAGS) $^

# depend and clean targets

ifneq "$(MAKECMDGOALS:clean%=clean)" "clean"
-include $(SHELLDEP)
endif

depend: $(SHELLDEP)

clean_old_install::
	rm -f $(BINDIR)/why3shell$(EXE)

install_no_local::
	$(INSTALL) bin/why3shell.@OCAMLBEST@ $(TOOLDIR)/why3shell$(EXE)

install_local:: bin/why3shell


##############
# Coq plugin
##############

ifeq (@enable_coq_tactic@,yes)

COQPGENERATED = src/coq-tactic/why3tac.ml

COQP_FILES = why3tac

COQPMODULES = $(addprefix src/coq-tactic/, $(COQP_FILES))

COQPDEP = $(addsuffix .dep, $(COQPMODULES))
COQPCMO = $(addsuffix .cmo, $(COQPMODULES))
COQPCMX = $(addsuffix .cmx, $(COQPMODULES))

COQPTREES = engine interp intf kernel lib library ltac parsing pretyping printing proofs tactics toplevel vernac plugins/ltac
COQPINCLUDES = -I src/coq-tactic -I $(COQCAMLPLIB) $(addprefix -I @COQLIB@/, $(COQPTREES)) @ZIPINCLUDE@

$(COQPDEP): DEPFLAGS += -I src/coq-tactic
$(COQPCMO) $(COQPCMX): INCLUDES += $(COQPINCLUDES)
$(COQPCMO) $(COQPCMX): BFLAGS += -rectypes
$(COQPCMX): OFLAGS += -rectypes

$(COQPDEP): $(COQPGENERATED)

byte: lib/coq-tactic/why3tac.cma
opt:  lib/coq-tactic/why3tac.cmxs

lib/coq-tactic/why3tac.cmxs: OFLAGS += $(addsuffix .cmxa, @ZIPLIB@)
lib/coq-tactic/why3tac.cmxs: OFLAGS += $(addsuffix .cmx,  @MENHIRLIB@)

lib/coq-tactic/why3tac.cma:  BFLAGS += $(addsuffix .cma,  @ZIPLIB@)
lib/coq-tactic/why3tac.cma:  BFLAGS += $(addsuffix .cmo,  @MENHIRLIB@)

lib/coq-tactic/why3tac.cmxs: lib/why3/why3.cmxa $(COQPCMX)
lib/coq-tactic/why3tac.cma: lib/why3/why3.cma $(COQPCMO)

src/coq-tactic/why3tac.ml: src/coq-tactic/why3tac.ml4
	$(SHOW) 'Camlp    $<'
	$(HIDE)$(COQCAMLP) pr_dump.cmo @COQPPLIBS@ pa_macro.cmo -D@coq_compat_version@ -impl $^ -o $@

COQRTAC = -R lib/coq-tactic Why3 -R lib/coq Why3 -I lib/coq-tactic

ifeq "$(OCAMLBEST)" "opt"
COQTACEXT = cmxs
else
COQTACEXT = cma
COQRTAC += -byte
endif

lib/coq-tactic/Why3.vo: lib/coq-tactic/Why3.v lib/coq/BuiltIn.vo lib/coq-tactic/why3tac.$(COQTACEXT)
	$(SHOW) 'Coqc     $<'
	$(HIDE)WHY3CONFIG="" $(COQC) $(COQRTAC) $<

all: lib/coq-tactic/Why3.vo

# depend and clean targets

ifneq "$(MAKECMDGOALS:clean%=clean)" "clean"
-include $(COQPDEP)
endif

depend: $(COQPDEP)

CLEANDIRS += src/coq-tactic
CLEANLIBS += lib/coq-tactic/why3tac
GENERATED += $(COQPGENERATED)

clean::
	rm -f lib/coq-tactic/*.vo lib/coq-tactic/*.glob

install_no_local::
	$(MKDIR_P) $(LIBDIR)/why3/coq-tactic
	$(INSTALL_DATA) lib/coq-tactic/* $(LIBDIR)/why3/coq-tactic

endif

####################
# Coq realizations
####################

COQVERSIONSPECIFIC=

COQVERSIONSPECIFICTARGETS=$(addprefix lib/coq/, $(COQVERSIONSPECIFIC))
COQVERSIONSPECIFICSOURCES=$(addsuffix .@coq_compat_version@, $(COQVERSIONSPECIFICTARGETS))

$(COQVERSIONSPECIFICTARGETS): $(COQVERSIONSPECIFICSOURCES)
	for i in $(COQVERSIONSPECIFIC); do \
		cp lib/coq/$$i.@coq_compat_version@ lib/coq/$$i ; \
	done

clean::
	rm -f $(COQVERSIONSPECIFICTARGETS)


COQLIBS_INT_FILES = Abs ComputerDivision Div2 EuclideanDivision Int MinMax Power NumOf
COQLIBS_INT_ALL_FILES = Exponentiation $(COQLIBS_INT_FILES)
COQLIBS_INT = $(addprefix lib/coq/int/, $(COQLIBS_INT_ALL_FILES))

COQLIBS_BOOL_FILES = Bool
COQLIBS_BOOL = $(addprefix lib/coq/bool/, $(COQLIBS_BOOL_FILES))

ifeq (@enable_coq_fp_libs@,yes)
COQLIBS_REAL_FILES = Abs ExpLog FromInt MinMax PowerInt PowerReal Real RealInfix Square Trigonometry Truncate
else
COQLIBS_REAL_FILES = Abs ExpLog FromInt MinMax PowerInt PowerReal Real RealInfix Square Trigonometry
endif
COQLIBS_REAL = $(addprefix lib/coq/real/, $(COQLIBS_REAL_FILES))

COQLIBS_NUMBER_FILES = Divisibility Gcd Parity Prime Coprime
COQLIBS_NUMBER = $(addprefix lib/coq/number/, $(COQLIBS_NUMBER_FILES))

COQLIBS_SET_FILES = Set
COQLIBS_SET = $(addprefix lib/coq/set/, $(COQLIBS_SET_FILES))

COQLIBS_MAP_FILES = Map Const Occ MapPermut MapInjection
COQLIBS_MAP = $(addprefix lib/coq/map/, $(COQLIBS_MAP_FILES))

COQLIBS_LIST_FILES = List Length Mem Nth NthLength HdTl NthHdTl Append NthLengthAppend Reverse HdTlNoOpt NthNoOpt RevAppend Combine Distinct NumOcc Permut
COQLIBS_LIST = $(addprefix lib/coq/list/, $(COQLIBS_LIST_FILES))

COQLIBS_OPTION_FILES = Option
COQLIBS_OPTION = $(addprefix lib/coq/option/, $(COQLIBS_OPTION_FILES))

COQLIBS_SEQ_FILES = Seq
COQLIBS_SEQ = $(addprefix lib/coq/seq/, $(COQLIBS_SEQ_FILES))

ifeq (@coq_compat_version@,COQ84)
COQLIBS_BV_FILES = Pow2int
else
COQLIBS_BV_FILES = Pow2int BV_Gen
endif
COQLIBS_BV = $(addprefix lib/coq/bv/, $(COQLIBS_BV_FILES))

COQLIBS_SPARK_FILES = SPARK_Integer_Arithmetic SPARK_Raising_Order
COQLIBS_SPARK = $(addprefix lib/coq/spark/, $(COQLIBS_SPARK_FILES))

ifeq (@enable_coq_fp_libs@,yes)
COQLIBS_FP_FILES = Rounding SingleFormat Single DoubleFormat Double
COQLIBS_FP_ALL_FILES = GenFloat $(COQLIBS_FP_FILES)
COQLIBS_FP = $(addprefix lib/coq/floating_point/, $(COQLIBS_FP_ALL_FILES))

COQLIBS_IEEEFLOAT_FILES = RoundingMode GenericFloat Float32 Float64
COQLIBS_IEEEFLOAT = $(addprefix lib/coq/ieee_float/, $(COQLIBS_IEEEFLOAT_FILES))
endif

COQLIBS_FILES = lib/coq/BuiltIn lib/coq/HighOrd $(COQLIBS_INT) $(COQLIBS_BOOL) $(COQLIBS_REAL) $(COQLIBS_NUMBER) $(COQLIBS_SET) $(COQLIBS_MAP) $(COQLIBS_LIST) $(COQLIBS_OPTION) $(COQLIBS_SEQ) $(COQLIBS_FP)  $(COQLIBS_BV) $(COQLIBS_IEEEFLOAT) $(COQLIBS_SPARK) lib/coq/SPARK

drivers/coq-realizations.aux: Makefile
	$(SHOW) 'Generate $@'
	$(HIDE)(echo "(* generated automatically at compilation time *)"; \
	echo 'theory BuiltIn meta "realized_theory" "BuiltIn", "" end'; \
	echo 'theory HighOrd meta "realized_theory" "HighOrd", "" end'; \
	for f in $(COQLIBS_INT_FILES); do \
	echo 'theory int.'"$$f"' meta "realized_theory" "int.'"$$f"'", "" end'; done; \
	for f in $(COQLIBS_BOOL_FILES); do \
	echo 'theory bool.'"$$f"' meta "realized_theory" "bool.'"$$f"'", "" end'; done; \
	for f in $(COQLIBS_REAL_FILES); do \
	echo 'theory real.'"$$f"' meta "realized_theory" "real.'"$$f"'", "" end'; done; \
	for f in $(COQLIBS_NUMBER_FILES); do \
	echo 'theory number.'"$$f"' meta "realized_theory" "number.'"$$f"'", "" end'; done; \
	for f in $(COQLIBS_SET_FILES); do \
	echo 'theory set.'"$$f"' meta "realized_theory" "set.'"$$f"'", "" end'; done; \
	for f in $(COQLIBS_MAP_FILES); do \
	echo 'theory map.'"$$f"' meta "realized_theory" "map.'"$$f"'", "" end'; done; \
	for f in $(COQLIBS_LIST_FILES); do \
	echo 'theory list.'"$$f"' meta "realized_theory" "list.'"$$f"'", "" end'; done; \
	for f in $(COQLIBS_OPTION_FILES); do \
	echo 'theory option.'"$$f"' meta "realized_theory" "option.'"$$f"'", "" end'; done; \
	for f in $(COQLIBS_SEQ_FILES); do \
	echo 'theory seq.'"$$f"' meta "realized_theory" "seq.'"$$f"'", "" end'; done; \
	for f in $(COQLIBS_BV_FILES); do \
	echo 'theory bv.'"$$f"' meta "realized_theory" "bv.'"$$f"'", "" end'; done; \
	for f in $(COQLIBS_IEEEFLOAT_FILES); do \
	echo 'theory ieee_float.'"$$f"' meta "realized_theory" "ieee_float.'"$$f"'", "" end'; done; \
	for f in $(COQLIBS_FP_FILES); do \
	echo 'theory floating_point.'"$$f"' meta "realized_theory" "floating_point.'"$$f"'", "" end'; done; \
	) > $@

update-coq: update-coq-int update-coq-bool update-coq-real update-coq-number update-coq-set update-coq-map update-coq-list update-coq-option update-coq-fp update-coq-seq update-coq-bv update-coq-ieee_float

update-coq-int: bin/why3realize.@OCAMLBEST@ drivers/coq-realizations.aux theories/int.why
	for f in $(COQLIBS_INT_ALL_FILES); do WHY3CONFIG="" bin/why3realize.@OCAMLBEST@ -L theories -D drivers/coq-realize.drv -T int.$$f -o $(GENERATED_PREFIX_COQ)/int/; done

update-coq-bool: bin/why3realize.@OCAMLBEST@ drivers/coq-realizations.aux theories/bool.why
	for f in $(COQLIBS_BOOL_FILES); do WHY3CONFIG="" bin/why3realize.@OCAMLBEST@ -L theories -D drivers/coq-realize.drv -T bool.$$f -o $(GENERATED_PREFIX_COQ)/bool/; done

update-coq-real: bin/why3realize.@OCAMLBEST@ drivers/coq-realizations.aux theories/real.why
	for f in $(COQLIBS_REAL_FILES); do WHY3CONFIG="" bin/why3realize.@OCAMLBEST@ -L theories -D drivers/coq-realize.drv -T real.$$f -o $(GENERATED_PREFIX_COQ)/real/; done

update-coq-number: bin/why3realize.@OCAMLBEST@ drivers/coq-realizations.aux theories/number.why
	for f in $(COQLIBS_NUMBER_FILES); do WHY3CONFIG="" bin/why3realize.@OCAMLBEST@ -L theories -D drivers/coq-realize.drv -T number.$$f -o $(GENERATED_PREFIX_COQ)/number/; done

update-coq-set: bin/why3realize.@OCAMLBEST@ drivers/coq-realizations.aux theories/set.why
	for f in $(COQLIBS_SET_FILES); do WHY3CONFIG="" bin/why3realize.@OCAMLBEST@ -L theories -D drivers/coq-realize.drv -T set.$$f -o $(GENERATED_PREFIX_COQ)/set/; done

update-coq-map: bin/why3realize.@OCAMLBEST@ drivers/coq-realizations.aux theories/map.why
	for f in $(COQLIBS_MAP_FILES); do WHY3CONFIG="" bin/why3realize.@OCAMLBEST@ -L theories -D drivers/coq-realize.drv -T map.$$f -o $(GENERATED_PREFIX_COQ)/map/; done

update-coq-list: bin/why3realize.@OCAMLBEST@ drivers/coq-realizations.aux theories/list.why
	for f in $(COQLIBS_LIST_FILES); do WHY3CONFIG="" bin/why3realize.@OCAMLBEST@ -L theories -D drivers/coq-realize.drv -T list.$$f -o $(GENERATED_PREFIX_COQ)/list/; done

update-coq-option: bin/why3realize.@OCAMLBEST@ drivers/coq-realizations.aux theories/option.why
	for f in $(COQLIBS_OPTION_FILES); do WHY3CONFIG="" bin/why3realize.@OCAMLBEST@ -L theories -D drivers/coq-realize.drv -T option.$$f -o $(GENERATED_PREFIX_COQ)/option/; done

update-coq-seq: bin/why3realize.@OCAMLBEST@ drivers/coq-realizations.aux theories/seq.why
	for f in $(COQLIBS_SEQ_FILES); do WHY3CONFIG="" bin/why3realize.@OCAMLBEST@ -L theories -D drivers/coq-realize.drv -T seq.$$f -o $(GENERATED_PREFIX_COQ)/seq/; done

update-coq-bv: bin/why3realize.@OCAMLBEST@ drivers/coq-realizations.aux theories/bv.why
	for f in $(COQLIBS_BV_FILES); do WHY3CONFIG="" bin/why3realize.@OCAMLBEST@ -L theories -D drivers/coq-realize.drv -T bv.$$f -o $(GENERATED_PREFIX_COQ)/bv/; done

update-coq-ieee_float: bin/why3realize.@OCAMLBEST@ drivers/coq-realizations.aux theories/ieee_float.why
	for f in $(COQLIBS_IEEEFLOAT_FILES); do WHY3CONFIG="" bin/why3realize.@OCAMLBEST@ -L theories -D drivers/coq-realize.drv -T ieee_float.$$f -o $(GENERATED_PREFIX_COQ)/ieee_float/; done

update-coq-fp: bin/why3realize.@OCAMLBEST@ drivers/coq-realizations.aux theories/floating_point.why
	for f in $(COQLIBS_FP_FILES); do WHY3CONFIG="" bin/why3realize.@OCAMLBEST@ -L theories -D drivers/coq-realize.drv -T floating_point.$$f -o $(GENERATED_PREFIX_COQ)/floating_point/; done


ifeq (@enable_coq_support@,yes)

ifeq (@enable_coq_libs@,yes)

install_no_local::
	$(MKDIR_P) $(LIBDIR)/why3/coq
	$(INSTALL_DATA) lib/coq/BuiltIn.vo lib/coq/HighOrd.vo $(LIBDIR)/why3/coq/
	$(MKDIR_P) $(LIBDIR)/why3/coq/int
	$(INSTALL_DATA) $(addsuffix .vo, $(COQLIBS_INT)) $(LIBDIR)/why3/coq/int/
	$(MKDIR_P) $(LIBDIR)/why3/coq/bool
	$(INSTALL_DATA) $(addsuffix .vo, $(COQLIBS_BOOL)) $(LIBDIR)/why3/coq/bool/
	$(MKDIR_P) $(LIBDIR)/why3/coq/real
	$(INSTALL_DATA) $(addsuffix .vo, $(COQLIBS_REAL)) $(LIBDIR)/why3/coq/real/
	$(MKDIR_P) $(LIBDIR)/why3/coq/number
	$(INSTALL_DATA) $(addsuffix .vo, $(COQLIBS_NUMBER)) $(LIBDIR)/why3/coq/number/
	$(MKDIR_P) $(LIBDIR)/why3/coq/set
	$(INSTALL_DATA) $(addsuffix .vo, $(COQLIBS_SET)) $(LIBDIR)/why3/coq/set/
	$(MKDIR_P) $(LIBDIR)/why3/coq/map
	$(INSTALL_DATA) $(addsuffix .vo, $(COQLIBS_MAP)) $(LIBDIR)/why3/coq/map/
	$(MKDIR_P) $(LIBDIR)/why3/coq/list
	$(INSTALL_DATA) $(addsuffix .vo, $(COQLIBS_LIST)) $(LIBDIR)/why3/coq/list/
	$(MKDIR_P) $(LIBDIR)/why3/coq/option
	$(INSTALL_DATA) $(addsuffix .vo, $(COQLIBS_OPTION)) $(LIBDIR)/why3/coq/option/
	$(MKDIR_P) $(LIBDIR)/why3/coq/seq
	$(INSTALL_DATA) $(addsuffix .vo, $(COQLIBS_SEQ)) $(LIBDIR)/why3/coq/seq/
	$(MKDIR_P) $(LIBDIR)/why3/coq/bv
	$(INSTALL_DATA) $(addsuffix .vo, $(COQLIBS_BV)) $(LIBDIR)/why3/coq/bv/
ifeq (@enable_coq_fp_libs@,yes)
	$(MKDIR_P) $(LIBDIR)/why3/coq/floating_point
	$(INSTALL_DATA) $(addsuffix .vo, $(COQLIBS_FP)) $(LIBDIR)/why3/coq/floating_point/
	$(MKDIR_P) $(LIBDIR)/why3/coq/ieee_float
	$(INSTALL_DATA) $(addsuffix .vo, $(COQLIBS_IEEEFLOAT)) $(LIBDIR)/why3/coq/ieee_float/
endif

endif

COQV  = $(addsuffix .v,  $(COQLIBS_FILES))
COQVO = $(addsuffix .vo, $(COQLIBS_FILES))
COQVD = $(addsuffix .vd, $(COQLIBS_FILES))

%.vo: %.v
	$(SHOW) 'Coqc     $<'
	$(HIDE)$(COQC) -R lib/coq Why3 $<

%.vd: %.v
	$(SHOW) 'Coqdep   $<'
	$(HIDE)$(COQDEP) -R lib/coq Why3 $< $(TOTARGET)

all: $(COQVO)

ifneq "$(MAKECMDGOALS:clean%=clean)" "clean"
ifneq "$(MAKECMDGOALS:update-coq%=update-coq)" "update-coq"
-include $(COQVD)
endif
endif

depend: $(COQVD)

clean-coq:
	rm -f $(COQVO) $(COQVD) $(addsuffix .glob, $(COQLIBS_FILES))

clean:: clean-coq

endif

all: drivers/coq-realizations.aux

install_no_local::
	$(INSTALL_DATA) drivers/coq-realizations.aux $(DATADIR)/why3/drivers/

clean::
	rm -f drivers/coq-realizations.aux

####################
# PVS realizations
####################

ifeq (@enable_pvs_libs@,yes)

PVSLIBS_INT_FILES = Int Abs MinMax ComputerDivision EuclideanDivision
PVSLIBS_INT = $(addprefix lib/pvs/int/, $(PVSLIBS_INT_FILES))

PVSLIBS_REAL_FILES = Abs FromInt MinMax Real Square ExpLog Trigonometry \
                     PowerInt
 # RealInfix
PVSLIBS_REAL = $(addprefix lib/pvs/real/, $(PVSLIBS_REAL_FILES))

PVSLIBS_LIST_FILES =
  # Nth
PVSLIBS_LIST = $(addprefix lib/pvs/int/, $(PVSLIBS_LIST_FILES))

PVSLIBS_NUMBER_FILES = # Divisibility Gcd Parity Prime
PVSLIBS_NUMBER = $(addprefix lib/pvs/number/, $(PVSLIBS_NUMBER_FILES))

PVSLIBS_FP_FILES = Rounding SingleFormat Single DoubleFormat Double
PVSLIBS_FP_ALL_FILES = $(PVSLIBS_FP_FILES)
PVSLIBS_FP = $(addprefix lib/pvs/floating_point/, $(PVSLIBS_FP_ALL_FILES))

PVSLIBS_FILES = $(PVSLIBS_INT) $(PVSLIBS_REAL) $(PVSLIBS_LIST) \
                $(PVSLIBS_NUMBER) $(PVSLIBS_FP)

drivers/pvs-realizations.aux: Makefile
	$(SHOW) 'Generate $@'
	$(HIDE)(echo "(* generated automatically at compilation time *)"; \
	for f in $(PVSLIBS_INT_FILES); do \
	echo 'theory int.'"$$f"' meta "realized_theory" "int.'"$$f"'", "" end'; done; \
	for f in $(PVSLIBS_REAL_FILES); do \
	echo 'theory real.'"$$f"' meta "realized_theory" "real.'"$$f"'", "" end'; done; \
	for f in $(PVSLIBS_LIST_FILES); do \
	echo 'theory list.'"$$f"' meta "realized_theory" "list.'"$$f"'", "" end'; done; \
	for f in $(PVSLIBS_NUMBER_FILES); do \
	echo 'theory number.'"$$f"' meta "realized_theory" "number.'"$$f"'", "" end'; done; \
	for f in $(PVSLIBS_FP_FILES); do \
	echo 'theory floating_point.'"$$f"' meta "realized_theory" "floating_point.'"$$f"'", "" end'; done; \
	) > $@

install_no_local::
	$(MKDIR_P) $(LIBDIR)/why3/pvs/int
	$(INSTALL_DATA) $(addsuffix .pvs, $(PVSLIBS_INT)) $(LIBDIR)/why3/pvs/int/
	$(INSTALL_DATA) $(addsuffix .prf, $(PVSLIBS_INT)) $(LIBDIR)/why3/pvs/int/
	$(MKDIR_P) $(LIBDIR)/why3/pvs/real
	$(INSTALL_DATA) $(addsuffix .pvs, $(PVSLIBS_REAL)) $(LIBDIR)/why3/pvs/real/
	$(INSTALL_DATA) $(addsuffix .prf, $(PVSLIBS_REAL)) $(LIBDIR)/why3/pvs/real/
	$(MKDIR_P) $(LIBDIR)/why3/pvs/floating_point/
	$(INSTALL_DATA) $(addsuffix .pvs, $(PVSLIBS_FP)) $(LIBDIR)/why3/pvs/floating_point/
	$(INSTALL_DATA) drivers/pvs-realizations.aux $(DATADIR)/why3/drivers/

update-pvs: bin/why3realize.@OCAMLBEST@ drivers/pvs-realizations.aux
	for f in $(PVSLIBS_INT_FILES); do WHY3CONFIG="" bin/why3realize.@OCAMLBEST@ -L theories -D drivers/pvs-realize.drv -T int.$$f -o lib/pvs/int/; done
	for f in $(PVSLIBS_REAL_FILES); do WHY3CONFIG="" bin/why3realize.@OCAMLBEST@ -L theories -D drivers/pvs-realize.drv -T real.$$f -o lib/pvs/real/; done
	for f in $(PVSLIBS_LIST_FILES); do WHY3CONFIG="" bin/why3realize.@OCAMLBEST@ -L theories -D drivers/pvs-realize.drv -T list.$$f -o lib/pvs/list/; done
	for f in $(PVSLIBS_NUMBER_FILES); do WHY3CONFIG="" bin/why3realize.@OCAMLBEST@ -L theories -D drivers/pvs-realize.drv -T number.$$f -o lib/pvs/number/; done
	for f in $(PVSLIBS_FP_FILES); do WHY3CONFIG="" bin/why3realize.@OCAMLBEST@ -L theories -D drivers/pvs-realize.drv -T floating_point.$$f -o lib/pvs/floating_point/; done

else

drivers/pvs-realizations.aux: Makefile
	$(SHOW) 'Generate $@'
	$(HIDE)echo "(* generated automatically at compilation time *)" > $@

install_no_local::
	$(INSTALL_DATA) drivers/pvs-realizations.aux $(DATADIR)/why3/drivers/

endif

all: drivers/pvs-realizations.aux

clean::
	rm -f drivers/pvs-realizations.aux

#######################
# Isabelle realizations
#######################


ISABELLEVERSIONSPECIFIC=ROOT why3.ML Why3_BV.thy Why3_Number.thy Why3_Real.thy Why3_Set.thy

ISABELLEVERSIONSPECIFICTARGETS=$(addprefix lib/isabelle/, $(ISABELLEVERSIONSPECIFIC))
ISABELLEVERSIONSPECIFICSOURCES=$(addsuffix .@ISABELLEVERSION@, $(ISABELLEVERSIONSPECIFICTARGETS))

ISABELLEREALIZEDRV=drivers/isabelle@ISABELLEVERSION@-realize.drv

$(ISABELLEVERSIONSPECIFICTARGETS): $(ISABELLEVERSIONSPECIFICSOURCES)
	for i in $(ISABELLEVERSIONSPECIFIC); do \
		cp lib/isabelle/$$i.@ISABELLEVERSION@ lib/isabelle/$$i ; \
	done

clean::
	rm -f $(ISABELLEVERSIONSPECIFICTARGETS)

ISABELLELIBS_INT_FILES = Abs ComputerDivision Div2 EuclideanDivision Int MinMax Power
ISABELLELIBS_INT = $(addsuffix .xml, $(addprefix $(GENERATED_PREFIX_ISABELLE)/int/, $(ISABELLELIBS_INT_FILES)))

ISABELLELIBS_BOOL_FILES = Bool
ISABELLELIBS_BOOL = $(addsuffix .xml, $(addprefix $(GENERATED_PREFIX_ISABELLE)/bool/, $(ISABELLELIBS_BOOL_FILES)))

ISABELLELIBS_REAL_FILES = Real RealInfix Abs MinMax FromInt Truncate Square ExpLog Trigonometry PowerInt # not yet realized : PowerReal Hyperbolic Polar
ISABELLELIBS_REAL = $(addsuffix .xml, $(addprefix $(GENERATED_PREFIX_ISABELLE)/real/, $(ISABELLELIBS_REAL_FILES)))

ISABELLELIBS_NUMBER_FILES = Divisibility Gcd Parity Prime Coprime
ISABELLELIBS_NUMBER = $(addsuffix .xml, $(addprefix $(GENERATED_PREFIX_ISABELLE)/number/, $(ISABELLELIBS_NUMBER_FILES)))

ISABELLELIBS_SET_FILES = Set Fset
ISABELLELIBS_SET = $(addsuffix .xml, $(addprefix $(GENERATED_PREFIX_ISABELLE)/set/, $(ISABELLELIBS_SET_FILES)))

ISABELLELIBS_MAP_FILES = Map Const Occ MapPermut MapInjection
ISABELLELIBS_MAP = $(addsuffix .xml, $(addprefix $(GENERATED_PREFIX_ISABELLE)/map/, $(ISABELLELIBS_MAP_FILES)))

ISABELLELIBS_LIST_FILES = List Length Mem Nth NthNoOpt NthLength HdTl NthHdTl Append NthLengthAppend Reverse HdTlNoOpt RevAppend Combine Distinct NumOcc Permut
ISABELLELIBS_LIST = $(addsuffix .xml, $(addprefix $(GENERATED_PREFIX_ISABELLE)/list/, $(ISABELLELIBS_LIST_FILES)))

ISABELLELIBS_BV_FILES = Pow2int BV8 BV16 BV32 BV64 BVConverter_32_64 BVConverter_16_64 BVConverter_8_64 BVConverter_16_32 BVConverter_8_32 BVConverter_8_16
ISABELLELIBS_BV = $(addsuffix .xml, $(addprefix $(GENERATED_PREFIX_ISABELLE)/bv/, $(ISABELLELIBS_BV_FILES)))

ISABELLELIBS = $(ISABELLELIBS_INT) $(ISABELLELIBS_BOOL) $(ISABELLELIBS_REAL) $(ISABELLELIBS_NUMBER) $(ISABELLELIBS_SET) $(ISABELLELIBS_MAP) $(ISABELLELIBS_LIST) $(ISABELLELIBS_OPTION) $(ISABELLELIBS_BV)

drivers/isabelle-realizations.aux: Makefile
	$(SHOW) 'Generate $@'
	$(HIDE)(echo "(* generated automatically at compilation time *)"; \
	echo 'theory BuiltIn meta "realized_theory" "BuiltIn", "" end'; \
	for f in $(ISABELLELIBS_INT_FILES); do \
	echo 'theory int.'"$$f"' meta "realized_theory" "int.'"$$f"'", "" end'; done; \
	for f in $(ISABELLELIBS_BOOL_FILES); do \
	echo 'theory bool.'"$$f"' meta "realized_theory" "bool.'"$$f"'", "" end'; done; \
	for f in $(ISABELLELIBS_REAL_FILES); do \
	echo 'theory real.'"$$f"' meta "realized_theory" "real.'"$$f"'", "" end'; done; \
	for f in $(ISABELLELIBS_NUMBER_FILES); do \
	echo 'theory number.'"$$f"' meta "realized_theory" "number.'"$$f"'", "" end'; done; \
	for f in $(ISABELLELIBS_SET_FILES); do \
	echo 'theory set.'"$$f"' meta "realized_theory" "set.'"$$f"'", "" end'; done; \
	for f in $(ISABELLELIBS_MAP_FILES); do \
	echo 'theory map.'"$$f"' meta "realized_theory" "map.'"$$f"'", "" end'; done; \
	for f in $(ISABELLELIBS_LIST_FILES); do \
	echo 'theory list.'"$$f"' meta "realized_theory" "list.'"$$f"'", "" end'; done; \
	for f in $(ISABELLELIBS_OPTION_FILES); do \
	echo 'theory option.'"$$f"' meta "realized_theory" "option.'"$$f"'", "" end'; done; \
	for f in $(ISABELLELIBS_BV_FILES); do \
	echo 'theory bv.'"$$f"' meta "realized_theory" "bv.'"$$f"'", "" end'; done; \
	) > $@

ifeq (@enable_local@,yes)
  ISABELLE_TARGET_DIR=`pwd`/lib/isabelle
else
  ISABELLE_TARGET_DIR=$(LIBDIR)/why3/isabelle
endif

$(GENERATED_PREFIX_ISABELLE)/realizations.@ISABELLEVERSION@: $(ISABELLELIBS)
	$(HIDE)sha1sum $^ | sed -e "s,$(GENERATED_PREFIX_ISABELLE)/,," > $@

update-isabelle: $(GENERATED_PREFIX_ISABELLE)/realizations.@ISABELLEVERSION@

$(ISABELLELIBS_INT): bin/why3realize.@OCAMLBEST@ drivers/isabelle-realizations.aux \
  $(ISABELLEREALIZEDRV) drivers/isabelle-common.gen theories/int.why
	$(SHOW) "Generating Isabelle realization for int.$(notdir $(basename $@))"
	$(HIDE)mkdir -p $(GENERATED_PREFIX_ISABELLE)/int
	$(HIDE)WHY3CONFIG="" bin/why3realize.@OCAMLBEST@ -L theories -D $(ISABELLEREALIZEDRV) -T int.$(notdir $(basename $@)) -o $(GENERATED_PREFIX_ISABELLE)/int/

$(ISABELLELIBS_BOOL): bin/why3realize.@OCAMLBEST@ drivers/isabelle-realizations.aux \
  $(ISABELLEREALIZEDRV) drivers/isabelle-common.gen theories/bool.why
	$(SHOW) "Generating Isabelle realization for bool.$(notdir $(basename $@))"
	$(HIDE)mkdir -p $(GENERATED_PREFIX_ISABELLE)/bool
	$(HIDE)WHY3CONFIG="" bin/why3realize.@OCAMLBEST@ -L theories -D $(ISABELLEREALIZEDRV) -T bool.$(notdir $(basename $@)) -o $(GENERATED_PREFIX_ISABELLE)/bool/

$(ISABELLELIBS_REAL): bin/why3realize.@OCAMLBEST@ drivers/isabelle-realizations.aux \
  $(ISABELLEREALIZEDRV) drivers/isabelle-common.gen theories/real.why
	$(SHOW) "Generating Isabelle realization for real.$(notdir $(basename $@))"
	$(HIDE)mkdir -p $(GENERATED_PREFIX_ISABELLE)/real
	$(HIDE)WHY3CONFIG="" bin/why3realize.@OCAMLBEST@ -L theories -D $(ISABELLEREALIZEDRV) -T real.$(notdir $(basename $@)) -o $(GENERATED_PREFIX_ISABELLE)/real/

$(ISABELLELIBS_NUMBER): bin/why3realize.@OCAMLBEST@ drivers/isabelle-realizations.aux \
  $(ISABELLEREALIZEDRV) drivers/isabelle-common.gen theories/number.why
	$(SHOW) "Generating Isabelle realization for number.$(notdir $(basename $@))"
	$(HIDE)mkdir -p $(GENERATED_PREFIX_ISABELLE)/number
	$(HIDE)WHY3CONFIG="" bin/why3realize.@OCAMLBEST@ -L theories -D $(ISABELLEREALIZEDRV) -T number.$(notdir $(basename $@)) -o $(GENERATED_PREFIX_ISABELLE)/number/

$(ISABELLELIBS_SET): bin/why3realize.@OCAMLBEST@ drivers/isabelle-realizations.aux \
  $(ISABELLEREALIZEDRV) drivers/isabelle-common.gen theories/set.why
	$(SHOW) "Generating Isabelle realization for set.$(notdir $(basename $@))"
	$(HIDE)mkdir -p $(GENERATED_PREFIX_ISABELLE)/set
	$(HIDE)WHY3CONFIG="" bin/why3realize.@OCAMLBEST@ -L theories -D $(ISABELLEREALIZEDRV) -T set.$(notdir $(basename $@)) -o $(GENERATED_PREFIX_ISABELLE)/set/

$(ISABELLELIBS_MAP): bin/why3realize.@OCAMLBEST@ drivers/isabelle-realizations.aux \
  $(ISABELLEREALIZEDRV) drivers/isabelle-common.gen theories/map.why
	$(SHOW) "Generating Isabelle realization for map.$(notdir $(basename $@))"
	$(HIDE)mkdir -p $(GENERATED_PREFIX_ISABELLE)/map
	$(HIDE)WHY3CONFIG="" bin/why3realize.@OCAMLBEST@ -L theories -D $(ISABELLEREALIZEDRV) -T map.$(notdir $(basename $@)) -o $(GENERATED_PREFIX_ISABELLE)/map/

$(ISABELLELIBS_LIST): bin/why3realize.@OCAMLBEST@ drivers/isabelle-realizations.aux \
  $(ISABELLEREALIZEDRV) drivers/isabelle-common.gen theories/list.why
	$(SHOW) "Generating Isabelle realization for list.$(notdir $(basename $@))"
	$(HIDE)mkdir -p $(GENERATED_PREFIX_ISABELLE)/list
	$(HIDE)WHY3CONFIG="" bin/why3realize.@OCAMLBEST@ -L theories -D $(ISABELLEREALIZEDRV) -T list.$(notdir $(basename $@)) -o $(GENERATED_PREFIX_ISABELLE)/list/

$(ISABELLELIBS_OPTION): bin/why3realize.@OCAMLBEST@ drivers/isabelle-realizations.aux \
  $(ISABELLEREALIZEDRV) drivers/isabelle-common.gen theories/option.why
	$(SHOW) "Generating Isabelle realization for option.$(notdir $(basename $@))"
	$(HIDE)mkdir -p $(GENERATED_PREFIX_ISABELLE)/option
	$(HIDE)WHY3CONFIG="" bin/why3realize.@OCAMLBEST@ -L theories -D $(ISABELLEREALIZEDRV) -T option.$(notdir $(basename $@)) -o $(GENERATED_PREFIX_ISABELLE)/option/

$(ISABELLELIBS_BV): bin/why3realize.@OCAMLBEST@ drivers/isabelle-realizations.aux \
  $(ISABELLEREALIZEDRV) drivers/isabelle-common.gen theories/bv.why
	$(SHOW) "Generating Isabelle realization for bv.$(notdir $(basename $@))"
	$(HIDE)mkdir -p $(GENERATED_PREFIX_ISABELLE)/bv
	$(HIDE)WHY3CONFIG="" bin/why3realize.@OCAMLBEST@ -L theories -D $(ISABELLEREALIZEDRV) -T bv.$(notdir $(basename $@)) -o $(GENERATED_PREFIX_ISABELLE)/bv/

ifeq (@enable_isabelle_libs@,yes)

$(GENERATED_PREFIX_ISABELLE)/last_build: $(ISABELLEVERSIONSPECIFICTARGETS) $(ISABELLELIBS)
ifneq (@enable_local@,yes)
	cp -r $(GENERATED_PREFIX_ISABELLE) "$(LIBDIR)/why3"
endif
	@(if isabelle components -l | grep -q "$(ISABELLE_TARGET_DIR)$$"; then \
	    echo "Building the Why3 heap for Isabelle/HOL:"; \
	    isabelle build -bc Why3; \
	    touch $@; \
	  else \
	    echo "[Warning] Cannot pre-build the Isabelle heap because"; \
	    echo "  the Isabelle component configuration does not contain"; \
	    echo "  [$(ISABELLE_TARGET_DIR)]"; \
	  fi)

install_no_local:: $(GENERATED_PREFIX_ISABELLE)/last_build

install_local:: $(GENERATED_PREFIX_ISABELLE)/last_build

clean::
	rm -f $(GENERATED_PREFIX_ISABELLE)/*/*.xml

endif

all: drivers/isabelle-realizations.aux

install_no_local::
	$(INSTALL_DATA) drivers/isabelle-realizations.aux $(DATADIR)/why3/drivers/

clean::
	rm -f drivers/isabelle-realizations.aux

#######################
# Ocaml realizations
#######################

OCAMLLIBS_FILES = why3__BigInt_compat why3__BigInt why3__IntAux why3__Array \
	          why3__Matrix

OCAMLLIBS_MODULES := $(addprefix lib/ocaml/, $(OCAMLLIBS_FILES))

OCAMLLIBS_DEP = $(addsuffix .dep, $(OCAMLLIBS_MODULES))
OCAMLLIBS_CMO = $(addsuffix .cmo, $(OCAMLLIBS_MODULES))
OCAMLLIBS_CMX = $(addsuffix .cmx, $(OCAMLLIBS_MODULES))

$(OCAMLLIBS_DEP): DEPFLAGS += -I src/util -I lib/ocaml @BIGINTINCLUDE@
$(OCAMLLIBS_CMO) $(OCAMLLIBS_CMX): INCLUDES += -I src/util -I lib/ocaml @BIGINTINCLUDE@
$(OCAMLLIBS_CMX): OFLAGS += -for-pack Why3extract

byte: $(OCAMLLIBS_CMO)
opt:  $(OCAMLLIBS_CMX)

byte: lib/why3/why3extract.cma
opt:  lib/why3/why3extract.cmxa lib/why3/why3extract.cmxs

lib/why3/why3extract.cma: lib/why3/why3extract.cmo
lib/why3/why3extract.cmxa: lib/why3/why3extract.cmx
lib/why3/why3extract.cmxs: lib/why3/why3extract.cmx

lib/why3/why3extract.cmo: $(OCAMLLIBS_CMO)
	$(SHOW) 'Linking  $@'
	$(HIDE)$(OCAMLC) $(BFLAGS) -pack -o $@ $^

lib/why3/why3extract.cmx: $(OCAMLLIBS_CMX) lib/why3/why3extract.cmo
	$(SHOW) 'Linking  $@'
	$(HIDE)$(OCAMLOPT) $(OFLAGS) $(CMIHACK) -pack -o $@ $(filter %.cmx, $^)

install_no_local_lib::
	$(MKDIR_P) $(OCAMLINSTALLLIB)/why3
	$(INSTALL_DATA) $(wildcard $(addprefix lib/why3/why3extract., $(INSTALLED_LIB_EXTS))) \
	  $(OCAMLINSTALLLIB)/why3

ifneq "$(MAKECMDGOALS:clean%=clean)" "clean"
-include $(OCAMLLIBS_DEP)
endif

$(OCAMLLIBS_DEP): lib/ocaml/why3__BigInt_compat.ml

depend: $(OCAMLLIBS_DEP)

CLEANDIRS += lib/ocaml
CLEANLIBS += lib/why3/why3extract

################
# Jessie3 plugin
################

ifeq (@enable_frama_c@,yes)

nobyte: jessie.byte
noopt: jessie.opt

jessie.byte: src/jessie/Makefile lib/why3/why3.cma
	@$(MAKE) -C src/jessie Jessie3.cma

jessie.opt: src/jessie/Makefile lib/why3/why3.cmxa
	@$(MAKE) -C src/jessie Jessie3.cmxs

install_no_local::
	$(MKDIR_P) $(FRAMAC_LIBDIR)/plugins/
	$(INSTALL_DATA) $(wildcard $(addprefix src/jessie/Jessie3., $(INSTALLED_LIB_EXTS))) \
	  $(FRAMAC_LIBDIR)/plugins/

clean::
	$(MAKE) -C src/jessie clean

endif



#########
# why3doc
#########

WHY3DOCGENERATED = src/why3doc/doc_lexer.ml

WHY3DOC_FILES = doc_html doc_def doc_lexer doc_main

WHY3DOCMODULES = $(addprefix src/why3doc/, $(WHY3DOC_FILES))

WHY3DOCDEP = $(addsuffix .dep, $(WHY3DOCMODULES))
WHY3DOCCMO = $(addsuffix .cmo, $(WHY3DOCMODULES))
WHY3DOCCMX = $(addsuffix .cmx, $(WHY3DOCMODULES))

$(WHY3DOCDEP): DEPFLAGS += -I src/why3doc
$(WHY3DOCCMO) $(WHY3DOCCMX): INCLUDES += -I src/why3doc

$(WHY3DOCDEP): $(WHY3DOCGENERATED)

# build targets

byte: bin/why3doc.byte
opt:  bin/why3doc.opt

bin/why3doc.opt: lib/why3/why3.cmxa $(WHY3DOCCMX)
bin/why3doc.byte: lib/why3/why3.cma $(WHY3DOCCMO)

# depend and clean targets

ifneq "$(MAKECMDGOALS:clean%=clean)" "clean"
-include $(WHY3DOCDEP)
endif

depend: $(WHY3DOCDEP)

CLEANDIRS += src/why3doc
GENERATED += $(WHY3DOCGENERATED)

clean_old_install::
	rm -f $(BINDIR)/why3doc$(EXE)

install_no_local::
	$(INSTALL) bin/why3doc.@OCAMLBEST@ $(TOOLDIR)/why3doc$(EXE)

install_local:: bin/why3doc

#########
# trywhy3
#########

ifeq ($(DEBUGJS),yes)
 JSOO_DEBUG=--pretty --debug-info --source-map
 JS_MAPS=alt_ergo_worker.map  trywhy3.map  why3_worker.map
else
 JSOO_DEBUG=
 JS_MAPS=
endif

ALTERGODIR=src/trywhy3/alt-ergo

JSOCAMLC=ocamlfind ocamlc -package js_of_ocaml -g -package js_of_ocaml.syntax \
        -package ocplib-simplex -syntax camlp4o -I src/trywhy3 \
	-I $(ALTERGODIR)/src/util \
	-I $(ALTERGODIR)/src/structures \
	-I $(ALTERGODIR)/src/parsing \
	-I $(ALTERGODIR)/src/preprocess \
	-I $(ALTERGODIR)/src/theories \
	-I $(ALTERGODIR)/src/instances \
	-I $(ALTERGODIR)/src/sat \
	-I $(ALTERGODIR)/src/main

ALTERGOMODS=util/config util/version util/emap util/myUnix util/myDynlink \
	util/myZip util/util util/lists util/numsNumbers util/numbers \
	util/timers util/options util/gc_debug util/loc util/hashcons \
	util/hstring \
	structures/exception structures/symbols structures/ty \
	structures/parsed structures/typed structures/term structures/literal \
	structures/formula structures/explanation structures/errors \
	util/profiling_default util/profiling \
	parsing/why_parser parsing/why_lexer \
	preprocess/existantial preprocess/triggers preprocess/why_typing \
	preprocess/cnf \
	instances/matching instances/instances \
	theories/polynome theories/ac theories/uf theories/use \
	theories/intervals theories/inequalities theories/intervalCalculus \
	theories/arith theories/records theories/bitv theories/arrays \
	theories/sum theories/combine theories/ccx theories/theory \
	sat/sat_solvers \
	main/frontend

ALTERGOCMO=$(addprefix $(ALTERGODIR)/src/, $(addsuffix .cmo,$(ALTERGOMODS)))
TRYWHY3CMO=lib/why3/why3.cma
TRYWHY3FILES=trywhy3.js trywhy3.html trywhy3.css \
	README examples/ \
	trywhy3_custom.css gen_index.sh fontawesome/css/font-awesome.min.css \
	fontawesome/fonts/FontAwesome.otf fontawesome/fonts/fontawesome-webfont.svg \
	fontawesome/fonts/fontawesome-webfont.woff fontawesome/fonts/fontawesome-webfont.eot \
	fontawesome/fonts/fontawesome-webfont.ttf  fontawesome/fonts/fontawesome-webfont.woff2 \
	ace-builds/src-min-noconflict/ace.js ace-builds/src-min-noconflict/mode-why3.js \
	ace-builds/src-min-noconflict/theme-chrome.js $(JS_MAPS)

trywhy3_package: trywhy3
	tar czf trywhy3.tar.gz -C src $(addprefix trywhy3/, $(TRYWHY3FILES))

trywhy3: src/trywhy3/trywhy3.js src/trywhy3/why3_worker.js src/trywhy3/alt_ergo_worker.js

src/trywhy3/trywhy3.js: src/trywhy3/trywhy3.byte src/trywhy3/why3_worker.js src/trywhy3/alt_ergo_worker.js src/trywhy3/examples/*.mlw
	js_of_ocaml --extern-fs $(JSOO_DEBUG) -I src/trywhy3 \
		--file=why3_worker.js:/ \
		--file=alt_ergo_worker.js:/ \
	        --file=examples/index.txt:/examples/index.txt \
		`find src/trywhy3/examples \( -name "*.mlw" -o -name "*.why" \) -printf " --file=examples/%P:/examples/%P"` \
	+weak.js +nat.js $<

src/trywhy3/trywhy3.byte: src/trywhy3/worker_proto.cmo src/trywhy3/trywhy3.cmo
	$(JSOCAMLC) $(BFLAGS) -o $@ -linkpkg $(BLINKFLAGS) $^

src/trywhy3/why3_worker.js: src/trywhy3/why3_worker.byte
	js_of_ocaml $(JSOO_DEBUG) --extern-fs -I . -I src/trywhy3 --file=trywhy3.conf:/ \
		--file=try_alt_ergo.drv:/ \
		`find theories modules \( -name "*.mlw" -o -name "*.why" \) -printf " --file=%p:/%p"` \
	+weak.js +nat.js $<

src/trywhy3/why3_worker.byte: $(TRYWHY3CMO) src/trywhy3/worker_proto.cmo src/trywhy3/why3_worker.cmo
	$(JSOCAMLC) $(BFLAGS) -o $@ -linkpkg $(BLINKFLAGS) $^

src/trywhy3/alt_ergo_worker.js: src/trywhy3/alt_ergo_worker.byte
	js_of_ocaml $(JSOO_DEBUG) +weak.js +nat.js +dynlink.js +toplevel.js $<

src/trywhy3/alt_ergo_worker.byte: $(ALTERGOCMO) src/trywhy3/worker_proto.cmo src/trywhy3/alt_ergo_worker.cmo
	$(JSOCAMLC) $(BFLAGS) -o $@ -linkpkg $(BLINKFLAGS) $^

src/trywhy3/alt_ergo_worker.cmo: src/trywhy3/worker_proto.cmo
src/trywhy3/why3_worker.cmo: src/trywhy3/worker_proto.cmo
src/trywhy3/trywhy3.cmo: src/trywhy3/worker_proto.cmo

src/trywhy3/%.cmo: src/trywhy3/%.ml
	$(JSOCAMLC) $(BFLAGS) -c $<

src/trywhy3/%.cmi: src/trywhy3/%.mli
	$(JSOCAMLC) $(BFLAGS) -c $<

clean::
	rm -f src/trywhy3/trywhy3.js src/trywhy3/trywhy3.byte src/trywhy3/trywhy3.cm* \
	 src/trywhy3/why3_worker.js src/trywhy3/why3_worker.byte src/trywhy3/why3_worker.cm* \
         src/trywhy3/alt_ergo_worker.js src/trywhy3/alt_ergo_worker.byte src/trywhy3/alt_ergo_worker.cm* \
         src/trywhy3/worker_proto.cm* trywhy3.tar.gz

CLEANDIRS += src/trywhy3


#########
# why3webserver and full web/js interface
#########

ifeq (@HASJSOFOCAML@,yes)

JSOCAMLCW=ocamlfind ocamlc -package js_of_ocaml -package js_of_ocaml.ppx \
        -I src/ide

src/ide/why3_js.cmo: src/ide/why3_js.ml lib/why3/why3.cma
	$(JSOCAMLCW) $(BFLAGS) -c $<

src/ide/why3_js.byte: lib/why3/why3.cma src/ide/why3_js.cmo
	$(JSOCAMLCW) $(BFLAGS) -o $@ -linkpkg $(BLINKFLAGS) $^

src/ide/why3_js.js: src/ide/why3_js.byte
	js_of_ocaml +weak.js +nat.js +dynlink.js +toplevel.js $<

opt: lib/why3/why3.cma bin/why3webserver.opt src/ide/why3_js.js
byte: lib/why3/why3.cma bin/why3webserver.byte src/ide/why3_js.js

endif

########
# bench
########

.PHONY: bench test

bench:: bin/why3.@OCAMLBEST@ bin/why3config.@OCAMLBEST@ plugins $(TOOLS) \
  share/Makefile.config bin/why3extract
	$(MAKE) test-api-logic.@OCAMLBEST@
	$(MAKE) test-api-mlw-tree.@OCAMLBEST@
	$(MAKE) test-api-mlw.@OCAMLBEST@
	$(MAKE) test-session.@OCAMLBEST@
	$(MAKE) test-ocaml-extraction
	# desactivé car requiert findlib
	# if test -d examples/runstrat ; then \
	#  $(MAKE) test-runstrat.@OCAMLBEST@ ; fi
	bash bench/bench ".@OCAMLBEST@"
	@echo ""
	@if test "@enable_coq_tactic@" = "yes"; then \
	   echo "=== checking the Coq tactic ==="; \
	   $(MAKE) test-coq-tactic; fi

###############
# test targets
###############

test-itp.opt: src/printer/itp.ml lib/why3/why3.cmxa
	$(if $(QUIET),@echo 'Ocamlopt $<' &&) \
	$(OCAMLOPT) -o $@ -I lib/why3 $(INCLUDES) $(EXTCMXA) lib/why3/why3.cmxa $<

test-api-logic.byte: examples/use_api/logic.ml lib/why3/why3.cma
	$(SHOW) 'Ocaml    $<'
	$(HIDE)ocaml -I lib/why3 $(INCLUDES) $(EXTCMA) lib/why3/why3.cma $< > /dev/null \
	|| (rm -f test-api-logic.byte; printf "Test of Why3 API calls failed. Please fix it"; exit 2)
	@rm -f test-api-logic.byte;

test-api-logic.opt: examples/use_api/logic.ml lib/why3/why3.cmxa
	$(SHOW) 'Ocamlopt $<'
	$(HIDE)($(OCAMLOPT) -o $@ -I lib/why3 $(INCLUDES) $(EXTCMXA) lib/why3/why3.cmxa $< \
	&& ./test-api-logic.opt > /dev/null) \
	|| (rm -f test-api-logic.opt; printf "Test of Why3 API calls failed. Please fix it"; exit 2)
	@rm -f test-api-logic.opt

test-api-mlw-tree.byte: examples/use_api/mlw_tree.ml lib/why3/why3.cma
	$(SHOW) 'Ocaml    $<'
	$(HIDE)ocaml -I lib/why3 $(INCLUDES) $(EXTCMA) lib/why3/why3.cma $< > /dev/null\
	|| (rm -f test-api-mlw-tree.byte; printf "Test of Why3 API calls failed. Please fix it"; exit 2)
	@rm -f test-api-mlw-tree.byte;

test-api-mlw-tree.opt: examples/use_api/mlw_tree.ml lib/why3/why3.cmxa
	$(SHOW) 'Ocamlopt $<'
	$(HIDE)($(OCAMLOPT) -o $@ -I lib/why3 $(INCLUDES) $(EXTCMXA) lib/why3/why3.cmxa $< \
	&& ./test-api-mlw-tree.opt > /dev/null) \
	|| (rm -f test-api-mlw-tree.opt; printf "Test of Why3 API calls failed. Please fix it"; exit 2)
	@rm -f test-api-mlw-tree.opt

test-api-mlw.byte: examples/use_api/mlw.ml lib/why3/why3.cma
	$(SHOW) 'Ocaml    $<'
	$(HIDE)ocaml -I lib/why3 $(INCLUDES) $(EXTCMA) lib/why3/why3.cma $< \
	|| (rm -f test-api-mlw.byte; printf "Test of Why3 API calls failed. Please fix it"; exit 2)
	@rm -f test-api-mlw.byte;

test-api-mlw.opt: examples/use_api/mlw.ml lib/why3/why3.cmxa
	$(SHOW) 'Ocamlopt $<'
	$(HIDE)($(OCAMLOPT) -o $@ -I lib/why3 $(INCLUDES) $(EXTCMXA) lib/why3/why3.cmxa $< \
	&& ./test-api-mlw.opt > /dev/null) \
	|| (rm -f test-api-mlw.opt; printf "Test of Why3 API calls failed. Please fix it"; exit 2)
	@rm -f test-api-mlw.opt

#test-shape: lib/why3/why3.cma
#	ocaml -I lib/why3 $(INCLUDES) $(EXTCMA) $? examples/test_shape.ml

test-session.byte: examples/use_api/create_session.ml lib/why3/why3.cma
	$(SHOW) 'Ocaml    $<'
	$(HIDE)ocaml -I lib/why3 $(INCLUDES) $(EXTCMA) lib/why3/why3.cma $< > /dev/null\
	|| (rm -f why3session.xml why3shapes why3shapes.gz;  \
	printf "Test of Why3 API calls for Session module failed. Please fix it"; exit 2)
	@rm -f why3session.xml why3shapes why3shapes.gz

test-session.opt: examples/use_api/create_session.ml lib/why3/why3.cmxa
	$(SHOW) 'Ocamlopt $<'
	$(HIDE)($(OCAMLOPT) -o $@ -I lib/why3 $(INCLUDES) $(EXTCMXA) lib/why3/why3.cmxa  $< \
	&& ./test-session.opt > /dev/null) \
	|| (rm -f test-session.opt why3session.xml why3shapes why3shapes.gz; \
	printf "Test of Why3 API calls for Session module failed. Please fix it"; exit 2)
	@rm -f test-session.opt why3session.xml why3shapes why3shapes.gz

test-coq-tactic: lib/coq-tactic/Why3.vo
	$(COQC) $(COQRTAC) bench/coq-tactic/test.v

#only test the compilation of runstrat
test-runstrat.byte: lib/why3/why3.cma lib/why3/META
	OCAMLPATH=$(PWD)/lib $(MAKE) -C examples/use_api/runstrat clean
	OCAMLPATH=$(PWD)/lib $(MAKE) -C examples/use_api/runstrat byte

test-runstrat.opt: lib/why3/why3.cmxa lib/why3/META
	OCAMLPATH=$(PWD)/lib $(MAKE) -C examples/use_api/runstrat clean
	OCAMLPATH=$(PWD)/lib $(MAKE) -C examples/use_api/runstrat opt

test-runstrat: test-runstrat.@OCAMLBEST@

test-ocaml-extraction: bin/why3.opt bin/why3extract.opt lib/why3/why3extract.cmxa
	@echo "driver ocaml32"
	@mkdir -p tests/test-extraction
	@cd tests ; ../bin/why3extract.opt -D ocaml32 \
	  test_extraction.mlw -o test-extraction
	@cd tests/test-extraction/ ; \
	  $(OCAMLOPT) @BIGINTINCLUDE@ -I ../../lib/why3 \
	  @BIGINTLIB@.cmxa why3extract.cmxa \
	  ref__Refint.ml test_extraction__TestExtraction.ml main.ml
	@tests/test-extraction/a.out
	@echo "driver ocaml64"
	@cd tests ; ../bin/why3extract.opt -D ocaml64 \
	  test_extraction.mlw -o test-extraction
	@cd tests/test-extraction/ ; \
	  $(OCAMLOPT) @BIGINTINCLUDE@ -I ../../lib/why3 \
	  @BIGINTLIB@.cmxa why3extract.cmxa \
	  ref__Refint.ml test_extraction__TestExtraction.ml main.ml
	@tests/test-extraction/a.out

################
# documentation
################

.PHONY: doc

ifeq (@enable_doc@,yes)

doc: doc/manual.pdf doc/html/index.html

BNF = qualid label constant operator term type formula theory theory2 \
	why_file spec expr expr2 module whyml_file term_old_at
BNFTEX = $(addprefix doc/, $(addsuffix _bnf.tex, $(BNF)))

doc/%_bnf.tex: doc/%.bnf doc/bnf$(EXE)
	doc/bnf$(EXE) $< > $@

doc/bnf$(EXE): doc/bnf.mll
	$(OCAMLLEX) $<
	$(OCAMLC) -o $@ doc/bnf.ml

doc/extract_ocaml_code: doc/extract_ocaml_code.ml
	$(OCAMLC) str.cma -o $@ $<

doc/logic__%.ml: examples/use_api/logic.ml doc/extract_ocaml_code
	doc/extract_ocaml_code examples/use_api/logic.ml $* doc

doc/whyconf__%.ml: src/driver/whyconf.ml doc/extract_ocaml_code
	doc/extract_ocaml_code src/driver/whyconf.ml $* doc

doc/call_provers__%.ml: src/driver/call_provers.ml doc/extract_ocaml_code
	doc/extract_ocaml_code src/driver/call_provers.ml $* doc

OCAMLCODE_LOGIC = opening printformula declarepropvars declarepropatoms \
	buildtask printtask buildtask2 \
	getconf getanyaltergo getaltergo200 \
	getdriver callprover calltimelimit \
	buildfmla buildtermalt buildtaskimport \
	quantfmla1 quantfmla2 quantfmla3 quantfmla4 \
	buildth1 buildth2 buildth3 buildth4 buildth5 buildth6 buildth7 \
	printtheory splittheory printalltasks

OCAMLCODE_CALLPROVERS = proveranswer proverresult resourcelimit

OCAMLCODE = $(addprefix doc/logic__, $(addsuffix .ml, $(OCAMLCODE_LOGIC))) \
	$(addprefix doc/call_provers__, $(addsuffix .ml, $(OCAMLCODE_CALLPROVERS))) \
	doc/whyconf__provertype.ml

DOC = api glossary ide intro exec macros manpages install \
      manual starting syntax syntaxref technical version whyml \
      itp pvs coq coq_tactic isabelle

DOCTEX = $(addprefix doc/, $(addsuffix .tex, $(DOC)))

doc/manual.pdf: $(BNFTEX) $(OCAMLCODE) $(DOCTEX) doc/manual.bib share/provers-detection-data.conf
	cd doc; $(RUBBER) --warn all --pdf manual.tex

CLEANDIRS += doc
GENERATED += doc/bnf.ml

ifeq (@enable_html_doc@,yes)

# the dependency on the pdf ensures the bbl was built
doc/html/manual.html: doc/manual.pdf doc/fix.hva
	cd doc; rm -rf html; mkdir -p html
	cp doc/*.png doc/manual.bbl doc/html/
	cd doc; $(HEVEA) -o html/manual.html -fix -O fix.hva makeidx.hva manual.tex

doc/html/index.html: doc/html/manual.html
	cd doc; $(HACHA) -tocbis -o html/index.html html/manual.html

else

doc/html/index.html:

endif

clean::
	rm -rf doc/bnf$(EXE) $(BNFTEX) doc/html doc/manual.image.out; \
	cd doc; $(RUBBER) --pdf --clean manual.tex

else

doc:

endif

##########
# API DOC
##########

.PHONY: apidoc apidot

MODULESTODOC = \
	util/util util/opt util/lists util/strings \
	util/extmap util/extset util/exthtbl \
	util/weakhtbl util/wstdlib util/rc util/debug \
	util/loc util/pp util/bigInt util/number \
	core/ident core/ty core/term core/decl core/theory \
	core/env core/task core/trans core/pretty core/printer \
	driver/whyconf driver/call_provers driver/driver \
	transform/args_wrapper \
	session/session_itp session/controller_itp \
	session/itp_communication session/itp_server \
	whyml/mlw_ty whyml/mlw_expr whyml/mlw_decl whyml/mlw_module \
	whyml/mlw_wp

FILESTODOC = $(addsuffix .mli, $(addprefix src/, $(MODULESTODOC)))

doc/apidoc:
	mkdir -p doc/apidoc

apidoc: doc/apidoc $(FILESTODOC)
	$(OCAMLDOC) -d doc/apidoc -html -t "Why3 API documentation" \
		-keep-code $(INCLUDES) $(LIBINCLUDES) -I lib/why3 $(FILESTODOC)

# could we include also the dependency graph ? -- someone
# At least we can give a way to create it -- francois

apidot: doc/apidoc/dg.svg doc/apidoc/dg.png

#The sed remove configuration for dot that gives bad result
doc/apidoc/dg.dot: doc/apidoc $(FILESTODOC)
	$(OCAMLDOC) -o doc/apidoc/dg.dot.tmp -dot $(INCLUDES) \
		$(LIBINCLUDES) -I lib/why3 $(FILESTODOC)
	sed -e "s/  \(size\|ratio\|rotate\|fontsize\).*$$//" doc/apidoc/dg.dot.tmp \
	  | tred > doc/apidoc/dg.dot
	rm -f doc/apidoc/dg.dot.tmp

doc/apidoc/dg.svg: doc/apidoc/dg.dot
	dot -T svg $< > $@

doc/apidoc/dg.png: doc/apidoc/dg.dot
	dot -T png $< > $@

doc/apidoc.tex: $(FILESTODOC)
	$(OCAMLDOC) -o doc/apidoc.tex -latex -noheader -notrailer $(INCLUDES) \
		$(LIBINCLUDES) -I lib/why3 $(FILESTODOC)

clean::
	rm -f doc/apidoc/*

##########
# Install rules for bash completions
##########

clean_old_install::
	if test -d /etc/bash_completion.d -a -w /etc/bash_completion.d; then \
	  rm -f /etc/bash_completion.d/why3; \
	fi

install_no_local::
	if test -d /etc/bash_completion.d -a -w /etc/bash_completion.d; then \
	  $(INSTALL_DATA) share/bash/why3 /etc/bash_completion.d; \
	fi


##########
# Stdlib formatted with why3doc
##########

.PHONY: stdlibdoc

STDLIBS = algebra \
	bag \
	bintree \
	bool \
	bv \
	floating_point \
	graph \
	int \
	ieee_float \
	list \
	map \
	number \
	option \
	pigeon \
	real \
	relations \
	seq \
	set \
	sum
# function ? tptp ?

STDMODS = array \
	hashtbl \
	impset \
	matrix \
	pqueue \
	queue \
	random \
	ref \
	stack \
	string

STDMACS = array int

STDLIBFILES = $(addsuffix .why, $(addprefix theories/, $(STDLIBS)))
STDMODFILES = $(addsuffix .mlw, $(addprefix modules/, $(STDMODS)))
STDMACFILES = $(addsuffix .mlw, $(addprefix modules/mach/, $(STDMACS)))

stdlibdoc: $(STDLIBFILES) $(STDMODFILES) bin/why3doc.@OCAMLBEST@
	mkdir -p doc/stdlibdoc
	rm -f doc/stdlibdoc/style.css
	WHY3CONFIG="" bin/why3doc.@OCAMLBEST@ -L theories -L modules \
          -o doc/stdlibdoc --title "Why3 Standard Library" \
	  $(STDLIBFILES) $(STDMODFILES) $(STDMACFILES)
	cd doc/stdlibdoc; \
	  for f in theories.*.html; \
	    do mv "$$f" "$${f#theories.}"; done; \
	  for f in modules.*.html; \
	    do mv "$$f" "$${f#modules.}"; done
	sed -i -e "s#theories.##g" -e "s#modules.##g" doc/stdlibdoc/index.html


clean::
	rm -f doc/stdlibdoc/*

################
# generic rules
################

%.cmi: %.mli
	$(SHOW) 'Ocamlc   $<'
	$(HIDE)$(OCAMLC) -c $(BFLAGS) $<

# suppress "unused rec" warning for Menhir-produced files
%.cmo: %.ml %.mly
	$(SHOW) 'Ocamlc   $<'
	$(HIDE)$(OCAMLC) -c $(BFLAGS) -w -39 $<

# suppress "unused rec" warning for Menhir-produced files
%.cmx: %.ml %.mly
	$(SHOW) 'Ocamlopt $<'
	$(HIDE)$(OCAMLOPT) -c $(OFLAGS) -w -39 $(CMIHACK) $<

%.cmo: %.ml
	$(SHOW) 'Ocamlc   $<'
	$(HIDE)$(OCAMLC) -c $(BFLAGS) $<

%.cmx: %.ml %.mli
	$(SHOW) 'Ocamlopt $<'
	$(HIDE)$(OCAMLOPT) -c $(OFLAGS) $<

# the generic rule cannot be applied since ocaml would confuse
# lib/why3/why3extract.cmi for the interface (!!!)
# same for ocaml/lablgtk2/gMain.cmi on case-insensitive filesystems
src/tools/why3extract.cmx: %.cmx: %.ml
	$(SHOW) 'Ocamlopt $<'
	$(HIDE)$(OCAMLOPT) -c $(OFLAGS) $<

%.cmx: %.ml
	$(SHOW) 'Ocamlopt $<'
	$(HIDE)$(OCAMLOPT) -c $(OFLAGS) $(CMIHACK) $<

%.cma:
	$(SHOW) 'Linking  $@'
	$(HIDE)$(OCAMLC) -a $(BFLAGS) -o $@ $^

%.cmxa:
	$(SHOW) 'Linking  $@'
	$(HIDE)$(OCAMLOPT) -a $(OFLAGS) -o $@ $^

%.cmxs:
	$(SHOW) 'Linking  $@'
	$(HIDE)$(OCAMLOPT) -shared $(OFLAGS) -o $@ $^

%.ml: %.mll
	$(SHOW) 'Ocamllex $<'
	$(HIDE)$(OCAMLLEX) $<

%.ml %.mli: %.mly
	$(SHOW) 'Menhir $<'
	$(HIDE)$(MENHIR) --explain --strict $<

%.dep: %.ml %.mli
	$(SHOW) 'Ocamldep $<'
	$(HIDE)$(OCAMLDEP) $(DEPFLAGS) $< $<i $(TOTARGET)

%.dep: %.ml
	$(SHOW) 'Ocamldep $<'
	$(HIDE)($(OCAMLDEP) $(DEPFLAGS) $<; \
	        echo '$*.cmx : $*.cmi'; \
	        echo '$*.cmi : $*.cmo') $(TOTARGET)

bin/%.opt: | bin
	$(SHOW) 'Linking  $@'
	$(HIDE)$(OCAMLOPT) $(OFLAGS) -o $@ $(OLINKFLAGS) $^

bin/%.byte: | bin
	$(SHOW) 'Linking  $@'
	$(HIDE)$(OCAMLC) $(BFLAGS) -o $@ $(BLINKFLAGS) $^

# .ml4.ml:
# 	$(CAMLP4) pr_o.cmo -impl $< > $@

# jc/jc_ai.ml: jc/jc_annot_inference.ml jc/jc_annot_fail.ml Makefile
# 	if test "@enable_apron@" = "yes" ; then \
# 	  echo "# 1 \"jc/jc_annot_inference.ml\"" > jc/jc_ai.ml; \
# 	  cat jc/jc_annot_inference.ml >> jc/jc_ai.ml; \
# 	else \
# 	  echo "# 1 \"jc/jc_annot_fail.ml\"" > jc/jc_ai.ml; \
# 	  cat jc/jc_annot_fail.ml >> jc/jc_ai.ml; \
# 	fi

# %_why.v: %.mlw $(BINARY)
# 	$(BINARY) -coq $*.mlw

# %_why.pvs: %.mlw $(BINARY)
# 	$(BINARY) -pvs $*.mlw

# Emacs tags
############

tags:
	find src -regex ".*\.ml[^#]*" | grep -v ".svn" | sort -r | xargs \
	etags "--regex-ocaml=/let[ \t]+\([^ \t]+\)/\1/" \
	      "--regex-ocaml=/let[ \t]+rec[ \t]+\([^ \t]+\)/\1/" \
	      "--regex-ocaml=/and[ \t]+\([^ \t]+\)/\1/" \
	      "--regex-ocaml=/type[ \t]+\([^ \t]+\)/\1/" \
	      "--regex-ocaml=/exception[ \t]+\([^ \t]+\)/\1/" \
	      "--regex-ocaml=/val[ \t]+\([^ \t]+\)/\1/" \
	      "--regex-ocaml=/module[ \t]+\([^ \t]+\)/\1/"

otags:
	find \( -name '*.ml' -or -name '*.mli' \) -print0 | xargs -0 otags
#	otags src/*.mli src/*.ml c/*.mli c/*.ml intf/*.mli intf/*.ml

# the previous seems broken. This one is intented for vi(m) users, but could
# be adapted for emacs (remove the -vi option ?)
otags-vi:
	find \( -name '*.ml' -or -name '*.mli' \) -print0 | xargs -0 otags -vi

wc:
	ocamlwc -p src/*.ml* src/*/*.ml*

# rule for ocp

ocp:
	 $(MAKE) all OCAMLC=ocp-ocamlc.opt OCAMLOPT=ocp-ocamlopt.opt

#dep: depend
#	cat .depend* | ocamldot | dot -Tpdf > dep.pdf
#	$(PDFVIEWER) dep.pdf

# distrib
#########

NAME = why3-@VERSION@
# see .gitattributes for the list of files that are not distributed
MORE_DIST = configure install-sh doc/manual.pdf

dist: $(MORE_DIST)
	rm -rf distrib/$(NAME)/ distrib/$(NAME).tar.gz
	mkdir -p distrib/
	git archive --format tar --prefix $(NAME)/ HEAD | tar x -C distrib/
	for f in $(MORE_DIST); do cp $$f distrib/$(NAME)/$$f; done
	cd distrib; tar cf $(NAME).tar $(NAME); gzip -f --best $(NAME).tar


###############
# file headers
###############

headers:
	headache -c misc/headache_config.txt -h misc/header.txt \
		Makefile.in configure.in \
		src/*/*.ml src/*/*.ml[iyl4] \
		plugins/*/*.ml plugins/*/*.ml[ily] \
		lib/coq-tactic/*.v lib/coq/*.v lib/coq/*/*.v \
		src/server/*.c src/server/*.h \
		src/ide/resetgc.c \
		examples/use_api/*.ml

#########
# myself
#########

AUTOCONF_FILES = \
	Makefile \
	src/jessie/Makefile \
	src/config.sh \
	.merlin \
	src/jessie/.merlin \
	lib/why3/META \
	doc/version.tex

$(AUTOCONF_FILES): %: %.in config.status
	./config.status chmod --file $@

src/util/config.ml share/Makefile.config: src/config.sh
	$(SHOW) 'Generate $@'
	$(HIDE)BINDIR=$(BINDIR) LIBDIR=$(LIBDIR) DATADIR=$(DATADIR) src/config.sh

clean::
	rm -f share/Makefile.config

config.status: configure
	./config.status --recheck

<<<<<<< HEAD
all: lib/why3/META .merlin

lib/why3/META: lib/why3/META.in config.status
	./config.status chmod --file $@
=======
configure: configure.in Version
	autoconf -f
>>>>>>> 8c7aaafc

###################
# clean and depend
###################

.PHONY: distclean

distclean: clean
	rm -f config.status config.cache config.log \
	    src/util/config.ml $(AUTOCONF_FILES)

depend:
	rm -f $^
	$(MAKE) $^

clean::
	rm -f $(GENERATED)
	$(foreach d,$(CLEANDIRS),rm -f $(addprefix $(d)/*.,$(COMPILED_LIB_EXTS));)
	$(foreach p,$(CLEANLIBS),rm -f $(addprefix $(p).,$(COMPILED_LIB_EXTS));)

detect-unused:
	@L1=$$(mktemp); \
	L2=$$(mktemp); \
	for d in `find examples/ -name 'why3session.xml' -printf '%h\n'`; do \
	  sed -n -e 's/.*edited="\([^"]*\)".*/\1/p' $$d/why3session.xml | sort > $$L1; \
	  (cd $$d; git ls-files) | grep -v -e '^why3session.xml' -e '^why3shapes' -e '^[.]gitignore' -e '^Makefile' -e '[.]ml$$' -e '[.]html$$' | sed -e 's/[.]prf$$/.pvs/;s/[.]thy$$/.xml/' | sort -u > $$L2; \
	  diff -u --label="$$d/why3session.xml" --label="$$d/" $$L1 $$L2 || echo; \
	done; \
	rm $$L1 $$L2

##################################################################
# Building the Why3 platform with ocamlbuild (OCaml 3.10 needed) #
##################################################################

# There used to be targets here but they are no longer useful.

# To build using Ocamlbuild:
# 1) Run "make Makefile" to ensure that the generated files (config.ml, ...)
# are generated.
# 2) Run Ocamlbuild with any target to generate the sanitization script.
# 3) Run ./sanitize to delete the generated files that shouldn't be generated
# (i.e. all lexers and parsers).
# 4) Run Ocamlbuild with the target you need, for example:
# ocamlbuild jc/jc_main.native

# You can also use the Makefile ./build.makefile which has some handy targets.<|MERGE_RESOLUTION|>--- conflicted
+++ resolved
@@ -2294,16 +2294,6 @@
 config.status: configure
 	./config.status --recheck
 
-<<<<<<< HEAD
-all: lib/why3/META .merlin
-
-lib/why3/META: lib/why3/META.in config.status
-	./config.status chmod --file $@
-=======
-configure: configure.in Version
-	autoconf -f
->>>>>>> 8c7aaafc
-
 ###################
 # clean and depend
 ###################
