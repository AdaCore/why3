--- conflicted
+++ resolved
@@ -198,13 +198,8 @@
 	   debug loc lexlib print_tree \
 	   cmdline warning sysutil rc plugin bigInt number pqueue
 
-<<<<<<< HEAD
 LIB_CORE = ident ty term pattern decl coercion theory \
-	   task pretty_sig pretty dterm env trans printer model_parser
-=======
-LIB_CORE = ident ty term pattern decl theory \
 	   task pretty dterm env trans printer model_parser
->>>>>>> 97f024c2
 
 LIB_DRIVER = prove_client call_provers driver_ast driver_parser driver_lexer driver \
 		whyconf autodetection \
@@ -1965,14 +1960,9 @@
 	util/util util/opt util/lists util/strings \
 	util/extmap util/extset util/exthtbl \
 	util/weakhtbl util/stdlib util/rc util/debug \
-<<<<<<< HEAD
+	util/loc util/pp util/bigInt util/number \
 	core/ident core/ty core/term core/decl core/coercion core/theory \
-	core/env core/task core/trans \
-=======
-	util/loc util/pp util/bigInt util/number \
-	core/ident core/ty core/term core/decl core/theory \
 	core/env core/task core/trans core/pretty_sig core/pretty core/printer \
->>>>>>> 97f024c2
 	driver/whyconf driver/call_provers driver/driver \
 	transform/args_wrapper \
 	session/session_itp session/controller_itp \
