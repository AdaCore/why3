--- conflicted
+++ resolved
@@ -694,6 +694,24 @@
 clean::
 	rm -f $(SERVER_O) $(CPULIM_O) $(TOOLS)
 
+install_spark2014:
+	mkdir -p $(BINDIR)
+	mkdir -p $(DATADIR)/why3
+	mkdir -p $(DATADIR)/why3/theories
+	mkdir -p $(DATADIR)/why3/drivers
+	mkdir -p $(DATADIR)/why3/modules
+	mkdir -p $(DATADIR)/why3/libs
+	cp -f theories/*.why $(DATADIR)/why3/theories
+	cp -f modules/*.mlw $(DATADIR)/why3/modules
+	cp -f drivers/*.drv drivers/*.gen drivers/*.aux $(DATADIR)/why3/drivers
+	cp -f share/why3session.dtd $(DATADIR)/why3
+	cp -f lib/why3server$(EXE) $(BINDIR)/why3server$(EXE)
+	cp -f bin/gnatwhy3.@OCAMLBEST@ $(BINDIR)/gnatwhy3$(EXE)
+	cp -f bin/why3realize.@OCAMLBEST@ $(BINDIR)/why3realize$(EXE)
+	cp -f bin/why3config.@OCAMLBEST@ $(BINDIR)/why3config$(EXE)
+	cp -f share/provers-detection-data.conf $(DATADIR)/why3/
+	cp -rf lib/coq $(DATADIR)/why3/libs
+
 ##########
 # gallery
 ##########
@@ -1481,28 +1499,8 @@
 
 endif
 
-<<<<<<< HEAD
-#######
-# tools
-#######
-
-TOOLS = lib/why3-cpulimit$(EXE)
-
-byte opt: $(TOOLS)
-
-lib/why3-cpulimit$(EXE): src/tools/@CPULIMIT@.c
-	$(CC) -Wall -o $@ $^
-
-clean::
-	rm -f lib/why3-cpulimit$(EXE)
-
-install_no_local::
-	mkdir -p $(LIBDIR)/why3
-	cp -f lib/why3-cpulimit$(EXE) $(BINDIR)/why3-cpulimit$(EXE)
-	cp -f lib/why3-call-pvs $(LIBDIR)/why3/why3-call-pvs
-
-=======
->>>>>>> 99b6e736
+
+
 #########
 # why3doc
 #########
