####################################################################
#                                                                  #
#  The Why3 Verification Platform   /   The Why3 Development Team  #
#  Copyright 2010-2018   --   Inria - CNRS - Paris-Sud University  #
#                                                                  #
#  This software is distributed under the terms of the GNU Lesser  #
#  General Public License version 2.1, with the special exception  #
#  on linking described in file LICENSE.                           #
#                                                                  #
####################################################################

VERBOSEMAKE ?= @enable_verbose_make@

ifeq ($(VERBOSEMAKE),yes)
  SHOW = @true
  HIDE =
else
  SHOW = @echo
  HIDE = @
endif

# install the binaries
DESTDIR =

prefix	    = @prefix@
exec_prefix = @exec_prefix@
datarootdir = @datarootdir@

BINDIR  = $(DESTDIR)@bindir@
LIBDIR  = $(DESTDIR)@libdir@
DATADIR = $(DESTDIR)@datarootdir@
MANDIR  = $(DESTDIR)@mandir@
TOOLDIR = $(LIBDIR)/why3/commands

# OS specific stuff
EXE   = @EXE@

# other variables
CC        = @CC@
MKDIR_P   = @MKDIR_P@
INSTALL   = @INSTALL@
INSTALL_DATA = @INSTALL_DATA@
OCAMLC    = @OCAMLC@
OCAMLOPT  = @OCAMLOPT@
OCAMLDEP  = @OCAMLDEP@
OCAMLLEX  = @OCAMLLEX@
OCAMLYACC = @OCAMLYACC@
OCAMLDOC  = @OCAMLDOC@
OCAMLLIB  = @OCAMLLIB@
OCAMLINSTALLLIB  = $(DESTDIR)@OCAMLINSTALLLIB@
OCAMLBEST = @OCAMLBEST@
OCAMLVERSION = @OCAMLVERSION@
COQC      = @COQC@
COQDEP    = @COQDEP@
COQCAMLP  = @COQCAMLP@
COQCAMLPLIB = @COQCAMLPLIB@
FRAMAC_LIBDIR = $(DESTDIR)@FRAMAC_LIBDIR@

ifeq (@enable_menhirLib@,yes)
MENHIR	  = @MENHIR@ --table
else
MENHIR	  = @MENHIR@
endif

DEPFLAGS  = -slash -I lib/why3
ifeq (@OCAMLBEST@,opt)
# the semantics of the -native flag changed in ocaml 4.03.0
#DEPFLAGS += -native
endif

RUBBER = @RUBBER@
HEVEA = @HEVEA@
HACHA = @HACHA@
EMACS = @EMACS@

#PSVIEWER  = @PSVIEWER@
#PDFVIEWER = @PDFVIEWER@

INCLUDES = @ZIPINCLUDE@ @MENHIRINCLUDE@

# warnings are enabled and non fatal by default, except:
# - disabled:
#   4    Fragile pattern matching: matching that will remain complete even
#        if additional constructors are added to one of the variant types
#        matched.
#   9    Missing fields in a record pattern.
#   41   Ambiguous constructor or label name.
#   44   Open statement shadows an already defined identifier.
#   45   Open statement shadows an already defined label or constructor.
#   50   Unexpected documentation comment.
#   52   The argument of this constructor should not be matched against a
#        constant pattern; the actual value of the argument could change
#        in the future.
# - fatal:
#   5    Partially applied function: expression whose result has function
#        type and is ignored.
#   48   Implicit elimination of optional arguments.

WARNINGS = A-4-9-41-44-45-50-52@5@48

OFLAGS = -w $(WARNINGS) -safe-string -keep-locs -bin-annot -dtypes -g -I lib/why3 $(INCLUDES)
BFLAGS = -w $(WARNINGS) -safe-string -keep-locs -bin-annot -dtypes -g -I lib/why3 $(INCLUDES)

OLINKFLAGS = -linkall $(EXTCMXA)
BLINKFLAGS = -linkall $(EXTCMA)

ifeq (@enable_profiling@,yes)
OFLAGS += -g -p
endif

# see http://caml.inria.fr/mantis/view.php?id=4991
CMIHACK = -intf-suffix .cmi

# external libraries common to all binaries

EXTOBJS = @MENHIRLIB@
EXTLIBS = str unix nums dynlink @ZIPLIB@

EXTCMA	= $(addsuffix .cma,$(EXTLIBS)) $(addsuffix .cmo,$(EXTOBJS))
EXTCMXA = $(addsuffix .cmxa,$(EXTLIBS)) $(addsuffix .cmx,$(EXTOBJS))

INSTALLED_LIB_EXTS = a cma cmx cmi cmxa cmxs
COMPILED_LIB_EXTS = $(INSTALLED_LIB_EXTS) o cmo cmt cmti annot dep conflicts

TOTARGET = > "$@" || (RV=$$?; rm -f "$@"; exit $${RV})

# Variables added for checking realizations
GENERATED_PREFIX_COQ="lib/coq"
GENERATED_PREFIX_ISABELLE=lib/isabelle

###############
# main target
###############

all: @OCAMLBEST@
plugins: plugins.@OCAMLBEST@
opt: plugins.opt
byte: plugins.byte

ifeq (@enable_local@,yes)
all: install_local
endif

.PHONY: byte opt clean depend all install install_local install_no_local
.PHONY: plugins plugins.byte plugins.opt

CLEANDIRS =
CLEANLIBS =
GENERATED =

##############
# Why3 library
##############

LIBGENERATED = src/util/config.ml \
	       src/util/rc.ml src/util/lexlib.ml \
	       src/util/json_parser.mli src/util/json_parser.ml \
	       src/util/json_lexer.ml \
	       src/parser/lexer.ml \
	       src/parser/parser.mli src/parser/parser.ml \
	       src/driver/driver_parser.mli src/driver/driver_parser.ml \
	       src/driver/driver_lexer.ml \
	       src/driver/parse_smtv2_model_parser.mli src/driver/parse_smtv2_model_parser.ml \
	       src/driver/parse_smtv2_model_lexer.ml \
	       src/session/compress.ml src/session/xml.ml \
	       src/session/strategy_parser.ml \
	       lib/ocaml/why3__BigInt_compat.ml

LIB_UTIL = config bigInt util opt lists strings \
	   extmap extset exthtbl weakhtbl \
<<<<<<< HEAD
	   hashcons stdlib exn_printer pp \
	   json_base json_parser json_lexer \
	   debug loc \
	   lexlib print_tree cmdline warning sysutil rc plugin bigInt number pqueue
=======
	   hashcons wstdlib exn_printer pp json debug loc lexlib print_tree \
	   cmdline warning sysutil rc plugin bigInt number pqueue
>>>>>>> 6563fac9

LIB_CORE = ident ty term pattern decl theory \
	   task pretty dterm env trans printer model_parser

LIB_DRIVER = prove_client call_provers driver_ast driver_parser driver_lexer driver \
		whyconf autodetection \
		smt2_model_defs parse_smtv2_model_parser \
		collect_data_model parse_smtv2_model_lexer parse_smtv2_model \
		parse_smtv2_model

LIB_MLW = ity expr dexpr pdecl pmodule

LIB_PARSER = ptree glob parser typing lexer

LIB_TRANSFORM = simplify_formula inlining split_goal \
		args_wrapper detect_polymorphism reduction_engine compute \
		eliminate_definition eliminate_algebraic \
		eliminate_inductive eliminate_let eliminate_if \
		libencoding discriminate encoding encoding_select \
		encoding_guards_full encoding_tags_full \
		encoding_guards encoding_tags encoding_twin \
		encoding_sort simplify_array filter_trigger \
		introduction abstraction close_epsilon lift_epsilon \
		eliminate_epsilon intro_projections_counterexmp \
		intro_vc_vars_counterexmp prepare_for_counterexmp \
		eval_match instantiate_predicate smoke_detector \
		prop_curry \
		generic_arg_trans_utils case apply subst \
		ind_itp destruct cut \
		eliminate_literal induction induction_pr

LIB_PRINTER = cntexmp_printer alt_ergo why3printer smtv1 smtv2 coq\
	      pvs isabelle \
	      simplify gappa cvc3 yices mathematica

LIB_WHYML = mlw_ty mlw_expr mlw_decl mlw_pretty mlw_wp mlw_module \
	    mlw_dexpr mlw_typing mlw_driver mlw_exec mlw_ocaml \
	    mlw_main mlw_interp

LIB_SESSION = compress xml termcode session_itp \
              strategy strategy_parser controller_itp \
	      server_utils itp_communication \
	      itp_server json_util

LIBMODULES =  $(addprefix src/util/, $(LIB_UTIL)) \
	      $(addprefix src/core/, $(LIB_CORE)) \
	      $(addprefix src/driver/, $(LIB_DRIVER)) \
	      $(addprefix src/mlw/, $(LIB_MLW)) \
	      $(addprefix src/parser/, $(LIB_PARSER)) \
	      $(addprefix src/transform/, $(LIB_TRANSFORM)) \
	      $(addprefix src/printer/, $(LIB_PRINTER)) \
	      $(addprefix src/whyml/, $(LIB_WHYML)) \
	      $(addprefix src/session/, $(LIB_SESSION))

LIBDIRS = util core driver mlw parser transform printer whyml session
LIBINCLUDES = $(addprefix -I src/, $(LIBDIRS))

LIBDEP = $(addsuffix .dep, $(LIBMODULES))
LIBCMO = $(addsuffix .cmo, $(LIBMODULES))
LIBCMX = $(addsuffix .cmx, $(LIBMODULES))

$(LIBDEP): DEPFLAGS += $(LIBINCLUDES)
$(LIBCMO) $(LIBCMX): INCLUDES += $(LIBINCLUDES)
$(LIBCMX): OFLAGS += -for-pack Why3

$(LIBDEP): $(LIBGENERATED)

# Zarith

ifeq (@enable_zarith@,yes)
lib/ocaml/why3__BigInt_compat.ml: config.status lib/ocaml/why3__BigInt_zarith.ml
	cp lib/ocaml/why3__BigInt_zarith.ml $@
else
lib/ocaml/why3__BigInt_compat.ml: config.status lib/ocaml/why3__BigInt_num.ml
	cp lib/ocaml/why3__BigInt_num.ml $@
endif

# Ocamlzip

ifeq (@enable_zip@,yes)
src/session/compress.ml: config.status src/session/compress_z.ml
	cp src/session/compress_z.ml $@
else
src/session/compress.ml: config.status src/session/compress_none.ml
	cp src/session/compress_none.ml $@
endif

# hide deprecated warnings for strings

src/util/strings.cmo: WARNINGS:=$(WARNINGS)-3
src/util/strings.cmx: WARNINGS:=$(WARNINGS)-3

# hide warning 'no cmx file was found in path for module ..., and its interface was not compiled with -opaque' for the coq tactic

src/coq-tactic/why3tac.cmx: WARNINGS:=$(WARNINGS)-58

# build targets

byte: lib/why3/why3.cma
opt:  lib/why3/why3.cmxa lib/why3/why3.cmxs

lib/why3/why3.cma: lib/why3/why3.cmo
lib/why3/why3.cmxa: lib/why3/why3.cmx
lib/why3/why3.cmxs: lib/why3/why3.cmx

lib/why3/why3.cmo: $(LIBCMO)
	$(SHOW) 'Linking  $@'
	$(HIDE)$(OCAMLC) $(BFLAGS) -pack -o $@ $^

lib/why3/why3.cmx: $(LIBCMX) lib/why3/why3.cmo
	$(SHOW) 'Linking  $@'
	$(HIDE)$(OCAMLOPT) $(OFLAGS) $(CMIHACK) -pack -o $@ $(filter %.cmx, $^)

# clean and depend

ifneq "$(MAKECMDGOALS:clean%=clean)" "clean"
-include $(LIBDEP)
endif

depend: $(LIBDEP)

CLEANDIRS += src $(addprefix src/, $(LIBDIRS))
CLEANLIBS += lib/why3/why3session lib/why3/why3
GENERATED += $(LIBGENERATED)

###############
# installation
###############

clean_old_install::
	rm -rf $(LIBDIR)/why3
	rm -rf $(DATADIR)/why3

clean_old_install-lib::
	if test -d $(OCAMLINSTALLLIB) -a -w $(OCAMLINSTALLLIB); then \
	  rm -rf $(OCAMLINSTALLLIB)/why3; \
	fi

install_no_local::
	$(MKDIR_P) $(BINDIR)
	$(MKDIR_P) $(LIBDIR)/why3
	$(MKDIR_P) $(TOOLDIR)
	$(MKDIR_P) $(DATADIR)/why3
	$(MKDIR_P) $(DATADIR)/why3/images
	$(MKDIR_P) $(DATADIR)/why3/vim
	$(MKDIR_P) $(DATADIR)/why3/vim/ftdetect
	$(MKDIR_P) $(DATADIR)/why3/vim/syntax
	$(MKDIR_P) $(DATADIR)/why3/lang
	$(MKDIR_P) $(DATADIR)/why3/theories
	$(MKDIR_P) $(DATADIR)/why3/modules/mach
	$(MKDIR_P) $(DATADIR)/why3/drivers
	$(INSTALL_DATA) theories/*.why $(DATADIR)/why3/theories
	$(INSTALL_DATA) modules/*.mlw $(DATADIR)/why3/modules
	$(INSTALL_DATA) modules/mach/*.mlw $(DATADIR)/why3/modules/mach
	$(INSTALL_DATA) drivers/*.drv drivers/*.gen $(DATADIR)/why3/drivers
	$(INSTALL_DATA) LICENSE $(DATADIR)/why3/
	$(INSTALL_DATA) share/provers-detection-data.conf $(DATADIR)/why3/
	for i in share/images/*.rc; do \
	     d=`basename $$i .rc`; \
	     $(INSTALL_DATA) $$i $(DATADIR)/why3/images; \
	     $(MKDIR_P) $(DATADIR)/why3/images/$$d; \
	     $(INSTALL_DATA) share/images/$$d/* $(DATADIR)/why3/images/$$d; \
	done
	$(INSTALL_DATA) share/images/*.png $(DATADIR)/why3/images
	$(INSTALL_DATA) share/why3session.dtd $(DATADIR)/why3
	$(INSTALL_DATA) share/Makefile.config $(DATADIR)/why3
	$(INSTALL_DATA) share/vim/ftdetect/why3.vim $(DATADIR)/why3/vim/ftdetect/why3.vim
	$(INSTALL_DATA) share/vim/syntax/why3.vim $(DATADIR)/why3/vim/syntax/why3.vim
	$(INSTALL_DATA) share/lang/why3.lang $(DATADIR)/why3/lang/why3.lang

install_no_local_lib::
	$(MKDIR_P) $(OCAMLINSTALLLIB)/why3
	$(INSTALL_DATA) $(wildcard $(addprefix lib/why3/why3., $(INSTALLED_LIB_EXTS))) \
		lib/why3/META $(OCAMLINSTALLLIB)/why3

ifeq (@enable_local@,yes)
install install-lib:
	@echo "Why3 is configured in local installation mode."
	@echo "To install Why3, run ./configure --disable-local ; make ; make install"
else
install: clean_old_install install_no_local
install-lib: clean_old_install-lib install_no_local_lib
endif

install-all: install install-lib

##################
# Uninstallation
##################

ifeq (@enable_local@,yes)
uninstall:
	@echo "Why3 is configured in local installation mode."
else
uninstall: clean_old_install clean_old_install-lib
endif

##################
# Why3 emacs mode
##################

%.elc: %.el
	$(EMACS) --batch --no-init-file -f batch-byte-compile $<

clean_old_install::
	rm -f $(DATADIR)/emacs/site-lisp/why3.el
	rm -f $(DATADIR)/emacs/site-lisp/why3.elc

install_no_local::
	$(MKDIR_P) $(DATADIR)/emacs/site-lisp/
	$(INSTALL_DATA) share/emacs/why3.el $(DATADIR)/emacs/site-lisp/why3.el
ifeq (@enable_emacs_compilation@,yes)
	$(INSTALL_DATA) share/emacs/why3.elc $(DATADIR)/emacs/site-lisp/why3.elc
endif

ifeq (@enable_emacs_compilation@,yes)
all: share/emacs/why3.elc
endif


##################
# Why3 plugins
##################

PLUGGENERATED = plugins/tptp/tptp_lexer.ml \
		plugins/tptp/tptp_parser.ml plugins/tptp/tptp_parser.mli \
		plugins/python/py_lexer.ml \
		plugins/python/py_parser.ml plugins/python/py_parser.mli \
		plugins/parser/dimacs.ml \

PLUG_PARSER = genequlin dimacs
PLUG_PRINTER =
PLUG_TRANSFORM =
PLUG_TPTP = tptp_ast tptp_parser tptp_typing tptp_lexer tptp_printer
PLUG_PYTHON = py_ast py_parser py_lexer py_main

PLUGINS = genequlin dimacs tptp python

TPTPMODULES = $(addprefix plugins/tptp/, $(PLUG_TPTP))
PYTHONMODULES = $(addprefix plugins/python/, $(PLUG_PYTHON))

TPTPCMO = $(addsuffix .cmo, $(TPTPMODULES))
TPTPCMX = $(addsuffix .cmx, $(TPTPMODULES))

PYTHONCMO = $(addsuffix .cmo, $(PYTHONMODULES))
PYTHONCMX = $(addsuffix .cmx, $(PYTHONMODULES))

ifeq (@enable_hypothesis_selection@,yes)
PLUG_TRANSFORM += hypothesis_selection
PLUGINS += hypothesis_selection

lib/plugins/hypothesis_selection.cmxs: INCLUDES += -I @OCAMLGRAPHLIB@
lib/plugins/hypothesis_selection.cmo:  INCLUDES += -I @OCAMLGRAPHLIB@
lib/plugins/hypothesis_selection.cmxs: OFLAGS += graph.cmxa
lib/plugins/hypothesis_selection.cmo:  BFLAGS += graph.cmo
endif

PLUGMODULES = $(addprefix plugins/parser/, $(PLUG_PARSER)) \
	      $(addprefix plugins/printer/, $(PLUG_PRINTER)) \
	      $(addprefix plugins/transform/, $(PLUG_TRANSFORM)) \
	      $(TPTPMODULES) $(PYTHONMODULES)

PLUGDEP = $(addsuffix .dep, $(PLUGMODULES))
PLUGCMO = $(addsuffix .cmo, $(PLUGMODULES))
PLUGCMX = $(addsuffix .cmx, $(PLUGMODULES))

PLUGDIRS = parser printer transform tptp python
PLUGINCLUDES = $(addprefix -I plugins/, $(PLUGDIRS))

$(PLUGDEP): DEPFLAGS += $(PLUGINCLUDES)
$(PLUGCMO) $(PLUGCMX): INCLUDES += $(PLUGINCLUDES)

$(PLUGDEP): $(PLUGGENERATED)

LIBPLUGCMO =  $(addsuffix .cmo,  $(addprefix lib/plugins/, $(PLUGINS)))
LIBPLUGCMXS = $(addsuffix .cmxs, $(addprefix lib/plugins/, $(PLUGINS)))

plugins.byte: $(LIBPLUGCMO)
plugins.opt : $(LIBPLUGCMXS)

lib/plugins:
	mkdir lib/plugins

lib/plugins/%.cmxs: | lib/plugins
	$(SHOW) 'Linking  $@'
	$(HIDE)$(OCAMLOPT) $(OFLAGS) -shared -o $@ $^

lib/plugins/%.cmo: | lib/plugins
	$(SHOW) 'Linking  $@'
	$(HIDE)$(OCAMLC) $(BFLAGS) -pack -o $@ $^

lib/plugins/%.cmxs: plugins/parser/%.cmx
lib/plugins/%.cmo: plugins/parser/%.cmo
lib/plugins/%.cmxs: plugins/printer/%.cmx
lib/plugins/%.cmo: plugins/printer/%.cmo
lib/plugins/%.cmxs: plugins/transform/%.cmx
lib/plugins/%.cmo: plugins/transform/%.cmo
lib/plugins/tptp.cmxs: $(TPTPCMX)
lib/plugins/tptp.cmo: $(TPTPCMO)
lib/plugins/python.cmxs: $(PYTHONCMX)
lib/plugins/python.cmo: $(PYTHONCMO)

# depend and clean targets

ifneq "$(MAKECMDGOALS:clean%=clean)" "clean"
-include $(PLUGDEP)
endif

depend: $(PLUGDEP)

CLEANDIRS += plugins $(addprefix plugins/, $(PLUGDIRS)) lib/plugins
GENERATED += $(PLUGGENERATED)

install_no_local::
	$(MKDIR_P) $(LIBDIR)/why3/plugins
	$(INSTALL_DATA) $(wildcard $(LIBPLUGCMO) $(LIBPLUGCMXS)) $(LIBDIR)/why3/plugins

###############
# Why3 commands
###############

TOOLSGENERATED = src/tools/why3wc.ml

TOOLS_BIN = why3config why3execute why3extract why3prove \
	    why3realize why3replay why3wc

TOOLS_FILES = main $(TOOLS_BIN)

TOOLSMODULES = $(addprefix src/tools/, $(TOOLS_FILES))

TOOLSDEP = $(addsuffix .dep, $(TOOLSMODULES))
TOOLSCMO = $(addsuffix .cmo, $(TOOLSMODULES))
TOOLSCMX = $(addsuffix .cmx, $(TOOLSMODULES))

$(TOOLSDEP): DEPFLAGS += -I src/tools
$(TOOLSCMO) $(TOOLSCMX): INCLUDES += -I src/tools

$(TOOLSDEP): $(TOOLSGENERATED)

byte: bin/why3.byte $(TOOLS_BIN:%=bin/%.byte)
opt:  bin/why3.opt  $(TOOLS_BIN:%=bin/%.opt)

bin:
	mkdir bin

bin/why3.opt: lib/why3/why3.cmxa src/tools/main.cmx
bin/why3.byte: lib/why3/why3.cma src/tools/main.cmo
bin/why3config.opt: lib/why3/why3.cmxa src/tools/why3config.cmx
bin/why3config.byte: lib/why3/why3.cma src/tools/why3config.cmo
bin/why3execute.opt: lib/why3/why3.cmxa src/tools/why3execute.cmx
bin/why3execute.byte: lib/why3/why3.cma src/tools/why3execute.cmo
bin/why3extract.opt: lib/why3/why3.cmxa src/tools/why3extract.cmx
bin/why3extract.byte: lib/why3/why3.cma src/tools/why3extract.cmo
bin/why3prove.opt: lib/why3/why3.cmxa src/tools/why3prove.cmx
bin/why3prove.byte: lib/why3/why3.cma src/tools/why3prove.cmo
bin/why3realize.opt: lib/why3/why3.cmxa src/tools/why3realize.cmx
bin/why3realize.byte: lib/why3/why3.cma src/tools/why3realize.cmo
bin/why3replay.opt: lib/why3/why3.cmxa src/tools/unix_scheduler.cmx src/tools/why3replay.cmx
bin/why3replay.byte: lib/why3/why3.cma src/tools/unix_scheduler.cmo src/tools/why3replay.cmo
bin/why3wc.opt: src/tools/why3wc.cmx
bin/why3wc.byte: src/tools/why3wc.cmo

clean_old_install::
	rm -f $(TOOLS_BIN:%=$(TOOLDIR)/%$(EXE)) $(BINDIR)/why3$(EXE)
	rm -f $(BINDIR)/why3bench$(EXE) $(BINDIR)/why3replayer$(EXE)

install_no_local::
	$(INSTALL) bin/why3.@OCAMLBEST@ $(BINDIR)/why3$(EXE)
	$(INSTALL) bin/why3config.@OCAMLBEST@  $(TOOLDIR)/why3config$(EXE)
	$(INSTALL) bin/why3execute.@OCAMLBEST@ $(TOOLDIR)/why3execute$(EXE)
	$(INSTALL) bin/why3extract.@OCAMLBEST@ $(TOOLDIR)/why3extract$(EXE)
	$(INSTALL) bin/why3prove.@OCAMLBEST@   $(TOOLDIR)/why3prove$(EXE)
	$(INSTALL) bin/why3realize.@OCAMLBEST@ $(TOOLDIR)/why3realize$(EXE)
	$(INSTALL) bin/why3replay.@OCAMLBEST@  $(TOOLDIR)/why3replay$(EXE)
	$(INSTALL) bin/why3wc.@OCAMLBEST@      $(TOOLDIR)/why3wc$(EXE)

install_local:: bin/why3 $(addprefix bin/,$(TOOLS_BIN))

bin/%:	bin/%.@OCAMLBEST@
	ln -sf $(notdir $<) $@

install_local:: share/drivers share/modules share/theories

share/drivers:
	ln -snf ../drivers share/drivers

share/modules:
	ln -snf ../modules share/modules

share/theories:
	ln -snf ../theories share/theories

ifneq "$(MAKECMDGOALS:clean%=clean)" "clean"
-include $(TOOLSDEP)
endif

depend: $(TOOLSDEP)

CLEANDIRS += src/tools
GENERATED += $(TOOLSGENERATED)

clean::
	rm -f bin/why3*

##############
# test targets
##############

%.gui: %.why bin/why3ide.opt
	bin/why3ide.opt $*.why

%: %.mlw bin/why3.opt
	bin/why3.opt $*.mlw

%: %.why bin/why3.opt
	bin/why3.opt $*.why

%.gui: %.mlw bin/why3ide.opt
	bin/why3ide.opt $*.mlw

%.type: %.mlw bin/why3ide.opt
	bin/why3.opt --type-only $*.mlw

##############
# Why3server #
##############

SERVER_MODULES := logging arraylist options queue readbuf request \
		  writebuf server-unix server-win

CPULIM_MODULES := cpulimit-unix cpulimit-win

SERVER_O := $(addprefix src/server/, $(addsuffix .o, $(SERVER_MODULES)))

CPULIM_O := $(addprefix src/server/, $(addsuffix .o, $(CPULIM_MODULES)))

TOOLS = lib/why3server$(EXE) lib/why3cpulimit$(EXE)

all: $(TOOLS)

lib/why3server$(EXE): $(SERVER_O)
	$(CC) -Wall -o $@ $^

lib/why3cpulimit$(EXE): $(CPULIM_O)
	$(CC) -Wall -o $@ $^

%.o: %.c
	$(CC) -Wall -O -g -o $@ -c $<

install_no_local::
	$(MKDIR_P) $(LIBDIR)/why3
	$(INSTALL) lib/why3server$(EXE) $(LIBDIR)/why3/why3server$(EXE)
	$(INSTALL) lib/why3cpulimit$(EXE) $(LIBDIR)/why3/why3cpulimit$(EXE)
	$(INSTALL) lib/why3-call-pvs $(LIBDIR)/why3/why3-call-pvs

clean::
	rm -f $(SERVER_O) $(CPULIM_O) $(TOOLS)

##########
# gallery
##########

# we export exactly the programs that have a why3session.xml file

.PHONY: gallery

gallery:: gallery-simple gallery-subs

.PHONY: gallery-simple

gallery-simple::
	@if test "$(GALLERYDIR)" = ""; then echo "set GALLERYDIR first"; exit 1; fi
	@for x in examples/*/why3session.xml ; do \
	  d=`dirname $$x`; \
	  f=`basename $$d`; \
	  echo "exporting $$f"; \
	  mkdir -p $(GALLERYDIR)/$$f; \
	  WHY3CONFIG="" bin/why3session.@OCAMLBEST@ html $$x -o $(GALLERYDIR)/$$f; \
	  cp examples/$$f.mlw $(GALLERYDIR)/$$f/; \
	  cd examples/; \
	  rm -f $(GALLERYDIR)/$$f/$$f.zip; \
	  zip -q -r $(GALLERYDIR)/$$f/$$f.zip $$f.mlw $$f; \
	  cd ..; \
	done

.PHONY: gallery-subs

GALLERYSUBS=WP_revisited verifythis_2016_matrix_multiplication avl double_wp prover

gallery-subs::
	@if test "$(GALLERYDIR)" = ""; then echo "set GALLERYDIR first"; exit 1; fi
	@for d in $(GALLERYSUBS) ; do \
	  echo "exporting examples/$$d"; \
	  mkdir -p $(GALLERYDIR)/$$d; \
	  cd examples/$$d; \
	  WHY3CONFIG="" ../../bin/why3doc.@OCAMLBEST@ -L ../../theories -L ../../modules -L . --stdlib-url http://why3.lri.fr/stdlib/ *.mlw -o $(GALLERYDIR)/$$d; \
	  cd ..; \
	  rm -f $(GALLERYDIR)/$$d/$$d.zip; \
	  zip -q -r $(GALLERYDIR)/$$d/$$d.zip $$d; \
	  cd ..; \
	done


%-gallery::
	@if test "$(GALLERYDIR)" = ""; then echo "set GALLERYDIR first"; exit 1; fi
	x=$*/why3session.xml; \
	d=`dirname $$x`; \
	f=`basename $$d`; \
	echo "exporting $$f"; \
	rm -f $$d/*.bak; \
	mkdir -p $(GALLERYDIR)/$$f; \
	WHY3CONFIG="" bin/why3session.@OCAMLBEST@ html $$d -o $(GALLERYDIR)/$$f; \
	if test -f examples/$$f.mlw; then cp examples/$$f.mlw $(GALLERYDIR)/$$f/; fi; \
	if test -f examples/$$f.why; then cp examples/$$f.why $(GALLERYDIR)/$$f/; fi; \
	cd examples/; \
	rm -f $(GALLERYDIR)/$$f/$$f.zip; \
	zip -q -r $(GALLERYDIR)/$$f/$$f.zip $$f.mlw $$f

########
# XML DTD validation
########

.PHONY: xml-validate

xml-validate:
	@for x in `find examples/ -name why3session.xml`; do \
	  xmllint --noout --valid $$x 2>&1 | head -1; \
	done

xml-validate-local:
	@for x in `find examples/ -name why3session.xml`; do \
	  xmllint --noout --dtdvalid share/why3session.dtd $$x 2>&1 | head -1; \
	done

###############
# IDE
###############

ifeq (@enable_ide@,yes)

IDE_FILES = gconfig ide_utils why3ide

IDEMODULES = $(addprefix src/ide/, $(IDE_FILES))

IDEDEP = $(addsuffix .dep, $(IDEMODULES))
IDECMO = $(addsuffix .cmo, $(IDEMODULES))
IDECMX = $(addsuffix .cmx, $(IDEMODULES))

$(IDEDEP): DEPFLAGS += -I src/ide
$(IDECMO) $(IDECMX): INCLUDES += -I src/ide

# build targets

byte: bin/why3ide.byte
opt:  bin/why3ide.opt

bin/why3ide.opt bin/why3ide.byte: INCLUDES += -I @LABLGTK2LIB@
bin/why3ide.opt bin/why3ide.byte: EXTLIBS += lablgtk lablgtksourceview2
bin/why3ide.byte: BLINKFLAGS += -custom

bin/why3ide.opt: lib/why3/why3.cmxa src/ide/resetgc.o $(IDECMX)
bin/why3ide.byte: lib/why3/why3.cma src/ide/resetgc.o $(IDECMO)

src/ide/resetgc.o: src/ide/resetgc.c
	$(SHOW) 'Ocamlc   $<'
	$(HIDE)$(OCAMLC) -c -ccopt "-Wall -o $@" $<

# depend and clean targets

ifneq "$(MAKECMDGOALS:clean%=clean)" "clean"
-include $(IDEDEP)
endif

depend: $(IDEDEP)

CLEANDIRS += src/ide

clean_old_install::
	rm -f $(BINDIR)/why3ide$(EXE)

install_no_local::
	$(INSTALL) bin/why3ide.@OCAMLBEST@ $(TOOLDIR)/why3ide$(EXE)

install_local:: bin/why3ide

endif


###############
# WEBSERV
###############

WEBSERV_FILES = wserver why3web

WEBSERVMODULES = $(addprefix src/ide/, $(WEBSERV_FILES))

WEBSERVDEP = $(addsuffix .dep, $(WEBSERVMODULES))
WEBSERVCMO = $(addsuffix .cmo, $(WEBSERVMODULES))
WEBSERVCMX = $(addsuffix .cmx, $(WEBSERVMODULES))

$(WEBSERVDEP): DEPFLAGS += -I src/ide
$(WEBSERVCMO) $(WEBSERVCMX): INCLUDES += -I src/ide

# build targets

byte: bin/why3webserver.byte
opt:  bin/why3webserver.opt

bin/why3webserver.opt: lib/why3/why3.cmxa $(WEBSERVCMX)
	$(SHOW) 'Linking  $@'
	$(HIDE)$(OCAMLOPT) $(OFLAGS) -o $@ $(OLINKFLAGS) $^

bin/why3webserver.byte: lib/why3/why3.cma $(WEBSERVCMO)
	$(SHOW) 'Linking  $@'
	$(HIDE)$(OCAMLC) $(BFLAGS) -o $@ $(BLINKFLAGS) -custom $^

# depend and clean targets

ifneq "$(MAKECMDGOALS:clean%=clean)" "clean"
-include $(WEBSERVDEP)
endif

depend: $(WEBSERVDEP)

CLEANDIRS += src/ide

clean_old_install::
	rm -f $(BINDIR)/why3webserver$(EXE)

install_no_local::
	$(INSTALL) bin/why3webserver.@OCAMLBEST@ $(TOOLDIR)/why3webserver$(EXE)

install_local:: bin/why3webserver


###############
# Session
###############

SESSION_FILES = why3session_lib why3session_info \
		why3session_html why3session_latex \
		why3session_main
# TODO: why3session_copy why3session_rm why3session_csv why3session_run
#       why3session_output

SESSIONMODULES = $(addprefix src/why3session/, $(SESSION_FILES))

SESSIONDEP = $(addsuffix .dep, $(SESSIONMODULES))
SESSIONCMO = $(addsuffix .cmo, $(SESSIONMODULES))
SESSIONCMX = $(addsuffix .cmx, $(SESSIONMODULES))

$(SESSIONDEP): DEPFLAGS += -I src/why3session
$(SESSIONCMO) $(SESSIONCMX): INCLUDES += -I src/why3session

# build targets

byte: bin/why3session.byte
opt:  bin/why3session.opt

bin/why3session.opt: lib/why3/why3.cmxa $(SESSIONCMX)
bin/why3session.byte: lib/why3/why3.cma $(SESSIONCMO)

# depend and clean targets

ifneq "$(MAKECMDGOALS:clean%=clean)" "clean"
-include $(SESSIONDEP)
endif

depend: $(SESSIONDEP)

CLEANDIRS += src/why3session

clean_old_install::
	rm -f $(BINDIR)/why3session$(EXE)

install_no_local::
	$(INSTALL) bin/why3session.@OCAMLBEST@ $(TOOLDIR)/why3session$(EXE)

install_local:: bin/why3session

###############
# Why3 Shell
###############

SHELL_FILES = unix_scheduler why3shell

SHELLMODULES = $(addprefix src/tools/, $(SHELL_FILES))

SHELLDEP = $(addsuffix .dep, $(SHELLMODULES))
SHELLCMO = $(addsuffix .cmo, $(SHELLMODULES))
SHELLCMX = $(addsuffix .cmx, $(SHELLMODULES))

$(SHELLDEP): DEPFLAGS += -I src/tools
$(SHELLCMO) $(SHELLCMX): INCLUDES += -I src/tools

# build targets

byte: bin/why3shell.byte
opt:  bin/why3shell.opt

bin/why3shell.opt: lib/why3/why3.cmxa $(SHELLCMX)
	$(SHOW) 'Linking  $@'
	$(HIDE)$(OCAMLOPT) $(OFLAGS) -o $@ $(OLINKFLAGS) $^

bin/why3shell.byte: lib/why3/why3.cma $(SHELLCMO)
	$(SHOW) 'Linking  $@'
	$(HIDE)$(OCAMLC) $(BFLAGS) -o $@ $(BLINKFLAGS) $^

# depend and clean targets

ifneq "$(MAKECMDGOALS:clean%=clean)" "clean"
-include $(SHELLDEP)
endif

depend: $(SHELLDEP)

clean_old_install::
	rm -f $(BINDIR)/why3shell$(EXE)

install_no_local::
	$(INSTALL) bin/why3shell.@OCAMLBEST@ $(TOOLDIR)/why3shell$(EXE)

install_local:: bin/why3shell


##############
# Coq plugin
##############

ifeq (@enable_coq_tactic@,yes)

COQPGENERATED = src/coq-tactic/why3tac.ml

COQP_FILES = why3tac

COQPMODULES = $(addprefix src/coq-tactic/, $(COQP_FILES))

COQPDEP = $(addsuffix .dep, $(COQPMODULES))
COQPCMO = $(addsuffix .cmo, $(COQPMODULES))
COQPCMX = $(addsuffix .cmx, $(COQPMODULES))

COQPTREES = engine interp intf kernel lib library ltac parsing pretyping printing proofs tactics toplevel vernac plugins/ltac
COQPINCLUDES = -I src/coq-tactic -I $(COQCAMLPLIB) $(addprefix -I @COQLIB@/, $(COQPTREES)) @ZIPINCLUDE@

$(COQPDEP): DEPFLAGS += -I src/coq-tactic
$(COQPCMO) $(COQPCMX): INCLUDES += $(COQPINCLUDES)
$(COQPCMO) $(COQPCMX): BFLAGS += -rectypes
$(COQPCMX): OFLAGS += -rectypes

$(COQPDEP): $(COQPGENERATED)

byte: lib/coq-tactic/why3tac.cma
opt:  lib/coq-tactic/why3tac.cmxs

lib/coq-tactic/why3tac.cmxs: OFLAGS += $(addsuffix .cmxa, @ZIPLIB@)
lib/coq-tactic/why3tac.cmxs: OFLAGS += $(addsuffix .cmx,  @MENHIRLIB@)

lib/coq-tactic/why3tac.cma:  BFLAGS += $(addsuffix .cma,  @ZIPLIB@)
lib/coq-tactic/why3tac.cma:  BFLAGS += $(addsuffix .cmo,  @MENHIRLIB@)

lib/coq-tactic/why3tac.cmxs: lib/why3/why3.cmxa $(COQPCMX)
lib/coq-tactic/why3tac.cma: lib/why3/why3.cma $(COQPCMO)

src/coq-tactic/why3tac.ml: src/coq-tactic/why3tac.ml4
	$(SHOW) 'Camlp    $<'
	$(HIDE)$(COQCAMLP) pr_dump.cmo @COQPPLIBS@ pa_macro.cmo -D@coq_compat_version@ -impl $^ -o $@

COQRTAC = -R lib/coq-tactic Why3 -R lib/coq Why3 -I lib/coq-tactic

ifeq "$(OCAMLBEST)" "opt"
COQTACEXT = cmxs
else
COQTACEXT = cma
COQRTAC += -byte
endif

lib/coq-tactic/Why3.vo: lib/coq-tactic/Why3.v lib/coq/BuiltIn.vo lib/coq-tactic/why3tac.$(COQTACEXT)
	$(SHOW) 'Coqc     $<'
	$(HIDE)WHY3CONFIG="" $(COQC) $(COQRTAC) $<

all: lib/coq-tactic/Why3.vo

# depend and clean targets

ifneq "$(MAKECMDGOALS:clean%=clean)" "clean"
-include $(COQPDEP)
endif

depend: $(COQPDEP)

CLEANDIRS += src/coq-tactic
CLEANLIBS += lib/coq-tactic/why3tac
GENERATED += $(COQPGENERATED)

clean::
	rm -f lib/coq-tactic/*.vo lib/coq-tactic/*.glob

install_no_local::
	$(MKDIR_P) $(LIBDIR)/why3/coq-tactic
	$(INSTALL_DATA) lib/coq-tactic/* $(LIBDIR)/why3/coq-tactic

endif

####################
# Coq realizations
####################

COQVERSIONSPECIFIC=

COQVERSIONSPECIFICTARGETS=$(addprefix lib/coq/, $(COQVERSIONSPECIFIC))
COQVERSIONSPECIFICSOURCES=$(addsuffix .@coq_compat_version@, $(COQVERSIONSPECIFICTARGETS))

$(COQVERSIONSPECIFICTARGETS): $(COQVERSIONSPECIFICSOURCES)
	for i in $(COQVERSIONSPECIFIC); do \
		cp lib/coq/$$i.@coq_compat_version@ lib/coq/$$i ; \
	done

clean::
	rm -f $(COQVERSIONSPECIFICTARGETS)


COQLIBS_INT_FILES = Abs ComputerDivision Div2 EuclideanDivision Int MinMax Power NumOf
COQLIBS_INT_ALL_FILES = Exponentiation $(COQLIBS_INT_FILES)
COQLIBS_INT = $(addprefix lib/coq/int/, $(COQLIBS_INT_ALL_FILES))

COQLIBS_BOOL_FILES = Bool
COQLIBS_BOOL = $(addprefix lib/coq/bool/, $(COQLIBS_BOOL_FILES))

ifeq (@enable_coq_fp_libs@,yes)
COQLIBS_REAL_FILES = Abs ExpLog FromInt MinMax PowerInt PowerReal Real RealInfix Square Trigonometry Truncate
else
COQLIBS_REAL_FILES = Abs ExpLog FromInt MinMax PowerInt PowerReal Real RealInfix Square Trigonometry
endif
COQLIBS_REAL = $(addprefix lib/coq/real/, $(COQLIBS_REAL_FILES))

COQLIBS_NUMBER_FILES = Divisibility Gcd Parity Prime Coprime
COQLIBS_NUMBER = $(addprefix lib/coq/number/, $(COQLIBS_NUMBER_FILES))

COQLIBS_SET_FILES = Set
COQLIBS_SET = $(addprefix lib/coq/set/, $(COQLIBS_SET_FILES))

COQLIBS_MAP_FILES = Map Const Occ MapPermut MapInjection
COQLIBS_MAP = $(addprefix lib/coq/map/, $(COQLIBS_MAP_FILES))

COQLIBS_LIST_FILES = List Length Mem Nth NthLength HdTl NthHdTl Append NthLengthAppend Reverse HdTlNoOpt NthNoOpt RevAppend Combine Distinct NumOcc Permut
COQLIBS_LIST = $(addprefix lib/coq/list/, $(COQLIBS_LIST_FILES))

COQLIBS_OPTION_FILES = Option
COQLIBS_OPTION = $(addprefix lib/coq/option/, $(COQLIBS_OPTION_FILES))

COQLIBS_SEQ_FILES = Seq
COQLIBS_SEQ = $(addprefix lib/coq/seq/, $(COQLIBS_SEQ_FILES))

ifeq (@coq_compat_version@,COQ84)
COQLIBS_BV_FILES = Pow2int
else
COQLIBS_BV_FILES = Pow2int BV_Gen
endif
COQLIBS_BV = $(addprefix lib/coq/bv/, $(COQLIBS_BV_FILES))

ifeq (@enable_coq_fp_libs@,yes)
COQLIBS_FP_FILES = Rounding SingleFormat Single DoubleFormat Double
COQLIBS_FP_ALL_FILES = GenFloat $(COQLIBS_FP_FILES)
COQLIBS_FP = $(addprefix lib/coq/floating_point/, $(COQLIBS_FP_ALL_FILES))

COQLIBS_IEEEFLOAT_FILES = RoundingMode GenericFloat Float32 Float64
COQLIBS_IEEEFLOAT = $(addprefix lib/coq/ieee_float/, $(COQLIBS_IEEEFLOAT_FILES))
endif

COQLIBS_FILES = lib/coq/BuiltIn lib/coq/HighOrd $(COQLIBS_INT) $(COQLIBS_BOOL) $(COQLIBS_REAL) $(COQLIBS_NUMBER) $(COQLIBS_SET) $(COQLIBS_MAP) $(COQLIBS_LIST) $(COQLIBS_OPTION) $(COQLIBS_SEQ) $(COQLIBS_FP)  $(COQLIBS_BV) $(COQLIBS_IEEEFLOAT)

drivers/coq-realizations.aux: Makefile
	$(SHOW) 'Generate $@'
	$(HIDE)(echo "(* generated automatically at compilation time *)"; \
	echo 'theory BuiltIn meta "realized_theory" "BuiltIn", "" end'; \
	echo 'theory HighOrd meta "realized_theory" "HighOrd", "" end'; \
	for f in $(COQLIBS_INT_FILES); do \
	echo 'theory int.'"$$f"' meta "realized_theory" "int.'"$$f"'", "" end'; done; \
	for f in $(COQLIBS_BOOL_FILES); do \
	echo 'theory bool.'"$$f"' meta "realized_theory" "bool.'"$$f"'", "" end'; done; \
	for f in $(COQLIBS_REAL_FILES); do \
	echo 'theory real.'"$$f"' meta "realized_theory" "real.'"$$f"'", "" end'; done; \
	for f in $(COQLIBS_NUMBER_FILES); do \
	echo 'theory number.'"$$f"' meta "realized_theory" "number.'"$$f"'", "" end'; done; \
	for f in $(COQLIBS_SET_FILES); do \
	echo 'theory set.'"$$f"' meta "realized_theory" "set.'"$$f"'", "" end'; done; \
	for f in $(COQLIBS_MAP_FILES); do \
	echo 'theory map.'"$$f"' meta "realized_theory" "map.'"$$f"'", "" end'; done; \
	for f in $(COQLIBS_LIST_FILES); do \
	echo 'theory list.'"$$f"' meta "realized_theory" "list.'"$$f"'", "" end'; done; \
	for f in $(COQLIBS_OPTION_FILES); do \
	echo 'theory option.'"$$f"' meta "realized_theory" "option.'"$$f"'", "" end'; done; \
	for f in $(COQLIBS_SEQ_FILES); do \
	echo 'theory seq.'"$$f"' meta "realized_theory" "seq.'"$$f"'", "" end'; done; \
	for f in $(COQLIBS_BV_FILES); do \
	echo 'theory bv.'"$$f"' meta "realized_theory" "bv.'"$$f"'", "" end'; done; \
	for f in $(COQLIBS_IEEEFLOAT_FILES); do \
	echo 'theory ieee_float.'"$$f"' meta "realized_theory" "ieee_float.'"$$f"'", "" end'; done; \
	for f in $(COQLIBS_FP_FILES); do \
	echo 'theory floating_point.'"$$f"' meta "realized_theory" "floating_point.'"$$f"'", "" end'; done; \
	) > $@

update-coq: update-coq-int update-coq-bool update-coq-real update-coq-number update-coq-set update-coq-map update-coq-list update-coq-option update-coq-fp update-coq-seq update-coq-bv update-coq-ieee_float

update-coq-int: bin/why3realize.@OCAMLBEST@ drivers/coq-realizations.aux theories/int.why
	for f in $(COQLIBS_INT_ALL_FILES); do WHY3CONFIG="" bin/why3realize.@OCAMLBEST@ -L theories -D drivers/coq-realize.drv -T int.$$f -o $(GENERATED_PREFIX_COQ)/int/; done

update-coq-bool: bin/why3realize.@OCAMLBEST@ drivers/coq-realizations.aux theories/bool.why
	for f in $(COQLIBS_BOOL_FILES); do WHY3CONFIG="" bin/why3realize.@OCAMLBEST@ -L theories -D drivers/coq-realize.drv -T bool.$$f -o $(GENERATED_PREFIX_COQ)/bool/; done

update-coq-real: bin/why3realize.@OCAMLBEST@ drivers/coq-realizations.aux theories/real.why
	for f in $(COQLIBS_REAL_FILES); do WHY3CONFIG="" bin/why3realize.@OCAMLBEST@ -L theories -D drivers/coq-realize.drv -T real.$$f -o $(GENERATED_PREFIX_COQ)/real/; done

update-coq-number: bin/why3realize.@OCAMLBEST@ drivers/coq-realizations.aux theories/number.why
	for f in $(COQLIBS_NUMBER_FILES); do WHY3CONFIG="" bin/why3realize.@OCAMLBEST@ -L theories -D drivers/coq-realize.drv -T number.$$f -o $(GENERATED_PREFIX_COQ)/number/; done

update-coq-set: bin/why3realize.@OCAMLBEST@ drivers/coq-realizations.aux theories/set.why
	for f in $(COQLIBS_SET_FILES); do WHY3CONFIG="" bin/why3realize.@OCAMLBEST@ -L theories -D drivers/coq-realize.drv -T set.$$f -o $(GENERATED_PREFIX_COQ)/set/; done

update-coq-map: bin/why3realize.@OCAMLBEST@ drivers/coq-realizations.aux theories/map.why
	for f in $(COQLIBS_MAP_FILES); do WHY3CONFIG="" bin/why3realize.@OCAMLBEST@ -L theories -D drivers/coq-realize.drv -T map.$$f -o $(GENERATED_PREFIX_COQ)/map/; done

update-coq-list: bin/why3realize.@OCAMLBEST@ drivers/coq-realizations.aux theories/list.why
	for f in $(COQLIBS_LIST_FILES); do WHY3CONFIG="" bin/why3realize.@OCAMLBEST@ -L theories -D drivers/coq-realize.drv -T list.$$f -o $(GENERATED_PREFIX_COQ)/list/; done

update-coq-option: bin/why3realize.@OCAMLBEST@ drivers/coq-realizations.aux theories/option.why
	for f in $(COQLIBS_OPTION_FILES); do WHY3CONFIG="" bin/why3realize.@OCAMLBEST@ -L theories -D drivers/coq-realize.drv -T option.$$f -o $(GENERATED_PREFIX_COQ)/option/; done

update-coq-seq: bin/why3realize.@OCAMLBEST@ drivers/coq-realizations.aux theories/seq.why
	for f in $(COQLIBS_SEQ_FILES); do WHY3CONFIG="" bin/why3realize.@OCAMLBEST@ -L theories -D drivers/coq-realize.drv -T seq.$$f -o $(GENERATED_PREFIX_COQ)/seq/; done

update-coq-bv: bin/why3realize.@OCAMLBEST@ drivers/coq-realizations.aux theories/bv.why
	for f in $(COQLIBS_BV_FILES); do WHY3CONFIG="" bin/why3realize.@OCAMLBEST@ -L theories -D drivers/coq-realize.drv -T bv.$$f -o $(GENERATED_PREFIX_COQ)/bv/; done

update-coq-ieee_float: bin/why3realize.@OCAMLBEST@ drivers/coq-realizations.aux theories/ieee_float.why
	for f in $(COQLIBS_IEEEFLOAT_FILES); do WHY3CONFIG="" bin/why3realize.@OCAMLBEST@ -L theories -D drivers/coq-realize.drv -T ieee_float.$$f -o $(GENERATED_PREFIX_COQ)/ieee_float/; done

update-coq-fp: bin/why3realize.@OCAMLBEST@ drivers/coq-realizations.aux theories/floating_point.why
	for f in $(COQLIBS_FP_FILES); do WHY3CONFIG="" bin/why3realize.@OCAMLBEST@ -L theories -D drivers/coq-realize.drv -T floating_point.$$f -o $(GENERATED_PREFIX_COQ)/floating_point/; done


ifeq (@enable_coq_support@,yes)

ifeq (@enable_coq_libs@,yes)

install_no_local::
	$(MKDIR_P) $(LIBDIR)/why3/coq
	$(INSTALL_DATA) lib/coq/BuiltIn.vo lib/coq/HighOrd.vo $(LIBDIR)/why3/coq/
	$(MKDIR_P) $(LIBDIR)/why3/coq/int
	$(INSTALL_DATA) $(addsuffix .vo, $(COQLIBS_INT)) $(LIBDIR)/why3/coq/int/
	$(MKDIR_P) $(LIBDIR)/why3/coq/bool
	$(INSTALL_DATA) $(addsuffix .vo, $(COQLIBS_BOOL)) $(LIBDIR)/why3/coq/bool/
	$(MKDIR_P) $(LIBDIR)/why3/coq/real
	$(INSTALL_DATA) $(addsuffix .vo, $(COQLIBS_REAL)) $(LIBDIR)/why3/coq/real/
	$(MKDIR_P) $(LIBDIR)/why3/coq/number
	$(INSTALL_DATA) $(addsuffix .vo, $(COQLIBS_NUMBER)) $(LIBDIR)/why3/coq/number/
	$(MKDIR_P) $(LIBDIR)/why3/coq/set
	$(INSTALL_DATA) $(addsuffix .vo, $(COQLIBS_SET)) $(LIBDIR)/why3/coq/set/
	$(MKDIR_P) $(LIBDIR)/why3/coq/map
	$(INSTALL_DATA) $(addsuffix .vo, $(COQLIBS_MAP)) $(LIBDIR)/why3/coq/map/
	$(MKDIR_P) $(LIBDIR)/why3/coq/list
	$(INSTALL_DATA) $(addsuffix .vo, $(COQLIBS_LIST)) $(LIBDIR)/why3/coq/list/
	$(MKDIR_P) $(LIBDIR)/why3/coq/option
	$(INSTALL_DATA) $(addsuffix .vo, $(COQLIBS_OPTION)) $(LIBDIR)/why3/coq/option/
	$(MKDIR_P) $(LIBDIR)/why3/coq/seq
	$(INSTALL_DATA) $(addsuffix .vo, $(COQLIBS_SEQ)) $(LIBDIR)/why3/coq/seq/
	$(MKDIR_P) $(LIBDIR)/why3/coq/bv
	$(INSTALL_DATA) $(addsuffix .vo, $(COQLIBS_BV)) $(LIBDIR)/why3/coq/bv/
ifeq (@enable_coq_fp_libs@,yes)
	$(MKDIR_P) $(LIBDIR)/why3/coq/floating_point
	$(INSTALL_DATA) $(addsuffix .vo, $(COQLIBS_FP)) $(LIBDIR)/why3/coq/floating_point/
	$(MKDIR_P) $(LIBDIR)/why3/coq/ieee_float
	$(INSTALL_DATA) $(addsuffix .vo, $(COQLIBS_IEEEFLOAT)) $(LIBDIR)/why3/coq/ieee_float/
endif

endif

COQV  = $(addsuffix .v,  $(COQLIBS_FILES))
COQVO = $(addsuffix .vo, $(COQLIBS_FILES))
COQVD = $(addsuffix .vd, $(COQLIBS_FILES))

%.vo: %.v
	$(SHOW) 'Coqc     $<'
	$(HIDE)$(COQC) -R lib/coq Why3 $<

%.vd: %.v
	$(SHOW) 'Coqdep   $<'
	$(HIDE)$(COQDEP) -R lib/coq Why3 $< $(TOTARGET)

all: $(COQVO)

ifneq "$(MAKECMDGOALS:clean%=clean)" "clean"
ifneq "$(MAKECMDGOALS:update-coq%=update-coq)" "update-coq"
-include $(COQVD)
endif
endif

depend: $(COQVD)

clean-coq:
	rm -f $(COQVO) $(COQVD) $(addsuffix .glob, $(COQLIBS_FILES))

clean:: clean-coq

endif

all: drivers/coq-realizations.aux

install_no_local::
	$(INSTALL_DATA) drivers/coq-realizations.aux $(DATADIR)/why3/drivers/

clean::
	rm -f drivers/coq-realizations.aux

####################
# PVS realizations
####################

ifeq (@enable_pvs_libs@,yes)

PVSLIBS_INT_FILES = Int Abs MinMax ComputerDivision EuclideanDivision
PVSLIBS_INT = $(addprefix lib/pvs/int/, $(PVSLIBS_INT_FILES))

PVSLIBS_REAL_FILES = Abs FromInt MinMax Real Square ExpLog Trigonometry \
                     PowerInt
 # RealInfix
PVSLIBS_REAL = $(addprefix lib/pvs/real/, $(PVSLIBS_REAL_FILES))

PVSLIBS_LIST_FILES =
  # Nth
PVSLIBS_LIST = $(addprefix lib/pvs/int/, $(PVSLIBS_LIST_FILES))

PVSLIBS_NUMBER_FILES = # Divisibility Gcd Parity Prime
PVSLIBS_NUMBER = $(addprefix lib/pvs/number/, $(PVSLIBS_NUMBER_FILES))

PVSLIBS_FP_FILES = Rounding SingleFormat Single DoubleFormat Double
PVSLIBS_FP_ALL_FILES = $(PVSLIBS_FP_FILES)
PVSLIBS_FP = $(addprefix lib/pvs/floating_point/, $(PVSLIBS_FP_ALL_FILES))

PVSLIBS_FILES = $(PVSLIBS_INT) $(PVSLIBS_REAL) $(PVSLIBS_LIST) \
                $(PVSLIBS_NUMBER) $(PVSLIBS_FP)

drivers/pvs-realizations.aux: Makefile
	$(SHOW) 'Generate $@'
	$(HIDE)(echo "(* generated automatically at compilation time *)"; \
	for f in $(PVSLIBS_INT_FILES); do \
	echo 'theory int.'"$$f"' meta "realized_theory" "int.'"$$f"'", "" end'; done; \
	for f in $(PVSLIBS_REAL_FILES); do \
	echo 'theory real.'"$$f"' meta "realized_theory" "real.'"$$f"'", "" end'; done; \
	for f in $(PVSLIBS_LIST_FILES); do \
	echo 'theory list.'"$$f"' meta "realized_theory" "list.'"$$f"'", "" end'; done; \
	for f in $(PVSLIBS_NUMBER_FILES); do \
	echo 'theory number.'"$$f"' meta "realized_theory" "number.'"$$f"'", "" end'; done; \
	for f in $(PVSLIBS_FP_FILES); do \
	echo 'theory floating_point.'"$$f"' meta "realized_theory" "floating_point.'"$$f"'", "" end'; done; \
	) > $@

install_no_local::
	$(MKDIR_P) $(LIBDIR)/why3/pvs/int
	$(INSTALL_DATA) $(addsuffix .pvs, $(PVSLIBS_INT)) $(LIBDIR)/why3/pvs/int/
	$(INSTALL_DATA) $(addsuffix .prf, $(PVSLIBS_INT)) $(LIBDIR)/why3/pvs/int/
	$(MKDIR_P) $(LIBDIR)/why3/pvs/real
	$(INSTALL_DATA) $(addsuffix .pvs, $(PVSLIBS_REAL)) $(LIBDIR)/why3/pvs/real/
	$(INSTALL_DATA) $(addsuffix .prf, $(PVSLIBS_REAL)) $(LIBDIR)/why3/pvs/real/
	$(MKDIR_P) $(LIBDIR)/why3/pvs/floating_point/
	$(INSTALL_DATA) $(addsuffix .pvs, $(PVSLIBS_FP)) $(LIBDIR)/why3/pvs/floating_point/
	$(INSTALL_DATA) drivers/pvs-realizations.aux $(DATADIR)/why3/drivers/

update-pvs: bin/why3realize.@OCAMLBEST@ drivers/pvs-realizations.aux
	for f in $(PVSLIBS_INT_FILES); do WHY3CONFIG="" bin/why3realize.@OCAMLBEST@ -L theories -D drivers/pvs-realize.drv -T int.$$f -o lib/pvs/int/; done
	for f in $(PVSLIBS_REAL_FILES); do WHY3CONFIG="" bin/why3realize.@OCAMLBEST@ -L theories -D drivers/pvs-realize.drv -T real.$$f -o lib/pvs/real/; done
	for f in $(PVSLIBS_LIST_FILES); do WHY3CONFIG="" bin/why3realize.@OCAMLBEST@ -L theories -D drivers/pvs-realize.drv -T list.$$f -o lib/pvs/list/; done
	for f in $(PVSLIBS_NUMBER_FILES); do WHY3CONFIG="" bin/why3realize.@OCAMLBEST@ -L theories -D drivers/pvs-realize.drv -T number.$$f -o lib/pvs/number/; done
	for f in $(PVSLIBS_FP_FILES); do WHY3CONFIG="" bin/why3realize.@OCAMLBEST@ -L theories -D drivers/pvs-realize.drv -T floating_point.$$f -o lib/pvs/floating_point/; done

else

drivers/pvs-realizations.aux: Makefile
	$(SHOW) 'Generate $@'
	$(HIDE)echo "(* generated automatically at compilation time *)" > $@

install_no_local::
	$(INSTALL_DATA) drivers/pvs-realizations.aux $(DATADIR)/why3/drivers/

endif

all: drivers/pvs-realizations.aux

clean::
	rm -f drivers/pvs-realizations.aux

#######################
# Isabelle realizations
#######################


ISABELLEVERSIONSPECIFIC=ROOT why3.ML Why3_BV.thy Why3_Number.thy Why3_Real.thy Why3_Set.thy

ISABELLEVERSIONSPECIFICTARGETS=$(addprefix lib/isabelle/, $(ISABELLEVERSIONSPECIFIC))
ISABELLEVERSIONSPECIFICSOURCES=$(addsuffix .@ISABELLEVERSION@, $(ISABELLEVERSIONSPECIFICTARGETS))

ISABELLEREALIZEDRV=drivers/isabelle@ISABELLEVERSION@-realize.drv

$(ISABELLEVERSIONSPECIFICTARGETS): $(ISABELLEVERSIONSPECIFICSOURCES)
	for i in $(ISABELLEVERSIONSPECIFIC); do \
		cp lib/isabelle/$$i.@ISABELLEVERSION@ lib/isabelle/$$i ; \
	done

clean::
	rm -f $(ISABELLEVERSIONSPECIFICTARGETS)

ISABELLELIBS_INT_FILES = Abs ComputerDivision Div2 EuclideanDivision Int MinMax Power
ISABELLELIBS_INT = $(addsuffix .xml, $(addprefix $(GENERATED_PREFIX_ISABELLE)/int/, $(ISABELLELIBS_INT_FILES)))

ISABELLELIBS_BOOL_FILES = Bool
ISABELLELIBS_BOOL = $(addsuffix .xml, $(addprefix $(GENERATED_PREFIX_ISABELLE)/bool/, $(ISABELLELIBS_BOOL_FILES)))

ISABELLELIBS_REAL_FILES = Real RealInfix Abs MinMax FromInt Truncate Square ExpLog Trigonometry PowerInt # not yet realized : PowerReal Hyperbolic Polar
ISABELLELIBS_REAL = $(addsuffix .xml, $(addprefix $(GENERATED_PREFIX_ISABELLE)/real/, $(ISABELLELIBS_REAL_FILES)))

ISABELLELIBS_NUMBER_FILES = Divisibility Gcd Parity Prime Coprime
ISABELLELIBS_NUMBER = $(addsuffix .xml, $(addprefix $(GENERATED_PREFIX_ISABELLE)/number/, $(ISABELLELIBS_NUMBER_FILES)))

ISABELLELIBS_SET_FILES = Set Fset
ISABELLELIBS_SET = $(addsuffix .xml, $(addprefix $(GENERATED_PREFIX_ISABELLE)/set/, $(ISABELLELIBS_SET_FILES)))

ISABELLELIBS_MAP_FILES = Map Const Occ MapPermut MapInjection
ISABELLELIBS_MAP = $(addsuffix .xml, $(addprefix $(GENERATED_PREFIX_ISABELLE)/map/, $(ISABELLELIBS_MAP_FILES)))

ISABELLELIBS_LIST_FILES = List Length Mem Nth NthNoOpt NthLength HdTl NthHdTl Append NthLengthAppend Reverse HdTlNoOpt RevAppend Combine Distinct NumOcc Permut
ISABELLELIBS_LIST = $(addsuffix .xml, $(addprefix $(GENERATED_PREFIX_ISABELLE)/list/, $(ISABELLELIBS_LIST_FILES)))

ISABELLELIBS_BV_FILES = Pow2int BV8 BV16 BV32 BV64 BVConverter_32_64 BVConverter_16_64 BVConverter_8_64 BVConverter_16_32 BVConverter_8_32 BVConverter_8_16
ISABELLELIBS_BV = $(addsuffix .xml, $(addprefix $(GENERATED_PREFIX_ISABELLE)/bv/, $(ISABELLELIBS_BV_FILES)))

ISABELLELIBS = $(ISABELLELIBS_INT) $(ISABELLELIBS_BOOL) $(ISABELLELIBS_REAL) $(ISABELLELIBS_NUMBER) $(ISABELLELIBS_SET) $(ISABELLELIBS_MAP) $(ISABELLELIBS_LIST) $(ISABELLELIBS_OPTION) $(ISABELLELIBS_BV)

drivers/isabelle-realizations.aux: Makefile
	$(SHOW) 'Generate $@'
	$(HIDE)(echo "(* generated automatically at compilation time *)"; \
	echo 'theory BuiltIn meta "realized_theory" "BuiltIn", "" end'; \
	for f in $(ISABELLELIBS_INT_FILES); do \
	echo 'theory int.'"$$f"' meta "realized_theory" "int.'"$$f"'", "" end'; done; \
	for f in $(ISABELLELIBS_BOOL_FILES); do \
	echo 'theory bool.'"$$f"' meta "realized_theory" "bool.'"$$f"'", "" end'; done; \
	for f in $(ISABELLELIBS_REAL_FILES); do \
	echo 'theory real.'"$$f"' meta "realized_theory" "real.'"$$f"'", "" end'; done; \
	for f in $(ISABELLELIBS_NUMBER_FILES); do \
	echo 'theory number.'"$$f"' meta "realized_theory" "number.'"$$f"'", "" end'; done; \
	for f in $(ISABELLELIBS_SET_FILES); do \
	echo 'theory set.'"$$f"' meta "realized_theory" "set.'"$$f"'", "" end'; done; \
	for f in $(ISABELLELIBS_MAP_FILES); do \
	echo 'theory map.'"$$f"' meta "realized_theory" "map.'"$$f"'", "" end'; done; \
	for f in $(ISABELLELIBS_LIST_FILES); do \
	echo 'theory list.'"$$f"' meta "realized_theory" "list.'"$$f"'", "" end'; done; \
	for f in $(ISABELLELIBS_OPTION_FILES); do \
	echo 'theory option.'"$$f"' meta "realized_theory" "option.'"$$f"'", "" end'; done; \
	for f in $(ISABELLELIBS_BV_FILES); do \
	echo 'theory bv.'"$$f"' meta "realized_theory" "bv.'"$$f"'", "" end'; done; \
	) > $@

ifeq (@enable_local@,yes)
  ISABELLE_TARGET_DIR=`pwd`/lib/isabelle
else
  ISABELLE_TARGET_DIR=$(LIBDIR)/why3/isabelle
endif

$(GENERATED_PREFIX_ISABELLE)/realizations.@ISABELLEVERSION@: $(ISABELLELIBS)
	$(HIDE)sha1sum $^ | sed -e "s,$(GENERATED_PREFIX_ISABELLE)/,," > $@

update-isabelle: $(GENERATED_PREFIX_ISABELLE)/realizations.@ISABELLEVERSION@

$(ISABELLELIBS_INT): bin/why3realize.@OCAMLBEST@ drivers/isabelle-realizations.aux \
  $(ISABELLEREALIZEDRV) drivers/isabelle-common.gen theories/int.why
	$(SHOW) "Generating Isabelle realization for int.$(notdir $(basename $@))"
	$(HIDE)mkdir -p $(GENERATED_PREFIX_ISABELLE)/int
	$(HIDE)WHY3CONFIG="" bin/why3realize.@OCAMLBEST@ -L theories -D $(ISABELLEREALIZEDRV) -T int.$(notdir $(basename $@)) -o $(GENERATED_PREFIX_ISABELLE)/int/

$(ISABELLELIBS_BOOL): bin/why3realize.@OCAMLBEST@ drivers/isabelle-realizations.aux \
  $(ISABELLEREALIZEDRV) drivers/isabelle-common.gen theories/bool.why
	$(SHOW) "Generating Isabelle realization for bool.$(notdir $(basename $@))"
	$(HIDE)mkdir -p $(GENERATED_PREFIX_ISABELLE)/bool
	$(HIDE)WHY3CONFIG="" bin/why3realize.@OCAMLBEST@ -L theories -D $(ISABELLEREALIZEDRV) -T bool.$(notdir $(basename $@)) -o $(GENERATED_PREFIX_ISABELLE)/bool/

$(ISABELLELIBS_REAL): bin/why3realize.@OCAMLBEST@ drivers/isabelle-realizations.aux \
  $(ISABELLEREALIZEDRV) drivers/isabelle-common.gen theories/real.why
	$(SHOW) "Generating Isabelle realization for real.$(notdir $(basename $@))"
	$(HIDE)mkdir -p $(GENERATED_PREFIX_ISABELLE)/real
	$(HIDE)WHY3CONFIG="" bin/why3realize.@OCAMLBEST@ -L theories -D $(ISABELLEREALIZEDRV) -T real.$(notdir $(basename $@)) -o $(GENERATED_PREFIX_ISABELLE)/real/

$(ISABELLELIBS_NUMBER): bin/why3realize.@OCAMLBEST@ drivers/isabelle-realizations.aux \
  $(ISABELLEREALIZEDRV) drivers/isabelle-common.gen theories/number.why
	$(SHOW) "Generating Isabelle realization for number.$(notdir $(basename $@))"
	$(HIDE)mkdir -p $(GENERATED_PREFIX_ISABELLE)/number
	$(HIDE)WHY3CONFIG="" bin/why3realize.@OCAMLBEST@ -L theories -D $(ISABELLEREALIZEDRV) -T number.$(notdir $(basename $@)) -o $(GENERATED_PREFIX_ISABELLE)/number/

$(ISABELLELIBS_SET): bin/why3realize.@OCAMLBEST@ drivers/isabelle-realizations.aux \
  $(ISABELLEREALIZEDRV) drivers/isabelle-common.gen theories/set.why
	$(SHOW) "Generating Isabelle realization for set.$(notdir $(basename $@))"
	$(HIDE)mkdir -p $(GENERATED_PREFIX_ISABELLE)/set
	$(HIDE)WHY3CONFIG="" bin/why3realize.@OCAMLBEST@ -L theories -D $(ISABELLEREALIZEDRV) -T set.$(notdir $(basename $@)) -o $(GENERATED_PREFIX_ISABELLE)/set/

$(ISABELLELIBS_MAP): bin/why3realize.@OCAMLBEST@ drivers/isabelle-realizations.aux \
  $(ISABELLEREALIZEDRV) drivers/isabelle-common.gen theories/map.why
	$(SHOW) "Generating Isabelle realization for map.$(notdir $(basename $@))"
	$(HIDE)mkdir -p $(GENERATED_PREFIX_ISABELLE)/map
	$(HIDE)WHY3CONFIG="" bin/why3realize.@OCAMLBEST@ -L theories -D $(ISABELLEREALIZEDRV) -T map.$(notdir $(basename $@)) -o $(GENERATED_PREFIX_ISABELLE)/map/

$(ISABELLELIBS_LIST): bin/why3realize.@OCAMLBEST@ drivers/isabelle-realizations.aux \
  $(ISABELLEREALIZEDRV) drivers/isabelle-common.gen theories/list.why
	$(SHOW) "Generating Isabelle realization for list.$(notdir $(basename $@))"
	$(HIDE)mkdir -p $(GENERATED_PREFIX_ISABELLE)/list
	$(HIDE)WHY3CONFIG="" bin/why3realize.@OCAMLBEST@ -L theories -D $(ISABELLEREALIZEDRV) -T list.$(notdir $(basename $@)) -o $(GENERATED_PREFIX_ISABELLE)/list/

$(ISABELLELIBS_OPTION): bin/why3realize.@OCAMLBEST@ drivers/isabelle-realizations.aux \
  $(ISABELLEREALIZEDRV) drivers/isabelle-common.gen theories/option.why
	$(SHOW) "Generating Isabelle realization for option.$(notdir $(basename $@))"
	$(HIDE)mkdir -p $(GENERATED_PREFIX_ISABELLE)/option
	$(HIDE)WHY3CONFIG="" bin/why3realize.@OCAMLBEST@ -L theories -D $(ISABELLEREALIZEDRV) -T option.$(notdir $(basename $@)) -o $(GENERATED_PREFIX_ISABELLE)/option/

$(ISABELLELIBS_BV): bin/why3realize.@OCAMLBEST@ drivers/isabelle-realizations.aux \
  $(ISABELLEREALIZEDRV) drivers/isabelle-common.gen theories/bv.why
	$(SHOW) "Generating Isabelle realization for bv.$(notdir $(basename $@))"
	$(HIDE)mkdir -p $(GENERATED_PREFIX_ISABELLE)/bv
	$(HIDE)WHY3CONFIG="" bin/why3realize.@OCAMLBEST@ -L theories -D $(ISABELLEREALIZEDRV) -T bv.$(notdir $(basename $@)) -o $(GENERATED_PREFIX_ISABELLE)/bv/

ifeq (@enable_isabelle_libs@,yes)

$(GENERATED_PREFIX_ISABELLE)/last_build: $(ISABELLEVERSIONSPECIFICTARGETS) $(ISABELLELIBS)
ifneq (@enable_local@,yes)
	cp -r $(GENERATED_PREFIX_ISABELLE) "$(LIBDIR)/why3"
endif
	@(if isabelle components -l | grep -q "$(ISABELLE_TARGET_DIR)$$"; then \
	    echo "Building the Why3 heap for Isabelle/HOL:"; \
	    isabelle build -bc Why3; \
	    touch $@; \
	  else \
	    echo "[Warning] Cannot pre-build the Isabelle heap because"; \
	    echo "  the Isabelle component configuration does not contain"; \
	    echo "  [$(ISABELLE_TARGET_DIR)]"; \
	  fi)

install_no_local:: $(GENERATED_PREFIX_ISABELLE)/last_build

install_local:: $(GENERATED_PREFIX_ISABELLE)/last_build

clean::
	rm -f $(GENERATED_PREFIX_ISABELLE)/*/*.xml

endif

all: drivers/isabelle-realizations.aux

install_no_local::
	$(INSTALL_DATA) drivers/isabelle-realizations.aux $(DATADIR)/why3/drivers/

clean::
	rm -f drivers/isabelle-realizations.aux

#######################
# Ocaml realizations
#######################

OCAMLLIBS_FILES = why3__BigInt_compat why3__BigInt why3__IntAux why3__Array \
	          why3__Matrix

OCAMLLIBS_MODULES := $(addprefix lib/ocaml/, $(OCAMLLIBS_FILES))

OCAMLLIBS_DEP = $(addsuffix .dep, $(OCAMLLIBS_MODULES))
OCAMLLIBS_CMO = $(addsuffix .cmo, $(OCAMLLIBS_MODULES))
OCAMLLIBS_CMX = $(addsuffix .cmx, $(OCAMLLIBS_MODULES))

$(OCAMLLIBS_DEP): DEPFLAGS += -I src/util -I lib/ocaml @BIGINTINCLUDE@
$(OCAMLLIBS_CMO) $(OCAMLLIBS_CMX): INCLUDES += -I src/util -I lib/ocaml @BIGINTINCLUDE@
$(OCAMLLIBS_CMX): OFLAGS += -for-pack Why3extract

byte: $(OCAMLLIBS_CMO)
opt:  $(OCAMLLIBS_CMX)

byte: lib/why3/why3extract.cma
opt:  lib/why3/why3extract.cmxa lib/why3/why3extract.cmxs

lib/why3/why3extract.cma: lib/why3/why3extract.cmo
lib/why3/why3extract.cmxa: lib/why3/why3extract.cmx
lib/why3/why3extract.cmxs: lib/why3/why3extract.cmx

lib/why3/why3extract.cmo: $(OCAMLLIBS_CMO)
	$(SHOW) 'Linking  $@'
	$(HIDE)$(OCAMLC) $(BFLAGS) -pack -o $@ $^

lib/why3/why3extract.cmx: $(OCAMLLIBS_CMX) lib/why3/why3extract.cmo
	$(SHOW) 'Linking  $@'
	$(HIDE)$(OCAMLOPT) $(OFLAGS) $(CMIHACK) -pack -o $@ $(filter %.cmx, $^)

install_no_local_lib::
	$(MKDIR_P) $(OCAMLINSTALLLIB)/why3
	$(INSTALL_DATA) $(wildcard $(addprefix lib/why3/why3extract., $(INSTALLED_LIB_EXTS))) \
	  $(OCAMLINSTALLLIB)/why3

ifneq "$(MAKECMDGOALS:clean%=clean)" "clean"
-include $(OCAMLLIBS_DEP)
endif

$(OCAMLLIBS_DEP): lib/ocaml/why3__BigInt_compat.ml

depend: $(OCAMLLIBS_DEP)

CLEANDIRS += lib/ocaml
CLEANLIBS += lib/why3/why3extract

################
# Jessie3 plugin
################

ifeq (@enable_frama_c@,yes)

nobyte: jessie.byte
noopt: jessie.opt

jessie.byte: src/jessie/Makefile lib/why3/why3.cma
	@$(MAKE) -C src/jessie Jessie3.cma

jessie.opt: src/jessie/Makefile lib/why3/why3.cmxa
	@$(MAKE) -C src/jessie Jessie3.cmxs

install_no_local::
	$(MKDIR_P) $(FRAMAC_LIBDIR)/plugins/
	$(INSTALL_DATA) $(wildcard $(addprefix src/jessie/Jessie3., $(INSTALLED_LIB_EXTS))) \
	  $(FRAMAC_LIBDIR)/plugins/

clean::
	$(MAKE) -C src/jessie clean

endif

#########
# why3doc
#########

WHY3DOCGENERATED = src/why3doc/doc_lexer.ml

WHY3DOC_FILES = doc_html doc_def doc_lexer doc_main

WHY3DOCMODULES = $(addprefix src/why3doc/, $(WHY3DOC_FILES))

WHY3DOCDEP = $(addsuffix .dep, $(WHY3DOCMODULES))
WHY3DOCCMO = $(addsuffix .cmo, $(WHY3DOCMODULES))
WHY3DOCCMX = $(addsuffix .cmx, $(WHY3DOCMODULES))

$(WHY3DOCDEP): DEPFLAGS += -I src/why3doc
$(WHY3DOCCMO) $(WHY3DOCCMX): INCLUDES += -I src/why3doc

$(WHY3DOCDEP): $(WHY3DOCGENERATED)

# build targets

byte: bin/why3doc.byte
opt:  bin/why3doc.opt

bin/why3doc.opt: lib/why3/why3.cmxa $(WHY3DOCCMX)
bin/why3doc.byte: lib/why3/why3.cma $(WHY3DOCCMO)

# depend and clean targets

ifneq "$(MAKECMDGOALS:clean%=clean)" "clean"
-include $(WHY3DOCDEP)
endif

depend: $(WHY3DOCDEP)

CLEANDIRS += src/why3doc
GENERATED += $(WHY3DOCGENERATED)

clean_old_install::
	rm -f $(BINDIR)/why3doc$(EXE)

install_no_local::
	$(INSTALL) bin/why3doc.@OCAMLBEST@ $(TOOLDIR)/why3doc$(EXE)

install_local:: bin/why3doc

#########
# trywhy3
#########

ifeq ($(DEBUGJS),yes)
 JSOO_DEBUG=--pretty --debug-info --source-map
 JS_MAPS=alt_ergo_worker.map  trywhy3.map  why3_worker.map
else
 JSOO_DEBUG=
 JS_MAPS=
endif

ALTERGODIR=src/trywhy3/alt-ergo

JSOCAMLC=ocamlfind ocamlc -package js_of_ocaml -g -package js_of_ocaml.syntax \
        -package ocplib-simplex -syntax camlp4o -I src/trywhy3 \
	-I $(ALTERGODIR)/src/util \
	-I $(ALTERGODIR)/src/structures \
	-I $(ALTERGODIR)/src/parsing \
	-I $(ALTERGODIR)/src/preprocess \
	-I $(ALTERGODIR)/src/theories \
	-I $(ALTERGODIR)/src/instances \
	-I $(ALTERGODIR)/src/sat \
	-I $(ALTERGODIR)/src/main

ALTERGOMODS=util/config util/version util/emap util/myUnix util/myDynlink \
	util/myZip util/util util/lists util/numsNumbers util/numbers \
	util/timers util/options util/gc_debug util/loc util/hashcons \
	util/hstring \
	structures/exception structures/symbols structures/ty \
	structures/parsed structures/typed structures/term structures/literal \
	structures/formula structures/explanation structures/errors \
	util/profiling_default util/profiling \
	parsing/why_parser parsing/why_lexer \
	preprocess/existantial preprocess/triggers preprocess/why_typing \
	preprocess/cnf \
	instances/matching instances/instances \
	theories/polynome theories/ac theories/uf theories/use \
	theories/intervals theories/inequalities theories/intervalCalculus \
	theories/arith theories/records theories/bitv theories/arrays \
	theories/sum theories/combine theories/ccx theories/theory \
	sat/sat_solvers \
	main/frontend

ALTERGOCMO=$(addprefix $(ALTERGODIR)/src/, $(addsuffix .cmo,$(ALTERGOMODS)))
TRYWHY3CMO=lib/why3/why3.cma
TRYWHY3FILES=trywhy3.js trywhy3.html trywhy3.css \
	README examples/ \
	trywhy3_custom.css gen_index.sh fontawesome/css/font-awesome.min.css \
	fontawesome/fonts/FontAwesome.otf fontawesome/fonts/fontawesome-webfont.svg \
	fontawesome/fonts/fontawesome-webfont.woff fontawesome/fonts/fontawesome-webfont.eot \
	fontawesome/fonts/fontawesome-webfont.ttf  fontawesome/fonts/fontawesome-webfont.woff2 \
	ace-builds/src-min-noconflict/ace.js ace-builds/src-min-noconflict/mode-why3.js \
	ace-builds/src-min-noconflict/theme-chrome.js $(JS_MAPS)

trywhy3_package: trywhy3
	tar czf trywhy3.tar.gz -C src $(addprefix trywhy3/, $(TRYWHY3FILES))

trywhy3: src/trywhy3/trywhy3.js src/trywhy3/why3_worker.js src/trywhy3/alt_ergo_worker.js

src/trywhy3/trywhy3.js: src/trywhy3/trywhy3.byte src/trywhy3/why3_worker.js src/trywhy3/alt_ergo_worker.js src/trywhy3/examples/*.mlw
	js_of_ocaml --extern-fs $(JSOO_DEBUG) -I src/trywhy3 \
		--file=why3_worker.js:/ \
		--file=alt_ergo_worker.js:/ \
	        --file=examples/index.txt:/examples/index.txt \
		`find src/trywhy3/examples \( -name "*.mlw" -o -name "*.why" \) -printf " --file=examples/%P:/examples/%P"` \
	+weak.js +nat.js $<

src/trywhy3/trywhy3.byte: src/trywhy3/worker_proto.cmo src/trywhy3/trywhy3.cmo
	$(JSOCAMLC) $(BFLAGS) -o $@ -linkpkg $(BLINKFLAGS) $^

src/trywhy3/why3_worker.js: src/trywhy3/why3_worker.byte
	js_of_ocaml $(JSOO_DEBUG) --extern-fs -I . -I src/trywhy3 --file=trywhy3.conf:/ \
		--file=try_alt_ergo.drv:/ \
		`find theories modules \( -name "*.mlw" -o -name "*.why" \) -printf " --file=%p:/%p"` \
	+weak.js +nat.js $<

src/trywhy3/why3_worker.byte: $(TRYWHY3CMO) src/trywhy3/worker_proto.cmo src/trywhy3/why3_worker.cmo
	$(JSOCAMLC) $(BFLAGS) -o $@ -linkpkg $(BLINKFLAGS) $^

src/trywhy3/alt_ergo_worker.js: src/trywhy3/alt_ergo_worker.byte
	js_of_ocaml $(JSOO_DEBUG) +weak.js +nat.js +dynlink.js +toplevel.js $<

src/trywhy3/alt_ergo_worker.byte: $(ALTERGOCMO) src/trywhy3/worker_proto.cmo src/trywhy3/alt_ergo_worker.cmo
	$(JSOCAMLC) $(BFLAGS) -o $@ -linkpkg $(BLINKFLAGS) $^

src/trywhy3/alt_ergo_worker.cmo: src/trywhy3/worker_proto.cmo
src/trywhy3/why3_worker.cmo: src/trywhy3/worker_proto.cmo
src/trywhy3/trywhy3.cmo: src/trywhy3/worker_proto.cmo

src/trywhy3/%.cmo: src/trywhy3/%.ml
	$(JSOCAMLC) $(BFLAGS) -c $<

src/trywhy3/%.cmi: src/trywhy3/%.mli
	$(JSOCAMLC) $(BFLAGS) -c $<

clean::
	rm -f src/trywhy3/trywhy3.js src/trywhy3/trywhy3.byte src/trywhy3/trywhy3.cm* \
	 src/trywhy3/why3_worker.js src/trywhy3/why3_worker.byte src/trywhy3/why3_worker.cm* \
         src/trywhy3/alt_ergo_worker.js src/trywhy3/alt_ergo_worker.byte src/trywhy3/alt_ergo_worker.cm* \
         src/trywhy3/worker_proto.cm* trywhy3.tar.gz

CLEANDIRS += src/trywhy3


#########
# why3webserver and full web/js interface
#########

ifeq (@HASJSOFOCAML@,yes)

JSOCAMLCW=ocamlfind ocamlc -package js_of_ocaml -package js_of_ocaml.ppx \
        -I src/ide

src/ide/why3_js.cmo: src/ide/why3_js.ml lib/why3/why3.cma
	$(JSOCAMLCW) $(BFLAGS) -c $<

src/ide/why3_js.byte: lib/why3/why3.cma src/ide/why3_js.cmo
	$(JSOCAMLCW) $(BFLAGS) -o $@ -linkpkg $(BLINKFLAGS) $^

src/ide/why3_js.js: src/ide/why3_js.byte
	js_of_ocaml +weak.js +nat.js +dynlink.js +toplevel.js $<

opt: lib/why3/why3.cma bin/why3webserver.opt src/ide/why3_js.js
byte: lib/why3/why3.cma bin/why3webserver.byte src/ide/why3_js.js

endif

########
# bench
########

.PHONY: bench test

bench:: bin/why3.@OCAMLBEST@ bin/why3config.@OCAMLBEST@ plugins $(TOOLS) \
  share/Makefile.config bin/why3extract
	$(MAKE) test-api-logic.@OCAMLBEST@
	$(MAKE) test-api-mlw-tree.@OCAMLBEST@
	$(MAKE) test-api-mlw.@OCAMLBEST@
	$(MAKE) test-session.@OCAMLBEST@
	$(MAKE) test-ocaml-extraction
	# desactivé car requiert findlib
	# if test -d examples/runstrat ; then \
	#  $(MAKE) test-runstrat.@OCAMLBEST@ ; fi
	bash bench/bench ".@OCAMLBEST@"
	@echo ""
	@if test "@enable_coq_tactic@" = "yes"; then \
	   echo "=== checking the Coq tactic ==="; \
	   $(MAKE) test-coq-tactic; fi

###############
# test targets
###############

test-itp.opt: src/printer/itp.ml lib/why3/why3.cmxa
	$(if $(QUIET),@echo 'Ocamlopt $<' &&) \
	$(OCAMLOPT) -o $@ -I lib/why3 $(INCLUDES) $(EXTCMXA) lib/why3/why3.cmxa $<

test-api-logic.byte: examples/use_api/logic.ml lib/why3/why3.cma
	$(SHOW) 'Ocaml    $<'
	$(HIDE)ocaml -I lib/why3 $(INCLUDES) $(EXTCMA) lib/why3/why3.cma $< > /dev/null \
	|| (rm -f test-api-logic.byte; printf "Test of Why3 API calls failed. Please fix it"; exit 2)
	@rm -f test-api-logic.byte;

test-api-logic.opt: examples/use_api/logic.ml lib/why3/why3.cmxa
	$(SHOW) 'Ocamlopt $<'
	$(HIDE)($(OCAMLOPT) -o $@ -I lib/why3 $(INCLUDES) $(EXTCMXA) lib/why3/why3.cmxa $< \
	&& ./test-api-logic.opt > /dev/null) \
	|| (rm -f test-api-logic.opt; printf "Test of Why3 API calls failed. Please fix it"; exit 2)
	@rm -f test-api-logic.opt

test-api-mlw-tree.byte: examples/use_api/mlw_tree.ml lib/why3/why3.cma
	$(SHOW) 'Ocaml    $<'
	$(HIDE)ocaml -I lib/why3 $(INCLUDES) $(EXTCMA) lib/why3/why3.cma $< > /dev/null\
	|| (rm -f test-api-mlw-tree.byte; printf "Test of Why3 API calls failed. Please fix it"; exit 2)
	@rm -f test-api-mlw-tree.byte;

test-api-mlw-tree.opt: examples/use_api/mlw_tree.ml lib/why3/why3.cmxa
	$(SHOW) 'Ocamlopt $<'
	$(HIDE)($(OCAMLOPT) -o $@ -I lib/why3 $(INCLUDES) $(EXTCMXA) lib/why3/why3.cmxa $< \
	&& ./test-api-mlw-tree.opt > /dev/null) \
	|| (rm -f test-api-mlw-tree.opt; printf "Test of Why3 API calls failed. Please fix it"; exit 2)
	@rm -f test-api-mlw-tree.opt

test-api-mlw.byte: examples/use_api/mlw.ml lib/why3/why3.cma
	$(SHOW) 'Ocaml    $<'
	$(HIDE)ocaml -I lib/why3 $(INCLUDES) $(EXTCMA) lib/why3/why3.cma $< \
	|| (rm -f test-api-mlw.byte; printf "Test of Why3 API calls failed. Please fix it"; exit 2)
	@rm -f test-api-mlw.byte;

test-api-mlw.opt: examples/use_api/mlw.ml lib/why3/why3.cmxa
	$(SHOW) 'Ocamlopt $<'
	$(HIDE)($(OCAMLOPT) -o $@ -I lib/why3 $(INCLUDES) $(EXTCMXA) lib/why3/why3.cmxa $< \
	&& ./test-api-mlw.opt > /dev/null) \
	|| (rm -f test-api-mlw.opt; printf "Test of Why3 API calls failed. Please fix it"; exit 2)
	@rm -f test-api-mlw.opt

#test-shape: lib/why3/why3.cma
#	ocaml -I lib/why3 $(INCLUDES) $(EXTCMA) $? examples/test_shape.ml

test-session.byte: examples/use_api/create_session.ml lib/why3/why3.cma
	$(SHOW) 'Ocaml    $<'
	$(HIDE)ocaml -I lib/why3 $(INCLUDES) $(EXTCMA) lib/why3/why3.cma $< > /dev/null\
	|| (rm -f why3session.xml why3shapes why3shapes.gz;  \
	printf "Test of Why3 API calls for Session module failed. Please fix it"; exit 2)
	@rm -f why3session.xml why3shapes why3shapes.gz

test-session.opt: examples/use_api/create_session.ml lib/why3/why3.cmxa
	$(SHOW) 'Ocamlopt $<'
	$(HIDE)($(OCAMLOPT) -o $@ -I lib/why3 $(INCLUDES) $(EXTCMXA) lib/why3/why3.cmxa  $< \
	&& ./test-session.opt > /dev/null) \
	|| (rm -f test-session.opt why3session.xml why3shapes why3shapes.gz; \
	printf "Test of Why3 API calls for Session module failed. Please fix it"; exit 2)
	@rm -f test-session.opt why3session.xml why3shapes why3shapes.gz

test-coq-tactic: lib/coq-tactic/Why3.vo
	$(COQC) $(COQRTAC) bench/coq-tactic/test.v

#only test the compilation of runstrat
test-runstrat.byte: lib/why3/why3.cma lib/why3/META
	OCAMLPATH=$(PWD)/lib $(MAKE) -C examples/use_api/runstrat clean
	OCAMLPATH=$(PWD)/lib $(MAKE) -C examples/use_api/runstrat byte

test-runstrat.opt: lib/why3/why3.cmxa lib/why3/META
	OCAMLPATH=$(PWD)/lib $(MAKE) -C examples/use_api/runstrat clean
	OCAMLPATH=$(PWD)/lib $(MAKE) -C examples/use_api/runstrat opt

test-runstrat: test-runstrat.@OCAMLBEST@

test-ocaml-extraction: bin/why3.opt bin/why3extract.opt lib/why3/why3extract.cmxa
	@echo "driver ocaml32"
	@mkdir -p tests/test-extraction
	@cd tests ; ../bin/why3extract.opt -D ocaml32 \
	  test_extraction.mlw -o test-extraction
	@cd tests/test-extraction/ ; \
	  $(OCAMLOPT) @BIGINTINCLUDE@ -I ../../lib/why3 \
	  @BIGINTLIB@.cmxa why3extract.cmxa \
	  ref__Refint.ml test_extraction__TestExtraction.ml main.ml
	@tests/test-extraction/a.out
	@echo "driver ocaml64"
	@cd tests ; ../bin/why3extract.opt -D ocaml64 \
	  test_extraction.mlw -o test-extraction
	@cd tests/test-extraction/ ; \
	  $(OCAMLOPT) @BIGINTINCLUDE@ -I ../../lib/why3 \
	  @BIGINTLIB@.cmxa why3extract.cmxa \
	  ref__Refint.ml test_extraction__TestExtraction.ml main.ml
	@tests/test-extraction/a.out

################
# documentation
################

.PHONY: doc

ifeq (@enable_doc@,yes)

doc: doc/manual.pdf doc/html/index.html

BNF = qualid label constant operator term type formula theory theory2 \
	why_file spec expr expr2 module whyml_file term_old_at
BNFTEX = $(addprefix doc/, $(addsuffix _bnf.tex, $(BNF)))

doc/%_bnf.tex: doc/%.bnf doc/bnf$(EXE)
	doc/bnf$(EXE) $< > $@

doc/bnf$(EXE): doc/bnf.mll
	$(OCAMLLEX) $<
	$(OCAMLC) -o $@ doc/bnf.ml

doc/extract_ocaml_code: doc/extract_ocaml_code.ml
	$(OCAMLC) str.cma -o $@ $<

doc/logic__%.ml: examples/use_api/logic.ml doc/extract_ocaml_code
	doc/extract_ocaml_code examples/use_api/logic.ml $* doc

doc/whyconf__%.ml: src/driver/whyconf.ml doc/extract_ocaml_code
	doc/extract_ocaml_code src/driver/whyconf.ml $* doc

doc/call_provers__%.ml: src/driver/call_provers.ml doc/extract_ocaml_code
	doc/extract_ocaml_code src/driver/call_provers.ml $* doc

OCAMLCODE_LOGIC = opening printformula declarepropvars declarepropatoms \
	buildtask printtask buildtask2 \
	getconf getanyaltergo getaltergo200 \
	getdriver callprover calltimelimit \
	buildfmla buildtermalt buildtaskimport \
	quantfmla1 quantfmla2 quantfmla3 quantfmla4 \
	buildth1 buildth2 buildth3 buildth4 buildth5 buildth6 buildth7 \
	printtheory splittheory printalltasks

OCAMLCODE_CALLPROVERS = proveranswer proverresult resourcelimit

OCAMLCODE = $(addprefix doc/logic__, $(addsuffix .ml, $(OCAMLCODE_LOGIC))) \
	$(addprefix doc/call_provers__, $(addsuffix .ml, $(OCAMLCODE_CALLPROVERS))) \
	doc/whyconf__provertype.ml

DOC = api glossary ide intro exec macros manpages install \
      manual starting syntax syntaxref technical version whyml \
      itp pvs coq coq_tactic isabelle

DOCTEX = $(addprefix doc/, $(addsuffix .tex, $(DOC)))

doc/manual.pdf: $(BNFTEX) $(OCAMLCODE) $(DOCTEX) doc/manual.bib share/provers-detection-data.conf
	cd doc; $(RUBBER) --warn all --pdf manual.tex

CLEANDIRS += doc
GENERATED += doc/bnf.ml

ifeq (@enable_html_doc@,yes)

# the dependency on the pdf ensures the bbl was built
doc/html/manual.html: doc/manual.pdf doc/fix.hva
	cd doc; rm -rf html; mkdir -p html
	cp doc/*.png doc/manual.bbl doc/html/
	cd doc; $(HEVEA) -o html/manual.html -fix -O fix.hva makeidx.hva manual.tex

doc/html/index.html: doc/html/manual.html
	cd doc; $(HACHA) -tocbis -o html/index.html html/manual.html

else

doc/html/index.html:

endif

clean::
	rm -rf doc/bnf$(EXE) $(BNFTEX) doc/html doc/manual.image.out; \
	cd doc; $(RUBBER) --pdf --clean manual.tex

else

doc:

endif

##########
# API DOC
##########

.PHONY: apidoc apidot

MODULESTODOC = \
	util/util util/opt util/lists util/strings \
	util/extmap util/extset util/exthtbl \
<<<<<<< HEAD
	util/weakhtbl util/stdlib util/rc util/debug \
	util/loc util/pp util/bigInt util/number \
=======
	util/weakhtbl util/wstdlib util/rc util/debug \
>>>>>>> 6563fac9
	core/ident core/ty core/term core/decl core/theory \
	core/env core/task core/trans core/pretty core/printer \
	driver/whyconf driver/call_provers driver/driver \
	transform/args_wrapper \
	session/session_itp session/controller_itp \
	session/itp_communication session/itp_server \
	whyml/mlw_ty whyml/mlw_expr whyml/mlw_decl whyml/mlw_module \
	whyml/mlw_wp

FILESTODOC = $(addsuffix .mli, $(addprefix src/, $(MODULESTODOC)))

doc/apidoc:
	mkdir -p doc/apidoc

apidoc: doc/apidoc $(FILESTODOC)
	$(OCAMLDOC) -d doc/apidoc -html -t "Why3 API documentation" \
		-keep-code $(INCLUDES) $(LIBINCLUDES) -I lib/why3 $(FILESTODOC)

# could we include also the dependency graph ? -- someone
# At least we can give a way to create it -- francois

apidot: doc/apidoc/dg.svg doc/apidoc/dg.png

#The sed remove configuration for dot that gives bad result
doc/apidoc/dg.dot: doc/apidoc $(FILESTODOC)
	$(OCAMLDOC) -o doc/apidoc/dg.dot.tmp -dot $(INCLUDES) \
		$(LIBINCLUDES) -I lib/why3 $(FILESTODOC)
	sed -e "s/  \(size\|ratio\|rotate\|fontsize\).*$$//" doc/apidoc/dg.dot.tmp \
	  | tred > doc/apidoc/dg.dot
	rm -f doc/apidoc/dg.dot.tmp

doc/apidoc/dg.svg: doc/apidoc/dg.dot
	dot -T svg $< > $@

doc/apidoc/dg.png: doc/apidoc/dg.dot
	dot -T png $< > $@

doc/apidoc.tex: $(FILESTODOC)
	$(OCAMLDOC) -o doc/apidoc.tex -latex -noheader -notrailer $(INCLUDES) \
		$(LIBINCLUDES) -I lib/why3 $(FILESTODOC)

clean::
	rm -f doc/apidoc/*

##########
# Install rules for bash completions
##########

clean_old_install::
	if test -d /etc/bash_completion.d -a -w /etc/bash_completion.d; then \
	  rm -f /etc/bash_completion.d/why3; \
	fi

install_no_local::
	if test -d /etc/bash_completion.d -a -w /etc/bash_completion.d; then \
	  $(INSTALL_DATA) share/bash/why3 /etc/bash_completion.d; \
	fi


##########
# Stdlib formatted with why3doc
##########

.PHONY: stdlibdoc

STDLIBS = algebra \
	bag \
	bintree \
	bool \
	bv \
	floating_point \
	graph \
	int \
	ieee_float \
	list \
	map \
	number \
	option \
	pigeon \
	real \
	relations \
	seq \
	set \
	sum
# function ? tptp ?

STDMODS = array \
	hashtbl \
	impset \
	matrix \
	pqueue \
	queue \
	random \
	ref \
	stack \
	string

STDMACS = array int

STDLIBFILES = $(addsuffix .why, $(addprefix theories/, $(STDLIBS)))
STDMODFILES = $(addsuffix .mlw, $(addprefix modules/, $(STDMODS)))
STDMACFILES = $(addsuffix .mlw, $(addprefix modules/mach/, $(STDMACS)))

stdlibdoc: $(STDLIBFILES) $(STDMODFILES) bin/why3doc.@OCAMLBEST@
	mkdir -p doc/stdlibdoc
	rm -f doc/stdlibdoc/style.css
	WHY3CONFIG="" bin/why3doc.@OCAMLBEST@ -L theories -L modules \
          -o doc/stdlibdoc --title "Why3 Standard Library" \
	  $(STDLIBFILES) $(STDMODFILES) $(STDMACFILES)
	cd doc/stdlibdoc; \
	  for f in theories.*.html; \
	    do mv "$$f" "$${f#theories.}"; done; \
	  for f in modules.*.html; \
	    do mv "$$f" "$${f#modules.}"; done
	sed -i -e "s#theories.##g" -e "s#modules.##g" doc/stdlibdoc/index.html


clean::
	rm -f doc/stdlibdoc/*

################
# generic rules
################

%.cmi: %.mli
	$(SHOW) 'Ocamlc   $<'
	$(HIDE)$(OCAMLC) -c $(BFLAGS) $<

# suppress "unused rec" warning for Menhir-produced files
%.cmo: %.ml %.mly
	$(SHOW) 'Ocamlc   $<'
	$(HIDE)$(OCAMLC) -c $(BFLAGS) -w -39 $<

# suppress "unused rec" warning for Menhir-produced files
%.cmx: %.ml %.mly
	$(SHOW) 'Ocamlopt $<'
	$(HIDE)$(OCAMLOPT) -c $(OFLAGS) -w -39 $(CMIHACK) $<

%.cmo: %.ml
	$(SHOW) 'Ocamlc   $<'
	$(HIDE)$(OCAMLC) -c $(BFLAGS) $<

%.cmx: %.ml %.mli
	$(SHOW) 'Ocamlopt $<'
	$(HIDE)$(OCAMLOPT) -c $(OFLAGS) $<

# the generic rule cannot be applied since ocaml would confuse
# lib/why3/why3extract.cmi for the interface (!!!)
# same for ocaml/lablgtk2/gMain.cmi on case-insensitive filesystems
src/tools/why3extract.cmx: %.cmx: %.ml
	$(SHOW) 'Ocamlopt $<'
	$(HIDE)$(OCAMLOPT) -c $(OFLAGS) $<

%.cmx: %.ml
	$(SHOW) 'Ocamlopt $<'
	$(HIDE)$(OCAMLOPT) -c $(OFLAGS) $(CMIHACK) $<

%.cma:
	$(SHOW) 'Linking  $@'
	$(HIDE)$(OCAMLC) -a $(BFLAGS) -o $@ $^

%.cmxa:
	$(SHOW) 'Linking  $@'
	$(HIDE)$(OCAMLOPT) -a $(OFLAGS) -o $@ $^

%.cmxs:
	$(SHOW) 'Linking  $@'
	$(HIDE)$(OCAMLOPT) -shared $(OFLAGS) -o $@ $^

%.ml: %.mll
	$(SHOW) 'Ocamllex $<'
	$(HIDE)$(OCAMLLEX) $<

%.ml %.mli: %.mly
	$(SHOW) 'Menhir $<'
	$(HIDE)$(MENHIR) --explain --strict $<

%.dep: %.ml %.mli
	$(SHOW) 'Ocamldep $<'
	$(HIDE)$(OCAMLDEP) $(DEPFLAGS) $< $<i $(TOTARGET)

%.dep: %.ml
	$(SHOW) 'Ocamldep $<'
	$(HIDE)($(OCAMLDEP) $(DEPFLAGS) $<; \
	        echo '$*.cmx : $*.cmi'; \
	        echo '$*.cmi : $*.cmo') $(TOTARGET)

bin/%.opt: | bin
	$(SHOW) 'Linking  $@'
	$(HIDE)$(OCAMLOPT) $(OFLAGS) -o $@ $(OLINKFLAGS) $^

bin/%.byte: | bin
	$(SHOW) 'Linking  $@'
	$(HIDE)$(OCAMLC) $(BFLAGS) -o $@ $(BLINKFLAGS) $^

# .ml4.ml:
# 	$(CAMLP4) pr_o.cmo -impl $< > $@

# jc/jc_ai.ml: jc/jc_annot_inference.ml jc/jc_annot_fail.ml Makefile
# 	if test "@enable_apron@" = "yes" ; then \
# 	  echo "# 1 \"jc/jc_annot_inference.ml\"" > jc/jc_ai.ml; \
# 	  cat jc/jc_annot_inference.ml >> jc/jc_ai.ml; \
# 	else \
# 	  echo "# 1 \"jc/jc_annot_fail.ml\"" > jc/jc_ai.ml; \
# 	  cat jc/jc_annot_fail.ml >> jc/jc_ai.ml; \
# 	fi

# %_why.v: %.mlw $(BINARY)
# 	$(BINARY) -coq $*.mlw

# %_why.pvs: %.mlw $(BINARY)
# 	$(BINARY) -pvs $*.mlw

# Emacs tags
############

tags:
	find src -regex ".*\.ml[^#]*" | grep -v ".svn" | sort -r | xargs \
	etags "--regex-ocaml=/let[ \t]+\([^ \t]+\)/\1/" \
	      "--regex-ocaml=/let[ \t]+rec[ \t]+\([^ \t]+\)/\1/" \
	      "--regex-ocaml=/and[ \t]+\([^ \t]+\)/\1/" \
	      "--regex-ocaml=/type[ \t]+\([^ \t]+\)/\1/" \
	      "--regex-ocaml=/exception[ \t]+\([^ \t]+\)/\1/" \
	      "--regex-ocaml=/val[ \t]+\([^ \t]+\)/\1/" \
	      "--regex-ocaml=/module[ \t]+\([^ \t]+\)/\1/"

otags:
	find \( -name '*.ml' -or -name '*.mli' \) -print0 | xargs -0 otags
#	otags src/*.mli src/*.ml c/*.mli c/*.ml intf/*.mli intf/*.ml

# the previous seems broken. This one is intented for vi(m) users, but could
# be adapted for emacs (remove the -vi option ?)
otags-vi:
	find \( -name '*.ml' -or -name '*.mli' \) -print0 | xargs -0 otags -vi

wc:
	ocamlwc -p src/*.ml* src/*/*.ml*

#dep: depend
#	cat .depend* | ocamldot | dot -Tpdf > dep.pdf
#	$(PDFVIEWER) dep.pdf

# distrib
#########

NAME = why3-@VERSION@
# see .gitattributes for the list of files that are not distributed
MORE_DIST = configure install-sh doc/manual.pdf

dist: $(MORE_DIST)
	rm -rf distrib/$(NAME)/ distrib/$(NAME).tar.gz
	mkdir -p distrib/
	git archive --format tar --prefix $(NAME)/ HEAD | tar x -C distrib/
	for f in $(MORE_DIST); do cp $$f distrib/$(NAME)/$$f; done
	cd distrib; tar cf $(NAME).tar $(NAME); gzip -f --best $(NAME).tar


###############
# file headers
###############

headers:
	headache -c misc/headache_config.txt -h misc/header.txt \
		Makefile.in configure.in \
		src/*/*.ml src/*/*.ml[iyl4] \
		plugins/*/*.ml plugins/*/*.ml[ily] \
		lib/coq-tactic/*.v lib/coq/*.v lib/coq/*/*.v \
		src/server/*.c src/server/*.h \
		src/ide/resetgc.c \
		examples/use_api/*.ml

#########
# myself
#########

Makefile: Makefile.in config.status
	./config.status chmod --file $@

src/jessie/Makefile: src/jessie/Makefile.in config.status
	./config.status chmod --file $@

src/config.sh: src/config.sh.in config.status
	./config.status chmod --file $@

.merlin: .merlin.in config.status
	./config.status chmod --file $@

src/util/config.ml share/Makefile.config: src/config.sh
	$(SHOW) 'Generate $@'
	$(HIDE)BINDIR=$(BINDIR) LIBDIR=$(LIBDIR) DATADIR=$(DATADIR) src/config.sh

clean::
	rm -f share/Makefile.config

doc/version.tex: doc/version.tex.in config.status
	./config.status chmod --file $@

config.status: configure
	./config.status --recheck

all: lib/why3/META .merlin

lib/why3/META: lib/why3/META.in config.status
	./config.status chmod --file $@

configure: configure.in Version
	autoconf -f

###################
# clean and depend
###################

.PHONY: distclean

distclean: clean
	rm -f config.status config.cache config.log .merlin \
	    Makefile src/util/config.ml doc/version.tex \
	    src/jessie/Makefile src/config.sh lib/why3/META

depend:
	rm -f $^
	$(MAKE) $^

clean::
	rm -f $(GENERATED)
	$(foreach d,$(CLEANDIRS),rm -f $(addprefix $(d)/*.,$(COMPILED_LIB_EXTS));)
	$(foreach p,$(CLEANLIBS),rm -f $(addprefix $(p).,$(COMPILED_LIB_EXTS));)

detect-unused:
	@L1=$$(mktemp); \
	L2=$$(mktemp); \
	for d in `find examples/ -name 'why3session.xml' -printf '%h\n'`; do \
	  sed -n -e 's/.*edited="\([^"]*\)".*/\1/p' $$d/why3session.xml | sort > $$L1; \
	  (cd $$d; git ls-files) | grep -v -e '^why3session.xml' -e '^why3shapes' -e '^[.]gitignore' -e '^Makefile' -e '[.]ml$$' -e '[.]html$$' | sed -e 's/[.]prf$$/.pvs/;s/[.]thy$$/.xml/' | sort -u > $$L2; \
	  diff -u --label="$$d/why3session.xml" --label="$$d/" $$L1 $$L2 || echo; \
	done; \
	rm $$L1 $$L2

##################################################################
# Building the Why3 platform with ocamlbuild (OCaml 3.10 needed) #
##################################################################

# There used to be targets here but they are no longer useful.

# To build using Ocamlbuild:
# 1) Run "make Makefile" to ensure that the generated files (config.ml, ...)
# are generated.
# 2) Run Ocamlbuild with any target to generate the sanitization script.
# 3) Run ./sanitize to delete the generated files that shouldn't be generated
# (i.e. all lexers and parsers).
# 4) Run Ocamlbuild with the target you need, for example:
# ocamlbuild jc/jc_main.native

# You can also use the Makefile ./build.makefile which has some handy targets.<|MERGE_RESOLUTION|>--- conflicted
+++ resolved
@@ -168,15 +168,10 @@
 
 LIB_UTIL = config bigInt util opt lists strings \
 	   extmap extset exthtbl weakhtbl \
-<<<<<<< HEAD
-	   hashcons stdlib exn_printer pp \
+	   hashcons wstdlib exn_printer pp \
 	   json_base json_parser json_lexer \
 	   debug loc \
 	   lexlib print_tree cmdline warning sysutil rc plugin bigInt number pqueue
-=======
-	   hashcons wstdlib exn_printer pp json debug loc lexlib print_tree \
-	   cmdline warning sysutil rc plugin bigInt number pqueue
->>>>>>> 6563fac9
 
 LIB_CORE = ident ty term pattern decl theory \
 	   task pretty dterm env trans printer model_parser
@@ -1902,12 +1897,8 @@
 MODULESTODOC = \
 	util/util util/opt util/lists util/strings \
 	util/extmap util/extset util/exthtbl \
-<<<<<<< HEAD
-	util/weakhtbl util/stdlib util/rc util/debug \
+	util/weakhtbl util/wstdlib util/rc util/debug \
 	util/loc util/pp util/bigInt util/number \
-=======
-	util/weakhtbl util/wstdlib util/rc util/debug \
->>>>>>> 6563fac9
 	core/ident core/ty core/term core/decl core/theory \
 	core/env core/task core/trans core/pretty core/printer \
 	driver/whyconf driver/call_provers driver/driver \
