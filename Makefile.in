####################################################################
#                                                                  #
#  The Why3 Verification Platform   /   The Why3 Development Team  #
#  Copyright 2010-2022 --  Inria - CNRS - Paris-Saclay University  #
#                                                                  #
#  This software is distributed under the terms of the GNU Lesser  #
#  General Public License version 2.1, with the special exception  #
#  on linking described in file LICENSE.                           #
#                                                                  #
####################################################################

VERBOSEMAKE ?= @enable_verbose_make@

ifeq ($(VERBOSEMAKE),yes)
  SHOW = @true
  HIDE =
else
  SHOW = @echo
  HIDE = @
endif

# install the binaries
DESTDIR =

prefix	    = @prefix@
exec_prefix = @exec_prefix@
datarootdir = @datarootdir@

BINDIR  = $(DESTDIR)@bindir@
LIBDIR  = $(DESTDIR)@libdir@
DATADIR = $(DESTDIR)@datarootdir@
MANDIR  = $(DESTDIR)@mandir@
TOOLDIR = $(LIBDIR)/why3/commands

# OS specific stuff
EXE   = @EXE@

# other variables
CC        = @CC@
MKDIR_P   = @MKDIR_P@
INSTALL   = @INSTALL@
INSTALL_DATA = @INSTALL_DATA@

ifeq (@enable_ocamlfind@,yes)
OCAMLC    = @OCAMLFIND@ ocamlc
OCAMLOPT  = @OCAMLFIND@ ocamlopt
OCAMLDEP  = @OCAMLFIND@ ocamldep
OCAMLDOC  = @OCAMLFIND@ ocamldoc
else
OCAMLC    = @OCAMLC@
OCAMLOPT  = @OCAMLOPT@
OCAMLDEP  = @OCAMLDEP@
OCAMLDOC  = @OCAMLDOC@
endif

OCAMLFIND = @OCAMLFIND@
OCAMLLEX  = @OCAMLLEX@
OCAMLYACC = @OCAMLYACC@
OCAMLLIB  = @OCAMLLIB@
OCAMLINSTALLLIB  = $(DESTDIR)@OCAMLINSTALLLIB@
OCAMLBEST = @OCAMLBEST@
OCAMLVERSION = @OCAMLVERSION@
CC        = gcc
COQC      = @COQC@
COQDEP    = @COQDEP@
FRAMAC_LIBDIR = $(DESTDIR)@FRAMAC_LIBDIR@
MENHIR	  = @MENHIR@

DEPFLAGS = -slash

ifeq (@enable_why3_lib@,yes)
INCLUDES += -I lib/why3
endif
ifeq (@OCAMLBEST@,opt)
# the semantics of the -native flag changed in ocaml 4.03.0
#DEPFLAGS += -native
endif

ifeq (@OCAMLBEST@,opt)
SHAREDBEST=cmxs
else
SHAREDBEST=cma
endif

ifeq (@LATEX@,rubber)
   LATEXCOMP=rubber --warn all --pdf
   LATEXCLEAN=rubber --pdf --clean
endif

ifeq (@LATEX@,latexmk)
   LATEXCOMP=LATEXOPTS= latexmk --pdf
   LATEXCLEAN=LATEXOPTS= latexmk --pdf -C
endif

ifeq (@LATEX@,pdflatex)
   LATEXCOMP=pdflatex
   LATEXCLEAN=true
endif

SPHINX = @SPHINX@

EMACS = @EMACS@

#PSVIEWER  = @PSVIEWER@
#PDFVIEWER = @PDFVIEWER@

<<<<<<< HEAD
EXTINCLUDES = @WHY3INCLUDE@ @SEQINCLUDE@ @REINCLUDE@ @ZIPINCLUDE@ @MENHIRINCLUDE@ @NUMINCLUDE@ @INFERINCLUDE@ @YOJSONINCLUDES@
=======
EXTINCLUDES = @WHY3INCLUDE@ @REINCLUDE@ @ZIPINCLUDE@ @MENHIRINCLUDE@ @NUMINCLUDE@ @INFERINCLUDE@
>>>>>>> fefc4a99

# warnings are enabled and non fatal by default, except:
# - disabled:
#   4    Fragile pattern matching: matching that will remain complete even
#        if additional constructors are added to one of the variant types
#        matched.
#   9    Missing fields in a record pattern.
#   41   Ambiguous constructor or label name.
#   44   Open statement shadows an already defined identifier.
#   45   Open statement shadows an already defined label or constructor.
#   52   The argument of this constructor should not be matched against a
#        constant pattern; the actual value of the argument could change
#        in the future.
# - fatal:
#   5    Partially applied function: expression whose result has function
#        type and is ignored.
#   8    Partial match: missing cases in pattern-matching.
#   48   Implicit elimination of optional arguments.
#   50   Unexpected documentation comment.

WARNINGS = A-4-9-41-44-45-52@5@8@48@50

FLAGS = -w $(WARNINGS) -safe-string -keep-locs -bin-annot -dtypes -g -thread $(INCLUDES)
OFLAGS = $(FLAGS)
BFLAGS = $(FLAGS)

ifeq (@enable_ocamlfind@,yes)
FLAGS += $(addprefix -package ,$(EXTPKGS))
OLINKFLAGS += -linkpkg -linkall
BLINKFLAGS += -linkpkg -linkall
else
FLAGS += $(EXTINCLUDES)
OLINKFLAGS = -linkall $(EXTCMXA)
BLINKFLAGS = -linkall $(EXTCMA)
endif


# see http://caml.inria.fr/mantis/view.php?id=4991
CMIHACK = -intf-suffix .cmi

CMP_CP = cmp -s $< $@ || cp $< $@

# external libraries common to all binaries

ifeq (@menhirlib_cmo@,yes)
EXTOBJS = menhirLib
EXTLIBS =
else
EXTOBJS =
EXTLIBS = menhirLib
endif

<<<<<<< HEAD
EXTLIBS += @SEQLIB@ @RELIB@ unix nums dynlink result easy_format biniou yojson @ZIPLIB@ @WHY3LIB@ @INFERLIB@
EXTPKGS = menhirLib @SEQLIB@ @RELIB@ unix num dynlink yojson @ZIPLIB@ @MLMPFR@ @WHY3LIB@ @INFERPKG@ @SEXPLIB@ @SEXPLIBPPX@
=======
EXTLIBS += @RELIB@ unix nums dynlink @ZIPLIB@ @WHY3LIB@ @INFERLIB@
EXTPKGS = menhirLib @RELIB@ unix num dynlink @ZIPLIB@ @MLMPFR@ @WHY3LIB@ @INFERPKG@ @SEXPLIB@ @SEXPLIBPPX@
>>>>>>> fefc4a99

EXTCMA	= $(addsuffix .cmo,$(EXTOBJS)) $(addsuffix .cma,$(EXTLIBS))
EXTCMXA = $(addsuffix .cmx,$(EXTOBJS)) $(addsuffix .cmxa,$(EXTLIBS))

INSTALLED_LIB_EXTS = a cma cmx cmi cmxa cmxs cmt cmti
COMPILED_LIB_EXTS = $(INSTALLED_LIB_EXTS) o cmo annot dep conflicts

TOTARGET = > "$@" || (RV=$$?; rm -f "$@"; exit $${RV})

# Variables added for checking realizations
GENERATED_PREFIX_COQ="lib/coq"
GENERATED_PREFIX_ISABELLE=lib/isabelle

ifeq (@enable_why3_lib@,yes)
WHY3CMA  = lib/why3/why3.cma
WHY3CMXA = lib/why3/why3.cmxa
else
WHY3CMA  =
WHY3CMXA =
endif

###############
# main target
###############

ifeq (@enable_why3_lib@,yes)
all: @OCAMLBEST@
else
all:
endif

plugins: plugins.@OCAMLBEST@
opt: plugins.opt
byte: plugins.byte

ifeq (@enable_local@,yes)
all: install_local
endif

.PHONY: byte opt clean depend all install install-lib uninstall
.PHONY: install-bin install-data uninstall-bin uninstall-data
.PHONY: install-bash install-emacs install-framac
.PHONY: uninstall-bash uninstall-emacs uninstall-framac
.PHONY: ide install-ide uninstall-ide
.PHONY: coq install-coq uninstall-coq clean-coq
.PHONY: pvs install-pvs uninstall-pvs clean-pvs
.PHONY: install-isabelle
.PHONY: plugins plugins.byte plugins.opt
.PHONY: trywhy3 clean-trywhy3

.SUFFIXES:

MAKEINC =
CLEANDIRS =
CLEANLIBS =
GENERATED =

##############
# Why3 library
##############

LIBGENERATED = \
	src/util/config.ml \
	src/util/rc.ml src/util/lexlib.ml src/util/mysexplib.ml \
	src/util/json_parser.mli src/util/json_parser.ml \
	src/util/json_lexer.ml src/util/mlmpfr_wrapper.ml \
	src/parser/lexer.ml \
	src/core/parser_tokens.mli src/core/parser_tokens.ml \
	src/parser/parser.mli src/parser/parser.ml \
	src/parser/parser_messages.ml \
	src/driver/driver_parser.mli src/driver/driver_parser.ml \
	src/driver/driver_lexer.ml \
	src/driver/sexp.ml \
	src/session/compress.ml src/session/xml.ml \
	src/session/strategy_parser.ml

LIB_UTIL = mysexplib config bigInt mlmpfr_wrapper util opt lists strings \
	   pp extmap extset exthtbl weakhtbl diffmap \
	   hashcons wstdlib exn_printer getopt \
	   json_base json_parser json_lexer \
	   debug loc lexlib print_tree \
	   cmdline sysutil rc plugin bigInt number constant vector pqueue

ifeq (@enable_re@,no)
LIBGENERATED += src/util/re.ml
LIB_UTIL += re
endif

LIB_CORE = \
	ident ty term pattern decl coercion theory \
	parser_tokens keywords \
	task pretty dterm env trans printer model_parser

LIB_DRIVER = prove_client whyconf call_provers driver_parser driver_lexer driver \
		autodetection smtv2_model_defs collect_data_model sexp smtv2_model_parser

LIB_MLW = ity expr pdecl eval_match typeinv vc pmodule dexpr big_real \
          pinterp_core rac pinterp check_ce

ifeq (@enable_infer@,yes)
LIB_INFER = o2oterm domain infer_why3 quant_domain union_find disjunctive_term_domain uf_domain infer_cfg infer_loop
endif

ifeq (@enable_bddinfer@,yes)
LIB_BDDINFER = bdd abstract ast interp_expression infer why3infer
endif

LIB_EXTRACT = mltree compile mlinterp pdriver ml_printer \
              c ocaml cakeml

LIB_PARSER = ptree ptree_helpers glob typing \
		parser_messages parser typing report lexer mlw_printer

LIB_TRANSFORM = simplify_formula inlining split_goal \
		args_wrapper reduction_engine compute \
		remove_unused detect_polymorphism \
		fold_defs eliminate_quantifiers \
		eliminate_definition eliminate_algebraic \
		abstract_quantifiers eliminate_unknown_types \
		eliminate_unknown_lsymbols eliminate_symbol \
		eliminate_inductive eliminate_let eliminate_if \
		libencoding discriminate encoding encoding_select \
		encoding_guards_full encoding_tags_full \
		encoding_guards encoding_tags encoding_twin \
		encoding_sort simplify_array filter_trigger \
		abstraction close_epsilon lift_epsilon \
		eliminate_epsilon intro_projections_counterexmp \
		instantiate_predicate smoke_detector \
		prop_curry eliminate_literal \
		generic_arg_trans_utils case apply subst \
		introduction ind_itp destruct cut congruence \
		rec_logic gnat_rewrite eliminate_unused gnat_split_conj \
                gnat_split_disj gnat_trivial \
		eliminate_unused_hypo eliminate_literal induction induction_pr \
		intro_vc_vars_counterexmp prepare_for_counterexmp \
		induction induction_pr reflection keep_only_arithmetic

LIB_PRINTER = cntexmp_printer alt_ergo why3printer smtv1 smtv2 coq\
	      pvs isabelle \
	      simplify gappa cvc3 yices mathematica

LIB_SESSION = compress xml termcode session_itp \
              strategy strategy_parser controller_itp \
	      server_utils itp_communication \
	      itp_server json_util unix_scheduler

LIB_CMIONLY = driver/driver_ast

LIBMODULES =  $(addprefix src/util/, $(LIB_UTIL)) \
	      $(addprefix src/core/, $(LIB_CORE)) \
	      $(addprefix src/driver/, $(LIB_DRIVER)) \
	      $(addprefix src/mlw/, $(LIB_MLW)) \
	      $(addprefix src/infer/, $(LIB_INFER)) \
	      $(addprefix src/bddinfer/, $(LIB_BDDINFER)) \
	      $(addprefix src/extract/, $(LIB_EXTRACT)) \
	      $(addprefix src/parser/, $(LIB_PARSER)) \
	      $(addprefix src/transform/, $(LIB_TRANSFORM)) \
	      $(addprefix src/printer/, $(LIB_PRINTER)) \
	      $(addprefix src/session/, $(LIB_SESSION))

LIBDIRS = util core driver mlw extract parser transform printer session gnat

ifeq (@enable_infer@,yes)
	LIBDIRS += infer
endif

ifeq (@enable_bddinfer@,yes)
	LIBDIRS += bddinfer
endif

LIBINCLUDES = $(addprefix -I src/, $(LIBDIRS))

LIBDEP = $(addsuffix .dep, $(LIBMODULES)) $(LIB_CMIONLY:%=src/%.dep)
LIBCMO = $(addsuffix .cmo, $(LIBMODULES))
LIBCMX = $(addsuffix .cmx, $(LIBMODULES))
LIBCMI = $(addsuffix .cmi, $(LIBMODULES)) $(LIB_CMIONLY:%=src/%.cmi)

$(LIBDEP) $(LIBCMO) $(LIBCMX) $(LIBCMI): INCLUDES += $(LIBINCLUDES)
$(LIBCMX): OFLAGS += -for-pack Why3

$(LIBDEP): $(LIBGENERATED)

# Mlmpfr

ifeq (@enable_mpfr@,yes)

ifeq (@old_mpfr@,yes)
src/util/mlmpfr_wrapper.ml: src/util/mlmpfr_old.ml Makefile
	$(CMP_CP)
else ifeq (@enable_mpfr@,yes)
src/util/mlmpfr_wrapper.ml: src/util/mlmpfr_real.ml Makefile
	$(CMP_CP)
endif

else
src/util/mlmpfr_wrapper.ml: src/util/mlmpfr_dummy.ml Makefile
	$(CMP_CP)
endif

# Ocamlzip

ifeq (@enable_zip@,yes)
src/session/compress.ml: src/session/compress_z.ml Makefile
	$(CMP_CP)
else
src/session/compress.ml: src/session/compress_none.ml Makefile
	$(CMP_CP)
endif

# pp_sexp_conv

ifeq (@enable_pp_sexp@, yes)
src/util/mysexplib.ml: src/util/mysexplib-real.ml Makefile
	$(CMP_CP)
src/tools/why3pp_sexp.ml: src/tools/why3pp_sexp-real.ml Makefile
	$(CMP_CP)
else
src/util/mysexplib.ml: src/util/mysexplib-dummy.ml Makefile
	$(CMP_CP)
src/tools/why3pp_sexp.ml: src/tools/why3pp_sexp-dummy.ml Makefile
	$(CMP_CP)
endif

.PHONY: initialize_messages update-parsing-error-handling

PARSERS=src/parser/parser_common.mly src/parser/parser.mly

src/parser/parser_messages.ml: src/parser/handcrafted.messages
	@rm -f src/parser/parser_messages.ml src/parser/parser_messages.ml.tmp
	@$(MENHIR) --explain --strict $(PARSERS) --base src/parser/parser --update-errors \
		src/parser/handcrafted.messages > src/parser/handcrafted.messages.temp
	@if  ! diff -b src/parser/handcrafted.messages src/parser/handcrafted.messages.temp > /dev/null; then \
			echo "Parsing error handling must be updated, the file 'src/parser/handcrafted.messages.temp' \
contains an updated version that must be checked before replacing 'src/parser/handcrafted.messages'"; \
		exit 1; \
	fi
	@rm -f src/parser/handcrafted.messages.temp
	$(MENHIR) --explain --strict $(PARSERS) --base src/parser/parser --compile-errors \
		src/parser/handcrafted.messages > src/parser/parser_messages.ml

clean::
	rm -f src/parser/parser_messages.ml.tmp src/parser/handcrafted.messages.temp

# debug optimisation ppx

ifeq (@enable_ppx@,yes)
src/util/ppx_debug_optim: src/util/debug_optim.ml
	$(SHOW) 'Linking $@'
	$(HIDE) $(OCAMLFIND) opt -package compiler-libs.common -linkpkg src/util/debug_optim.ml -o $@

src/transform/reflection.cmx: src/util/ppx_debug_optim
src/transform/reflection.cmx: OFLAGS += -ppx src/util/ppx_debug_optim
src/extract/mlinterp.cmx: src/util/ppx_debug_optim
src/extract/mlinterp.cmx: OFLAGS += -ppx src/util/ppx_debug_optim

clean::
	rm -f src/util/ppx_debug_optim
endif

# Re

ifeq (@enable_re@,no)
src/util/re.ml: src/util/recompat.ml Makefile
	$(CMP_CP)
LIBGENERATED += src/util/re.ml
endif
GENERATED += src/util/re.ml

# build targets

byte: lib/why3/why3.cma
opt:  lib/why3/why3.cmxa lib/why3/why3.cmxs

lib/why3/why3.cma: lib/why3/why3.cmo
lib/why3/why3.cmxa: lib/why3/why3.cmx
lib/why3/why3.cmxs: lib/why3/why3.cmx

lib/why3/why3.cmo: $(LIBCMO)
	$(SHOW) 'Linking  $@'
	$(HIDE)$(OCAMLC) $(BFLAGS) -pack -o $@ $^

lib/why3/why3.cmx: $(LIBCMX) lib/why3/why3.cmo
	$(SHOW) 'Linking  $@'
	$(HIDE)$(OCAMLOPT) $(OFLAGS) $(CMIHACK) -pack -o $@ $(filter %.cmx, $^)

# clean and depend

MAKEINC += $(LIBDEP)

CLEANDIRS += src $(addprefix src/, $(LIBDIRS))
CLEANLIBS += lib/why3/why3
GENERATED += $(LIBGENERATED)

###############
# installation
###############

uninstall-data::
	rm -rf $(DATADIR)/why3

install-data::
	$(MKDIR_P) $(DATADIR)/why3
	$(MKDIR_P) $(DATADIR)/why3/vim
	$(MKDIR_P) $(DATADIR)/why3/vim/ftdetect
	$(MKDIR_P) $(DATADIR)/why3/vim/syntax
	$(MKDIR_P) $(DATADIR)/why3/lang
	$(MKDIR_P) $(DATADIR)/why3/stdlib
	$(MKDIR_P) $(DATADIR)/why3/stdlib/mach
	$(MKDIR_P) $(DATADIR)/why3/drivers
	$(MKDIR_P) $(DATADIR)/why3/extraction_drivers
	$(INSTALL_DATA) stdlib/*.mlw $(DATADIR)/why3/stdlib
	$(INSTALL_DATA) stdlib/mach/*.mlw $(DATADIR)/why3/stdlib/mach
	$(INSTALL_DATA) drivers/*.drv drivers/*.gen $(DATADIR)/why3/drivers
	$(INSTALL_DATA) extraction_drivers/*.drv $(DATADIR)/why3/extraction_drivers
	$(INSTALL_DATA) LICENSE $(DATADIR)/why3/
	$(INSTALL_DATA) share/provers-detection-data.conf $(DATADIR)/why3/
	$(INSTALL_DATA) share/why3session.dtd $(DATADIR)/why3
	$(INSTALL_DATA) share/Makefile.config $(DATADIR)/why3
	$(INSTALL_DATA) share/vim/ftdetect/why3.vim $(DATADIR)/why3/vim/ftdetect/why3.vim
	$(INSTALL_DATA) share/vim/syntax/why3.vim $(DATADIR)/why3/vim/syntax/why3.vim
	$(INSTALL_DATA) share/lang/why3.lang $(DATADIR)/why3/lang/why3.lang
	$(INSTALL_DATA) share/lang/why3c.lang $(DATADIR)/why3/lang/why3c.lang
	$(INSTALL_DATA) share/lang/why3py.lang $(DATADIR)/why3/lang/why3py.lang

ifeq (@enable_local@,yes)
else
install:: install-bin install-data

uninstall:: uninstall-bin uninstall-data
	rm -rf $(LIBDIR)/why3
endif

uninstall-lib:
	if test -d $(OCAMLINSTALLLIB) -a -w $(OCAMLINSTALLLIB); then \
	  rm -rf $(OCAMLINSTALLLIB)/why3; \
	fi

uninstall:: uninstall-lib

install-lib::
	$(MKDIR_P) $(OCAMLINSTALLLIB)/why3
	$(INSTALL_DATA) $(wildcard $(addprefix lib/why3/why3., $(INSTALLED_LIB_EXTS))) \
		lib/why3/META $(OCAMLINSTALLLIB)/why3

##################
# Why3 emacs mode
##################

%.elc: %.el
	$(EMACS) --batch --no-init-file -f batch-byte-compile $<

clean::
	rm -f share/emacs/why3.elc

uninstall-emacs:
	rm -f $(DATADIR)/emacs/site-lisp/why3.el
	rm -f $(DATADIR)/emacs/site-lisp/why3.elc

uninstall:: uninstall-emacs

install-emacs:
	$(MKDIR_P) $(DATADIR)/emacs/site-lisp/
	$(INSTALL_DATA) share/emacs/why3.el $(DATADIR)/emacs/site-lisp/why3.el
ifeq (@enable_emacs_compilation@,yes)
	$(INSTALL_DATA) share/emacs/why3.elc $(DATADIR)/emacs/site-lisp/why3.elc
endif

install:: install-emacs

ifeq (@enable_emacs_compilation@,yes)
all: share/emacs/why3.elc
endif


##################
# Why3 plugins
##################

PLUGGENERATED = \
	plugins/tptp/tptp_lexer.ml \
	plugins/tptp/tptp_parser.ml plugins/tptp/tptp_parser.mli \
	plugins/python/py_lexer.ml \
	plugins/python/py_parser.ml plugins/python/py_parser.mli \
	plugins/microc/mc_lexer.ml \
	plugins/microc/mc_parser.ml plugins/microc/mc_parser.mli \
	plugins/cfg/cfg_lexer.ml \
	plugins/cfg/cfg_parser.ml plugins/cfg/cfg_parser.mli \
	plugins/parser/dimacs.ml \
	plugins/ada_terms/ada_lexer.ml \
	plugins/ada_terms/ada_parser.ml plugins/ada_terms/ada_parser.mli

PLUG_PARSER = genequlin dimacs
PLUG_PRINTER =
PLUG_TRANSFORM =
PLUG_TPTP = tptp_parser tptp_typing tptp_lexer tptp_printer
PLUG_PYTHON = py_parser py_lexer py_main
PLUG_MICROC = mc_parser mc_lexer mc_printer mc_main
PLUG_CFG = cfg_parser cfg_lexer cfg_paths cfg_main
ifeq (@enable_stackify@,yes)
PLUG_CFG += stackify cfg_stackify
endif
PLUG_ADA = ada_nametable ada_parser ada_lexer ada_main

PLUG_CMIONLY = tptp/tptp_ast python/py_ast microc/mc_ast cfg/cfg_ast

PLUGINS = genequlin dimacs tptp python microc cfg ada_terms gnat_json

TPTPMODULES = $(addprefix plugins/tptp/, $(PLUG_TPTP))
PYTHONMODULES = $(addprefix plugins/python/, $(PLUG_PYTHON))
MICROCMODULES = $(addprefix plugins/microc/, $(PLUG_MICROC))
CFGMODULES = $(addprefix plugins/cfg/, $(PLUG_CFG))
ADAMODULES = $(addprefix plugins/ada_terms/, $(PLUG_ADA))
GNATJSONMODULES := $(addprefix plugins/gnat_json/, ptree_constructors gnat_ast gnat_ast_pretty gnat_ast_to_ptree)

TPTPCMO = $(addsuffix .cmo, $(TPTPMODULES))
TPTPCMX = $(addsuffix .cmx, $(TPTPMODULES))

PYTHONCMO = $(addsuffix .cmo, $(PYTHONMODULES))
PYTHONCMX = $(addsuffix .cmx, $(PYTHONMODULES))

MICROCCMO = $(addsuffix .cmo, $(MICROCMODULES))
MICROCCMX = $(addsuffix .cmx, $(MICROCMODULES))

ADACMO = $(addsuffix .cmo, $(ADAMODULES))
ADACMX = $(addsuffix .cmx, $(ADAMODULES))

GNATJSONCMO = $(addsuffix .cmo, $(GNATJSONMODULES))
GNATJSONCMX = $(addsuffix .cmx, $(GNATJSONMODULES))

ifeq (@enable_hypothesis_selection@,yes)
PLUG_TRANSFORM += hypothesis_selection
PLUGINS += hypothesis_selection

lib/plugins/hypothesis_selection.cmxs: EXTINCLUDES += -I @OCAMLGRAPHLIB@
lib/plugins/hypothesis_selection.cma:  EXTINCLUDES += -I @OCAMLGRAPHLIB@
lib/plugins/hypothesis_selection.cmxs: EXTLIBS += graph.cmxa
lib/plugins/hypothesis_selection.cma:  EXTOBJS += graph.cma
ifeq (@enable_ocamlfind@,yes)
lib/plugins/hypothesis_selection.cmxs: FLAGS += -package ocamlgraph -dontlink "$(EXTPKGS)" -linkpkg
lib/plugins/hypothesis_selection.cma:  FLAGS += -package ocamlgraph -dontlink "$(EXTPKGS)" -linkpkg
endif
endif

PLUGMODULES = $(addprefix plugins/parser/, $(PLUG_PARSER)) \
	      $(addprefix plugins/printer/, $(PLUG_PRINTER)) \
	      $(addprefix plugins/transform/, $(PLUG_TRANSFORM)) \
	      $(TPTPMODULES) $(PYTHONMODULES) $(MICROCMODULES) \
	      $(CFGMODULES) \
	      $(ADAMODULES) $(GNATJSONMODULES)

PLUGDEP = $(addsuffix .dep, $(PLUGMODULES)) $(PLUG_CMIONLY:%=plugins/%.dep)
PLUGCMO = $(addsuffix .cmo, $(PLUGMODULES))
PLUGCMX = $(addsuffix .cmx, $(PLUGMODULES))
PLUGCMI = $(addsuffix .cmi, $(PLUGMODULES)) $(PLUG_CMIONLY:%=plugins/%.cmi)

PLUGDIRS = parser printer transform tptp python microc cfg ada_terms gnat_json
PLUGINCLUDES = $(addprefix -I plugins/, $(PLUGDIRS))

ifeq (@enable_stackify@,yes)
plugins/cfg/stackify.cmx: EXTINCLUDES += -I @OCAMLGRAPHLIB@
plugins/cfg/stackify.cmo: EXTINCLUDES += -I @OCAMLGRAPHLIB@
plugins/cfg/stackify.cmx: EXTLIBS += graph.cmxa
plugins/cfg/stackify.cmo: EXTOBJS += graph.cma
ifeq (@enable_ocamlfind@,yes)
plugins/cfg/stackify.cmx: FLAGS += -package ocamlgraph
plugins/cfg/stackify.cmo: FLAGS += -package ocamlgraph
lib/plugins/cfg.cmxs: FLAGS += -package ocamlgraph -dontlink "$(EXTPKGS)" -linkpkg
lib/plugins/cfg.cma:  FLAGS += -package ocamlgraph -dontlink "$(EXTPKGS)" -linkpkg
endif
endif

$(PLUGDEP) $(PLUGCMO) $(PLUGCMX) $(PLUGCMI): INCLUDES += $(PLUGINCLUDES)

$(PLUGDEP): $(PLUGGENERATED)

LIBPLUGCMA =  $(PLUGINS:%=lib/plugins/%.cma)
LIBPLUGCMXS = $(PLUGINS:%=lib/plugins/%.cmxs)

plugins.byte: $(LIBPLUGCMA)
plugins.opt : $(LIBPLUGCMXS)

lib/plugins:
	mkdir lib/plugins

lib/plugins/%.cmxs: | lib/plugins
	$(SHOW) 'Linking  $@'
	$(HIDE)$(OCAMLOPT) $(OFLAGS) -shared -o $@ $^

lib/plugins/%.cma: | lib/plugins
	$(SHOW) 'Linking  $@'
	$(HIDE)$(OCAMLC) $(BFLAGS) -a -o $@ $^

$(PLUG_PARSER:%=lib/plugins/%.cmxs): lib/plugins/%.cmxs: plugins/parser/%.cmx
$(PLUG_PARSER:%=lib/plugins/%.cma): lib/plugins/%.cma: plugins/parser/%.cmo
$(PLUG_PRINTER:%=lib/plugins/%.cmxs): lib/plugins/%.cmxs: plugins/printer/%.cmx
$(PLUG_PRINTER:%=lib/plugins/%.cma): lib/plugins/%.cma: plugins/printer/%.cmo
$(PLUG_TRANSFORM:%=lib/plugins/%.cmxs): lib/plugins/%.cmxs: plugins/transform/%.cmx
$(PLUG_TRANSFORM:%=lib/plugins/%.cma): lib/plugins/%.cma: plugins/transform/%.cmo
lib/plugins/tptp.cmxs: $(TPTPCMX)
lib/plugins/tptp.cma: $(TPTPCMO)
lib/plugins/python.cmxs: $(PYTHONCMX)
lib/plugins/python.cma: $(PYTHONCMO)
lib/plugins/microc.cmxs: $(MICROCCMX)
lib/plugins/microc.cma: $(MICROCCMO)
lib/plugins/cfg.cmxs: $(addsuffix .cmx, $(CFGMODULES))
lib/plugins/cfg.cma: $(addsuffix .cmo, $(CFGMODULES))
lib/plugins/ada_terms.cmxs: $(ADACMX)
lib/plugins/ada_terms.cmo: $(ADACMO)
lib/plugins/gnat_json.cmxs: $(GNATJSONCMX)
lib/plugins/gnat_json.cmo: $(GNATJSONCMO)

# depend and clean targets

MAKEINC += $(PLUGDEP)

CLEANDIRS += plugins $(addprefix plugins/, $(PLUGDIRS)) lib/plugins
GENERATED += $(PLUGGENERATED)

uninstall-bin::
	rm -f $(PLUGINS:%=$(LIBDIR)/why3/plugins/%.cma)
	rm -f $(PLUGINS:%=$(LIBDIR)/why3/plugins/%.cmxs)

install-bin::
	$(MKDIR_P) $(LIBDIR)/why3/plugins
	$(INSTALL_DATA) $(wildcard $(LIBPLUGCMA) $(LIBPLUGCMXS)) $(LIBDIR)/why3/plugins

###############
# Why3 commands
###############

TOOLSGENERATED = src/tools/why3wc.ml

TOOLS_BIN = \
	why3config why3execute why3extract why3prove \
	why3realize why3replay why3show why3wc

TOOLS_FILES = main $(TOOLS_BIN)

TOOLSMODULES = $(addprefix src/tools/, $(TOOLS_FILES))

TOOLSDEP = $(addsuffix .dep, $(TOOLSMODULES))
TOOLSCMO = $(addsuffix .cmo, $(TOOLSMODULES))
TOOLSCMX = $(addsuffix .cmx, $(TOOLSMODULES))

$(TOOLSDEP) $(TOOLSCMO) $(TOOLSCMX): INCLUDES += -I src/tools

$(TOOLSDEP): $(TOOLSGENERATED)

byte: bin/why3.byte $(TOOLS_BIN:%=bin/%.cma)
opt:  bin/why3.opt  $(TOOLS_BIN:%=bin/%.cmxs)

bin/why3.opt: $(WHY3CMXA) src/tools/main.cmx
bin/why3.byte: $(WHY3CMA) src/tools/main.cmo

$(TOOLS_BIN:%=bin/%.cma):  bin/%.cma:  src/tools/%.cmo
$(TOOLS_BIN:%=bin/%.cmxs): bin/%.cmxs: src/tools/%.cmx

uninstall-bin::
	rm -f $(BINDIR)/why3$(EXE)
	rm -f $(TOOLS_BIN:%=bin/%.$(SHAREDBEST))

install-bin::
	$(MKDIR_P) $(BINDIR)
	$(INSTALL) bin/why3.@OCAMLBEST@ $(BINDIR)/why3$(EXE)
	$(MKDIR_P) $(TOOLDIR)
	$(INSTALL_DATA) $(TOOLS_BIN:%=bin/%.$(SHAREDBEST)) $(TOOLDIR)

install_local:: bin/why3 $(TOOLS_BIN:%=bin/%.$(SHAREDBEST))

bin/%:	bin/%.@OCAMLBEST@
	ln -sf $(notdir $<) $@

install_local:: share/drivers share/extraction_drivers share/stdlib

share/drivers share/extraction_drivers share/stdlib: share/%:
	ln -snf ../$* $@

MAKEINC += $(TOOLSDEP)

CLEANDIRS += src/tools
GENERATED += $(TOOLSGENERATED)

clean::
	rm -f bin/why3*

############
# GNATWhy3 #
############

GNAT_SERVER_FILES := gnat_util gnat_loc gnat_expl gnat_server
GNATWHY3_FILES := gnat_util gnat_loc gnat_expl gnat_counterexamples gnat_config\
	      gnat_scheduler gnat_manual gnat_report gnat_objectives gnat_main

GNATWHY3MODULES := $(addprefix src/gnat/, $(GNATWHY3_FILES))
GNATWHY3DEP = $(addsuffix .dep, $(GNATWHY3MODULES))
GNATWHY3CMO = $(addsuffix .cmo, $(GNATWHY3MODULES))
# Import external printer parser for Ada
GNATWHY3CMX = $(addsuffix .cmx, $(GNATWHY3MODULES))
$(GNATWHY3CMO) $(GNATWHY3CMX): INCLUDES += -I src/util -I src/gnat
$(GNATWHY3DEP): DEPFLAGS += -I src/util -I src/gnat

GNAT_SERVER_MODULES := $(addprefix src/gnat/, $(GNAT_SERVER_FILES))
GNAT_SERVER_DEP = $(addsuffix .dep, $(GNAT_SERVER_MODULES))
GNAT_SERVER_CMO = $(addsuffix .cmo, $(GNAT_SERVER_MODULES))
# Import external printer parser for Ada
GNAT_SERVER_CMX = $(addsuffix .cmx, $(GNAT_SERVER_MODULES))
$(GNAT_SERVER_CMO) $(GNAT_SERVER_CMX): INCLUDES += -I src/util -I src/gnat
$(GNAT_SERVER_DEP): DEPFLAGS += -I src/util -I src/gnat

depend: $(GNAT_SERVER_DEP)

# build targets

byte: bin/gnatwhy3.byte bin/gnat_server.byte
opt:  bin/gnatwhy3.opt bin/gnat_server.opt

bin/gnatwhy3.opt: lib/why3/why3.cmxa $(GNATWHY3CMX)
bin/gnat_server.opt: lib/why3/why3.cmxa $(GNAT_SERVER_CMX)

bin/gnatwhy3.byte: lib/why3/why3.cma $(GNATWHY3CMO)
bin/gnat_server.byte: lib/why3/why3.cma $(GNAT_SERVER_CMO)

install_no_local::
	cp -f bin/gnatwhy3.@OCAMLBEST@ $(BINDIR)/gnatwhy3$(EXE)
	cp -f bin/gnat_server.@OCAMLBEST@ $(BINDIR)/gnat_server$(EXE)

ifneq "$(MAKECMDGOALS:clean%=clean)" "clean"
-include $(GNATWHY3DEP)
-include $(GNAT_SERVER_DEP)
endif

CLEANDIRS += src/gnat

clean::
	rm -f bin/gnatwhy3.byte bin/gnatwhy3.opt bin/gnatwhy3
	rm -f bin/gnat_server.byte bin/gnat_server.opt bin/gnat_server

##############
# Why3server #
##############

SERVER_MODULES := logging arraylist options queue readbuf request \
		  proc writebuf server-unix server-win

CPULIM_MODULES := cpulimit-unix cpulimit-win

SERVER_O := $(SERVER_MODULES:%=src/server/%.o)

CPULIM_O := $(CPULIM_MODULES:%=src/server/%.o)

TOOLS = lib/why3server$(EXE) lib/why3cpulimit$(EXE)

all: $(TOOLS)

lib/why3server$(EXE): $(SERVER_O)
	$(CC) -Wall -o $@ $^

lib/why3cpulimit$(EXE): $(CPULIM_O)
	$(CC) -Wall -o $@ $^

%.o: %.c
	$(CC) -Wall -O -g -o $@ -c $<

uninstall-bin::
	rm -f $(LIBDIR)/why3/why3server$(EXE) $(LIBDIR)/why3/why3cpulimit$(EXE)
	rm -f $(LIBDIR)/why3/why3-call-pvs

install-bin::
	$(MKDIR_P) $(LIBDIR)/why3
	$(INSTALL) lib/why3server$(EXE) $(LIBDIR)/why3/why3server$(EXE)
	$(INSTALL) lib/why3cpulimit$(EXE) $(LIBDIR)/why3/why3cpulimit$(EXE)
	$(INSTALL) lib/why3-call-pvs $(LIBDIR)/why3/why3-call-pvs

clean::
	rm -f $(SERVER_O) $(CPULIM_O) $(TOOLS)

.PHONY: install_spark2014 install_spark2014_dev

install_spark2014_dev: install_spark2014
	$(MKDIR_P) $(DATADIR)/why3/images
	for i in share/images/*.rc; do \
	     d=`basename $$i .rc`; \
	     $(INSTALL_DATA) $$i $(DATADIR)/why3/images; \
	     $(MKDIR_P) $(DATADIR)/why3/images/$$d; \
	     $(INSTALL_DATA) share/images/$$d/* $(DATADIR)/why3/images/$$d; \
	done
	$(INSTALL_DATA) share/images/*.png $(DATADIR)/why3/images
	$(MKDIR_P) $(DATADIR)/why3/lang
	# Install all Why3 tools
	for f in bin/why3*.@OCAMLBEST@; do install -C "$$f" $(BINDIR)/"$$(basename "$$f" .@OCAMLBEST@)$(EXE)"; done
	# Install lang files for Why3 IDE
	for f in share/lang/*.lang; do $(INSTALL_DATA) "$$f" "$(DATADIR)/why3/lang/$$(basename $$f)"; done

install_spark2014: install-bin
	mkdir -p $(BINDIR)
	mkdir -p $(DATADIR)/why3
	mkdir -p $(DATADIR)/why3/theories
	mkdir -p $(DATADIR)/why3/drivers
	mkdir -p $(DATADIR)/why3/libs
	cp -rf stdlib/* $(DATADIR)/why3/theories
	cp -f drivers/*.drv drivers/*.gen drivers/*.aux $(DATADIR)/why3/drivers
	# also copy the fixed coq-realizations.aux file that we use for SPARK;
	# This will possibly overwrite the one that was copied on the line
	# before
	cp -f coq-realizations.aux $(DATADIR)/why3/drivers
	cp -f share/why3session.dtd $(DATADIR)/why3
	cp -f lib/why3server$(EXE) $(BINDIR)/why3server$(EXE)
	cp -f lib/why3cpulimit$(EXE) $(BINDIR)/why3cpulimit$(EXE)
	cp -f bin/gnatwhy3.$(OCAMLBEST) $(BINDIR)/gnatwhy3$(EXE)
	cp -f bin/gnat_server.$(OCAMLBEST) $(BINDIR)/gnat_server$(EXE)
	cp -f bin/why3.$(OCAMLBEST) $(BINDIR)/why3$(EXE)
	cp -f bin/why3realize.$(SHAREDBEST) $(BINDIR)/
	cp -f bin/why3config.$(SHAREDBEST) $(BINDIR)/
	cp -f bin/why3session.$(SHAREDBEST) $(BINDIR)/
	cp -f share/provers-detection-data.conf $(DATADIR)/why3/
	# copying why3ide is optional, so this line is allowed to fail
	-cp -f bin/why3ide.$(SHAREDBEST) $(BINDIR)/
	cp -rf lib/coq $(DATADIR)/why3/libs

##########
# gallery
##########

# we export exactly the programs that have a why3session.xml file

.PHONY: gallery gallery-simple gallery-subs

gallery: gallery-simple gallery-subs

gallery-simple:
	@if test "$(GALLERYDIR)" = ""; then echo "set GALLERYDIR first"; exit 1; fi
	@cd examples/; \
	for x in `git ls-files */why3session.xml` ; do \
	  f=`dirname $$x`; \
	  if echo $$f | grep -q -e '\(_vc_sp\|^bignum\)$$'; then continue; fi; \
	  echo "exporting $$f"; \
	  mkdir -p $(GALLERYDIR)/$$f; \
	  WHY3CONFIG="" ../bin/why3.@OCAMLBEST@ session html $$x -o $(GALLERYDIR)/$$f; \
	  cp $$f.mlw $(GALLERYDIR)/$$f/; \
	  rm -f $(GALLERYDIR)/$$f/$$f.zip; \
	  git archive --format=zip -o $(GALLERYDIR)/$$f/$$f.zip HEAD $$f.mlw $$f; \
	done

GALLERYSUBS=WP_revisited verifythis_2016_matrix_multiplication avl double_wp prover multiprecision

gallery-subs:
	@if test "$(GALLERYDIR)" = ""; then echo "set GALLERYDIR first"; exit 1; fi
	@for d in $(GALLERYSUBS) ; do \
	  echo "exporting examples/$$d"; \
	  mkdir -p $(GALLERYDIR)/$$d; \
	  cd examples/$$d; \
	  WHY3CONFIG="" ../../bin/why3.@OCAMLBEST@ doc --no-stdlib --no-load-default-plugins -L ../../stdlib -L . --stdlib-url http://why3.lri.fr/stdlib/ --debug ignore_unused_vars *.mlw -o $(GALLERYDIR)/$$d; \
	  cd ..; \
	  rm -f $(GALLERYDIR)/$$d/$$d.zip; \
	  git archive --format=zip -o $(GALLERYDIR)/$$d/$$d.zip HEAD $$d; \
	  cd ..; \
	done

########
# XML DTD validation
########

.PHONY: xml-validate xml-validate-local

xml-validate:
	@for x in `find examples/ -name why3session.xml`; do \
	  xmllint --noout --valid $$x 2>&1 | head -1; \
	done

xml-validate-local:
	@for x in `find examples/ -path examples/in_progress -prune -o -name why3session.xml -print`; do \
	  xmllint --nonet --noout --path share --valid $$x 2>&1 | sed -e '/I.O error/d' | head -1; \
	done

###############
# IDE
###############

IDEGENERATED =
GENERATED += $(IDEGENERATED)

ifeq (@enable_ide@,yes)

IDE_FILES =

ifeq (@enable_statmemprof@,yes)
IDE_FILES += statmemprof

bin/why3ide.cmxs bin/why3ide.cma: EXTPKGS += @STATMEMPROFPKG@
endif

IDE_FILES += gconfig ide_utils why3ide

IDEMODULES = $(addprefix src/ide/, $(IDE_FILES))

IDEDEP = $(addsuffix .dep, $(IDEMODULES))
IDECMO = $(addsuffix .cmo, $(IDEMODULES))
IDECMX = $(addsuffix .cmx, $(IDEMODULES))

$(IDEDEP) $(IDECMO) $(IDECMX): INCLUDES += -I src/ide

$(IDEDEP): $(IDEGENERATED)

# build targets

byte: bin/why3ide.cma
opt:  bin/why3ide.cmxs

bin/why3ide.cmxs bin/why3ide.cma: FLAGS += $(addprefix -package ,@LABLGTKPKG@) -dontlink "$(EXTPKGS)" -linkpkg

bin/why3ide.cmxs: $(IDECMX)
bin/why3ide.cma:  $(IDECMO)

# depend and clean targets

MAKEINC += $(IDEDEP)

CLEANDIRS += src/ide

ide: bin/why3ide.$(SHAREDBEST)

uninstall-ide:
	rm -f $(TOOLDIR)/why3ide.$(SHAREDBEST)
	rm -rf $(DATADIR)/why3/images

uninstall:: uninstall-ide

install-ide:
	$(MKDIR_P) $(TOOLDIR)
	$(INSTALL_DATA) bin/why3ide.$(SHAREDBEST) $(TOOLDIR)
	$(MKDIR_P) $(DATADIR)/why3/images
	for i in share/images/*.rc; do \
	     d=`basename $$i .rc`; \
	     $(INSTALL_DATA) $$i $(DATADIR)/why3/images; \
	     $(MKDIR_P) $(DATADIR)/why3/images/$$d; \
	     $(INSTALL_DATA) share/images/$$d/* $(DATADIR)/why3/images/$$d; \
	done
	$(INSTALL_DATA) share/images/*.png $(DATADIR)/why3/images

install:: install-ide

install_local:: bin/why3ide.$(SHAREDBEST)

endif

###############
# WEBSERV
###############

WEBSERV_FILES = wserver why3web

WEBSERVMODULES = $(addprefix src/ide/, $(WEBSERV_FILES))

WEBSERVDEP = $(addsuffix .dep, $(WEBSERVMODULES))
WEBSERVCMO = $(addsuffix .cmo, $(WEBSERVMODULES))
WEBSERVCMX = $(addsuffix .cmx, $(WEBSERVMODULES))

$(WEBSERVDEP) $(WEBSERVCMO) $(WEBSERVCMX): INCLUDES += -I src/ide

# build targets

byte: bin/why3webserver.cma
opt:  bin/why3webserver.cmxs

bin/why3webserver.cmxs: $(WEBSERVCMX)
bin/why3webserver.cma:  $(WEBSERVCMO)

# depend and clean targets

MAKEINC += $(WEBSERVDEP)

CLEANDIRS += src/ide

uninstall-bin::
	rm -f $(TOOLDIR)/why3webserver.$(SHAREDBEST)

install-bin::
	$(MKDIR_P) $(TOOLDIR)
	$(INSTALL_DATA) bin/why3webserver.$(SHAREDBEST) $(TOOLDIR)

install_local:: bin/why3webserver.$(SHAREDBEST)


###############
# Session
###############

SESSION_FILES = why3session_lib why3session_info \
		why3session_html why3session_latex why3session_update \
		why3session_main
# TODO: why3session_copy why3session_rm why3session_csv why3session_run
#       why3session_output

SESSIONMODULES = $(addprefix src/why3session/, $(SESSION_FILES))

SESSIONDEP = $(addsuffix .dep, $(GNATASTMODULES) $(SESSIONMODULES))
SESSIONCMO = $(addsuffix .cmo, $(GNATASTMODULES) $(SESSIONMODULES))
SESSIONCMX = $(addsuffix .cmx, $(GNATASTMODULES) $(SESSIONMODULES))

$(SESSIONDEP) $(SESSIONCMO) $(SESSIONCMX): INCLUDES += -I src/why3session

# build targets

byte: bin/why3session.cma
opt:  bin/why3session.cmxs

bin/why3session.cmxs: $(SESSIONCMX)
bin/why3session.cma:  $(SESSIONCMO)

# depend and clean targets

MAKEINC += $(SESSIONDEP)

CLEANDIRS += src/why3session

uninstall-bin::
	rm -f $(TOOLDIR)/why3session.$(SHAREDBEST)

install-bin::
	$(MKDIR_P) $(TOOLDIR)
	$(INSTALL_DATA) bin/why3session.$(SHAREDBEST) $(TOOLDIR)

install_local:: bin/why3session.$(SHAREDBEST)

###############
# Why3 Shell
###############

SHELL_FILES = why3shell

SHELLMODULES = $(addprefix src/tools/, $(SHELL_FILES))

SHELLDEP = $(addsuffix .dep, $(SHELLMODULES))
SHELLCMO = $(addsuffix .cmo, $(SHELLMODULES))
SHELLCMX = $(addsuffix .cmx, $(SHELLMODULES))

$(SHELLDEP) $(SHELLCMO) $(SHELLCMX): INCLUDES += -I src/tools

# build targets

byte: bin/why3shell.cma
opt:  bin/why3shell.cmxs

bin/why3shell.cmxs: $(SHELLCMX)
bin/why3shell.cma:  $(SHELLCMO)

# depend and clean targets

MAKEINC += $(SHELLDEP)

uninstall-bin::
	rm -f $(TOOLDIR)/why3shell.$(SHAREDBEST)

install-bin::
	$(MKDIR_P) $(TOOLDIR)
	$(INSTALL_DATA) bin/why3shell.$(SHAREDBEST) $(TOOLDIR)

install_local:: bin/why3shell.$(SHAREDBEST)

####################
# Coq realizations
####################

COQVERSIONSPECIFIC=

COQVERSIONSPECIFICTARGETS=$(addprefix lib/coq/, $(COQVERSIONSPECIFIC))

$(COQVERSIONSPECIFICTARGETS): %: %.@coq_compat_version@
	$(CMP_CP)

clean::
	rm -f $(COQVERSIONSPECIFICTARGETS)


COQLIBS_INT_FILES = Abs ComputerDivision Div2 EuclideanDivision Int MinMax Power NumOf
COQLIBS_INT_ALL_FILES = Exponentiation $(COQLIBS_INT_FILES)
COQLIBS_INT = $(addprefix lib/coq/int/, $(COQLIBS_INT_ALL_FILES))

COQLIBS_BOOL_FILES = Bool
COQLIBS_BOOL = $(addprefix lib/coq/bool/, $(COQLIBS_BOOL_FILES))

ifeq (@enable_coq_fp_libs@,yes)
COQLIBS_REAL_FILES = Abs ExpLog FromInt MinMax PowerInt PowerReal Real RealInfix Square Trigonometry Truncate
else
COQLIBS_REAL_FILES = Abs ExpLog FromInt MinMax PowerInt PowerReal Real RealInfix Square Trigonometry
endif
COQLIBS_REAL = $(addprefix lib/coq/real/, $(COQLIBS_REAL_FILES))

COQLIBS_NUMBER_FILES = Divisibility Gcd Parity Prime Coprime
COQLIBS_NUMBER = $(addprefix lib/coq/number/, $(COQLIBS_NUMBER_FILES))

COQLIBS_SET_FILES = Set Cardinal Fset FsetInduction FsetInt FsetSum SetApp SetAppInt SetImp SetImpInt
COQLIBS_SET = $(addprefix lib/coq/set/, $(COQLIBS_SET_FILES))

COQLIBS_MAP_FILES = Map Const Occ MapPermut MapInjection
COQLIBS_MAP = $(addprefix lib/coq/map/, $(COQLIBS_MAP_FILES))

COQLIBS_LIST_FILES = List Length Mem Nth NthLength HdTl NthHdTl Append NthLengthAppend Reverse HdTlNoOpt NthNoOpt RevAppend Combine Distinct NumOcc Permut
COQLIBS_LIST = $(addprefix lib/coq/list/, $(COQLIBS_LIST_FILES))

COQLIBS_OPTION_FILES = Option
COQLIBS_OPTION = $(addprefix lib/coq/option/, $(COQLIBS_OPTION_FILES))

COQLIBS_BV_FILES = Pow2int BV_Gen
COQLIBS_BV = $(addprefix lib/coq/bv/, $(COQLIBS_BV_FILES))

ifeq (@enable_coq_fp_libs@,yes)
COQLIBS_FP_FILES = Rounding SingleFormat Single DoubleFormat Double
COQLIBS_FP_ALL_FILES = GenFloat $(COQLIBS_FP_FILES)
COQLIBS_FP = $(addprefix lib/coq/floating_point/, $(COQLIBS_FP_ALL_FILES))

COQLIBS_IEEEFLOAT_FILES = RoundingMode GenericFloat Float32 Float64
COQLIBS_IEEEFLOAT = $(addprefix lib/coq/ieee_float/, $(COQLIBS_IEEEFLOAT_FILES))
endif

COQLIBS_FOR_DRIVERS_FILES = ComputerOfEuclideanDivision
COQLIBS_FOR_DRIVERS = $(addprefix lib/coq/for_drivers/, $(COQLIBS_FOR_DRIVERS_FILES))

COQLIBS_FILES = lib/coq/BuiltIn lib/coq/HighOrd $(COQLIBS_INT) $(COQLIBS_BOOL) $(COQLIBS_REAL) $(COQLIBS_NUMBER) $(COQLIBS_SET) $(COQLIBS_MAP) $(COQLIBS_LIST) $(COQLIBS_OPTION) $(COQLIBS_FP)  $(COQLIBS_BV) $(COQLIBS_IEEEFLOAT) $(COQLIBS_FOR_DRIVERS)

%.vo: %.v
	$(SHOW) 'Coqc     $<'
	$(HIDE)$(COQC) -R lib/coq Why3 $<

%.vd: %.v
	$(SHOW) 'Coqdep   $<'
	$(HIDE)$(COQDEP) -R lib/coq Why3 $< $(TOTARGET)

COQV  = $(addsuffix .v,  $(COQLIBS_FILES))
COQVO = $(addsuffix .vo, $(COQLIBS_FILES))
COQVD = $(addsuffix .vd, $(COQLIBS_FILES))

coq: $(COQVO) drivers/coq-realizations.aux lib/coq/version

clean-coq:
	rm -f $(COQVO) $(COQVD) $(addsuffix .glob, $(COQLIBS_FILES)) lib/coq/version \
		$(foreach f,$(COQLIBS_FILES),$(dir $f).$(notdir $f).aux)

clean:: clean-coq

drivers/coq-realizations.aux: Makefile
	$(SHOW) 'Generate $@'
	$(HIDE)(echo "(* generated automatically at compilation time *)"; \
	echo 'theory BuiltIn meta "realized_theory" "BuiltIn", "" end'; \
	echo 'theory HighOrd meta "realized_theory" "HighOrd", "" end'; \
	for f in $(COQLIBS_INT_FILES); do \
	echo 'theory int.'"$$f"' meta "realized_theory" "int.'"$$f"'", "" end'; done; \
	for f in $(COQLIBS_BOOL_FILES); do \
	echo 'theory bool.'"$$f"' meta "realized_theory" "bool.'"$$f"'", "" end'; done; \
	for f in $(COQLIBS_REAL_FILES); do \
	echo 'theory real.'"$$f"' meta "realized_theory" "real.'"$$f"'", "" end'; done; \
	for f in $(COQLIBS_NUMBER_FILES); do \
	echo 'theory number.'"$$f"' meta "realized_theory" "number.'"$$f"'", "" end'; done; \
	for f in $(COQLIBS_SET_FILES); do \
	echo 'theory set.'"$$f"' meta "realized_theory" "set.'"$$f"'", "" end'; done; \
	for f in $(COQLIBS_MAP_FILES); do \
	echo 'theory map.'"$$f"' meta "realized_theory" "map.'"$$f"'", "" end'; done; \
	for f in $(COQLIBS_LIST_FILES); do \
	echo 'theory list.'"$$f"' meta "realized_theory" "list.'"$$f"'", "" end'; done; \
	for f in $(COQLIBS_OPTION_FILES); do \
	echo 'theory option.'"$$f"' meta "realized_theory" "option.'"$$f"'", "" end'; done; \
	for f in $(COQLIBS_BV_FILES); do \
	echo 'theory bv.'"$$f"' meta "realized_theory" "bv.'"$$f"'", "" end'; done; \
	for f in $(COQLIBS_IEEEFLOAT_FILES); do \
	echo 'theory ieee_float.'"$$f"' meta "realized_theory" "ieee_float.'"$$f"'", "" end'; done; \
	for f in $(COQLIBS_FP_FILES); do \
	echo 'theory floating_point.'"$$f"' meta "realized_theory" "floating_point.'"$$f"'", "" end'; done; \
	for f in $(COQLIBS_FOR_DRIVERS_FILES); do \
	echo 'theory for_drivers.'"$$f"' meta "realized_theory" "for_drivers.'"$$f"'", "" end'; done; \
	) > $@

update-coq: update-coq-int update-coq-bool update-coq-real update-coq-number update-coq-set update-coq-map update-coq-list update-coq-option update-coq-fp update-coq-bv update-coq-ieee_float update-coq-for-drivers

LOCAL_STDLIB=-L stdlib --no-stdlib --no-load-default-plugins

update-coq-int: bin/why3.@OCAMLBEST@ bin/why3realize.$(SHAREDBEST) drivers/coq-realizations.aux stdlib/int.mlw
	for f in $(COQLIBS_INT_ALL_FILES); do WHY3CONFIG="" bin/why3.@OCAMLBEST@ realize $(LOCAL_STDLIB) -D coq-realize -T int.$$f -o $(GENERATED_PREFIX_COQ)/int/; done

update-coq-bool: bin/why3.@OCAMLBEST@ bin/why3realize.$(SHAREDBEST) drivers/coq-realizations.aux stdlib/bool.mlw
	for f in $(COQLIBS_BOOL_FILES); do WHY3CONFIG="" bin/why3.@OCAMLBEST@ realize $(LOCAL_STDLIB) -D coq-realize -T bool.$$f -o $(GENERATED_PREFIX_COQ)/bool/; done

update-coq-real: bin/why3.@OCAMLBEST@ bin/why3realize.$(SHAREDBEST) drivers/coq-realizations.aux stdlib/real.mlw
	for f in $(COQLIBS_REAL_FILES); do WHY3CONFIG="" bin/why3.@OCAMLBEST@ realize $(LOCAL_STDLIB) -D coq-realize -T real.$$f -o $(GENERATED_PREFIX_COQ)/real/; done

update-coq-number: bin/why3.@OCAMLBEST@ bin/why3realize.$(SHAREDBEST) drivers/coq-realizations.aux stdlib/number.mlw
	for f in $(COQLIBS_NUMBER_FILES); do WHY3CONFIG="" bin/why3.@OCAMLBEST@ realize $(LOCAL_STDLIB) -D coq-realize -T number.$$f -o $(GENERATED_PREFIX_COQ)/number/; done

update-coq-set: bin/why3.@OCAMLBEST@ bin/why3realize.$(SHAREDBEST) drivers/coq-realizations.aux stdlib/set.mlw
	for f in $(COQLIBS_SET_FILES); do WHY3CONFIG="" bin/why3.@OCAMLBEST@ realize $(LOCAL_STDLIB) -D coq-realize -T set.$$f -o $(GENERATED_PREFIX_COQ)/set/; done

update-coq-map: bin/why3.@OCAMLBEST@ bin/why3realize.$(SHAREDBEST) drivers/coq-realizations.aux stdlib/map.mlw
	for f in $(COQLIBS_MAP_FILES); do WHY3CONFIG="" bin/why3.@OCAMLBEST@ realize $(LOCAL_STDLIB) -D coq-realize -T map.$$f -o $(GENERATED_PREFIX_COQ)/map/; done

update-coq-list: bin/why3.@OCAMLBEST@ bin/why3realize.$(SHAREDBEST) drivers/coq-realizations.aux stdlib/list.mlw
	for f in $(COQLIBS_LIST_FILES); do WHY3CONFIG="" bin/why3.@OCAMLBEST@ realize $(LOCAL_STDLIB) -D coq-realize -T list.$$f -o $(GENERATED_PREFIX_COQ)/list/; done

update-coq-option: bin/why3.@OCAMLBEST@ bin/why3realize.$(SHAREDBEST) drivers/coq-realizations.aux stdlib/option.mlw
	for f in $(COQLIBS_OPTION_FILES); do WHY3CONFIG="" bin/why3.@OCAMLBEST@ realize $(LOCAL_STDLIB) -D coq-realize -T option.$$f -o $(GENERATED_PREFIX_COQ)/option/; done

update-coq-bv: bin/why3.@OCAMLBEST@ bin/why3realize.$(SHAREDBEST) drivers/coq-realizations.aux stdlib/bv.mlw
	for f in $(COQLIBS_BV_FILES); do WHY3CONFIG="" bin/why3.@OCAMLBEST@ realize $(LOCAL_STDLIB) -D coq-realize -T bv.$$f -o $(GENERATED_PREFIX_COQ)/bv/; done

update-coq-for-drivers: bin/why3.@OCAMLBEST@ bin/why3realize.$(SHAREDBEST) drivers/coq-realizations.aux stdlib/for_drivers.mlw
	for f in $(COQLIBS_FOR_DRIVERS_FILES); do WHY3CONFIG="" bin/why3.@OCAMLBEST@ realize $(LOCAL_STDLIB) -D coq-realize -T for_drivers.$$f -o $(GENERATED_PREFIX_COQ)/for_drivers/; done

update-coq-ieee_float: bin/why3.@OCAMLBEST@ bin/why3realize.$(SHAREDBEST) drivers/coq-realizations.aux stdlib/ieee_float.mlw
	for f in $(COQLIBS_IEEEFLOAT_FILES); do WHY3CONFIG="" bin/why3.@OCAMLBEST@ realize $(LOCAL_STDLIB) -D coq-realize -T ieee_float.$$f -o $(GENERATED_PREFIX_COQ)/ieee_float/; done

update-coq-fp: bin/why3.@OCAMLBEST@ bin/why3realize.$(SHAREDBEST) drivers/coq-realizations.aux stdlib/floating_point.mlw
	for f in $(COQLIBS_FP_FILES); do WHY3CONFIG="" bin/why3.@OCAMLBEST@ realize $(LOCAL_STDLIB) -D coq-realize -T floating_point.$$f -o $(GENERATED_PREFIX_COQ)/floating_point/; done

ifeq (@enable_coq_libs@,yes)

uninstall-coq:
	rm -rf $(LIBDIR)/why3/coq

install-coq:
	$(MKDIR_P) $(LIBDIR)/why3/coq
	$(INSTALL_DATA) lib/coq/version $(LIBDIR)/why3/coq/
	$(INSTALL_DATA) lib/coq/BuiltIn.vo lib/coq/HighOrd.vo $(LIBDIR)/why3/coq/
	$(MKDIR_P) $(LIBDIR)/why3/coq/int
	$(INSTALL_DATA) $(addsuffix .vo, $(COQLIBS_INT)) $(LIBDIR)/why3/coq/int/
	$(MKDIR_P) $(LIBDIR)/why3/coq/bool
	$(INSTALL_DATA) $(addsuffix .vo, $(COQLIBS_BOOL)) $(LIBDIR)/why3/coq/bool/
	$(MKDIR_P) $(LIBDIR)/why3/coq/real
	$(INSTALL_DATA) $(addsuffix .vo, $(COQLIBS_REAL)) $(LIBDIR)/why3/coq/real/
	$(MKDIR_P) $(LIBDIR)/why3/coq/number
	$(INSTALL_DATA) $(addsuffix .vo, $(COQLIBS_NUMBER)) $(LIBDIR)/why3/coq/number/
	$(MKDIR_P) $(LIBDIR)/why3/coq/set
	$(INSTALL_DATA) $(addsuffix .vo, $(COQLIBS_SET)) $(LIBDIR)/why3/coq/set/
	$(MKDIR_P) $(LIBDIR)/why3/coq/map
	$(INSTALL_DATA) $(addsuffix .vo, $(COQLIBS_MAP)) $(LIBDIR)/why3/coq/map/
	$(MKDIR_P) $(LIBDIR)/why3/coq/list
	$(INSTALL_DATA) $(addsuffix .vo, $(COQLIBS_LIST)) $(LIBDIR)/why3/coq/list/
	$(MKDIR_P) $(LIBDIR)/why3/coq/option
	$(INSTALL_DATA) $(addsuffix .vo, $(COQLIBS_OPTION)) $(LIBDIR)/why3/coq/option/
	$(MKDIR_P) $(LIBDIR)/why3/coq/bv
	$(INSTALL_DATA) $(addsuffix .vo, $(COQLIBS_BV)) $(LIBDIR)/why3/coq/bv/
ifeq (@enable_coq_fp_libs@,yes)
	$(MKDIR_P) $(LIBDIR)/why3/coq/floating_point
	$(INSTALL_DATA) $(addsuffix .vo, $(COQLIBS_FP)) $(LIBDIR)/why3/coq/floating_point/
	$(MKDIR_P) $(LIBDIR)/why3/coq/ieee_float
	$(INSTALL_DATA) $(addsuffix .vo, $(COQLIBS_IEEEFLOAT)) $(LIBDIR)/why3/coq/ieee_float/
endif
	$(MKDIR_P) $(LIBDIR)/why3/coq/for_drivers
	$(INSTALL_DATA) $(addsuffix .vo, $(COQLIBS_FOR_DRIVERS)) $(LIBDIR)/why3/coq/for_drivers/
	$(MKDIR_P) $(DATADIR)/why3/drivers
	$(INSTALL_DATA) drivers/coq-realizations.aux $(DATADIR)/why3/drivers/

install:: install-coq

all: coq

ifneq "$(MAKECMDGOALS:update-coq%=update-coq)" "update-coq"
MAKEINC += $(COQVD)
endif

endif

install-data::
	$(MKDIR_P) $(DATADIR)/why3/drivers
	$(INSTALL_DATA) drivers/coq-realizations.aux $(DATADIR)/why3/drivers/

all: drivers/coq-realizations.aux

clean::
	rm -f drivers/coq-realizations.aux

####################
# PVS realizations
####################

PVSLIBS_INT_FILES = Int Abs MinMax ComputerDivision EuclideanDivision
PVSLIBS_INT = $(addprefix lib/pvs/int/, $(PVSLIBS_INT_FILES))

PVSLIBS_REAL_FILES = Abs FromInt MinMax Real Square ExpLog Trigonometry \
                     PowerInt
 # RealInfix
PVSLIBS_REAL = $(addprefix lib/pvs/real/, $(PVSLIBS_REAL_FILES))

PVSLIBS_LIST_FILES =
  # Nth
PVSLIBS_LIST = $(addprefix lib/pvs/int/, $(PVSLIBS_LIST_FILES))

PVSLIBS_NUMBER_FILES = # Divisibility Gcd Parity Prime
PVSLIBS_NUMBER = $(addprefix lib/pvs/number/, $(PVSLIBS_NUMBER_FILES))

PVSLIBS_FP_FILES = Rounding SingleFormat Single DoubleFormat Double
PVSLIBS_FP_ALL_FILES = $(PVSLIBS_FP_FILES)
PVSLIBS_FP = $(addprefix lib/pvs/floating_point/, $(PVSLIBS_FP_ALL_FILES))

PVSLIBS_FILES = $(PVSLIBS_INT) $(PVSLIBS_REAL) $(PVSLIBS_LIST) \
                $(PVSLIBS_NUMBER) $(PVSLIBS_FP)

update-pvs: bin/why3.@OCAMLBEST@ bin/why3realize.$(SHAREDBEST) drivers/pvs-realizations.aux
	for f in $(PVSLIBS_INT_FILES); do WHY3CONFIG="" bin/why3.@OCAMLBEST@ realize $(LOCAL_STDLIB) -D pvs-realize -T int.$$f -o lib/pvs/int/; done
	for f in $(PVSLIBS_REAL_FILES); do WHY3CONFIG="" bin/why3.@OCAMLBEST@ realize $(LOCAL_STDLIB) -D pvs-realize -T real.$$f -o lib/pvs/real/; done
	for f in $(PVSLIBS_LIST_FILES); do WHY3CONFIG="" bin/why3.@OCAMLBEST@ realize $(LOCAL_STDLIB) -D pvs-realize -T list.$$f -o lib/pvs/list/; done
	for f in $(PVSLIBS_NUMBER_FILES); do WHY3CONFIG="" bin/why3.@OCAMLBEST@ realize $(LOCAL_STDLIB) -D pvs-realize -T number.$$f -o lib/pvs/number/; done
	for f in $(PVSLIBS_FP_FILES); do WHY3CONFIG="" bin/why3.@OCAMLBEST@ realize $(LOCAL_STDLIB) -D pvs-realize -T floating_point.$$f -o lib/pvs/floating_point/; done

drivers/pvs-realizations.aux: Makefile
	$(SHOW) 'Generate $@'
	$(HIDE)(echo "(* generated automatically at compilation time *)"; \
	for f in $(PVSLIBS_INT_FILES); do \
	echo 'theory int.'"$$f"' meta "realized_theory" "int.'"$$f"'", "" end'; done; \
	for f in $(PVSLIBS_REAL_FILES); do \
	echo 'theory real.'"$$f"' meta "realized_theory" "real.'"$$f"'", "" end'; done; \
	for f in $(PVSLIBS_LIST_FILES); do \
	echo 'theory list.'"$$f"' meta "realized_theory" "list.'"$$f"'", "" end'; done; \
	for f in $(PVSLIBS_NUMBER_FILES); do \
	echo 'theory number.'"$$f"' meta "realized_theory" "number.'"$$f"'", "" end'; done; \
	for f in $(PVSLIBS_FP_FILES); do \
	echo 'theory floating_point.'"$$f"' meta "realized_theory" "floating_point.'"$$f"'", "" end'; done; \
	) > $@

pvs: lib/pvs/version

clean-pvs:
	rm -f lib/pvs/version

clean:: clean-pvs

ifeq (@enable_pvs_libs@,yes)

uninstall-pvs:
	rm -rf $(LIBDIR)/why3/pvs

install-pvs:
	$(MKDIR_P) $(LIBDIR)/why3/pvs
	$(INSTALL_DATA) lib/pvs/version $(LIBDIR)/why3/pvs/
	$(MKDIR_P) $(LIBDIR)/why3/pvs/int
	$(INSTALL_DATA) $(addsuffix .pvs, $(PVSLIBS_INT)) $(LIBDIR)/why3/pvs/int/
	$(INSTALL_DATA) $(addsuffix .prf, $(PVSLIBS_INT)) $(LIBDIR)/why3/pvs/int/
	$(MKDIR_P) $(LIBDIR)/why3/pvs/real
	$(INSTALL_DATA) $(addsuffix .pvs, $(PVSLIBS_REAL)) $(LIBDIR)/why3/pvs/real/
	$(INSTALL_DATA) $(addsuffix .prf, $(PVSLIBS_REAL)) $(LIBDIR)/why3/pvs/real/
	$(MKDIR_P) $(LIBDIR)/why3/pvs/floating_point/
	$(INSTALL_DATA) $(addsuffix .pvs, $(PVSLIBS_FP)) $(LIBDIR)/why3/pvs/floating_point/
	$(MKDIR_P) $(DATADIR)/why3/drivers/
	$(INSTALL_DATA) drivers/pvs-realizations.aux $(DATADIR)/why3/drivers/

install:: install-pvs

all: pvs

endif

install-data::
	$(MKDIR_P) $(DATADIR)/why3/drivers/
	$(INSTALL_DATA) drivers/pvs-realizations.aux $(DATADIR)/why3/drivers/

all: drivers/pvs-realizations.aux

clean::
	rm -f drivers/pvs-realizations.aux

#######################
# Isabelle realizations
#######################


ISABELLEVERSIONSPECIFIC=ROOT why3.ML Why3_BV.thy Why3_Map.thy

ISABELLEVERSIONSPECIFICTARGETS=$(addprefix lib/isabelle/, $(ISABELLEVERSIONSPECIFIC))

ISABELLEREALIZEDRV=isabelle-realize
ISABELLEREALIZEDRVPATH=drivers/$(ISABELLEREALIZEDRV).drv

$(ISABELLEVERSIONSPECIFICTARGETS): %: %.@ISABELLEVERSION@
	$(CMP_CP)

clean::
	rm -f $(ISABELLEVERSIONSPECIFICTARGETS)

ISABELLELIBS_INT_FILES = Abs ComputerDivision Div2 EuclideanDivision Int MinMax Power
ISABELLELIBS_INT = $(addsuffix .xml, $(addprefix $(GENERATED_PREFIX_ISABELLE)/int/, $(ISABELLELIBS_INT_FILES)))

ISABELLELIBS_BOOL_FILES = Bool
ISABELLELIBS_BOOL = $(addsuffix .xml, $(addprefix $(GENERATED_PREFIX_ISABELLE)/bool/, $(ISABELLELIBS_BOOL_FILES)))

ISABELLELIBS_REAL_FILES = Real RealInfix Abs MinMax FromInt Truncate Square ExpLog Trigonometry PowerInt # not yet realized : PowerReal Hyperbolic Polar
ISABELLELIBS_REAL = $(addsuffix .xml, $(addprefix $(GENERATED_PREFIX_ISABELLE)/real/, $(ISABELLELIBS_REAL_FILES)))

ISABELLELIBS_NUMBER_FILES = Divisibility Gcd Parity Prime Coprime
ISABELLELIBS_NUMBER = $(addsuffix .xml, $(addprefix $(GENERATED_PREFIX_ISABELLE)/number/, $(ISABELLELIBS_NUMBER_FILES)))

ISABELLELIBS_SET_FILES = Set Fset
ISABELLELIBS_SET = $(addsuffix .xml, $(addprefix $(GENERATED_PREFIX_ISABELLE)/set/, $(ISABELLELIBS_SET_FILES)))

ISABELLELIBS_MAP_FILES = Map Const Occ MapPermut MapInjection
ISABELLELIBS_MAP = $(addsuffix .xml, $(addprefix $(GENERATED_PREFIX_ISABELLE)/map/, $(ISABELLELIBS_MAP_FILES)))

ISABELLELIBS_LIST_FILES = List Length Mem Nth NthNoOpt NthLength HdTl NthHdTl Append NthLengthAppend Reverse HdTlNoOpt RevAppend Combine Distinct NumOcc Permut
ISABELLELIBS_LIST = $(addsuffix .xml, $(addprefix $(GENERATED_PREFIX_ISABELLE)/list/, $(ISABELLELIBS_LIST_FILES)))

ISABELLELIBS_BV_FILES = Pow2int BV8 BV16 BV32 BV64 BVConverter_32_64 BVConverter_16_64 BVConverter_8_64 BVConverter_16_32 BVConverter_8_32 BVConverter_8_16
ISABELLELIBS_BV = $(addsuffix .xml, $(addprefix $(GENERATED_PREFIX_ISABELLE)/bv/, $(ISABELLELIBS_BV_FILES)))

ISABELLELIBS = $(ISABELLELIBS_INT) $(ISABELLELIBS_BOOL) $(ISABELLELIBS_REAL) $(ISABELLELIBS_NUMBER) $(ISABELLELIBS_SET) $(ISABELLELIBS_MAP) $(ISABELLELIBS_LIST) $(ISABELLELIBS_OPTION) $(ISABELLELIBS_BV)

drivers/isabelle-realizations.aux: Makefile
	$(SHOW) 'Generate $@'
	$(HIDE)(echo "(* generated automatically at compilation time *)"; \
	echo 'theory BuiltIn meta "realized_theory" "BuiltIn", "" end'; \
	for f in $(ISABELLELIBS_INT_FILES); do \
	echo 'theory int.'"$$f"' meta "realized_theory" "int.'"$$f"'", "" end'; done; \
	for f in $(ISABELLELIBS_BOOL_FILES); do \
	echo 'theory bool.'"$$f"' meta "realized_theory" "bool.'"$$f"'", "" end'; done; \
	for f in $(ISABELLELIBS_REAL_FILES); do \
	echo 'theory real.'"$$f"' meta "realized_theory" "real.'"$$f"'", "" end'; done; \
	for f in $(ISABELLELIBS_NUMBER_FILES); do \
	echo 'theory number.'"$$f"' meta "realized_theory" "number.'"$$f"'", "" end'; done; \
	for f in $(ISABELLELIBS_SET_FILES); do \
	echo 'theory set.'"$$f"' meta "realized_theory" "set.'"$$f"'", "" end'; done; \
	for f in $(ISABELLELIBS_MAP_FILES); do \
	echo 'theory map.'"$$f"' meta "realized_theory" "map.'"$$f"'", "" end'; done; \
	for f in $(ISABELLELIBS_LIST_FILES); do \
	echo 'theory list.'"$$f"' meta "realized_theory" "list.'"$$f"'", "" end'; done; \
	for f in $(ISABELLELIBS_OPTION_FILES); do \
	echo 'theory option.'"$$f"' meta "realized_theory" "option.'"$$f"'", "" end'; done; \
	for f in $(ISABELLELIBS_BV_FILES); do \
	echo 'theory bv.'"$$f"' meta "realized_theory" "bv.'"$$f"'", "" end'; done; \
	) > $@

ifeq (@enable_local@,yes)
  ISABELLE_TARGET_DIR=`pwd`/lib/isabelle
else
  ISABELLE_TARGET_DIR=$(LIBDIR)/why3/isabelle
endif

$(GENERATED_PREFIX_ISABELLE)/realizations: $(ISABELLELIBS)
	$(HIDE)sha1sum $^ | sed -e "s,$(GENERATED_PREFIX_ISABELLE)/,," > $@

update-isabelle: $(GENERATED_PREFIX_ISABELLE)/realizations

$(ISABELLELIBS_INT): bin/why3.@OCAMLBEST@ bin/why3realize.$(SHAREDBEST) drivers/isabelle-realizations.aux \
  $(ISABELLEREALIZEDRVPATH) drivers/isabelle-common.gen stdlib/int.mlw
	$(SHOW) "Generating Isabelle realization for int.$(notdir $(basename $@))"
	$(HIDE)mkdir -p $(GENERATED_PREFIX_ISABELLE)/int
	$(HIDE)WHY3CONFIG="" bin/why3.@OCAMLBEST@ realize $(LOCAL_STDLIB) -D $(ISABELLEREALIZEDRV) -T int.$(notdir $(basename $@)) -o $(GENERATED_PREFIX_ISABELLE)/int/

$(ISABELLELIBS_BOOL): bin/why3.@OCAMLBEST@ bin/why3realize.$(SHAREDBEST) drivers/isabelle-realizations.aux \
  $(ISABELLEREALIZEDRVPATH) drivers/isabelle-common.gen stdlib/bool.mlw
	$(SHOW) "Generating Isabelle realization for bool.$(notdir $(basename $@))"
	$(HIDE)mkdir -p $(GENERATED_PREFIX_ISABELLE)/bool
	$(HIDE)WHY3CONFIG="" bin/why3.@OCAMLBEST@ realize $(LOCAL_STDLIB) -D $(ISABELLEREALIZEDRV) -T bool.$(notdir $(basename $@)) -o $(GENERATED_PREFIX_ISABELLE)/bool/

$(ISABELLELIBS_REAL): bin/why3.@OCAMLBEST@ bin/why3realize.$(SHAREDBEST) drivers/isabelle-realizations.aux \
  $(ISABELLEREALIZEDRVPATH) drivers/isabelle-common.gen stdlib/real.mlw
	$(SHOW) "Generating Isabelle realization for real.$(notdir $(basename $@))"
	$(HIDE)mkdir -p $(GENERATED_PREFIX_ISABELLE)/real
	$(HIDE)WHY3CONFIG="" bin/why3.@OCAMLBEST@ realize $(LOCAL_STDLIB) -D $(ISABELLEREALIZEDRV) -T real.$(notdir $(basename $@)) -o $(GENERATED_PREFIX_ISABELLE)/real/

$(ISABELLELIBS_NUMBER): bin/why3.@OCAMLBEST@ bin/why3realize.$(SHAREDBEST) drivers/isabelle-realizations.aux \
  $(ISABELLEREALIZEDRVPATH) drivers/isabelle-common.gen stdlib/number.mlw
	$(SHOW) "Generating Isabelle realization for number.$(notdir $(basename $@))"
	$(HIDE)mkdir -p $(GENERATED_PREFIX_ISABELLE)/number
	$(HIDE)WHY3CONFIG="" bin/why3.@OCAMLBEST@ realize $(LOCAL_STDLIB) -D $(ISABELLEREALIZEDRV) -T number.$(notdir $(basename $@)) -o $(GENERATED_PREFIX_ISABELLE)/number/

$(ISABELLELIBS_SET): bin/why3.@OCAMLBEST@ bin/why3realize.$(SHAREDBEST) drivers/isabelle-realizations.aux \
  $(ISABELLEREALIZEDRVPATH) drivers/isabelle-common.gen stdlib/set.mlw
	$(SHOW) "Generating Isabelle realization for set.$(notdir $(basename $@))"
	$(HIDE)mkdir -p $(GENERATED_PREFIX_ISABELLE)/set
	$(HIDE)WHY3CONFIG="" bin/why3.@OCAMLBEST@ realize $(LOCAL_STDLIB) -D $(ISABELLEREALIZEDRV) -T set.$(notdir $(basename $@)) -o $(GENERATED_PREFIX_ISABELLE)/set/

$(ISABELLELIBS_MAP): bin/why3.@OCAMLBEST@ bin/why3realize.$(SHAREDBEST) drivers/isabelle-realizations.aux \
  $(ISABELLEREALIZEDRVPATH) drivers/isabelle-common.gen stdlib/map.mlw
	$(SHOW) "Generating Isabelle realization for map.$(notdir $(basename $@))"
	$(HIDE)mkdir -p $(GENERATED_PREFIX_ISABELLE)/map
	$(HIDE)WHY3CONFIG="" bin/why3.@OCAMLBEST@ realize $(LOCAL_STDLIB) -D $(ISABELLEREALIZEDRV) -T map.$(notdir $(basename $@)) -o $(GENERATED_PREFIX_ISABELLE)/map/

$(ISABELLELIBS_LIST): bin/why3.@OCAMLBEST@ bin/why3realize.$(SHAREDBEST) drivers/isabelle-realizations.aux \
  $(ISABELLEREALIZEDRVPATH) drivers/isabelle-common.gen stdlib/list.mlw
	$(SHOW) "Generating Isabelle realization for list.$(notdir $(basename $@))"
	$(HIDE)mkdir -p $(GENERATED_PREFIX_ISABELLE)/list
	$(HIDE)WHY3CONFIG="" bin/why3.@OCAMLBEST@ realize $(LOCAL_STDLIB) -D $(ISABELLEREALIZEDRV) -T list.$(notdir $(basename $@)) -o $(GENERATED_PREFIX_ISABELLE)/list/

$(ISABELLELIBS_OPTION): bin/why3.@OCAMLBEST@ bin/why3realize.$(SHAREDBEST) drivers/isabelle-realizations.aux \
  $(ISABELLEREALIZEDRVPATH) drivers/isabelle-common.gen stdlib/option.mlw
	$(SHOW) "Generating Isabelle realization for option.$(notdir $(basename $@))"
	$(HIDE)mkdir -p $(GENERATED_PREFIX_ISABELLE)/option
	$(HIDE)WHY3CONFIG="" bin/why3.@OCAMLBEST@ realize $(LOCAL_STDLIB) -D $(ISABELLEREALIZEDRV) -T option.$(notdir $(basename $@)) -o $(GENERATED_PREFIX_ISABELLE)/option/

$(ISABELLELIBS_BV): bin/why3.@OCAMLBEST@ bin/why3realize.$(SHAREDBEST) drivers/isabelle-realizations.aux \
  $(ISABELLEREALIZEDRVPATH) drivers/isabelle-common.gen stdlib/bv.mlw
	$(SHOW) "Generating Isabelle realization for bv.$(notdir $(basename $@))"
	$(HIDE)mkdir -p $(GENERATED_PREFIX_ISABELLE)/bv
	$(HIDE)WHY3CONFIG="" bin/why3.@OCAMLBEST@ realize $(LOCAL_STDLIB) -D $(ISABELLEREALIZEDRV) -T bv.$(notdir $(basename $@)) -o $(GENERATED_PREFIX_ISABELLE)/bv/

ifeq (@enable_isabelle_libs@,yes)

$(GENERATED_PREFIX_ISABELLE)/last_build: $(ISABELLEVERSIONSPECIFICTARGETS) $(ISABELLELIBS)
ifneq (@enable_local@,yes)
	cp -r $(GENERATED_PREFIX_ISABELLE) "$(LIBDIR)/why3"
endif
	@(if isabelle components -l | grep -q "$(ISABELLE_TARGET_DIR)$$"; then \
	    echo "Building the Why3 heap for Isabelle/HOL:"; \
	    isabelle build -bc Why3; \
	    touch $@; \
	  else \
	    echo "[Warning] Cannot pre-build the Isabelle heap because"; \
	    echo "  the Isabelle component configuration does not contain"; \
	    echo "  [$(ISABELLE_TARGET_DIR)]"; \
	  fi)

install-isabelle: $(GENERATED_PREFIX_ISABELLE)/last_build

install_local:: install-isabelle
install:: install-isabelle

clean::
	rm -f $(GENERATED_PREFIX_ISABELLE)/*/*.xml

endif

all: drivers/isabelle-realizations.aux

install-data::
	$(INSTALL_DATA) drivers/isabelle-realizations.aux $(DATADIR)/why3/drivers/

clean::
	rm -f drivers/isabelle-realizations.aux

#######################
# Isabelle client
#######################

ISABELLEC_FILES := isabelle_client_main

ISABELLECMODULES := $(addprefix src/isabelle-client/, $(ISABELLEC_FILES))
ISABELLECDEP = $(addsuffix .dep, $(ISABELLECMODULES))
ISABELLECCMO = $(addsuffix .cmo, $(ISABELLECMODULES))
ISABELLECCMX = $(addsuffix .cmx, $(ISABELLECMODULES))

$(ISABELLECDEP) $(ISABELLECCMO) $(ISABELLECCMX): INCLUDES += -I src/isabelle-client -I src/util

depend: $(ISABELLECDEP)
CLEANDIRS += src/isabelle-client

# build targets

byte: bin/isabelle_client.byte
opt:  bin/isabelle_client.opt

bin/isabelle_client.opt: lib/why3/why3.cmxa $(ISABELLECCMX)

bin/isabelle_client.byte: lib/why3/why3.cma $(ISABELLECCMO)

# install-bin::
# 	cp -f bin/isabelle_client.@OCAMLBEST@ $(BINDIR)/isabelle_client$(EXE)

# uninstall-bin::
# 	rm -f $(BINDIR)/isabelle_client$(EXE)

MAKEINC += $(ISABELLECDEP)

clean::
	rm -f bin/isabelle_client.byte bin/isabelle_client.opt bin/isabelle_client

################
# Jessie3 plugin
################

ifeq (@enable_frama_c@,yes)

nobyte: jessie.byte
noopt: jessie.opt

jessie.byte: src/jessie/Makefile $(WHY3CMA)
	@$(MAKE) -C src/jessie Jessie3.cma

jessie.opt: src/jessie/Makefile $(WHY3CMXA)
	@$(MAKE) -C src/jessie Jessie3.cmxs

uninstall-framac:
	rm -f $(FRAMAC_LIBDIR)/plugins/Jessie3.*

uninstall:: uninstall-framac

install-framac:
	$(MKDIR_P) $(FRAMAC_LIBDIR)/plugins/
	$(INSTALL_DATA) $(wildcard $(addprefix src/jessie/Jessie3., $(INSTALLED_LIB_EXTS))) \
	  $(FRAMAC_LIBDIR)/plugins/

install:: install-framac

clean::
	$(MAKE) -C src/jessie clean

endif

###############
# Why3 pp
###############

PRETTYPRINT_FILES = why3pp_sexp why3pp

PRETTYPRINTMODULES = $(addprefix src/tools/, $(PRETTYPRINT_FILES))

PRETTYPRINTDEP = $(addsuffix .dep, $(PRETTYPRINTMODULES))
PRETTYPRINTCMO = $(addsuffix .cmo, $(PRETTYPRINTMODULES))
PRETTYPRINTCMX = $(addsuffix .cmx, $(PRETTYPRINTMODULES))

$(PRETTYPRINTDEP) $(PRETTYPRINTCMO) $(PRETTYPRINTCMX): INCLUDES += -I src/tools

PRETTYPRINTGENERATED = src/tools/why3pp_sexp.ml
$(PRETTYPRINTDEP): $(PRETTYPRINTGENERATED)
GENERATED += $(PRETTYPRINTGENERATED)

# build targets

byte: bin/why3pp.cma
opt:  bin/why3pp.cmxs

bin/why3pp.cmxs: $(PRETTYPRINTCMX)
bin/why3pp.cma:  $(PRETTYPRINTCMO)

# depend and clean targets

MAKEINC += $(PRETTYPRINTDEP)

uninstall-bin::
	rm -f $(TOOLDIR)/why3pp.$(SHAREDBEST)

install-bin::
	$(MKDIR_P) $(TOOLDIR)
	$(INSTALL_DATA) bin/why3pp.$(SHAREDBEST) $(TOOLDIR)

install_local:: bin/why3pp.$(SHAREDBEST)

#########
# why3doc
#########

WHY3DOCGENERATED = src/why3doc/doc_lexer.ml

WHY3DOC_FILES = doc_html doc_def doc_lexer doc_main

WHY3DOCMODULES = $(addprefix src/why3doc/, $(WHY3DOC_FILES))

WHY3DOCDEP = $(addsuffix .dep, $(WHY3DOCMODULES))
WHY3DOCCMO = $(addsuffix .cmo, $(WHY3DOCMODULES))
WHY3DOCCMX = $(addsuffix .cmx, $(WHY3DOCMODULES))

$(WHY3DOCDEP) $(WHY3DOCCMO) $(WHY3DOCCMX): INCLUDES += -I src/why3doc

$(WHY3DOCDEP): $(WHY3DOCGENERATED)

# build targets

byte: bin/why3doc.cma
opt:  bin/why3doc.cmxs

bin/why3doc.cmxs: $(WHY3DOCCMX)
bin/why3doc.cma:  $(WHY3DOCCMO)

# depend and clean targets

MAKEINC += $(WHY3DOCDEP)

CLEANDIRS += src/why3doc
GENERATED += $(WHY3DOCGENERATED)

uninstall-bin::
	rm -f $(TOOLDIR)/why3doc.$(SHAREDBEST)

install-bin::
	$(MKDIR_P) $(TOOLDIR)
	$(INSTALL_DATA) bin/why3doc.$(SHAREDBEST) $(TOOLDIR)

install_local:: bin/why3doc.$(SHAREDBEST)

#########
# trywhy3
#########

ifeq ($(DEBUGJS),yes)
 JSOO_DEBUG=--pretty --debug-info --source-map
 JS_MAPS=trywhy3.map why3_worker.map
else
 JSOO_DEBUG=
 JS_MAPS=
endif

TRYWHY3_FILES = json_base json_parser json_lexer bindings shortener trywhy3 why3_worker worker_proto

TRYWHY3MODULES = $(addprefix src/trywhy3/, $(TRYWHY3_FILES))

TRYWHY3DEP = $(addsuffix .dep, $(TRYWHY3MODULES))
TRYWHY3CMO = $(addsuffix .cmo, $(TRYWHY3MODULES))
TRYWHY3CMI = $(addsuffix .cmi, $(TRYWHY3MODULES))

$(TRYWHY3DEP) $(TRYWHY3CMO) $(TRYWHY3CMI): INCLUDES += -I src/trywhy3

TRYWHY3_PACK = \
	trywhy3.js trywhy3.html trywhy3.css \
	help_whyml.html help_python.html help_micro-C.html \
	why3_worker.js alt-ergo-worker.js \
	README.md examples/ \
	trywhy3_custom.css \
	ace-builds/src-min-noconflict/ace.js \
	ace-builds/src-min-noconflict/mode-why3.js \
	ace-builds/src-min-noconflict/mode-python.js \
	ace-builds/src-min-noconflict/mode-c_cpp.js \
	ace-builds/src-min-noconflict/theme-chrome.js $(JS_MAPS)

trywhy3.tar.gz: $(addprefix src/trywhy3/, $(TRYWHY3_PACK))
	tar czf trywhy3.tar.gz -C src $(addprefix trywhy3/, $(TRYWHY3_PACK))

trywhy3: src/trywhy3/trywhy3.js src/trywhy3/why3_worker.js

src/trywhy3/trywhy3.js: src/trywhy3/trywhy3.byte
	js_of_ocaml $(JSOO_DEBUG) $<

src/trywhy3/trywhy3.byte: $(addprefix src/trywhy3/, json_base.cmo json_parser.cmo json_lexer.cmo bindings.cmo worker_proto.cmo shortener.cmo trywhy3.cmo)
	$(OCAMLFIND) ocamlc -o $@ -package js_of_ocaml -package menhirLib -linkpkg $^

src/trywhy3/why3_worker.js: src/trywhy3/why3_worker.byte src/trywhy3/trywhy3.conf src/trywhy3/try_alt_ergo.drv
	js_of_ocaml $(JSOO_DEBUG) --extern-fs -I . -I src/trywhy3 \
		--file=trywhy3.conf:/ \
		--file=try_alt_ergo.drv:/ \
	  `find stdlib -name "*.mlw" -exec printf " --file=%s:/%s" {} {} ";"` \
	+dynlink.js +toplevel.js $<

src/trywhy3/why3_worker.byte: $(WHY3CMA) $(PYTHONCMO) $(MICROCCMO) \
		$(addprefix src/trywhy3/, bindings.cmo worker_proto.cmo why3_worker.cmo)
	$(OCAMLFIND) ocamlc $(filter-out -thread,$(BFLAGS)) -package js_of_ocaml -o $@ -linkpkg $^

src/trywhy3/%.cmo: src/trywhy3/%.ml
	$(OCAMLFIND) ocamlc $(BFLAGS) -c $<

src/trywhy3/%.cmi: src/trywhy3/%.mli
	$(OCAMLFIND) ocamlc $(BFLAGS) -c $<

$(addprefix src/trywhy3/, worker_proto.cmo why3_worker.cmo): BFLAGS += -package js_of_ocaml

$(addprefix src/trywhy3/, bindings.cmo trywhy3.cmo): BFLAGS += -package js_of_ocaml -package js_of_ocaml-ppx

TRYWHY3JSON_FILES = json_base json_parser json_lexer
TRYWHY3JSON = $(TRYWHY3JSON_FILES:%=src/trywhy3/%.ml) $(TRYWHY3JSON_FILES:%=src/trywhy3/%.mli)

$(TRYWHY3JSON): src/trywhy3/%: src/util/%
	cp $< $@

GENERATED += $(TRYWHY3JSON)

$(TRYWHY3DEP): $(TRYWHY3JSON)

MAKEINC += $(TRYWHY3DEP)

clean-trywhy3:
	rm -f src/trywhy3/trywhy3.js src/trywhy3/trywhy3.byte \
	  src/trywhy3/why3_worker.js src/trywhy3/why3_worker.byte \
	  trywhy3.tar.gz

clean:: clean-trywhy3

CLEANDIRS += src/trywhy3


#########
# why3webserver and full web/js interface
#########

ifeq (@enable_web_ide@,yes)

JSOCAMLCW=$(OCAMLFIND) ocamlc -package js_of_ocaml -package js_of_ocaml-ppx \
        -I src/ide

src/ide/why3_js.cmo: src/ide/why3_js.ml lib/why3/why3.cma
	$(JSOCAMLCW) $(BFLAGS) -c $<

src/ide/why3_js.byte: lib/why3/why3.cma src/ide/why3_js.cmo
	$(JSOCAMLCW) $(filter-out -thread,$(BFLAGS)) -o $@ -linkpkg $(BLINKFLAGS) $^

src/ide/why3_js.js: src/ide/why3_js.byte
	js_of_ocaml +dynlink.js +toplevel.js $<

web_ide: src/ide/why3_js.js

opt: bin/why3webserver.cmxs
byte: bin/why3webserver.cma src/ide/why3_js.cmo

endif

########
# bench
########

.PHONY: bench test

bench:: bin/why3.@OCAMLBEST@ bin/why3config.$(SHAREDBEST) plugins $(TOOLS) \
  share/Makefile.config bin/why3extract.$(SHAREDBEST)
	bin/why3.@OCAMLBEST@ config list-provers | grep -q Alt-Ergo || \
		bin/why3.@OCAMLBEST@ config detect
	@echo "=== Check API examples ==="
	$(MAKE) bench-api
	@echo "=== Check examples ==="
	bash bench/bench -suffix ".@OCAMLBEST@"
	@echo "=== Check parsing messages ==="
	bench/parsing-bench

APITESTS = \
	clone \
	counterexample \
	create_session \
	logic \
	mlw_expr \
	mlw_tree \
	transform \

ifeq (@enable_infer@,yes)
	APITESTS += mlw_tree_infer_invs
endif

ifeq (@enable_infer@,yes)
	APITESTS += mlw_tree_bddinfer_invs
endif

bench-api: $(addprefix test-api-, $(APITESTS))

clean::
	rm -rf bench/infer/*.out
	rm -rf bench/bddinfer/*.out
	rm -rf bench/check-ce/*.out

###############
# test targets
###############

test-itp.opt: src/printer/itp.ml lib/why3/why3.cmxa
	$(if $(QUIET),@echo 'Ocamlopt $<' &&) \
	$(OCAMLOPT) -o $@ -I lib/why3 $(INCLUDES) $(OLINKFLAGS) lib/why3/why3.cmxa $<

test-api-%.byte: examples/use_api/%.ml lib/why3/why3.cma
	$(SHOW) 'Ocaml    $<'
	$(HIDE)($(OCAMLC) -o $@ -I lib/why3 $(BFLAGS) $(BLINKFLAGS) lib/why3/why3.cma $<) \
		|| (printf "Compilation failed for API test $@. Please fix it.\n"; exit 2)

test-api-%.opt: examples/use_api/%.ml lib/why3/why3.cmxa
	$(SHOW) 'Ocamlopt $<'
	$(HIDE)($(OCAMLOPT) -o $@ -I lib/why3 $(OFLAGS) $(OLINKFLAGS) lib/why3/why3.cmxa $<) \
		|| (printf "Compilation failed for API test $@. Please fix it.\n"; exit 2)

test-api-%: test-api-%.@OCAMLBEST@
	$(HIDE)mkdir -p examples/use_api/results
	$(HIDE)(./$< | sed -e 's/^\(Versions of Alt-Ergo found: \).*$$/\1<hidden>/' \
			   -e 's/0\.0[0-9]/0.0x/g;s/[0-9][0-9]* steps/xx steps/' \
			    > examples/use_api/results/$@.stdout ) \
		|| (printf "Execution failed for API test $<. Please fix it.\n"; exit 2)
	$(HIDE)(diff -u examples/use_api/oracles/$@.stdout examples/use_api/results/$@.stdout) \
		|| (printf "Oracle failed for API test $<. Please fix it.\n"; exit 2)
	$(HIDE)rm -f $< why3session.xml why3shapes why3shapes.gz


#test-shape: lib/why3/why3.cma
#	ocaml -I lib/why3 $(INCLUDES) $(BLINKFLAGS) $? examples/test_shape.ml


################
# documentation
################

.PHONY: doc predoc

doc/generated/drivers-all.dot: drivers/*.drv drivers/*.gen
	doc/drv_depgraph $^ > $@

doc/generated/drivers-%.dot: doc/generated/drivers-all.dot
	ccomps -X $(NODE) $< > $@

doc/generated/drivers-smt.dot: NODE = smt-libv2.gen
doc/generated/drivers-tptp.dot: NODE = tptp.gen
doc/generated/drivers-coq.dot: NODE = coq-common.gen
doc/generated/drivers-isabelle.dot: NODE = isabelle-common.gen
doc/generated/drivers-pvs.dot: NODE = pvs-common.gen

DRVDOT = $(patsubst %,doc/generated/drivers-%.dot, smt tptp coq isabelle pvs)

DOC = index zebibliography genindex \
  foreword starting whyml api install manpages syntaxref vcgen \
  input_formats exec itp technical changes

DOCRST = $(DOC:%=doc/%.rst) doc/manual.bib

LIBDOT = $(patsubst %,doc/generated/library-%.dot, int array)

doc/generated/library-%.dot: stdlib/%.mlw
	bin/why3 pp --output=dep $< | tred > $@

predoc: $(DRVDOT) $(LIBDOT)

update-doc-png:
	export UBUNTU_MENUPROXY=0; \
	export WHY3CONFIG=doc/why3ide-doc.conf; \
	export WHY3LOADPATH=stdlib; \
	export GTK_THEME=Adwaita; \
	sed -n -e 's/^.. %EXECUTE \(.*\)/\1/p' $(DOCRST) | $(SHELL) -e

ifeq (@enable_doc@,yes)

doc: doc/html/index.html

TESTSAPIDOC = $(addsuffix .ml, $(addprefix examples/use_api/, $(APITESTS)))

doc/html/index.html: $(DOCRST) $(DRVDOT) $(LIBDOT) $(TESTSAPIDOC) doc/conf.py
	$(SPHINX) -b html -d doc/.doctrees doc doc/html

doc/latex/manual.tex: $(DOCRST) $(DRVDOT) $(LIBDOT) $(TESTSAPIDOC) doc/conf.py
	$(SPHINX) -b latex -d doc/.doctrees doc doc/latex

ifeq (@enable_pdf_doc@,yes)

doc: doc/latex/manual.pdf

doc/latex/manual.pdf: doc/latex/manual.tex
	@echo "running LaTeX compilation..."
	cd doc/latex; $(LATEXCOMP) manual.tex >/dev/null
ifeq (@LATEX@,pdflatex)
	@cd doc/latex; if grep 'may have changed. Rerun to get' manual.log; then \
	  makeindex manual; \
	  echo "running LaTeX again to try to fix references..."; \
	  pdflatex manual >/dev/null; \
	fi
	@cd doc/latex; if grep 'may have changed. Rerun to get' manual.log; then \
	  echo "running LaTeX again to try to fix references..."; \
	  pdflatex manual >/dev/null; \
	fi
endif

endif

clean::
	rm -rf doc/html doc/latex
	rm -rf doc/generated/*.dot

else

doc:

endif

##########
# API DOC
##########

.PHONY: apidoc apidot

MODULESTODOC = \
	util/util util/opt util/lists util/strings util/getopt \
	util/extmap util/extset util/exthtbl \
	util/weakhtbl util/wstdlib util/rc util/debug \
	util/loc util/pp util/bigInt util/number \
	util/mlmpfr_wrapper \
	core/ident core/ty core/term core/decl core/coercion core/theory \
	core/env core/task core/trans core/pretty core/printer \
	core/model_parser \
	parser/ptree.ml \
	parser/ptree_helpers parser/typing parser/mlw_printer \
	driver/whyconf driver/call_provers driver/driver \
	transform/args_wrapper \
	mlw/ity mlw/expr mlw/pdecl mlw/pmodule mlw/vc \
	mlw/pinterp_core mlw/rac mlw/pinterp mlw/check_ce \
	session/session_itp session/controller_itp \
	session/itp_communication session/itp_server

ifeq (@enable_bddinfer@,yes)
	MODULESTODOC +=	bddinfer/why3infer
endif

FILESTODOC = $(subst .ml.mli,.ml,$(MODULESTODOC:%=src/%.mli))

DOCFLAGS = $(INCLUDES) $(LIBINCLUDES)

ifeq (@enable_ocamlfind@,yes)
	DOCFLAGS += $(addprefix -package ,$(EXTPKGS))
else
	DOCFLAGS += $(EXTINCLUDES)
endif

doc/apidoc:
	mkdir -p doc/apidoc

apidoc: doc/apidoc $(FILESTODOC)
	$(OCAMLDOC) $(DOCFLAGS) -d doc/apidoc -charset utf-8 -html \
		-t "Why3 API documentation" -keep-code $(FILESTODOC)

# could we include also the dependency graph ? -- someone
# At least we can give a way to create it -- francois

apidot: doc/apidoc/dg.svg doc/apidoc/dg.png

#The sed remove configuration for dot that gives bad result
doc/apidoc/dg.dot: doc/apidoc $(FILESTODOC)
	$(OCAMLDOC) $(DOCFLAGS) -o doc/apidoc/dg.dot.tmp -dot $(FILESTODOC)
	sed -e "s/  \(size\|ratio\|rotate\|fontsize\).*$$//" doc/apidoc/dg.dot.tmp \
	  | tred > doc/apidoc/dg.dot
	rm -f doc/apidoc/dg.dot.tmp

doc/apidoc/dg.svg: doc/apidoc/dg.dot
	dot -T svg $< > $@

doc/apidoc/dg.png: doc/apidoc/dg.dot
	dot -T png $< > $@

doc/apidoc.tex: $(FILESTODOC)
	$(OCAMLDOC) $(DOCFLAGS) -o doc/apidoc.tex -latex -noheader -notrailer $(FILESTODOC)

clean::
	rm -f doc/apidoc/*

##########
# Install rules for bash completions
##########

uninstall-bash:
	if test -d /etc/bash_completion.d -a -w /etc/bash_completion.d; then \
	  rm -f /etc/bash_completion.d/why3; \
	fi

uninstall:: uninstall-bash

install-bash::
	if test -d /etc/bash_completion.d -a -w /etc/bash_completion.d; then \
	  $(INSTALL) share/bash/why3 /etc/bash_completion.d; \
	fi

install:: install-bash

##########
# Stdlib formatted with why3doc
##########

.PHONY: stdlibdoc

STDMACHLIBS = \
	array bv c float fxp int matrix onetime peano tagset

STDLIBS = \
	algebra array \
	bag bintree bool bv \
	cursor \
	exn \
	floating_point fmap function \
	graph hashtbl \
	ieee_float int io \
	list \
	map matrix \
	null number option ocaml \
	pigeon pqueue \
	queue \
	random real ref regexp relations \
	seq set stack string \
	tree \
	witness \
	$(addprefix mach/, $(STDMACHLIBS))

# NO NEED DOC:
# debug: too basic, needs large improvement
# io: too basic, needs large improvement
# tptp: for TPTP provers ?
# for_drivers: used only in drivers

STDLIBFILES = $(patsubst %,stdlib/%.mlw, $(STDLIBS))

# TODO: remove the hack about int.mlw once it has become builtin
stdlibdoc: $(STDLIBFILES) bin/why3.@OCAMLBEST@ bin/why3doc.$(SHAREDBEST)
	mkdir -p doc/stdlibdoc
	sed -e "s/use Int/use int.Int/" stdlib/int.mlw > int.mlw
	rm -f doc/stdlibdoc/style.css
	WHY3CONFIG="" bin/why3.@OCAMLBEST@ doc $(LOCAL_STDLIB) \
          -o doc/stdlibdoc --title="Why3 Standard Library" \
	  $(subst stdlib/int.mlw,int.mlw,$(STDLIBFILES))
	rm int.mlw
	cd doc/stdlibdoc; \
	  for f in stdlib.*.html; \
	    do mv "$$f" "$${f#stdlib.}"; done
	sed -i -e "s#stdlib.##g" doc/stdlibdoc/index.html
	sed -i -e "s#int\.\(<a href=\"int\.html\)#\1#g" doc/stdlibdoc/int.html

clean::
	rm -f doc/stdlibdoc/*

################
# generic rules
################

%.cmi: %.mli
	$(SHOW) 'Ocamlc   $<'
	$(HIDE)$(OCAMLC) -c $(BFLAGS) $<

# suppress "unused rec" warning for Menhir-produced files
%.cmo: %.ml %.mly
	$(SHOW) 'Ocamlc   $<'
	$(HIDE)$(OCAMLC) -c $(BFLAGS) -w -39 $<

# suppress "unused rec" warning for Menhir-produced files
%.cmx: %.ml %.mly
	$(SHOW) 'Ocamlopt $<'
	$(HIDE)$(OCAMLOPT) -c $(OFLAGS) -w -39 $(CMIHACK) $<

%.cmo: %.ml
	$(SHOW) 'Ocamlc   $<'
	$(HIDE)$(OCAMLC) -c $(BFLAGS) $<

%.cmx: %.ml %.mli
	$(SHOW) 'Ocamlopt $<'
	$(HIDE)$(OCAMLOPT) -c $(OFLAGS) $<

%.cmx: %.ml
	$(SHOW) 'Ocamlopt $<'
	$(HIDE)$(OCAMLOPT) -c $(OFLAGS) $(CMIHACK) $<

%.cma:
	$(SHOW) 'Linking  $@'
	$(HIDE)$(OCAMLC) -a $(BFLAGS) -o $@ $^

%.cmxa:
	$(SHOW) 'Linking  $@'
	$(HIDE)$(OCAMLOPT) -a $(OFLAGS) -o $@ $^

%.cmxs:
	$(SHOW) 'Linking  $@'
	$(HIDE)$(OCAMLOPT) -shared $(OFLAGS) -o $@ $^

%.ml: %.mll
	$(SHOW) 'Ocamllex $<'
	$(HIDE)$(OCAMLLEX) $<

# the % below are not a typo; they are a way to force Make to consider all the targets at once
src/c%re/parser_tokens.ml src/c%re/parser_tokens.mli: src/parser/parser_common.mly
	$(SHOW) 'Menhir $^'
	$(HIDE)$(MENHIR) --base src/core/parser_tokens --only-tokens $^

src/p%rser/parser.ml src/p%rser/parser.mli: $(PARSERS)
	$(SHOW) 'Menhir $^'
	$(HIDE)$(MENHIR) --table --explain --strict --base src/parser/parser \
		--external-tokens Parser_tokens $^

pl%gins/cfg/cfg_parser.ml pl%gins/cfg/cfg_parser.mli: src/parser/parser_common.mly plugins/cfg/cfg_parser.mly
	$(SHOW) 'Menhir $^'
	$(HIDE)$(MENHIR) --table --explain --strict --base plugins/cfg/cfg_parser $^
	$(HIDE)for f in plugins/cfg/cfg_parser.mli plugins/cfg/cfg_parser.ml; do (echo "open Why3"; cat $$f) > $$f.new && mv $$f.new $$f; done

%.ml %.mli: %.mly
	$(SHOW) 'Menhir $<'
	$(HIDE)$(MENHIR) --table --explain --strict $<

%.dep: %.ml %.mli
	$(SHOW) 'Ocamldep $<'
	$(HIDE)$(OCAMLDEP) $(DEPFLAGS) $(INCLUDES) $< $<i $(TOTARGET)

%.dep: %.ml
	$(SHOW) 'Ocamldep $<'
	$(HIDE)($(OCAMLDEP) $(DEPFLAGS) $(INCLUDES) $<; \
	        echo '$*.cmx : $*.cmi'; \
	        echo '$*.cmi : $*.cmo') $(TOTARGET)

%.dep: %.mli
	$(SHOW) 'Ocamldep $<'
	$(HIDE)$(OCAMLDEP) $(DEPFLAGS) $(INCLUDES) $< $(TOTARGET)

bin/%.opt:
	$(SHOW) 'Linking  $@'
	$(HIDE)$(OCAMLOPT) $(OFLAGS) -o $@ $(OLINKFLAGS) $^

bin/%.byte:
	$(SHOW) 'Linking  $@'
	$(HIDE)$(OCAMLC) $(BFLAGS) -o $@ $(BLINKFLAGS) $^

# .ml4.ml:
# 	$(CAMLP4) pr_o.cmo -impl $< > $@

# jc/jc_ai.ml: jc/jc_annot_inference.ml jc/jc_annot_fail.ml Makefile
# 	if test "@enable_apron@" = "yes" ; then \
# 	  echo "# 1 \"jc/jc_annot_inference.ml\"" > jc/jc_ai.ml; \
# 	  cat jc/jc_annot_inference.ml >> jc/jc_ai.ml; \
# 	else \
# 	  echo "# 1 \"jc/jc_annot_fail.ml\"" > jc/jc_ai.ml; \
# 	  cat jc/jc_annot_fail.ml >> jc/jc_ai.ml; \
# 	fi

# %_why.v: %.mlw $(BINARY)
# 	$(BINARY) -coq $*.mlw

# %_why.pvs: %.mlw $(BINARY)
# 	$(BINARY) -pvs $*.mlw

# Emacs tags
############

tags:
	find src -regex ".*\.ml[^#]*" | grep -v ".svn" | sort -r | xargs \
	etags "--regex-ocaml=/let[ \t]+\([^ \t]+\)/\1/" \
	      "--regex-ocaml=/let[ \t]+rec[ \t]+\([^ \t]+\)/\1/" \
	      "--regex-ocaml=/and[ \t]+\([^ \t]+\)/\1/" \
	      "--regex-ocaml=/type[ \t]+\([^ \t]+\)/\1/" \
	      "--regex-ocaml=/exception[ \t]+\([^ \t]+\)/\1/" \
	      "--regex-ocaml=/val[ \t]+\([^ \t]+\)/\1/" \
	      "--regex-ocaml=/module[ \t]+\([^ \t]+\)/\1/"

otags:
	find \( -name '*.ml' -or -name '*.mli' \) -print0 | xargs -0 otags
#	otags src/*.mli src/*.ml c/*.mli c/*.ml intf/*.mli intf/*.ml

# the previous seems broken. This one is intented for vi(m) users, but could
# be adapted for emacs (remove the -vi option ?)
otags-vi:
	find \( -name '*.ml' -or -name '*.mli' \) -print0 | xargs -0 otags -vi

wc:
	ocamlwc -p src/*.ml* src/*/*.ml*

#dep: depend
#	cat .depend* | ocamldot | dot -Tpdf > dep.pdf
#	$(PDFVIEWER) dep.pdf

# distrib
#########

NAME = why3-@VERSION@
# see .gitattributes for the list of files that are not distributed
MORE_DIST = configure

dist: $(MORE_DIST)
	rm -f distrib/$(NAME).tar.gz
	mkdir -p distrib/
	git archive --format=tar --prefix=$(NAME)/ -o distrib/$(NAME).tar HEAD
	tar rf distrib/$(NAME).tar --transform="s,^,$(NAME)/," --mtime="`git show -s --format=%ci`" --owner=0 --group=0 $(MORE_DIST)
	gzip -n -f --best distrib/$(NAME).tar


###############
# file headers
###############

headers:
	headache -c misc/headache_config.txt -h misc/header.txt \
		Makefile.in configure.in \
		src/*/*.ml src/*/*.ml[ily] \
		plugins/*/*.ml plugins/*/*.ml[ily] \
		lib/coq/*.v lib/coq/*/*.v \
		src/server/*.[ch] \
		examples/use_api/*.ml

#########
# myself
#########

AUTOCONF_FILES = \
	Makefile \
	src/jessie/Makefile \
	src/config.sh \
	.merlin \
	src/jessie/.merlin \
	lib/why3/META \
	lib/coq/version \
	lib/pvs/version

$(AUTOCONF_FILES): %: %.in config.status
	./config.status chmod --file $@

src/util/config.ml share/Makefile.config: src/config.sh
	$(SHOW) 'Generate $@'
	$(HIDE)BINDIR=$(BINDIR) LIBDIR=$(LIBDIR) DATADIR=$(DATADIR) src/config.sh

clean::
	rm -f share/Makefile.config

config.status: configure
	./config.status --recheck

configure: configure.in
	autoconf -f

###################
# clean and depend
###################

.PHONY: distclean

distclean: clean
	rm -f config.status config.cache config.log \
	    src/util/config.ml $(AUTOCONF_FILES)

ifneq "$(MAKECMDGOALS:clean%=clean)" "clean"
ifneq "$(MAKECMDGOALS)" "depend"
-include $(MAKEINC)
endif
endif

depend: $(MAKEINC)

clean::
	rm -f $(GENERATED)
	$(foreach d,$(CLEANDIRS),rm -f $(addprefix $(d)/*.,$(COMPILED_LIB_EXTS));)
	$(foreach p,$(CLEANLIBS),rm -f $(addprefix $(p).,$(COMPILED_LIB_EXTS));)

detect-unused:
	@L1=$$(mktemp); \
	L2=$$(mktemp); \
	for d in `find examples/ -name 'why3session.xml' -printf '%h\n'`; do \
	  sed -n -e 's/.*proof.*name="\([^"]*\)".*/\1/p' $$d/why3session.xml | sort > $$L1; \
	  (cd $$d; git ls-files) | grep -v -e '^why3session.xml' -e '^why3shapes' -e '^[.]gitignore' -e '^Makefile' -e '[.]ml$$' -e '[.]html$$' | sed -e 's/[.]prf$$/.pvs/;s/[.]thy$$/.xml/' | sort -u > $$L2; \
	  diff -u --label="$$d/why3session.xml" --label="$$d/" $$L1 $$L2 || echo; \
	done; \
	rm $$L1 $$L2

##################################################################
# Building the Why3 platform with ocamlbuild (OCaml 3.10 needed) #
##################################################################

# There used to be targets here but they are no longer useful.

# To build using Ocamlbuild:
# 1) Run "make Makefile" to ensure that the generated files (config.ml, ...)
# are generated.
# 2) Run Ocamlbuild with any target to generate the sanitization script.
# 3) Run ./sanitize to delete the generated files that shouldn't be generated
# (i.e. all lexers and parsers).
# 4) Run Ocamlbuild with the target you need, for example:
# ocamlbuild jc/jc_main.native

# You can also use the Makefile ./build.makefile which has some handy targets.<|MERGE_RESOLUTION|>--- conflicted
+++ resolved
@@ -104,11 +104,7 @@
 #PSVIEWER  = @PSVIEWER@
 #PDFVIEWER = @PDFVIEWER@
 
-<<<<<<< HEAD
-EXTINCLUDES = @WHY3INCLUDE@ @SEQINCLUDE@ @REINCLUDE@ @ZIPINCLUDE@ @MENHIRINCLUDE@ @NUMINCLUDE@ @INFERINCLUDE@ @YOJSONINCLUDES@
-=======
-EXTINCLUDES = @WHY3INCLUDE@ @REINCLUDE@ @ZIPINCLUDE@ @MENHIRINCLUDE@ @NUMINCLUDE@ @INFERINCLUDE@
->>>>>>> fefc4a99
+EXTINCLUDES = @WHY3INCLUDE@ @REINCLUDE@ @ZIPINCLUDE@ @MENHIRINCLUDE@ @NUMINCLUDE@ @INFERINCLUDE@ @YOJSONINCLUDES@
 
 # warnings are enabled and non fatal by default, except:
 # - disabled:
@@ -161,13 +157,8 @@
 EXTLIBS = menhirLib
 endif
 
-<<<<<<< HEAD
-EXTLIBS += @SEQLIB@ @RELIB@ unix nums dynlink result easy_format biniou yojson @ZIPLIB@ @WHY3LIB@ @INFERLIB@
-EXTPKGS = menhirLib @SEQLIB@ @RELIB@ unix num dynlink yojson @ZIPLIB@ @MLMPFR@ @WHY3LIB@ @INFERPKG@ @SEXPLIB@ @SEXPLIBPPX@
-=======
-EXTLIBS += @RELIB@ unix nums dynlink @ZIPLIB@ @WHY3LIB@ @INFERLIB@
-EXTPKGS = menhirLib @RELIB@ unix num dynlink @ZIPLIB@ @MLMPFR@ @WHY3LIB@ @INFERPKG@ @SEXPLIB@ @SEXPLIBPPX@
->>>>>>> fefc4a99
+EXTLIBS += @RELIB@ unix nums dynlink result easy_format biniou yojson @ZIPLIB@ @WHY3LIB@ @INFERLIB@
+EXTPKGS = menhirLib @RELIB@ unix num dynlink yojson @ZIPLIB@ @MLMPFR@ @WHY3LIB@ @INFERPKG@ @SEXPLIB@ @SEXPLIBPPX@
 
 EXTCMA	= $(addsuffix .cmo,$(EXTOBJS)) $(addsuffix .cma,$(EXTLIBS))
 EXTCMXA = $(addsuffix .cmx,$(EXTOBJS)) $(addsuffix .cmxa,$(EXTLIBS))
