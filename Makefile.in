--- conflicted
+++ resolved
@@ -188,12 +188,8 @@
 LIB_PARSER = ptree glob parser typing lexer
 
 LIB_TRANSFORM = simplify_formula inlining split_goal \
-<<<<<<< HEAD
-		detect_polymorphism reduction_engine \
-		compute fold_defs eliminate_quantifiers \
-=======
 		args_wrapper detect_polymorphism reduction_engine compute \
->>>>>>> 3975bd82
+		fold_defs eliminate_quantifiers \
 		eliminate_definition eliminate_algebraic \
 		eliminate_inductive eliminate_let eliminate_if \
 		libencoding discriminate encoding encoding_select \
@@ -267,14 +263,8 @@
 endif
 
 # hide deprecated warnings for strings
-<<<<<<< HEAD
 src/util/strings.cmo:: WARNINGS:=$(WARNINGS)-3
 src/util/strings.cmx:: WARNINGS:=$(WARNINGS)-3
-=======
-
-src/util/strings.cmo: WARNINGS:=$(WARNINGS)-3
-src/util/strings.cmx: WARNINGS:=$(WARNINGS)-3
->>>>>>> 3975bd82
 
 # hide warning 'no cmx file was found in path for module ..., and its interface was not compiled with -opaque' for the coq tactic
 
