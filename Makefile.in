--- conflicted
+++ resolved
@@ -127,14 +127,10 @@
 		encoding_guards encoding_tags encoding_twin \
 		encoding_sort simplify_array filter_trigger \
 		introduction abstraction close_epsilon lift_epsilon \
-<<<<<<< HEAD
+		eliminate_epsilon \
 		eval_match instantiate_predicate smoke_detector \
 		gnat_float rec_logic eliminate_bounded_types \
 		gnat_split_conj gnat_split_disj
-=======
-		eliminate_epsilon \
-		eval_match instantiate_predicate smoke_detector
->>>>>>> f00d1747
 
 LIB_PRINTER = alt_ergo why3printer smtv1 smtv2 coq pvs isabelle \
 	      simplify gappa cvc3 yices mathematica
