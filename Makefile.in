--- conflicted
+++ resolved
@@ -569,11 +569,7 @@
 
 PLUG_CMIONLY = tptp/tptp_ast python/py_ast microc/mc_ast cfg/cfg_ast
 
-<<<<<<< HEAD
-PLUGINS = genequlin dimacs tptp python microc cfg ada_terms gnat_json
-=======
-PLUGINS = genequlin dimacs tptp python microc cfg forward_propagation
->>>>>>> 70704271
+PLUGINS = genequlin dimacs tptp python microc cfg forward_propagation ada_terms gnat_json
 
 TPTPMODULES = $(addprefix plugins/tptp/, $(PLUG_TPTP))
 PYTHONMODULES = $(addprefix plugins/python/, $(PLUG_PYTHON))
@@ -624,11 +620,7 @@
 PLUGCMX = $(addsuffix .cmx, $(PLUGMODULES))
 PLUGCMI = $(addsuffix .cmi, $(PLUGMODULES)) $(PLUG_CMIONLY:%=plugins/%.cmi)
 
-<<<<<<< HEAD
-PLUGDIRS = parser printer transform tptp python microc cfg ada_terms gnat_json
-=======
-PLUGDIRS = parser printer transform strategies tptp python microc cfg
->>>>>>> 70704271
+PLUGDIRS = parser printer transform strategies tptp python microc cfg ada_terms gnat_json
 PLUGINCLUDES = $(addprefix -I plugins/, $(PLUGDIRS))
 
 ifeq (@enable_stackify@,yes)
