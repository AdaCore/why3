####################################################################
#                                                                  #
#  The Why3 Verification Platform   /   The Why3 Development Team  #
#  Copyright 2010-2021 --  Inria - CNRS - Paris-Saclay University  #
#                                                                  #
#  This software is distributed under the terms of the GNU Lesser  #
#  General Public License version 2.1, with the special exception  #
#  on linking described in file LICENSE.                           #
#                                                                  #
####################################################################

VERBOSEMAKE ?= @enable_verbose_make@

ifeq ($(VERBOSEMAKE),yes)
  SHOW = @true
  HIDE =
else
  SHOW = @echo
  HIDE = @
endif

# install the binaries
DESTDIR =

prefix	    = @prefix@
exec_prefix = @exec_prefix@
datarootdir = @datarootdir@

BINDIR  = $(DESTDIR)@bindir@
LIBDIR  = $(DESTDIR)@libdir@
DATADIR = $(DESTDIR)@datarootdir@
MANDIR  = $(DESTDIR)@mandir@
TOOLDIR = $(LIBDIR)/why3/commands

# OS specific stuff
EXE   = @EXE@

# other variables
CC        = @CC@
MKDIR_P   = @MKDIR_P@
INSTALL   = @INSTALL@
INSTALL_DATA = @INSTALL_DATA@

ifeq (@enable_ocamlfind@,yes)
OCAMLC    = @OCAMLFIND@ ocamlc
OCAMLOPT  = @OCAMLFIND@ ocamlopt
OCAMLDEP  = @OCAMLFIND@ ocamldep
OCAMLDOC  = @OCAMLFIND@ ocamldoc
else
OCAMLC    = @OCAMLC@
OCAMLOPT  = @OCAMLOPT@
OCAMLDEP  = @OCAMLDEP@
OCAMLDOC  = @OCAMLDOC@
endif

OCAMLFIND = @OCAMLFIND@
OCAMLLEX  = @OCAMLLEX@
OCAMLYACC = @OCAMLYACC@
OCAMLLIB  = @OCAMLLIB@
OCAMLINSTALLLIB  = $(DESTDIR)@OCAMLINSTALLLIB@
OCAMLBEST = @OCAMLBEST@
OCAMLVERSION = @OCAMLVERSION@
CC        = gcc
COQC      = @COQC@
COQDEP    = @COQDEP@
FRAMAC_LIBDIR = $(DESTDIR)@FRAMAC_LIBDIR@
MENHIR	  = @MENHIR@

DEPFLAGS = -slash

ifeq (@enable_why3_lib@,yes)
INCLUDES += -I lib/why3
endif
ifeq (@OCAMLBEST@,opt)
# the semantics of the -native flag changed in ocaml 4.03.0
#DEPFLAGS += -native
endif

ifeq (@OCAMLBEST@,opt)
SHAREDBEST=cmxs
else
SHAREDBEST=cma
endif

ifeq (@LATEX@,rubber)
   LATEXCOMP=rubber --warn all --pdf
   LATEXCLEAN=rubber --pdf --clean
endif

ifeq (@LATEX@,latexmk)
   LATEXCOMP=LATEXOPTS= latexmk --pdf
   LATEXCLEAN=LATEXOPTS= latexmk --pdf -C
endif

ifeq (@LATEX@,pdflatex)
   LATEXCOMP=pdflatex
   LATEXCLEAN=true
endif

SPHINX = @SPHINX@

EMACS = @EMACS@

#PSVIEWER  = @PSVIEWER@
#PDFVIEWER = @PDFVIEWER@

<<<<<<< HEAD
EXTINCLUDES = @WHY3INCLUDE@ @SEQINCLUDE@ @REINCLUDE@ @ZIPINCLUDE@ @MENHIRINCLUDE@ @NUMINCLUDE@ @MLMPFRINCLUDE@ @INFERINCLUDE@ @YOJSONINCLUDES@
=======
EXTINCLUDES = @WHY3INCLUDE@ @SEQINCLUDE@ @REINCLUDE@ @ZIPINCLUDE@ @MENHIRINCLUDE@ @NUMINCLUDE@ @INFERINCLUDE@
>>>>>>> 37885e00

# warnings are enabled and non fatal by default, except:
# - disabled:
#   4    Fragile pattern matching: matching that will remain complete even
#        if additional constructors are added to one of the variant types
#        matched.
#   9    Missing fields in a record pattern.
#   41   Ambiguous constructor or label name.
#   44   Open statement shadows an already defined identifier.
#   45   Open statement shadows an already defined label or constructor.
#   50   Unexpected documentation comment.
#   52   The argument of this constructor should not be matched against a
#        constant pattern; the actual value of the argument could change
#        in the future.
# - fatal:
#   5    Partially applied function: expression whose result has function
#        type and is ignored.
#   8    Partial match: missing cases in pattern-matching.
#   48   Implicit elimination of optional arguments.

WARNINGS = A-4-9-41-44-45-50-52@5@8@48

FLAGS = -w $(WARNINGS) -safe-string -keep-locs -bin-annot -dtypes -g -thread $(INCLUDES)
OFLAGS = $(FLAGS)
BFLAGS = $(FLAGS)

ifeq (@enable_ocamlfind@,yes)
FLAGS += $(addprefix -package ,$(EXTPKGS))
OLINKFLAGS += -linkpkg -linkall
BLINKFLAGS += -linkpkg -linkall
else
FLAGS += $(EXTINCLUDES)
OLINKFLAGS = -linkall $(EXTCMXA)
BLINKFLAGS = -linkall $(EXTCMA)
endif

ifeq (@enable_profiling@,yes)
OFLAGS += -g -p
endif

# see http://caml.inria.fr/mantis/view.php?id=4991
CMIHACK = -intf-suffix .cmi

CMP_CP = cmp -s $< $@ || cp $< $@

# external libraries common to all binaries

EXTOBJS = menhirLib
<<<<<<< HEAD
EXTLIBS = @SEQLIB@ @RELIB@ unix nums dynlink result easy_format biniou yojson @ZIPLIB@ @MLMPFR@ @WHY3LIB@ @INFERLIB@
EXTPKGS = menhirLib @SEQLIB@ @RELIB@ unix num dynlink yojson @ZIPLIB@ @WHY3LIB@ @INFERPKG@ @SEXPLIB@ @SEXPLIBPPX@
=======
EXTLIBS = @SEQLIB@ @RELIB@ unix nums dynlink @ZIPLIB@ @WHY3LIB@ @INFERLIB@
EXTPKGS = menhirLib @SEQLIB@ @RELIB@ unix num dynlink @ZIPLIB@ @MLMPFR@ @WHY3LIB@ @INFERPKG@ @SEXPLIB@ @SEXPLIBPPX@
>>>>>>> 37885e00

EXTCMA	= $(addsuffix .cmo,$(EXTOBJS)) $(addsuffix .cma,$(EXTLIBS))
EXTCMXA = $(addsuffix .cmx,$(EXTOBJS)) $(addsuffix .cmxa,$(EXTLIBS))

INSTALLED_LIB_EXTS = a cma cmx cmi cmxa cmxs cmt cmti
COMPILED_LIB_EXTS = $(INSTALLED_LIB_EXTS) o cmo annot dep conflicts

TOTARGET = > "$@" || (RV=$$?; rm -f "$@"; exit $${RV})

# Variables added for checking realizations
GENERATED_PREFIX_COQ="lib/coq"
GENERATED_PREFIX_ISABELLE=lib/isabelle

ifeq (@enable_why3_lib@,yes)
WHY3CMA  = lib/why3/why3.cma
WHY3CMXA = lib/why3/why3.cmxa
else
WHY3CMA  =
WHY3CMXA =
endif

###############
# main target
###############

ifeq (@enable_why3_lib@,yes)
all: @OCAMLBEST@
else
all:
endif

plugins: plugins.@OCAMLBEST@
opt: plugins.opt
byte: plugins.byte

ifeq (@enable_local@,yes)
all: install_local
endif

.PHONY: byte opt clean depend all install install-lib uninstall
.PHONY: install-bin install-data uninstall-bin uninstall-data
.PHONY: install-bash install-emacs install-framac
.PHONY: uninstall-bash uninstall-emacs uninstall-framac
.PHONY: ide install-ide uninstall-ide
.PHONY: coq install-coq uninstall-coq clean-coq
.PHONY: pvs install-pvs uninstall-pvs clean-pvs
.PHONY: install-isabelle
.PHONY: plugins plugins.byte plugins.opt
.PHONY: trywhy3 clean-trywhy3

.SUFFIXES:

MAKEINC =
CLEANDIRS =
CLEANLIBS =
GENERATED =

##############
# Why3 library
##############

LIBGENERATED = \
	src/util/config.ml \
	src/util/rc.ml src/util/lexlib.ml src/util/mysexplib.ml \
	src/util/json_parser.mli src/util/json_parser.ml \
	src/util/json_lexer.ml src/util/mlmpfr_wrapper.ml \
	src/util/dynlink_wrapper.ml \
	src/parser/lexer.ml \
	src/core/parser_tokens.mli src/core/parser_tokens.ml \
	src/parser/parser.mli src/parser/parser.ml \
	src/parser/parser_messages.ml \
	src/driver/driver_parser.mli src/driver/driver_parser.ml \
	src/driver/driver_lexer.ml \
	src/driver/sexp.ml \
	src/session/compress.ml src/session/xml.ml \
	src/session/strategy_parser.ml

LIB_UTIL = mysexplib config bigInt mlmpfr_wrapper util opt lists strings \
	   pp extmap extset exthtbl weakhtbl diffmap \
	   hashcons wstdlib exn_printer getopt \
	   json_base json_parser json_lexer \
	   debug loc lexlib print_tree dynlink_wrapper \
	   cmdline warning sysutil rc plugin bigInt number constant vector pqueue

ifeq (@enable_re@,no)
LIBGENERATED += src/util/re.ml
LIB_UTIL += re
endif

LIB_CORE = \
	ident ty term pattern decl coercion theory \
	parser_tokens keywords \
	task pretty dterm env trans printer model_parser

LIB_DRIVER = prove_client call_provers driver_parser driver_lexer driver \
		whyconf autodetection smtv2_model_defs collect_data_model sexp smtv2_model_parser

LIB_MLW = ity expr pdecl eval_match typeinv vc pmodule dexpr big_real \
          pinterp_core rac pinterp check_ce

ifeq (@enable_infer@,yes)
LIB_INFER = o2oterm domain infer_why3 quant_domain union_find disjunctive_term_domain uf_domain infer_cfg infer_loop
endif

LIB_EXTRACT = mltree compile mlinterp pdriver ml_printer \
              c ocaml cakeml

LIB_PARSER = ptree ptree_helpers glob typing \
		parser_messages parser typing report lexer mlw_printer

LIB_TRANSFORM = simplify_formula inlining split_goal \
		args_wrapper detect_polymorphism reduction_engine compute \
		fold_defs eliminate_quantifiers \
		eliminate_definition eliminate_algebraic \
		abstract_quantifiers eliminate_unknown_types \
		eliminate_unknown_lsymbols eliminate_symbol \
		eliminate_inductive eliminate_let eliminate_if \
		libencoding discriminate encoding encoding_select \
		encoding_guards_full encoding_tags_full \
		encoding_guards encoding_tags encoding_twin \
		encoding_sort simplify_array filter_trigger \
		abstraction close_epsilon lift_epsilon \
		eliminate_epsilon intro_projections_counterexmp \
		instantiate_predicate smoke_detector \
		prop_curry eliminate_literal \
		generic_arg_trans_utils case apply subst \
		introduction ind_itp destruct cut congruence \
		rec_logic gnat_split_conj gnat_split_disj gnat_trivial \
		eliminate_unused_hypo eliminate_literal induction induction_pr \
		intro_vc_vars_counterexmp prepare_for_counterexmp \
		induction induction_pr reflection

LIB_PRINTER = cntexmp_printer alt_ergo why3printer smtv1 smtv2 coq\
	      pvs isabelle \
	      simplify gappa cvc3 yices mathematica

LIB_SESSION = compress xml termcode session_itp \
              strategy strategy_parser controller_itp \
	      server_utils itp_communication \
	      itp_server json_util unix_scheduler

LIB_CMIONLY = driver/driver_ast

LIBMODULES =  $(addprefix src/util/, $(LIB_UTIL)) \
	      $(addprefix src/core/, $(LIB_CORE)) \
	      $(addprefix src/driver/, $(LIB_DRIVER)) \
	      $(addprefix src/mlw/, $(LIB_MLW)) \
	      $(addprefix src/infer/, $(LIB_INFER)) \
	      $(addprefix src/extract/, $(LIB_EXTRACT)) \
	      $(addprefix src/parser/, $(LIB_PARSER)) \
	      $(addprefix src/transform/, $(LIB_TRANSFORM)) \
	      $(addprefix src/printer/, $(LIB_PRINTER)) \
	      $(addprefix src/session/, $(LIB_SESSION))

LIBDIRS = util core driver mlw extract parser transform printer session gnat

ifeq (@enable_infer@,yes)
	LIBDIRS += infer
endif

LIBINCLUDES = $(addprefix -I src/, $(LIBDIRS))

LIBDEP = $(addsuffix .dep, $(LIBMODULES)) $(LIB_CMIONLY:%=src/%.dep)
LIBCMO = $(addsuffix .cmo, $(LIBMODULES))
LIBCMX = $(addsuffix .cmx, $(LIBMODULES))
LIBCMI = $(addsuffix .cmi, $(LIBMODULES)) $(LIB_CMIONLY:%=src/%.cmi)

$(LIBDEP) $(LIBCMO) $(LIBCMX) $(LIBCMI): INCLUDES += $(LIBINCLUDES)
$(LIBCMX): OFLAGS += -for-pack Why3

$(LIBDEP): $(LIBGENERATED)

ifeq (@new_dynlink@,yes)
src/util/dynlink_wrapper.ml: src/util/dynlink_new.ml Makefile
	$(CMP_CP)
else
src/util/dynlink_wrapper.ml: src/util/dynlink_old.ml Makefile
	$(CMP_CP)
endif

# Mlmpfr

ifeq (@enable_mpfr@,yes)
src/util/mlmpfr_wrapper.ml: src/util/mlmpfr_real.ml Makefile
	$(CMP_CP)
else
src/util/mlmpfr_wrapper.ml: src/util/mlmpfr_dummy.ml Makefile
	$(CMP_CP)
endif

# Ocamlzip

ifeq (@enable_zip@,yes)
src/session/compress.ml: src/session/compress_z.ml Makefile
	$(CMP_CP)
else
src/session/compress.ml: src/session/compress_none.ml Makefile
	$(CMP_CP)
endif

# pp_sexp_conv

ifeq (@enable_pp_sexp@, yes)
src/util/mysexplib.ml: src/util/mysexplib-real.ml Makefile
	$(CMP_CP)
src/tools/why3pp_sexp.ml: src/tools/why3pp_sexp-real.ml Makefile
	$(CMP_CP)
else
src/util/mysexplib.ml: src/util/mysexplib-dummy.ml Makefile
	$(CMP_CP)
src/tools/why3pp_sexp.ml: src/tools/why3pp_sexp-dummy.ml Makefile
	$(CMP_CP)
endif

.PHONY: initialize_messages update-parsing-error-handling

PARSERS=src/parser/parser_common.mly src/parser/parser.mly

src/parser/parser_messages.ml: src/parser/handcrafted.messages
	@rm -f src/parser/parser_messages.ml src/parser/parser_messages.ml.tmp
	@$(MENHIR) --explain --strict $(PARSERS) --base src/parser/parser --update-errors \
		src/parser/handcrafted.messages > src/parser/handcrafted.messages.temp
	@if  ! diff -b src/parser/handcrafted.messages src/parser/handcrafted.messages.temp > /dev/null; then \
			echo "Parsing error handling must be updated, the file 'src/parser/handcrafted.messages.temp' \
contains an updated version that must be checked before replacing 'src/parser/handcrafted.messages'"; \
		exit 1; \
	fi
	@rm -f src/parser/handcrafted.messages.temp
	$(MENHIR) --explain --strict $(PARSERS) --base src/parser/parser --compile-errors \
		src/parser/handcrafted.messages > src/parser/parser_messages.ml

clean::
	rm -f src/parser/parser_messages.ml.tmp src/parser/handcrafted.messages.temp

# debug optimisation ppx

ifeq (@enable_ppx@,yes)
src/util/ppx_debug_optim: src/util/debug_optim.ml
	$(SHOW) 'Linking $@'
	$(HIDE) $(OCAMLFIND) opt -package compiler-libs.common -linkpkg src/util/debug_optim.ml -o $@

src/transform/reflection.cmx: src/util/ppx_debug_optim
src/transform/reflection.cmx: OFLAGS += -ppx src/util/ppx_debug_optim
src/extract/mlinterp.cmx: src/util/ppx_debug_optim
src/extract/mlinterp.cmx: OFLAGS += -ppx src/util/ppx_debug_optim

clean::
	rm -f src/util/ppx_debug_optim
endif

# Re

ifeq (@enable_re@,no)
src/util/re.ml: src/util/recompat.ml Makefile
	$(CMP_CP)
GENERATED += src/util/re.ml
endif

# build targets

byte: lib/why3/why3.cma
opt:  lib/why3/why3.cmxa lib/why3/why3.cmxs

lib/why3/why3.cma: lib/why3/why3.cmo
lib/why3/why3.cmxa: lib/why3/why3.cmx
lib/why3/why3.cmxs: lib/why3/why3.cmx

lib/why3/why3.cmo: $(LIBCMO)
	$(SHOW) 'Linking  $@'
	$(HIDE)$(OCAMLC) $(BFLAGS) -pack -o $@ $^

lib/why3/why3.cmx: $(LIBCMX) lib/why3/why3.cmo
	$(SHOW) 'Linking  $@'
	$(HIDE)$(OCAMLOPT) $(OFLAGS) $(CMIHACK) -pack -o $@ $(filter %.cmx, $^)

# clean and depend

MAKEINC += $(LIBDEP)

CLEANDIRS += src $(addprefix src/, $(LIBDIRS))
CLEANLIBS += lib/why3/why3
GENERATED += $(LIBGENERATED)

###############
# installation
###############

uninstall-data::
	rm -rf $(DATADIR)/why3

install-data::
	$(MKDIR_P) $(DATADIR)/why3
	$(MKDIR_P) $(DATADIR)/why3/vim
	$(MKDIR_P) $(DATADIR)/why3/vim/ftdetect
	$(MKDIR_P) $(DATADIR)/why3/vim/syntax
	$(MKDIR_P) $(DATADIR)/why3/lang
	$(MKDIR_P) $(DATADIR)/why3/stdlib
	$(MKDIR_P) $(DATADIR)/why3/stdlib/mach
	$(MKDIR_P) $(DATADIR)/why3/drivers
	$(INSTALL_DATA) stdlib/*.mlw $(DATADIR)/why3/stdlib
	$(INSTALL_DATA) stdlib/mach/*.mlw $(DATADIR)/why3/stdlib/mach
	$(INSTALL_DATA) drivers/*.drv drivers/*.gen $(DATADIR)/why3/drivers
	$(INSTALL_DATA) LICENSE $(DATADIR)/why3/
	$(INSTALL_DATA) share/provers-detection-data.conf $(DATADIR)/why3/
	$(INSTALL_DATA) share/why3session.dtd $(DATADIR)/why3
	$(INSTALL_DATA) share/Makefile.config $(DATADIR)/why3
	$(INSTALL_DATA) share/vim/ftdetect/why3.vim $(DATADIR)/why3/vim/ftdetect/why3.vim
	$(INSTALL_DATA) share/vim/syntax/why3.vim $(DATADIR)/why3/vim/syntax/why3.vim
	$(INSTALL_DATA) share/lang/why3.lang $(DATADIR)/why3/lang/why3.lang
	$(INSTALL_DATA) share/lang/why3c.lang $(DATADIR)/why3/lang/why3c.lang
	$(INSTALL_DATA) share/lang/why3py.lang $(DATADIR)/why3/lang/why3py.lang

ifeq (@enable_local@,yes)
else
install:: install-bin install-data

uninstall:: uninstall-bin uninstall-data
	rm -rf $(LIBDIR)/why3
endif

uninstall-lib:
	if test -d $(OCAMLINSTALLLIB) -a -w $(OCAMLINSTALLLIB); then \
	  rm -rf $(OCAMLINSTALLLIB)/why3; \
	fi

uninstall:: uninstall-lib

install-lib::
	$(MKDIR_P) $(OCAMLINSTALLLIB)/why3
	$(INSTALL_DATA) $(wildcard $(addprefix lib/why3/why3., $(INSTALLED_LIB_EXTS))) \
		lib/why3/META $(OCAMLINSTALLLIB)/why3

##################
# Why3 emacs mode
##################

%.elc: %.el
	$(EMACS) --batch --no-init-file -f batch-byte-compile $<

clean::
	rm -f share/emacs/why3.elc

uninstall-emacs:
	rm -f $(DATADIR)/emacs/site-lisp/why3.el
	rm -f $(DATADIR)/emacs/site-lisp/why3.elc

uninstall:: uninstall-emacs

install-emacs:
	$(MKDIR_P) $(DATADIR)/emacs/site-lisp/
	$(INSTALL_DATA) share/emacs/why3.el $(DATADIR)/emacs/site-lisp/why3.el
ifeq (@enable_emacs_compilation@,yes)
	$(INSTALL_DATA) share/emacs/why3.elc $(DATADIR)/emacs/site-lisp/why3.elc
endif

install:: install-emacs

ifeq (@enable_emacs_compilation@,yes)
all: share/emacs/why3.elc
endif


##################
# Why3 plugins
##################

PLUGGENERATED = \
	plugins/tptp/tptp_lexer.ml \
	plugins/tptp/tptp_parser.ml plugins/tptp/tptp_parser.mli \
	plugins/python/py_lexer.ml \
	plugins/python/py_parser.ml plugins/python/py_parser.mli \
	plugins/microc/mc_lexer.ml \
	plugins/microc/mc_parser.ml plugins/microc/mc_parser.mli \
	plugins/cfg/cfg_lexer.ml \
	plugins/cfg/cfg_parser.ml plugins/cfg/cfg_parser.mli \
	plugins/parser/dimacs.ml \
	plugins/ada_terms/ada_lexer.ml \
	plugins/ada_terms/ada_parser.ml plugins/ada_terms/ada_parser.mli

PLUG_PARSER = genequlin dimacs
PLUG_PRINTER =
PLUG_TRANSFORM =
<<<<<<< HEAD
PLUG_TPTP = tptp_ast tptp_parser tptp_typing tptp_lexer tptp_printer
PLUG_PYTHON = py_ast py_parser py_lexer py_main
PLUG_MICROC = mc_ast mc_parser mc_lexer mc_printer mc_main
PLUG_CFG = cfg_ast cfg_parser cfg_lexer cfg_main
PLUG_ADA = ada_nametable ada_parser ada_lexer ada_main
=======
PLUG_TPTP = tptp_parser tptp_typing tptp_lexer tptp_printer
PLUG_PYTHON = py_parser py_lexer py_main
PLUG_MICROC = mc_parser mc_lexer mc_printer mc_main
PLUG_CFG = cfg_parser cfg_lexer cfg_paths cfg_main
ifeq (@enable_stackify@,yes)
PLUG_CFG += stackify cfg_stackify
endif

PLUG_CMIONLY = tptp/tptp_ast python/py_ast microc/mc_ast cfg/cfg_ast
>>>>>>> 37885e00

PLUGINS = genequlin dimacs tptp python microc cfg ada_terms gnat_json

TPTPMODULES = $(addprefix plugins/tptp/, $(PLUG_TPTP))
PYTHONMODULES = $(addprefix plugins/python/, $(PLUG_PYTHON))
MICROCMODULES = $(addprefix plugins/microc/, $(PLUG_MICROC))
CFGMODULES = $(addprefix plugins/cfg/, $(PLUG_CFG))
ADAMODULES = $(addprefix plugins/ada_terms/, $(PLUG_ADA))
GNATJSONMODULES := $(addprefix plugins/gnat_json/, ptree_constructors gnat_ast gnat_ast_pretty gnat_ast_to_ptree)

TPTPCMO = $(addsuffix .cmo, $(TPTPMODULES))
TPTPCMX = $(addsuffix .cmx, $(TPTPMODULES))

PYTHONCMO = $(addsuffix .cmo, $(PYTHONMODULES))
PYTHONCMX = $(addsuffix .cmx, $(PYTHONMODULES))

MICROCCMO = $(addsuffix .cmo, $(MICROCMODULES))
MICROCCMX = $(addsuffix .cmx, $(MICROCMODULES))

ADACMO = $(addsuffix .cmo, $(ADAMODULES))
ADACMX = $(addsuffix .cmx, $(ADAMODULES))

GNATJSONCMO = $(addsuffix .cmo, $(GNATJSONMODULES))
GNATJSONCMX = $(addsuffix .cmx, $(GNATJSONMODULES))

ifeq (@enable_hypothesis_selection@,yes)
PLUG_TRANSFORM += hypothesis_selection
PLUGINS += hypothesis_selection

lib/plugins/hypothesis_selection.cmxs: EXTINCLUDES += -I @OCAMLGRAPHLIB@
lib/plugins/hypothesis_selection.cma:  EXTINCLUDES += -I @OCAMLGRAPHLIB@
lib/plugins/hypothesis_selection.cmxs: EXTLIBS += graph.cmxa
lib/plugins/hypothesis_selection.cma:  EXTOBJS += graph.cma
ifeq (@enable_ocamlfind@,yes)
lib/plugins/hypothesis_selection.cmxs: FLAGS += -package ocamlgraph -dontlink "$(EXTPKGS)" -linkpkg
lib/plugins/hypothesis_selection.cma:  FLAGS += -package ocamlgraph -dontlink "$(EXTPKGS)" -linkpkg
endif
endif

PLUGMODULES = $(addprefix plugins/parser/, $(PLUG_PARSER)) \
	      $(addprefix plugins/printer/, $(PLUG_PRINTER)) \
	      $(addprefix plugins/transform/, $(PLUG_TRANSFORM)) \
	      $(TPTPMODULES) $(PYTHONMODULES) $(MICROCMODULES) \
	      $(CFGMODULES) \
	      $(ADAMODULES) $(GNATJSONMODULES)

PLUGDEP = $(addsuffix .dep, $(PLUGMODULES)) $(PLUG_CMIONLY:%=plugins/%.dep)
PLUGCMO = $(addsuffix .cmo, $(PLUGMODULES))
PLUGCMX = $(addsuffix .cmx, $(PLUGMODULES))
PLUGCMI = $(addsuffix .cmi, $(PLUGMODULES)) $(PLUG_CMIONLY:%=plugins/%.cmi)

PLUGDIRS = parser printer transform tptp python microc cfg ada_terms gnat_json
PLUGINCLUDES = $(addprefix -I plugins/, $(PLUGDIRS))

ifeq (@enable_stackify@,yes)
plugins/cfg/stackify.cmx: EXTINCLUDES += -I @OCAMLGRAPHLIB@
plugins/cfg/stackify.cmo: EXTINCLUDES += -I @OCAMLGRAPHLIB@
plugins/cfg/stackify.cmx: EXTLIBS += graph.cmxa
plugins/cfg/stackify.cmo: EXTOBJS += graph.cma
ifeq (@enable_ocamlfind@,yes)
plugins/cfg/stackify.cmx: FLAGS += -package ocamlgraph
plugins/cfg/stackify.cmo: FLAGS += -package ocamlgraph
lib/plugins/cfg.cmxs: FLAGS += -package ocamlgraph -dontlink "$(EXTPKGS)" -linkpkg
lib/plugins/cfg.cma:  FLAGS += -package ocamlgraph -dontlink "$(EXTPKGS)" -linkpkg
endif
endif

$(PLUGDEP) $(PLUGCMO) $(PLUGCMX) $(PLUGCMI): INCLUDES += $(PLUGINCLUDES)

$(PLUGDEP): $(PLUGGENERATED)

LIBPLUGCMA =  $(PLUGINS:%=lib/plugins/%.cma)
LIBPLUGCMXS = $(PLUGINS:%=lib/plugins/%.cmxs)

plugins.byte: $(LIBPLUGCMA)
plugins.opt : $(LIBPLUGCMXS)

lib/plugins:
	mkdir lib/plugins

lib/plugins/%.cmxs: | lib/plugins
	$(SHOW) 'Linking  $@'
	$(HIDE)$(OCAMLOPT) $(OFLAGS) -shared -o $@ $^

lib/plugins/%.cma: | lib/plugins
	$(SHOW) 'Linking  $@'
	$(HIDE)$(OCAMLC) $(BFLAGS) -a -o $@ $^

$(PLUG_PARSER:%=lib/plugins/%.cmxs): lib/plugins/%.cmxs: plugins/parser/%.cmx
$(PLUG_PARSER:%=lib/plugins/%.cma): lib/plugins/%.cma: plugins/parser/%.cmo
$(PLUG_PRINTER:%=lib/plugins/%.cmxs): lib/plugins/%.cmxs: plugins/printer/%.cmx
$(PLUG_PRINTER:%=lib/plugins/%.cma): lib/plugins/%.cma: plugins/printer/%.cmo
$(PLUG_TRANSFORM:%=lib/plugins/%.cmxs): lib/plugins/%.cmxs: plugins/transform/%.cmx
$(PLUG_TRANSFORM:%=lib/plugins/%.cma): lib/plugins/%.cma: plugins/transform/%.cmo
lib/plugins/tptp.cmxs: $(TPTPCMX)
lib/plugins/tptp.cma: $(TPTPCMO)
lib/plugins/python.cmxs: $(PYTHONCMX)
lib/plugins/python.cma: $(PYTHONCMO)
lib/plugins/microc.cmxs: $(MICROCCMX)
lib/plugins/microc.cma: $(MICROCCMO)
lib/plugins/cfg.cmxs: $(addsuffix .cmx, $(CFGMODULES))
lib/plugins/cfg.cma: $(addsuffix .cmo, $(CFGMODULES))
lib/plugins/ada_terms.cmxs: $(ADACMX)
lib/plugins/ada_terms.cmo: $(ADACMO)
lib/plugins/gnat_json.cmxs: $(GNATJSONCMX)
lib/plugins/gnat_json.cmo: $(GNATJSONCMO)

# depend and clean targets

MAKEINC += $(PLUGDEP)

CLEANDIRS += plugins $(addprefix plugins/, $(PLUGDIRS)) lib/plugins
GENERATED += $(PLUGGENERATED)

uninstall-bin::
	rm -f $(PLUGINS:%=$(LIBDIR)/why3/plugins/%.cma)
	rm -f $(PLUGINS:%=$(LIBDIR)/why3/plugins/%.cmxs)

install-bin::
	$(MKDIR_P) $(LIBDIR)/why3/plugins
	$(INSTALL_DATA) $(wildcard $(LIBPLUGCMA) $(LIBPLUGCMXS)) $(LIBDIR)/why3/plugins

###############
# Why3 commands
###############

TOOLSGENERATED = src/tools/why3wc.ml

TOOLS_BIN = \
	why3config why3execute why3extract why3prove \
	why3realize why3replay why3show why3wc

TOOLS_FILES = main $(TOOLS_BIN)

TOOLSMODULES = $(addprefix src/tools/, $(TOOLS_FILES))

TOOLSDEP = $(addsuffix .dep, $(TOOLSMODULES))
TOOLSCMO = $(addsuffix .cmo, $(TOOLSMODULES))
TOOLSCMX = $(addsuffix .cmx, $(TOOLSMODULES))

$(TOOLSDEP) $(TOOLSCMO) $(TOOLSCMX): INCLUDES += -I src/tools

$(TOOLSDEP): $(TOOLSGENERATED)

byte: bin/why3.byte $(TOOLS_BIN:%=bin/%.cma)
opt:  bin/why3.opt  $(TOOLS_BIN:%=bin/%.cmxs)

bin/why3.opt: $(WHY3CMXA) src/tools/main.cmx
bin/why3.byte: $(WHY3CMA) src/tools/main.cmo

$(TOOLS_BIN:%=bin/%.cma):  bin/%.cma:  src/tools/%.cmo
$(TOOLS_BIN:%=bin/%.cmxs): bin/%.cmxs: src/tools/%.cmx

uninstall-bin::
	rm -f $(BINDIR)/why3$(EXE)
	rm -f $(TOOLS_BIN:%=bin/%.$(SHAREDBEST))

install-bin::
	$(MKDIR_P) $(BINDIR)
	$(INSTALL) bin/why3.@OCAMLBEST@ $(BINDIR)/why3$(EXE)
	$(MKDIR_P) $(TOOLDIR)
	$(INSTALL_DATA) $(TOOLS_BIN:%=bin/%.$(SHAREDBEST)) $(TOOLDIR)

install_local:: bin/why3 $(TOOLS_BIN:%=bin/%.$(SHAREDBEST))

bin/%:	bin/%.@OCAMLBEST@
	ln -sf $(notdir $<) $@

install_local:: share/drivers share/stdlib

share/drivers:
	ln -snf ../drivers share/drivers

share/stdlib:
	ln -snf ../stdlib share/stdlib

MAKEINC += $(TOOLSDEP)

CLEANDIRS += src/tools
GENERATED += $(TOOLSGENERATED)

clean::
	rm -f bin/why3*

############
# GNATWhy3 #
############

GNAT_SERVER_FILES := gnat_util gnat_loc gnat_expl gnat_server
GNATWHY3_FILES := gnat_util gnat_loc gnat_expl gnat_counterexamples gnat_config\
	      gnat_scheduler gnat_manual gnat_report gnat_objectives gnat_main

GNATWHY3MODULES := $(addprefix src/gnat/, $(GNATWHY3_FILES))
GNATWHY3DEP = $(addsuffix .dep, $(GNATWHY3MODULES))
GNATWHY3CMO = $(addsuffix .cmo, $(GNATWHY3MODULES))
# Import external printer parser for Ada
GNATWHY3CMX = $(addsuffix .cmx, $(GNATWHY3MODULES))
$(GNATWHY3CMO) $(GNATWHY3CMX): INCLUDES += -I src/util -I src/gnat
$(GNATWHY3DEP): DEPFLAGS += -I src/util -I src/gnat

GNAT_SERVER_MODULES := $(addprefix src/gnat/, $(GNAT_SERVER_FILES))
GNAT_SERVER_DEP = $(addsuffix .dep, $(GNAT_SERVER_MODULES))
GNAT_SERVER_CMO = $(addsuffix .cmo, $(GNAT_SERVER_MODULES))
# Import external printer parser for Ada
GNAT_SERVER_CMX = $(addsuffix .cmx, $(GNAT_SERVER_MODULES))
$(GNAT_SERVER_CMO) $(GNAT_SERVER_CMX): INCLUDES += -I src/util -I src/gnat
$(GNAT_SERVER_DEP): DEPFLAGS += -I src/util -I src/gnat

depend: $(GNAT_SERVER_DEP)

# build targets

byte: bin/gnatwhy3.byte bin/gnat_server.byte
opt:  bin/gnatwhy3.opt bin/gnat_server.opt

bin/gnatwhy3.opt: lib/why3/why3.cmxa $(GNATWHY3CMX)
bin/gnat_server.opt: lib/why3/why3.cmxa $(GNAT_SERVER_CMX)

bin/gnatwhy3.byte: lib/why3/why3.cma $(GNATWHY3CMO)
bin/gnat_server.byte: lib/why3/why3.cma $(GNAT_SERVER_CMO)

install_no_local::
	cp -f bin/gnatwhy3.@OCAMLBEST@ $(BINDIR)/gnatwhy3$(EXE)
	cp -f bin/gnat_server.@OCAMLBEST@ $(BINDIR)/gnat_server$(EXE)

ifneq "$(MAKECMDGOALS:clean%=clean)" "clean"
-include $(GNATWHY3DEP)
-include $(GNAT_SERVER_DEP)
endif

CLEANDIRS += src/gnat

clean::
	rm -f bin/gnatwhy3.byte bin/gnatwhy3.opt bin/gnatwhy3
	rm -f bin/gnat_server.byte bin/gnat_server.opt bin/gnat_server

##############
# Why3server #
##############

SERVER_MODULES := logging arraylist options queue readbuf request \
		  proc writebuf server-unix server-win

CPULIM_MODULES := cpulimit-unix cpulimit-win

SERVER_O := $(SERVER_MODULES:%=src/server/%.o)

CPULIM_O := $(CPULIM_MODULES:%=src/server/%.o)

TOOLS = lib/why3server$(EXE) lib/why3cpulimit$(EXE)

all: $(TOOLS)

lib/why3server$(EXE): $(SERVER_O)
	$(CC) -Wall -o $@ $^

lib/why3cpulimit$(EXE): $(CPULIM_O)
	$(CC) -Wall -o $@ $^

%.o: %.c
	$(CC) -Wall -O -g -o $@ -c $<

uninstall-bin::
	rm -f $(LIBDIR)/why3/why3server$(EXE) $(LIBDIR)/why3/why3cpulimit$(EXE)
	rm -f $(LIBDIR)/why3/why3-call-pvs

install-bin::
	$(MKDIR_P) $(LIBDIR)/why3
	$(INSTALL) lib/why3server$(EXE) $(LIBDIR)/why3/why3server$(EXE)
	$(INSTALL) lib/why3cpulimit$(EXE) $(LIBDIR)/why3/why3cpulimit$(EXE)
	$(INSTALL) lib/why3-call-pvs $(LIBDIR)/why3/why3-call-pvs

clean::
	rm -f $(SERVER_O) $(CPULIM_O) $(TOOLS)

.PHONY: install_spark2014 install_spark2014_dev

install_spark2014_dev: install_spark2014
	$(MKDIR_P) $(DATADIR)/why3/images
	for i in share/images/*.rc; do \
	     d=`basename $$i .rc`; \
	     $(INSTALL_DATA) $$i $(DATADIR)/why3/images; \
	     $(MKDIR_P) $(DATADIR)/why3/images/$$d; \
	     $(INSTALL_DATA) share/images/$$d/* $(DATADIR)/why3/images/$$d; \
	done
	$(INSTALL_DATA) share/images/*.png $(DATADIR)/why3/images
	$(MKDIR_P) $(DATADIR)/why3/lang
	# Install all Why3 tools
	for f in bin/why3*.@OCAMLBEST@; do install -C "$$f" $(BINDIR)/"$$(basename "$$f" .@OCAMLBEST@)$(EXE)"; done
	# Install lang files for Why3 IDE
	for f in share/lang/*.lang; do $(INSTALL_DATA) "$$f" "$(DATADIR)/why3/lang/$$(basename $$f)"; done

install_spark2014: install-bin
	mkdir -p $(BINDIR)
	mkdir -p $(DATADIR)/why3
	mkdir -p $(DATADIR)/why3/theories
	mkdir -p $(DATADIR)/why3/drivers
	mkdir -p $(DATADIR)/why3/libs
	cp -f stdlib/*.mlw $(DATADIR)/why3/theories
	cp -f drivers/*.drv drivers/*.gen drivers/*.aux $(DATADIR)/why3/drivers
	# also copy the fixed coq-realizations.aux file that we use for SPARK;
	# This will possibly overwrite the one that was copied on the line
	# before
	cp -f coq-realizations.aux $(DATADIR)/why3/drivers
	cp -f share/why3session.dtd $(DATADIR)/why3
	cp -f lib/why3server$(EXE) $(BINDIR)/why3server$(EXE)
	cp -f lib/why3cpulimit$(EXE) $(BINDIR)/why3cpulimit$(EXE)
	cp -f bin/gnatwhy3.$(OCAMLBEST) $(BINDIR)/gnatwhy3$(EXE)
	cp -f bin/gnat_server.$(OCAMLBEST) $(BINDIR)/gnat_server$(EXE)
	cp -f bin/why3.$(OCAMLBEST) $(BINDIR)/why3$(EXE)
	cp -f bin/why3realize.$(SHAREDBEST) $(BINDIR)/
	cp -f bin/why3config.$(SHAREDBEST) $(BINDIR)/
	cp -f bin/why3session.$(SHAREDBEST) $(BINDIR)/
	cp -f share/provers-detection-data.conf $(DATADIR)/why3/
	# copying why3ide is optional, so this line is allowed to fail
	-cp -f bin/why3ide.$(SHAREDBEST) $(BINDIR)/
	cp -rf lib/coq $(DATADIR)/why3/libs

##########
# gallery
##########

# we export exactly the programs that have a why3session.xml file

.PHONY: gallery gallery-simple gallery-subs

gallery: gallery-simple gallery-subs

gallery-simple:
	@if test "$(GALLERYDIR)" = ""; then echo "set GALLERYDIR first"; exit 1; fi
	@cd examples/; \
	for x in `git ls-files */why3session.xml` ; do \
	  f=`dirname $$x`; \
	  if echo $$f | grep -q -e '\(_vc_sp\|^bignum\)$$'; then continue; fi; \
	  echo "exporting $$f"; \
	  mkdir -p $(GALLERYDIR)/$$f; \
	  WHY3CONFIG="" ../bin/why3.@OCAMLBEST@ session html $$x -o $(GALLERYDIR)/$$f; \
	  cp $$f.mlw $(GALLERYDIR)/$$f/; \
	  rm -f $(GALLERYDIR)/$$f/$$f.zip; \
	  git archive --format=zip -o $(GALLERYDIR)/$$f/$$f.zip HEAD $$f.mlw $$f; \
	done

GALLERYSUBS=WP_revisited verifythis_2016_matrix_multiplication avl double_wp prover multiprecision

gallery-subs:
	@if test "$(GALLERYDIR)" = ""; then echo "set GALLERYDIR first"; exit 1; fi
	@for d in $(GALLERYSUBS) ; do \
	  echo "exporting examples/$$d"; \
	  mkdir -p $(GALLERYDIR)/$$d; \
	  cd examples/$$d; \
	  WHY3CONFIG="" ../../bin/why3.@OCAMLBEST@ doc --no-stdlib --no-load-default-plugins -L ../../stdlib -L . --stdlib-url http://why3.lri.fr/stdlib/ --debug ignore_unused_vars *.mlw -o $(GALLERYDIR)/$$d; \
	  cd ..; \
	  rm -f $(GALLERYDIR)/$$d/$$d.zip; \
	  git archive --format=zip -o $(GALLERYDIR)/$$d/$$d.zip HEAD $$d; \
	  cd ..; \
	done

########
# XML DTD validation
########

.PHONY: xml-validate

xml-validate:
	@for x in `find examples/ -name why3session.xml`; do \
	  xmllint --noout --valid $$x 2>&1 | head -1; \
	done

xml-validate-local:
	@for x in `find examples/ -path examples/in_progress -prune -o -name why3session.xml -print`; do \
	  xmllint --noout --dtdvalid share/why3session.dtd $$x 2>&1 | head -1; \
	done

###############
# IDE
###############

ifeq (@enable_ide@,yes)

IDEGENERATED = src/ide/gtkcompat.ml

IDE_FILES = gtkcompat

ifeq (@enable_statmemprof@,yes)
IDE_FILES += statmemprof

bin/why3ide.cmxs bin/why3ide.cma: EXTPKGS += @STATMEMPROFPKG@
endif

IDE_FILES += gconfig ide_utils why3ide

IDEMODULES = $(addprefix src/ide/, $(IDE_FILES))

IDEDEP = $(addsuffix .dep, $(IDEMODULES))
IDECMO = $(addsuffix .cmo, $(IDEMODULES))
IDECMX = $(addsuffix .cmx, $(IDEMODULES))

$(IDEDEP) $(IDECMO) $(IDECMX): INCLUDES += -I src/ide

$(IDEDEP): $(IDEGENERATED)

# build targets

byte: bin/why3ide.cma
opt:  bin/why3ide.cmxs

bin/why3ide.cmxs bin/why3ide.cma: FLAGS += $(addprefix -package ,@LABLGTKPKG@) -dontlink "$(EXTPKGS)" -linkpkg

bin/why3ide.cmxs: $(IDECMX)
bin/why3ide.cma:  $(IDECMO)

# depend and clean targets

MAKEINC += $(IDEDEP)

CLEANDIRS += src/ide

ide: bin/why3ide.$(SHAREDBEST)

uninstall-ide:
	rm -f $(TOOLDIR)/why3ide.$(SHAREDBEST)
	rm -rf $(DATADIR)/why3/images

uninstall:: uninstall-ide

install-ide:
	$(MKDIR_P) $(TOOLDIR)
	$(INSTALL_DATA) bin/why3ide.$(SHAREDBEST) $(TOOLDIR)
	$(MKDIR_P) $(DATADIR)/why3/images
	for i in share/images/*.rc; do \
	     d=`basename $$i .rc`; \
	     $(INSTALL_DATA) $$i $(DATADIR)/why3/images; \
	     $(MKDIR_P) $(DATADIR)/why3/images/$$d; \
	     $(INSTALL_DATA) share/images/$$d/* $(DATADIR)/why3/images/$$d; \
	done
	$(INSTALL_DATA) share/images/*.png $(DATADIR)/why3/images

install:: install-ide

install_local:: bin/why3ide.$(SHAREDBEST)

ifeq (@GTKVERSION@,2)
src/ide/gtkcompat.ml: src/ide/gtkcompat2.ml Makefile
	$(CMP_CP)
else
src/ide/gtkcompat.ml: src/ide/gtkcompat3.ml Makefile
	$(CMP_CP)
endif

GENERATED += $(IDEGENERATED)

endif

###############
# WEBSERV
###############

WEBSERV_FILES = wserver why3web

WEBSERVMODULES = $(addprefix src/ide/, $(WEBSERV_FILES))

WEBSERVDEP = $(addsuffix .dep, $(WEBSERVMODULES))
WEBSERVCMO = $(addsuffix .cmo, $(WEBSERVMODULES))
WEBSERVCMX = $(addsuffix .cmx, $(WEBSERVMODULES))

$(WEBSERVDEP) $(WEBSERVCMO) $(WEBSERVCMX): INCLUDES += -I src/ide

# build targets

byte: bin/why3webserver.cma
opt:  bin/why3webserver.cmxs

bin/why3webserver.cmxs: $(WEBSERVCMX)
bin/why3webserver.cma:  $(WEBSERVCMO)

# depend and clean targets

MAKEINC += $(WEBSERVDEP)

CLEANDIRS += src/ide

uninstall-bin::
	rm -f $(TOOLDIR)/why3webserver.$(SHAREDBEST)

install-bin::
	$(MKDIR_P) $(TOOLDIR)
	$(INSTALL_DATA) bin/why3webserver.$(SHAREDBEST) $(TOOLDIR)

install_local:: bin/why3webserver.$(SHAREDBEST)


###############
# Session
###############

SESSION_FILES = why3session_lib why3session_info \
		why3session_html why3session_latex why3session_update \
		why3session_main
# TODO: why3session_copy why3session_rm why3session_csv why3session_run
#       why3session_output

SESSIONMODULES = $(addprefix src/why3session/, $(SESSION_FILES))

SESSIONDEP = $(addsuffix .dep, $(GNATASTMODULES) $(SESSIONMODULES))
SESSIONCMO = $(addsuffix .cmo, $(GNATASTMODULES) $(SESSIONMODULES))
SESSIONCMX = $(addsuffix .cmx, $(GNATASTMODULES) $(SESSIONMODULES))

$(SESSIONDEP) $(SESSIONCMO) $(SESSIONCMX): INCLUDES += -I src/why3session

# build targets

byte: bin/why3session.cma
opt:  bin/why3session.cmxs

bin/why3session.cmxs: $(SESSIONCMX)
bin/why3session.cma:  $(SESSIONCMO)

# depend and clean targets

MAKEINC += $(SESSIONDEP)

CLEANDIRS += src/why3session

uninstall-bin::
	rm -f $(TOOLDIR)/why3session.$(SHAREDBEST)

install-bin::
	$(MKDIR_P) $(TOOLDIR)
	$(INSTALL_DATA) bin/why3session.$(SHAREDBEST) $(TOOLDIR)

install_local:: bin/why3session.$(SHAREDBEST)

###############
# Why3 Shell
###############

SHELL_FILES = why3shell

SHELLMODULES = $(addprefix src/tools/, $(SHELL_FILES))

SHELLDEP = $(addsuffix .dep, $(SHELLMODULES))
SHELLCMO = $(addsuffix .cmo, $(SHELLMODULES))
SHELLCMX = $(addsuffix .cmx, $(SHELLMODULES))

$(SHELLDEP) $(SHELLCMO) $(SHELLCMX): INCLUDES += -I src/tools

# build targets

byte: bin/why3shell.cma
opt:  bin/why3shell.cmxs

bin/why3shell.cmxs: $(SHELLCMX)
bin/why3shell.cma:  $(SHELLCMO)

# depend and clean targets

MAKEINC += $(SHELLDEP)

uninstall-bin::
	rm -f $(TOOLDIR)/why3shell.$(SHAREDBEST)

install-bin::
	$(MKDIR_P) $(TOOLDIR)
	$(INSTALL_DATA) bin/why3shell.$(SHAREDBEST) $(TOOLDIR)

install_local:: bin/why3shell.$(SHAREDBEST)

####################
# Coq realizations
####################

COQVERSIONSPECIFIC=

COQVERSIONSPECIFICTARGETS=$(addprefix lib/coq/, $(COQVERSIONSPECIFIC))

$(COQVERSIONSPECIFICTARGETS): %: %.@coq_compat_version@
	$(CMP_CP)

clean::
	rm -f $(COQVERSIONSPECIFICTARGETS)


COQLIBS_INT_FILES = Abs ComputerDivision Div2 EuclideanDivision Int MinMax Power NumOf
COQLIBS_INT_ALL_FILES = Exponentiation $(COQLIBS_INT_FILES)
COQLIBS_INT = $(addprefix lib/coq/int/, $(COQLIBS_INT_ALL_FILES))

COQLIBS_BOOL_FILES = Bool
COQLIBS_BOOL = $(addprefix lib/coq/bool/, $(COQLIBS_BOOL_FILES))

ifeq (@enable_coq_fp_libs@,yes)
COQLIBS_REAL_FILES = Abs ExpLog FromInt MinMax PowerInt PowerReal Real RealInfix Square Trigonometry Truncate
else
COQLIBS_REAL_FILES = Abs ExpLog FromInt MinMax PowerInt PowerReal Real RealInfix Square Trigonometry
endif
COQLIBS_REAL = $(addprefix lib/coq/real/, $(COQLIBS_REAL_FILES))

COQLIBS_NUMBER_FILES = Divisibility Gcd Parity Prime Coprime
COQLIBS_NUMBER = $(addprefix lib/coq/number/, $(COQLIBS_NUMBER_FILES))

COQLIBS_SET_FILES = Set Cardinal Fset FsetInduction FsetInt FsetSum SetApp SetAppInt SetImp SetImpInt
COQLIBS_SET = $(addprefix lib/coq/set/, $(COQLIBS_SET_FILES))

COQLIBS_MAP_FILES = Map Const Occ MapPermut MapInjection
COQLIBS_MAP = $(addprefix lib/coq/map/, $(COQLIBS_MAP_FILES))

COQLIBS_LIST_FILES = List Length Mem Nth NthLength HdTl NthHdTl Append NthLengthAppend Reverse HdTlNoOpt NthNoOpt RevAppend Combine Distinct NumOcc Permut
COQLIBS_LIST = $(addprefix lib/coq/list/, $(COQLIBS_LIST_FILES))

COQLIBS_OPTION_FILES = Option
COQLIBS_OPTION = $(addprefix lib/coq/option/, $(COQLIBS_OPTION_FILES))

COQLIBS_BV_FILES = Pow2int BV_Gen
COQLIBS_BV = $(addprefix lib/coq/bv/, $(COQLIBS_BV_FILES))

ifeq (@enable_coq_fp_libs@,yes)
COQLIBS_FP_FILES = Rounding SingleFormat Single DoubleFormat Double
COQLIBS_FP_ALL_FILES = GenFloat $(COQLIBS_FP_FILES)
COQLIBS_FP = $(addprefix lib/coq/floating_point/, $(COQLIBS_FP_ALL_FILES))

COQLIBS_IEEEFLOAT_FILES = RoundingMode GenericFloat Float32 Float64
COQLIBS_IEEEFLOAT = $(addprefix lib/coq/ieee_float/, $(COQLIBS_IEEEFLOAT_FILES))
endif

COQLIBS_FOR_DRIVERS_FILES = ComputerOfEuclideanDivision
COQLIBS_FOR_DRIVERS = $(addprefix lib/coq/for_drivers/, $(COQLIBS_FOR_DRIVERS_FILES))

COQLIBS_FILES = lib/coq/BuiltIn lib/coq/HighOrd $(COQLIBS_INT) $(COQLIBS_BOOL) $(COQLIBS_REAL) $(COQLIBS_NUMBER) $(COQLIBS_SET) $(COQLIBS_MAP) $(COQLIBS_LIST) $(COQLIBS_OPTION) $(COQLIBS_FP)  $(COQLIBS_BV) $(COQLIBS_IEEEFLOAT) $(COQLIBS_FOR_DRIVERS)

%.vo: %.v
	$(SHOW) 'Coqc     $<'
	$(HIDE)$(COQC) -R lib/coq Why3 $<

%.vd: %.v
	$(SHOW) 'Coqdep   $<'
	$(HIDE)$(COQDEP) -R lib/coq Why3 $< $(TOTARGET)

COQV  = $(addsuffix .v,  $(COQLIBS_FILES))
COQVO = $(addsuffix .vo, $(COQLIBS_FILES))
COQVD = $(addsuffix .vd, $(COQLIBS_FILES))

coq: $(COQVO) drivers/coq-realizations.aux lib/coq/version

clean-coq:
	rm -f $(COQVO) $(COQVD) $(addsuffix .glob, $(COQLIBS_FILES)) lib/coq/version \
		$(foreach f,$(COQLIBS_FILES),$(dir $f).$(notdir $f).aux)

clean:: clean-coq

drivers/coq-realizations.aux: Makefile
	$(SHOW) 'Generate $@'
	$(HIDE)(echo "(* generated automatically at compilation time *)"; \
	echo 'theory BuiltIn meta "realized_theory" "BuiltIn", "" end'; \
	echo 'theory HighOrd meta "realized_theory" "HighOrd", "" end'; \
	for f in $(COQLIBS_INT_FILES); do \
	echo 'theory int.'"$$f"' meta "realized_theory" "int.'"$$f"'", "" end'; done; \
	for f in $(COQLIBS_BOOL_FILES); do \
	echo 'theory bool.'"$$f"' meta "realized_theory" "bool.'"$$f"'", "" end'; done; \
	for f in $(COQLIBS_REAL_FILES); do \
	echo 'theory real.'"$$f"' meta "realized_theory" "real.'"$$f"'", "" end'; done; \
	for f in $(COQLIBS_NUMBER_FILES); do \
	echo 'theory number.'"$$f"' meta "realized_theory" "number.'"$$f"'", "" end'; done; \
	for f in $(COQLIBS_SET_FILES); do \
	echo 'theory set.'"$$f"' meta "realized_theory" "set.'"$$f"'", "" end'; done; \
	for f in $(COQLIBS_MAP_FILES); do \
	echo 'theory map.'"$$f"' meta "realized_theory" "map.'"$$f"'", "" end'; done; \
	for f in $(COQLIBS_LIST_FILES); do \
	echo 'theory list.'"$$f"' meta "realized_theory" "list.'"$$f"'", "" end'; done; \
	for f in $(COQLIBS_OPTION_FILES); do \
	echo 'theory option.'"$$f"' meta "realized_theory" "option.'"$$f"'", "" end'; done; \
	for f in $(COQLIBS_BV_FILES); do \
	echo 'theory bv.'"$$f"' meta "realized_theory" "bv.'"$$f"'", "" end'; done; \
	for f in $(COQLIBS_IEEEFLOAT_FILES); do \
	echo 'theory ieee_float.'"$$f"' meta "realized_theory" "ieee_float.'"$$f"'", "" end'; done; \
	for f in $(COQLIBS_FP_FILES); do \
	echo 'theory floating_point.'"$$f"' meta "realized_theory" "floating_point.'"$$f"'", "" end'; done; \
	for f in $(COQLIBS_FOR_DRIVERS_FILES); do \
	echo 'theory for_drivers.'"$$f"' meta "realized_theory" "for_drivers.'"$$f"'", "" end'; done; \
	) > $@

update-coq: update-coq-int update-coq-bool update-coq-real update-coq-number update-coq-set update-coq-map update-coq-list update-coq-option update-coq-fp update-coq-bv update-coq-ieee_float update-coq-for-drivers

LOCAL_STDLIB=-L stdlib --no-stdlib --no-load-default-plugins

update-coq-int: bin/why3.@OCAMLBEST@ bin/why3realize.$(SHAREDBEST) drivers/coq-realizations.aux stdlib/int.mlw
	for f in $(COQLIBS_INT_ALL_FILES); do WHY3CONFIG="" bin/why3.@OCAMLBEST@ realize $(LOCAL_STDLIB) -D drivers/coq-realize.drv -T int.$$f -o $(GENERATED_PREFIX_COQ)/int/; done

update-coq-bool: bin/why3.@OCAMLBEST@ bin/why3realize.$(SHAREDBEST) drivers/coq-realizations.aux stdlib/bool.mlw
	for f in $(COQLIBS_BOOL_FILES); do WHY3CONFIG="" bin/why3.@OCAMLBEST@ realize $(LOCAL_STDLIB) -D drivers/coq-realize.drv -T bool.$$f -o $(GENERATED_PREFIX_COQ)/bool/; done

update-coq-real: bin/why3.@OCAMLBEST@ bin/why3realize.$(SHAREDBEST) drivers/coq-realizations.aux stdlib/real.mlw
	for f in $(COQLIBS_REAL_FILES); do WHY3CONFIG="" bin/why3.@OCAMLBEST@ realize $(LOCAL_STDLIB) -D drivers/coq-realize.drv -T real.$$f -o $(GENERATED_PREFIX_COQ)/real/; done

update-coq-number: bin/why3.@OCAMLBEST@ bin/why3realize.$(SHAREDBEST) drivers/coq-realizations.aux stdlib/number.mlw
	for f in $(COQLIBS_NUMBER_FILES); do WHY3CONFIG="" bin/why3.@OCAMLBEST@ realize $(LOCAL_STDLIB) -D drivers/coq-realize.drv -T number.$$f -o $(GENERATED_PREFIX_COQ)/number/; done

update-coq-set: bin/why3.@OCAMLBEST@ bin/why3realize.$(SHAREDBEST) drivers/coq-realizations.aux stdlib/set.mlw
	for f in $(COQLIBS_SET_FILES); do WHY3CONFIG="" bin/why3.@OCAMLBEST@ realize $(LOCAL_STDLIB) -D drivers/coq-realize.drv -T set.$$f -o $(GENERATED_PREFIX_COQ)/set/; done

update-coq-map: bin/why3.@OCAMLBEST@ bin/why3realize.$(SHAREDBEST) drivers/coq-realizations.aux stdlib/map.mlw
	for f in $(COQLIBS_MAP_FILES); do WHY3CONFIG="" bin/why3.@OCAMLBEST@ realize $(LOCAL_STDLIB) -D drivers/coq-realize.drv -T map.$$f -o $(GENERATED_PREFIX_COQ)/map/; done

update-coq-list: bin/why3.@OCAMLBEST@ bin/why3realize.$(SHAREDBEST) drivers/coq-realizations.aux stdlib/list.mlw
	for f in $(COQLIBS_LIST_FILES); do WHY3CONFIG="" bin/why3.@OCAMLBEST@ realize $(LOCAL_STDLIB) -D drivers/coq-realize.drv -T list.$$f -o $(GENERATED_PREFIX_COQ)/list/; done

update-coq-option: bin/why3.@OCAMLBEST@ bin/why3realize.$(SHAREDBEST) drivers/coq-realizations.aux stdlib/option.mlw
	for f in $(COQLIBS_OPTION_FILES); do WHY3CONFIG="" bin/why3.@OCAMLBEST@ realize $(LOCAL_STDLIB) -D drivers/coq-realize.drv -T option.$$f -o $(GENERATED_PREFIX_COQ)/option/; done

update-coq-bv: bin/why3.@OCAMLBEST@ bin/why3realize.$(SHAREDBEST) drivers/coq-realizations.aux stdlib/bv.mlw
	for f in $(COQLIBS_BV_FILES); do WHY3CONFIG="" bin/why3.@OCAMLBEST@ realize $(LOCAL_STDLIB) -D drivers/coq-realize.drv -T bv.$$f -o $(GENERATED_PREFIX_COQ)/bv/; done

update-coq-for-drivers: bin/why3.@OCAMLBEST@ bin/why3realize.$(SHAREDBEST) drivers/coq-realizations.aux stdlib/for_drivers.mlw
	for f in $(COQLIBS_FOR_DRIVERS_FILES); do WHY3CONFIG="" bin/why3.@OCAMLBEST@ realize $(LOCAL_STDLIB) -D drivers/coq-realize.drv -T for_drivers.$$f -o $(GENERATED_PREFIX_COQ)/for_drivers/; done

update-coq-ieee_float: bin/why3.@OCAMLBEST@ bin/why3realize.$(SHAREDBEST) drivers/coq-realizations.aux stdlib/ieee_float.mlw
	for f in $(COQLIBS_IEEEFLOAT_FILES); do WHY3CONFIG="" bin/why3.@OCAMLBEST@ realize $(LOCAL_STDLIB) -D drivers/coq-realize.drv -T ieee_float.$$f -o $(GENERATED_PREFIX_COQ)/ieee_float/; done

update-coq-fp: bin/why3.@OCAMLBEST@ bin/why3realize.$(SHAREDBEST) drivers/coq-realizations.aux stdlib/floating_point.mlw
	for f in $(COQLIBS_FP_FILES); do WHY3CONFIG="" bin/why3.@OCAMLBEST@ realize $(LOCAL_STDLIB) -D drivers/coq-realize.drv -T floating_point.$$f -o $(GENERATED_PREFIX_COQ)/floating_point/; done

ifeq (@enable_coq_libs@,yes)

uninstall-coq:
	rm -rf $(LIBDIR)/why3/coq

install-coq:
	$(MKDIR_P) $(LIBDIR)/why3/coq
	$(INSTALL_DATA) lib/coq/version $(LIBDIR)/why3/coq/
	$(INSTALL_DATA) lib/coq/BuiltIn.vo lib/coq/HighOrd.vo $(LIBDIR)/why3/coq/
	$(MKDIR_P) $(LIBDIR)/why3/coq/int
	$(INSTALL_DATA) $(addsuffix .vo, $(COQLIBS_INT)) $(LIBDIR)/why3/coq/int/
	$(MKDIR_P) $(LIBDIR)/why3/coq/bool
	$(INSTALL_DATA) $(addsuffix .vo, $(COQLIBS_BOOL)) $(LIBDIR)/why3/coq/bool/
	$(MKDIR_P) $(LIBDIR)/why3/coq/real
	$(INSTALL_DATA) $(addsuffix .vo, $(COQLIBS_REAL)) $(LIBDIR)/why3/coq/real/
	$(MKDIR_P) $(LIBDIR)/why3/coq/number
	$(INSTALL_DATA) $(addsuffix .vo, $(COQLIBS_NUMBER)) $(LIBDIR)/why3/coq/number/
	$(MKDIR_P) $(LIBDIR)/why3/coq/set
	$(INSTALL_DATA) $(addsuffix .vo, $(COQLIBS_SET)) $(LIBDIR)/why3/coq/set/
	$(MKDIR_P) $(LIBDIR)/why3/coq/map
	$(INSTALL_DATA) $(addsuffix .vo, $(COQLIBS_MAP)) $(LIBDIR)/why3/coq/map/
	$(MKDIR_P) $(LIBDIR)/why3/coq/list
	$(INSTALL_DATA) $(addsuffix .vo, $(COQLIBS_LIST)) $(LIBDIR)/why3/coq/list/
	$(MKDIR_P) $(LIBDIR)/why3/coq/option
	$(INSTALL_DATA) $(addsuffix .vo, $(COQLIBS_OPTION)) $(LIBDIR)/why3/coq/option/
	$(MKDIR_P) $(LIBDIR)/why3/coq/bv
	$(INSTALL_DATA) $(addsuffix .vo, $(COQLIBS_BV)) $(LIBDIR)/why3/coq/bv/
ifeq (@enable_coq_fp_libs@,yes)
	$(MKDIR_P) $(LIBDIR)/why3/coq/floating_point
	$(INSTALL_DATA) $(addsuffix .vo, $(COQLIBS_FP)) $(LIBDIR)/why3/coq/floating_point/
	$(MKDIR_P) $(LIBDIR)/why3/coq/ieee_float
	$(INSTALL_DATA) $(addsuffix .vo, $(COQLIBS_IEEEFLOAT)) $(LIBDIR)/why3/coq/ieee_float/
endif
	$(MKDIR_P) $(LIBDIR)/why3/coq/for_drivers
	$(INSTALL_DATA) $(addsuffix .vo, $(COQLIBS_FOR_DRIVERS)) $(LIBDIR)/why3/coq/for_drivers/
	$(MKDIR_P) $(DATADIR)/why3/drivers
	$(INSTALL_DATA) drivers/coq-realizations.aux $(DATADIR)/why3/drivers/

install:: install-coq

all: coq

ifneq "$(MAKECMDGOALS:update-coq%=update-coq)" "update-coq"
MAKEINC += $(COQVD)
endif

endif

install-data::
	$(MKDIR_P) $(DATADIR)/why3/drivers
	$(INSTALL_DATA) drivers/coq-realizations.aux $(DATADIR)/why3/drivers/

all: drivers/coq-realizations.aux

clean::
	rm -f drivers/coq-realizations.aux

####################
# PVS realizations
####################

PVSLIBS_INT_FILES = Int Abs MinMax ComputerDivision EuclideanDivision
PVSLIBS_INT = $(addprefix lib/pvs/int/, $(PVSLIBS_INT_FILES))

PVSLIBS_REAL_FILES = Abs FromInt MinMax Real Square ExpLog Trigonometry \
                     PowerInt
 # RealInfix
PVSLIBS_REAL = $(addprefix lib/pvs/real/, $(PVSLIBS_REAL_FILES))

PVSLIBS_LIST_FILES =
  # Nth
PVSLIBS_LIST = $(addprefix lib/pvs/int/, $(PVSLIBS_LIST_FILES))

PVSLIBS_NUMBER_FILES = # Divisibility Gcd Parity Prime
PVSLIBS_NUMBER = $(addprefix lib/pvs/number/, $(PVSLIBS_NUMBER_FILES))

PVSLIBS_FP_FILES = Rounding SingleFormat Single DoubleFormat Double
PVSLIBS_FP_ALL_FILES = $(PVSLIBS_FP_FILES)
PVSLIBS_FP = $(addprefix lib/pvs/floating_point/, $(PVSLIBS_FP_ALL_FILES))

PVSLIBS_FILES = $(PVSLIBS_INT) $(PVSLIBS_REAL) $(PVSLIBS_LIST) \
                $(PVSLIBS_NUMBER) $(PVSLIBS_FP)

update-pvs: bin/why3.@OCAMLBEST@ bin/why3realize.$(SHAREDBEST) drivers/pvs-realizations.aux
	for f in $(PVSLIBS_INT_FILES); do WHY3CONFIG="" bin/why3.@OCAMLBEST@ realize $(LOCAL_STDLIB) -D drivers/pvs-realize.drv -T int.$$f -o lib/pvs/int/; done
	for f in $(PVSLIBS_REAL_FILES); do WHY3CONFIG="" bin/why3.@OCAMLBEST@ realize $(LOCAL_STDLIB) -D drivers/pvs-realize.drv -T real.$$f -o lib/pvs/real/; done
	for f in $(PVSLIBS_LIST_FILES); do WHY3CONFIG="" bin/why3.@OCAMLBEST@ realize $(LOCAL_STDLIB) -D drivers/pvs-realize.drv -T list.$$f -o lib/pvs/list/; done
	for f in $(PVSLIBS_NUMBER_FILES); do WHY3CONFIG="" bin/why3.@OCAMLBEST@ realize $(LOCAL_STDLIB) -D drivers/pvs-realize.drv -T number.$$f -o lib/pvs/number/; done
	for f in $(PVSLIBS_FP_FILES); do WHY3CONFIG="" bin/why3.@OCAMLBEST@ realize $(LOCAL_STDLIB) -D drivers/pvs-realize.drv -T floating_point.$$f -o lib/pvs/floating_point/; done

drivers/pvs-realizations.aux: Makefile
	$(SHOW) 'Generate $@'
	$(HIDE)(echo "(* generated automatically at compilation time *)"; \
	for f in $(PVSLIBS_INT_FILES); do \
	echo 'theory int.'"$$f"' meta "realized_theory" "int.'"$$f"'", "" end'; done; \
	for f in $(PVSLIBS_REAL_FILES); do \
	echo 'theory real.'"$$f"' meta "realized_theory" "real.'"$$f"'", "" end'; done; \
	for f in $(PVSLIBS_LIST_FILES); do \
	echo 'theory list.'"$$f"' meta "realized_theory" "list.'"$$f"'", "" end'; done; \
	for f in $(PVSLIBS_NUMBER_FILES); do \
	echo 'theory number.'"$$f"' meta "realized_theory" "number.'"$$f"'", "" end'; done; \
	for f in $(PVSLIBS_FP_FILES); do \
	echo 'theory floating_point.'"$$f"' meta "realized_theory" "floating_point.'"$$f"'", "" end'; done; \
	) > $@

pvs: lib/pvs/version

clean-pvs:
	rm -f lib/pvs/version

clean:: clean-pvs

ifeq (@enable_pvs_libs@,yes)

uninstall-pvs:
	rm -rf $(LIBDIR)/why3/pvs

install-pvs:
	$(MKDIR_P) $(LIBDIR)/why3/pvs
	$(INSTALL_DATA) lib/pvs/version $(LIBDIR)/why3/pvs/
	$(MKDIR_P) $(LIBDIR)/why3/pvs/int
	$(INSTALL_DATA) $(addsuffix .pvs, $(PVSLIBS_INT)) $(LIBDIR)/why3/pvs/int/
	$(INSTALL_DATA) $(addsuffix .prf, $(PVSLIBS_INT)) $(LIBDIR)/why3/pvs/int/
	$(MKDIR_P) $(LIBDIR)/why3/pvs/real
	$(INSTALL_DATA) $(addsuffix .pvs, $(PVSLIBS_REAL)) $(LIBDIR)/why3/pvs/real/
	$(INSTALL_DATA) $(addsuffix .prf, $(PVSLIBS_REAL)) $(LIBDIR)/why3/pvs/real/
	$(MKDIR_P) $(LIBDIR)/why3/pvs/floating_point/
	$(INSTALL_DATA) $(addsuffix .pvs, $(PVSLIBS_FP)) $(LIBDIR)/why3/pvs/floating_point/
	$(MKDIR_P) $(DATADIR)/why3/drivers/
	$(INSTALL_DATA) drivers/pvs-realizations.aux $(DATADIR)/why3/drivers/

install:: install-pvs

all: pvs

endif

install-data::
	$(MKDIR_P) $(DATADIR)/why3/drivers/
	$(INSTALL_DATA) drivers/pvs-realizations.aux $(DATADIR)/why3/drivers/

all: drivers/pvs-realizations.aux

clean::
	rm -f drivers/pvs-realizations.aux

#######################
# Isabelle realizations
#######################


ISABELLEVERSIONSPECIFIC=why3.ML Why3_BV.thy Why3_Map.thy

ISABELLEVERSIONSPECIFICTARGETS=$(addprefix lib/isabelle/, $(ISABELLEVERSIONSPECIFIC))

ISABELLEREALIZEDRV=drivers/isabelle-realize.drv

$(ISABELLEVERSIONSPECIFICTARGETS): %: %.@ISABELLEVERSION@
	$(CMP_CP)

clean::
	rm -f $(ISABELLEVERSIONSPECIFICTARGETS)

ISABELLELIBS_INT_FILES = Abs ComputerDivision Div2 EuclideanDivision Int MinMax Power
ISABELLELIBS_INT = $(addsuffix .xml, $(addprefix $(GENERATED_PREFIX_ISABELLE)/int/, $(ISABELLELIBS_INT_FILES)))

ISABELLELIBS_BOOL_FILES = Bool
ISABELLELIBS_BOOL = $(addsuffix .xml, $(addprefix $(GENERATED_PREFIX_ISABELLE)/bool/, $(ISABELLELIBS_BOOL_FILES)))

ISABELLELIBS_REAL_FILES = Real RealInfix Abs MinMax FromInt Truncate Square ExpLog Trigonometry PowerInt # not yet realized : PowerReal Hyperbolic Polar
ISABELLELIBS_REAL = $(addsuffix .xml, $(addprefix $(GENERATED_PREFIX_ISABELLE)/real/, $(ISABELLELIBS_REAL_FILES)))

ISABELLELIBS_NUMBER_FILES = Divisibility Gcd Parity Prime Coprime
ISABELLELIBS_NUMBER = $(addsuffix .xml, $(addprefix $(GENERATED_PREFIX_ISABELLE)/number/, $(ISABELLELIBS_NUMBER_FILES)))

ISABELLELIBS_SET_FILES = Set Fset
ISABELLELIBS_SET = $(addsuffix .xml, $(addprefix $(GENERATED_PREFIX_ISABELLE)/set/, $(ISABELLELIBS_SET_FILES)))

ISABELLELIBS_MAP_FILES = Map Const Occ MapPermut MapInjection
ISABELLELIBS_MAP = $(addsuffix .xml, $(addprefix $(GENERATED_PREFIX_ISABELLE)/map/, $(ISABELLELIBS_MAP_FILES)))

ISABELLELIBS_LIST_FILES = List Length Mem Nth NthNoOpt NthLength HdTl NthHdTl Append NthLengthAppend Reverse HdTlNoOpt RevAppend Combine Distinct NumOcc Permut
ISABELLELIBS_LIST = $(addsuffix .xml, $(addprefix $(GENERATED_PREFIX_ISABELLE)/list/, $(ISABELLELIBS_LIST_FILES)))

ISABELLELIBS_BV_FILES = Pow2int BV8 BV16 BV32 BV64 BVConverter_32_64 BVConverter_16_64 BVConverter_8_64 BVConverter_16_32 BVConverter_8_32 BVConverter_8_16
ISABELLELIBS_BV = $(addsuffix .xml, $(addprefix $(GENERATED_PREFIX_ISABELLE)/bv/, $(ISABELLELIBS_BV_FILES)))

ISABELLELIBS = $(ISABELLELIBS_INT) $(ISABELLELIBS_BOOL) $(ISABELLELIBS_REAL) $(ISABELLELIBS_NUMBER) $(ISABELLELIBS_SET) $(ISABELLELIBS_MAP) $(ISABELLELIBS_LIST) $(ISABELLELIBS_OPTION) $(ISABELLELIBS_BV)

drivers/isabelle-realizations.aux: Makefile
	$(SHOW) 'Generate $@'
	$(HIDE)(echo "(* generated automatically at compilation time *)"; \
	echo 'theory BuiltIn meta "realized_theory" "BuiltIn", "" end'; \
	for f in $(ISABELLELIBS_INT_FILES); do \
	echo 'theory int.'"$$f"' meta "realized_theory" "int.'"$$f"'", "" end'; done; \
	for f in $(ISABELLELIBS_BOOL_FILES); do \
	echo 'theory bool.'"$$f"' meta "realized_theory" "bool.'"$$f"'", "" end'; done; \
	for f in $(ISABELLELIBS_REAL_FILES); do \
	echo 'theory real.'"$$f"' meta "realized_theory" "real.'"$$f"'", "" end'; done; \
	for f in $(ISABELLELIBS_NUMBER_FILES); do \
	echo 'theory number.'"$$f"' meta "realized_theory" "number.'"$$f"'", "" end'; done; \
	for f in $(ISABELLELIBS_SET_FILES); do \
	echo 'theory set.'"$$f"' meta "realized_theory" "set.'"$$f"'", "" end'; done; \
	for f in $(ISABELLELIBS_MAP_FILES); do \
	echo 'theory map.'"$$f"' meta "realized_theory" "map.'"$$f"'", "" end'; done; \
	for f in $(ISABELLELIBS_LIST_FILES); do \
	echo 'theory list.'"$$f"' meta "realized_theory" "list.'"$$f"'", "" end'; done; \
	for f in $(ISABELLELIBS_OPTION_FILES); do \
	echo 'theory option.'"$$f"' meta "realized_theory" "option.'"$$f"'", "" end'; done; \
	for f in $(ISABELLELIBS_BV_FILES); do \
	echo 'theory bv.'"$$f"' meta "realized_theory" "bv.'"$$f"'", "" end'; done; \
	) > $@

ifeq (@enable_local@,yes)
  ISABELLE_TARGET_DIR=`pwd`/lib/isabelle
else
  ISABELLE_TARGET_DIR=$(LIBDIR)/why3/isabelle
endif

$(GENERATED_PREFIX_ISABELLE)/realizations: $(ISABELLELIBS)
	$(HIDE)sha1sum $^ | sed -e "s,$(GENERATED_PREFIX_ISABELLE)/,," > $@

update-isabelle: $(GENERATED_PREFIX_ISABELLE)/realizations

$(ISABELLELIBS_INT): bin/why3.@OCAMLBEST@ bin/why3realize.$(SHAREDBEST) drivers/isabelle-realizations.aux \
  $(ISABELLEREALIZEDRV) drivers/isabelle-common.gen stdlib/int.mlw
	$(SHOW) "Generating Isabelle realization for int.$(notdir $(basename $@))"
	$(HIDE)mkdir -p $(GENERATED_PREFIX_ISABELLE)/int
	$(HIDE)WHY3CONFIG="" bin/why3.@OCAMLBEST@ realize $(LOCAL_STDLIB) -D $(ISABELLEREALIZEDRV) -T int.$(notdir $(basename $@)) -o $(GENERATED_PREFIX_ISABELLE)/int/

$(ISABELLELIBS_BOOL): bin/why3.@OCAMLBEST@ bin/why3realize.$(SHAREDBEST) drivers/isabelle-realizations.aux \
  $(ISABELLEREALIZEDRV) drivers/isabelle-common.gen stdlib/bool.mlw
	$(SHOW) "Generating Isabelle realization for bool.$(notdir $(basename $@))"
	$(HIDE)mkdir -p $(GENERATED_PREFIX_ISABELLE)/bool
	$(HIDE)WHY3CONFIG="" bin/why3.@OCAMLBEST@ realize $(LOCAL_STDLIB) -D $(ISABELLEREALIZEDRV) -T bool.$(notdir $(basename $@)) -o $(GENERATED_PREFIX_ISABELLE)/bool/

$(ISABELLELIBS_REAL): bin/why3.@OCAMLBEST@ bin/why3realize.$(SHAREDBEST) drivers/isabelle-realizations.aux \
  $(ISABELLEREALIZEDRV) drivers/isabelle-common.gen stdlib/real.mlw
	$(SHOW) "Generating Isabelle realization for real.$(notdir $(basename $@))"
	$(HIDE)mkdir -p $(GENERATED_PREFIX_ISABELLE)/real
	$(HIDE)WHY3CONFIG="" bin/why3.@OCAMLBEST@ realize $(LOCAL_STDLIB) -D $(ISABELLEREALIZEDRV) -T real.$(notdir $(basename $@)) -o $(GENERATED_PREFIX_ISABELLE)/real/

$(ISABELLELIBS_NUMBER): bin/why3.@OCAMLBEST@ bin/why3realize.$(SHAREDBEST) drivers/isabelle-realizations.aux \
  $(ISABELLEREALIZEDRV) drivers/isabelle-common.gen stdlib/number.mlw
	$(SHOW) "Generating Isabelle realization for number.$(notdir $(basename $@))"
	$(HIDE)mkdir -p $(GENERATED_PREFIX_ISABELLE)/number
	$(HIDE)WHY3CONFIG="" bin/why3.@OCAMLBEST@ realize $(LOCAL_STDLIB) -D $(ISABELLEREALIZEDRV) -T number.$(notdir $(basename $@)) -o $(GENERATED_PREFIX_ISABELLE)/number/

$(ISABELLELIBS_SET): bin/why3.@OCAMLBEST@ bin/why3realize.$(SHAREDBEST) drivers/isabelle-realizations.aux \
  $(ISABELLEREALIZEDRV) drivers/isabelle-common.gen stdlib/set.mlw
	$(SHOW) "Generating Isabelle realization for set.$(notdir $(basename $@))"
	$(HIDE)mkdir -p $(GENERATED_PREFIX_ISABELLE)/set
	$(HIDE)WHY3CONFIG="" bin/why3.@OCAMLBEST@ realize $(LOCAL_STDLIB) -D $(ISABELLEREALIZEDRV) -T set.$(notdir $(basename $@)) -o $(GENERATED_PREFIX_ISABELLE)/set/

$(ISABELLELIBS_MAP): bin/why3.@OCAMLBEST@ bin/why3realize.$(SHAREDBEST) drivers/isabelle-realizations.aux \
  $(ISABELLEREALIZEDRV) drivers/isabelle-common.gen stdlib/map.mlw
	$(SHOW) "Generating Isabelle realization for map.$(notdir $(basename $@))"
	$(HIDE)mkdir -p $(GENERATED_PREFIX_ISABELLE)/map
	$(HIDE)WHY3CONFIG="" bin/why3.@OCAMLBEST@ realize $(LOCAL_STDLIB) -D $(ISABELLEREALIZEDRV) -T map.$(notdir $(basename $@)) -o $(GENERATED_PREFIX_ISABELLE)/map/

$(ISABELLELIBS_LIST): bin/why3.@OCAMLBEST@ bin/why3realize.$(SHAREDBEST) drivers/isabelle-realizations.aux \
  $(ISABELLEREALIZEDRV) drivers/isabelle-common.gen stdlib/list.mlw
	$(SHOW) "Generating Isabelle realization for list.$(notdir $(basename $@))"
	$(HIDE)mkdir -p $(GENERATED_PREFIX_ISABELLE)/list
	$(HIDE)WHY3CONFIG="" bin/why3.@OCAMLBEST@ realize $(LOCAL_STDLIB) -D $(ISABELLEREALIZEDRV) -T list.$(notdir $(basename $@)) -o $(GENERATED_PREFIX_ISABELLE)/list/

$(ISABELLELIBS_OPTION): bin/why3.@OCAMLBEST@ bin/why3realize.$(SHAREDBEST) drivers/isabelle-realizations.aux \
  $(ISABELLEREALIZEDRV) drivers/isabelle-common.gen stdlib/option.mlw
	$(SHOW) "Generating Isabelle realization for option.$(notdir $(basename $@))"
	$(HIDE)mkdir -p $(GENERATED_PREFIX_ISABELLE)/option
	$(HIDE)WHY3CONFIG="" bin/why3.@OCAMLBEST@ realize $(LOCAL_STDLIB) -D $(ISABELLEREALIZEDRV) -T option.$(notdir $(basename $@)) -o $(GENERATED_PREFIX_ISABELLE)/option/

$(ISABELLELIBS_BV): bin/why3.@OCAMLBEST@ bin/why3realize.$(SHAREDBEST) drivers/isabelle-realizations.aux \
  $(ISABELLEREALIZEDRV) drivers/isabelle-common.gen stdlib/bv.mlw
	$(SHOW) "Generating Isabelle realization for bv.$(notdir $(basename $@))"
	$(HIDE)mkdir -p $(GENERATED_PREFIX_ISABELLE)/bv
	$(HIDE)WHY3CONFIG="" bin/why3.@OCAMLBEST@ realize $(LOCAL_STDLIB) -D $(ISABELLEREALIZEDRV) -T bv.$(notdir $(basename $@)) -o $(GENERATED_PREFIX_ISABELLE)/bv/

ifeq (@enable_isabelle_libs@,yes)

$(GENERATED_PREFIX_ISABELLE)/last_build: $(ISABELLEVERSIONSPECIFICTARGETS) $(ISABELLELIBS)
ifneq (@enable_local@,yes)
	cp -r $(GENERATED_PREFIX_ISABELLE) "$(LIBDIR)/why3"
endif
	@(if isabelle components -l | grep -q "$(ISABELLE_TARGET_DIR)$$"; then \
	    echo "Building the Why3 heap for Isabelle/HOL:"; \
	    isabelle build -bc Why3; \
	    touch $@; \
	  else \
	    echo "[Warning] Cannot pre-build the Isabelle heap because"; \
	    echo "  the Isabelle component configuration does not contain"; \
	    echo "  [$(ISABELLE_TARGET_DIR)]"; \
	  fi)

install-isabelle: $(GENERATED_PREFIX_ISABELLE)/last_build

install_local:: install-isabelle
install:: install-isabelle

clean::
	rm -f $(GENERATED_PREFIX_ISABELLE)/*/*.xml

endif

all: drivers/isabelle-realizations.aux

install-data::
	$(INSTALL_DATA) drivers/isabelle-realizations.aux $(DATADIR)/why3/drivers/

clean::
	rm -f drivers/isabelle-realizations.aux

#######################
# Isabelle client
#######################

ISABELLEC_FILES := isabelle_client_main

ISABELLECMODULES := $(addprefix src/isabelle-client/, $(ISABELLEC_FILES))
ISABELLECDEP = $(addsuffix .dep, $(ISABELLECMODULES))
ISABELLECCMO = $(addsuffix .cmo, $(ISABELLECMODULES))
ISABELLECCMX = $(addsuffix .cmx, $(ISABELLECMODULES))

$(ISABELLECDEP) $(ISABELLECCMO) $(ISABELLECCMX): INCLUDES += -I src/isabelle-client -I src/util

depend: $(ISABELLECDEP)
CLEANDIRS += src/isabelle-client

# build targets

byte: bin/isabelle_client.byte
opt:  bin/isabelle_client.opt

bin/isabelle_client.opt: lib/why3/why3.cmxa $(ISABELLECCMX)

bin/isabelle_client.byte: lib/why3/why3.cma $(ISABELLECCMO)

install_no_local::
	cp -f bin/isabelle_client.@OCAMLBEST@ $(BINDIR)/isabelle_client$(EXE)

MAKEINC += $(ISABELLECDEP)

clean::
	rm -f bin/isabelle_client.byte bin/isabelle_client.opt bin/isabelle_client

################
# Jessie3 plugin
################

ifeq (@enable_frama_c@,yes)

nobyte: jessie.byte
noopt: jessie.opt

jessie.byte: src/jessie/Makefile $(WHY3CMA)
	@$(MAKE) -C src/jessie Jessie3.cma

jessie.opt: src/jessie/Makefile $(WHY3CMXA)
	@$(MAKE) -C src/jessie Jessie3.cmxs

uninstall-framac:
	rm -f $(FRAMAC_LIBDIR)/plugins/Jessie3.*

uninstall:: uninstall-framac

install-framac:
	$(MKDIR_P) $(FRAMAC_LIBDIR)/plugins/
	$(INSTALL_DATA) $(wildcard $(addprefix src/jessie/Jessie3., $(INSTALLED_LIB_EXTS))) \
	  $(FRAMAC_LIBDIR)/plugins/

install:: install-framac

clean::
	$(MAKE) -C src/jessie clean

endif

###############
# Why3 pp
###############

PRETTYPRINT_FILES = why3pp_sexp why3pp

PRETTYPRINTMODULES = $(addprefix src/tools/, $(PRETTYPRINT_FILES))

PRETTYPRINTDEP = $(addsuffix .dep, $(PRETTYPRINTMODULES))
PRETTYPRINTCMO = $(addsuffix .cmo, $(PRETTYPRINTMODULES))
PRETTYPRINTCMX = $(addsuffix .cmx, $(PRETTYPRINTMODULES))

$(PRETTYPRINTDEP) $(PRETTYPRINTCMO) $(PRETTYPRINTCMX): INCLUDES += -I src/tools

PRETTYPRINTGENERATED = src/tools/why3pp_sexp.ml
$(PRETTYPRINTDEP): $(PRETTYPRINTGENERATED)
GENERATED += $(PRETTYPRINTGENERATED)

# build targets

byte: bin/why3pp.cma
opt:  bin/why3pp.cmxs

bin/why3pp.cmxs: $(PRETTYPRINTCMX)
bin/why3pp.cma:  $(PRETTYPRINTCMO)

# depend and clean targets

MAKEINC += $(PRETTYPRINTDEP)

uninstall-bin::
	rm -f $(TOOLDIR)/why3pp.$(SHAREDBEST)

install-bin::
	$(MKDIR_P) $(TOOLDIR)
	$(INSTALL_DATA) bin/why3pp.$(SHAREDBEST) $(TOOLDIR)

install_local:: bin/why3pp.$(SHAREDBEST)

#########
# why3doc
#########

WHY3DOCGENERATED = src/why3doc/doc_lexer.ml

WHY3DOC_FILES = doc_html doc_def doc_lexer doc_main

WHY3DOCMODULES = $(addprefix src/why3doc/, $(WHY3DOC_FILES))

WHY3DOCDEP = $(addsuffix .dep, $(WHY3DOCMODULES))
WHY3DOCCMO = $(addsuffix .cmo, $(WHY3DOCMODULES))
WHY3DOCCMX = $(addsuffix .cmx, $(WHY3DOCMODULES))

$(WHY3DOCDEP) $(WHY3DOCCMO) $(WHY3DOCCMX): INCLUDES += -I src/why3doc

$(WHY3DOCDEP): $(WHY3DOCGENERATED)

# build targets

byte: bin/why3doc.cma
opt:  bin/why3doc.cmxs

bin/why3doc.cmxs: $(WHY3DOCCMX)
bin/why3doc.cma:  $(WHY3DOCCMO)

# depend and clean targets

MAKEINC += $(WHY3DOCDEP)

CLEANDIRS += src/why3doc
GENERATED += $(WHY3DOCGENERATED)

uninstall-bin::
	rm -f $(TOOLDIR)/why3doc.$(SHAREDBEST)

install-bin::
	$(MKDIR_P) $(TOOLDIR)
	$(INSTALL_DATA) bin/why3doc.$(SHAREDBEST) $(TOOLDIR)

install_local:: bin/why3doc.$(SHAREDBEST)

#########
# trywhy3
#########

ifeq ($(DEBUGJS),yes)
 JSOO_DEBUG=--pretty --debug-info --source-map
 JS_MAPS=trywhy3.map why3_worker.map
else
 JSOO_DEBUG=
 JS_MAPS=
endif

TRYWHY3_FILES = json_base json_parser json_lexer bindings shortener trywhy3 why3_worker worker_proto

TRYWHY3MODULES = $(addprefix src/trywhy3/, $(TRYWHY3_FILES))

TRYWHY3DEP = $(addsuffix .dep, $(TRYWHY3MODULES))
TRYWHY3CMO = $(addsuffix .cmo, $(TRYWHY3MODULES))
TRYWHY3CMI = $(addsuffix .cmi, $(TRYWHY3MODULES))

$(TRYWHY3DEP) $(TRYWHY3CMO) $(TRYWHY3CMI): INCLUDES += -I src/trywhy3

TRYWHY3_PACK = \
	trywhy3.js trywhy3.html trywhy3.css \
	why3_worker.js alt-ergo-worker.js \
	README.md examples/ \
	trywhy3_custom.css \
	ace-builds/src-min-noconflict/ace.js \
	ace-builds/src-min-noconflict/mode-why3.js \
	ace-builds/src-min-noconflict/mode-python.js \
	ace-builds/src-min-noconflict/mode-c_cpp.js \
	ace-builds/src-min-noconflict/theme-chrome.js $(JS_MAPS)

trywhy3.tar.gz: $(addprefix src/trywhy3/, $(TRYWHY3_PACK))
	tar czf trywhy3.tar.gz -C src $(addprefix trywhy3/, $(TRYWHY3_PACK))

trywhy3: src/trywhy3/trywhy3.js src/trywhy3/why3_worker.js

src/trywhy3/trywhy3.js: src/trywhy3/trywhy3.byte
	js_of_ocaml $(JSOO_DEBUG) $<

src/trywhy3/trywhy3.byte: $(addprefix src/trywhy3/, json_base.cmo json_parser.cmo json_lexer.cmo bindings.cmo worker_proto.cmo shortener.cmo trywhy3.cmo)
	$(OCAMLFIND) ocamlc -o $@ -package js_of_ocaml -package menhirLib -linkpkg $^

src/trywhy3/why3_worker.js: src/trywhy3/why3_worker.byte src/trywhy3/trywhy3.conf src/trywhy3/try_alt_ergo.drv
	js_of_ocaml $(JSOO_DEBUG) --extern-fs -I . -I src/trywhy3 \
		--file=trywhy3.conf:/ \
		--file=try_alt_ergo.drv:/ \
	  `find stdlib -name "*.mlw" -exec printf " --file=%s:/%s" {} {} ";"` \
	+dynlink.js +toplevel.js $<

src/trywhy3/why3_worker.byte: $(WHY3CMA) $(PYTHONCMO) $(MICROCCMO) \
		$(addprefix src/trywhy3/, bindings.cmo worker_proto.cmo why3_worker.cmo)
	$(OCAMLFIND) ocamlc $(filter-out -thread,$(BFLAGS)) -package js_of_ocaml -o $@ -linkpkg $^

src/trywhy3/%.cmo: src/trywhy3/%.ml
	$(OCAMLFIND) ocamlc $(BFLAGS) -c $<

src/trywhy3/%.cmi: src/trywhy3/%.mli
	$(OCAMLFIND) ocamlc $(BFLAGS) -c $<

$(addprefix src/trywhy3/, worker_proto.cmo why3_worker.cmo): BFLAGS += -package js_of_ocaml

$(addprefix src/trywhy3/, bindings.cmo trywhy3.cmo): BFLAGS += -package js_of_ocaml -package js_of_ocaml-ppx

TRYWHY3JSON_FILES = json_base json_parser json_lexer
TRYWHY3JSON = $(TRYWHY3JSON_FILES:%=src/trywhy3/%.ml) $(TRYWHY3JSON_FILES:%=src/trywhy3/%.mli)

$(TRYWHY3JSON): src/trywhy3/%: src/util/%
	cp $< $@

GENERATED += $(TRYWHY3JSON)

$(TRYWHY3DEP): $(TRYWHY3JSON)

MAKEINC += $(TRYWHY3DEP)

clean-trywhy3:
	rm -f src/trywhy3/trywhy3.js src/trywhy3/trywhy3.byte \
	  src/trywhy3/why3_worker.js src/trywhy3/why3_worker.byte \
	  trywhy3.tar.gz

clean:: clean-trywhy3

CLEANDIRS += src/trywhy3


#########
# why3webserver and full web/js interface
#########

ifeq (@enable_web_ide@,yes)

JSOCAMLCW=$(OCAMLFIND) ocamlc -package js_of_ocaml -package js_of_ocaml-ppx \
        -I src/ide

src/ide/why3_js.cmo: src/ide/why3_js.ml lib/why3/why3.cma
	$(JSOCAMLCW) $(BFLAGS) -c $<

src/ide/why3_js.byte: lib/why3/why3.cma src/ide/why3_js.cmo
	$(JSOCAMLCW) $(filter-out -thread,$(BFLAGS)) -o $@ -linkpkg $(BLINKFLAGS) $^

src/ide/why3_js.js: src/ide/why3_js.byte
	js_of_ocaml +dynlink.js +toplevel.js $<

web_ide: src/ide/why3_js.js

opt: bin/why3webserver.cmxs
byte: bin/why3webserver.cma src/ide/why3_js.cmo

endif

########
# bench
########

.PHONY: bench test

bench:: bin/why3.@OCAMLBEST@ bin/why3config.$(SHAREDBEST) plugins $(TOOLS) \
  share/Makefile.config bin/why3extract.$(SHAREDBEST)
	bin/why3.@OCAMLBEST@ config list-provers | grep -q Alt-Ergo || \
		bin/why3.@OCAMLBEST@ config detect
	@echo "=== Check API examples ==="
	$(MAKE) bench-api
	@echo "=== Check examples ==="
	bash bench/bench -suffix ".@OCAMLBEST@"
	@echo "=== Check parsing messages ==="
	bench/parsing-bench

APITESTS = \
	clone \
	counterexample \
	create_session \
	logic \
	mlw_expr \
	mlw_tree \
	transform \

ifeq (@enable_infer@,yes)
	APITESTS += mlw_tree_infer_invs
endif

bench-api: $(addprefix test-api-, $(APITESTS))

clean::
	rm -rf bench/infer/*.out
	rm -rf bench/check-ce/*.out

###############
# test targets
###############

test-itp.opt: src/printer/itp.ml lib/why3/why3.cmxa
	$(if $(QUIET),@echo 'Ocamlopt $<' &&) \
	$(OCAMLOPT) -o $@ -I lib/why3 $(INCLUDES) $(OLINKFLAGS) lib/why3/why3.cmxa $<

test-api-%.byte: examples/use_api/%.ml lib/why3/why3.cma
	$(SHOW) 'Ocaml    $<'
	$(HIDE)($(OCAMLC) -o $@ -I lib/why3 $(BFLAGS) $(BLINKFLAGS) lib/why3/why3.cma $<) \
		|| (printf "Compilation failed for API test $@. Please fix it.\n"; exit 2)

test-api-%.opt: examples/use_api/%.ml lib/why3/why3.cmxa
	$(SHOW) 'Ocamlopt $<'
	$(HIDE)($(OCAMLOPT) -o $@ -I lib/why3 $(OFLAGS) $(OLINKFLAGS) lib/why3/why3.cmxa $<) \
		|| (printf "Compilation failed for API test $@. Please fix it.\n"; exit 2)

test-api-%: test-api-%.@OCAMLBEST@
	$(HIDE)mkdir -p examples/use_api/results
	$(HIDE)(./$< | sed -e 's/^\(Versions of Alt-Ergo found: \).*$$/\1<hidden>/' \
		  	   -e 's/0\.0[0-9]/0.0x/' \
			    > examples/use_api/results/$@.stdout ) \
		|| (printf "Execution failed for API test $<. Please fix it.\n"; exit 2)
	$(HIDE)(diff examples/use_api/oracles/$@.stdout examples/use_api/results/$@.stdout) \
		|| (printf "Oracle failed for API test $<. Please fix it.\n"; exit 2)
	$(HIDE)rm -f $< why3session.xml why3shapes why3shapes.gz


#test-shape: lib/why3/why3.cma
#	ocaml -I lib/why3 $(INCLUDES) $(BLINKFLAGS) $? examples/test_shape.ml


################
# documentation
################

.PHONY: doc predoc

doc/generated/drivers-all.dot: drivers/*.drv drivers/*.gen
	doc/drv_depgraph $^ > $@

doc/generated/drivers-%.dot: doc/generated/drivers-all.dot
	ccomps -X $(NODE) $< > $@

doc/generated/drivers-smt.dot: NODE = smt-libv2.gen
doc/generated/drivers-tptp.dot: NODE = tptp.gen
doc/generated/drivers-coq.dot: NODE = coq-common.gen
doc/generated/drivers-isabelle.dot: NODE = isabelle-common.gen
doc/generated/drivers-pvs.dot: NODE = pvs-common.gen

DRVDOT = $(patsubst %,doc/generated/drivers-%.dot, smt tptp coq isabelle pvs)

DOC = index zebibliography genindex \
  foreword starting whyml api install manpages syntaxref vcgen \
  input_formats exec itp technical changes

DOCRST = $(DOC:%=doc/%.rst) doc/manual.bib

LIBDOT = $(patsubst %,doc/generated/library-%.dot, int array)

doc/generated/library-%.dot: stdlib/%.mlw
	bin/why3 pp --output=dep $< | tred > $@

predoc: $(DRVDOT) $(LIBDOT)

update-doc-png:
	export UBUNTU_MENUPROXY=0; \
	export WHY3CONFIG=doc/why3ide-doc.conf; \
	export WHY3LOADPATH=stdlib; \
	export GTK_THEME=Adwaita; \
	sed -n -e 's/^.. %EXECUTE \(.*\)/\1/p' $(DOCRST) | $(SHELL) -e

ifeq (@enable_doc@,yes)

doc: doc/html/index.html

TESTSAPIDOC = $(addsuffix .ml, $(addprefix examples/use_api/, $(APITESTS)))

doc/html/index.html: $(DOCRST) $(DRVDOT) $(LIBDOT) $(TESTSAPIDOC) doc/conf.py
	$(SPHINX) -b html -d doc/.doctrees doc doc/html

doc/latex/manual.tex: $(DOCRST) $(DRVDOT) $(LIBDOT) $(TESTSAPIDOC) doc/conf.py
	$(SPHINX) -b latex -d doc/.doctrees doc doc/latex

ifeq (@enable_pdf_doc@,yes)

doc: doc/latex/manual.pdf

doc/latex/manual.pdf: doc/latex/manual.tex
	@echo "running LaTeX compilation..."
	cd doc/latex; $(LATEXCOMP) manual.tex >/dev/null
ifeq (@LATEX@,pdflatex)
	@cd doc/latex; if grep 'may have changed. Rerun to get' manual.log; then \
	  makeindex manual; \
	  echo "running LaTeX again to try to fix references..."; \
	  pdflatex manual >/dev/null; \
	fi
	@cd doc/latex; if grep 'may have changed. Rerun to get' manual.log; then \
	  echo "running LaTeX again to try to fix references..."; \
	  pdflatex manual >/dev/null; \
	fi
endif

endif

clean::
	rm -rf doc/html doc/latex
	rm -rf doc/generated/*.dot

else

doc:

endif

##########
# API DOC
##########

.PHONY: apidoc apidot

MODULESTODOC = \
	util/util util/opt util/lists util/strings util/getopt \
	util/extmap util/extset util/exthtbl \
	util/weakhtbl util/wstdlib util/rc util/debug \
	util/loc util/pp util/bigInt util/number \
	util/mlmpfr_wrapper \
	core/ident core/ty core/term core/decl core/coercion core/theory \
	core/env core/task core/trans core/pretty core/printer \
	core/model_parser \
	parser/ptree_helpers parser/typing parser/mlw_printer \
	driver/whyconf driver/call_provers driver/driver \
	transform/args_wrapper \
	mlw/ity mlw/expr mlw/pdecl mlw/pmodule mlw/vc \
	mlw/pinterp_core mlw/rac mlw/pinterp mlw/check_ce \
	session/session_itp session/controller_itp \
	session/itp_communication session/itp_server

MODULESMLTODOC = parser/ptree

FILESTODOC = $(MODULESTODOC:%=src/%.mli) $(MODULESMLTODOC:%=src/%.ml)

doc/apidoc:
	mkdir -p doc/apidoc

apidoc: doc/apidoc $(FILESTODOC)
	$(OCAMLDOC) -d doc/apidoc -html -t "Why3 API documentation" \
		-keep-code $(INCLUDES) $(LIBINCLUDES) $(EXTINCLUDES) $(FILESTODOC)

# could we include also the dependency graph ? -- someone
# At least we can give a way to create it -- francois

apidot: doc/apidoc/dg.svg doc/apidoc/dg.png

#The sed remove configuration for dot that gives bad result
doc/apidoc/dg.dot: doc/apidoc $(FILESTODOC)
	$(OCAMLDOC) -o doc/apidoc/dg.dot.tmp -dot $(INCLUDES) \
		$(LIBINCLUDES) -I lib/why3 $(FILESTODOC)
	sed -e "s/  \(size\|ratio\|rotate\|fontsize\).*$$//" doc/apidoc/dg.dot.tmp \
	  | tred > doc/apidoc/dg.dot
	rm -f doc/apidoc/dg.dot.tmp

doc/apidoc/dg.svg: doc/apidoc/dg.dot
	dot -T svg $< > $@

doc/apidoc/dg.png: doc/apidoc/dg.dot
	dot -T png $< > $@

doc/apidoc.tex: $(FILESTODOC)
	$(OCAMLDOC) -o doc/apidoc.tex -latex -noheader -notrailer $(INCLUDES) \
		$(LIBINCLUDES) $(EXTINCLUDES) $(FILESTODOC)

clean::
	rm -f doc/apidoc/*

##########
# Install rules for bash completions
##########

uninstall-bash:
	if test -d /etc/bash_completion.d -a -w /etc/bash_completion.d; then \
	  rm -f /etc/bash_completion.d/why3; \
	fi

uninstall:: uninstall-bash

install-bash::
	if test -d /etc/bash_completion.d -a -w /etc/bash_completion.d; then \
	  $(INSTALL) share/bash/why3 /etc/bash_completion.d; \
	fi

install:: install-bash

##########
# Stdlib formatted with why3doc
##########

.PHONY: stdlibdoc

STDMACHLIBS = \
	array bv c float fxp int matrix onetime peano tagset

STDLIBS = \
	algebra array \
	bag bintree bool bv \
	cursor \
	exn \
	floating_point fmap function \
	graph hashtbl \
	ieee_float int io \
	list \
	map matrix \
	null number option ocaml \
	pigeon pqueue \
	queue \
	random real ref regexp relations \
	seq set stack string \
	tree \
	witness \
	$(addprefix mach/, $(STDMACHLIBS))

# NO NEED DOC:
# debug: too basic, needs large improvement
# io: too basic, needs large improvement
# tptp: for TPTP provers ?
# for_drivers: used only in drivers

STDLIBFILES = $(patsubst %,stdlib/%.mlw, $(STDLIBS))

# TODO: remove the hack about int.mlw once it has become builtin
stdlibdoc: $(STDLIBFILES) bin/why3.@OCAMLBEST@ bin/why3doc.$(SHAREDBEST)
	mkdir -p doc/stdlibdoc
	sed -e "s/use Int/use int.Int/" stdlib/int.mlw > int.mlw
	rm -f doc/stdlibdoc/style.css
	WHY3CONFIG="" bin/why3.@OCAMLBEST@ doc $(LOCAL_STDLIB) \
          -o doc/stdlibdoc --title="Why3 Standard Library" \
	  $(subst stdlib/int.mlw,int.mlw,$(STDLIBFILES))
	rm int.mlw
	cd doc/stdlibdoc; \
	  for f in stdlib.*.html; \
	    do mv "$$f" "$${f#stdlib.}"; done
	sed -i -e "s#stdlib.##g" doc/stdlibdoc/index.html
	sed -i -e "s#int\.\(<a href=\"int\.html\)#\1#g" doc/stdlibdoc/int.html

clean::
	rm -f doc/stdlibdoc/*

################
# generic rules
################

%.cmi: %.mli
	$(SHOW) 'Ocamlc   $<'
	$(HIDE)$(OCAMLC) -c $(BFLAGS) $<

# suppress "unused rec" warning for Menhir-produced files
%.cmo: %.ml %.mly
	$(SHOW) 'Ocamlc   $<'
	$(HIDE)$(OCAMLC) -c $(BFLAGS) -w -39 $<

# suppress "unused rec" warning for Menhir-produced files
%.cmx: %.ml %.mly
	$(SHOW) 'Ocamlopt $<'
	$(HIDE)$(OCAMLOPT) -c $(OFLAGS) -w -39 $(CMIHACK) $<

%.cmo: %.ml
	$(SHOW) 'Ocamlc   $<'
	$(HIDE)$(OCAMLC) -c $(BFLAGS) $<

%.cmx: %.ml %.mli
	$(SHOW) 'Ocamlopt $<'
	$(HIDE)$(OCAMLOPT) -c $(OFLAGS) $<

%.cmx: %.ml
	$(SHOW) 'Ocamlopt $<'
	$(HIDE)$(OCAMLOPT) -c $(OFLAGS) $(CMIHACK) $<

%.cma:
	$(SHOW) 'Linking  $@'
	$(HIDE)$(OCAMLC) -a $(BFLAGS) -o $@ $^

%.cmxa:
	$(SHOW) 'Linking  $@'
	$(HIDE)$(OCAMLOPT) -a $(OFLAGS) -o $@ $^

%.cmxs:
	$(SHOW) 'Linking  $@'
	$(HIDE)$(OCAMLOPT) -shared $(OFLAGS) -o $@ $^

%.ml: %.mll
	$(SHOW) 'Ocamllex $<'
	$(HIDE)$(OCAMLLEX) $<

# the % below are not a typo; they are a way to force Make to consider all the targets at once
src/c%re/parser_tokens.ml src/c%re/parser_tokens.mli: src/parser/parser_common.mly
	$(SHOW) 'Menhir $^'
	$(HIDE)$(MENHIR) --base src/core/parser_tokens --only-tokens $^

src/p%rser/parser.ml src/p%rser/parser.mli: $(PARSERS)
	$(SHOW) 'Menhir $^'
	$(HIDE)$(MENHIR) --table --explain --strict --base src/parser/parser \
		--external-tokens Parser_tokens $^

pl%gins/cfg/cfg_parser.ml pl%gins/cfg/cfg_parser.mli: src/parser/parser_common.mly plugins/cfg/cfg_parser.mly
	$(SHOW) 'Menhir $^'
	$(HIDE)$(MENHIR) --table --explain --strict --base plugins/cfg/cfg_parser $^
	$(HIDE)for f in plugins/cfg/cfg_parser.mli plugins/cfg/cfg_parser.ml; do (echo "open Why3"; cat $$f) > $$f.new && mv $$f.new $$f; done

%.ml %.mli: %.mly
	$(SHOW) 'Menhir $<'
	$(HIDE)$(MENHIR) --table --explain --strict $<

%.dep: %.ml %.mli
	$(SHOW) 'Ocamldep $<'
	$(HIDE)$(OCAMLDEP) $(DEPFLAGS) $(INCLUDES) $< $<i $(TOTARGET)

%.dep: %.ml
	$(SHOW) 'Ocamldep $<'
	$(HIDE)($(OCAMLDEP) $(DEPFLAGS) $(INCLUDES) $<; \
	        echo '$*.cmx : $*.cmi'; \
	        echo '$*.cmi : $*.cmo') $(TOTARGET)

%.dep: %.mli
	$(SHOW) 'Ocamldep $<'
	$(HIDE)$(OCAMLDEP) $(DEPFLAGS) $(INCLUDES) $< $(TOTARGET)

bin/%.opt:
	$(SHOW) 'Linking  $@'
	$(HIDE)$(OCAMLOPT) $(OFLAGS) -o $@ $(OLINKFLAGS) $^

bin/%.byte:
	$(SHOW) 'Linking  $@'
	$(HIDE)$(OCAMLC) $(BFLAGS) -o $@ $(BLINKFLAGS) $^

# .ml4.ml:
# 	$(CAMLP4) pr_o.cmo -impl $< > $@

# jc/jc_ai.ml: jc/jc_annot_inference.ml jc/jc_annot_fail.ml Makefile
# 	if test "@enable_apron@" = "yes" ; then \
# 	  echo "# 1 \"jc/jc_annot_inference.ml\"" > jc/jc_ai.ml; \
# 	  cat jc/jc_annot_inference.ml >> jc/jc_ai.ml; \
# 	else \
# 	  echo "# 1 \"jc/jc_annot_fail.ml\"" > jc/jc_ai.ml; \
# 	  cat jc/jc_annot_fail.ml >> jc/jc_ai.ml; \
# 	fi

# %_why.v: %.mlw $(BINARY)
# 	$(BINARY) -coq $*.mlw

# %_why.pvs: %.mlw $(BINARY)
# 	$(BINARY) -pvs $*.mlw

# Emacs tags
############

tags:
	find src -regex ".*\.ml[^#]*" | grep -v ".svn" | sort -r | xargs \
	etags "--regex-ocaml=/let[ \t]+\([^ \t]+\)/\1/" \
	      "--regex-ocaml=/let[ \t]+rec[ \t]+\([^ \t]+\)/\1/" \
	      "--regex-ocaml=/and[ \t]+\([^ \t]+\)/\1/" \
	      "--regex-ocaml=/type[ \t]+\([^ \t]+\)/\1/" \
	      "--regex-ocaml=/exception[ \t]+\([^ \t]+\)/\1/" \
	      "--regex-ocaml=/val[ \t]+\([^ \t]+\)/\1/" \
	      "--regex-ocaml=/module[ \t]+\([^ \t]+\)/\1/"

otags:
	find \( -name '*.ml' -or -name '*.mli' \) -print0 | xargs -0 otags
#	otags src/*.mli src/*.ml c/*.mli c/*.ml intf/*.mli intf/*.ml

# the previous seems broken. This one is intented for vi(m) users, but could
# be adapted for emacs (remove the -vi option ?)
otags-vi:
	find \( -name '*.ml' -or -name '*.mli' \) -print0 | xargs -0 otags -vi

wc:
	ocamlwc -p src/*.ml* src/*/*.ml*

#dep: depend
#	cat .depend* | ocamldot | dot -Tpdf > dep.pdf
#	$(PDFVIEWER) dep.pdf

# distrib
#########

NAME = why3-@VERSION@
# see .gitattributes for the list of files that are not distributed
MORE_DIST = configure

dist: $(MORE_DIST)
	rm -f distrib/$(NAME).tar.gz
	mkdir -p distrib/
	git archive --format=tar --prefix=$(NAME)/ -o distrib/$(NAME).tar HEAD
	tar rf distrib/$(NAME).tar --transform="s,^,$(NAME)/," --mtime="`git show -s --format=%ci`" $(MORE_DIST)
	gzip -n -f --best distrib/$(NAME).tar


###############
# file headers
###############

headers:
	headache -c misc/headache_config.txt -h misc/header.txt \
		Makefile.in configure.in \
		src/*/*.ml src/*/*.ml[ily] \
		plugins/*/*.ml plugins/*/*.ml[ily] \
		lib/coq/*.v lib/coq/*/*.v \
		src/server/*.[ch] \
		examples/use_api/*.ml

#########
# myself
#########

AUTOCONF_FILES = \
	Makefile \
	src/jessie/Makefile \
	src/config.sh \
	.merlin \
	src/jessie/.merlin \
	lib/why3/META \
	lib/coq/version \
	lib/pvs/version

$(AUTOCONF_FILES): %: %.in config.status
	./config.status chmod --file $@

src/util/config.ml share/Makefile.config: src/config.sh
	$(SHOW) 'Generate $@'
	$(HIDE)BINDIR=$(BINDIR) LIBDIR=$(LIBDIR) DATADIR=$(DATADIR) src/config.sh

clean::
	rm -f share/Makefile.config

config.status: configure
	./config.status --recheck

configure: configure.in
	autoconf -f

###################
# clean and depend
###################

.PHONY: distclean

distclean: clean
	rm -f config.status config.cache config.log \
	    src/util/config.ml $(AUTOCONF_FILES)

ifneq "$(MAKECMDGOALS:clean%=clean)" "clean"
ifneq "$(MAKECMDGOALS)" "depend"
-include $(MAKEINC)
endif
endif

depend: $(MAKEINC)

clean::
	rm -f $(GENERATED)
	$(foreach d,$(CLEANDIRS),rm -f $(addprefix $(d)/*.,$(COMPILED_LIB_EXTS));)
	$(foreach p,$(CLEANLIBS),rm -f $(addprefix $(p).,$(COMPILED_LIB_EXTS));)

detect-unused:
	@L1=$$(mktemp); \
	L2=$$(mktemp); \
	for d in `find examples/ -name 'why3session.xml' -printf '%h\n'`; do \
	  sed -n -e 's/.*proof.*name="\([^"]*\)".*/\1/p' $$d/why3session.xml | sort > $$L1; \
	  (cd $$d; git ls-files) | grep -v -e '^why3session.xml' -e '^why3shapes' -e '^[.]gitignore' -e '^Makefile' -e '[.]ml$$' -e '[.]html$$' | sed -e 's/[.]prf$$/.pvs/;s/[.]thy$$/.xml/' | sort -u > $$L2; \
	  diff -u --label="$$d/why3session.xml" --label="$$d/" $$L1 $$L2 || echo; \
	done; \
	rm $$L1 $$L2

##################################################################
# Building the Why3 platform with ocamlbuild (OCaml 3.10 needed) #
##################################################################

# There used to be targets here but they are no longer useful.

# To build using Ocamlbuild:
# 1) Run "make Makefile" to ensure that the generated files (config.ml, ...)
# are generated.
# 2) Run Ocamlbuild with any target to generate the sanitization script.
# 3) Run ./sanitize to delete the generated files that shouldn't be generated
# (i.e. all lexers and parsers).
# 4) Run Ocamlbuild with the target you need, for example:
# ocamlbuild jc/jc_main.native

# You can also use the Makefile ./build.makefile which has some handy targets.<|MERGE_RESOLUTION|>--- conflicted
+++ resolved
@@ -104,11 +104,7 @@
 #PSVIEWER  = @PSVIEWER@
 #PDFVIEWER = @PDFVIEWER@
 
-<<<<<<< HEAD
-EXTINCLUDES = @WHY3INCLUDE@ @SEQINCLUDE@ @REINCLUDE@ @ZIPINCLUDE@ @MENHIRINCLUDE@ @NUMINCLUDE@ @MLMPFRINCLUDE@ @INFERINCLUDE@ @YOJSONINCLUDES@
-=======
-EXTINCLUDES = @WHY3INCLUDE@ @SEQINCLUDE@ @REINCLUDE@ @ZIPINCLUDE@ @MENHIRINCLUDE@ @NUMINCLUDE@ @INFERINCLUDE@
->>>>>>> 37885e00
+EXTINCLUDES = @WHY3INCLUDE@ @SEQINCLUDE@ @REINCLUDE@ @ZIPINCLUDE@ @MENHIRINCLUDE@ @NUMINCLUDE@ @INFERINCLUDE@ @YOJSONINCLUDES@
 
 # warnings are enabled and non fatal by default, except:
 # - disabled:
@@ -157,13 +153,8 @@
 # external libraries common to all binaries
 
 EXTOBJS = menhirLib
-<<<<<<< HEAD
-EXTLIBS = @SEQLIB@ @RELIB@ unix nums dynlink result easy_format biniou yojson @ZIPLIB@ @MLMPFR@ @WHY3LIB@ @INFERLIB@
-EXTPKGS = menhirLib @SEQLIB@ @RELIB@ unix num dynlink yojson @ZIPLIB@ @WHY3LIB@ @INFERPKG@ @SEXPLIB@ @SEXPLIBPPX@
-=======
-EXTLIBS = @SEQLIB@ @RELIB@ unix nums dynlink @ZIPLIB@ @WHY3LIB@ @INFERLIB@
-EXTPKGS = menhirLib @SEQLIB@ @RELIB@ unix num dynlink @ZIPLIB@ @MLMPFR@ @WHY3LIB@ @INFERPKG@ @SEXPLIB@ @SEXPLIBPPX@
->>>>>>> 37885e00
+EXTLIBS = @SEQLIB@ @RELIB@ unix nums dynlink result easy_format biniou yojson @ZIPLIB@ @WHY3LIB@ @INFERLIB@
+EXTPKGS = menhirLib @SEQLIB@ @RELIB@ unix num dynlink yojson @ZIPLIB@ @MLMPFR@ @WHY3LIB@ @INFERPKG@ @SEXPLIB@ @SEXPLIBPPX@
 
 EXTCMA	= $(addsuffix .cmo,$(EXTOBJS)) $(addsuffix .cma,$(EXTLIBS))
 EXTCMXA = $(addsuffix .cmx,$(EXTOBJS)) $(addsuffix .cmxa,$(EXTLIBS))
@@ -546,13 +537,6 @@
 PLUG_PARSER = genequlin dimacs
 PLUG_PRINTER =
 PLUG_TRANSFORM =
-<<<<<<< HEAD
-PLUG_TPTP = tptp_ast tptp_parser tptp_typing tptp_lexer tptp_printer
-PLUG_PYTHON = py_ast py_parser py_lexer py_main
-PLUG_MICROC = mc_ast mc_parser mc_lexer mc_printer mc_main
-PLUG_CFG = cfg_ast cfg_parser cfg_lexer cfg_main
-PLUG_ADA = ada_nametable ada_parser ada_lexer ada_main
-=======
 PLUG_TPTP = tptp_parser tptp_typing tptp_lexer tptp_printer
 PLUG_PYTHON = py_parser py_lexer py_main
 PLUG_MICROC = mc_parser mc_lexer mc_printer mc_main
@@ -560,9 +544,9 @@
 ifeq (@enable_stackify@,yes)
 PLUG_CFG += stackify cfg_stackify
 endif
+PLUG_ADA = ada_nametable ada_parser ada_lexer ada_main
 
 PLUG_CMIONLY = tptp/tptp_ast python/py_ast microc/mc_ast cfg/cfg_ast
->>>>>>> 37885e00
 
 PLUGINS = genequlin dimacs tptp python microc cfg ada_terms gnat_json
 
