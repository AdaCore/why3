####################################################################
#                                                                  #
#  The Why3 Verification Platform   /   The Why3 Development Team  #
#  Copyright 2010-2017   --   INRIA - CNRS - Paris-Sud University  #
#                                                                  #
#  This software is distributed under the terms of the GNU Lesser  #
#  General Public License version 2.1, with the special exception  #
#  on linking described in file LICENSE.                           #
#                                                                  #
####################################################################

VERBOSEMAKE ?= @enable_verbose_make@

ifeq ($(VERBOSEMAKE),yes)
  SHOW = @true
  HIDE =
else
  SHOW = @echo
  HIDE = @
endif

# install the binaries
DESTDIR =

prefix	    = @prefix@
exec_prefix = @exec_prefix@
datarootdir = @datarootdir@

BINDIR  = $(DESTDIR)@bindir@
LIBDIR  = $(DESTDIR)@libdir@
DATADIR = $(DESTDIR)@datarootdir@
MANDIR  = $(DESTDIR)@mandir@
TOOLDIR = $(LIBDIR)/why3/commands

# OS specific stuff
EXE   = @EXE@

# other variables
CC        = @CC@
MKDIR_P   = @MKDIR_P@
INSTALL   = @INSTALL@
INSTALL_DATA = @INSTALL_DATA@
OCAMLC    = @OCAMLC@
OCAMLOPT  = @OCAMLOPT@
OCAMLDEP  = @OCAMLDEP@
OCAMLLEX  = @OCAMLLEX@
OCAMLYACC = @OCAMLYACC@
OCAMLDOC  = @OCAMLDOC@
OCAMLLIB  = @OCAMLLIB@
OCAMLINSTALLLIB  = $(DESTDIR)@OCAMLINSTALLLIB@
OCAMLBEST = @OCAMLBEST@
OCAMLVERSION = @OCAMLVERSION@
COQC      = @COQC@
COQDEP    = @COQDEP@
COQCAMLP  = @COQCAMLP@
COQCAMLPLIB = @COQCAMLPLIB@
FRAMAC_LIBDIR = $(DESTDIR)@FRAMAC_LIBDIR@

ifeq (@enable_menhirLib@,yes)
MENHIR	  = @MENHIR@ --table
else
MENHIR	  = @MENHIR@
endif

DEPFLAGS  = -slash -I lib/why3
ifeq (@OCAMLBEST@,opt)
# the semantics of the -native flag changed in ocaml 4.03.0
#DEPFLAGS += -native
endif

RUBBER = @RUBBER@
HEVEA = @HEVEA@
HACHA = @HACHA@
EMACS = @EMACS@

#PSVIEWER  = @PSVIEWER@
#PDFVIEWER = @PDFVIEWER@

INCLUDES = @ZIPINCLUDE@ @MENHIRINCLUDE@ @INFERINCLUDE@

# warnings are enabled and non fatal by default, except:
# - disabled:
#   4    Fragile pattern matching: matching that will remain complete even
#        if additional constructors are added to one of the variant types
#        matched.
#   9    Missing fields in a record pattern.
#   41   Ambiguous constructor or label name.
#   44   Open statement shadows an already defined identifier.
#   45   Open statement shadows an already defined label or constructor.
#   50   Unexpected documentation comment.
#   52   The argument of this constructor should not be matched against a
#        constant pattern; the actual value of the argument could change
#        in the future.
# - fatal:
#   5    Partially applied function: expression whose result has function
#        type and is ignored.
#   48   Implicit elimination of optional arguments.

WARNINGS = A-4-9-41-44-45-50-52@5@48

OFLAGS = -w $(WARNINGS) -keep-locs -bin-annot -dtypes -g -I lib/why3 $(INCLUDES)
BFLAGS = -w $(WARNINGS) -keep-locs -bin-annot -dtypes -g -I lib/why3 $(INCLUDES)

OLINKFLAGS = -linkall $(EXTCMXA)
BLINKFLAGS = -linkall $(EXTCMA)

ifeq (@enable_profiling@,yes)
OFLAGS += -g -p
endif

# see http://caml.inria.fr/mantis/view.php?id=4991
CMIHACK = -intf-suffix .cmi

# external libraries common to all binaries

EXTOBJS = @MENHIRLIB@
EXTLIBS = str unix nums dynlink @ZIPLIB@

ifeq (@enable_infer@,yes)
EXTLIBS += gmp apron camllib fixpoint boxMPQ octMPQ polkaMPQ elina bigarray
endif

EXTCMA	= $(addsuffix .cma,$(EXTLIBS)) $(addsuffix .cmo,$(EXTOBJS))
EXTCMXA = $(addsuffix .cmxa,$(EXTLIBS)) $(addsuffix .cmx,$(EXTOBJS))

INSTALLED_LIB_EXTS = a cma cmx cmi cmxa cmxs
COMPILED_LIB_EXTS = $(INSTALLED_LIB_EXTS) o cmo cmt cmti annot dep conflicts

TOTARGET = > "$@" || (RV=$$?; rm -f "$@"; exit $${RV})

###############
# main target
###############

all: @OCAMLBEST@
plugins: plugins.@OCAMLBEST@
opt: plugins.opt
byte: plugins.byte

ifeq (@enable_local@,yes)
all: install_local
endif

.PHONY: byte opt clean depend all install install_local install_no_local
.PHONY: plugins plugins.byte plugins.opt

CLEANDIRS =
CLEANLIBS =
GENERATED =

##############
# Why3 library
##############

LIBGENERATED = src/util/config.ml \
	       src/util/rc.ml src/util/lexlib.ml src/parser/lexer.ml \
	       src/parser/parser.mli src/parser/parser.ml \
	       src/driver/driver_parser.mli src/driver/driver_parser.ml \
	       src/driver/driver_lexer.ml \
	       src/driver/parse_smtv2_model_parser.mli src/driver/parse_smtv2_model_parser.ml \
	       src/driver/parse_smtv2_model_lexer.ml \
	       src/session/compress.ml src/session/xml.ml \
	       src/session/strategy_parser.ml \
	       lib/ocaml/why3__BigInt_compat.ml

LIB_UTIL = config bigInt util opt lists strings \
	   pp extmap extset exthtbl weakhtbl \
	   hashcons stdlib exn_printer json debug loc lexlib print_tree \
	   cmdline warning sysutil rc plugin bigInt number pqueue

LIB_CORE = ident ty term pattern decl coercion theory \
	   task pretty dterm env trans printer model_parser

LIB_DRIVER = prove_client call_provers driver_ast driver_parser driver_lexer driver \
		whyconf autodetection \
		smt2_model_defs parse_smtv2_model_parser \
		collect_data_model parse_smtv2_model_lexer parse_smtv2_model \
		parse_smtv2_model

LIB_MLW = ity expr pdecl eval_match typeinv vc pmodule dexpr \
          pinterp mltree compile pdriver cprinter ocaml_printer

LIB_PARSER = ptree glob typing parser lexer

LIB_TRANSFORM = simplify_formula inlining split_goal induction \
		detect_polymorphism reduction_engine compute \
		eliminate_definition eliminate_algebraic \
		eliminate_inductive eliminate_let eliminate_if \
		libencoding discriminate encoding encoding_select \
		encoding_guards_full encoding_tags_full \
		encoding_guards encoding_tags encoding_twin \
		encoding_sort simplify_array filter_trigger \
		introduction abstraction close_epsilon lift_epsilon \
		eliminate_epsilon intro_projections_counterexmp \
		intro_vc_vars_counterexmp prepare_for_counterexmp \
		instantiate_predicate smoke_detector \
		induction_pr prop_curry eliminate_literal

LIB_PRINTER = cntexmp_printer alt_ergo why3printer smtv1 smtv2 coq\
	      pvs isabelle \
	      simplify gappa cvc3 yices mathematica

LIB_SESSION = compress xml termcode session session_tools strategy \
              strategy_parser session_scheduler

ifeq (@enable_infer@,yes)
LIB_ABSINT = reduction_engine0 o2oterm o2mterm domain ai_logic trace_partitioning_domain quant_domain disjunctive_domain disjunctive_domain_fast apron_to_term union_find disjunctive_term_domain uf_domain ai_cfg infer_ai
endif

LIBMODULES =  $(addprefix src/util/, $(LIB_UTIL)) \
	      $(addprefix src/core/, $(LIB_CORE)) \
	      $(addprefix src/driver/, $(LIB_DRIVER)) \
	      $(addprefix src/mlw/, $(LIB_MLW)) \
	      $(addprefix src/absint/, $(LIB_ABSINT)) \
	      $(addprefix src/parser/, $(LIB_PARSER)) \
	      $(addprefix src/transform/, $(LIB_TRANSFORM)) \
	      $(addprefix src/printer/, $(LIB_PRINTER)) \
	      $(addprefix src/session/, $(LIB_SESSION))

ifeq (@enable_infer@,yes)
LIBDIRS = util core driver mlw parser transform printer session absint
else
LIBDIRS = util core driver mlw parser transform printer session
endif
LIBINCLUDES = $(addprefix -I src/, $(LIBDIRS))

LIBDEP = $(addsuffix .dep, $(LIBMODULES))
LIBCMO = $(addsuffix .cmo, $(LIBMODULES))
LIBCMX = $(addsuffix .cmx, $(LIBMODULES))

$(LIBDEP): DEPFLAGS += $(LIBINCLUDES)
$(LIBCMO) $(LIBCMX): INCLUDES += $(LIBINCLUDES)
$(LIBCMX): OFLAGS += -for-pack Why3

$(LIBDEP): $(LIBGENERATED)

# Zarith

ifeq (@enable_zarith@,yes)
lib/ocaml/why3__BigInt_compat.ml: config.status lib/ocaml/why3__BigInt_zarith.ml
	cp lib/ocaml/why3__BigInt_zarith.ml $@
else
lib/ocaml/why3__BigInt_compat.ml: config.status lib/ocaml/why3__BigInt_num.ml
	cp lib/ocaml/why3__BigInt_num.ml $@
endif

# Ocamlzip

ifeq (@enable_zip@,yes)
src/session/compress.ml: config.status src/session/compress_z.ml
	cp src/session/compress_z.ml $@
else
src/session/compress.ml: config.status src/session/compress_none.ml
	cp src/session/compress_none.ml $@
endif

ifeq (@ELINA@,yes)
src/absint/elina.ml: config.status src/session/compress_z.ml
	cp src/session/compress_z.ml $@
else
src/session/compress.ml: config.status src/session/compress_none.ml
	cp src/session/compress_none.ml $@
endif


# hide deprecated warnings for strings

src/util/strings.cmo:: WARNINGS:=$(WARNINGS)-3
src/util/strings.cmx:: WARNINGS:=$(WARNINGS)-3

# hide warning 'no cmx file was found in path for module ..., and its interface was not compiled with -opaque' for the coq tactic

src/coq-tactic/why3tac.cmx:: WARNINGS:=$(WARNINGS)-58

# build targets

byte: lib/why3/why3.cma
opt:  lib/why3/why3.cmxa

lib/why3/why3.cma: lib/why3/why3.cmo
lib/why3/why3.cmxa: lib/why3/why3.cmx

lib/why3/why3.cmo: $(LIBCMO)
	$(SHOW) 'Linking  $@'
	$(HIDE)$(OCAMLC) $(BFLAGS) -pack -o $@ $^

lib/why3/why3.cmx: $(LIBCMX) lib/why3/why3.cmo
	$(SHOW) 'Linking  $@'
	$(HIDE)$(OCAMLOPT) $(OFLAGS) $(CMIHACK) -pack -o $@ $(filter %.cmx, $^)

# clean and depend

ifneq "$(MAKECMDGOALS:clean%=clean)" "clean"
-include $(LIBDEP)
endif

depend: $(LIBDEP)

CLEANDIRS += src $(addprefix src/, $(LIBDIRS))
CLEANLIBS += lib/why3/why3session lib/why3/why3
GENERATED += $(LIBGENERATED)

###############
# installation
###############

clean_old_install::
	rm -rf $(LIBDIR)/why3
	rm -rf $(DATADIR)/why3
	rm -rf $(OCAMLINSTALLLIB)/why3


install_no_local:: clean_old_install
	$(MKDIR_P) $(BINDIR)
	$(MKDIR_P) $(LIBDIR)/why3
	$(MKDIR_P) $(TOOLDIR)
	$(MKDIR_P) $(DATADIR)/why3
	$(MKDIR_P) $(DATADIR)/why3/images
	$(MKDIR_P) $(DATADIR)/why3/vim
	$(MKDIR_P) $(DATADIR)/why3/vim/ftdetect
	$(MKDIR_P) $(DATADIR)/why3/vim/syntax
	$(MKDIR_P) $(DATADIR)/why3/lang
	$(MKDIR_P) $(DATADIR)/why3/theories
	$(MKDIR_P) $(DATADIR)/why3/modules/mach
	$(MKDIR_P) $(DATADIR)/why3/drivers
	$(INSTALL_DATA) theories/*.why $(DATADIR)/why3/theories
	$(INSTALL_DATA) modules/*.mlw $(DATADIR)/why3/modules
	$(INSTALL_DATA) modules/mach/*.mlw $(DATADIR)/why3/modules/mach
	$(INSTALL_DATA) drivers/*.drv drivers/*.gen $(DATADIR)/why3/drivers
	$(INSTALL_DATA) LICENSE $(DATADIR)/why3/
	$(INSTALL_DATA) share/provers-detection-data.conf $(DATADIR)/why3/
	for i in share/images/*.rc; do \
	     d=`basename $$i .rc`; \
	     $(INSTALL_DATA) $$i $(DATADIR)/why3/images; \
	     $(MKDIR_P) $(DATADIR)/why3/images/$$d; \
	     $(INSTALL_DATA) share/images/$$d/* $(DATADIR)/why3/images/$$d; \
	done
	$(INSTALL_DATA) share/images/*.png $(DATADIR)/why3/images
	$(INSTALL_DATA) share/why3session.dtd $(DATADIR)/why3
	$(INSTALL_DATA) share/Makefile.config $(DATADIR)/why3
	$(INSTALL_DATA) share/vim/ftdetect/why3.vim $(DATADIR)/why3/vim/ftdetect/why3.vim
	$(INSTALL_DATA) share/vim/syntax/why3.vim $(DATADIR)/why3/vim/syntax/why3.vim
	$(INSTALL_DATA) share/lang/why3.lang $(DATADIR)/why3/lang/why3.lang

install_no_local_lib::
	$(MKDIR_P) $(OCAMLINSTALLLIB)/why3
	$(INSTALL_DATA) $(wildcard $(addprefix lib/why3/why3., $(INSTALLED_LIB_EXTS))) \
		lib/why3/META $(OCAMLINSTALLLIB)/why3

ifeq (@enable_local@,yes)
install install-lib:
	@echo "Why3 is configured in local installation mode."
	@echo "To install Why3, run ./configure --disable-local ; make ; make install"
else
install: clean_old_install install_no_local
install-lib: install_no_local_lib
endif

install-all: install install-lib

##################
# Uninstallation
##################

uninstall: clean_old_install

##################
# Why3 emacs mode
##################

%.elc: %.el
	$(EMACS) --batch --no-init-file -f batch-byte-compile $<

clean_old_install::
	rm -f $(DATADIR)/emacs/site-lisp/why3.el
	rm -f $(DATADIR)/emacs/site-lisp/why3.elc

install_no_local::
	$(MKDIR_P) $(DATADIR)/emacs/site-lisp/
	$(INSTALL_DATA) share/emacs/why3.el $(DATADIR)/emacs/site-lisp/why3.el
ifeq (@enable_emacs_compilation@,yes)
	$(INSTALL_DATA) share/emacs/why3.elc $(DATADIR)/emacs/site-lisp/why3.elc
endif

ifeq (@enable_emacs_compilation@,yes)
all: share/emacs/why3.elc
endif


##################
# Why3 plugins
##################

PLUGGENERATED = plugins/tptp/tptp_lexer.ml \
		plugins/tptp/tptp_parser.ml plugins/tptp/tptp_parser.mli \
		plugins/python/py_lexer.ml \
		plugins/python/py_parser.ml plugins/python/py_parser.mli \
		plugins/parser/dimacs.ml \

PLUG_PARSER = genequlin dimacs
PLUG_PRINTER =
PLUG_TRANSFORM =
PLUG_TPTP = tptp_ast tptp_parser tptp_typing tptp_lexer tptp_printer
PLUG_PYTHON = py_ast py_parser py_lexer py_main

PLUGINS = genequlin dimacs tptp python

TPTPMODULES = $(addprefix plugins/tptp/, $(PLUG_TPTP))
PYTHONMODULES = $(addprefix plugins/python/, $(PLUG_PYTHON))

TPTPCMO = $(addsuffix .cmo, $(TPTPMODULES))
TPTPCMX = $(addsuffix .cmx, $(TPTPMODULES))

PYTHONCMO = $(addsuffix .cmo, $(PYTHONMODULES))
PYTHONCMX = $(addsuffix .cmx, $(PYTHONMODULES))

ifeq (@enable_hypothesis_selection@,yes)
PLUG_TRANSFORM += hypothesis_selection
PLUGINS += hypothesis_selection

lib/plugins/hypothesis_selection.cmxs: INCLUDES += -I @OCAMLGRAPHLIB@
lib/plugins/hypothesis_selection.cmo:  INCLUDES += -I @OCAMLGRAPHLIB@
lib/plugins/hypothesis_selection.cmxs: OFLAGS += graph.cmxa
lib/plugins/hypothesis_selection.cmo:  BFLAGS += graph.cmo
endif

PLUGMODULES = $(addprefix plugins/parser/, $(PLUG_PARSER)) \
	      $(addprefix plugins/printer/, $(PLUG_PRINTER)) \
	      $(addprefix plugins/transform/, $(PLUG_TRANSFORM)) \
	      $(TPTPMODULES) $(PYTHONMODULES)

PLUGDEP = $(addsuffix .dep, $(PLUGMODULES))
PLUGCMO = $(addsuffix .cmo, $(PLUGMODULES))
PLUGCMX = $(addsuffix .cmx, $(PLUGMODULES))

PLUGDIRS = parser printer transform tptp python
PLUGINCLUDES = $(addprefix -I plugins/, $(PLUGDIRS))

$(PLUGDEP): DEPFLAGS += $(PLUGINCLUDES)
$(PLUGCMO) $(PLUGCMX): INCLUDES += $(PLUGINCLUDES)

$(PLUGDEP): $(PLUGGENERATED)

LIBPLUGCMO =  $(addsuffix .cmo,  $(addprefix lib/plugins/, $(PLUGINS)))
LIBPLUGCMXS = $(addsuffix .cmxs, $(addprefix lib/plugins/, $(PLUGINS)))

plugins.byte: $(LIBPLUGCMO)
plugins.opt : $(LIBPLUGCMXS)

lib/plugins/%.cmxs: plugins/parser/%.cmx
	$(SHOW) 'Linking  $@'
	$(HIDE)$(OCAMLOPT) $(OFLAGS) -shared -o $@ $<

lib/plugins/%.cmo: plugins/parser/%.cmo
	$(SHOW) 'Linking  $@'
	$(HIDE)$(OCAMLC) $(BFLAGS) -pack -o $@ $<

lib/plugins/%.cmxs: plugins/printer/%.cmx
	$(SHOW) 'Linking  $@'
	$(HIDE)$(OCAMLOPT) $(OFLAGS) -shared -o $@ $<

lib/plugins/%.cmo: plugins/printer/%.cmo
	$(SHOW) 'Linking  $@'
	$(HIDE)$(OCAMLC) $(BFLAGS) -pack -o $@ $<

lib/plugins/%.cmxs: plugins/transform/%.cmx
	$(SHOW) 'Linking  $@'
	$(HIDE)$(OCAMLOPT) $(OFLAGS) -shared -o $@ $<

lib/plugins/%.cmo: plugins/transform/%.cmo
	$(SHOW) 'Linking  $@'
	$(HIDE)$(OCAMLC) $(BFLAGS) -pack -o $@ $<

lib/plugins/tptp.cmxs: $(TPTPCMX)
	$(SHOW) 'Linking  $@'
	$(HIDE)$(OCAMLOPT) $(OFLAGS) -shared -o $@ $^

lib/plugins/tptp.cmo: $(TPTPCMO)
	$(SHOW) 'Linking  $@'
	$(HIDE)$(OCAMLC) $(BFLAGS) -pack -o $@ $^

lib/plugins/python.cmxs: $(PYTHONCMX)
	$(SHOW) 'Linking  $@'
	$(HIDE)$(OCAMLOPT) $(OFLAGS) -shared -o $@ $^

lib/plugins/python.cmo: $(PYTHONCMO)
	$(SHOW) 'Linking  $@'
	$(HIDE)$(OCAMLC) $(BFLAGS) -pack -o $@ $^

# depend and clean targets

ifneq "$(MAKECMDGOALS:clean%=clean)" "clean"
-include $(PLUGDEP)
endif

depend: $(PLUGDEP)

CLEANDIRS += plugins $(addprefix plugins/, $(PLUGDIRS)) lib/plugins
GENERATED += $(PLUGGENERATED)

install_no_local::
	$(MKDIR_P) $(LIBDIR)/why3/plugins
	$(INSTALL_DATA) $(wildcard $(LIBPLUGCMO) $(LIBPLUGCMXS)) $(LIBDIR)/why3/plugins

###############
# Why3 commands
###############

TOOLSGENERATED = src/tools/why3wc.ml

ifeq (@enable_infer@,yes)
TOOLS_BIN = why3config why3execute why3extract why3prove \
	    why3realize why3replay why3wc \
		why3infer test_disjunction test_infer
else
TOOLS_BIN = why3config why3execute why3extract why3prove \
		why3realize why3replay why3wc
endif

TOOLS_FILES = main $(TOOLS_BIN)

TOOLSMODULES = $(addprefix src/tools/, $(TOOLS_FILES))

TOOLSDEP = $(addsuffix .dep, $(TOOLSMODULES))
TOOLSCMO = $(addsuffix .cmo, $(TOOLSMODULES))
TOOLSCMX = $(addsuffix .cmx, $(TOOLSMODULES))

$(TOOLSDEP): DEPFLAGS += -I src/tools
$(TOOLSCMO) $(TOOLSCMX): INCLUDES += -I src/tools

$(TOOLSDEP): $(TOOLSGENERATED)

byte: bin/why3.byte $(TOOLS_BIN:%=bin/%.byte)
opt:  bin/why3.opt  $(TOOLS_BIN:%=bin/%.opt)

bin/why3.opt: lib/why3/why3.cmxa src/tools/main.cmx
bin/why3.byte: lib/why3/why3.cma src/tools/main.cmo
bin/why3config.opt: lib/why3/why3.cmxa src/tools/why3config.cmx
bin/why3config.byte: lib/why3/why3.cma src/tools/why3config.cmo
bin/why3execute.opt: lib/why3/why3.cmxa src/tools/why3execute.cmx
bin/why3execute.byte: lib/why3/why3.cma src/tools/why3execute.cmo
bin/why3extract.opt: lib/why3/why3.cmxa src/tools/why3extract.cmx
bin/why3extract.byte: lib/why3/why3.cma src/tools/why3extract.cmo
ifeq (@enable_infer@,yes)
bin/why3infer.opt: lib/why3/why3.cmxa src/tools/why3infer.cmx
bin/why3infer.byte: lib/why3/why3.cma src/tools/why3infer.cmo
bin/test_disjunction.opt: lib/why3/why3.cmxa src/tools/test_disjunction.cmx
bin/test_disjunction.byte: lib/why3/why3.cma src/tools/test_disjunction.cmo
bin/test_infer.opt: lib/why3/why3.cmxa src/tools/test_infer.cmx
bin/test_infer.byte: lib/why3/why3.cma src/tools/test_infer.cmo
endif
bin/why3prove.opt: lib/why3/why3.cmxa src/tools/why3prove.cmx
bin/why3prove.byte: lib/why3/why3.cma src/tools/why3prove.cmo
bin/why3realize.opt: lib/why3/why3.cmxa src/tools/why3realize.cmx
bin/why3realize.byte: lib/why3/why3.cma src/tools/why3realize.cmo
bin/why3replay.opt: lib/why3/why3.cmxa src/tools/why3replay.cmx
bin/why3replay.byte: lib/why3/why3.cma src/tools/why3replay.cmo
bin/why3wc.opt: src/tools/why3wc.cmx
bin/why3wc.byte: src/tools/why3wc.cmo

clean_old_install::
	rm -f $(TOOLS_BIN:%=$(TOOLDIR)/%$(EXE)) $(BINDIR)/why3$(EXE)
	rm -f $(BINDIR)/why3bench$(EXE) $(BINDIR)/why3replayer$(EXE)

ifeq (@enable_infer@,yes)
install_no_local::
	$(INSTALL) bin/why3.@OCAMLBEST@ $(BINDIR)/why3$(EXE)
	$(INSTALL) bin/why3config.@OCAMLBEST@  $(TOOLDIR)/why3config$(EXE)
	$(INSTALL) bin/why3execute.@OCAMLBEST@ $(TOOLDIR)/why3execute$(EXE)
	$(INSTALL) bin/why3extract.@OCAMLBEST@ $(TOOLDIR)/why3extract$(EXE)
	$(INSTALL) bin/why3infer.@OCAMLBEST@   $(TOOLDIR)/why3infer$(EXE)
	$(INSTALL) bin/why3prove.@OCAMLBEST@   $(TOOLDIR)/why3prove$(EXE)
	$(INSTALL) bin/why3realize.@OCAMLBEST@ $(TOOLDIR)/why3realize$(EXE)
	$(INSTALL) bin/why3replay.@OCAMLBEST@  $(TOOLDIR)/why3replay$(EXE)
	$(INSTALL) bin/why3wc.@OCAMLBEST@      $(TOOLDIR)/why3wc$(EXE)
else
install_no_local::
	$(INSTALL) bin/why3.@OCAMLBEST@ $(BINDIR)/why3$(EXE)
	$(INSTALL) bin/why3config.@OCAMLBEST@  $(TOOLDIR)/why3config$(EXE)
	$(INSTALL) bin/why3execute.@OCAMLBEST@ $(TOOLDIR)/why3execute$(EXE)
	$(INSTALL) bin/why3extract.@OCAMLBEST@ $(TOOLDIR)/why3extract$(EXE)
	$(INSTALL) bin/why3prove.@OCAMLBEST@   $(TOOLDIR)/why3prove$(EXE)
	$(INSTALL) bin/why3realize.@OCAMLBEST@ $(TOOLDIR)/why3realize$(EXE)
	$(INSTALL) bin/why3replay.@OCAMLBEST@  $(TOOLDIR)/why3replay$(EXE)
	$(INSTALL) bin/why3wc.@OCAMLBEST@      $(TOOLDIR)/why3wc$(EXE)
endif

install_local:: bin/why3 $(addprefix bin/,$(TOOLS_BIN))

bin/%:	bin/%.@OCAMLBEST@
	ln -sf $(notdir $<) $@

install_local:: share/drivers share/modules share/theories

share/drivers:
	ln -snf ../drivers share/drivers

share/modules:
	ln -snf ../modules share/modules

share/theories:
	ln -snf ../theories share/theories

ifneq "$(MAKECMDGOALS:clean%=clean)" "clean"
-include $(TOOLSDEP)
endif

depend: $(TOOLSDEP)

CLEANDIRS += src/tools
GENERATED += $(TOOLSGENERATED)

clean::
	rm -f bin/why3*

##############
# test targets
##############

%.gui: %.why bin/why3ide.opt
	bin/why3ide.opt $*.why

%: %.mlw bin/why3.opt
	bin/why3.opt $*.mlw

%: %.why bin/why3.opt
	bin/why3.opt $*.why

%.gui: %.mlw bin/why3ide.opt
	bin/why3ide.opt $*.mlw

%.type: %.mlw bin/why3ide.opt
	bin/why3.opt --type-only $*.mlw

##############
# Why3server #
##############

SERVER_MODULES := logging arraylist options queue readbuf request \
		  writebuf server-unix server-win

CPULIM_MODULES := cpulimit-unix cpulimit-win

SERVER_O := $(addprefix src/server/, $(addsuffix .o, $(SERVER_MODULES)))

CPULIM_O := $(addprefix src/server/, $(addsuffix .o, $(CPULIM_MODULES)))

TOOLS = lib/why3server$(EXE) lib/why3cpulimit$(EXE)

all: $(TOOLS)

lib/why3server$(EXE): $(SERVER_O)
	$(CC) -Wall -o $@ $^

lib/why3cpulimit$(EXE): $(CPULIM_O)
	$(CC) -Wall -o $@ $^

%.o: %.c
	$(CC) -Wall -O -g -o $@ -c $<

install_no_local::
	$(MKDIR_P) $(LIBDIR)/why3
	$(INSTALL) lib/why3server$(EXE) $(LIBDIR)/why3/why3server$(EXE)
	$(INSTALL) lib/why3cpulimit$(EXE) $(LIBDIR)/why3/why3cpulimit$(EXE)
	$(INSTALL) lib/why3-call-pvs $(LIBDIR)/why3/why3-call-pvs

clean::
	rm -f $(SERVER_O) $(CPULIM_O) $(TOOLS)

##########
# gallery
##########

# we export exactly the programs that have a why3session.xml file

.PHONY: gallery

gallery:: gallery-simple gallery-subs

.PHONY: gallery-simple

gallery-simple::
	@if test "$(GALLERYDIR)" = ""; then echo "set GALLERYDIR first"; exit 1; fi
	@for x in examples/*/why3session.xml ; do \
	  d=`dirname $$x`; \
	  f=`basename $$d`; \
	  echo "exporting $$f"; \
	  mkdir -p $(GALLERYDIR)/$$f; \
	  WHY3CONFIG="" bin/why3session.@OCAMLBEST@ html $$x -o $(GALLERYDIR)/$$f; \
	  cp examples/$$f.mlw $(GALLERYDIR)/$$f/; \
	  cd examples/; \
	  rm -f $(GALLERYDIR)/$$f/$$f.zip; \
	  zip -q -r $(GALLERYDIR)/$$f/$$f.zip $$f.mlw $$f; \
	  cd ..; \
	done

.PHONY: gallery-subs

GALLERYSUBS=WP_revisited verifythis_2016_matrix_multiplication avl double_wp

gallery-subs::
	@if test "$(GALLERYDIR)" = ""; then echo "set GALLERYDIR first"; exit 1; fi
	@for d in $(GALLERYSUBS) ; do \
	  echo "exporting examples/$$d"; \
	  mkdir -p $(GALLERYDIR)/$$d; \
	  cd examples/$$d; \
	  WHY3CONFIG="" ../../bin/why3doc.@OCAMLBEST@ -L ../../theories -L ../../modules -L . --stdlib-url http://why3.lri.fr/stdlib/ *.mlw -o $(GALLERYDIR)/$$d; \
	  cd ..; \
	  rm -f $(GALLERYDIR)/$$d/$$d.zip; \
	  zip -q -r $(GALLERYDIR)/$$d/$$d.zip $$d; \
	  cd ..; \
	done


%-gallery::
	@if test "$(GALLERYDIR)" = ""; then echo "set GALLERYDIR first"; exit 1; fi
	x=$*/why3session.xml; \
	d=`dirname $$x`; \
	f=`basename $$d`; \
	echo "exporting $$f"; \
	rm $$d/*.bak; \
	mkdir -p $(GALLERYDIR)/$$f; \
	WHY3CONFIG="" bin/why3session.@OCAMLBEST@ html $$d -o $(GALLERYDIR)/$$f; \
	if test -f examples/$$f.mlw; then cp examples/$$f.mlw $(GALLERYDIR)/$$f/; fi; \
	if test -f examples/$$f.why; then cp examples/$$f.why $(GALLERYDIR)/$$f/; fi; \
	cd examples/; \
	rm -f $(GALLERYDIR)/$$f/$$f.zip; \
	zip -q -r $(GALLERYDIR)/$$f/$$f.zip $$f.mlw $$f

########
# XML DTD validation
########

.PHONY: xml-validate

xml-validate:
	@for x in `find examples/ -name why3session.xml`; do \
	  xmllint --noout --valid $$x 2>&1 | head -1; \
	done

xml-validate-local:
	@for x in `find examples/ -name why3session.xml`; do \
	  xmllint --noout --dtdvalid share/why3session.dtd $$x 2>&1 | head -1; \
	done

###############
# IDE
###############

ifeq (@enable_ide@,yes)

IDE_FILES = gconfig infer_gui gmain

IDEMODULES = $(addprefix src/ide/, $(IDE_FILES))

IDEDEP = $(addsuffix .dep, $(IDEMODULES))
IDECMO = $(addsuffix .cmo, $(IDEMODULES))
IDECMX = $(addsuffix .cmx, $(IDEMODULES))

$(IDEDEP): DEPFLAGS += -I src/ide
$(IDECMO) $(IDECMX): INCLUDES += -I src/ide -I src/absint

# build targets

byte: bin/why3ide.byte
opt:  bin/why3ide.opt

bin/why3ide.opt bin/why3ide.byte: INCLUDES += -I @LABLGTK2LIB@
bin/why3ide.opt bin/why3ide.byte: EXTLIBS += lablgtk lablgtksourceview2

bin/why3ide.opt: lib/why3/why3.cmxa src/ide/resetgc.o $(IDECMX)
	$(SHOW) 'Linking  $@'
	$(HIDE)$(OCAMLOPT) $(OFLAGS) -o $@ $(OLINKFLAGS) $^

bin/why3ide.byte: lib/why3/why3.cma src/ide/resetgc.o $(IDECMO)
	$(SHOW) 'Linking  $@'
	$(HIDE)$(OCAMLC) $(BFLAGS) -o $@ $(BLINKFLAGS) -custom $^

src/ide/resetgc.o: src/ide/resetgc.c
	$(SHOW) 'Ocamlc   $<'
	$(HIDE)$(OCAMLC) -c -ccopt "-Wall -o $@" $<

# depend and clean targets

ifneq "$(MAKECMDGOALS:clean%=clean)" "clean"
-include $(IDEDEP)
endif

depend: $(IDEDEP)

CLEANDIRS += src/ide

clean_old_install::
	rm -f $(BINDIR)/why3ide$(EXE)

install_no_local::
	$(INSTALL) bin/why3ide.@OCAMLBEST@ $(TOOLDIR)/why3ide$(EXE)

install_local:: bin/why3ide

endif

###############
# Session
###############

SESSION_FILES = why3session_lib why3session_copy why3session_info \
		why3session_latex why3session_html why3session_rm \
		why3session_output why3session_run why3session_csv \
		why3session_main

SESSIONMODULES = $(addprefix src/why3session/, $(SESSION_FILES))

SESSIONDEP = $(addsuffix .dep, $(SESSIONMODULES))
SESSIONCMO = $(addsuffix .cmo, $(SESSIONMODULES))
SESSIONCMX = $(addsuffix .cmx, $(SESSIONMODULES))

$(SESSIONDEP): DEPFLAGS += -I src/why3session
$(SESSIONCMO) $(SESSIONCMX): INCLUDES += -I src/why3session

# build targets

byte: bin/why3session.byte
opt:  bin/why3session.opt

bin/why3session.opt: lib/why3/why3.cmxa $(SESSIONCMX)
	$(SHOW) 'Linking  $@'
	$(HIDE)$(OCAMLOPT) $(OFLAGS) -o $@ $(OLINKFLAGS) $^

bin/why3session.byte: lib/why3/why3.cma $(SESSIONCMO)
	$(SHOW) 'Linking  $@'
	$(HIDE)$(OCAMLC) $(BFLAGS) -o $@ $(BLINKFLAGS) $^

# depend and clean targets

ifneq "$(MAKECMDGOALS:clean%=clean)" "clean"
-include $(SESSIONDEP)
endif

depend: $(SESSIONDEP)

CLEANDIRS += src/why3session

clean_old_install::
	rm -f $(BINDIR)/why3session$(EXE)

install_no_local::
	$(INSTALL) bin/why3session.@OCAMLBEST@ $(TOOLDIR)/why3session$(EXE)

install_local:: bin/why3session


##############
# Coq plugin
##############

ifeq (@enable_coq_tactic@,yes)

COQPGENERATED = src/coq-tactic/why3tac.ml

COQP_FILES = why3tac

COQPMODULES = $(addprefix src/coq-tactic/, $(COQP_FILES))

COQPDEP = $(addsuffix .dep, $(COQPMODULES))
COQPCMO = $(addsuffix .cmo, $(COQPMODULES))
COQPCMX = $(addsuffix .cmx, $(COQPMODULES))

<<<<<<< HEAD
COQPTREES = engine interp intf kernel lib library ltac parsing pretyping printing proofs tactics toplevel vernac plugins/ltac
COQPINCLUDES = -I src/coq-tactic -I $(COQCAMLPLIB) $(addprefix -I @COQLIB@/, $(COQPTREES)) @ZIPINCLUDE@
=======
COQPTREES = kernel interp intf lib library parsing pretyping proofs printing tactics toplevel
COQPINCLUDES = -I src/coq-tactic -I $(COQCAMLPLIB) $(addprefix -I @COQLIB@/, $(COQPTREES)) @ZIPINCLUDE@ @INFERINCLUDE@
>>>>>>> d2c73b61

$(COQPDEP): DEPFLAGS += -I src/coq-tactic
$(COQPCMO) $(COQPCMX): INCLUDES += $(COQPINCLUDES)
$(COQPCMO) $(COQPCMX): BFLAGS += -rectypes
$(COQPCMX): OFLAGS += -rectypes

$(COQPDEP): $(COQPGENERATED)

byte: src/coq-tactic/.why3-vo-byte
opt:  src/coq-tactic/.why3-vo-opt

lib/coq-tactic/why3tac.cmxs: OFLAGS += $(EXTCMXA)

lib/coq-tactic/why3tac.cma:  BFLAGS += $(addsuffix .cma,  @ZIPLIB@)
ifeq (@enable_infer@,yes)
lib/coq-tactic/why3tac.cma:  BFLAGS += $(addsuffix .cma, "gmp apron camllib fixpoint boxMPQ octMPQ polkaMPQ ppl polkaGrid bigarray")
endif
lib/coq-tactic/why3tac.cma:  BFLAGS += $(addsuffix .cmo,  @MENHIRLIB@)

lib/coq-tactic/why3tac.cmxs: lib/why3/why3.cmxa $(COQPCMX)
lib/coq-tactic/why3tac.cma: lib/why3/why3.cma $(COQPCMO)

src/coq-tactic/why3tac.ml: src/coq-tactic/why3tac.ml4
	$(SHOW) 'Camlp    $<'
	$(HIDE)$(COQCAMLP) pr_dump.cmo @COQPPLIBS@ pa_macro.cmo -D@coq_compat_version@ -impl $^ -o $@

COQRTAC = -R lib/coq-tactic Why3 -R lib/coq Why3

ifeq (@coq_compat_version@,COQ86)
COQRTAC += -I lib/coq-tactic
endif
ifeq (@coq_compat_version@,COQ87)
COQRTAC += -I lib/coq-tactic
endif

src/coq-tactic/.why3-vo-byte: lib/coq-tactic/Why3.v lib/coq/BuiltIn.vo lib/coq-tactic/why3tac.cma
	$(SHOW) 'Coqc     $<'
	$(HIDE)WHY3CONFIG="" $(COQC) -byte $(COQRTAC) $< && \
	    touch src/coq-tactic/.why3-vo-byte

src/coq-tactic/.why3-vo-opt: lib/coq-tactic/Why3.v lib/coq/BuiltIn.vo lib/coq-tactic/why3tac.cmxs
	$(SHOW) 'Coqc     $<'
	$(HIDE)WHY3CONFIG="" $(COQC) -opt $(COQRTAC) $< && \
	    touch src/coq-tactic/.why3-vo-opt

# depend and clean targets

ifneq "$(MAKECMDGOALS:clean%=clean)" "clean"
-include $(COQPDEP)
endif

depend: $(COQPDEP)

CLEANDIRS += src/coq-tactic
CLEANLIBS += lib/coq-tactic/why3tac
GENERATED += $(COQPGENERATED)

clean::
	rm -f lib/coq-tactic/*.vo lib/coq-tactic/*.glob
	rm -f src/coq-tactic/.why3-vo-*

install_no_local::
	$(MKDIR_P) $(LIBDIR)/why3/coq-tactic
	$(INSTALL_DATA) lib/coq-tactic/* $(LIBDIR)/why3/coq-tactic

endif

####################
# Coq realizations
####################

ifeq (@enable_coq_support@,yes)

ifeq (@enable_coq_libs@,yes)


COQVERSIONSPECIFIC=

COQVERSIONSPECIFICTARGETS=$(addprefix lib/coq/, $(COQVERSIONSPECIFIC))
COQVERSIONSPECIFICSOURCES=$(addsuffix .@coq_compat_version@, $(COQVERSIONSPECIFICTARGETS))

$(COQVERSIONSPECIFICTARGETS): $(COQVERSIONSPECIFICSOURCES)
	for i in $(COQVERSIONSPECIFIC); do \
		cp lib/coq/$$i.@coq_compat_version@ lib/coq/$$i ; \
	done

clean::
	rm -f $(COQVERSIONSPECIFICTARGETS)


COQLIBS_INT_FILES = Abs ComputerDivision Div2 EuclideanDivision Int MinMax Power NumOf
COQLIBS_INT_ALL_FILES = Exponentiation $(COQLIBS_INT_FILES)
COQLIBS_INT = $(addprefix lib/coq/int/, $(COQLIBS_INT_ALL_FILES))

COQLIBS_BOOL_FILES = Bool
COQLIBS_BOOL = $(addprefix lib/coq/bool/, $(COQLIBS_BOOL_FILES))

ifeq (@enable_coq_fp_libs@,yes)
COQLIBS_REAL_FILES = Abs ExpLog FromInt MinMax PowerInt PowerReal Real RealInfix Square Trigonometry Truncate
else
COQLIBS_REAL_FILES = Abs ExpLog FromInt MinMax PowerInt PowerReal Real RealInfix Square Trigonometry
endif
COQLIBS_REAL = $(addprefix lib/coq/real/, $(COQLIBS_REAL_FILES))

COQLIBS_NUMBER_FILES = Divisibility Gcd Parity Prime Coprime
COQLIBS_NUMBER = $(addprefix lib/coq/number/, $(COQLIBS_NUMBER_FILES))

COQLIBS_SET_FILES = Set
COQLIBS_SET = $(addprefix lib/coq/set/, $(COQLIBS_SET_FILES))

COQLIBS_MAP_FILES = Map Const Occ MapPermut MapInjection
COQLIBS_MAP = $(addprefix lib/coq/map/, $(COQLIBS_MAP_FILES))

COQLIBS_LIST_FILES = List Length Mem Nth NthLength HdTl NthHdTl Append NthLengthAppend Reverse HdTlNoOpt NthNoOpt RevAppend Combine Distinct NumOcc Permut
COQLIBS_LIST = $(addprefix lib/coq/list/, $(COQLIBS_LIST_FILES))

COQLIBS_OPTION_FILES = Option
COQLIBS_OPTION = $(addprefix lib/coq/option/, $(COQLIBS_OPTION_FILES))

COQLIBS_SEQ_FILES = Seq
COQLIBS_SEQ = $(addprefix lib/coq/seq/, $(COQLIBS_SEQ_FILES))

ifeq (@coq_compat_version@,COQ84)
COQLIBS_BV_FILES = Pow2int
else
COQLIBS_BV_FILES = Pow2int BV_Gen
endif
COQLIBS_BV = $(addprefix lib/coq/bv/, $(COQLIBS_BV_FILES))

ifeq (@enable_coq_fp_libs@,yes)
COQLIBS_FP_FILES = Rounding SingleFormat Single DoubleFormat Double
COQLIBS_FP_ALL_FILES = GenFloat $(COQLIBS_FP_FILES)
COQLIBS_FP = $(addprefix lib/coq/floating_point/, $(COQLIBS_FP_ALL_FILES))

COQLIBS_IEEEFLOAT_FILES = RoundingMode GenericFloat Float32 Float64
COQLIBS_IEEEFLOAT = $(addprefix lib/coq/ieee_float/, $(COQLIBS_IEEEFLOAT_FILES))
endif

COQLIBS_FILES = lib/coq/BuiltIn lib/coq/HighOrd $(COQLIBS_INT) $(COQLIBS_BOOL) $(COQLIBS_REAL) $(COQLIBS_NUMBER) $(COQLIBS_SET) $(COQLIBS_MAP) $(COQLIBS_LIST) $(COQLIBS_OPTION) $(COQLIBS_SEQ) $(COQLIBS_FP)  $(COQLIBS_BV) $(COQLIBS_IEEEFLOAT)

drivers/coq-realizations.aux: Makefile
	$(SHOW) 'Generate $@'
	$(HIDE)(echo "(* generated automatically at compilation time *)"; \
	echo 'theory BuiltIn meta "realized_theory" "BuiltIn", "" end'; \
	echo 'theory HighOrd meta "realized_theory" "HighOrd", "" end'; \
	for f in $(COQLIBS_INT_FILES); do \
	echo 'theory int.'"$$f"' meta "realized_theory" "int.'"$$f"'", "" end'; done; \
	for f in $(COQLIBS_BOOL_FILES); do \
	echo 'theory bool.'"$$f"' meta "realized_theory" "bool.'"$$f"'", "" end'; done; \
	for f in $(COQLIBS_REAL_FILES); do \
	echo 'theory real.'"$$f"' meta "realized_theory" "real.'"$$f"'", "" end'; done; \
	for f in $(COQLIBS_NUMBER_FILES); do \
	echo 'theory number.'"$$f"' meta "realized_theory" "number.'"$$f"'", "" end'; done; \
	for f in $(COQLIBS_SET_FILES); do \
	echo 'theory set.'"$$f"' meta "realized_theory" "set.'"$$f"'", "" end'; done; \
	for f in $(COQLIBS_MAP_FILES); do \
	echo 'theory map.'"$$f"' meta "realized_theory" "map.'"$$f"'", "" end'; done; \
	for f in $(COQLIBS_LIST_FILES); do \
	echo 'theory list.'"$$f"' meta "realized_theory" "list.'"$$f"'", "" end'; done; \
	for f in $(COQLIBS_OPTION_FILES); do \
	echo 'theory option.'"$$f"' meta "realized_theory" "option.'"$$f"'", "" end'; done; \
	for f in $(COQLIBS_SEQ_FILES); do \
	echo 'theory seq.'"$$f"' meta "realized_theory" "seq.'"$$f"'", "" end'; done; \
	for f in $(COQLIBS_BV_FILES); do \
	echo 'theory bv.'"$$f"' meta "realized_theory" "bv.'"$$f"'", "" end'; done; \
	for f in $(COQLIBS_IEEEFLOAT_FILES); do \
	echo 'theory ieee_float.'"$$f"' meta "realized_theory" "ieee_float.'"$$f"'", "" end'; done; \
	for f in $(COQLIBS_FP_FILES); do \
	echo 'theory floating_point.'"$$f"' meta "realized_theory" "floating_point.'"$$f"'", "" end'; done; \
	) > $@

install_no_local::
	$(MKDIR_P) $(LIBDIR)/why3/coq
	$(INSTALL_DATA) lib/coq/BuiltIn.vo lib/coq/HighOrd.vo $(LIBDIR)/why3/coq/
	$(MKDIR_P) $(LIBDIR)/why3/coq/int
	$(INSTALL_DATA) $(addsuffix .vo, $(COQLIBS_INT)) $(LIBDIR)/why3/coq/int/
	$(MKDIR_P) $(LIBDIR)/why3/coq/bool
	$(INSTALL_DATA) $(addsuffix .vo, $(COQLIBS_BOOL)) $(LIBDIR)/why3/coq/bool/
	$(MKDIR_P) $(LIBDIR)/why3/coq/real
	$(INSTALL_DATA) $(addsuffix .vo, $(COQLIBS_REAL)) $(LIBDIR)/why3/coq/real/
	$(MKDIR_P) $(LIBDIR)/why3/coq/number
	$(INSTALL_DATA) $(addsuffix .vo, $(COQLIBS_NUMBER)) $(LIBDIR)/why3/coq/number/
	$(MKDIR_P) $(LIBDIR)/why3/coq/set
	$(INSTALL_DATA) $(addsuffix .vo, $(COQLIBS_SET)) $(LIBDIR)/why3/coq/set/
	$(MKDIR_P) $(LIBDIR)/why3/coq/map
	$(INSTALL_DATA) $(addsuffix .vo, $(COQLIBS_MAP)) $(LIBDIR)/why3/coq/map/
	$(MKDIR_P) $(LIBDIR)/why3/coq/list
	$(INSTALL_DATA) $(addsuffix .vo, $(COQLIBS_LIST)) $(LIBDIR)/why3/coq/list/
	$(MKDIR_P) $(LIBDIR)/why3/coq/option
	$(INSTALL_DATA) $(addsuffix .vo, $(COQLIBS_OPTION)) $(LIBDIR)/why3/coq/option/
	$(MKDIR_P) $(LIBDIR)/why3/coq/seq
	$(INSTALL_DATA) $(addsuffix .vo, $(COQLIBS_SEQ)) $(LIBDIR)/why3/coq/seq/
	$(MKDIR_P) $(LIBDIR)/why3/coq/bv
	$(INSTALL_DATA) $(addsuffix .vo, $(COQLIBS_BV)) $(LIBDIR)/why3/coq/bv/
ifeq (@enable_coq_fp_libs@,yes)
	$(MKDIR_P) $(LIBDIR)/why3/coq/floating_point
	$(INSTALL_DATA) $(addsuffix .vo, $(COQLIBS_FP)) $(LIBDIR)/why3/coq/floating_point/
	$(MKDIR_P) $(LIBDIR)/why3/coq/ieee_float
	$(INSTALL_DATA) $(addsuffix .vo, $(COQLIBS_IEEEFLOAT)) $(LIBDIR)/why3/coq/ieee_float/
endif

update-coq: update-coq-int update-coq-bool update-coq-real update-coq-number update-coq-set update-coq-map update-coq-list update-coq-option update-coq-fp update-coq-seq update-coq-bv update-coq-ieee_float

update-coq-int: bin/why3realize.@OCAMLBEST@ drivers/coq-realizations.aux theories/int.why
	for f in $(COQLIBS_INT_ALL_FILES); do WHY3CONFIG="" bin/why3realize.@OCAMLBEST@ -L theories -D drivers/coq-realize.drv -T int.$$f -o lib/coq/int/; done

update-coq-bool: bin/why3realize.@OCAMLBEST@ drivers/coq-realizations.aux theories/bool.why
	for f in $(COQLIBS_BOOL_FILES); do WHY3CONFIG="" bin/why3realize.@OCAMLBEST@ -L theories -D drivers/coq-realize.drv -T bool.$$f -o lib/coq/bool/; done

update-coq-real: bin/why3realize.@OCAMLBEST@ drivers/coq-realizations.aux theories/real.why
	for f in $(COQLIBS_REAL_FILES); do WHY3CONFIG="" bin/why3realize.@OCAMLBEST@ -L theories -D drivers/coq-realize.drv -T real.$$f -o lib/coq/real/; done

update-coq-number: bin/why3realize.@OCAMLBEST@ drivers/coq-realizations.aux theories/number.why
	for f in $(COQLIBS_NUMBER_FILES); do WHY3CONFIG="" bin/why3realize.@OCAMLBEST@ -L theories -D drivers/coq-realize.drv -T number.$$f -o lib/coq/number/; done

update-coq-set: bin/why3realize.@OCAMLBEST@ drivers/coq-realizations.aux theories/set.why
	for f in $(COQLIBS_SET_FILES); do WHY3CONFIG="" bin/why3realize.@OCAMLBEST@ -L theories -D drivers/coq-realize.drv -T set.$$f -o lib/coq/set/; done

update-coq-map: bin/why3realize.@OCAMLBEST@ drivers/coq-realizations.aux theories/map.why
	for f in $(COQLIBS_MAP_FILES); do WHY3CONFIG="" bin/why3realize.@OCAMLBEST@ -L theories -D drivers/coq-realize.drv -T map.$$f -o lib/coq/map/; done

update-coq-list: bin/why3realize.@OCAMLBEST@ drivers/coq-realizations.aux theories/list.why
	for f in $(COQLIBS_LIST_FILES); do WHY3CONFIG="" bin/why3realize.@OCAMLBEST@ -L theories -D drivers/coq-realize.drv -T list.$$f -o lib/coq/list/; done

update-coq-option: bin/why3realize.@OCAMLBEST@ drivers/coq-realizations.aux theories/option.why
	for f in $(COQLIBS_OPTION_FILES); do WHY3CONFIG="" bin/why3realize.@OCAMLBEST@ -L theories -D drivers/coq-realize.drv -T option.$$f -o lib/coq/option/; done

update-coq-seq: bin/why3realize.@OCAMLBEST@ drivers/coq-realizations.aux theories/seq.why
	for f in $(COQLIBS_SEQ_FILES); do WHY3CONFIG="" bin/why3realize.@OCAMLBEST@ -L theories -D drivers/coq-realize.drv -T seq.$$f -o lib/coq/seq/; done

update-coq-bv: bin/why3realize.@OCAMLBEST@ drivers/coq-realizations.aux theories/bv.why
	for f in $(COQLIBS_BV_FILES); do WHY3CONFIG="" bin/why3realize.@OCAMLBEST@ -L theories -D drivers/coq-realize.drv -T bv.$$f -o lib/coq/bv/; done

update-coq-ieee_float: bin/why3realize.@OCAMLBEST@ drivers/coq-realizations.aux theories/ieee_float.why
	for f in $(COQLIBS_IEEEFLOAT_FILES); do WHY3CONFIG="" bin/why3realize.@OCAMLBEST@ -L theories -D drivers/coq-realize.drv -T ieee_float.$$f -o lib/coq/ieee_float/; done

update-coq-fp: bin/why3realize.@OCAMLBEST@ drivers/coq-realizations.aux theories/floating_point.why
	for f in $(COQLIBS_FP_FILES); do WHY3CONFIG="" bin/why3realize.@OCAMLBEST@ -L theories -D drivers/coq-realize.drv -T floating_point.$$f -o lib/coq/floating_point/; done

else

drivers/coq-realizations.aux: Makefile
	$(SHOW) 'Generate $@'
	$(HIDE)echo "(* generated automatically at compilation time *)" > $@

COQLIBS_FILES = lib/coq/BuiltIn lib/coq/HighOrd

endif

COQV  = $(addsuffix .v,  $(COQLIBS_FILES))
COQVO = $(addsuffix .vo, $(COQLIBS_FILES))
COQVD = $(addsuffix .vd, $(COQLIBS_FILES))

%.vo: %.v
	$(SHOW) 'Coqc     $<'
	$(HIDE)$(COQC) -R lib/coq Why3 $<

%.vd: %.v
	$(SHOW) 'Coqdep   $<'
	$(HIDE)$(COQDEP) -R lib/coq Why3 $< $(TOTARGET)

all: $(COQVO)

ifneq "$(MAKECMDGOALS:clean%=clean)" "clean"
ifneq "$(MAKECMDGOALS:update-coq%=update-coq)" "update-coq"
-include $(COQVD)
endif
endif

depend: $(COQVD)

clean-coq:
	rm -f $(COQVO) $(COQVD) $(addsuffix .glob, $(COQLIBS_FILES))

clean:: clean-coq

else

drivers/coq-realizations.aux: Makefile
	$(SHOW) 'Generate $@'
	$(HIDE)echo "(* generated automatically at compilation time *)" > $@

endif

all: drivers/coq-realizations.aux

install_no_local::
	$(INSTALL_DATA) drivers/coq-realizations.aux $(DATADIR)/why3/drivers/

clean::
	rm -f drivers/coq-realizations.aux

####################
# PVS realizations
####################

ifeq (@enable_pvs_libs@,yes)

PVSLIBS_INT_FILES = Int Abs MinMax ComputerDivision EuclideanDivision
PVSLIBS_INT = $(addprefix lib/pvs/int/, $(PVSLIBS_INT_FILES))

PVSLIBS_REAL_FILES = Abs FromInt MinMax Real Square ExpLog Trigonometry \
                     PowerInt
 # RealInfix
PVSLIBS_REAL = $(addprefix lib/pvs/real/, $(PVSLIBS_REAL_FILES))

PVSLIBS_LIST_FILES =
  # Nth
PVSLIBS_LIST = $(addprefix lib/pvs/int/, $(PVSLIBS_LIST_FILES))

PVSLIBS_NUMBER_FILES = # Divisibility Gcd Parity Prime
PVSLIBS_NUMBER = $(addprefix lib/pvs/number/, $(PVSLIBS_NUMBER_FILES))

PVSLIBS_FP_FILES = Rounding SingleFormat Single DoubleFormat Double
PVSLIBS_FP_ALL_FILES = $(PVSLIBS_FP_FILES)
PVSLIBS_FP = $(addprefix lib/pvs/floating_point/, $(PVSLIBS_FP_ALL_FILES))

PVSLIBS_FILES = $(PVSLIBS_INT) $(PVSLIBS_REAL) $(PVSLIBS_LIST) \
                $(PVSLIBS_NUMBER) $(PVSLIBS_FP)

drivers/pvs-realizations.aux: Makefile
	$(SHOW) 'Generate $@'
	$(HIDE)(echo "(* generated automatically at compilation time *)"; \
	for f in $(PVSLIBS_INT_FILES); do \
	echo 'theory int.'"$$f"' meta "realized_theory" "int.'"$$f"'", "" end'; done; \
	for f in $(PVSLIBS_REAL_FILES); do \
	echo 'theory real.'"$$f"' meta "realized_theory" "real.'"$$f"'", "" end'; done; \
	for f in $(PVSLIBS_LIST_FILES); do \
	echo 'theory list.'"$$f"' meta "realized_theory" "list.'"$$f"'", "" end'; done; \
	for f in $(PVSLIBS_NUMBER_FILES); do \
	echo 'theory number.'"$$f"' meta "realized_theory" "number.'"$$f"'", "" end'; done; \
	for f in $(PVSLIBS_FP_FILES); do \
	echo 'theory floating_point.'"$$f"' meta "realized_theory" "floating_point.'"$$f"'", "" end'; done; \
	) > $@

install_no_local::
	$(MKDIR_P) $(LIBDIR)/why3/pvs/int
	$(INSTALL_DATA) $(addsuffix .pvs, $(PVSLIBS_INT)) $(LIBDIR)/why3/pvs/int/
	$(INSTALL_DATA) $(addsuffix .prf, $(PVSLIBS_INT)) $(LIBDIR)/why3/pvs/int/
	$(MKDIR_P) $(LIBDIR)/why3/pvs/real
	$(INSTALL_DATA) $(addsuffix .pvs, $(PVSLIBS_REAL)) $(LIBDIR)/why3/pvs/real/
	$(INSTALL_DATA) $(addsuffix .prf, $(PVSLIBS_REAL)) $(LIBDIR)/why3/pvs/real/
	$(MKDIR_P) $(LIBDIR)/why3/pvs/floating_point/
	$(INSTALL_DATA) $(addsuffix .pvs, $(PVSLIBS_FP)) $(LIBDIR)/why3/pvs/floating_point/
	$(INSTALL_DATA) drivers/pvs-realizations.aux $(DATADIR)/why3/drivers/

update-pvs: bin/why3realize.@OCAMLBEST@ drivers/pvs-realizations.aux
	for f in $(PVSLIBS_INT_FILES); do WHY3CONFIG="" bin/why3realize.@OCAMLBEST@ -L theories -D drivers/pvs-realize.drv -T int.$$f -o lib/pvs/int/; done
	for f in $(PVSLIBS_REAL_FILES); do WHY3CONFIG="" bin/why3realize.@OCAMLBEST@ -L theories -D drivers/pvs-realize.drv -T real.$$f -o lib/pvs/real/; done
	for f in $(PVSLIBS_LIST_FILES); do WHY3CONFIG="" bin/why3realize.@OCAMLBEST@ -L theories -D drivers/pvs-realize.drv -T list.$$f -o lib/pvs/list/; done
	for f in $(PVSLIBS_NUMBER_FILES); do WHY3CONFIG="" bin/why3realize.@OCAMLBEST@ -L theories -D drivers/pvs-realize.drv -T number.$$f -o lib/pvs/number/; done
	for f in $(PVSLIBS_FP_FILES); do WHY3CONFIG="" bin/why3realize.@OCAMLBEST@ -L theories -D drivers/pvs-realize.drv -T floating_point.$$f -o lib/pvs/floating_point/; done

else

drivers/pvs-realizations.aux: Makefile
	$(SHOW) 'Generate $@'
	$(HIDE)echo "(* generated automatically at compilation time *)" > $@

install_no_local::
	$(INSTALL_DATA) drivers/pvs-realizations.aux $(DATADIR)/why3/drivers/

endif

all: drivers/pvs-realizations.aux

clean::
	rm -f drivers/pvs-realizations.aux

#######################
# Isabelle realizations
#######################

ifeq (@enable_isabelle_libs@,yes)

ISABELLEVERSIONSPECIFIC=ROOT why3.ML Why3_BV.thy Why3_Number.thy Why3_Real.thy Why3_Set.thy

ISABELLEVERSIONSPECIFICTARGETS=$(addprefix lib/isabelle/, $(ISABELLEVERSIONSPECIFIC))
ISABELLEVERSIONSPECIFICSOURCES=$(addsuffix .@ISABELLEVERSION@, $(ISABELLEVERSIONSPECIFICTARGETS))

ISABELLEREALIZEDRV=drivers/isabelle@ISABELLEVERSION@-realize.drv

$(ISABELLEVERSIONSPECIFICTARGETS): $(ISABELLEVERSIONSPECIFICSOURCES)
	for i in $(ISABELLEVERSIONSPECIFIC); do \
		cp lib/isabelle/$$i.@ISABELLEVERSION@ lib/isabelle/$$i ; \
	done

clean::
	rm -f $(ISABELLEVERSIONSPECIFICTARGETS)

ISABELLELIBS_INT_FILES = Abs ComputerDivision Div2 EuclideanDivision Int MinMax Power
ISABELLELIBS_INT = $(addsuffix .xml, $(addprefix lib/isabelle/int/, $(ISABELLELIBS_INT_FILES)))

ISABELLELIBS_BOOL_FILES = Bool
ISABELLELIBS_BOOL = $(addsuffix .xml, $(addprefix lib/isabelle/bool/, $(ISABELLELIBS_BOOL_FILES)))

ISABELLELIBS_REAL_FILES = Real RealInfix Abs MinMax FromInt Truncate Square ExpLog Trigonometry PowerInt # not yet realized : PowerReal Hyperbolic Polar
ISABELLELIBS_REAL = $(addsuffix .xml, $(addprefix lib/isabelle/real/, $(ISABELLELIBS_REAL_FILES)))

ISABELLELIBS_NUMBER_FILES = Divisibility Gcd Parity Prime Coprime
ISABELLELIBS_NUMBER = $(addsuffix .xml, $(addprefix lib/isabelle/number/, $(ISABELLELIBS_NUMBER_FILES)))

ISABELLELIBS_SET_FILES = Set Fset
ISABELLELIBS_SET = $(addsuffix .xml, $(addprefix lib/isabelle/set/, $(ISABELLELIBS_SET_FILES)))

ISABELLELIBS_MAP_FILES = Map Const Occ MapPermut MapInjection
ISABELLELIBS_MAP = $(addsuffix .xml, $(addprefix lib/isabelle/map/, $(ISABELLELIBS_MAP_FILES)))

ISABELLELIBS_LIST_FILES = List Length Mem Nth NthNoOpt NthLength HdTl NthHdTl Append NthLengthAppend Reverse HdTlNoOpt RevAppend Combine Distinct NumOcc Permut
ISABELLELIBS_LIST = $(addsuffix .xml, $(addprefix lib/isabelle/list/, $(ISABELLELIBS_LIST_FILES)))

ISABELLELIBS_BV_FILES = Pow2int BV8 BV16 BV32 BV64 BVConverter_32_64 BVConverter_16_64 BVConverter_8_64 BVConverter_16_32 BVConverter_8_32 BVConverter_8_16
ISABELLELIBS_BV = $(addsuffix .xml, $(addprefix lib/isabelle/bv/, $(ISABELLELIBS_BV_FILES)))

drivers/isabelle-realizations.aux: Makefile
	$(SHOW) 'Generate $@'
	$(HIDE)(echo "(* generated automatically at compilation time *)"; \
	echo 'theory BuiltIn meta "realized_theory" "BuiltIn", "" end'; \
	for f in $(ISABELLELIBS_INT_FILES); do \
	echo 'theory int.'"$$f"' meta "realized_theory" "int.'"$$f"'", "" end'; done; \
	for f in $(ISABELLELIBS_BOOL_FILES); do \
	echo 'theory bool.'"$$f"' meta "realized_theory" "bool.'"$$f"'", "" end'; done; \
	for f in $(ISABELLELIBS_REAL_FILES); do \
	echo 'theory real.'"$$f"' meta "realized_theory" "real.'"$$f"'", "" end'; done; \
	for f in $(ISABELLELIBS_NUMBER_FILES); do \
	echo 'theory number.'"$$f"' meta "realized_theory" "number.'"$$f"'", "" end'; done; \
	for f in $(ISABELLELIBS_SET_FILES); do \
	echo 'theory set.'"$$f"' meta "realized_theory" "set.'"$$f"'", "" end'; done; \
	for f in $(ISABELLELIBS_MAP_FILES); do \
	echo 'theory map.'"$$f"' meta "realized_theory" "map.'"$$f"'", "" end'; done; \
	for f in $(ISABELLELIBS_LIST_FILES); do \
	echo 'theory list.'"$$f"' meta "realized_theory" "list.'"$$f"'", "" end'; done; \
	for f in $(ISABELLELIBS_OPTION_FILES); do \
	echo 'theory option.'"$$f"' meta "realized_theory" "option.'"$$f"'", "" end'; done; \
	for f in $(ISABELLELIBS_BV_FILES); do \
	echo 'theory bv.'"$$f"' meta "realized_theory" "bv.'"$$f"'", "" end'; done; \
	) > $@

ifeq (@enable_local@,yes)
  ISABELLE_TARGET_DIR=`pwd`/lib/isabelle
else
  ISABELLE_TARGET_DIR=$(LIBDIR)/why3/isabelle
endif

lib/isabelle/last_build: $(ISABELLEVERSIONSPECIFICTARGETS) $(ISABELLELIBS_INT) $(ISABELLELIBS_BOOL) $(ISABELLELIBS_REAL) $(ISABELLELIBS_NUMBER) $(ISABELLELIBS_SET) $(ISABELLELIBS_MAP) $(ISABELLELIBS_LIST) $(ISABELLELIBS_OPTION) $(ISABELLELIBS_BV)
ifneq (@enable_local@,yes)
	cp -r lib/isabelle "$(LIBDIR)/why3"
endif
	@(if isabelle components -l | grep -q "$(ISABELLE_TARGET_DIR)$$"; then \
	    echo "Building the Why3 heap for Isabelle/HOL:"; \
	    isabelle build -bc Why3; \
	    touch $@; \
	  else \
	    echo "[Warning] Cannot pre-build the Isabelle heap because"; \
	    echo "  the Isabelle component configuration does not contain"; \
	    echo "  [$(ISABELLE_TARGET_DIR)]"; \
	  fi)

install_no_local::
	$(INSTALL_DATA) drivers/isabelle-realizations.aux $(DATADIR)/why3/drivers/

install_no_local:: lib/isabelle/last_build

install_local:: lib/isabelle/last_build

update-isabelle: $(ISABELLELIBS_INT) $(ISABELLELIBS_BOOL) $(ISABELLELIBS_REAL) $(ISABELLELIBS_NUMBER) $(ISABELLELIBS_SET) $(ISABELLELIBS_MAP) $(ISABELLELIBS_LIST) $(ISABELLELIBS_OPTION) $(ISABELLELIBS_BV)

$(ISABELLELIBS_INT): bin/why3realize.@OCAMLBEST@ drivers/isabelle-realizations.aux \
  $(ISABELLEREALIZEDRV) drivers/isabelle-common.gen theories/int.why
	$(SHOW) "Generating Isabelle realization for int.$(notdir $(basename $@))"
	$(HIDE)mkdir -p lib/isabelle/int
	$(HIDE)WHY3CONFIG="" bin/why3realize.@OCAMLBEST@ -L theories -D $(ISABELLEREALIZEDRV) -T int.$(notdir $(basename $@)) -o lib/isabelle/int/

$(ISABELLELIBS_BOOL): bin/why3realize.@OCAMLBEST@ drivers/isabelle-realizations.aux \
  $(ISABELLEREALIZEDRV) drivers/isabelle-common.gen theories/bool.why
	$(SHOW) "Generating Isabelle realization for bool.$(notdir $(basename $@))"
	$(HIDE)mkdir -p lib/isabelle/bool
	$(HIDE)WHY3CONFIG="" bin/why3realize.@OCAMLBEST@ -L theories -D $(ISABELLEREALIZEDRV) -T bool.$(notdir $(basename $@)) -o lib/isabelle/bool/

$(ISABELLELIBS_REAL): bin/why3realize.@OCAMLBEST@ drivers/isabelle-realizations.aux \
  $(ISABELLEREALIZEDRV) drivers/isabelle-common.gen theories/real.why
	$(SHOW) "Generating Isabelle realization for real.$(notdir $(basename $@))"
	$(HIDE)mkdir -p lib/isabelle/real
	$(HIDE)WHY3CONFIG="" bin/why3realize.@OCAMLBEST@ -L theories -D $(ISABELLEREALIZEDRV) -T real.$(notdir $(basename $@)) -o lib/isabelle/real/

$(ISABELLELIBS_NUMBER): bin/why3realize.@OCAMLBEST@ drivers/isabelle-realizations.aux \
  $(ISABELLEREALIZEDRV) drivers/isabelle-common.gen theories/number.why
	$(SHOW) "Generating Isabelle realization for number.$(notdir $(basename $@))"
	$(HIDE)mkdir -p lib/isabelle/number
	$(HIDE)WHY3CONFIG="" bin/why3realize.@OCAMLBEST@ -L theories -D $(ISABELLEREALIZEDRV) -T number.$(notdir $(basename $@)) -o lib/isabelle/number/

$(ISABELLELIBS_SET): bin/why3realize.@OCAMLBEST@ drivers/isabelle-realizations.aux \
  $(ISABELLEREALIZEDRV) drivers/isabelle-common.gen theories/set.why
	$(SHOW) "Generating Isabelle realization for set.$(notdir $(basename $@))"
	$(HIDE)mkdir -p lib/isabelle/set
	$(HIDE)WHY3CONFIG="" bin/why3realize.@OCAMLBEST@ -L theories -D $(ISABELLEREALIZEDRV) -T set.$(notdir $(basename $@)) -o lib/isabelle/set/

$(ISABELLELIBS_MAP): bin/why3realize.@OCAMLBEST@ drivers/isabelle-realizations.aux \
  $(ISABELLEREALIZEDRV) drivers/isabelle-common.gen theories/map.why
	$(SHOW) "Generating Isabelle realization for map.$(notdir $(basename $@))"
	$(HIDE)mkdir -p lib/isabelle/map
	$(HIDE)WHY3CONFIG="" bin/why3realize.@OCAMLBEST@ -L theories -D $(ISABELLEREALIZEDRV) -T map.$(notdir $(basename $@)) -o lib/isabelle/map/

$(ISABELLELIBS_LIST): bin/why3realize.@OCAMLBEST@ drivers/isabelle-realizations.aux \
  $(ISABELLEREALIZEDRV) drivers/isabelle-common.gen theories/list.why
	$(SHOW) "Generating Isabelle realization for list.$(notdir $(basename $@))"
	$(HIDE)mkdir -p lib/isabelle/list
	$(HIDE)WHY3CONFIG="" bin/why3realize.@OCAMLBEST@ -L theories -D $(ISABELLEREALIZEDRV) -T list.$(notdir $(basename $@)) -o lib/isabelle/list/

$(ISABELLELIBS_OPTION): bin/why3realize.@OCAMLBEST@ drivers/isabelle-realizations.aux \
  $(ISABELLEREALIZEDRV) drivers/isabelle-common.gen theories/option.why
	$(SHOW) "Generating Isabelle realization for option.$(notdir $(basename $@))"
	$(HIDE)mkdir -p lib/isabelle/option
	$(HIDE)WHY3CONFIG="" bin/why3realize.@OCAMLBEST@ -L theories -D $(ISABELLEREALIZEDRV) -T option.$(notdir $(basename $@)) -o lib/isabelle/option/

$(ISABELLELIBS_BV): bin/why3realize.@OCAMLBEST@ drivers/isabelle-realizations.aux \
  $(ISABELLEREALIZEDRV) drivers/isabelle-common.gen theories/bv.why
	$(SHOW) "Generating Isabelle realization for bv.$(notdir $(basename $@))"
	$(HIDE)mkdir -p lib/isabelle/bv
	$(HIDE)WHY3CONFIG="" bin/why3realize.@OCAMLBEST@ -L theories -D $(ISABELLEREALIZEDRV) -T bv.$(notdir $(basename $@)) -o lib/isabelle/bv/

# do not update isabelle realizations systematically
# all: update-isabelle

clean::
	rm -f lib/isabelle/*/*.xml

else

drivers/isabelle-realizations.aux: Makefile
	$(SHOW) 'Generate $@'
	$(HIDE)echo "(* generated automatically at compilation time *)" > $@

install_no_local::
	$(INSTALL_DATA) drivers/isabelle-realizations.aux $(DATADIR)/why3/drivers/

endif

all: drivers/isabelle-realizations.aux

clean::
	rm -f drivers/isabelle-realizations.aux

#######################
# Ocaml realizations
#######################

OCAMLLIBS_FILES = why3__BigInt_compat why3__BigInt why3__IntAux why3__Array \
	          why3__Matrix

OCAMLLIBS_MODULES := $(addprefix lib/ocaml/, $(OCAMLLIBS_FILES))

OCAMLLIBS_DEP = $(addsuffix .dep, $(OCAMLLIBS_MODULES))
OCAMLLIBS_CMO = $(addsuffix .cmo, $(OCAMLLIBS_MODULES))
OCAMLLIBS_CMX = $(addsuffix .cmx, $(OCAMLLIBS_MODULES))

$(OCAMLLIBS_DEP): DEPFLAGS += -I src/util -I lib/ocaml @BIGINTINCLUDE@
$(OCAMLLIBS_CMO) $(OCAMLLIBS_CMX): INCLUDES += -I src/util -I lib/ocaml @BIGINTINCLUDE@
$(OCAMLLIBS_CMX): OFLAGS += -for-pack Why3extract

byte: $(OCAMLLIBS_CMO)
opt:  $(OCAMLLIBS_CMX)

byte: lib/why3/why3extract.cma
opt:  lib/why3/why3extract.cmxa

lib/why3/why3extract.cma: lib/why3/why3extract.cmo
lib/why3/why3extract.cmxa: lib/why3/why3extract.cmx

lib/why3/why3extract.cmo: $(OCAMLLIBS_CMO)
	$(SHOW) 'Linking  $@'
	$(HIDE)$(OCAMLC) $(BFLAGS) -pack -o $@ $^

lib/why3/why3extract.cmx: $(OCAMLLIBS_CMX) lib/why3/why3extract.cmo
	$(SHOW) 'Linking  $@'
	$(HIDE)$(OCAMLOPT) $(OFLAGS) $(CMIHACK) -pack -o $@ $(filter %.cmx, $^)

install_no_local_lib::
	$(MKDIR_P) $(OCAMLINSTALLLIB)/why3
	$(INSTALL_DATA) $(wildcard $(addprefix lib/why3/why3extract., $(INSTALLED_LIB_EXTS))) \
	  $(OCAMLINSTALLLIB)/why3

ifneq "$(MAKECMDGOALS:clean%=clean)" "clean"
-include $(OCAMLLIBS_DEP)
endif

$(OCAMLLIBS_DEP): lib/ocaml/why3__BigInt_compat.ml

depend: $(OCAMLLIBS_DEP)

CLEANDIRS += lib/ocaml
CLEANLIBS += lib/why3/why3extract

################
# Jessie3 plugin
################

ifeq (@enable_frama_c@,yes)

nobyte: jessie.byte
noopt: jessie.opt

jessie.byte: src/jessie/Makefile lib/why3/why3.cma
	@$(MAKE) -C src/jessie Jessie3.cma

jessie.opt: src/jessie/Makefile lib/why3/why3.cmxa
	@$(MAKE) -C src/jessie Jessie3.cmxs

install_no_local::
	$(MKDIR_P) $(FRAMAC_LIBDIR)/plugins/
	$(INSTALL_DATA) $(wildcard $(addprefix src/jessie/Jessie3., $(INSTALLED_LIB_EXTS))) \
	  $(FRAMAC_LIBDIR)/plugins/

clean::
	$(MAKE) -C src/jessie clean

endif

#########
# why3doc
#########

WHY3DOCGENERATED = src/why3doc/doc_lexer.ml

WHY3DOC_FILES = doc_html doc_def doc_lexer doc_main

WHY3DOCMODULES = $(addprefix src/why3doc/, $(WHY3DOC_FILES))

WHY3DOCDEP = $(addsuffix .dep, $(WHY3DOCMODULES))
WHY3DOCCMO = $(addsuffix .cmo, $(WHY3DOCMODULES))
WHY3DOCCMX = $(addsuffix .cmx, $(WHY3DOCMODULES))

$(WHY3DOCDEP): DEPFLAGS += -I src/why3doc
$(WHY3DOCCMO) $(WHY3DOCCMX): INCLUDES += -I src/why3doc

$(WHY3DOCDEP): $(WHY3DOCGENERATED)

# build targets

byte: bin/why3doc.byte
opt:  bin/why3doc.opt

bin/why3doc.opt: lib/why3/why3.cmxa $(WHY3DOCCMX)
	$(SHOW) 'Linking  $@'
	$(HIDE)$(OCAMLOPT) $(OFLAGS) -o $@ $(OLINKFLAGS) $^

bin/why3doc.byte: lib/why3/why3.cma $(WHY3DOCCMO)
	$(SHOW) 'Linking  $@'
	$(HIDE)$(OCAMLC) $(BFLAGS) -o $@ $(BLINKFLAGS) $^

# depend and clean targets

ifneq "$(MAKECMDGOALS:clean%=clean)" "clean"
-include $(WHY3DOCDEP)
endif

depend: $(WHY3DOCDEP)

CLEANDIRS += src/why3doc
GENERATED += $(WHY3DOCGENERATED)

clean_old_install::
	rm -f $(BINDIR)/why3doc$(EXE)

install_no_local::
	$(INSTALL) bin/why3doc.@OCAMLBEST@ $(TOOLDIR)/why3doc$(EXE)

install_local:: bin/why3doc

#########
# trywhy3
#########

ifeq ($(DEBUGJS),yes)
 JSOO_DEBUG=--pretty --debug-info --source-map
 JS_MAPS=alt_ergo_worker.map  trywhy3.map  why3_worker.map
else
 JSOO_DEBUG=
 JS_MAPS=
endif

ALTERGODIR=src/trywhy3/alt-ergo

JSOCAMLC=ocamlfind ocamlc -package js_of_ocaml -g -package js_of_ocaml.syntax \
        -package ocplib-simplex -syntax camlp4o -I src/trywhy3 \
	-I $(ALTERGODIR)/src/util \
	-I $(ALTERGODIR)/src/structures \
	-I $(ALTERGODIR)/src/parsing \
	-I $(ALTERGODIR)/src/preprocess \
	-I $(ALTERGODIR)/src/theories \
	-I $(ALTERGODIR)/src/instances \
	-I $(ALTERGODIR)/src/sat \
	-I $(ALTERGODIR)/src/main

ALTERGOMODS=util/config util/version util/emap util/myUnix util/myDynlink \
	util/myZip util/util util/lists util/numsNumbers util/numbers \
	util/timers util/options util/gc_debug util/loc util/hashcons \
	util/hstring \
	structures/exception structures/symbols structures/ty \
	structures/parsed structures/typed structures/term structures/literal \
	structures/formula structures/explanation structures/errors \
	util/profiling_default util/profiling \
	parsing/why_parser parsing/why_lexer \
	preprocess/existantial preprocess/triggers preprocess/why_typing \
	preprocess/cnf \
	instances/matching instances/instances \
	theories/polynome theories/ac theories/uf theories/use \
	theories/intervals theories/inequalities theories/intervalCalculus \
	theories/arith theories/records theories/bitv theories/arrays \
	theories/sum theories/combine theories/ccx theories/theory \
	sat/sat_solvers \
	main/frontend

ALTERGOCMO=$(addprefix $(ALTERGODIR)/src/, $(addsuffix .cmo,$(ALTERGOMODS)))
TRYWHY3CMO=lib/why3/why3.cma
TRYWHY3FILES=trywhy3.js trywhy3.html trywhy3.css \
	README examples/ \
	trywhy3_custom.css gen_index.sh fontawesome/css/font-awesome.min.css \
	fontawesome/fonts/FontAwesome.otf fontawesome/fonts/fontawesome-webfont.svg \
	fontawesome/fonts/fontawesome-webfont.woff fontawesome/fonts/fontawesome-webfont.eot \
	fontawesome/fonts/fontawesome-webfont.ttf  fontawesome/fonts/fontawesome-webfont.woff2 \
	ace-builds/src-min-noconflict/ace.js ace-builds/src-min-noconflict/mode-why3.js \
	ace-builds/src-min-noconflict/theme-chrome.js $(JS_MAPS)

trywhy3_package: trywhy3
	tar czf trywhy3.tar.gz -C src $(addprefix trywhy3/, $(TRYWHY3FILES))

trywhy3: src/trywhy3/trywhy3.js src/trywhy3/why3_worker.js src/trywhy3/alt_ergo_worker.js

src/trywhy3/trywhy3.js: src/trywhy3/trywhy3.byte src/trywhy3/why3_worker.js src/trywhy3/alt_ergo_worker.js src/trywhy3/examples/*.mlw
	js_of_ocaml --extern-fs $(JSOO_DEBUG) -I src/trywhy3 \
		--file=why3_worker.js:/ \
		--file=alt_ergo_worker.js:/ \
	        --file=examples/index.txt:/examples/index.txt \
		`find src/trywhy3/examples \( -name "*.mlw" -o -name "*.why" \) -printf " --file=examples/%P:/examples/%P"` \
	+weak.js +nat.js $<

src/trywhy3/trywhy3.byte: src/trywhy3/worker_proto.cmo src/trywhy3/trywhy3.cmo
	$(JSOCAMLC) $(BFLAGS) -o $@ -linkpkg $(BLINKFLAGS) $^


src/trywhy3/why3_worker.js: src/trywhy3/why3_worker.byte
	js_of_ocaml $(JSOO_DEBUG) --extern-fs -I . -I src/trywhy3 --file=trywhy3.conf:/ \
		--file=try_alt_ergo.drv:/ \
		`find theories modules \( -name "*.mlw" -o -name "*.why" \) -printf " --file=%p:/%p"` \
	+weak.js +nat.js $<

src/trywhy3/why3_worker.byte: $(TRYWHY3CMO) src/trywhy3/worker_proto.cmo src/trywhy3/why3_worker.cmo
	$(JSOCAMLC) $(BFLAGS) -o $@ -linkpkg $(BLINKFLAGS) $^


src/trywhy3/alt_ergo_worker.js: src/trywhy3/alt_ergo_worker.byte
	js_of_ocaml $(JSOO_DEBUG) +weak.js +nat.js +dynlink.js +toplevel.js $<

src/trywhy3/alt_ergo_worker.byte: $(ALTERGOCMO) src/trywhy3/worker_proto.cmo src/trywhy3/alt_ergo_worker.cmo
	$(JSOCAMLC) $(BFLAGS) -o $@ -linkpkg $(BLINKFLAGS) $^

src/trywhy3/alt_ergo_worker.cmo: src/trywhy3/worker_proto.cmo
src/trywhy3/why3_worker.cmo: src/trywhy3/worker_proto.cmo
src/trywhy3/trywhy3.cmo: src/trywhy3/worker_proto.cmo

src/trywhy3/%.cmo: src/trywhy3/%.ml
	$(JSOCAMLC) $(BFLAGS) -c $<

src/trywhy3/%.cmi: src/trywhy3/%.mli
	$(JSOCAMLC) $(BFLAGS) -c $<

clean::
	rm -f src/trywhy3/trywhy3.js src/trywhy3/trywhy3.byte src/trywhy3/trywhy3.cm* \
	 src/trywhy3/why3_worker.js src/trywhy3/why3_worker.byte src/trywhy3/why3_worker.cm* \
         src/trywhy3/alt_ergo_worker.js src/trywhy3/alt_ergo_worker.byte src/trywhy3/alt_ergo_worker.cm* \
         src/trywhy3/worker_proto.cm* trywhy3.tar.gz

CLEANDIRS += src/trywhy3

########
# bench
########

.PHONY: bench test

bench:: bin/why3.@OCAMLBEST@ bin/why3config.@OCAMLBEST@ plugins $(TOOLS) \
  share/Makefile.config bin/why3extract.@OCAMLBEST@
	bash bench/bench ".@OCAMLBEST@"
	@echo "=== Checking Why3 API ==="
	$(MAKE) test-api-logic.@OCAMLBEST@
#	$(MAKE) test-api-mlw-tree.@OCAMLBEST@
#	$(MAKE) test-api-mlw.@OCAMLBEST@
	$(MAKE) test-session.@OCAMLBEST@
	$(MAKE) test-ocaml-extraction
	# desactivé car requiert findlib
	# if test -d examples/runstrat ; then \
	#  $(MAKE) test-runstrat.@OCAMLBEST@ ; fi
	@if test "@enable_coq_tactic@" = "yes"; then \
	   echo ; \
	   echo "=== Checking the Coq tactic ==="; \
	   $(MAKE) test-coq-tactic.@OCAMLBEST@; fi

###############
# test targets
###############

test-api-logic.byte: examples/use_api/logic.ml lib/why3/why3.cma
	$(SHOW) 'Ocaml    $<'
	$(HIDE)ocaml -I lib/why3 $(INCLUDES) $(EXTCMA) lib/why3/why3.cma $< > /dev/null \
	|| (rm -f test-api-logic.byte; printf "Test of Why3 API calls failed. Please fix it"; exit 2)
	@rm -f test-api-logic.byte;

test-api-logic.opt: examples/use_api/logic.ml lib/why3/why3.cmxa
	$(SHOW) 'Ocamlopt $<'
	$(HIDE)($(OCAMLOPT) -o $@ -I lib/why3 $(INCLUDES) $(EXTCMXA) lib/why3/why3.cmxa $< \
	&& ./test-api-logic.opt > /dev/null) \
	|| (rm -f test-api-logic.opt; printf "Test of Why3 API calls failed. Please fix it"; exit 2)
	@rm -f test-api-logic.opt

test-api-mlw-tree.byte: examples/use_api/mlw_tree.ml lib/why3/why3.cma
	$(SHOW) 'Ocaml    $<'
	$(HIDE)ocaml -I lib/why3 $(INCLUDES) $(EXTCMA) lib/why3/why3.cma $< > /dev/null\
	|| (rm -f test-api-mlw-tree.byte; printf "Test of Why3 API calls failed. Please fix it"; exit 2)
	@rm -f test-api-mlw-tree.byte;

test-api-mlw-tree.opt: examples/use_api/mlw_tree.ml lib/why3/why3.cmxa
	$(SHOW) 'Ocamlopt $<'
	$(HIDE)($(OCAMLOPT) -o $@ -I lib/why3 $(INCLUDES) $(EXTCMXA) lib/why3/why3.cmxa $< \
	&& ./test-api-mlw-tree.opt > /dev/null) \
	|| (rm -f test-api-mlw-tree.opt; printf "Test of Why3 API calls failed. Please fix it"; exit 2)
	@rm -f test-api-mlw-tree.opt

test-api-mlw.byte: examples/use_api/mlw.ml lib/why3/why3.cma
	$(SHOW) 'Ocaml    $<'
	$(HIDE)ocaml -I lib/why3 $(INCLUDES) $(EXTCMA) lib/why3/why3.cma $< \
	|| (rm -f test-api-mlw.byte; printf "Test of Why3 API calls failed. Please fix it"; exit 2)
	@rm -f test-api-mlw.byte;

test-api-mlw.opt: examples/use_api/mlw.ml lib/why3/why3.cmxa
	$(SHOW) 'Ocamlopt $<'
	$(HIDE)($(OCAMLOPT) -o $@ -I lib/why3 $(INCLUDES) $(EXTCMXA) lib/why3/why3.cmxa $< \
	&& ./test-api-mlw.opt > /dev/null) \
	|| (rm -f test-api-mlw.opt; printf "Test of Why3 API calls failed. Please fix it"; exit 2)
	@rm -f test-api-mlw.opt

#test-shape: lib/why3/why3.cma
#	ocaml -I lib/why3 $(INCLUDES) $(EXTCMA) $? examples/test_shape.ml

test-session.byte: examples/use_api/create_session.ml lib/why3/why3.cma
	$(SHOW) 'Ocaml    $<'
	$(HIDE)ocaml -I lib/why3 $(INCLUDES) $(EXTCMA) lib/why3/why3.cma $< > /dev/null\
	|| (rm -f why3session.xml why3shapes why3shapes.gz;  \
	printf "Test of Why3 API calls for Session module failed. Please fix it"; exit 2)
	@rm -f why3session.xml why3shapes why3shapes.gz

test-session.opt: examples/use_api/create_session.ml lib/why3/why3.cmxa
	$(SHOW) 'Ocamlopt $<'
	$(HIDE)($(OCAMLOPT) -o $@ -I lib/why3 $(INCLUDES) $(EXTCMXA) lib/why3/why3.cmxa  $< \
	&& ./test-session.opt > /dev/null) \
	|| (rm -f test-session.opt why3session.xml why3shapes why3shapes.gz; \
	printf "Test of Why3 API calls for Session module failed. Please fix it"; exit 2)
	@rm -f test-session.opt why3session.xml why3shapes why3shapes.gz

test-coq-tactic.byte: src/coq-tactic/.why3-vo-byte
	$(COQC) -byte $(COQRTAC) bench/coq-tactic/test.v

test-coq-tactic.opt: src/coq-tactic/.why3-vo-opt
	$(COQC) -opt $(COQRTAC) bench/coq-tactic/test.v

#only test the compilation of runstrat
test-runstrat.byte: lib/why3/why3.cma lib/why3/META
	OCAMLPATH=$(PWD)/lib $(MAKE) -C examples/use_api/runstrat clean
	OCAMLPATH=$(PWD)/lib $(MAKE) -C examples/use_api/runstrat byte

test-runstrat.opt: lib/why3/why3.cmxa lib/why3/META
	OCAMLPATH=$(PWD)/lib $(MAKE) -C examples/use_api/runstrat clean
	OCAMLPATH=$(PWD)/lib $(MAKE) -C examples/use_api/runstrat opt

test-runstrat: test-runstrat.@OCAMLBEST@

test-ocaml-extraction: bin/why3.opt bin/why3extract.opt
	@echo "driver ocaml64"
	@bin/why3extract.opt -D ocaml64 -L tests \
	  test_extraction.TestExtraction -o tests/test-extraction/test.ml
	@ocamlfind ocamlopt -package zarith -linkpkg -I tests/test-extraction/ \
	  tests/test-extraction/test.ml tests/test-extraction/main.ml \
          -o tests/test-extraction/a.out
	@tests/test-extraction/a.out

################
# documentation
################

.PHONY: doc

ifeq (@enable_doc@,yes)

doc: doc/manual.pdf doc/html/index.html

BNF = qualid label constant operator term type formula theory theory2 \
	why_file spec expr expr2 module whyml_file term_old_at
BNFTEX = $(addprefix doc/, $(addsuffix _bnf.tex, $(BNF)))

doc/%_bnf.tex: doc/%.bnf doc/bnf$(EXE)
	doc/bnf$(EXE) $< > $@

doc/bnf$(EXE): doc/bnf.mll
	$(OCAMLLEX) $<
	$(OCAMLC) -o $@ doc/bnf.ml

DOC = api glossary ide intro exec macros manpages install \
      manual starting syntax syntaxref technical version whyml \
      itp pvs coq coq_tactic isabelle

DOCTEX = $(addprefix doc/, $(addsuffix .tex, $(DOC)))

doc/manual.pdf: $(BNFTEX) $(DOCTEX) doc/manual.bib share/provers-detection-data.conf
	cd doc; $(RUBBER) --warn all --pdf manual.tex

CLEANDIRS += doc
GENERATED += doc/bnf.ml

ifeq (@enable_html_doc@,yes)

# the dependency on the pdf ensures the bbl was built
doc/html/manual.html: doc/manual.pdf doc/fix.hva
	cd doc; rm -rf html; mkdir -p html
	cp doc/*.png doc/manual.bbl doc/html/
	cd doc; $(HEVEA) -o html/manual.html -fix -O fix.hva makeidx.hva manual.tex

doc/html/index.html: doc/html/manual.html
	cd doc; $(HACHA) -tocbis -o html/index.html html/manual.html

else

doc/html/index.html:

endif

clean::
	rm -rf doc/bnf$(EXE) $(BNFTEX) doc/html doc/manual.image.out; \
	cd doc; $(RUBBER) --pdf --clean manual.tex

else

doc:

endif

##########
# API DOC
##########

.PHONY: apidoc apidot

MODULESTODOC = \
	util/util util/opt util/lists util/strings \
	util/extmap util/extset util/exthtbl \
	util/weakhtbl util/stdlib util/rc util/debug \
	core/ident core/ty core/term core/decl core/coercion core/theory \
	core/env core/task \
	driver/whyconf driver/call_provers driver/driver \
	session/session session/session_tools session/session_scheduler

FILESTODOC = $(addsuffix .mli, $(addprefix src/, $(MODULESTODOC)))

doc/apidoc:
	mkdir -p doc/apidoc

apidoc: doc/apidoc $(FILESTODOC)
	$(OCAMLDOC) -d doc/apidoc -html -t "Why3 API documentation" \
		-keep-code $(INCLUDES) $(LIBINCLUDES) -I lib/why3 $(FILESTODOC)

# could we include also the dependency graph ? -- someone
# At least we can give a way to create it -- francois

apidot: doc/apidoc/dg.svg doc/apidoc/dg.png

#The sed remove configuration for dot that gives bad result
doc/apidoc/dg.dot: doc/apidoc $(FILESTODOC)
	$(OCAMLDOC) -o doc/apidoc/dg.dot.tmp -dot $(INCLUDES) \
		$(LIBINCLUDES) -I lib/why3 $(FILESTODOC)
	sed -e "s/  \(size\|ratio\|rotate\|fontsize\).*$$//" doc/apidoc/dg.dot.tmp > doc/apidoc/dg.dot
	rm -f doc/apidoc/dg.dot.tmp

doc/apidoc/dg.svg: doc/apidoc/dg.dot
	dot -T svg $< > $@

doc/apidoc/dg.png: doc/apidoc/dg.dot
	dot -T png $< > $@

# what is this ? api doc is in why3.lri.fr/api instead...
# install_apidoc: apidoc
# 	rsync -av doc/apidoc/ marche@scm.gforge.inria.fr:/home/groups/why3/htdocs/apidoc/

doc/apidoc.tex: $(FILESTODOC)
	$(OCAMLDOC) -o doc/apidoc.tex -latex -noheader -notrailer $(INCLUDES) \
		$(LIBINCLUDES) -I lib/why3 $(FILESTODOC)

clean::
	rm -f doc/apidoc/*

##########
# Install rules that require root, and thus appear last in the file!
##########

clean_old_install::
	if test -d /etc/bash_completion.d -a -w /etc/bash_completion.d; then rm -f /etc/bash_completion.d/why3; fi

install_no_local::
	if test -d /etc/bash_completion.d -a -w /etc/bash_completion.d; then \
	  $(INSTALL_DATA) share/bash/why3 /etc/bash_completion.d; \
	fi


##########
# Stdlib formatted with why3doc
##########

.PHONY: stdlibdoc

STDLIBS = algebra \
	bag \
	bintree \
	bool \
	bv \
	floating_point \
	graph \
	int \
	ieee_float \
	list \
	map \
	number \
	option \
	pigeon \
	real \
	relations \
	seq \
	set \
	sum
# function ? tptp ?

STDMODS = array \
	hashtbl \
	impset \
	matrix \
	pqueue \
	queue \
	random \
	ref \
	stack \
	string

STDMACS = array int

STDLIBFILES = $(addsuffix .why, $(addprefix theories/, $(STDLIBS)))
STDMODFILES = $(addsuffix .mlw, $(addprefix modules/, $(STDMODS)))
STDMACFILES = $(addsuffix .mlw, $(addprefix modules/mach/, $(STDMACS)))

stdlibdoc: $(STDLIBFILES) $(STDMODFILES) bin/why3doc.@OCAMLBEST@
	mkdir -p doc/stdlibdoc
	rm -f doc/stdlibdoc/style.css
	WHY3CONFIG="" bin/why3doc.@OCAMLBEST@ -L theories -L modules \
          -o doc/stdlibdoc --title "Why3 Standard Library" \
	  $(STDLIBFILES) $(STDMODFILES) $(STDMACFILES)
	cd doc/stdlibdoc; \
	  for f in theories.*.html; \
	    do mv "$$f" "$${f#theories.}"; done; \
	  for f in modules.*.html; \
	    do mv "$$f" "$${f#modules.}"; done
	sed -i -e "s#theories.##g" -e "s#modules.##g" doc/stdlibdoc/index.html


clean::
	rm -f doc/stdlibdoc/*

################
# generic rules
################

%.cmi: %.mli
	$(SHOW) 'Ocamlc   $<'
	$(HIDE)$(OCAMLC) -c $(BFLAGS) $<

# suppress "unused rec" warning for Menhir-produced files
%.cmo: %.ml %.mly
	$(SHOW) 'Ocamlc   $<'
	$(HIDE)$(OCAMLC) -c $(BFLAGS) -w -39 $<

# suppress "unused rec" warning for Menhir-produced files
%.cmx: %.ml %.mly
	$(SHOW) 'Ocamlopt $<'
	$(HIDE)$(OCAMLOPT) -c $(OFLAGS) -w -39 $(CMIHACK) $<

%.cmo: %.ml
	$(SHOW) 'Ocamlc   $<'
	$(HIDE)$(OCAMLC) -c $(BFLAGS) $<

%.cmx: %.ml %.mli
	$(SHOW) 'Ocamlopt $<'
	$(HIDE)$(OCAMLOPT) -c $(OFLAGS) $<

# the generic rule cannot be applied since ocaml would confuse
# lib/why3/why3extract.cmi for the interface (!!!)
# same for ocaml/lablgtk2/gMain.cmi on case-insensitive filesystems
src/tools/why3extract.cmx src/ide/gmain.cmx: %.cmx: %.ml
	$(SHOW) 'Ocamlopt $<'
	$(HIDE)$(OCAMLOPT) -c $(OFLAGS) $<

src/tools/why3extract.cmx src/ide/infer_gui.cmx: %.cmx: %.ml
	$(SHOW) 'Ocamlopt $<'
	$(HIDE)$(OCAMLOPT) -c $(OFLAGS) $<

%.cmx: %.ml
	$(SHOW) 'Ocamlopt $<'
	$(HIDE)$(OCAMLOPT) -c $(OFLAGS) $(CMIHACK) $<

%.cma:
	$(SHOW) 'Linking  $@'
	$(HIDE)$(OCAMLC) -a $(BFLAGS) -o $@ $^

%.cmxa:
	$(SHOW) 'Linking  $@'
	$(HIDE)$(OCAMLOPT) -a $(OFLAGS) -o $@ $^

%.cmxs:
	$(SHOW) 'Linking  $@'
	$(HIDE)$(OCAMLOPT) -shared $(OFLAGS) -o $@ $^

%.ml: %.mll
	$(SHOW) 'Ocamllex $<'
	$(HIDE)$(OCAMLLEX) $<

%.ml %.mli: %.mly
	$(SHOW) 'Menhir $<'
	$(HIDE)$(MENHIR) --explain --strict $<

%.dep: %.ml %.mli
	$(SHOW) 'Ocamldep $<'
	$(HIDE)$(OCAMLDEP) $(DEPFLAGS) $< $<i $(TOTARGET)

%.dep: %.ml
	$(SHOW) 'Ocamldep $<'
	$(HIDE)($(OCAMLDEP) $(DEPFLAGS) $<; \
	        echo '$*.cmx : $*.cmi'; \
	        echo '$*.cmi : $*.cmo') $(TOTARGET)

%.opt:
	$(SHOW) 'Linking  $@'
	$(HIDE)$(OCAMLOPT) $(OFLAGS) -o $@ $(OLINKFLAGS) $^

%.byte:
	$(SHOW) 'Linking  $@'
	$(HIDE)$(OCAMLC) $(BFLAGS) -o $@ $(BLINKFLAGS) $^

# .ml4.ml:
# 	$(CAMLP4) pr_o.cmo -impl $< > $@

# jc/jc_ai.ml: jc/jc_annot_inference.ml jc/jc_annot_fail.ml Makefile
# 	if test "@enable_apron@" = "yes" ; then \
# 	  echo "# 1 \"jc/jc_annot_inference.ml\"" > jc/jc_ai.ml; \
# 	  cat jc/jc_annot_inference.ml >> jc/jc_ai.ml; \
# 	else \
# 	  echo "# 1 \"jc/jc_annot_fail.ml\"" > jc/jc_ai.ml; \
# 	  cat jc/jc_annot_fail.ml >> jc/jc_ai.ml; \
# 	fi

# %_why.v: %.mlw $(BINARY)
# 	$(BINARY) -coq $*.mlw

# %_why.pvs: %.mlw $(BINARY)
# 	$(BINARY) -pvs $*.mlw

# Emacs tags
############

tags:
	find src -regex ".*\.ml[^#]*" | grep -v ".svn" | sort -r | xargs \
	etags "--regex-ocaml=/let[ \t]+\([^ \t]+\)/\1/" \
	      "--regex-ocaml=/let[ \t]+rec[ \t]+\([^ \t]+\)/\1/" \
	      "--regex-ocaml=/and[ \t]+\([^ \t]+\)/\1/" \
	      "--regex-ocaml=/type[ \t]+\([^ \t]+\)/\1/" \
	      "--regex-ocaml=/exception[ \t]+\([^ \t]+\)/\1/" \
	      "--regex-ocaml=/val[ \t]+\([^ \t]+\)/\1/" \
	      "--regex-ocaml=/module[ \t]+\([^ \t]+\)/\1/"

otags:
	find \( -name '*.ml' -or -name '*.mli' \) -print0 | xargs -0 otags
#	otags src/*.mli src/*.ml c/*.mli c/*.ml intf/*.mli intf/*.ml

# the previous seems broken. This one is intented for vi(m) users, but could
# be adapted for emacs (remove the -vi option ?)
otags-vi:
	find \( -name '*.ml' -or -name '*.mli' \) -print0 | xargs -0 otags -vi

wc:
	ocamlwc -p src/*.ml* src/*/*.ml*

#dep: depend
#	cat .depend* | ocamldot | dot -Tpdf > dep.pdf
#	$(PDFVIEWER) dep.pdf

# distrib
#########

NAME = why3-@VERSION@
# see .gitattributes for the list of files that are not distributed
MORE_DIST = configure install-sh doc/manual.pdf

dist: $(MORE_DIST)
	rm -rf distrib/$(NAME)/ distrib/$(NAME).tar.gz
	mkdir -p distrib/
	git archive --format tar --prefix $(NAME)/ HEAD | tar x -C distrib/
	for f in $(MORE_DIST); do cp $$f distrib/$(NAME)/$$f; done
	cd distrib; tar cf $(NAME).tar $(NAME); gzip -f --best $(NAME).tar


###############
# file headers
###############

headers:
	headache -c misc/headache_config.txt -h misc/header.txt \
		Makefile.in configure.in \
		src/*/*.ml src/*/*.ml[iyl4] \
		plugins/*/*.ml plugins/*/*.ml[ily] \
		lib/coq-tactic/*.v lib/coq/*.v lib/coq/*/*.v \
		src/server/*.c src/server/*.h \
		src/ide/resetgc.c \
		examples/use_api/*.ml

#########
# myself
#########

Makefile: Makefile.in config.status
	./config.status chmod --file $@

src/jessie/Makefile: src/jessie/Makefile.in config.status
	./config.status chmod --file $@

src/config.sh: src/config.sh.in config.status
	./config.status chmod --file $@

.merlin: .merlin.in config.status
	./config.status chmod --file $@

src/util/config.ml share/Makefile.config: src/config.sh
	$(SHOW) 'Generate $@'
	$(HIDE)BINDIR=$(BINDIR) LIBDIR=$(LIBDIR) DATADIR=$(DATADIR) src/config.sh

clean::
	rm -f share/Makefile.config

doc/version.tex: doc/version.tex.in config.status
	./config.status chmod --file $@

config.status: configure
	./config.status --recheck

all: lib/why3/META .merlin

lib/why3/META: lib/why3/META.in config.status
	./config.status chmod --file $@

configure: configure.in Version
	autoconf -f

###################
# clean and depend
###################

.PHONY: distclean

distclean: clean
	rm -f config.status config.cache config.log .merlin \
	    Makefile src/util/config.ml doc/version.tex \
	    src/jessie/Makefile src/config.sh lib/why3/META

depend:
	rm -f $^
	$(MAKE) $^

clean::
	rm -f $(GENERATED)
	$(foreach d,$(CLEANDIRS),rm -f $(addprefix $(d)/*.,$(COMPILED_LIB_EXTS));)
	$(foreach p,$(CLEANLIBS),rm -f $(addprefix $(p).,$(COMPILED_LIB_EXTS));)

detect-unused:
	@L1=$$(mktemp); \
	L2=$$(mktemp); \
	for d in `find examples/ -name 'why3session.xml' -printf '%h\n'`; do \
	  sed -n -e 's/.*edited="\([^"]*\)".*/\1/p' $$d/why3session.xml | sort > $$L1; \
	  (cd $$d; git ls-files) | grep -v -e '^why3session.xml' -e '^why3shapes' -e '^[.]gitignore' -e '^Makefile' -e '[.]ml$$' -e '[.]html$$' | sed -e 's/[.]prf$$/.pvs/;s/[.]thy$$/.xml/' | sort -u > $$L2; \
	  diff -u --label="$$d/why3session.xml" --label="$$d/" $$L1 $$L2 || echo; \
	done; \
	rm $$L1 $$L2

##################################################################
# Building the Why3 platform with ocamlbuild (OCaml 3.10 needed) #
##################################################################

# There used to be targets here but they are no longer useful.

# To build using Ocamlbuild:
# 1) Run "make Makefile" to ensure that the generated files (config.ml, ...)
# are generated.
# 2) Run Ocamlbuild with any target to generate the sanitization script.
# 3) Run ./sanitize to delete the generated files that shouldn't be generated
# (i.e. all lexers and parsers).
# 4) Run Ocamlbuild with the target you need, for example:
# ocamlbuild jc/jc_main.native

# You can also use the Makefile ./build.makefile which has some handy targets.<|MERGE_RESOLUTION|>--- conflicted
+++ resolved
@@ -866,13 +866,8 @@
 COQPCMO = $(addsuffix .cmo, $(COQPMODULES))
 COQPCMX = $(addsuffix .cmx, $(COQPMODULES))
 
-<<<<<<< HEAD
 COQPTREES = engine interp intf kernel lib library ltac parsing pretyping printing proofs tactics toplevel vernac plugins/ltac
-COQPINCLUDES = -I src/coq-tactic -I $(COQCAMLPLIB) $(addprefix -I @COQLIB@/, $(COQPTREES)) @ZIPINCLUDE@
-=======
-COQPTREES = kernel interp intf lib library parsing pretyping proofs printing tactics toplevel
 COQPINCLUDES = -I src/coq-tactic -I $(COQCAMLPLIB) $(addprefix -I @COQLIB@/, $(COQPTREES)) @ZIPINCLUDE@ @INFERINCLUDE@
->>>>>>> d2c73b61
 
 $(COQPDEP): DEPFLAGS += -I src/coq-tactic
 $(COQPCMO) $(COQPCMX): INCLUDES += $(COQPINCLUDES)
