--- conflicted
+++ resolved
@@ -187,14 +187,9 @@
 
 LIB_PARSER = ptree glob parser typing lexer
 
-<<<<<<< HEAD
-LIB_TRANSFORM = simplify_formula inlining split_goal induction \
+LIB_TRANSFORM = simplify_formula inlining split_goal \
 		detect_polymorphism reduction_engine \
 		compute fold_defs eliminate_quantifiers \
-=======
-LIB_TRANSFORM = simplify_formula inlining split_goal \
-		detect_polymorphism reduction_engine compute \
->>>>>>> 47765f58
 		eliminate_definition eliminate_algebraic \
 		eliminate_inductive eliminate_let eliminate_if \
 		libencoding discriminate encoding encoding_select \
@@ -205,18 +200,11 @@
 		eliminate_epsilon intro_projections_counterexmp \
 		intro_vc_vars_counterexmp prepare_for_counterexmp \
 		eval_match instantiate_predicate smoke_detector \
-<<<<<<< HEAD
-		compute induction_pr prop_curry \
+		prop_curry \
 		args_wrapper generic_arg_trans_utils case apply \
 		ind_itp destruct cut \
 		rec_logic gnat_split_conj gnat_split_disj \
-		eliminate_unused_hypo eliminate_literal
-=======
-		prop_curry \
-		args_wrapper generic_arg_trans_utils case apply \
-		ind_itp destruct cut \
-		eliminate_literal induction induction_pr
->>>>>>> 47765f58
+		eliminate_unused_hypo eliminate_literal induction induction_pr
 
 LIB_PRINTER = cntexmp_printer alt_ergo why3printer smtv1 smtv2 coq\
 	      pvs isabelle \
