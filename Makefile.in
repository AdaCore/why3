--- conflicted
+++ resolved
@@ -1677,26 +1677,16 @@
 #test-shape: lib/why3/why3.cma
 #	ocaml -I lib/why3 $(INCLUDES) $(EXTCMA) $? examples/test_shape.ml
 
-<<<<<<< HEAD
-	$(if $(QUIET),@echo 'Ocaml    $<' &&) \
-	ocaml -I lib/why3 $(INCLUDES) $(EXTCMA) lib/why3/why3.cma $< > /dev/null\
-=======
 test-session.byte: examples/use_api/create_session.ml lib/why3/why3.cma
 	$(SHOW) 'Ocaml    $<'
 	$(HIDE)ocaml -I lib/why3 $(INCLUDES) $(EXTCMA) lib/why3/why3.cma $< > /dev/null\
->>>>>>> 47ee3495
 	|| (rm -f why3session.xml why3shapes why3shapes.gz;  \
 	printf "Test of Why3 API calls for Session module failed. Please fix it"; exit 2)
 	@rm -f why3session.xml why3shapes why3shapes.gz
 
-<<<<<<< HEAD
-	$(if $(QUIET),@echo 'Ocamlopt $<' &&) \
-	($(OCAMLOPT) -o $@ -I lib/why3 $(INCLUDES) $(EXTCMXA) lib/why3/why3.cmxa  $< \
-=======
 test-session.opt: examples/use_api/create_session.ml lib/why3/why3.cmxa
 	$(SHOW) 'Ocamlopt $<'
 	$(HIDE)($(OCAMLOPT) -o $@ -I lib/why3 $(INCLUDES) $(EXTCMXA) lib/why3/why3.cmxa  $< \
->>>>>>> 47ee3495
 	&& ./test-session.opt > /dev/null) \
 	|| (rm -f test-session.opt why3session.xml why3shapes why3shapes.gz; \
 	printf "Test of Why3 API calls for Session module failed. Please fix it"; exit 2)
@@ -1861,13 +1851,9 @@
 	if test -d /etc/bash_completion.d -a -w /etc/bash_completion.d; then rm -f /etc/bash_completion.d/why3; fi
 
 install_no_local::
-<<<<<<< HEAD
-	# if test -d /etc/bash_completion.d -a -w /etc/bash_completion.d; then cp -f share/bash/why3 /etc/bash_completion.d; fi
-=======
 	if test -d /etc/bash_completion.d -a -w /etc/bash_completion.d; then \
 	  $(INSTALL_DATA) share/bash/why3 /etc/bash_completion.d; \
 	fi
->>>>>>> 47ee3495
 
 
 ##########
