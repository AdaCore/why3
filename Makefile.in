####################################################################
#                                                                  #
#  The Why3 Verification Platform   /   The Why3 Development Team  #
#  Copyright 2010-2018   --   Inria - CNRS - Paris-Sud University  #
#                                                                  #
#  This software is distributed under the terms of the GNU Lesser  #
#  General Public License version 2.1, with the special exception  #
#  on linking described in file LICENSE.                           #
#                                                                  #
####################################################################

VERBOSEMAKE ?= @enable_verbose_make@

ifeq ($(VERBOSEMAKE),yes)
  SHOW = @true
  HIDE =
else
  SHOW = @echo
  HIDE = @
endif

.DELETE_ON_ERROR:

# install the binaries
DESTDIR =

prefix	    = @prefix@
exec_prefix = @exec_prefix@
datarootdir = @datarootdir@

BINDIR  = $(DESTDIR)@bindir@
LIBDIR  = $(DESTDIR)@libdir@
DATADIR = $(DESTDIR)@datarootdir@
MANDIR  = $(DESTDIR)@mandir@
TOOLDIR = $(LIBDIR)/why3/commands

# OS specific stuff
EXE   = @EXE@

# other variables
CC        = @CC@
MKDIR_P   = @MKDIR_P@
INSTALL   = @INSTALL@
INSTALL_DATA = @INSTALL_DATA@
OCAMLC    = @OCAMLC@
OCAMLOPT  = @OCAMLOPT@
OCAMLDEP  = @OCAMLDEP@
OCAMLLEX  = @OCAMLLEX@
OCAMLYACC = @OCAMLYACC@
OCAMLDOC  = @OCAMLDOC@
OCAMLLIB  = @OCAMLLIB@
OCAMLINSTALLLIB  = $(DESTDIR)@OCAMLINSTALLLIB@
OCAMLBEST = @OCAMLBEST@
OCAMLVERSION = @OCAMLVERSION@
CC        = gcc
COQC      = @COQC@
COQDEP    = @COQDEP@
FRAMAC_LIBDIR = $(DESTDIR)@FRAMAC_LIBDIR@
MENHIR	  = @MENHIR@

DEPFLAGS = -slash

ifeq (@enable_why3_lib@,yes)
DEPFLAGS += -I lib/why3
endif
ifeq (@OCAMLBEST@,opt)
# the semantics of the -native flag changed in ocaml 4.03.0
#DEPFLAGS += -native
endif

RUBBER = @RUBBER@
HEVEA = @HEVEA@
HACHA = @HACHA@
EMACS = @EMACS@

#PSVIEWER  = @PSVIEWER@
#PDFVIEWER = @PDFVIEWER@

INCLUDES = @WHY3INCLUDE@ @ZIPINCLUDE@ @MENHIRINCLUDE@ @NUMINCLUDE@

# warnings are enabled and non fatal by default, except:
# - disabled:
#   4    Fragile pattern matching: matching that will remain complete even
#        if additional constructors are added to one of the variant types
#        matched.
#   9    Missing fields in a record pattern.
#   41   Ambiguous constructor or label name.
#   44   Open statement shadows an already defined identifier.
#   45   Open statement shadows an already defined label or constructor.
#   50   Unexpected documentation comment.
#   52   The argument of this constructor should not be matched against a
#        constant pattern; the actual value of the argument could change
#        in the future.
# - fatal:
#   5    Partially applied function: expression whose result has function
#        type and is ignored.
#   8    Partial match: missing cases in pattern-matching.
#   48   Implicit elimination of optional arguments.

WARNINGS = A-4-9-41-44-45-50-52@5@8@48

OFLAGS = -w $(WARNINGS) -safe-string -keep-locs -bin-annot -dtypes -g $(INCLUDES)
BFLAGS = -w $(WARNINGS) -safe-string -keep-locs -bin-annot -dtypes -g $(INCLUDES)

OLINKFLAGS = -linkall $(EXTCMXA)
BLINKFLAGS = -linkall $(EXTCMA)

ifeq (@enable_profiling@,yes)
OFLAGS += -g -p
endif

# see http://caml.inria.fr/mantis/view.php?id=4991
CMIHACK = -intf-suffix .cmi

# external libraries common to all binaries

EXTOBJS = menhirLib
EXTLIBS = str unix nums dynlink @ZIPLIB@ @WHY3LIB@

EXTCMA	= $(addsuffix .cmo,$(EXTOBJS)) $(addsuffix .cma,$(EXTLIBS))
EXTCMXA = $(addsuffix .cmx,$(EXTOBJS)) $(addsuffix .cmxa,$(EXTLIBS))

INSTALLED_LIB_EXTS = a cma cmx cmi cmxa cmxs
COMPILED_LIB_EXTS = $(INSTALLED_LIB_EXTS) o cmo cmt cmti annot dep conflicts

TOTARGET = > "$@" || (RV=$$?; rm -f "$@"; exit $${RV})

# Variables added for checking realizations
GENERATED_PREFIX_COQ="lib/coq"
GENERATED_PREFIX_ISABELLE=lib/isabelle

ifeq (@enable_why3_lib@,yes)
WHY3CMA  = lib/why3/why3.cma
WHY3CMXA = lib/why3/why3.cmxa
else
WHY3CMA  =
WHY3CMXA =
endif

###############
# main target
###############

ifeq (@enable_why3_lib@,yes)
all: @OCAMLBEST@
else
all:
endif

plugins: plugins.@OCAMLBEST@
opt: plugins.opt
byte: plugins.byte

ifeq (@enable_local@,yes)
all: install_local
endif

.PHONY: byte opt clean depend all install install-lib uninstall
.PHONY: install-bin install-data uninstall-bin uninstall-data
.PHONY: install-bash install-emacs install-framac
.PHONY: uninstall-bash uninstall-emacs uninstall-framac
.PHONY: ide install-ide uninstall-ide
.PHONY: coq install-coq uninstall-coq clean-coq
.PHONY: pvs install-pvs uninstall-pvs clean-pvs
.PHONY: install-isabelle
.PHONY: plugins plugins.byte plugins.opt

CLEANDIRS =
CLEANLIBS =
GENERATED =

##############
# Why3 library
##############

LIBGENERATED = src/util/config.ml \
	       src/util/rc.ml src/util/lexlib.ml \
	       src/util/json_parser.mli src/util/json_parser.ml \
	       src/util/json_lexer.ml \
	       src/parser/lexer.ml \
	       src/parser/parser.mli src/parser/parser.ml \
	       src/parser/parser_messages.ml \
	       src/driver/driver_parser.mli src/driver/driver_parser.ml \
	       src/driver/driver_lexer.ml \
	       src/driver/parse_smtv2_model_parser.mli src/driver/parse_smtv2_model_parser.ml \
	       src/driver/parse_smtv2_model_lexer.ml \
	       src/session/compress.ml src/session/xml.ml \
	       src/session/strategy_parser.ml \
	       lib/ocaml/why3__BigInt_compat.ml

LIB_UTIL = config bigInt util opt lists strings \
	   pp extmap extset exthtbl weakhtbl \
	   hashcons wstdlib exn_printer \
	   json_base json_parser json_lexer \
	   debug loc lexlib print_tree \
	   cmdline warning sysutil rc plugin bigInt number vector pqueue

LIB_CORE = ident ty term pattern decl coercion theory \
	   task pretty dterm env trans printer model_parser

LIB_DRIVER = prove_client call_provers driver_ast driver_parser driver_lexer driver \
		whyconf autodetection \
		smt2_model_defs parse_smtv2_model_parser \
		collect_data_model parse_smtv2_model_lexer parse_smtv2_model \
		parse_smtv2_model

LIB_MLW = ity expr pdecl eval_match typeinv vc pmodule dexpr \
          pinterp mltree compile mlinterp pdriver cprinter ml_printer \
	  ocaml_printer cakeml_printer

LIB_PARSER = ptree glob typing parser_messages parser typing report lexer

LIB_TRANSFORM = simplify_formula inlining split_goal \
		args_wrapper detect_polymorphism reduction_engine compute \
		fold_defs eliminate_quantifiers \
		eliminate_definition eliminate_algebraic \
		abstract_quantifiers eliminate_unknown_types \
		eliminate_unknown_lsymbols \
		eliminate_symbol \
		eliminate_inductive eliminate_let eliminate_if \
		libencoding discriminate encoding encoding_select \
		encoding_guards_full encoding_tags_full \
		encoding_guards encoding_tags encoding_twin \
		encoding_sort simplify_array filter_trigger \
		introduction abstraction close_epsilon lift_epsilon \
		eliminate_epsilon intro_projections_counterexmp \
		intro_vc_vars_counterexmp prepare_for_counterexmp \
		instantiate_predicate smoke_detector \
		prop_curry eliminate_literal \
		generic_arg_trans_utils case apply subst \
		ind_itp destruct cut \
<<<<<<< HEAD
		rec_logic gnat_split_conj gnat_split_disj \
		eliminate_unused_hypo eliminate_literal induction induction_pr
=======
		induction induction_pr matching reflection
>>>>>>> 87fa0578

LIB_PRINTER = cntexmp_printer alt_ergo why3printer smtv1 smtv2 coq\
	      pvs isabelle \
	      simplify gappa cvc3 yices mathematica

LIB_SESSION = compress xml termcode session_itp \
              strategy strategy_parser controller_itp \
	      server_utils itp_communication \
	      itp_server json_util

LIBMODULES =  $(addprefix src/util/, $(LIB_UTIL)) \
	      $(addprefix src/core/, $(LIB_CORE)) \
	      $(addprefix src/driver/, $(LIB_DRIVER)) \
	      $(addprefix src/mlw/, $(LIB_MLW)) \
	      $(addprefix src/parser/, $(LIB_PARSER)) \
	      $(addprefix src/transform/, $(LIB_TRANSFORM)) \
	      $(addprefix src/printer/, $(LIB_PRINTER)) \
	      $(addprefix src/session/, $(LIB_SESSION))

LIBDIRS = util core driver mlw parser transform printer session
LIBINCLUDES = $(addprefix -I src/, $(LIBDIRS))

LIBDEP = $(addsuffix .dep, $(LIBMODULES))
LIBCMO = $(addsuffix .cmo, $(LIBMODULES))
LIBCMX = $(addsuffix .cmx, $(LIBMODULES))

$(LIBDEP): DEPFLAGS += $(LIBINCLUDES)
$(LIBCMO) $(LIBCMX): INCLUDES += $(LIBINCLUDES)
$(LIBCMX): OFLAGS += -for-pack Why3

$(LIBDEP): $(LIBGENERATED)

# Zarith

ifeq (@enable_zarith@,yes)
lib/ocaml/why3__BigInt_compat.ml: config.status lib/ocaml/why3__BigInt_zarith.ml
	cp lib/ocaml/why3__BigInt_zarith.ml $@
else
lib/ocaml/why3__BigInt_compat.ml: config.status lib/ocaml/why3__BigInt_num.ml
	cp lib/ocaml/why3__BigInt_num.ml $@
endif

# Ocamlzip

ifeq (@enable_zip@,yes)
src/session/compress.ml: config.status src/session/compress_z.ml
	cp src/session/compress_z.ml $@
else
src/session/compress.ml: config.status src/session/compress_none.ml
	cp src/session/compress_none.ml $@
endif

.PHONY: initialize_messages

initialize_messages: src/parser/parser.mly
	$(MENHIR) --explain --strict src/parser/parser.mly --list-errors > src/parser/handcrafted.messages

src/parser/parser_messages.ml: src/parser/parser.mly src/parser/handcrafted.messages
	$(MENHIR) --explain --strict src/parser/parser.mly --update-errors \
src/parser/handcrafted.messages > src/parser/handcrafted.messages.temp;
# If the update fails, the exit code is 0 so we also try to compile-errors directly
# before replacing handcrafted.messages. If the following line fails, exit code
# 1 is returned stopping the command. And empty file parser_messages.ml is
# deleted by .DELETE_ON_ERROR. This behavior ensures that second run of make
# will not continue with a fake parser_messages.ml.
	$(MENHIR) --explain --strict src/parser/parser.mly --compile-errors \
src/parser/handcrafted.messages.temp > src/parser/parser_messages.ml;
	if cmp -s src/parser/handcrafted.messages.temp src/parser/handcrafted.messages; then \
	echo "parser_messages.ml OK"; \
	else \
	echo "Regenerating handcrafted.messages"; \
	rm -f src/parser/parser_messages.ml; \
	cp src/parser/handcrafted.messages.temp src/parser/handcrafted.messages; \
	rm -f src/parser/handcrafted.messages.temp; \
	fi

clean ::
	rm -f src/parser/handcrafted.messages.temp

# hide deprecated warnings for strings
src/util/strings.cmo:: WARNINGS:=$(WARNINGS)-3
src/util/strings.cmx:: WARNINGS:=$(WARNINGS)-3

# compiler plugins

ifeq (@enable_compiler_plugins@,yes)
src/util/debug_optim.cmxs: src/util/debug_optim.ml
	$(SHOW) 'Linking $@'
	$(HIDE)$(OCAMLOPT) -I @COMPILERLIBS@ -shared src/util/debug_optim.ml -o $@
src/transform/reflection.cmx: src/util/debug_optim.cmxs
src/transform/reflection.cmx: OFLAGS += -plugin debug_optim.cmxs
src/mlw/mlinterp.cmx: src/util/debug_optim.cmxs
src/mlw/mlinterp.cmx: OFLAGS += -plugin debug_optim.cmxs
endif

# build targets

byte: lib/why3/why3.cma
opt:  lib/why3/why3.cmxa lib/why3/why3.cmxs

lib/why3/why3.cma: lib/why3/why3.cmo
lib/why3/why3.cmxa: lib/why3/why3.cmx
lib/why3/why3.cmxs: lib/why3/why3.cmx

lib/why3/why3.cmo: $(LIBCMO)
	$(SHOW) 'Linking  $@'
	$(HIDE)$(OCAMLC) $(BFLAGS) -pack -o $@ $^

lib/why3/why3.cmx: $(LIBCMX) lib/why3/why3.cmo
	$(SHOW) 'Linking  $@'
	$(HIDE)$(OCAMLOPT) $(OFLAGS) $(CMIHACK) -pack -o $@ $(filter %.cmx, $^)

# clean and depend

ifneq "$(MAKECMDGOALS:clean%=clean)" "clean"
-include $(LIBDEP)
endif

depend: $(LIBDEP)

CLEANDIRS += src $(addprefix src/, $(LIBDIRS))
CLEANLIBS += lib/why3/why3
GENERATED += $(LIBGENERATED)

###############
# installation
###############

uninstall-data::
	rm -rf $(DATADIR)/why3

install-data::
	$(MKDIR_P) $(DATADIR)/why3
	$(MKDIR_P) $(DATADIR)/why3/vim
	$(MKDIR_P) $(DATADIR)/why3/vim/ftdetect
	$(MKDIR_P) $(DATADIR)/why3/vim/syntax
	$(MKDIR_P) $(DATADIR)/why3/lang
	$(MKDIR_P) $(DATADIR)/why3/stdlib
	$(MKDIR_P) $(DATADIR)/why3/stdlib/mach
	$(MKDIR_P) $(DATADIR)/why3/drivers
	$(INSTALL_DATA) stdlib/*.mlw $(DATADIR)/why3/stdlib
	$(INSTALL_DATA) stdlib/mach/*.mlw $(DATADIR)/why3/stdlib/mach
	$(INSTALL_DATA) drivers/*.drv drivers/*.gen $(DATADIR)/why3/drivers
	$(INSTALL_DATA) LICENSE $(DATADIR)/why3/
	$(INSTALL_DATA) share/provers-detection-data.conf $(DATADIR)/why3/
	$(INSTALL_DATA) share/why3session.dtd $(DATADIR)/why3
	$(INSTALL_DATA) share/Makefile.config $(DATADIR)/why3
	$(INSTALL_DATA) share/vim/ftdetect/why3.vim $(DATADIR)/why3/vim/ftdetect/why3.vim
	$(INSTALL_DATA) share/vim/syntax/why3.vim $(DATADIR)/why3/vim/syntax/why3.vim
	$(INSTALL_DATA) share/lang/why3.lang $(DATADIR)/why3/lang/why3.lang

ifeq (@enable_local@,yes)
else
install:: install-bin install-data

uninstall:: uninstall-bin uninstall-data
	rm -rf $(LIBDIR)/why3
endif

uninstall-lib:
	if test -d $(OCAMLINSTALLLIB) -a -w $(OCAMLINSTALLLIB); then \
	  rm -rf $(OCAMLINSTALLLIB)/why3; \
	fi

uninstall:: uninstall-lib

install-lib::
	$(MKDIR_P) $(OCAMLINSTALLLIB)/why3
	$(INSTALL_DATA) $(wildcard $(addprefix lib/why3/why3., $(INSTALLED_LIB_EXTS))) \
		lib/why3/META $(OCAMLINSTALLLIB)/why3

##################
# Why3 emacs mode
##################

%.elc: %.el
	$(EMACS) --batch --no-init-file -f batch-byte-compile $<

uninstall-emacs:
	rm -f $(DATADIR)/emacs/site-lisp/why3.el
	rm -f $(DATADIR)/emacs/site-lisp/why3.elc

uninstall:: uninstall-emacs

install-emacs:
	$(MKDIR_P) $(DATADIR)/emacs/site-lisp/
	$(INSTALL_DATA) share/emacs/why3.el $(DATADIR)/emacs/site-lisp/why3.el
ifeq (@enable_emacs_compilation@,yes)
	$(INSTALL_DATA) share/emacs/why3.elc $(DATADIR)/emacs/site-lisp/why3.elc
endif

install:: install-emacs

ifeq (@enable_emacs_compilation@,yes)
all: share/emacs/why3.elc
endif


##################
# Why3 plugins
##################

PLUGGENERATED = plugins/tptp/tptp_lexer.ml \
		plugins/tptp/tptp_parser.ml plugins/tptp/tptp_parser.mli \
		plugins/python/py_lexer.ml \
		plugins/python/py_parser.ml plugins/python/py_parser.mli \
		plugins/parser/dimacs.ml \

PLUG_PARSER = genequlin dimacs
PLUG_PRINTER =
PLUG_TRANSFORM =
PLUG_TPTP = tptp_ast tptp_parser tptp_typing tptp_lexer tptp_printer
PLUG_PYTHON = py_ast py_parser py_lexer py_main

PLUGINS = genequlin dimacs tptp python

TPTPMODULES = $(addprefix plugins/tptp/, $(PLUG_TPTP))
PYTHONMODULES = $(addprefix plugins/python/, $(PLUG_PYTHON))

TPTPCMO = $(addsuffix .cmo, $(TPTPMODULES))
TPTPCMX = $(addsuffix .cmx, $(TPTPMODULES))

PYTHONCMO = $(addsuffix .cmo, $(PYTHONMODULES))
PYTHONCMX = $(addsuffix .cmx, $(PYTHONMODULES))

ifeq (@enable_hypothesis_selection@,yes)
PLUG_TRANSFORM += hypothesis_selection
PLUGINS += hypothesis_selection

lib/plugins/hypothesis_selection.cmxs: INCLUDES += -I @OCAMLGRAPHLIB@
lib/plugins/hypothesis_selection.cmo:  INCLUDES += -I @OCAMLGRAPHLIB@
lib/plugins/hypothesis_selection.cmxs: OFLAGS += graph.cmxa
lib/plugins/hypothesis_selection.cmo:  BFLAGS += graph.cmo
endif

PLUGMODULES = $(addprefix plugins/parser/, $(PLUG_PARSER)) \
	      $(addprefix plugins/printer/, $(PLUG_PRINTER)) \
	      $(addprefix plugins/transform/, $(PLUG_TRANSFORM)) \
	      $(TPTPMODULES) $(PYTHONMODULES)

PLUGDEP = $(addsuffix .dep, $(PLUGMODULES))
PLUGCMO = $(addsuffix .cmo, $(PLUGMODULES))
PLUGCMX = $(addsuffix .cmx, $(PLUGMODULES))

PLUGDIRS = parser printer transform tptp python
PLUGINCLUDES = $(addprefix -I plugins/, $(PLUGDIRS))

$(PLUGDEP): DEPFLAGS += $(PLUGINCLUDES)
$(PLUGCMO) $(PLUGCMX): INCLUDES += $(PLUGINCLUDES)

$(PLUGDEP): $(PLUGGENERATED)

LIBPLUGCMO =  $(PLUGINS:%=lib/plugins/%.cmo)
LIBPLUGCMXS = $(PLUGINS:%=lib/plugins/%.cmxs)

plugins.byte: $(LIBPLUGCMO)
plugins.opt : $(LIBPLUGCMXS)

lib/plugins:
	mkdir lib/plugins

lib/plugins/%.cmxs: | lib/plugins
	$(SHOW) 'Linking  $@'
	$(HIDE)$(OCAMLOPT) $(OFLAGS) -shared -o $@ $^

lib/plugins/%.cmo: | lib/plugins
	$(SHOW) 'Linking  $@'
	$(HIDE)$(OCAMLC) $(BFLAGS) -pack -o $@ $^

lib/plugins/%.cmxs: plugins/parser/%.cmx
lib/plugins/%.cmo: plugins/parser/%.cmo
lib/plugins/%.cmxs: plugins/printer/%.cmx
lib/plugins/%.cmo: plugins/printer/%.cmo
lib/plugins/%.cmxs: plugins/transform/%.cmx
lib/plugins/%.cmo: plugins/transform/%.cmo
lib/plugins/tptp.cmxs: $(TPTPCMX)
lib/plugins/tptp.cmo: $(TPTPCMO)
lib/plugins/python.cmxs: $(PYTHONCMX)
lib/plugins/python.cmo: $(PYTHONCMO)

# depend and clean targets

ifneq "$(MAKECMDGOALS:clean%=clean)" "clean"
-include $(PLUGDEP)
endif

depend: $(PLUGDEP)

CLEANDIRS += plugins $(addprefix plugins/, $(PLUGDIRS)) lib/plugins
GENERATED += $(PLUGGENERATED)

uninstall-bin::
	rm -f $(PLUGINS:%=$(LIBDIR)/why3/plugins/%.cmo)
	rm -f $(PLUGINS:%=$(LIBDIR)/why3/plugins/%.cmxs)

install-bin::
	$(MKDIR_P) $(LIBDIR)/why3/plugins
	$(INSTALL_DATA) $(wildcard $(LIBPLUGCMO) $(LIBPLUGCMXS)) $(LIBDIR)/why3/plugins

###############
# Why3 commands
###############

TOOLSGENERATED = src/tools/why3wc.ml

TOOLS_BIN = why3config why3execute why3extract why3prove \
	    why3realize why3replay why3wc

TOOLS_FILES = main $(TOOLS_BIN)

TOOLSMODULES = $(addprefix src/tools/, $(TOOLS_FILES))

TOOLSDEP = $(addsuffix .dep, $(TOOLSMODULES))
TOOLSCMO = $(addsuffix .cmo, $(TOOLSMODULES))
TOOLSCMX = $(addsuffix .cmx, $(TOOLSMODULES))

$(TOOLSDEP): DEPFLAGS += -I src/tools
$(TOOLSCMO) $(TOOLSCMX): INCLUDES += -I src/tools

$(TOOLSDEP): $(TOOLSGENERATED)

byte: bin/why3.byte $(TOOLS_BIN:%=bin/%.byte)
opt:  bin/why3.opt  $(TOOLS_BIN:%=bin/%.opt)

bin:
	mkdir bin

bin/why3.opt: $(WHY3CMXA) src/tools/main.cmx
bin/why3.byte: $(WHY3CMA) src/tools/main.cmo
bin/why3config.opt: $(WHY3CMXA) src/tools/why3config.cmx
bin/why3config.byte: $(WHY3CMA) src/tools/why3config.cmo
bin/why3execute.opt: $(WHY3CMXA) src/tools/why3execute.cmx
bin/why3execute.byte: $(WHY3CMA) src/tools/why3execute.cmo
bin/why3extract.opt: $(WHY3CMXA) src/tools/why3extract.cmx
bin/why3extract.byte: $(WHY3CMA) src/tools/why3extract.cmo
bin/why3prove.opt: $(WHY3CMXA) src/tools/why3prove.cmx
bin/why3prove.byte: $(WHY3CMA) src/tools/why3prove.cmo
bin/why3realize.opt: $(WHY3CMXA) src/tools/why3realize.cmx
bin/why3realize.byte: $(WHY3CMA) src/tools/why3realize.cmo
bin/why3replay.opt: $(WHY3CMXA) src/tools/unix_scheduler.cmx src/tools/why3replay.cmx
bin/why3replay.byte: $(WHY3CMA) src/tools/unix_scheduler.cmo src/tools/why3replay.cmo
bin/why3wc.opt: src/tools/why3wc.cmx
bin/why3wc.byte: src/tools/why3wc.cmo

uninstall-bin::
	rm -f $(BINDIR)/why3$(EXE)
	rm -f $(TOOLS_BIN:%=$(TOOLDIR)/%$(EXE))

install-bin::
	$(MKDIR_P) $(BINDIR)
	$(INSTALL) bin/why3.@OCAMLBEST@ $(BINDIR)/why3$(EXE)
	$(MKDIR_P) $(TOOLDIR)
	$(INSTALL) bin/why3config.@OCAMLBEST@  $(TOOLDIR)/why3config$(EXE)
	$(INSTALL) bin/why3execute.@OCAMLBEST@ $(TOOLDIR)/why3execute$(EXE)
	$(INSTALL) bin/why3extract.@OCAMLBEST@ $(TOOLDIR)/why3extract$(EXE)
	$(INSTALL) bin/why3prove.@OCAMLBEST@   $(TOOLDIR)/why3prove$(EXE)
	$(INSTALL) bin/why3realize.@OCAMLBEST@ $(TOOLDIR)/why3realize$(EXE)
	$(INSTALL) bin/why3replay.@OCAMLBEST@  $(TOOLDIR)/why3replay$(EXE)
	$(INSTALL) bin/why3wc.@OCAMLBEST@      $(TOOLDIR)/why3wc$(EXE)

install_local:: bin/why3 $(addprefix bin/,$(TOOLS_BIN))

bin/%:	bin/%.@OCAMLBEST@
	ln -sf $(notdir $<) $@

install_local:: share/drivers share/stdlib

share/drivers:
	ln -snf ../drivers share/drivers

share/stdlib:
	ln -snf ../stdlib share/stdlib

ifneq "$(MAKECMDGOALS:clean%=clean)" "clean"
-include $(TOOLSDEP)
endif

depend: $(TOOLSDEP)

CLEANDIRS += src/tools
GENERATED += $(TOOLSGENERATED)

clean::
	rm -f bin/why3*

##############
# test targets
##############

%.gui: %.why bin/why3ide.opt
	bin/why3ide.opt $*.why

%: %.mlw bin/why3.opt
	bin/why3.opt $*.mlw

%: %.why bin/why3.opt
	bin/why3.opt $*.why

%.gui: %.mlw bin/why3ide.opt
	bin/why3ide.opt $*.mlw

%.type: %.mlw bin/why3ide.opt
	bin/why3.opt --type-only $*.mlw

############
# GNATWhy3 #
############


GNAT_FILES := gnat_counterexamples gnat_util gnat_loc gnat_expl gnat_config \
	      gnat_scheduler gnat_manual gnat_report gnat_objectives gnat_main \
	      gnat_server

GNATMODULES := $(addprefix src/gnat/, $(GNAT_FILES))
GNATDEP = $(addsuffix .dep, $(GNATMODULES))
GNATCMO = $(addsuffix .cmo, $(GNATMODULES))
GNATCMX = $(addsuffix .cmx, $(GNATMODULES))
$(GNATCMO) $(GNATCMX): INCLUDES += -I src/gnat -I src/util
$(GNATDEP): DEPFLAGS += -I src/gnat

depend: $(GNATDEP)
CLEANDIRS += src/gnat

# build targets

byte: bin/gnatwhy3.byte bin/gnat_server.byte
opt:  bin/gnatwhy3.opt bin/gnat_server.opt

bin/gnatwhy3.opt: lib/why3/why3.cmxa $(filter-out %gnat_server.cmx, $(GNATCMX))
bin/gnat_server.opt: lib/why3/why3.cmxa $(filter-out %gnat_main.cmx, $(GNATCMX))

bin/gnatwhy3.byte: lib/why3/why3.cma $(filter-out %gnat_server.cmo, $(GNATCMO))
bin/gnat_server.byte: lib/why3/why3.cma $(filter-out %gnat_main.cmo, $(GNATCMO))

install_no_local::
	cp -f bin/gnatwhy3.@OCAMLBEST@ $(BINDIR)/gnatwhy3$(EXE)
	cp -f bin/gnat_server.@OCAMLBEST@ $(BINDIR)/gnat_server$(EXE)

ifneq "$(MAKECMDGOALS:clean%=clean)" "clean"
-include $(GNATDEP)
endif

clean::
	rm -f bin/gnatwhy3.byte bin/gnatwhy3.opt bin/gnatwhy3
	rm -f bin/gnat_server.byte bin/gnat_server.opt bin/gnat_server

##############
# Why3server #
##############

SERVER_MODULES := logging arraylist options queue readbuf request \
		  proc writebuf server-unix server-win

CPULIM_MODULES := cpulimit-unix cpulimit-win

SERVER_O := $(SERVER_MODULES:%=src/server/%.o)

CPULIM_O := $(CPULIM_MODULES:%=src/server/%.o)

TOOLS = lib/why3server$(EXE) lib/why3cpulimit$(EXE)

all: $(TOOLS)

lib/why3server$(EXE): $(SERVER_O)
	$(CC) -Wall -o $@ $^

lib/why3cpulimit$(EXE): $(CPULIM_O)
	$(CC) -Wall -o $@ $^

%.o: %.c
	$(CC) -Wall -O -g -o $@ -c $<

uninstall-bin::
	rm -f $(LIBDIR)/why3/why3server$(EXE) $(LIBDIR)/why3/why3cpulimit$(EXE)
	rm -f $(LIBDIR)/why3/why3-call-pvs

install-bin::
	$(MKDIR_P) $(LIBDIR)/why3
	$(INSTALL) lib/why3server$(EXE) $(LIBDIR)/why3/why3server$(EXE)
	$(INSTALL) lib/why3cpulimit$(EXE) $(LIBDIR)/why3/why3cpulimit$(EXE)
	$(INSTALL) lib/why3-call-pvs $(LIBDIR)/why3/why3-call-pvs

clean::
	rm -f $(SERVER_O) $(CPULIM_O) $(TOOLS)

.PHONY: install_spark2014 install_spark2014_dev

install_spark2014_dev: install_spark2014
	# copying why3ide is optional, so this line is allowed to fail
	-cp -f bin/why3ide.@OCAMLBEST@ $(BINDIR)/why3ide$(EXE)
	$(MKDIR_P) $(DATADIR)/why3/images
	for i in share/images/*.rc; do \
	     d=`basename $$i .rc`; \
	     $(INSTALL_DATA) $$i $(DATADIR)/why3/images; \
	     $(MKDIR_P) $(DATADIR)/why3/images/$$d; \
	     $(INSTALL_DATA) share/images/$$d/* $(DATADIR)/why3/images/$$d; \
	done
	$(INSTALL_DATA) share/images/*.png $(DATADIR)/why3/images
	$(MKDIR_P) $(DATADIR)/why3/lang
	$(INSTALL_DATA) share/lang/why3.lang $(DATADIR)/why3/lang/why3.lang

install_spark2014:
	mkdir -p $(BINDIR)
	mkdir -p $(DATADIR)/why3
	mkdir -p $(DATADIR)/why3/theories
	mkdir -p $(DATADIR)/why3/drivers
	mkdir -p $(DATADIR)/why3/modules
	mkdir -p $(DATADIR)/why3/libs
	cp -f theories/*.why $(DATADIR)/why3/theories
	cp -f modules/*.mlw $(DATADIR)/why3/modules
	cp -f drivers/*.drv drivers/*.gen drivers/*.aux $(DATADIR)/why3/drivers
	# also copy the fixed coq-realizations.aux file that we use for SPARK;
	# This will possibly overwrite the one that was copied on the line
	# before
	cp -f coq-realizations.aux $(DATADIR)/why3/drivers
	cp -f share/why3session.dtd $(DATADIR)/why3
	cp -f lib/why3server$(EXE) $(BINDIR)/why3server$(EXE)
	cp -f lib/why3cpulimit$(EXE) $(BINDIR)/why3cpulimit$(EXE)
	cp -f bin/gnatwhy3.@OCAMLBEST@ $(BINDIR)/gnatwhy3$(EXE)
	cp -f bin/gnat_server.@OCAMLBEST@ $(BINDIR)/gnat_server$(EXE)
	cp -f bin/why3realize.@OCAMLBEST@ $(BINDIR)/why3realize$(EXE)
	cp -f bin/why3config.@OCAMLBEST@ $(BINDIR)/why3config$(EXE)
	cp -f bin/why3session.@OCAMLBEST@ $(BINDIR)/why3session$(EXE)
	cp -f share/provers-detection-data.conf $(DATADIR)/why3/
	cp -rf lib/coq $(DATADIR)/why3/libs

##########
# gallery
##########

# we export exactly the programs that have a why3session.xml file

.PHONY: gallery

gallery:: gallery-simple gallery-subs

.PHONY: gallery-simple

gallery-simple::
	@if test "$(GALLERYDIR)" = ""; then echo "set GALLERYDIR first"; exit 1; fi
	@for x in examples/*/why3session.xml ; do \
	  d=`dirname $$x`; \
	  f=`basename $$d`; \
	  echo "exporting $$f"; \
	  mkdir -p $(GALLERYDIR)/$$f; \
	  WHY3CONFIG="" bin/why3session.@OCAMLBEST@ html $$x -o $(GALLERYDIR)/$$f; \
	  cp examples/$$f.mlw $(GALLERYDIR)/$$f/; \
	  cd examples/; \
	  rm -f $(GALLERYDIR)/$$f/$$f.zip; \
	  zip -q -r $(GALLERYDIR)/$$f/$$f.zip $$f.mlw $$f; \
	  cd ..; \
	done

.PHONY: gallery-subs

GALLERYSUBS=WP_revisited verifythis_2016_matrix_multiplication avl double_wp prover multiprecision

gallery-subs::
	@if test "$(GALLERYDIR)" = ""; then echo "set GALLERYDIR first"; exit 1; fi
	@for d in $(GALLERYSUBS) ; do \
	  echo "exporting examples/$$d"; \
	  mkdir -p $(GALLERYDIR)/$$d; \
	  cd examples/$$d; \
	  WHY3CONFIG="" ../../bin/why3doc.@OCAMLBEST@ -L ../../stdlib -L . --stdlib-url http://why3.lri.fr/stdlib/ --debug ignore_unused_vars *.mlw -o $(GALLERYDIR)/$$d; \
	  cd ..; \
	  rm -f $(GALLERYDIR)/$$d/$$d.zip; \
	  git archive --format=zip -o $(GALLERYDIR)/$$d/$$d.zip HEAD $$d; \
	  cd ..; \
	done


%-gallery::
	@if test "$(GALLERYDIR)" = ""; then echo "set GALLERYDIR first"; exit 1; fi
	x=$*/why3session.xml; \
	d=`dirname $$x`; \
	f=`basename $$d`; \
	echo "exporting $$f"; \
	rm -f $$d/*.bak; \
	mkdir -p $(GALLERYDIR)/$$f; \
	WHY3CONFIG="" bin/why3session.@OCAMLBEST@ html $$d -o $(GALLERYDIR)/$$f; \
	if test -f examples/$$f.mlw; then cp examples/$$f.mlw $(GALLERYDIR)/$$f/; fi; \
	if test -f examples/$$f.why; then cp examples/$$f.why $(GALLERYDIR)/$$f/; fi; \
	cd examples/; \
	rm -f $(GALLERYDIR)/$$f/$$f.zip; \
	zip -q -r $(GALLERYDIR)/$$f/$$f.zip $$f.mlw $$f

########
# XML DTD validation
########

.PHONY: xml-validate

xml-validate:
	@for x in `find examples/ -name why3session.xml`; do \
	  xmllint --noout --valid $$x 2>&1 | head -1; \
	done

xml-validate-local:
	@for x in `find examples/ -name why3session.xml`; do \
	  xmllint --noout --dtdvalid share/why3session.dtd $$x 2>&1 | head -1; \
	done

###############
# IDE
###############

ifeq (@enable_ide@,yes)

IDE_FILES = gconfig ide_utils why3ide

IDEMODULES = $(addprefix src/ide/, $(IDE_FILES))

IDEDEP = $(addsuffix .dep, $(IDEMODULES))
IDECMO = $(addsuffix .cmo, $(IDEMODULES))
IDECMX = $(addsuffix .cmx, $(IDEMODULES))

$(IDEDEP): DEPFLAGS += -I src/ide
$(IDECMO) $(IDECMX): INCLUDES += -I src/ide

# build targets

byte: bin/why3ide.byte
opt:  bin/why3ide.opt

bin/why3ide.opt bin/why3ide.byte: INCLUDES += -I @LABLGTK2LIB@
bin/why3ide.opt bin/why3ide.byte: EXTLIBS += lablgtk lablgtksourceview2
bin/why3ide.byte: BLINKFLAGS += -custom

bin/why3ide.opt: $(WHY3CMXA) src/ide/resetgc.o $(IDECMX)
bin/why3ide.byte: $(WHY3CMA) src/ide/resetgc.o $(IDECMO)

src/ide/resetgc.o: src/ide/resetgc.c
	$(SHOW) 'Ocamlc   $<'
	$(HIDE)$(OCAMLC) -c -ccopt "-Wall -o $@" $<

# depend and clean targets

ifneq "$(MAKECMDGOALS:clean%=clean)" "clean"
-include $(IDEDEP)
endif

depend: $(IDEDEP)

CLEANDIRS += src/ide

ide: bin/why3ide.@OCAMLBEST@

uninstall-ide:
	rm -f $(TOOLDIR)/why3ide$(EXE)
	rm -rf $(DATADIR)/why3/images

uninstall:: uninstall-ide

install-ide:
	$(MKDIR_P) $(TOOLDIR)
	$(INSTALL) bin/why3ide.@OCAMLBEST@ $(TOOLDIR)/why3ide$(EXE)
	$(MKDIR_P) $(DATADIR)/why3/images
	for i in share/images/*.rc; do \
	     d=`basename $$i .rc`; \
	     $(INSTALL_DATA) $$i $(DATADIR)/why3/images; \
	     $(MKDIR_P) $(DATADIR)/why3/images/$$d; \
	     $(INSTALL_DATA) share/images/$$d/* $(DATADIR)/why3/images/$$d; \
	done
	$(INSTALL_DATA) share/images/*.png $(DATADIR)/why3/images

install:: install-ide

install_local:: bin/why3ide

endif


###############
# WEBSERV
###############

WEBSERV_FILES = wserver why3web

WEBSERVMODULES = $(addprefix src/ide/, $(WEBSERV_FILES))

WEBSERVDEP = $(addsuffix .dep, $(WEBSERVMODULES))
WEBSERVCMO = $(addsuffix .cmo, $(WEBSERVMODULES))
WEBSERVCMX = $(addsuffix .cmx, $(WEBSERVMODULES))

$(WEBSERVDEP): DEPFLAGS += -I src/ide
$(WEBSERVCMO) $(WEBSERVCMX): INCLUDES += -I src/ide

# build targets

byte: bin/why3webserver.byte
opt:  bin/why3webserver.opt

bin/why3webserver.opt: $(WHY3CMXA) $(WEBSERVCMX)
	$(SHOW) 'Linking  $@'
	$(HIDE)$(OCAMLOPT) $(OFLAGS) -o $@ $(OLINKFLAGS) $^

bin/why3webserver.byte: $(WHY3CMA) $(WEBSERVCMO)
	$(SHOW) 'Linking  $@'
	$(HIDE)$(OCAMLC) $(BFLAGS) -o $@ $(BLINKFLAGS) -custom $^

# depend and clean targets

ifneq "$(MAKECMDGOALS:clean%=clean)" "clean"
-include $(WEBSERVDEP)
endif

depend: $(WEBSERVDEP)

CLEANDIRS += src/ide

uninstall-bin::
	rm -f $(TOOLDIR)/why3webserver$(EXE)

install-bin::
	$(MKDIR_P) $(TOOLDIR)
	$(INSTALL) bin/why3webserver.@OCAMLBEST@ $(TOOLDIR)/why3webserver$(EXE)

install_local:: bin/why3webserver


###############
# Session
###############

SESSION_FILES = why3session_lib why3session_info \
		why3session_html why3session_latex \
		why3session_main
# TODO: why3session_copy why3session_rm why3session_csv why3session_run
#       why3session_output

SESSIONMODULES = $(addprefix src/why3session/, $(SESSION_FILES))

SESSIONDEP = $(addsuffix .dep, $(SESSIONMODULES))
SESSIONCMO = $(addsuffix .cmo, $(SESSIONMODULES))
SESSIONCMX = $(addsuffix .cmx, $(SESSIONMODULES))

$(SESSIONDEP): DEPFLAGS += -I src/why3session
$(SESSIONCMO) $(SESSIONCMX): INCLUDES += -I src/why3session

# build targets

byte: bin/why3session.byte
opt:  bin/why3session.opt

bin/why3session.opt: $(WHY3CMXA) $(SESSIONCMX)
bin/why3session.byte: $(WHY3CMA) $(SESSIONCMO)

# depend and clean targets

ifneq "$(MAKECMDGOALS:clean%=clean)" "clean"
-include $(SESSIONDEP)
endif

depend: $(SESSIONDEP)

CLEANDIRS += src/why3session

uninstall-bin::
	rm -f $(TOOLDIR)/why3session$(EXE)

install-bin::
	$(MKDIR_P) $(TOOLDIR)
	$(INSTALL) bin/why3session.@OCAMLBEST@ $(TOOLDIR)/why3session$(EXE)

install_local:: bin/why3session

###############
# Why3 Shell
###############

SHELL_FILES = unix_scheduler why3shell

SHELLMODULES = $(addprefix src/tools/, $(SHELL_FILES))

SHELLDEP = $(addsuffix .dep, $(SHELLMODULES))
SHELLCMO = $(addsuffix .cmo, $(SHELLMODULES))
SHELLCMX = $(addsuffix .cmx, $(SHELLMODULES))

$(SHELLDEP): DEPFLAGS += -I src/tools
$(SHELLCMO) $(SHELLCMX): INCLUDES += -I src/tools

# build targets

byte: bin/why3shell.byte
opt:  bin/why3shell.opt

bin/why3shell.opt: $(WHY3CMXA) $(SHELLCMX)
	$(SHOW) 'Linking  $@'
	$(HIDE)$(OCAMLOPT) $(OFLAGS) -o $@ $(OLINKFLAGS) $^

bin/why3shell.byte: $(WHY3CMA) $(SHELLCMO)
	$(SHOW) 'Linking  $@'
	$(HIDE)$(OCAMLC) $(BFLAGS) -o $@ $(BLINKFLAGS) $^

# depend and clean targets

ifneq "$(MAKECMDGOALS:clean%=clean)" "clean"
-include $(SHELLDEP)
endif

depend: $(SHELLDEP)

uninstall-bin::
	rm -f $(TOOLDIR)/why3shell$(EXE)

install-bin::
	$(MKDIR_P) $(TOOLDIR)
	$(INSTALL) bin/why3shell.@OCAMLBEST@ $(TOOLDIR)/why3shell$(EXE)

install_local:: bin/why3shell

####################
# Coq realizations
####################

COQVERSIONSPECIFIC=

COQVERSIONSPECIFICTARGETS=$(addprefix lib/coq/, $(COQVERSIONSPECIFIC))
COQVERSIONSPECIFICSOURCES=$(addsuffix .@coq_compat_version@, $(COQVERSIONSPECIFICTARGETS))

$(COQVERSIONSPECIFICTARGETS): $(COQVERSIONSPECIFICSOURCES)
	for i in $(COQVERSIONSPECIFIC); do \
		cp lib/coq/$$i.@coq_compat_version@ lib/coq/$$i ; \
	done

clean::
	rm -f $(COQVERSIONSPECIFICTARGETS)


COQLIBS_INT_FILES = Abs ComputerDivision Div2 EuclideanDivision Int MinMax Power NumOf
COQLIBS_INT_ALL_FILES = Exponentiation $(COQLIBS_INT_FILES)
COQLIBS_INT = $(addprefix lib/coq/int/, $(COQLIBS_INT_ALL_FILES))

COQLIBS_BOOL_FILES = Bool
COQLIBS_BOOL = $(addprefix lib/coq/bool/, $(COQLIBS_BOOL_FILES))

ifeq (@enable_coq_fp_libs@,yes)
COQLIBS_REAL_FILES = Abs ExpLog FromInt MinMax PowerInt PowerReal Real RealInfix Square Trigonometry Truncate
else
COQLIBS_REAL_FILES = Abs ExpLog FromInt MinMax PowerInt PowerReal Real RealInfix Square Trigonometry
endif
COQLIBS_REAL = $(addprefix lib/coq/real/, $(COQLIBS_REAL_FILES))

COQLIBS_NUMBER_FILES = Divisibility Gcd Parity Prime Coprime
COQLIBS_NUMBER = $(addprefix lib/coq/number/, $(COQLIBS_NUMBER_FILES))

COQLIBS_SET_FILES = Set
COQLIBS_SET = $(addprefix lib/coq/set/, $(COQLIBS_SET_FILES))

COQLIBS_MAP_FILES = Map Const Occ MapPermut MapInjection
COQLIBS_MAP = $(addprefix lib/coq/map/, $(COQLIBS_MAP_FILES))

COQLIBS_LIST_FILES = List Length Mem Nth NthLength HdTl NthHdTl Append NthLengthAppend Reverse HdTlNoOpt NthNoOpt RevAppend Combine Distinct NumOcc Permut
COQLIBS_LIST = $(addprefix lib/coq/list/, $(COQLIBS_LIST_FILES))

COQLIBS_OPTION_FILES = Option
COQLIBS_OPTION = $(addprefix lib/coq/option/, $(COQLIBS_OPTION_FILES))

COQLIBS_BV_FILES = Pow2int BV_Gen
COQLIBS_BV = $(addprefix lib/coq/bv/, $(COQLIBS_BV_FILES))

COQLIBS_SPARK_FILES = SPARK_Integer_Arithmetic SPARK_Raising_Order
COQLIBS_SPARK = $(addprefix lib/coq/spark/, $(COQLIBS_SPARK_FILES))

ifeq (@enable_coq_fp_libs@,yes)
COQLIBS_FP_FILES = Rounding SingleFormat Single DoubleFormat Double
COQLIBS_FP_ALL_FILES = GenFloat $(COQLIBS_FP_FILES)
COQLIBS_FP = $(addprefix lib/coq/floating_point/, $(COQLIBS_FP_ALL_FILES))

COQLIBS_IEEEFLOAT_FILES = RoundingMode GenericFloat Float32 Float64
COQLIBS_IEEEFLOAT = $(addprefix lib/coq/ieee_float/, $(COQLIBS_IEEEFLOAT_FILES))
endif

<<<<<<< HEAD
COQLIBS_FILES = lib/coq/BuiltIn lib/coq/HighOrd $(COQLIBS_INT) $(COQLIBS_BOOL) $(COQLIBS_REAL) $(COQLIBS_NUMBER) $(COQLIBS_SET) $(COQLIBS_MAP) $(COQLIBS_LIST) $(COQLIBS_OPTION) $(COQLIBS_SEQ) $(COQLIBS_FP)  $(COQLIBS_BV) $(COQLIBS_IEEEFLOAT) $(COQLIBS_SPARK) lib/coq/SPARK
=======
COQLIBS_FOR_DRIVERS_FILES = ComputerOfEuclideanDivision

COQLIBS_FILES = lib/coq/BuiltIn lib/coq/HighOrd $(COQLIBS_INT) $(COQLIBS_BOOL) $(COQLIBS_REAL) $(COQLIBS_NUMBER) $(COQLIBS_SET) $(COQLIBS_MAP) $(COQLIBS_LIST) $(COQLIBS_OPTION) $(COQLIBS_FP)  $(COQLIBS_BV) $(COQLIBS_IEEEFLOAT)

%.vo: %.v
	$(SHOW) 'Coqc     $<'
	$(HIDE)$(COQC) -R lib/coq Why3 $<

%.vd: %.v
	$(SHOW) 'Coqdep   $<'
	$(HIDE)$(COQDEP) -R lib/coq Why3 $< $(TOTARGET)

COQV  = $(addsuffix .v,  $(COQLIBS_FILES))
COQVO = $(addsuffix .vo, $(COQLIBS_FILES))
COQVD = $(addsuffix .vd, $(COQLIBS_FILES))

coq: $(COQVO) drivers/coq-realizations.aux lib/coq/version

clean-coq:
	rm -f $(COQVO) $(COQVD) $(addsuffix .glob, $(COQLIBS_FILES)) lib/coq/version

clean:: clean-coq
>>>>>>> 87fa0578

drivers/coq-realizations.aux: Makefile
	$(SHOW) 'Generate $@'
	$(HIDE)(echo "(* generated automatically at compilation time *)"; \
	echo 'theory BuiltIn meta "realized_theory" "BuiltIn", "" end'; \
	echo 'theory HighOrd meta "realized_theory" "HighOrd", "" end'; \
	for f in $(COQLIBS_INT_FILES); do \
	echo 'theory int.'"$$f"' meta "realized_theory" "int.'"$$f"'", "" end'; done; \
	for f in $(COQLIBS_BOOL_FILES); do \
	echo 'theory bool.'"$$f"' meta "realized_theory" "bool.'"$$f"'", "" end'; done; \
	for f in $(COQLIBS_REAL_FILES); do \
	echo 'theory real.'"$$f"' meta "realized_theory" "real.'"$$f"'", "" end'; done; \
	for f in $(COQLIBS_NUMBER_FILES); do \
	echo 'theory number.'"$$f"' meta "realized_theory" "number.'"$$f"'", "" end'; done; \
	for f in $(COQLIBS_SET_FILES); do \
	echo 'theory set.'"$$f"' meta "realized_theory" "set.'"$$f"'", "" end'; done; \
	for f in $(COQLIBS_MAP_FILES); do \
	echo 'theory map.'"$$f"' meta "realized_theory" "map.'"$$f"'", "" end'; done; \
	for f in $(COQLIBS_LIST_FILES); do \
	echo 'theory list.'"$$f"' meta "realized_theory" "list.'"$$f"'", "" end'; done; \
	for f in $(COQLIBS_OPTION_FILES); do \
	echo 'theory option.'"$$f"' meta "realized_theory" "option.'"$$f"'", "" end'; done; \
	for f in $(COQLIBS_BV_FILES); do \
	echo 'theory bv.'"$$f"' meta "realized_theory" "bv.'"$$f"'", "" end'; done; \
	for f in $(COQLIBS_IEEEFLOAT_FILES); do \
	echo 'theory ieee_float.'"$$f"' meta "realized_theory" "ieee_float.'"$$f"'", "" end'; done; \
	for f in $(COQLIBS_FP_FILES); do \
	echo 'theory floating_point.'"$$f"' meta "realized_theory" "floating_point.'"$$f"'", "" end'; done; \
	for f in $(COQLIBS_FOR_DRIVER_FILES); do \
	echo 'theory for_driver.'"$$f"' meta "realized_theory" "for_driver.'"$$f"'", "" end'; done; \
	) > $@

update-coq: update-coq-int update-coq-bool update-coq-real update-coq-number update-coq-set update-coq-map update-coq-list update-coq-option update-coq-fp update-coq-bv update-coq-ieee_float update-coq-for-drivers

update-coq-int: bin/why3realize.@OCAMLBEST@ drivers/coq-realizations.aux stdlib/int.mlw
	for f in $(COQLIBS_INT_ALL_FILES); do WHY3CONFIG="" bin/why3realize.@OCAMLBEST@ -L stdlib -D drivers/coq-realize.drv -T int.$$f -o $(GENERATED_PREFIX_COQ)/int/; done

update-coq-bool: bin/why3realize.@OCAMLBEST@ drivers/coq-realizations.aux stdlib/bool.mlw
	for f in $(COQLIBS_BOOL_FILES); do WHY3CONFIG="" bin/why3realize.@OCAMLBEST@ -L stdlib -D drivers/coq-realize.drv -T bool.$$f -o $(GENERATED_PREFIX_COQ)/bool/; done

update-coq-real: bin/why3realize.@OCAMLBEST@ drivers/coq-realizations.aux stdlib/real.mlw
	for f in $(COQLIBS_REAL_FILES); do WHY3CONFIG="" bin/why3realize.@OCAMLBEST@ -L stdlib -D drivers/coq-realize.drv -T real.$$f -o $(GENERATED_PREFIX_COQ)/real/; done

update-coq-number: bin/why3realize.@OCAMLBEST@ drivers/coq-realizations.aux stdlib/number.mlw
	for f in $(COQLIBS_NUMBER_FILES); do WHY3CONFIG="" bin/why3realize.@OCAMLBEST@ -L stdlib -D drivers/coq-realize.drv -T number.$$f -o $(GENERATED_PREFIX_COQ)/number/; done

update-coq-set: bin/why3realize.@OCAMLBEST@ drivers/coq-realizations.aux stdlib/set.mlw
	for f in $(COQLIBS_SET_FILES); do WHY3CONFIG="" bin/why3realize.@OCAMLBEST@ -L stdlib -D drivers/coq-realize.drv -T set.$$f -o $(GENERATED_PREFIX_COQ)/set/; done

update-coq-map: bin/why3realize.@OCAMLBEST@ drivers/coq-realizations.aux stdlib/map.mlw
	for f in $(COQLIBS_MAP_FILES); do WHY3CONFIG="" bin/why3realize.@OCAMLBEST@ -L stdlib -D drivers/coq-realize.drv -T map.$$f -o $(GENERATED_PREFIX_COQ)/map/; done

update-coq-list: bin/why3realize.@OCAMLBEST@ drivers/coq-realizations.aux stdlib/list.mlw
	for f in $(COQLIBS_LIST_FILES); do WHY3CONFIG="" bin/why3realize.@OCAMLBEST@ -L stdlib -D drivers/coq-realize.drv -T list.$$f -o $(GENERATED_PREFIX_COQ)/list/; done

update-coq-option: bin/why3realize.@OCAMLBEST@ drivers/coq-realizations.aux stdlib/option.mlw
	for f in $(COQLIBS_OPTION_FILES); do WHY3CONFIG="" bin/why3realize.@OCAMLBEST@ -L stdlib -D drivers/coq-realize.drv -T option.$$f -o $(GENERATED_PREFIX_COQ)/option/; done

update-coq-bv: bin/why3realize.@OCAMLBEST@ drivers/coq-realizations.aux stdlib/bv.mlw
	for f in $(COQLIBS_BV_FILES); do WHY3CONFIG="" bin/why3realize.@OCAMLBEST@ -L stdlib -D drivers/coq-realize.drv -T bv.$$f -o $(GENERATED_PREFIX_COQ)/bv/; done

update-coq-for-drivers: bin/why3realize.@OCAMLBEST@ drivers/coq-realizations.aux theories/for_drivers.why
	for f in $(COQLIBS_FOR_DRIVERS_FILES); do WHY3CONFIG="" bin/why3realize.@OCAMLBEST@ -L theories -D drivers/coq-realize.drv -T for_drivers.$$f -o $(GENERATED_PREFIX_COQ)/for_drivers/; done

update-coq-ieee_float: bin/why3realize.@OCAMLBEST@ drivers/coq-realizations.aux stdlib/ieee_float.mlw
	for f in $(COQLIBS_IEEEFLOAT_FILES); do WHY3CONFIG="" bin/why3realize.@OCAMLBEST@ -L stdlib -D drivers/coq-realize.drv -T ieee_float.$$f -o $(GENERATED_PREFIX_COQ)/ieee_float/; done

update-coq-fp: bin/why3realize.@OCAMLBEST@ drivers/coq-realizations.aux stdlib/floating_point.mlw
	for f in $(COQLIBS_FP_FILES); do WHY3CONFIG="" bin/why3realize.@OCAMLBEST@ -L stdlib -D drivers/coq-realize.drv -T floating_point.$$f -o $(GENERATED_PREFIX_COQ)/floating_point/; done

ifeq (@enable_coq_libs@,yes)

uninstall-coq:
	rm -rf $(LIBDIR)/why3/coq

install-coq:
	$(MKDIR_P) $(LIBDIR)/why3/coq
	$(INSTALL_DATA) lib/coq/version $(LIBDIR)/why3/coq/
	$(INSTALL_DATA) lib/coq/BuiltIn.vo lib/coq/HighOrd.vo $(LIBDIR)/why3/coq/
	$(MKDIR_P) $(LIBDIR)/why3/coq/int
	$(INSTALL_DATA) $(addsuffix .vo, $(COQLIBS_INT)) $(LIBDIR)/why3/coq/int/
	$(MKDIR_P) $(LIBDIR)/why3/coq/bool
	$(INSTALL_DATA) $(addsuffix .vo, $(COQLIBS_BOOL)) $(LIBDIR)/why3/coq/bool/
	$(MKDIR_P) $(LIBDIR)/why3/coq/real
	$(INSTALL_DATA) $(addsuffix .vo, $(COQLIBS_REAL)) $(LIBDIR)/why3/coq/real/
	$(MKDIR_P) $(LIBDIR)/why3/coq/number
	$(INSTALL_DATA) $(addsuffix .vo, $(COQLIBS_NUMBER)) $(LIBDIR)/why3/coq/number/
	$(MKDIR_P) $(LIBDIR)/why3/coq/set
	$(INSTALL_DATA) $(addsuffix .vo, $(COQLIBS_SET)) $(LIBDIR)/why3/coq/set/
	$(MKDIR_P) $(LIBDIR)/why3/coq/map
	$(INSTALL_DATA) $(addsuffix .vo, $(COQLIBS_MAP)) $(LIBDIR)/why3/coq/map/
	$(MKDIR_P) $(LIBDIR)/why3/coq/list
	$(INSTALL_DATA) $(addsuffix .vo, $(COQLIBS_LIST)) $(LIBDIR)/why3/coq/list/
	$(MKDIR_P) $(LIBDIR)/why3/coq/option
	$(INSTALL_DATA) $(addsuffix .vo, $(COQLIBS_OPTION)) $(LIBDIR)/why3/coq/option/
	$(MKDIR_P) $(LIBDIR)/why3/coq/bv
	$(INSTALL_DATA) $(addsuffix .vo, $(COQLIBS_BV)) $(LIBDIR)/why3/coq/bv/
ifeq (@enable_coq_fp_libs@,yes)
	$(MKDIR_P) $(LIBDIR)/why3/coq/floating_point
	$(INSTALL_DATA) $(addsuffix .vo, $(COQLIBS_FP)) $(LIBDIR)/why3/coq/floating_point/
	$(MKDIR_P) $(LIBDIR)/why3/coq/ieee_float
	$(INSTALL_DATA) $(addsuffix .vo, $(COQLIBS_IEEEFLOAT)) $(LIBDIR)/why3/coq/ieee_float/
endif
	$(MKDIR_P) $(DATADIR)/why3/drivers
	$(INSTALL_DATA) drivers/coq-realizations.aux $(DATADIR)/why3/drivers/

install:: install-coq

all: coq

ifneq "$(MAKECMDGOALS:clean%=clean)" "clean"
ifneq "$(MAKECMDGOALS:update-coq%=update-coq)" "update-coq"
-include $(COQVD)
endif
endif

depend: $(COQVD)

endif

install-data::
	$(MKDIR_P) $(DATADIR)/why3/drivers
	$(INSTALL_DATA) drivers/coq-realizations.aux $(DATADIR)/why3/drivers/

all: drivers/coq-realizations.aux

clean::
	rm -f drivers/coq-realizations.aux

####################
# PVS realizations
####################

PVSLIBS_INT_FILES = Int Abs MinMax ComputerDivision EuclideanDivision
PVSLIBS_INT = $(addprefix lib/pvs/int/, $(PVSLIBS_INT_FILES))

PVSLIBS_REAL_FILES = Abs FromInt MinMax Real Square ExpLog Trigonometry \
                     PowerInt
 # RealInfix
PVSLIBS_REAL = $(addprefix lib/pvs/real/, $(PVSLIBS_REAL_FILES))

PVSLIBS_LIST_FILES =
  # Nth
PVSLIBS_LIST = $(addprefix lib/pvs/int/, $(PVSLIBS_LIST_FILES))

PVSLIBS_NUMBER_FILES = # Divisibility Gcd Parity Prime
PVSLIBS_NUMBER = $(addprefix lib/pvs/number/, $(PVSLIBS_NUMBER_FILES))

PVSLIBS_FP_FILES = Rounding SingleFormat Single DoubleFormat Double
PVSLIBS_FP_ALL_FILES = $(PVSLIBS_FP_FILES)
PVSLIBS_FP = $(addprefix lib/pvs/floating_point/, $(PVSLIBS_FP_ALL_FILES))

PVSLIBS_FILES = $(PVSLIBS_INT) $(PVSLIBS_REAL) $(PVSLIBS_LIST) \
                $(PVSLIBS_NUMBER) $(PVSLIBS_FP)

update-pvs: bin/why3realize.@OCAMLBEST@ drivers/pvs-realizations.aux
	for f in $(PVSLIBS_INT_FILES); do WHY3CONFIG="" bin/why3realize.@OCAMLBEST@ -L stdlib -D drivers/pvs-realize.drv -T int.$$f -o lib/pvs/int/; done
	for f in $(PVSLIBS_REAL_FILES); do WHY3CONFIG="" bin/why3realize.@OCAMLBEST@ -L stdlib -D drivers/pvs-realize.drv -T real.$$f -o lib/pvs/real/; done
	for f in $(PVSLIBS_LIST_FILES); do WHY3CONFIG="" bin/why3realize.@OCAMLBEST@ -L stdlib -D drivers/pvs-realize.drv -T list.$$f -o lib/pvs/list/; done
	for f in $(PVSLIBS_NUMBER_FILES); do WHY3CONFIG="" bin/why3realize.@OCAMLBEST@ -L stdlib -D drivers/pvs-realize.drv -T number.$$f -o lib/pvs/number/; done
	for f in $(PVSLIBS_FP_FILES); do WHY3CONFIG="" bin/why3realize.@OCAMLBEST@ -L stdlib -D drivers/pvs-realize.drv -T floating_point.$$f -o lib/pvs/floating_point/; done

drivers/pvs-realizations.aux: Makefile
	$(SHOW) 'Generate $@'
	$(HIDE)(echo "(* generated automatically at compilation time *)"; \
	for f in $(PVSLIBS_INT_FILES); do \
	echo 'theory int.'"$$f"' meta "realized_theory" "int.'"$$f"'", "" end'; done; \
	for f in $(PVSLIBS_REAL_FILES); do \
	echo 'theory real.'"$$f"' meta "realized_theory" "real.'"$$f"'", "" end'; done; \
	for f in $(PVSLIBS_LIST_FILES); do \
	echo 'theory list.'"$$f"' meta "realized_theory" "list.'"$$f"'", "" end'; done; \
	for f in $(PVSLIBS_NUMBER_FILES); do \
	echo 'theory number.'"$$f"' meta "realized_theory" "number.'"$$f"'", "" end'; done; \
	for f in $(PVSLIBS_FP_FILES); do \
	echo 'theory floating_point.'"$$f"' meta "realized_theory" "floating_point.'"$$f"'", "" end'; done; \
	) > $@

pvs: lib/pvs/version

clean-pvs:
	rm -f lib/pvs/version

clean:: clean-pvs

ifeq (@enable_pvs_libs@,yes)

uninstall-pvs:
	rm -rf $(LIBDIR)/why3/pvs

install-pvs:
	$(MKDIR_P) $(LIBDIR)/why3/pvs
	$(INSTALL_DATA) lib/pvs/version $(LIBDIR)/why3/pvs/
	$(MKDIR_P) $(LIBDIR)/why3/pvs/int
	$(INSTALL_DATA) $(addsuffix .pvs, $(PVSLIBS_INT)) $(LIBDIR)/why3/pvs/int/
	$(INSTALL_DATA) $(addsuffix .prf, $(PVSLIBS_INT)) $(LIBDIR)/why3/pvs/int/
	$(MKDIR_P) $(LIBDIR)/why3/pvs/real
	$(INSTALL_DATA) $(addsuffix .pvs, $(PVSLIBS_REAL)) $(LIBDIR)/why3/pvs/real/
	$(INSTALL_DATA) $(addsuffix .prf, $(PVSLIBS_REAL)) $(LIBDIR)/why3/pvs/real/
	$(MKDIR_P) $(LIBDIR)/why3/pvs/floating_point/
	$(INSTALL_DATA) $(addsuffix .pvs, $(PVSLIBS_FP)) $(LIBDIR)/why3/pvs/floating_point/
	$(MKDIR_P) $(DATADIR)/why3/drivers/
	$(INSTALL_DATA) drivers/pvs-realizations.aux $(DATADIR)/why3/drivers/

install:: install-pvs

all: pvs

endif

install-data::
	$(MKDIR_P) $(DATADIR)/why3/drivers/
	$(INSTALL_DATA) drivers/pvs-realizations.aux $(DATADIR)/why3/drivers/

all: drivers/pvs-realizations.aux

clean::
	rm -f drivers/pvs-realizations.aux

#######################
# Isabelle realizations
#######################


ISABELLEVERSIONSPECIFIC=ROOT why3.ML Why3_BV.thy Why3_Number.thy Why3_Real.thy Why3_Set.thy

ISABELLEVERSIONSPECIFICTARGETS=$(addprefix lib/isabelle/, $(ISABELLEVERSIONSPECIFIC))
ISABELLEVERSIONSPECIFICSOURCES=$(addsuffix .@ISABELLEVERSION@, $(ISABELLEVERSIONSPECIFICTARGETS))

ISABELLEREALIZEDRV=drivers/isabelle@ISABELLEVERSION@-realize.drv

$(ISABELLEVERSIONSPECIFICTARGETS): $(ISABELLEVERSIONSPECIFICSOURCES)
	for i in $(ISABELLEVERSIONSPECIFIC); do \
		cp lib/isabelle/$$i.@ISABELLEVERSION@ lib/isabelle/$$i ; \
	done

clean::
	rm -f $(ISABELLEVERSIONSPECIFICTARGETS)

ISABELLELIBS_INT_FILES = Abs ComputerDivision Div2 EuclideanDivision Int MinMax Power
ISABELLELIBS_INT = $(addsuffix .xml, $(addprefix $(GENERATED_PREFIX_ISABELLE)/int/, $(ISABELLELIBS_INT_FILES)))

ISABELLELIBS_BOOL_FILES = Bool
ISABELLELIBS_BOOL = $(addsuffix .xml, $(addprefix $(GENERATED_PREFIX_ISABELLE)/bool/, $(ISABELLELIBS_BOOL_FILES)))

ISABELLELIBS_REAL_FILES = Real RealInfix Abs MinMax FromInt Truncate Square ExpLog Trigonometry PowerInt # not yet realized : PowerReal Hyperbolic Polar
ISABELLELIBS_REAL = $(addsuffix .xml, $(addprefix $(GENERATED_PREFIX_ISABELLE)/real/, $(ISABELLELIBS_REAL_FILES)))

ISABELLELIBS_NUMBER_FILES = Divisibility Gcd Parity Prime Coprime
ISABELLELIBS_NUMBER = $(addsuffix .xml, $(addprefix $(GENERATED_PREFIX_ISABELLE)/number/, $(ISABELLELIBS_NUMBER_FILES)))

ISABELLELIBS_SET_FILES = Set Fset
ISABELLELIBS_SET = $(addsuffix .xml, $(addprefix $(GENERATED_PREFIX_ISABELLE)/set/, $(ISABELLELIBS_SET_FILES)))

ISABELLELIBS_MAP_FILES = Map Const Occ MapPermut MapInjection
ISABELLELIBS_MAP = $(addsuffix .xml, $(addprefix $(GENERATED_PREFIX_ISABELLE)/map/, $(ISABELLELIBS_MAP_FILES)))

ISABELLELIBS_LIST_FILES = List Length Mem Nth NthNoOpt NthLength HdTl NthHdTl Append NthLengthAppend Reverse HdTlNoOpt RevAppend Combine Distinct NumOcc Permut
ISABELLELIBS_LIST = $(addsuffix .xml, $(addprefix $(GENERATED_PREFIX_ISABELLE)/list/, $(ISABELLELIBS_LIST_FILES)))

ISABELLELIBS_BV_FILES = Pow2int BV8 BV16 BV32 BV64 BVConverter_32_64 BVConverter_16_64 BVConverter_8_64 BVConverter_16_32 BVConverter_8_32 BVConverter_8_16
ISABELLELIBS_BV = $(addsuffix .xml, $(addprefix $(GENERATED_PREFIX_ISABELLE)/bv/, $(ISABELLELIBS_BV_FILES)))

ISABELLELIBS = $(ISABELLELIBS_INT) $(ISABELLELIBS_BOOL) $(ISABELLELIBS_REAL) $(ISABELLELIBS_NUMBER) $(ISABELLELIBS_SET) $(ISABELLELIBS_MAP) $(ISABELLELIBS_LIST) $(ISABELLELIBS_OPTION) $(ISABELLELIBS_BV)

drivers/isabelle-realizations.aux: Makefile
	$(SHOW) 'Generate $@'
	$(HIDE)(echo "(* generated automatically at compilation time *)"; \
	echo 'theory BuiltIn meta "realized_theory" "BuiltIn", "" end'; \
	for f in $(ISABELLELIBS_INT_FILES); do \
	echo 'theory int.'"$$f"' meta "realized_theory" "int.'"$$f"'", "" end'; done; \
	for f in $(ISABELLELIBS_BOOL_FILES); do \
	echo 'theory bool.'"$$f"' meta "realized_theory" "bool.'"$$f"'", "" end'; done; \
	for f in $(ISABELLELIBS_REAL_FILES); do \
	echo 'theory real.'"$$f"' meta "realized_theory" "real.'"$$f"'", "" end'; done; \
	for f in $(ISABELLELIBS_NUMBER_FILES); do \
	echo 'theory number.'"$$f"' meta "realized_theory" "number.'"$$f"'", "" end'; done; \
	for f in $(ISABELLELIBS_SET_FILES); do \
	echo 'theory set.'"$$f"' meta "realized_theory" "set.'"$$f"'", "" end'; done; \
	for f in $(ISABELLELIBS_MAP_FILES); do \
	echo 'theory map.'"$$f"' meta "realized_theory" "map.'"$$f"'", "" end'; done; \
	for f in $(ISABELLELIBS_LIST_FILES); do \
	echo 'theory list.'"$$f"' meta "realized_theory" "list.'"$$f"'", "" end'; done; \
	for f in $(ISABELLELIBS_OPTION_FILES); do \
	echo 'theory option.'"$$f"' meta "realized_theory" "option.'"$$f"'", "" end'; done; \
	for f in $(ISABELLELIBS_BV_FILES); do \
	echo 'theory bv.'"$$f"' meta "realized_theory" "bv.'"$$f"'", "" end'; done; \
	) > $@

ifeq (@enable_local@,yes)
  ISABELLE_TARGET_DIR=`pwd`/lib/isabelle
else
  ISABELLE_TARGET_DIR=$(LIBDIR)/why3/isabelle
endif

$(GENERATED_PREFIX_ISABELLE)/realizations.@ISABELLEVERSION@: $(ISABELLELIBS)
	$(HIDE)sha1sum $^ | sed -e "s,$(GENERATED_PREFIX_ISABELLE)/,," > $@

update-isabelle: $(GENERATED_PREFIX_ISABELLE)/realizations.@ISABELLEVERSION@

$(ISABELLELIBS_INT): bin/why3realize.@OCAMLBEST@ drivers/isabelle-realizations.aux \
  $(ISABELLEREALIZEDRV) drivers/isabelle-common.gen stdlib/int.mlw
	$(SHOW) "Generating Isabelle realization for int.$(notdir $(basename $@))"
	$(HIDE)mkdir -p $(GENERATED_PREFIX_ISABELLE)/int
	$(HIDE)WHY3CONFIG="" bin/why3realize.@OCAMLBEST@ -L stdlib -D $(ISABELLEREALIZEDRV) -T int.$(notdir $(basename $@)) -o $(GENERATED_PREFIX_ISABELLE)/int/

$(ISABELLELIBS_BOOL): bin/why3realize.@OCAMLBEST@ drivers/isabelle-realizations.aux \
  $(ISABELLEREALIZEDRV) drivers/isabelle-common.gen stdlib/bool.mlw
	$(SHOW) "Generating Isabelle realization for bool.$(notdir $(basename $@))"
	$(HIDE)mkdir -p $(GENERATED_PREFIX_ISABELLE)/bool
	$(HIDE)WHY3CONFIG="" bin/why3realize.@OCAMLBEST@ -L stdlib -D $(ISABELLEREALIZEDRV) -T bool.$(notdir $(basename $@)) -o $(GENERATED_PREFIX_ISABELLE)/bool/

$(ISABELLELIBS_REAL): bin/why3realize.@OCAMLBEST@ drivers/isabelle-realizations.aux \
  $(ISABELLEREALIZEDRV) drivers/isabelle-common.gen stdlib/real.mlw
	$(SHOW) "Generating Isabelle realization for real.$(notdir $(basename $@))"
	$(HIDE)mkdir -p $(GENERATED_PREFIX_ISABELLE)/real
	$(HIDE)WHY3CONFIG="" bin/why3realize.@OCAMLBEST@ -L stdlib -D $(ISABELLEREALIZEDRV) -T real.$(notdir $(basename $@)) -o $(GENERATED_PREFIX_ISABELLE)/real/

$(ISABELLELIBS_NUMBER): bin/why3realize.@OCAMLBEST@ drivers/isabelle-realizations.aux \
  $(ISABELLEREALIZEDRV) drivers/isabelle-common.gen stdlib/number.mlw
	$(SHOW) "Generating Isabelle realization for number.$(notdir $(basename $@))"
	$(HIDE)mkdir -p $(GENERATED_PREFIX_ISABELLE)/number
	$(HIDE)WHY3CONFIG="" bin/why3realize.@OCAMLBEST@ -L stdlib -D $(ISABELLEREALIZEDRV) -T number.$(notdir $(basename $@)) -o $(GENERATED_PREFIX_ISABELLE)/number/

$(ISABELLELIBS_SET): bin/why3realize.@OCAMLBEST@ drivers/isabelle-realizations.aux \
  $(ISABELLEREALIZEDRV) drivers/isabelle-common.gen stdlib/set.mlw
	$(SHOW) "Generating Isabelle realization for set.$(notdir $(basename $@))"
	$(HIDE)mkdir -p $(GENERATED_PREFIX_ISABELLE)/set
	$(HIDE)WHY3CONFIG="" bin/why3realize.@OCAMLBEST@ -L stdlib -D $(ISABELLEREALIZEDRV) -T set.$(notdir $(basename $@)) -o $(GENERATED_PREFIX_ISABELLE)/set/

$(ISABELLELIBS_MAP): bin/why3realize.@OCAMLBEST@ drivers/isabelle-realizations.aux \
  $(ISABELLEREALIZEDRV) drivers/isabelle-common.gen stdlib/map.mlw
	$(SHOW) "Generating Isabelle realization for map.$(notdir $(basename $@))"
	$(HIDE)mkdir -p $(GENERATED_PREFIX_ISABELLE)/map
	$(HIDE)WHY3CONFIG="" bin/why3realize.@OCAMLBEST@ -L stdlib -D $(ISABELLEREALIZEDRV) -T map.$(notdir $(basename $@)) -o $(GENERATED_PREFIX_ISABELLE)/map/

$(ISABELLELIBS_LIST): bin/why3realize.@OCAMLBEST@ drivers/isabelle-realizations.aux \
  $(ISABELLEREALIZEDRV) drivers/isabelle-common.gen stdlib/list.mlw
	$(SHOW) "Generating Isabelle realization for list.$(notdir $(basename $@))"
	$(HIDE)mkdir -p $(GENERATED_PREFIX_ISABELLE)/list
	$(HIDE)WHY3CONFIG="" bin/why3realize.@OCAMLBEST@ -L stdlib -D $(ISABELLEREALIZEDRV) -T list.$(notdir $(basename $@)) -o $(GENERATED_PREFIX_ISABELLE)/list/

$(ISABELLELIBS_OPTION): bin/why3realize.@OCAMLBEST@ drivers/isabelle-realizations.aux \
  $(ISABELLEREALIZEDRV) drivers/isabelle-common.gen stdlib/option.mlw
	$(SHOW) "Generating Isabelle realization for option.$(notdir $(basename $@))"
	$(HIDE)mkdir -p $(GENERATED_PREFIX_ISABELLE)/option
	$(HIDE)WHY3CONFIG="" bin/why3realize.@OCAMLBEST@ -L stdlib -D $(ISABELLEREALIZEDRV) -T option.$(notdir $(basename $@)) -o $(GENERATED_PREFIX_ISABELLE)/option/

$(ISABELLELIBS_BV): bin/why3realize.@OCAMLBEST@ drivers/isabelle-realizations.aux \
  $(ISABELLEREALIZEDRV) drivers/isabelle-common.gen stdlib/bv.mlw
	$(SHOW) "Generating Isabelle realization for bv.$(notdir $(basename $@))"
	$(HIDE)mkdir -p $(GENERATED_PREFIX_ISABELLE)/bv
	$(HIDE)WHY3CONFIG="" bin/why3realize.@OCAMLBEST@ -L stdlib -D $(ISABELLEREALIZEDRV) -T bv.$(notdir $(basename $@)) -o $(GENERATED_PREFIX_ISABELLE)/bv/

ifeq (@enable_isabelle_libs@,yes)

$(GENERATED_PREFIX_ISABELLE)/last_build: $(ISABELLEVERSIONSPECIFICTARGETS) $(ISABELLELIBS)
ifneq (@enable_local@,yes)
	cp -r $(GENERATED_PREFIX_ISABELLE) "$(LIBDIR)/why3"
endif
	@(if isabelle components -l | grep -q "$(ISABELLE_TARGET_DIR)$$"; then \
	    echo "Building the Why3 heap for Isabelle/HOL:"; \
	    isabelle build -bc Why3; \
	    touch $@; \
	  else \
	    echo "[Warning] Cannot pre-build the Isabelle heap because"; \
	    echo "  the Isabelle component configuration does not contain"; \
	    echo "  [$(ISABELLE_TARGET_DIR)]"; \
	  fi)

install-isabelle: $(GENERATED_PREFIX_ISABELLE)/last_build

install_local:: install-isabelle
install:: install-isabelle

clean::
	rm -f $(GENERATED_PREFIX_ISABELLE)/*/*.xml

endif

all: drivers/isabelle-realizations.aux

install-data::
	$(INSTALL_DATA) drivers/isabelle-realizations.aux $(DATADIR)/why3/drivers/

clean::
	rm -f drivers/isabelle-realizations.aux

#######################
# Ocaml realizations
#######################

OCAMLLIBS_FILES = why3__BigInt_compat why3__BigInt why3__IntAux why3__Array \
	          why3__Matrix

OCAMLLIBS_MODULES := $(addprefix lib/ocaml/, $(OCAMLLIBS_FILES))

OCAMLLIBS_DEP = $(addsuffix .dep, $(OCAMLLIBS_MODULES))
OCAMLLIBS_CMO = $(addsuffix .cmo, $(OCAMLLIBS_MODULES))
OCAMLLIBS_CMX = $(addsuffix .cmx, $(OCAMLLIBS_MODULES))

$(OCAMLLIBS_DEP): DEPFLAGS += -I src/util -I lib/ocaml @BIGINTINCLUDE@
$(OCAMLLIBS_CMO) $(OCAMLLIBS_CMX): INCLUDES += -I src/util -I lib/ocaml @BIGINTINCLUDE@
$(OCAMLLIBS_CMX): OFLAGS += -for-pack Why3extract

byte: $(OCAMLLIBS_CMO)
opt:  $(OCAMLLIBS_CMX)

byte: lib/why3/why3extract.cma
opt:  lib/why3/why3extract.cmxa lib/why3/why3extract.cmxs

lib/why3/why3extract.cma: lib/why3/why3extract.cmo
lib/why3/why3extract.cmxa: lib/why3/why3extract.cmx
lib/why3/why3extract.cmxs: lib/why3/why3extract.cmx

lib/why3/why3extract.cmo: $(OCAMLLIBS_CMO)
	$(SHOW) 'Linking  $@'
	$(HIDE)$(OCAMLC) $(BFLAGS) -pack -o $@ $^

lib/why3/why3extract.cmx: $(OCAMLLIBS_CMX) lib/why3/why3extract.cmo
	$(SHOW) 'Linking  $@'
	$(HIDE)$(OCAMLOPT) $(OFLAGS) $(CMIHACK) -pack -o $@ $(filter %.cmx, $^)

install-lib::
	$(MKDIR_P) $(OCAMLINSTALLLIB)/why3
	$(INSTALL_DATA) $(wildcard $(addprefix lib/why3/why3extract., $(INSTALLED_LIB_EXTS))) \
	  $(OCAMLINSTALLLIB)/why3

ifneq "$(MAKECMDGOALS:clean%=clean)" "clean"
-include $(OCAMLLIBS_DEP)
endif

$(OCAMLLIBS_DEP): lib/ocaml/why3__BigInt_compat.ml

depend: $(OCAMLLIBS_DEP)

CLEANDIRS += lib/ocaml
CLEANLIBS += lib/why3/why3extract

################
# Jessie3 plugin
################

ifeq (@enable_frama_c@,yes)

nobyte: jessie.byte
noopt: jessie.opt

jessie.byte: src/jessie/Makefile $(WHY3CMA)
	@$(MAKE) -C src/jessie Jessie3.cma

jessie.opt: src/jessie/Makefile $(WHY3CMXA)
	@$(MAKE) -C src/jessie Jessie3.cmxs

uninstall-framac:
	rm -f $(FRAMAC_LIBDIR)/plugins/Jessie3.*

uninstall:: uninstall-framac

install-framac:
	$(MKDIR_P) $(FRAMAC_LIBDIR)/plugins/
	$(INSTALL_DATA) $(wildcard $(addprefix src/jessie/Jessie3., $(INSTALLED_LIB_EXTS))) \
	  $(FRAMAC_LIBDIR)/plugins/

install:: install-framac

clean::
	$(MAKE) -C src/jessie clean

endif



#########
# why3doc
#########

WHY3DOCGENERATED = src/why3doc/doc_lexer.ml

WHY3DOC_FILES = doc_html doc_def doc_lexer doc_main

WHY3DOCMODULES = $(addprefix src/why3doc/, $(WHY3DOC_FILES))

WHY3DOCDEP = $(addsuffix .dep, $(WHY3DOCMODULES))
WHY3DOCCMO = $(addsuffix .cmo, $(WHY3DOCMODULES))
WHY3DOCCMX = $(addsuffix .cmx, $(WHY3DOCMODULES))

$(WHY3DOCDEP): DEPFLAGS += -I src/why3doc
$(WHY3DOCCMO) $(WHY3DOCCMX): INCLUDES += -I src/why3doc

$(WHY3DOCDEP): $(WHY3DOCGENERATED)

# build targets

byte: bin/why3doc.byte
opt:  bin/why3doc.opt

bin/why3doc.opt: $(WHY3CMXA) $(WHY3DOCCMX)
bin/why3doc.byte: $(WHY3CMA) $(WHY3DOCCMO)

# depend and clean targets

ifneq "$(MAKECMDGOALS:clean%=clean)" "clean"
-include $(WHY3DOCDEP)
endif

depend: $(WHY3DOCDEP)

CLEANDIRS += src/why3doc
GENERATED += $(WHY3DOCGENERATED)

uninstall-bin::
	rm -f $(TOOLDIR)/why3doc$(EXE)

install-bin::
	$(MKDIR_P) $(TOOLDIR)
	$(INSTALL) bin/why3doc.@OCAMLBEST@ $(TOOLDIR)/why3doc$(EXE)

install_local:: bin/why3doc

#########
# trywhy3
#########

ifeq ($(DEBUGJS),yes)
 JSOO_DEBUG=--pretty --debug-info --source-map
 JS_MAPS=alt_ergo_worker.map  trywhy3.map  why3_worker.map
else
 JSOO_DEBUG=
 JS_MAPS=
endif

ALTERGODIR=src/trywhy3/alt-ergo

JSOCAMLC=ocamlfind ocamlc -package js_of_ocaml -g -package js_of_ocaml.syntax \
        -package ocplib-simplex -I src/trywhy3 \
	-I $(ALTERGODIR)/lib/util \
	-I $(ALTERGODIR)/lib/structures \
	-I $(ALTERGODIR)/lib/parsing \
	-I $(ALTERGODIR)/lib/frontend \
	-I $(ALTERGODIR)/lib/reasoners \
	-I $(ALTERGODIR)/parsers/why

ALTERGOLIBS = \
	util/config \
	util/version \
	util/emap \
	util/myUnix \
	util/myDynlink \
	util/myZip \
	util/util \
	util/lists \
	util/numsNumbers \
	util/numbers \
	util/options \
	util/cmdline_parser \
	util/timers \
	util/gc_debug \
	util/loc \
	util/hconsing \
	util/hstring \
	structures/exception \
	structures/symbols \
	structures/ty \
	structures/parsed \
	structures/errors \
	structures/typed \
	structures/term \
	structures/fpa_rounding \
	structures/literal \
	structures/formula \
	structures/explanation \
	structures/commands \
	structures/profiling \
	reasoners/matching \
	reasoners/instances \
	reasoners/polynome \
	reasoners/ac \
	reasoners/uf \
	reasoners/use \
	reasoners/intervals \
	reasoners/inequalities \
	reasoners/intervalCalculus \
	reasoners/arith \
	reasoners/records \
	reasoners/bitv \
	reasoners/arrays \
	reasoners/sum \
	reasoners/combine \
	reasoners/ccx \
	reasoners/theory \
	reasoners/fun_sat \
	reasoners/sat_solver \
	frontend/triggers \
	frontend/typechecker \
	frontend/cnf \
	frontend/parsed_interface \
	frontend/frontend \
	frontend/parsers

ALTERGOPARSERS = \
	why/why_parser \
	why/why_lexer

ALTERGOCMO = \
	$(addprefix $(ALTERGODIR)/lib/, $(addsuffix .cmo,$(ALTERGOLIBS))) \
	$(addprefix $(ALTERGODIR)/parsers/, $(addsuffix .cmo,$(ALTERGOPARSERS)))

TRYWHY3CMO=lib/why3/why3.cma
TRYWHY3FILES=trywhy3.js trywhy3.html trywhy3.css \
	README.md examples/ \
	trywhy3_custom.css gen_index.sh \
	ace-builds/src-min-noconflict/ace.js ace-builds/src-min-noconflict/mode-why3.js \
	ace-builds/src-min-noconflict/theme-chrome.js $(JS_MAPS)

trywhy3_package: trywhy3
	tar czf trywhy3.tar.gz -C src $(addprefix trywhy3/, $(TRYWHY3FILES))

trywhy3: src/trywhy3/trywhy3.js src/trywhy3/why3_worker.js src/trywhy3/alt_ergo_worker.js

src/trywhy3/trywhy3.js: src/trywhy3/trywhy3.byte src/trywhy3/why3_worker.js src/trywhy3/alt_ergo_worker.js src/trywhy3/examples/*.mlw
	js_of_ocaml --extern-fs $(JSOO_DEBUG) -I src/trywhy3 \
		--file=why3_worker.js:/ \
		--file=alt_ergo_worker.js:/ \
	        --file=examples/index.txt:/examples/index.txt \
		`find src/trywhy3/examples \( -name "*.mlw" -o -name "*.why" \) -printf " --file=examples/%P:/examples/%P"` \
	+weak.js +nat.js $<

src/trywhy3/trywhy3.byte: src/trywhy3/worker_proto.cmo src/trywhy3/trywhy3.cmo
	$(JSOCAMLC) $(BFLAGS) -o $@ -linkpkg $(BLINKFLAGS) $^

src/trywhy3/why3_worker.js: src/trywhy3/why3_worker.byte src/trywhy3/try_alt_ergo.drv
	js_of_ocaml $(JSOO_DEBUG) --extern-fs -I . -I src/trywhy3 --file=trywhy3.conf:/ \
		--file=try_alt_ergo.drv:/ \
		`find stdlib \( -name "*.mlw" -o -name "*.why" \) -printf " --file=%p:/%p"` \
	+weak.js +nat.js $<

src/trywhy3/why3_worker.byte: $(TRYWHY3CMO) src/trywhy3/worker_proto.cmo src/trywhy3/why3_worker.cmo
	$(JSOCAMLC) $(BFLAGS) -o $@ -linkpkg $(BLINKFLAGS) $^

src/trywhy3/alt_ergo_worker.js: src/trywhy3/alt_ergo_worker.byte
	js_of_ocaml $(JSOO_DEBUG) +weak.js +nat.js +dynlink.js +toplevel.js $<

src/trywhy3/alt_ergo_worker.byte: $(ALTERGOCMO) src/trywhy3/worker_proto.cmo src/trywhy3/alt_ergo_worker.cmo
	$(JSOCAMLC) $(BFLAGS) -o $@ -linkpkg $(BLINKFLAGS) $^

src/trywhy3/alt_ergo_worker.cmo: src/trywhy3/worker_proto.cmo
src/trywhy3/why3_worker.cmo: src/trywhy3/worker_proto.cmo
src/trywhy3/trywhy3.cmo: src/trywhy3/worker_proto.cmo

src/trywhy3/%.cmo: src/trywhy3/%.ml
	$(JSOCAMLC) $(BFLAGS) -c $<

src/trywhy3/%.cmi: src/trywhy3/%.mli
	$(JSOCAMLC) $(BFLAGS) -c $<

src/trywhy3/%.cmo: BFLAGS += -w -48

src/trywhy3/worker_proto.cmo src/trywhy3/trywhy3.cmo: BFLAGS += -syntax camlp4o

clean::
	rm -f src/trywhy3/trywhy3.js src/trywhy3/trywhy3.byte src/trywhy3/trywhy3.cm* \
	 src/trywhy3/why3_worker.js src/trywhy3/why3_worker.byte src/trywhy3/why3_worker.cm* \
         src/trywhy3/alt_ergo_worker.js src/trywhy3/alt_ergo_worker.byte src/trywhy3/alt_ergo_worker.cm* \
         src/trywhy3/worker_proto.cm* trywhy3.tar.gz

CLEANDIRS += src/trywhy3


#########
# why3webserver and full web/js interface
#########

ifeq (@enable_web_ide@,yes)

JSOCAMLCW=ocamlfind ocamlc -package js_of_ocaml -package js_of_ocaml.ppx \
        -I src/ide

src/ide/why3_js.cmo: src/ide/why3_js.ml lib/why3/why3.cma
	$(JSOCAMLCW) $(BFLAGS) -c $<

src/ide/why3_js.byte: lib/why3/why3.cma src/ide/why3_js.cmo
	$(JSOCAMLCW) $(BFLAGS) -o $@ -linkpkg $(BLINKFLAGS) $^

src/ide/why3_js.js: src/ide/why3_js.byte
	js_of_ocaml +weak.js +nat.js +dynlink.js +toplevel.js $<

opt: bin/why3webserver.opt src/ide/why3_js.js
byte: bin/why3webserver.byte src/ide/why3_js.js

endif

########
# bench
########

.PHONY: bench test

bench:: bin/why3.@OCAMLBEST@ bin/why3config.@OCAMLBEST@ plugins $(TOOLS) \
  share/Makefile.config bin/why3extract.@OCAMLBEST@
	bash bench/bench ".@OCAMLBEST@"
	$(MAKE) bench-api
	@echo ""
	@echo "=== Checking extraction ==="
	$(MAKE) test-ocaml-extraction
# desactivé car requiert findlib
# if test -d examples/runstrat ; then \
#  $(MAKE) test-runstrat.@OCAMLBEST@ ; fi

bench-api:
	@echo ""
	@echo "=== Checking Why3 API ==="
	$(MAKE) test-api-logic.@OCAMLBEST@
	$(MAKE) test-api-transform.@OCAMLBEST@
	$(MAKE) test-api-mlw-tree.@OCAMLBEST@
#	$(MAKE) test-api-mlw.@OCAMLBEST@
	$(MAKE) test-session.@OCAMLBEST@

###############
# test targets
###############

test-itp.opt: src/printer/itp.ml lib/why3/why3.cmxa
	$(if $(QUIET),@echo 'Ocamlopt $<' &&) \
	$(OCAMLOPT) -o $@ -I lib/why3 $(INCLUDES) $(EXTCMXA) lib/why3/why3.cmxa $<

test-api-logic.byte: examples/use_api/logic.ml lib/why3/why3.cma
	$(SHOW) 'Ocaml    $<'
	$(HIDE)ocaml -I lib/why3 $(INCLUDES) $(EXTCMA) lib/why3/why3.cma $< > /dev/null \
	|| (rm -f test-api-logic.byte; printf "Test of Why3 API calls failed. Please fix it"; exit 2)
	@rm -f test-api-logic.byte;

test-api-logic.opt: examples/use_api/logic.ml lib/why3/why3.cmxa
	$(SHOW) 'Ocamlopt $<'
	$(HIDE)($(OCAMLOPT) -o $@ -I lib/why3 $(INCLUDES) $(EXTCMXA) lib/why3/why3.cmxa $< \
	&& ./test-api-logic.opt > /dev/null) \
	|| (rm -f test-api-logic.opt; printf "Test of Why3 API calls failed. Please fix it"; exit 2)
	@rm -f test-api-logic.opt

test-api-transform.byte: examples/use_api/transform.ml lib/why3/why3.cma
	$(SHOW) 'Ocaml    $<'
	$(HIDE)ocaml -I lib/why3 $(INCLUDES) $(EXTCMA) lib/why3/why3.cma $< > /dev/null \
	|| (rm -f test-api-transform.byte; printf "Test of Why3 API calls failed. Please fix it"; exit 2)
	@rm -f test-api-transform.byte;

test-api-transform.opt: examples/use_api/transform.ml lib/why3/why3.cmxa
	$(SHOW) 'Ocamlopt $<'
	$(HIDE)($(OCAMLOPT) -o $@ -I lib/why3 $(INCLUDES) $(EXTCMXA) lib/why3/why3.cmxa $< \
	&& ./test-api-transform.opt > /dev/null) \
	|| (rm -f test-api-transform.opt; printf "Test of Why3 API calls failed. Please fix it"; exit 2)
	@rm -f test-api-transform.opt

test-api-mlw-tree.byte: examples/use_api/mlw_tree.ml lib/why3/why3.cma
	$(SHOW) 'Ocaml    $<'
	$(HIDE)ocaml -I lib/why3 $(INCLUDES) $(EXTCMA) lib/why3/why3.cma $< > /dev/null\
	|| (rm -f test-api-mlw-tree.byte; printf "Test of Why3 API calls failed. Please fix it"; exit 2)
	@rm -f test-api-mlw-tree.byte;

test-api-mlw-tree.opt: examples/use_api/mlw_tree.ml lib/why3/why3.cmxa
	$(SHOW) 'Ocamlopt $<'
	$(HIDE)($(OCAMLOPT) -o $@ -I lib/why3 $(INCLUDES) $(EXTCMXA) lib/why3/why3.cmxa $< \
	&& ./test-api-mlw-tree.opt > /dev/null) \
	|| (rm -f test-api-mlw-tree.opt; printf "Test of Why3 API calls failed. Please fix it"; exit 2)
	@rm -f test-api-mlw-tree.opt

test-api-mlw.byte: examples/use_api/mlw.ml lib/why3/why3.cma
	$(SHOW) 'Ocaml    $<'
	$(HIDE)ocaml -I lib/why3 $(INCLUDES) $(EXTCMA) lib/why3/why3.cma $< \
	|| (rm -f test-api-mlw.byte; printf "Test of Why3 API calls failed. Please fix it"; exit 2)
	@rm -f test-api-mlw.byte;

test-api-mlw.opt: examples/use_api/mlw.ml lib/why3/why3.cmxa
	$(SHOW) 'Ocamlopt $<'
	$(HIDE)($(OCAMLOPT) -o $@ -I lib/why3 $(INCLUDES) $(EXTCMXA) lib/why3/why3.cmxa $< \
	&& ./test-api-mlw.opt > /dev/null) \
	|| (rm -f test-api-mlw.opt; printf "Test of Why3 API calls failed. Please fix it"; exit 2)
	@rm -f test-api-mlw.opt

#test-shape: lib/why3/why3.cma
#	ocaml -I lib/why3 $(INCLUDES) $(EXTCMA) $? examples/test_shape.ml

test-session.byte: examples/use_api/create_session.ml lib/why3/why3.cma
	$(SHOW) 'Ocaml    $<'
	$(HIDE)ocaml -I lib/why3 $(INCLUDES) $(EXTCMA) lib/why3/why3.cma $< > /dev/null\
	|| (rm -f why3session.xml why3shapes why3shapes.gz;  \
	printf "Test of Why3 API calls for Session module failed. Please fix it"; exit 2)
	@rm -f why3session.xml why3shapes why3shapes.gz

test-session.opt: examples/use_api/create_session.ml lib/why3/why3.cmxa
	$(SHOW) 'Ocamlopt $<'
	$(HIDE)($(OCAMLOPT) -o $@ -I lib/why3 $(INCLUDES) $(EXTCMXA) lib/why3/why3.cmxa  $< \
	&& ./test-session.opt > /dev/null) \
	|| (rm -f test-session.opt why3session.xml why3shapes why3shapes.gz; \
	printf "Test of Why3 API calls for Session module failed. Please fix it"; exit 2)
	@rm -f test-session.opt why3session.xml why3shapes why3shapes.gz

#only test the compilation of runstrat
test-runstrat.byte: lib/why3/why3.cma lib/why3/META
	OCAMLPATH=$(PWD)/lib $(MAKE) -C examples/use_api/runstrat clean
	OCAMLPATH=$(PWD)/lib $(MAKE) -C examples/use_api/runstrat byte

test-runstrat.opt: lib/why3/why3.cmxa lib/why3/META
	OCAMLPATH=$(PWD)/lib $(MAKE) -C examples/use_api/runstrat clean
	OCAMLPATH=$(PWD)/lib $(MAKE) -C examples/use_api/runstrat opt

test-runstrat: test-runstrat.@OCAMLBEST@

test-ocaml-extraction: bin/why3.opt bin/why3extract.opt
	@echo "driver ocaml64"
	@bin/why3extract.opt -D ocaml64 -L tests \
	  test_extraction.TestExtraction -o tests/test-extraction/test.ml
	@ocamlfind ocamlopt -package zarith -linkpkg -I tests/test-extraction/ \
	  tests/test-extraction/test.ml tests/test-extraction/main.ml \
          -o tests/test-extraction/a.out
	@tests/test-extraction/a.out

################
# documentation
################

.PHONY: doc

ifeq (@enable_doc@,yes)

doc: doc/manual.pdf doc/html/index.html

BNF = ident qualid attribute constant operator type formula term1 term2 term3 \
	theory theory2 \
	why_file spec expr expr2 module whyml_file term_old_at
BNFTEX = $(BNF:%=doc/generated/%_bnf.tex)

doc/generated/%_bnf.tex: doc/%.bnf doc/bnf$(EXE)
	doc/bnf$(EXE) $< > $@

doc/bnf$(EXE): doc/bnf.mll
	$(OCAMLLEX) $<
	$(OCAMLC) -o $@ doc/bnf.ml

doc/extract_ocaml_code: doc/extract_ocaml_code.ml
	$(OCAMLC) str.cma -o $@ $<

doc/generated/logic__%.ml: examples/use_api/logic.ml doc/extract_ocaml_code
	doc/extract_ocaml_code $* < $< > $@

doc/generated/whyconf__%.ml: src/driver/whyconf.ml doc/extract_ocaml_code
	doc/extract_ocaml_code $* < $< > $@

doc/generated/call_provers__%.ml: src/driver/call_provers.ml doc/extract_ocaml_code
	doc/extract_ocaml_code $* < $< > $@

doc/generated/mlw_tree__%.ml: examples/use_api/mlw_tree.ml doc/extract_ocaml_code
	doc/extract_ocaml_code $* < $< > $@

doc/generated/transform__%.ml: examples/use_api/transform.ml doc/extract_ocaml_code
	doc/extract_ocaml_code $* < $< > $@

OCAMLCODE_LOGIC = opening printformula declarepropvars declarepropatoms \
	buildtask printtask buildtask2 \
	getconf getanyaltergo getaltergo200 \
	getdriver callprover calltimelimit \
	buildfmla buildtermalt buildtaskimport \
	quantfmla1 quantfmla2 quantfmla3 quantfmla4 \
	buildth1 buildth2 buildth3 buildth4 buildth5 buildth6 buildth7 \
	printtheory splittheory printalltasks

OCAMLCODE_CALLPROVERS = proveranswer proverresult resourcelimit

OCAMLCODE_TRANSFORM = negate register

OCAMLCODE_MLWTREE = buildenv openmodule useimport \
	source1 code1 helper1 source2 code2 source3 code3 \
	closemodule checkingvcs

OCAMLCODE = \
	$(addprefix doc/generated/logic__, $(addsuffix .ml, $(OCAMLCODE_LOGIC))) \
	$(addprefix doc/generated/call_provers__, $(addsuffix .ml, $(OCAMLCODE_CALLPROVERS))) \
	$(addprefix doc/generated/transform__, $(addsuffix .ml, $(OCAMLCODE_TRANSFORM))) \
	$(addprefix doc/generated/mlw_tree__, $(addsuffix .ml, $(OCAMLCODE_MLWTREE))) \
	doc/generated/whyconf__provertype.ml

DOC = api glossary ide intro exec macros manpages install \
      manual starting syntax syntaxref technical version whyml \
      itp pvs coq isabelle

DOCTEX = $(DOC:%=doc/%.tex)

doc/manual.pdf: $(BNFTEX) $(OCAMLCODE) $(DOCTEX) doc/manual.bib share/provers-detection-data.conf
	cd doc; $(RUBBER) --warn all --pdf manual.tex

update-doc-png:
	export UBUNTU_MENUPROXY=0; \
	export WHY3CONFIG=doc/why3ide-doc.conf; \
	export WHY3LOADPATH=stdlib; \
	sed -n -e 's/^%EXECUTE \(.*\)/\1/p' $(DOCTEX) | $(SHELL) -e

CLEANDIRS += doc
GENERATED += doc/bnf.ml

ifeq (@enable_html_doc@,yes)

# the dependency on the pdf ensures the bbl was built
doc/html/manual.html: doc/manual.pdf doc/fix.hva
	cd doc; rm -rf html; mkdir -p html
	cp doc/*.png doc/manual.bbl doc/html/
	cd doc; $(HEVEA) -o html/manual.html -fix -O fix.hva makeidx.hva manual.tex

doc/html/index.html: doc/html/manual.html
	cd doc; $(HACHA) -tocbis -o html/index.html html/manual.html

else

doc/html/index.html:

endif

clean::
	rm -rf doc/bnf$(EXE) $(BNFTEX) doc/html doc/manual.image.out; \
	cd doc; $(RUBBER) --pdf --clean manual.tex

else

doc:

endif

##########
# API DOC
##########

.PHONY: apidoc apidot

MODULESTODOC = \
	util/util util/opt util/lists util/strings \
	util/extmap util/extset util/exthtbl \
	util/weakhtbl util/wstdlib util/rc util/debug \
	util/loc util/pp util/bigInt util/number \
	core/ident core/ty core/term core/decl core/coercion core/theory \
	core/env core/task core/trans core/pretty core/printer \
	driver/whyconf driver/call_provers driver/driver \
	transform/args_wrapper \
	session/session_itp session/controller_itp \
	session/itp_communication session/itp_server \
	mlw/ity mlw/expr mlw/pdecl mlw/pmodule mlw/vc

FILESTODOC = $(MODULESTODOC:%=src/%.mli)

doc/apidoc:
	mkdir -p doc/apidoc

apidoc: doc/apidoc $(FILESTODOC)
	$(OCAMLDOC) -d doc/apidoc -html -t "Why3 API documentation" \
		-keep-code $(INCLUDES) $(LIBINCLUDES) -I lib/why3 $(FILESTODOC)

# could we include also the dependency graph ? -- someone
# At least we can give a way to create it -- francois

apidot: doc/apidoc/dg.svg doc/apidoc/dg.png

#The sed remove configuration for dot that gives bad result
doc/apidoc/dg.dot: doc/apidoc $(FILESTODOC)
	$(OCAMLDOC) -o doc/apidoc/dg.dot.tmp -dot $(INCLUDES) \
		$(LIBINCLUDES) -I lib/why3 $(FILESTODOC)
	sed -e "s/  \(size\|ratio\|rotate\|fontsize\).*$$//" doc/apidoc/dg.dot.tmp \
	  | tred > doc/apidoc/dg.dot
	rm -f doc/apidoc/dg.dot.tmp

doc/apidoc/dg.svg: doc/apidoc/dg.dot
	dot -T svg $< > $@

doc/apidoc/dg.png: doc/apidoc/dg.dot
	dot -T png $< > $@

doc/apidoc.tex: $(FILESTODOC)
	$(OCAMLDOC) -o doc/apidoc.tex -latex -noheader -notrailer $(INCLUDES) \
		$(LIBINCLUDES) -I lib/why3 $(FILESTODOC)

clean::
	rm -f doc/apidoc/*

##########
# Install rules for bash completions
##########

uninstall-bash:
	if test -d /etc/bash_completion.d -a -w /etc/bash_completion.d; then \
	  rm -f /etc/bash_completion.d/why3; \
	fi

uninstall:: uninstall-bash

install-bash::
	if test -d /etc/bash_completion.d -a -w /etc/bash_completion.d; then \
	  $(INSTALL) share/bash/why3 /etc/bash_completion.d; \
	fi

install:: install-bash

##########
# Stdlib formatted with why3doc
##########

.PHONY: stdlibdoc

STDLIBS = \
	algebra \
	array \
	bag \
	bintree \
	bool \
	bv \
	floating_point \
	graph \
	hashtbl \
	ieee_float \
	impset \
	int \
	list \
	map \
	matrix \
	number \
	option \
	pigeon \
	pqueue \
	queue \
	random \
	real \
	ref \
	relations \
	seq \
	set \
	stack \
	string \
	sum \
	witness \
        mach/array \
	mach/int \
        mach/matrix \
	mach/onetime \
	mach/peano
# function ? tptp ?

STDLIBFILES = $(patsubst %,stdlib/%.mlw, $(STDLIBS))

# TODO: remove the hack about int.mlw once it has become builtin
stdlibdoc: $(STDLIBFILES) bin/why3doc.@OCAMLBEST@
	mkdir -p doc/stdlibdoc
	sed -e "s/use Int/use int.Int/" stdlib/int.mlw > int.mlw
	rm -f doc/stdlibdoc/style.css
	WHY3CONFIG="" bin/why3doc.@OCAMLBEST@ -L stdlib \
          -o doc/stdlibdoc --title "Why3 Standard Library" \
	  $(subst stdlib/int.mlw,int.mlw,$(STDLIBFILES))
	rm int.mlw
	cd doc/stdlibdoc; \
	  for f in stdlib.*.html; \
	    do mv "$$f" "$${f#stdlib.}"; done
	sed -i -e "s#stdlib.##g" doc/stdlibdoc/index.html
	sed -i -e "s#int\.\(<a href=\"int\.html\)#\1#g" doc/stdlibdoc/int.html

clean::
	rm -f doc/stdlibdoc/*

################
# generic rules
################

%.cmi: %.mli
	$(SHOW) 'Ocamlc   $<'
	$(HIDE)$(OCAMLC) -c $(BFLAGS) $<

# suppress "unused rec" warning for Menhir-produced files
%.cmo: %.ml %.mly
	$(SHOW) 'Ocamlc   $<'
	$(HIDE)$(OCAMLC) -c $(BFLAGS) -w -39 $<

# suppress "unused rec" warning for Menhir-produced files
%.cmx: %.ml %.mly
	$(SHOW) 'Ocamlopt $<'
	$(HIDE)$(OCAMLOPT) -c $(OFLAGS) -w -39 $(CMIHACK) $<

%.cmo: %.ml
	$(SHOW) 'Ocamlc   $<'
	$(HIDE)$(OCAMLC) -c $(BFLAGS) $<

%.cmx: %.ml %.mli
	$(SHOW) 'Ocamlopt $<'
	$(HIDE)$(OCAMLOPT) -c $(OFLAGS) $<

# the generic rule cannot be applied since ocaml would confuse
# lib/why3/why3extract.cmi for the interface (!!!)
src/tools/why3extract.cmx: %.cmx: %.ml
	$(SHOW) 'Ocamlopt $<'
	$(HIDE)$(OCAMLOPT) -c $(OFLAGS) $<

%.cmx: %.ml
	$(SHOW) 'Ocamlopt $<'
	$(HIDE)$(OCAMLOPT) -c $(OFLAGS) $(CMIHACK) $<

%.cma:
	$(SHOW) 'Linking  $@'
	$(HIDE)$(OCAMLC) -a $(BFLAGS) -o $@ $^

%.cmxa:
	$(SHOW) 'Linking  $@'
	$(HIDE)$(OCAMLOPT) -a $(OFLAGS) -o $@ $^

%.cmxs:
	$(SHOW) 'Linking  $@'
	$(HIDE)$(OCAMLOPT) -shared $(OFLAGS) -o $@ $^

%.ml: %.mll
	$(SHOW) 'Ocamllex $<'
	$(HIDE)$(OCAMLLEX) $<

%.ml %.mli: %.mly
	$(SHOW) 'Menhir $<'
	$(HIDE)$(MENHIR) --table --explain --strict $<

%.dep: %.ml %.mli
	$(SHOW) 'Ocamldep $<'
	$(HIDE)$(OCAMLDEP) $(DEPFLAGS) $< $<i $(TOTARGET)

%.dep: %.ml
	$(SHOW) 'Ocamldep $<'
	$(HIDE)($(OCAMLDEP) $(DEPFLAGS) $<; \
	        echo '$*.cmx : $*.cmi'; \
	        echo '$*.cmi : $*.cmo') $(TOTARGET)

bin/%.opt: | bin
	$(SHOW) 'Linking  $@'
	$(HIDE)$(OCAMLOPT) $(OFLAGS) -o $@ $(OLINKFLAGS) $^

bin/%.byte: | bin
	$(SHOW) 'Linking  $@'
	$(HIDE)$(OCAMLC) $(BFLAGS) -o $@ $(BLINKFLAGS) $^

# .ml4.ml:
# 	$(CAMLP4) pr_o.cmo -impl $< > $@

# jc/jc_ai.ml: jc/jc_annot_inference.ml jc/jc_annot_fail.ml Makefile
# 	if test "@enable_apron@" = "yes" ; then \
# 	  echo "# 1 \"jc/jc_annot_inference.ml\"" > jc/jc_ai.ml; \
# 	  cat jc/jc_annot_inference.ml >> jc/jc_ai.ml; \
# 	else \
# 	  echo "# 1 \"jc/jc_annot_fail.ml\"" > jc/jc_ai.ml; \
# 	  cat jc/jc_annot_fail.ml >> jc/jc_ai.ml; \
# 	fi

# %_why.v: %.mlw $(BINARY)
# 	$(BINARY) -coq $*.mlw

# %_why.pvs: %.mlw $(BINARY)
# 	$(BINARY) -pvs $*.mlw

# Emacs tags
############

tags:
	find src -regex ".*\.ml[^#]*" | grep -v ".svn" | sort -r | xargs \
	etags "--regex-ocaml=/let[ \t]+\([^ \t]+\)/\1/" \
	      "--regex-ocaml=/let[ \t]+rec[ \t]+\([^ \t]+\)/\1/" \
	      "--regex-ocaml=/and[ \t]+\([^ \t]+\)/\1/" \
	      "--regex-ocaml=/type[ \t]+\([^ \t]+\)/\1/" \
	      "--regex-ocaml=/exception[ \t]+\([^ \t]+\)/\1/" \
	      "--regex-ocaml=/val[ \t]+\([^ \t]+\)/\1/" \
	      "--regex-ocaml=/module[ \t]+\([^ \t]+\)/\1/"

otags:
	find \( -name '*.ml' -or -name '*.mli' \) -print0 | xargs -0 otags
#	otags src/*.mli src/*.ml c/*.mli c/*.ml intf/*.mli intf/*.ml

# the previous seems broken. This one is intented for vi(m) users, but could
# be adapted for emacs (remove the -vi option ?)
otags-vi:
	find \( -name '*.ml' -or -name '*.mli' \) -print0 | xargs -0 otags -vi

wc:
	ocamlwc -p src/*.ml* src/*/*.ml*

# rule for ocp

ocp:
	 $(MAKE) all OCAMLC=ocp-ocamlc.opt OCAMLOPT=ocp-ocamlopt.opt

#dep: depend
#	cat .depend* | ocamldot | dot -Tpdf > dep.pdf
#	$(PDFVIEWER) dep.pdf

# distrib
#########

NAME = why3-@VERSION@
# see .gitattributes for the list of files that are not distributed
MORE_DIST = configure install-sh doc/manual.pdf

dist: $(MORE_DIST)
	rm -rf distrib/$(NAME)/ distrib/$(NAME).tar.gz
	mkdir -p distrib/
	git archive --format tar --prefix $(NAME)/ HEAD | tar x -C distrib/
	for f in $(MORE_DIST); do cp $$f distrib/$(NAME)/$$f; done
	cd distrib; tar cf $(NAME).tar $(NAME); gzip -f --best $(NAME).tar


###############
# file headers
###############

headers:
	headache -c misc/headache_config.txt -h misc/header.txt \
		Makefile.in configure.in \
		src/*/*.ml src/*/*.ml[iyl4] \
		plugins/*/*.ml plugins/*/*.ml[ily] \
		lib/coq/*.v lib/coq/*/*.v \
		src/server/*.c src/server/*.h \
		src/ide/resetgc.c \
		examples/use_api/*.ml

#########
# myself
#########

AUTOCONF_FILES = \
	Makefile \
	src/jessie/Makefile \
	src/config.sh \
	.merlin \
	src/jessie/.merlin \
	lib/why3/META \
	lib/coq/version \
	lib/pvs/version \
	doc/version.tex

$(AUTOCONF_FILES): %: %.in config.status
	./config.status chmod --file $@

src/util/config.ml share/Makefile.config: src/config.sh
	$(SHOW) 'Generate $@'
	$(HIDE)BINDIR=$(BINDIR) LIBDIR=$(LIBDIR) DATADIR=$(DATADIR) src/config.sh

clean::
	rm -f share/Makefile.config

config.status: configure
	./config.status --recheck

###################
# clean and depend
###################

.PHONY: distclean

distclean: clean
	rm -f config.status config.cache config.log \
	    src/util/config.ml $(AUTOCONF_FILES)

depend:
	rm -f $^
	$(MAKE) $^

clean::
	rm -f $(GENERATED)
	$(foreach d,$(CLEANDIRS),rm -f $(addprefix $(d)/*.,$(COMPILED_LIB_EXTS));)
	$(foreach p,$(CLEANLIBS),rm -f $(addprefix $(p).,$(COMPILED_LIB_EXTS));)

detect-unused:
	@L1=$$(mktemp); \
	L2=$$(mktemp); \
	for d in `find examples/ -name 'why3session.xml' -printf '%h\n'`; do \
	  sed -n -e 's/.*edited="\([^"]*\)".*/\1/p' $$d/why3session.xml | sort > $$L1; \
	  (cd $$d; git ls-files) | grep -v -e '^why3session.xml' -e '^why3shapes' -e '^[.]gitignore' -e '^Makefile' -e '[.]ml$$' -e '[.]html$$' | sed -e 's/[.]prf$$/.pvs/;s/[.]thy$$/.xml/' | sort -u > $$L2; \
	  diff -u --label="$$d/why3session.xml" --label="$$d/" $$L1 $$L2 || echo; \
	done; \
	rm $$L1 $$L2

##################################################################
# Building the Why3 platform with ocamlbuild (OCaml 3.10 needed) #
##################################################################

# There used to be targets here but they are no longer useful.

# To build using Ocamlbuild:
# 1) Run "make Makefile" to ensure that the generated files (config.ml, ...)
# are generated.
# 2) Run Ocamlbuild with any target to generate the sanitization script.
# 3) Run ./sanitize to delete the generated files that shouldn't be generated
# (i.e. all lexers and parsers).
# 4) Run Ocamlbuild with the target you need, for example:
# ocamlbuild jc/jc_main.native

# You can also use the Makefile ./build.makefile which has some handy targets.<|MERGE_RESOLUTION|>--- conflicted
+++ resolved
@@ -229,12 +229,9 @@
 		prop_curry eliminate_literal \
 		generic_arg_trans_utils case apply subst \
 		ind_itp destruct cut \
-<<<<<<< HEAD
 		rec_logic gnat_split_conj gnat_split_disj \
-		eliminate_unused_hypo eliminate_literal induction induction_pr
-=======
-		induction induction_pr matching reflection
->>>>>>> 87fa0578
+		eliminate_unused_hypo eliminate_literal induction induction_pr \
+		matching reflection
 
 LIB_PRINTER = cntexmp_printer alt_ergo why3printer smtv1 smtv2 coq\
 	      pvs isabelle \
@@ -1108,9 +1105,6 @@
 COQLIBS_IEEEFLOAT = $(addprefix lib/coq/ieee_float/, $(COQLIBS_IEEEFLOAT_FILES))
 endif
 
-<<<<<<< HEAD
-COQLIBS_FILES = lib/coq/BuiltIn lib/coq/HighOrd $(COQLIBS_INT) $(COQLIBS_BOOL) $(COQLIBS_REAL) $(COQLIBS_NUMBER) $(COQLIBS_SET) $(COQLIBS_MAP) $(COQLIBS_LIST) $(COQLIBS_OPTION) $(COQLIBS_SEQ) $(COQLIBS_FP)  $(COQLIBS_BV) $(COQLIBS_IEEEFLOAT) $(COQLIBS_SPARK) lib/coq/SPARK
-=======
 COQLIBS_FOR_DRIVERS_FILES = ComputerOfEuclideanDivision
 
 COQLIBS_FILES = lib/coq/BuiltIn lib/coq/HighOrd $(COQLIBS_INT) $(COQLIBS_BOOL) $(COQLIBS_REAL) $(COQLIBS_NUMBER) $(COQLIBS_SET) $(COQLIBS_MAP) $(COQLIBS_LIST) $(COQLIBS_OPTION) $(COQLIBS_FP)  $(COQLIBS_BV) $(COQLIBS_IEEEFLOAT)
@@ -1133,7 +1127,6 @@
 	rm -f $(COQVO) $(COQVD) $(addsuffix .glob, $(COQLIBS_FILES)) lib/coq/version
 
 clean:: clean-coq
->>>>>>> 87fa0578
 
 drivers/coq-realizations.aux: Makefile
 	$(SHOW) 'Generate $@'
