####################################################################
#                                                                  #
#  The Why3 Verification Platform   /   The Why3 Development Team  #
#  Copyright 2010-2014   --   INRIA - CNRS - Paris-Sud University  #
#                                                                  #
#  This software is distributed under the terms of the GNU Lesser  #
#  General Public License version 2.1, with the special exception  #
#  on linking described in file LICENSE.                           #
#                                                                  #
####################################################################

<<<<<<< HEAD
.SUFFIXES:
include Version

=======
>>>>>>> e0ce9897
VERBOSEMAKE ?= @enable_verbose_make@

ifeq ($(VERBOSEMAKE),yes)
  QUIET =
else
  QUIET = yes
endif

# install the binaries
DESTDIR =

prefix	    = @prefix@
exec_prefix = @exec_prefix@
datarootdir = @datarootdir@

BINDIR  = $(DESTDIR)@bindir@
LIBDIR  = $(DESTDIR)@libdir@
DATADIR = $(DESTDIR)@datarootdir@
MANDIR  = $(DESTDIR)@mandir@
TOOLDIR = $(LIBDIR)/why3/commands

# OS specific stuff
EXE   = @EXE@

# other variables
CC        = @CC@
OCAMLC    = @OCAMLC@
OCAMLOPT  = @OCAMLOPT@
OCAMLDEP  = @OCAMLDEP@
OCAMLLEX  = @OCAMLLEX@
OCAMLYACC = @OCAMLYACC@
OCAMLDOC  = @OCAMLDOC@
OCAMLLIB  = @OCAMLLIB@
OCAMLINSTALLLIB  = $(DESTDIR)@OCAMLINSTALLLIB@
OCAMLBEST = @OCAMLBEST@
OCAMLVERSION = @OCAMLVERSION@
CC        = gcc
COQC      = @COQC@
COQDEP    = @COQDEP@
CAMLP5O   = @CAMLP5O@
FRAMAC_LIBDIR = $(DESTDIR)@FRAMAC_LIBDIR@

DEPFLAGS  = -slash -I lib/why3
ifeq (@OCAMLBEST@,opt)
DEPFLAGS += -native
endif

RUBBER = @RUBBER@
HEVEA = @HEVEA@
HACHA = @HACHA@
EMACS = @EMACS@

#PSVIEWER  = @PSVIEWER@
#PDFVIEWER = @PDFVIEWER@

INCLUDES = @ZIPINCLUDE@
OFLAGS = -w Aer-41-44-45 -dtypes -g -I lib/why3 $(INCLUDES)
BFLAGS = -w Aer-41-44-45 -dtypes -g -I lib/why3 $(INCLUDES)

OLINKFLAGS = -linkall $(EXTCMXA)
BLINKFLAGS = -linkall $(EXTCMA)

ifeq (@enable_profiling@,yes)
OFLAGS += -g -p
endif

# external libraries common to all binaries

EXTOBJS =
EXTLIBS = str unix nums dynlink @ZIPLIB@

EXTCMA	= $(addsuffix .cma,$(EXTLIBS)) $(addsuffix .cmo,$(EXTOBJS))
EXTCMXA = $(addsuffix .cmxa,$(EXTLIBS)) $(addsuffix .cmx,$(EXTOBJS))

TARGET_EMACS = share/emacs/why3.elc

###############
# main target
###############

all: @OCAMLBEST@
plugins: plugins.@OCAMLBEST@
opt: plugins.opt
byte: plugins.byte

ifeq (@enable_local@,yes)
all: install_local
endif

.PHONY: byte opt clean depend all install install_local install_no_local
.PHONY: plugins plugins.byte plugins.opt

##############
# Why3 library
##############

LIBGENERATED = src/util/config.ml \
	       src/util/rc.ml src/parser/lexer.ml \
	       src/parser/parser.mli src/parser/parser.ml \
	       src/driver/driver_parser.mli src/driver/driver_parser.ml \
	       src/driver/driver_lexer.ml \
               src/session/compress.ml src/session/xml.ml \
	       lib/ocaml/why3__BigInt_compat.ml 

LIB_UTIL = config bigInt util opt lists strings \
	   extmap extset exthtbl weakhtbl \
	   hashcons stdlib exn_printer pp debug loc print_tree \
	   cmdline warning sysutil rc plugin bigInt number pqueue

LIB_CORE = ident ty term pattern decl theory \
	   task pretty dterm env trans printer

LIB_PARSER = ptree glob parser typing lexer

LIB_DRIVER = prove_client call_provers driver_ast driver_parser driver_lexer driver \
	     whyconf autodetection

LIB_TRANSFORM = simplify_formula inlining split_goal induction \
		eliminate_definition eliminate_algebraic \
		eliminate_inductive eliminate_let eliminate_if \
		libencoding discriminate encoding encoding_select \
		encoding_guards_full encoding_tags_full \
		encoding_guards encoding_tags encoding_twin \
		encoding_sort simplify_array filter_trigger \
		introduction abstraction close_epsilon lift_epsilon \
		eliminate_epsilon \
		eval_match instantiate_predicate smoke_detector \
		gnat_float rec_logic eliminate_bounded_types \
		gnat_split_conj gnat_split_disj \
		eliminate_unused_hypo

LIB_PRINTER = alt_ergo why3printer smtv1 smtv2 coq pvs isabelle \
	      simplify gappa cvc3 yices mathematica

LIB_WHYML = mlw_ty mlw_expr mlw_decl mlw_pretty mlw_wp mlw_module \
	    mlw_dexpr mlw_typing mlw_driver mlw_ocaml \
	    mlw_main mlw_interp

LIBMODULES =  $(addprefix src/util/, $(LIB_UTIL)) \
	      $(addprefix src/core/, $(LIB_CORE)) \
	      $(addprefix src/parser/, $(LIB_PARSER)) \
	      $(addprefix src/driver/, $(LIB_DRIVER)) \
	      $(addprefix src/transform/, $(LIB_TRANSFORM)) \
	      $(addprefix src/printer/, $(LIB_PRINTER)) \
	      $(addprefix src/whyml/, $(LIB_WHYML))

LIB_SESSION = compress xml termcode session session_tools session_scheduler

LIBSESSIONMODULES = $(addprefix src/session/, $(LIB_SESSION)) 
	      
LIBDIRS = util core parser driver transform printer whyml
LIBINCLUDES = $(addprefix -I src/, $(LIBDIRS))

LIBSESSIONDIRS = session 
LIBSESSIONINCLUDES = $(addprefix -I src/, $(LIBSESSIONDIRS))

LIBDEP = $(addsuffix .dep, $(LIBMODULES))
LIBCMO = $(addsuffix .cmo, $(LIBMODULES))
LIBCMX = $(addsuffix .cmx, $(LIBMODULES))

LIBSESSIONDEP = $(addsuffix .dep, $(LIBSESSIONMODULES))
LIBSESSIONCMO = $(addsuffix .cmo, $(LIBSESSIONMODULES))
LIBSESSIONCMX = $(addsuffix .cmx, $(LIBSESSIONMODULES))

$(LIBDEP): DEPFLAGS += $(LIBINCLUDES)
$(LIBCMO) $(LIBCMX): INCLUDES += $(LIBINCLUDES)
$(LIBCMX): OFLAGS += -for-pack Why3

$(LIBSESSIONDEP): DEPFLAGS += $(LIBSESSIONINCLUDES)
$(LIBSESSIONCMO) $(LIBSESSIONCMX): INCLUDES += $(LIBSESSIONINCLUDES)
$(LIBSESSIONCMX): OFLAGS += -for-pack Why3session

$(LIBDEP): $(LIBGENERATED)
$(LIBSESSIONDEP): $(LIBGENERATED)

# Zarith

ifeq (@enable_zarith@,yes)

lib/ocaml/why3__BigInt_compat.ml: config.status lib/ocaml/why3__BigInt_zarith.ml
	cp lib/ocaml/why3__BigInt_zarith.ml $@

else

lib/ocaml/why3__BigInt_compat.ml: config.status lib/ocaml/why3__BigInt_num.ml
	cp lib/ocaml/why3__BigInt_num.ml $@

endif

clean::
	rm -f lib/ocaml/why3__BigInt_compat.ml

# Ocamlzip

ifeq (@enable_zip@,yes)

src/session/compress.ml: config.status src/session/compress_z.ml
	cp src/session/compress_z.ml $@

else

src/session/compress.ml: config.status src/session/compress_none.ml
	cp src/session/compress_none.ml $@

endif

clean::
	rm -f src/session/compress.ml

src/driver/vc_client.o: src/driver/vc_client.c
	ocamlopt -c $^
	mv $(CURDIR)/vc_client.o $@

# build targets

byte: lib/why3/why3.cma
opt:  lib/why3/why3.cmxa

lib/why3/why3.cma: lib/why3/why3.cmo
	$(if $(QUIET),@echo 'Linking  $@' &&) \
	    $(OCAMLC) -a $(BFLAGS) -o $@ $^

lib/why3/why3.cmxa: lib/why3/why3.cmx src/driver/vc_client.o
	$(if $(QUIET),@echo 'Linking  $@' &&) \
	    $(OCAMLOPT) -a $(OFLAGS) -o $@ $^

lib/why3/why3.cmo: $(LIBCMO)
	$(if $(QUIET),@echo 'Linking  $@' &&) \
	    $(OCAMLC) $(BFLAGS) -pack -o $@ $^

lib/why3/why3.cmx: $(LIBCMX)
	$(if $(QUIET),@echo 'Linking  $@' &&) \
	    $(OCAMLOPT) $(OFLAGS) -pack -o $@ $^

byte: lib/why3/why3session.cma
opt:  lib/why3/why3session.cmxa

lib/why3/why3session.cma: lib/why3/why3session.cmo
	$(if $(QUIET),@echo 'Linking  $@' &&) \
	    $(OCAMLC) -a $(BFLAGS) -o $@ $^

lib/why3/why3session.cmxa: lib/why3/why3session.cmx
	$(if $(QUIET),@echo 'Linking  $@' &&) \
	    $(OCAMLOPT) -a $(OFLAGS) -o $@ $^

lib/why3/why3session.cmo: $(LIBSESSIONCMO)
	$(if $(QUIET),@echo 'Linking  $@' &&) \
	    $(OCAMLC) $(BFLAGS) -pack -o $@ $^

lib/why3/why3session.cmx: $(LIBSESSIONCMX)
	$(if $(QUIET),@echo 'Linking  $@' &&) \
	    $(OCAMLOPT) $(OFLAGS) -pack -o $@ $^

# clean and depend

ifneq "$(MAKECMDGOALS)" "clean"
include $(LIBDEP) $(LIBSESSIONDEP)
endif

depend: $(LIBDEP) $(LIBSESSIONDEP)

LIBSDIRS = src $(addprefix src/, $(LIBDIRS))
LIBCLEAN = $(addsuffix /*.cm[iox], $(LIBSDIRS)) \
	   $(addsuffix /*.annot, $(LIBSDIRS)) \
	   $(addsuffix /*.output, $(LIBSDIRS)) \
	   $(addsuffix /*.automaton, $(LIBSDIRS)) \
	   $(addsuffix /*.dep, $(LIBSDIRS)) \
	   $(addsuffix /*.o, $(LIBSDIRS)) \
	   $(addsuffix /*~, $(LIBSDIRS))

clean::
	rm -f $(LIBCLEAN) $(LIBGENERATED)
	rm -f lib/why3/why3.cm* lib/why3/why3.[ao]

###############
# installation
###############

clean_old_install::
	rm -rf $(LIBDIR)/why3
	rm -rf $(DATADIR)/why3
	rm -rf $(OCAMLINSTALLLIB)/why3


ifeq ($(EMACS),no)
install_no_local:: clean_old_install
else
install_no_local:: clean_old_install $(TARGET_EMACS)
endif
	mkdir -p $(BINDIR)
	mkdir -p $(LIBDIR)/why3
	mkdir -p $(TOOLDIR)
	mkdir -p $(DATADIR)/why3
	mkdir -p $(DATADIR)/why3/images
	mkdir -p $(DATADIR)/why3/images/boomy
	mkdir -p $(DATADIR)/why3/images/fatcow
	mkdir -p $(DATADIR)/why3/vim
	mkdir -p $(DATADIR)/why3/lang
	mkdir -p $(DATADIR)/why3/theories
	mkdir -p $(DATADIR)/why3/modules/mach
	mkdir -p $(DATADIR)/why3/drivers
	mkdir -p $(DATADIR)/emacs/site-lisp/
	cp -f theories/*.why $(DATADIR)/why3/theories
	cp -f modules/*.mlw $(DATADIR)/why3/modules
	cp -f modules/mach/*.mlw $(DATADIR)/why3/modules/mach
	cp -f drivers/*.drv drivers/*.gen $(DATADIR)/why3/drivers
	cp -f share/provers-detection-data.conf $(DATADIR)/why3/
	cp -f share/images/icons.rc $(DATADIR)/why3/images
	cp -f share/images/*.png $(DATADIR)/why3/images
	cp -f share/images/boomy/*.png $(DATADIR)/why3/images/boomy
	cp -f share/images/fatcow/*.png $(DATADIR)/why3/images/fatcow
	cp -f share/why3session.dtd $(DATADIR)/why3
	cp -rf share/javascript $(DATADIR)/why3/javascript
<<<<<<< HEAD
	cp -f share/emacs/why3-mode.el $(DATADIR)/why3/emacs/why3-mode.el
=======
>>>>>>> e0ce9897
	cp -f share/vim/why3.vim $(DATADIR)/why3/vim/why3.vim
	cp -f share/lang/why3.lang $(DATADIR)/why3/lang/why3.lang

install_no_local_lib::
	mkdir -p $(OCAMLINSTALLLIB)/why3
	cp -f lib/why3/why3.cm* lib/why3/why3.[ao] \
		lib/why3/META $(OCAMLINSTALLLIB)/why3

ifeq (@enable_local@,yes)
install install-lib:
	@echo "Why3 is configured in local installation mode."
	@echo "To install Why3, run ./configure --disable-local ; make ; make install"
else
install: clean_old_install install_no_local
install-lib: install_no_local_lib
endif

install-all: install install-lib

##################
# Uninstallation
##################

uninstall: clean_old_install

##################
# Why3 emacs mode
##################

%.elc: %.el
	$(EMACS) --batch --no-init-file -f batch-byte-compile $<

clean_old_install::
	rm -f $(DATADIR)/emacs/site-lisp/why3.el
ifneq ($(EMACS),no)
	rm -f $(DATADIR)/emacs/site-lisp/why3.elc
endif

install_no_local::
	cp -f share/emacs/why3.el $(DATADIR)/emacs/site-lisp/why3.el
ifneq ($(EMACS),no)
	cp -f share/emacs/why3.elc $(DATADIR)/emacs/site-lisp/why3.elc
endif


##################
# Why3 plugins
##################

PLUGGENERATED = plugins/tptp/tptp_lexer.ml \
		plugins/tptp/tptp_parser.ml plugins/tptp/tptp_parser.mli \
		plugins/parser/dimacs.ml \

PLUG_PARSER = genequlin dimacs
PLUG_PRINTER =
PLUG_TRANSFORM =
PLUG_TPTP = tptp_ast tptp_parser tptp_typing tptp_lexer tptp_printer

PLUGINS = genequlin dimacs tptp

TPTPMODULES = $(addprefix plugins/tptp/, $(PLUG_TPTP))

TPTPCMO = $(addsuffix .cmo, $(TPTPMODULES))
TPTPCMX = $(addsuffix .cmx, $(TPTPMODULES))

ifeq (@enable_hypothesis_selection@,yes)
PLUG_TRANSFORM += hypothesis_selection
PLUGINS += hypothesis_selection

lib/plugins/hypothesis_selection.cmxs: INCLUDES += -I @OCAMLGRAPHLIB@
lib/plugins/hypothesis_selection.cmo:  INCLUDES += -I @OCAMLGRAPHLIB@
lib/plugins/hypothesis_selection.cmxs: OFLAGS += graph.cmxa
lib/plugins/hypothesis_selection.cmo:  BFLAGS += graph.cmo
endif

PLUGMODULES = $(addprefix plugins/parser/, $(PLUG_PARSER)) \
	      $(addprefix plugins/printer/, $(PLUG_PRINTER)) \
	      $(addprefix plugins/transform/, $(PLUG_TRANSFORM)) \
	      $(TPTPMODULES)

PLUGDEP = $(addsuffix .dep, $(PLUGMODULES))
PLUGCMO = $(addsuffix .cmo, $(PLUGMODULES))
PLUGCMX = $(addsuffix .cmx, $(PLUGMODULES))

PLUGDIRS = parser printer transform tptp
PLUGINCLUDES = $(addprefix -I plugins/, $(PLUGDIRS))

$(PLUGDEP): DEPFLAGS += $(PLUGINCLUDES)
$(PLUGCMO) $(PLUGCMX): INCLUDES += $(PLUGINCLUDES)

$(PLUGDEP): $(PLUGGENERATED)

LIBPLUGCMO =  $(addsuffix .cmo,  $(addprefix lib/plugins/, $(PLUGINS)))
LIBPLUGCMXS = $(addsuffix .cmxs, $(addprefix lib/plugins/, $(PLUGINS)))

plugins.byte: $(LIBPLUGCMO)
plugins.opt : $(LIBPLUGCMXS)

lib/plugins/%.cmxs: plugins/parser/%.cmx
	$(if $(QUIET),@echo 'Linking  $@' &&) \
	    $(OCAMLOPT) $(OFLAGS) -shared -o $@ $<

lib/plugins/%.cmo: plugins/parser/%.cmo
	$(if $(QUIET),@echo 'Linking  $@' &&) \
	    $(OCAMLC) $(BFLAGS) -pack -o $@ $<

lib/plugins/%.cmxs: plugins/printer/%.cmx
	$(if $(QUIET),@echo 'Linking  $@' &&) \
	    $(OCAMLOPT) $(OFLAGS) -shared -o $@ $<

lib/plugins/%.cmo: plugins/printer/%.cmo
	$(if $(QUIET),@echo 'Linking  $@' &&) \
	    $(OCAMLC) $(BFLAGS) -pack -o $@ $<

lib/plugins/%.cmxs: plugins/transform/%.cmx
	$(if $(QUIET),@echo 'Linking  $@' &&) \
	    $(OCAMLOPT) $(OFLAGS) -shared -o $@ $<

lib/plugins/%.cmo: plugins/transform/%.cmo
	$(if $(QUIET),@echo 'Linking  $@' &&) \
	    $(OCAMLC) $(BFLAGS) -pack -o $@ $<

lib/plugins/tptp.cmxs: $(TPTPCMX)
	$(if $(QUIET),@echo 'Linking  $@' &&) \
	    $(OCAMLOPT) $(OFLAGS) -shared -o $@ $^

lib/plugins/tptp.cmo: $(TPTPCMO)
	$(if $(QUIET),@echo 'Linking  $@' &&) \
	    $(OCAMLC) $(BFLAGS) -pack -o $@ $^

PLUGSDIRS = plugins $(addprefix plugins/, $(PLUGDIRS))
PLUGCLEAN = $(addsuffix /*.cm[ioxt], $(PLUGSDIRS)) \
	    $(addsuffix /*.annot, $(PLUGSDIRS)) \
	    $(addsuffix /*.output, $(PLUGSDIRS)) \
	    $(addsuffix /*.automaton, $(PLUGSDIRS)) \
	    $(addsuffix /*.dep, $(PLUGSDIRS)) \
	    $(addsuffix /*.cmti, $(PLUGSDIRS)) \
	    $(addsuffix /*.o, $(PLUGSDIRS)) \
	    $(addsuffix /*~, $(PLUGSDIRS))

# depend and clean targets

ifneq "$(MAKECMDGOALS)" "clean"
include $(PLUGDEP)
endif

depend: $(PLUGDEP)

clean::
	rm -f $(PLUGCLEAN) $(PLUGGENERATED)
	rm -f lib/plugins/*

install_no_local::
	mkdir -p $(LIBDIR)/why3/plugins
	cp -f $(foreach f,$(LIBPLUGCMO) $(LIBPLUGCMXS),$(wildcard $(f))) $(LIBDIR)/why3/plugins

######
# Why3
######

src/tools/main.cmo: lib/why3/why3.cma
src/tools/main.cmx: lib/why3/why3.cmxa

src/tools/why3contraption.cmo: lib/why3/why3.cma
src/tools/why3contraption.cmx: lib/why3/why3.cmxa

byte: bin/why3.byte bin/why3contraption.byte
opt:  bin/why3.opt  bin/why3contraption.opt

bin/why3.opt: lib/why3/why3.cmxa src/tools/main.cmx
	$(if $(QUIET),@echo 'Linking  $@' &&) \
	    $(OCAMLOPT) $(OFLAGS) -o $@ $(OLINKFLAGS) $^

bin/why3.byte: lib/why3/why3.cma src/tools/main.cmo
	$(if $(QUIET),@echo 'Linking  $@' &&) \
	    $(OCAMLC) $(BFLAGS) -o $@ $(BLINKFLAGS) $^

bin/why3: bin/why3.@OCAMLBEST@
	ln -sf why3.@OCAMLBEST@ $@

bin/why3contraption.opt: lib/why3/why3.cmxa src/tools/why3contraption.cmx
	$(if $(QUIET),@echo 'Linking  $@' &&) \
	    $(OCAMLOPT) $(OFLAGS) -o $@ $(OLINKFLAGS) $^

bin/why3contraption.byte: lib/why3/why3.cma src/tools/why3contraption.cmo
	$(if $(QUIET),@echo 'Linking  $@' &&) \
	    $(OCAMLC) $(BFLAGS) -o $@ $(BLINKFLAGS) $^

bin/why3contraption: bin/why3contraption.@OCAMLBEST@
	ln -sf why3contraption.@OCAMLBEST@ $@

clean_old_install::
	rm -f $(BINDIR)/why3$(EXE) $(BINDIR)/why3contraption$(EXE)

install_no_local::
	cp -f bin/why3.@OCAMLBEST@ $(BINDIR)/why3$(EXE)
	cp -f bin/why3contraption.@OCAMLBEST@ $(BINDIR)/why3contraption$(EXE)

install_local:: bin/why3 bin/why3contraption

ifneq "$(MAKECMDGOALS)" "clean"
include src/tools/main.dep
include src/tools/why3contraption.dep
include src/tools/why3prove.dep
endif

depend: src/tools/main.dep src/tools/why3contraption.dep

clean::
	rm -f src/tools/main.cm[iox] src/tools/main.annot src/tools/main.o src/tools/main.dep
	rm -f src/tools/why3contraption.cm[iox] src/tools/why3contraption.annot src/tools/why3contraption.o src/tools/why3contraption.dep
	rm -f bin/why3.byte bin/why3.opt bin/why3
	rm -f bin/why3contraption.byte bin/why3contraption.opt bin/why3contraption

###############
# Why3 commands
###############

TOOLS_BIN = why3execute why3extract why3prove why3realize why3replay
TOOLS_FILES = args $(TOOLS_BIN)

TOOLSMODULES = $(addprefix src/tools/, $(TOOLS_FILES))

TOOLSDEP = $(addsuffix .dep, $(TOOLSMODULES))
TOOLSCMO = $(addsuffix .cmo, $(TOOLSMODULES))
TOOLSCMX = $(addsuffix .cmx, $(TOOLSMODULES))

$(TOOLSDEP): DEPFLAGS += -I src/tools
$(TOOLSCMO) $(TOOLSCMX): INCLUDES += -I src/tools

byte: $(TOOLS_BIN:%=bin/%.byte)
opt:  $(TOOLS_BIN:%=bin/%.opt)

bin/why3execute.opt: lib/why3/why3.cmxa src/tools/args.cmx src/tools/why3execute.cmx
	$(if $(QUIET),@echo 'Linking  $@' &&) \
	    $(OCAMLOPT) $(OFLAGS) -o $@ $(OLINKFLAGS) $^

bin/why3execute.byte: lib/why3/why3.cma src/tools/args.cmo src/tools/why3execute.cmo
	$(if $(QUIET),@echo 'Linking  $@' &&) \
	    $(OCAMLC) $(BFLAGS) -o $@ $(BLINKFLAGS) $^

bin/why3execute: bin/why3execute.@OCAMLBEST@
	ln -sf why3execute.@OCAMLBEST@ $@

bin/why3extract.opt: lib/why3/why3.cmxa src/tools/args.cmx src/tools/why3extract.cmx
	$(if $(QUIET),@echo 'Linking  $@' &&) \
	    $(OCAMLOPT) $(OFLAGS) -o $@ $(OLINKFLAGS) $^

bin/why3extract.byte: lib/why3/why3.cma src/tools/args.cmo src/tools/why3extract.cmo
	$(if $(QUIET),@echo 'Linking  $@' &&) \
	    $(OCAMLC) $(BFLAGS) -o $@ $(BLINKFLAGS) $^

bin/why3extract: bin/why3extract.@OCAMLBEST@
	ln -sf why3extract.@OCAMLBEST@ $@

bin/why3prove.opt: lib/why3/why3.cmxa src/tools/args.cmx src/tools/why3prove.cmx
	$(if $(QUIET),@echo 'Linking  $@' &&) \
	    $(OCAMLOPT) $(OFLAGS) -o $@ $(OLINKFLAGS) $^

bin/why3prove.byte: lib/why3/why3.cma src/tools/args.cmo src/tools/why3prove.cmo
	$(if $(QUIET),@echo 'Linking  $@' &&) \
	    $(OCAMLC) $(BFLAGS) -o $@ $(BLINKFLAGS) $^

bin/why3prove: bin/why3prove.@OCAMLBEST@
	ln -sf why3prove.@OCAMLBEST@ $@

bin/why3realize.opt: lib/why3/why3.cmxa src/tools/args.cmx src/tools/why3realize.cmx
	$(if $(QUIET),@echo 'Linking  $@' &&) \
	    $(OCAMLOPT) $(OFLAGS) -o $@ $(OLINKFLAGS) $^

bin/why3realize.byte: lib/why3/why3.cma src/tools/args.cmo src/tools/why3realize.cmo
	$(if $(QUIET),@echo 'Linking  $@' &&) \
	    $(OCAMLC) $(BFLAGS) -o $@ $(BLINKFLAGS) $^

bin/why3realize: bin/why3realize.@OCAMLBEST@
	ln -sf why3realize.@OCAMLBEST@ $@

bin/why3replay.opt: lib/why3/why3.cmxa lib/why3/why3session.cmxa src/tools/args.cmx src/tools/why3replay.cmx
	$(if $(QUIET),@echo 'Linking  $@' &&) \
	    $(OCAMLOPT) $(OFLAGS) -o $@ $(OLINKFLAGS) $^

bin/why3replay.byte: lib/why3/why3.cma lib/why3/why3session.cma src/tools/args.cmo src/tools/why3replay.cmo
	$(if $(QUIET),@echo 'Linking  $@' &&) \
	    $(OCAMLC) $(BFLAGS) -o $@ $(BLINKFLAGS) $^

bin/why3replay: bin/why3replay.@OCAMLBEST@
	ln -sf why3replay.@OCAMLBEST@ $@

clean_old_install::
	rm -f $(TOOLS_BIN:%=$(TOOLDIR)/%$(EXE))

install_no_local::
	cp -f bin/why3execute.@OCAMLBEST@ $(TOOLDIR)/why3execute$(EXE)
	cp -f bin/why3extract.@OCAMLBEST@ $(TOOLDIR)/why3extract$(EXE)
	cp -f bin/why3prove.@OCAMLBEST@   $(TOOLDIR)/why3prove$(EXE)
	cp -f bin/why3realize.@OCAMLBEST@ $(TOOLDIR)/why3realize$(EXE)
	cp -f bin/why3replay.@OCAMLBEST@ $(TOOLDIR)/why3replay$(EXE)

install_local:: $(addprefix bin/,$(TOOLS_BIN))

ifneq "$(MAKECMDGOALS)" "clean"
include $(TOOLSDEP)
endif

depend: $(TOOLSDEP)

clean::
	rm -f src/tools/args.cm[iox] src/tools/args.annot src/tools/args.o src/tools/args.dep
	rm -f src/tools/why3execute.cm[iox] src/tools/why3execute.annot src/tools/why3execute.o src/tools/why3execute.dep
	rm -f src/tools/why3extract.cm[iox] src/tools/why3extract.annot src/tools/why3extract.o src/tools/why3extract.dep
	rm -f src/tools/why3prove.cm[iox] src/tools/why3prove.annot src/tools/why3prove.o src/tools/why3prove.dep
	rm -f src/tools/why3realize.cm[iox] src/tools/why3realize.annot src/tools/why3realize.o src/tools/why3realize.dep
	rm -f src/tools/why3replay.cm[iox] src/tools/why3replay.annot src/tools/why3replay.o src/tools/why3replay.dep
	rm -f bin/why3execute.byte bin/why3execute.opt bin/why3execute
	rm -f bin/why3extract.byte bin/why3extract.opt bin/why3extract
	rm -f bin/why3prove.byte bin/why3prove.opt bin/why3prove
	rm -f bin/why3realize.byte bin/why3realize.opt bin/why3realize
	rm -f bin/why3replay.byte bin/why3replay.opt bin/why3replay

##############
# test targets
##############

%.gui: %.why bin/why3ide.opt
	bin/why3ide.opt $*.why

%: %.mlw bin/why3.opt
	bin/why3.opt $*.mlw

%: %.why bin/why3.opt
	bin/why3.opt $*.why

%.gui: %.mlw bin/why3ide.opt
	bin/why3ide.opt $*.mlw

%.type: %.mlw bin/why3ide.opt
	bin/why3.opt --type-only $*.mlw

########
# GNATWhy3
########

GNAT_FILES = gnat_util gnat_loc gnat_expl gnat_config \
	     gnat_sched gnat_manual gnat_report gnat_objectives gnat_main

GNATMODULES = $(addprefix src/gnat/, $(GNAT_FILES))

GNATML  = $(addsuffix .ml,  $(GNATMODULES))
GNATMLI = $(addsuffix .mli, $(GNATMODULES))
GNATCMO = $(addsuffix .cmo, $(GNATMODULES))
GNATCMX = $(addsuffix .cmx, $(GNATMODULES))
$(GNATCMO) $(GNATCMX): INCLUDES += -I src/programs -I src/gnat -I src/util

# build targets

byte: bin/gnatwhy3.byte
opt:  bin/gnatwhy3.opt

bin/gnatwhy3.opt: lib/why3/why3.cmxa $(GNATCMX)
	$(if $(QUIET), @echo 'Linking  $@' &&) \
	    $(OCAMLOPT) $(OFLAGS) -o $@ $(EXTCMXA) $^

bin/gnatwhy3: bin/gnatwhy3.@OCAMLBEST@
	ln -sf gnatwhy3.@OCAMLBEST@ $@

install_no_local::
	cp -f bin/gnatwhy3.@OCAMLBEST@ $(BINDIR)/gnatwhy3$(EXE)

include .depend.gnat
$(GNATCMX): lib/why3/why3.cmxa

.depend.gnat:
	$(OCAMLDEP) -slash -I lib/why3 -I src -I src/util -I src/gnat $(GNATML) $(GNATMLI) > $@

depend: .depend.gnat

clean::
	rm -f src/gnat/*.cm[iox] src/gnat/*.o
	rm -f src/gnat/*.annot src/gnat/*~
	rm -f bin/gnatwhy3.byte bin/gnatwhy3.opt bin/gnatwhy3
	rm -f .depend.gnat

##############
# Why3server #
##############

SERVER_MODULES:= logging arraylist options queue readbuf request writebuf main
SERVER_C:= $(addprefix src/tools/, $(addsuffix .c, $(SERVER_MODULES)))
SERVER_H:= $(addprefix src/tools/, $(addsuffix .h, $(SERVER_MODULES)))
SERVER_O:= $(addprefix src/tools/, $(addsuffix .o, $(SERVER_MODULES)))

opt: bin/why3server$(EXE)

bin/why3server$(EXE): $(SERVER_O)
	gcc -o $@ $^

%.o: %.c %.h
	gcc -c -Wall -g -o $@ $<
%.o: %.c
	gcc -c -Wall -g -o $@ $<

src/tools/main.o:: src/tools/server-unix.c src/tools/server-win.c

install_no_local::
	cp -f bin/why3server$(EXE) $(BINDIR)/why3server$(EXE)

clean::
	 rm -f $(SERVER_O)

install_spark2014:
	mkdir -p $(BINDIR)
	mkdir -p $(DATADIR)/why3
	mkdir -p $(DATADIR)/why3/theories
	mkdir -p $(DATADIR)/why3/drivers
	mkdir -p $(DATADIR)/why3/modules
	mkdir -p $(DATADIR)/why3/libs
	cp -f theories/*.why $(DATADIR)/why3/theories
	cp -f modules/*.mlw $(DATADIR)/why3/modules
	cp -f drivers/*.drv drivers/*.gen $(DATADIR)/why3/drivers
	cp -f share/why3session.dtd $(DATADIR)/why3
	cp -f bin/why3server$(EXE) $(BINDIR)/why3server$(EXE)
	cp -f bin/gnatwhy3.@OCAMLBEST@ $(BINDIR)/gnatwhy3$(EXE)
	cp -f bin/why3config.@OCAMLBEST@ $(BINDIR)/why3config$(EXE)
	cp -f share/provers-detection-data.conf $(DATADIR)/why3/
	cp -rf lib/coq $(DATADIR)/why3/libs

##########
# gallery
##########

# we export exactly the programs that have a why3session.xml file

.PHONY: gallery

gallery::
	@if test "$(GALLERYDIR)" = ""; then echo "set GALLERYDIR first"; exit 1; fi
	@for x in examples/*/why3session.xml ; do \
	  d=`dirname $$x`; \
	  f=`basename $$d`; \
	  why3session html $$x; \
	  echo "exporting $$f"; \
	  mkdir -p $(GALLERYDIR)/$$f; \
	  cp examples/$$f.mlw examples/$$f/why3session.html $(GALLERYDIR)/$$f/; \
	  rm -f $(GALLERYDIR)/$$f/$$f.zip; \
	  cd examples/; \
	  zip -r $(GALLERYDIR)/$$f/$$f.zip $$f.mlw $$f; \
	  cd ..; \
	done

%-gallery::
	@if test "$(GALLERYDIR)" = ""; then echo "set GALLERYDIR first"; exit 1; fi
	x=$*/why3session.xml; \
	d=`dirname $$x`; \
	f=`basename $$d`; \
	why3session html $$x; \
	echo "exporting $$f"; \
	mkdir -p $(GALLERYDIR)/$$f; \
	if test -f examples/$$f.mlw; then cp examples/$$f.mlw $(GALLERYDIR)/$$f/; fi; \
	if test -f examples/$$f.why; then cp examples/$$f.why $(GALLERYDIR)/$$f/; fi; \
	cp examples/$$f/why3session.html $(GALLERYDIR)/$$f/; \
	rm -f $(GALLERYDIR)/$$f/$$f.zip; \
	cd examples/; \
	zip -r $(GALLERYDIR)/$$f/$$f.zip $$f.mlw $$f

########
# XML DTD validation
########

.PHONY: xml-validate

xml-validate:
	@for x in `find examples/ -name why3session.xml`; do \
	  xmllint --noout --valid $$x 2>&1 | head -1; \
	done

xml-validate-local:
	@for x in `find examples/ -name why3session.xml`; do \
	  xmllint --noout --dtdvalid share/why3session.dtd $$x 2>&1 | head -1; \
	done

########
# Config
########

CONFIG_FILES = why3config

CONFIGMODULES = $(addprefix src/why3config/, $(CONFIG_FILES))

CONFIGDEP = $(addsuffix .dep, $(CONFIGMODULES))
CONFIGCMO = $(addsuffix .cmo, $(CONFIGMODULES))
CONFIGCMX = $(addsuffix .cmx, $(CONFIGMODULES))

# build targets

byte: bin/why3config.byte
opt:  bin/why3config.opt

bin/why3config.opt: lib/why3/why3.cmxa $(CONFIGCMX)
	$(if $(QUIET),@echo 'Linking  $@' &&) \
	    $(OCAMLOPT) $(OFLAGS) -o $@ $(OLINKFLAGS) $^

bin/why3config.byte: lib/why3/why3.cma $(CONFIGCMO)
	$(if $(QUIET),@echo 'Linking  $@' &&) \
	    $(OCAMLC) $(BFLAGS) -o $@ $(BLINKFLAGS) $^

bin/why3config: bin/why3config.@OCAMLBEST@
	ln -sf why3config.@OCAMLBEST@ $@

# depend and clean targets

ifneq "$(MAKECMDGOALS)" "clean"
include $(CONFIGDEP)
endif

depend: $(CONFIGDEP)

clean::
	rm -f src/why3config/*.cm[iox] src/why3config/*.o
	rm -f src/why3config/*.annot src/why3config/*.dep src/why3config/*~
	rm -f src/why3config/*.output src/why3config/*.automaton
	rm -f bin/why3config.byte bin/why3config.opt bin/why3config

local_config: bin/why3config.@OCAMLBEST@
	WHY3LIB=$(PWD) WHY3DATA=$(PWD)/share bin/why3config.@OCAMLBEST@ \
		--detect --conf_file why3.conf

clean_old_install::
	rm -f $(BINDIR)/why3config$(EXE)

install_no_local::
	cp -f bin/why3config.@OCAMLBEST@ $(TOOLDIR)/why3config$(EXE)

install_local:: bin/why3config

###############
# IDE
###############

ifeq (@enable_ide@,yes)

IDE_FILES = gconfig gmain

IDEMODULES = $(addprefix src/ide/, $(IDE_FILES))

IDEDEP = $(addsuffix .dep, $(IDEMODULES))
IDECMO = $(addsuffix .cmo, $(IDEMODULES))
IDECMX = $(addsuffix .cmx, $(IDEMODULES))

$(IDEDEP): DEPFLAGS += -I src/ide
$(IDECMO) $(IDECMX): INCLUDES += -I src/ide

# build targets

byte: bin/why3ide.byte
opt:  bin/why3ide.opt

bin/why3ide.opt bin/why3ide.byte: INCLUDES += -I @LABLGTK2LIB@
bin/why3ide.opt bin/why3ide.byte: EXTLIBS += lablgtk lablgtksourceview2

bin/why3ide.opt: lib/why3/why3.cmxa lib/why3/why3session.cmxa src/ide/resetgc.o $(IDECMX)
	$(if $(QUIET),@echo 'Linking  $@' &&) \
	    $(OCAMLOPT) $(OFLAGS) -o $@ $(OLINKFLAGS) $^

bin/why3ide.byte: lib/why3/why3.cma lib/why3/why3session.cma src/ide/resetgc.o $(IDECMO)
	$(if $(QUIET),@echo 'Linking  $@' &&) \
	    $(OCAMLC) $(BFLAGS) -o $@ $(BLINKFLAGS) -custom $^

bin/why3ide: bin/why3ide.@OCAMLBEST@
	ln -sf why3ide.@OCAMLBEST@ $@

src/ide/resetgc.o: src/ide/resetgc.c
	$(OCAMLC) -c -ccopt "-Wall -o $@" $<

# depend and clean targets

ifneq "$(MAKECMDGOALS)" "clean"
include $(IDEDEP)
endif

depend: $(IDEDEP)

clean::
	rm -f src/ide/xml.ml
	rm -f src/ide/*.cm[iox] src/ide/*.o
	rm -f src/ide/*.annot src/ide/*.dep src/ide/*~
	rm -f bin/why3ide.byte bin/why3ide.opt bin/why3ide

clean_old_install::
	rm -f $(BINDIR)/why3ide$(EXE)

install_no_local::
	cp -f bin/why3ide.@OCAMLBEST@ $(TOOLDIR)/why3ide$(EXE)

install_local:: bin/why3ide

endif

###############
# Session
###############

SESSION_FILES = why3session_lib why3session_copy why3session_info	\
		why3session_latex why3session_html why3session_rm	\
		why3session_output why3session_run why3session_csv	\
		why3session_main

SESSIONMODULES = $(addprefix src/why3session/, $(SESSION_FILES))

SESSIONDEP = $(addsuffix .dep, $(SESSIONMODULES))
SESSIONCMO = $(addsuffix .cmo, $(SESSIONMODULES))
SESSIONCMX = $(addsuffix .cmx, $(SESSIONMODULES))

$(SESSIONDEP): DEPFLAGS += -I src/why3session
$(SESSIONCMO) $(SESSIONCMX): INCLUDES += -I src/why3session

# build targets

byte: bin/why3session.byte
opt:  bin/why3session.opt

bin/why3session.opt: lib/why3/why3.cmxa lib/why3/why3session.cmxa $(SESSIONCMX)
	$(if $(QUIET),@echo 'Linking  $@' &&) \
	    $(OCAMLOPT) $(OFLAGS) -o $@ $(OLINKFLAGS) $^

bin/why3session.byte: lib/why3/why3.cma lib/why3/why3session.cma $(SESSIONCMO)
	$(if $(QUIET),@echo 'Linking  $@' &&) \
	    $(OCAMLC) $(BFLAGS) -o $@ $(BLINKFLAGS) $^

bin/why3session: bin/why3session.@OCAMLBEST@
	ln -sf why3session.@OCAMLBEST@ $@

# depend and clean targets

ifneq "$(MAKECMDGOALS)" "clean"
include $(SESSIONDEP)
endif

depend: $(SESSIONDEP)

clean::
	rm -f src/why3session/*.cm[iox] src/why3session/*.o
	rm -f src/why3session/*.annot src/why3session/*.dep src/why3session/*~
	rm -f bin/why3session.byte bin/why3session.opt bin/why3session

clean_old_install::
	rm -f $(BINDIR)/why3session$(EXE)

install_no_local::
	cp -f bin/why3session.@OCAMLBEST@ $(TOOLDIR)/why3session$(EXE)

install_local:: bin/why3session


###############
# Bench
###############

ifeq (@enable_bench@,yes)

BENCH_FILES = worker db bench benchrc benchdb why3bench

BENCHMODULES := $(addprefix src/why3bench/, $(BENCH_FILES))

BENCHDEP = $(addsuffix .dep, $(BENCHMODULES))
BENCHCMO = $(addsuffix .cmo, $(BENCHMODULES))
BENCHCMX = $(addsuffix .cmx, $(BENCHMODULES))

$(BENCHDEP): DEPFLAGS += -I src/why3bench
$(BENCHCMO) $(BENCHCMX): INCLUDES += -I src/why3bench -I @SQLITE3LIB@

# build targets

byte: bin/why3bench.byte
opt:  bin/why3bench.opt

bin/why3bench.opt bin/why3bench.byte: INCLUDES += -thread -I +threads -I @SQLITE3LIB@
bin/why3bench.opt bin/why3bench.byte: EXTLIBS += threads sqlite3

bin/why3bench.opt: lib/why3/why3.cmxa $(BENCHCMX)
	$(if $(QUIET),@echo 'Linking  $@' &&) \
	    $(OCAMLOPT) $(OFLAGS) -o $@ $(OLINKFLAGS) $^

bin/why3bench.byte: lib/why3/why3.cma $(BENCHCMO)
	$(if $(QUIET),@echo 'Linking  $@' &&) \
	    $(OCAMLC) $(BFLAGS) -o $@ $(BLINKFLAGS) $^

bin/why3bench: bin/why3bench.@OCAMLBEST@
	ln -sf why3bench.@OCAMLBEST@ $@

# depend and clean targets

ifneq "$(MAKECMDGOALS)" "clean"
include $(BENCHDEP)
endif

depend: $(BENCHDEP)

clean::
	rm -f src/why3bench/*.cm[iox] src/why3bench/*.o
	rm -f src/why3bench/*.annot src/why3bench/*.dep src/why3bench/*~
	rm -f bin/why3bench.byte bin/why3bench.opt bin/why3bench

clean_old_install::
	rm -f $(BINDIR)/why3bench$(EXE)

install_no_local::
	cp -f bin/why3bench.@OCAMLBEST@ $(TOOLDIR)/why3bench$(EXE)

install_local:: bin/why3bench

endif

##############
# Coq plugin
##############

ifeq (@enable_coq_tactic@,yes)

COQPGENERATED = src/coq-tactic/coqCompat.ml src/coq-tactic/g_why3tac.ml

COQP_FILES = coqCompat why3tac g_why3tac

COQPMODULES = $(addprefix src/coq-tactic/, $(COQP_FILES))

COQPDEP = $(addsuffix .dep, $(COQPMODULES))
COQPCMO = $(addsuffix .cmo, $(COQPMODULES))
COQPCMX = $(addsuffix .cmx, $(COQPMODULES))

COQPTREES = kernel lib interp parsing proofs pretyping tactics library toplevel
COQPINCLUDES = -I src/coq-tactic -I +camlp5 $(addprefix -I @COQLIB@/, $(COQPTREES)) @ZIPINCLUDE@

$(COQPDEP): DEPFLAGS += -I src/coq-tactic
$(COQPCMO) $(COQPCMX): INCLUDES += $(COQPINCLUDES)
$(COQPCMO) $(COQPCMX): BFLAGS += -rectypes
$(COQPCMX): OFLAGS += -rectypes

$(COQPDEP): $(COQPGENERATED)

byte: src/coq-tactic/.why3-vo-byte
opt:  src/coq-tactic/.why3-vo-opt

src/coq-tactic/coqCompat.ml: src/coq-tactic/coqCompat@coq_compat_version@.ml
	cp -f $< $@

lib/coq-tactic/why3tac.cmxs: lib/why3/why3.cmxa $(COQPCMX)
	$(if $(QUIET),@echo 'Linking  $@' &&) \
	    $(OCAMLOPT) $(OFLAGS) -o $@ -shared $^

lib/coq-tactic/why3tac.cma: lib/why3/why3.cma $(COQPCMO)
	$(if $(QUIET),@echo 'Linking  $@' &&) \
	    $(OCAMLC) -a $(BFLAGS) -o $@ $^

src/coq-tactic/g_why3tac.ml: src/coq-tactic/g_why3tac.ml4
	$(if $(QUIET),@echo 'Camlp5   $<' &&) \
	    $(CAMLP5O) pr_o.cmo @COQLIB@/parsing/grammar.cma -impl $^ -o $@

src/coq-tactic/.why3-vo-byte: lib/coq-tactic/Why3.v lib/coq-tactic/why3tac.cma
	$(if $(QUIET),@echo 'Coqc     $<' &&) \
	    WHY3CONFIG="" $(COQC) -byte -I lib/coq-tactic/ $< && \
	    touch src/coq-tactic/.why3-vo-byte

src/coq-tactic/.why3-vo-opt: lib/coq-tactic/Why3.v lib/coq-tactic/why3tac.cmxs
	$(if $(QUIET),@echo 'Coqc     $<' &&) \
	    WHY3CONFIG="" $(COQC) -opt -I lib/coq-tactic/ $< && \
	    touch src/coq-tactic/.why3-vo-opt

# depend and clean targets

ifneq "$(MAKECMDGOALS)" "clean"
include $(COQPDEP)
endif

depend: $(COQPDEP)

clean::
	rm -f src/coq-tactic/*.cm[iox] src/coq-tactic/*.o
	rm -f lib/coq-tactic/*.cma lib/coq-tactic/*.cmxs
	rm -f lib/coq-tactic/*.vo lib/coq-tactic/*.glob
	rm -f src/coq-tactic/*.annot src/coq-tactic/*.dep src/coq-tactic/*~
	rm -f src/coq-tactic/.why3-vo-*
	rm -f $(COQPGENERATED)

install_no_local::
	mkdir -p $(LIBDIR)/why3/coq-tactic
	cp -f lib/coq-tactic/* $(LIBDIR)/why3/coq-tactic

endif

####################
# Coq realizations
####################

ifeq (@enable_coq_libs@,yes)

COQLIBS_INT_FILES = Abs ComputerDivision Div2 EuclideanDivision Int MinMax Power
COQLIBS_INT_ALL_FILES = Exponentiation $(COQLIBS_INT_FILES)
COQLIBS_INT = $(addprefix lib/coq/int/, $(COQLIBS_INT_ALL_FILES))

COQLIBS_BOOL_FILES = Bool
COQLIBS_BOOL = $(addprefix lib/coq/bool/, $(COQLIBS_BOOL_FILES))

COQLIBS_REAL_FILES = Abs ExpLog FromInt MinMax PowerInt Real RealInfix Square Trigonometry
COQLIBS_REAL = $(addprefix lib/coq/real/, $(COQLIBS_REAL_FILES))

COQLIBS_NUMBER_FILES = Divisibility Gcd Parity Prime Coprime
COQLIBS_NUMBER = $(addprefix lib/coq/number/, $(COQLIBS_NUMBER_FILES))

COQLIBS_SET_FILES = Set
COQLIBS_SET = $(addprefix lib/coq/set/, $(COQLIBS_SET_FILES))

COQLIBS_MAP_FILES = Map Occ MapPermut MapInjection
COQLIBS_MAP = $(addprefix lib/coq/map/, $(COQLIBS_MAP_FILES))

COQLIBS_LIST_FILES = List Length Mem Nth NthLength HdTl NthHdTl Append NthLengthAppend Reverse HdTlNoOpt NthNoOpt RevAppend Combine Distinct NumOcc Permut
COQLIBS_LIST = $(addprefix lib/coq/list/, $(COQLIBS_LIST_FILES))

COQLIBS_OPTION_FILES = Option
COQLIBS_OPTION = $(addprefix lib/coq/option/, $(COQLIBS_OPTION_FILES))

ifeq (@enable_coq_fp_libs@,yes)
COQLIBS_FP_FILES = Rounding SingleFormat Single DoubleFormat Double
COQLIBS_FP_ALL_FILES = GenFloat $(COQLIBS_FP_FILES)
COQLIBS_FP = $(addprefix lib/coq/floating_point/, $(COQLIBS_FP_ALL_FILES))
endif

COQLIBS_FILES = lib/coq/BuiltIn $(COQLIBS_INT) $(COQLIBS_BOOL) $(COQLIBS_REAL) $(COQLIBS_NUMBER) $(COQLIBS_SET) $(COQLIBS_MAP) $(COQLIBS_LIST) $(COQLIBS_OPTION) $(COQLIBS_FP)

COQV  = $(addsuffix .v,  $(COQLIBS_FILES))
COQVO = $(addsuffix .vo, $(COQLIBS_FILES))
COQVD = $(addsuffix .vd, $(COQLIBS_FILES))

%.vo: %.v
	$(if $(QUIET),@echo 'Coqc     $<' &&) \
	    $(COQC) -R lib/coq Why3 $<

%.vd: %.v
	$(if $(QUIET),@echo 'Coqdep   $<' &&) \
	    $(COQDEP) -slash -R lib/coq Why3 $< > $@

drivers/coq-realizations.aux: Makefile
	$(if $(QUIET),@echo 'Generate $@' &&) \
	(echo "(* generated automatically at compilation time *)"; \
	echo 'theory BuiltIn meta "realized_theory" "BuiltIn", "" end'; \
	for f in $(COQLIBS_INT_FILES); do \
	echo 'theory int.'"$$f"' meta "realized_theory" "int.'"$$f"'", "" end'; done; \
	for f in $(COQLIBS_BOOL_FILES); do \
	echo 'theory bool.'"$$f"' meta "realized_theory" "bool.'"$$f"'", "" end'; done; \
	for f in $(COQLIBS_REAL_FILES); do \
	echo 'theory real.'"$$f"' meta "realized_theory" "real.'"$$f"'", "" end'; done; \
	for f in $(COQLIBS_NUMBER_FILES); do \
	echo 'theory number.'"$$f"' meta "realized_theory" "number.'"$$f"'", "" end'; done; \
	for f in $(COQLIBS_SET_FILES); do \
	echo 'theory set.'"$$f"' meta "realized_theory" "set.'"$$f"'", "" end'; done; \
	for f in $(COQLIBS_MAP_FILES); do \
	echo 'theory map.'"$$f"' meta "realized_theory" "map.'"$$f"'", "" end'; done; \
	for f in $(COQLIBS_LIST_FILES); do \
	echo 'theory list.'"$$f"' meta "realized_theory" "list.'"$$f"'", "" end'; done; \
	for f in $(COQLIBS_OPTION_FILES); do \
	echo 'theory option.'"$$f"' meta "realized_theory" "option.'"$$f"'", "" end'; done; \
	for f in $(COQLIBS_FP_FILES); do \
	echo 'theory floating_point.'"$$f"' meta "realized_theory" "floating_point.'"$$f"'", "" end'; done; \
	) > $@

opt byte: $(COQVO)

install_no_local::
	mkdir -p $(LIBDIR)/why3/coq
	cp lib/coq/BuiltIn.vo $(LIBDIR)/why3/coq/
	mkdir -p $(LIBDIR)/why3/coq/int
	cp $(addsuffix .vo, $(COQLIBS_INT)) $(LIBDIR)/why3/coq/int/
	mkdir -p $(LIBDIR)/why3/coq/bool
	cp $(addsuffix .vo, $(COQLIBS_BOOL)) $(LIBDIR)/why3/coq/bool/
	mkdir -p $(LIBDIR)/why3/coq/real
	cp $(addsuffix .vo, $(COQLIBS_REAL)) $(LIBDIR)/why3/coq/real/
	mkdir -p $(LIBDIR)/why3/coq/number
	cp $(addsuffix .vo, $(COQLIBS_NUMBER)) $(LIBDIR)/why3/coq/number/
	mkdir -p $(LIBDIR)/why3/coq/set
	cp $(addsuffix .vo, $(COQLIBS_SET)) $(LIBDIR)/why3/coq/set/
	mkdir -p $(LIBDIR)/why3/coq/map
	cp $(addsuffix .vo, $(COQLIBS_MAP)) $(LIBDIR)/why3/coq/map/
	mkdir -p $(LIBDIR)/why3/coq/list
	cp $(addsuffix .vo, $(COQLIBS_LIST)) $(LIBDIR)/why3/coq/list/
	mkdir -p $(LIBDIR)/why3/coq/option
	cp $(addsuffix .vo, $(COQLIBS_OPTION)) $(LIBDIR)/why3/coq/option/
ifeq (@enable_coq_fp_libs@,yes)
	mkdir -p $(LIBDIR)/why3/coq/floating_point
	cp $(addsuffix .vo, $(COQLIBS_FP)) $(LIBDIR)/why3/coq/floating_point/
endif
	cp drivers/coq-realizations.aux $(DATADIR)/why3/drivers/

install_local:: $(COQVO) drivers/coq-realizations.aux

ifneq "$(MAKECMDGOALS)" "clean"
ifneq "$(MAKECMDGOALS:update-coq%=update-coq)" "update-coq"
include $(COQVD)
endif
endif

depend: $(COQVD)

clean::
	rm -f $(COQVO) $(COQVD) $(addsuffix .glob, $(COQLIBS_FILES))

update-coq: update-coq-int update-coq-bool update-coq-real update-coq-number update-coq-set update-coq-map update-coq-list update-coq-option update-coq-fp

update-coq-int: bin/why3 drivers/coq-realizations.aux theories/int.why
	for f in $(COQLIBS_INT_ALL_FILES); do WHY3CONFIG="" bin/why3realize.@OCAMLBEST@ -L theories -D drivers/coq-realize.drv -T int.$$f -o lib/coq/int/; done

update-coq-bool: bin/why3 drivers/coq-realizations.aux theories/bool.why
	for f in $(COQLIBS_BOOL_FILES); do WHY3CONFIG="" bin/why3realize.@OCAMLBEST@ -L theories -D drivers/coq-realize.drv -T bool.$$f -o lib/coq/bool/; done

update-coq-real: bin/why3 drivers/coq-realizations.aux theories/real.why
	for f in $(COQLIBS_REAL_FILES); do WHY3CONFIG="" bin/why3realize.@OCAMLBEST@ -L theories -D drivers/coq-realize.drv -T real.$$f -o lib/coq/real/; done

update-coq-number: bin/why3 drivers/coq-realizations.aux theories/number.why
	for f in $(COQLIBS_NUMBER_FILES); do WHY3CONFIG="" bin/why3realize.@OCAMLBEST@ -L theories -D drivers/coq-realize.drv -T number.$$f -o lib/coq/number/; done

update-coq-set: bin/why3 drivers/coq-realizations.aux theories/set.why
	for f in $(COQLIBS_SET_FILES); do WHY3CONFIG="" bin/why3realize.@OCAMLBEST@ -L theories -D drivers/coq-realize.drv -T set.$$f -o lib/coq/set/; done

update-coq-map: bin/why3 drivers/coq-realizations.aux theories/map.why
	for f in $(COQLIBS_MAP_FILES); do WHY3CONFIG="" bin/why3realize.@OCAMLBEST@ -L theories -D drivers/coq-realize.drv -T map.$$f -o lib/coq/map/; done

update-coq-list: bin/why3 drivers/coq-realizations.aux theories/list.why
	for f in $(COQLIBS_LIST_FILES); do WHY3CONFIG="" bin/why3realize.@OCAMLBEST@ -L theories -D drivers/coq-realize.drv -T list.$$f -o lib/coq/list/; done

update-coq-option: bin/why3 drivers/coq-realizations.aux theories/option.why
	for f in $(COQLIBS_OPTION_FILES); do WHY3CONFIG="" bin/why3realize.@OCAMLBEST@ -L theories -D drivers/coq-realize.drv -T option.$$f -o lib/coq/option/; done

update-coq-fp: bin/why3 drivers/coq-realizations.aux theories/floating_point.why
	for f in $(COQLIBS_FP_FILES); do WHY3CONFIG="" bin/why3realize.@OCAMLBEST@ -L theories -D drivers/coq-realize.drv -T floating_point.$$f -o lib/coq/floating_point/; done

else

drivers/coq-realizations.aux:
	echo "(* generated automatically at compilation time *)" > $@

install_no_local::
	cp drivers/coq-realizations.aux $(DATADIR)/why3/drivers/

endif

opt byte: drivers/coq-realizations.aux

clean::
	rm -f drivers/coq-realizations.aux

####################
# PVS realizations
####################

ifeq (@enable_pvs_libs@,yes)

PVSLIBS_INT_FILES = Int Abs MinMax ComputerDivision EuclideanDivision
PVSLIBS_INT = $(addprefix lib/pvs/int/, $(PVSLIBS_INT_FILES))

PVSLIBS_REAL_FILES = Abs FromInt MinMax Real Square ExpLog Trigonometry \
                     PowerInt
 # RealInfix
PVSLIBS_REAL = $(addprefix lib/pvs/real/, $(PVSLIBS_REAL_FILES))

PVSLIBS_LIST_FILES =
  # Nth
PVSLIBS_LIST = $(addprefix lib/pvs/int/, $(PVSLIBS_LIST_FILES))

PVSLIBS_NUMBER_FILES = # Divisibility Gcd Parity Prime
PVSLIBS_NUMBER = $(addprefix lib/pvs/number/, $(PVSLIBS_NUMBER_FILES))

PVSLIBS_FP_FILES = Rounding SingleFormat Single DoubleFormat Double
PVSLIBS_FP_ALL_FILES = $(PVSLIBS_FP_FILES)
PVSLIBS_FP = $(addprefix lib/pvs/floating_point/, $(PVSLIBS_FP_ALL_FILES))

PVSLIBS_FILES = $(PVSLIBS_INT) $(PVSLIBS_REAL) $(PVSLIBS_LIST) \
                $(PVSLIBS_NUMBER) $(PVSLIBS_FP)

drivers/pvs-realizations.aux: Makefile
	$(if $(QUIET),@echo 'Generate $@' &&) \
	(echo "(* generated automatically at compilation time *)"; \
	for f in $(PVSLIBS_INT_FILES); do \
	echo 'theory int.'"$$f"' meta "realized_theory" "int.'"$$f"'", "" end'; done; \
	for f in $(PVSLIBS_REAL_FILES); do \
	echo 'theory real.'"$$f"' meta "realized_theory" "real.'"$$f"'", "" end'; done; \
	for f in $(PVSLIBS_LIST_FILES); do \
	echo 'theory list.'"$$f"' meta "realized_theory" "list.'"$$f"'", "" end'; done; \
	for f in $(PVSLIBS_NUMBER_FILES); do \
	echo 'theory number.'"$$f"' meta "realized_theory" "number.'"$$f"'", "" end'; done; \
	for f in $(PVSLIBS_FP_FILES); do \
	echo 'theory floating_point.'"$$f"' meta "realized_theory" "floating_point.'"$$f"'", "" end'; done; \
	) > $@

install_no_local::
	mkdir -p $(LIBDIR)/why3/pvs/int
	cp $(addsuffix .pvs, $(PVSLIBS_INT)) $(LIBDIR)/why3/pvs/int/
	cp $(addsuffix .prf, $(PVSLIBS_INT)) $(LIBDIR)/why3/pvs/int/
	mkdir -p $(LIBDIR)/why3/pvs/real
	cp $(addsuffix .pvs, $(PVSLIBS_REAL)) $(LIBDIR)/why3/pvs/real/
	cp $(addsuffix .prf, $(PVSLIBS_REAL)) $(LIBDIR)/why3/pvs/real/
	mkdir -p $(LIBDIR)/why3/pvs/floating_point/
	cp $(addsuffix .pvs, $(PVSLIBS_FP)) $(LIBDIR)/why3/pvs/floating_point/
	cp drivers/pvs-realizations.aux $(DATADIR)/why3/drivers/

install_local:: drivers/pvs-realizations.aux

update-pvs: bin/why3 drivers/pvs-realizations.aux
	for f in $(PVSLIBS_INT_FILES); do WHY3CONFIG="" bin/why3realize.@OCAMLBEST@ -D drivers/pvs-realize.drv -T int.$$f -o lib/pvs/int/; done
	for f in $(PVSLIBS_REAL_FILES); do WHY3CONFIG="" bin/why3realize.@OCAMLBEST@ -D drivers/pvs-realize.drv -T real.$$f -o lib/pvs/real/; done
	for f in $(PVSLIBS_LIST_FILES); do WHY3CONFIG="" bin/why3realize.@OCAMLBEST@ -D drivers/pvs-realize.drv -T list.$$f -o lib/pvs/list/; done
	for f in $(PVSLIBS_NUMBER_FILES); do WHY3CONFIG="" bin/why3realize.@OCAMLBEST@ -D drivers/pvs-realize.drv -T number.$$f -o lib/pvs/number/; done
	for f in $(PVSLIBS_FP_FILES); do WHY3CONFIG="" bin/why3realize.@OCAMLBEST@ -D drivers/pvs-realize.drv -T floating_point.$$f -o lib/pvs/floating_point/; done

else

drivers/pvs-realizations.aux:
	echo "(* generated automatically at compilation time *)" > $@

install_no_local::
	cp drivers/pvs-realizations.aux $(DATADIR)/why3/drivers/

endif

opt byte: drivers/pvs-realizations.aux

clean::
	rm -f drivers/pvs-realizations.aux

#######################
# Isabelle realizations
#######################

ifeq (@enable_isabelle_libs@,yes)

ISABELLELIBS_INT_FILES = Exponentiation Abs ComputerDivision Div2 EuclideanDivision Int MinMax Power
ISABELLELIBS_INT = $(addsuffix .xml, $(addprefix lib/isabelle/int/, $(ISABELLELIBS_INT_FILES)))

ISABELLELIBS_BOOL_FILES = Bool
ISABELLELIBS_BOOL = $(addsuffix .xml, $(addprefix lib/isabelle/bool/, $(ISABELLELIBS_BOOL_FILES)))

ISABELLELIBS_REAL_FILES = # not yet realized : Abs ExpLog FromInt MinMax PowerInt Real Square RealInfix
ISABELLELIBS_REAL = $(addsuffix .xml, $(addprefix lib/isabelle/real/, $(ISABELLELIBS_REAL_FILES)))

ISABELLELIBS_NUMBER_FILES = Divisibility Gcd Parity Prime Coprime
ISABELLELIBS_NUMBER = $(addsuffix .xml, $(addprefix lib/isabelle/number/, $(ISABELLELIBS_NUMBER_FILES)))

ISABELLELIBS_SET_FILES = Set Fset
ISABELLELIBS_SET = $(addsuffix .xml, $(addprefix lib/isabelle/set/, $(ISABELLELIBS_SET_FILES)))

ISABELLELIBS_MAP_FILES = Map Occ MapPermut MapInjection
ISABELLELIBS_MAP = $(addsuffix .xml, $(addprefix lib/isabelle/map/, $(ISABELLELIBS_MAP_FILES)))

ISABELLELIBS_LIST_FILES = List Length Mem Nth NthNoOpt NthLength HdTl NthHdTl Append NthLengthAppend Reverse HdTlNoOpt RevAppend Combine Distinct NumOcc Permut
ISABELLELIBS_LIST = $(addsuffix .xml, $(addprefix lib/isabelle/list/, $(ISABELLELIBS_LIST_FILES)))

drivers/isabelle-realizations.aux: Makefile
	$(if $(QUIET),@echo 'Generate $@' &&) \
	(echo "(* generated automatically at compilation time *)"; \
	echo 'theory BuiltIn meta "realized_theory" "BuiltIn", "" end'; \
	for f in $(ISABELLELIBS_INT_FILES); do \
	echo 'theory int.'"$$f"' meta "realized_theory" "int.'"$$f"'", "" end'; done; \
	for f in $(ISABELLELIBS_BOOL_FILES); do \
	echo 'theory bool.'"$$f"' meta "realized_theory" "bool.'"$$f"'", "" end'; done; \
	for f in $(ISABELLELIBS_REAL_FILES); do \
	echo 'theory real.'"$$f"' meta "realized_theory" "real.'"$$f"'", "" end'; done; \
	for f in $(ISABELLELIBS_NUMBER_FILES); do \
	echo 'theory number.'"$$f"' meta "realized_theory" "number.'"$$f"'", "" end'; done; \
	for f in $(ISABELLELIBS_SET_FILES); do \
	echo 'theory set.'"$$f"' meta "realized_theory" "set.'"$$f"'", "" end'; done; \
	for f in $(ISABELLELIBS_MAP_FILES); do \
	echo 'theory map.'"$$f"' meta "realized_theory" "map.'"$$f"'", "" end'; done; \
	for f in $(ISABELLELIBS_LIST_FILES); do \
	echo 'theory list.'"$$f"' meta "realized_theory" "list.'"$$f"'", "" end'; done; \
	for f in $(ISABELLELIBS_OPTION_FILES); do \
	echo 'theory option.'"$$f"' meta "realized_theory" "option.'"$$f"'", "" end'; done; \
	) > $@

install_no_local::
	cp -r lib/isabelle $(LIBDIR)/why3
	cp drivers/isabelle-realizations.aux $(DATADIR)/why3/drivers/
	@(d=`isabelle components -l | grep why3`; \
	  if test $$d != $(LIBDIR)/why3/isabelle; then \
	    echo "[Warning] Cannot pre-build the Isabelle heap because the"; \
	    echo "  current Why3 path in Isabelle component configuration [$$d]"; \
            echo "  is not the same as the current install dir [$(LIBDIR)/why3/isabelle]"; \
	  else isabelle build -bc Why3 ; \
	  fi)

install_local::
	@(d=`isabelle components -l | grep why3`; \
	  if test $$d != `pwd`/lib/isabelle; then \
	    echo "[Warning] Cannot pre-build the Isabelle heap because the"; \
	    echo "  current Why3 path in Isabelle component configuration [$$d]"; \
            echo "  is not the same as the current install dir [`pwd`/lib/isabelle]"; \
	  else isabelle build -bc Why3 ; \
	  fi)


update-isabelle: $(ISABELLELIBS_INT) $(ISABELLELIBS_BOOL) $(ISABELLELIBS_REAL) $(ISABELLELIBS_NUMBER) $(ISABELLELIBS_SET) $(ISABELLELIBS_MAP) $(ISABELLELIBS_LIST) $(ISABELLELIBS_OPTION)

$(ISABELLELIBS_INT): bin/why3 drivers/isabelle-realizations.aux \
  drivers/isabelle-realize.drv drivers/isabelle-common.gen theories/int.why
	mkdir -p lib/isabelle/int
	WHY3CONFIG="" bin/why3realize.@OCAMLBEST@ -L theories -D drivers/isabelle-realize.drv -T int.$(notdir $(basename $@)) -o lib/isabelle/int/

$(ISABELLELIBS_BOOL): bin/why3 drivers/isabelle-realizations.aux \
  drivers/isabelle-realize.drv drivers/isabelle-common.gen theories/bool.why
	mkdir -p lib/isabelle/bool
	WHY3CONFIG="" bin/why3realize.@OCAMLBEST@ -L theories -D drivers/isabelle-realize.drv -T bool.$(notdir $(basename $@)) -o lib/isabelle/bool/

$(ISABELLELIBS_REAL): bin/why3 drivers/isabelle-realizations.aux \
  drivers/isabelle-realize.drv drivers/isabelle-common.gen theories/real.why
	mkdir -p lib/isabelle/real
	WHY3CONFIG="" bin/why3realize.@OCAMLBEST@ -L theories -D drivers/isabelle-realize.drv -T real.$(notdir $(basename $@)) -o lib/isabelle/real/

$(ISABELLELIBS_NUMBER): bin/why3 drivers/isabelle-realizations.aux \
  drivers/isabelle-realize.drv drivers/isabelle-common.gen theories/number.why
	mkdir -p lib/isabelle/number
	WHY3CONFIG="" bin/why3realize.@OCAMLBEST@ -L theories -D drivers/isabelle-realize.drv -T number.$(notdir $(basename $@)) -o lib/isabelle/number/

$(ISABELLELIBS_SET): bin/why3 drivers/isabelle-realizations.aux \
  drivers/isabelle-realize.drv drivers/isabelle-common.gen theories/set.why
	mkdir -p lib/isabelle/set
	WHY3CONFIG="" bin/why3realize.@OCAMLBEST@ -L theories -D drivers/isabelle-realize.drv -T set.$(notdir $(basename $@)) -o lib/isabelle/set/

$(ISABELLELIBS_MAP): bin/why3 drivers/isabelle-realizations.aux \
  drivers/isabelle-realize.drv drivers/isabelle-common.gen theories/map.why
	mkdir -p lib/isabelle/map
	WHY3CONFIG="" bin/why3realize.@OCAMLBEST@ -L theories -D drivers/isabelle-realize.drv -T map.$(notdir $(basename $@)) -o lib/isabelle/map/

$(ISABELLELIBS_LIST): bin/why3 drivers/isabelle-realizations.aux \
  drivers/isabelle-realize.drv drivers/isabelle-common.gen theories/list.why
	mkdir -p lib/isabelle/list
	WHY3CONFIG="" bin/why3realize.@OCAMLBEST@ -L theories -D drivers/isabelle-realize.drv -T list.$(notdir $(basename $@)) -o lib/isabelle/list/

$(ISABELLELIBS_OPTION): bin/why3 drivers/isabelle-realizations.aux \
  drivers/isabelle-realize.drv drivers/isabelle-common.gen theories/option.why
	mkdir -p lib/isabelle/option
	WHY3CONFIG="" bin/why3realize.@OCAMLBEST@ -L theories -D drivers/isabelle-realize.drv -T option.$(notdir $(basename $@)) -o lib/isabelle/option/

opt byte: update-isabelle

clean::
	rm -f lib/isabelle/*/*.xml

else

drivers/isabelle-realizations.aux:
	echo "(* generated automatically at compilation time *)" > $@

install_no_local::
	cp drivers/isabelle-realizations.aux $(DATADIR)/why3/drivers/

endif

opt byte: drivers/isabelle-realizations.aux

clean::
	rm -f drivers/isabelle-realizations.aux

#######################
# Ocaml realizations
#######################

OCAMLLIBS_FILES = why3__BigInt_compat why3__BigInt why3__IntAux why3__Array

OCAMLLIBS_MODULES := $(addprefix lib/ocaml/, $(OCAMLLIBS_FILES))

OCAMLLIBS_DEP = $(addsuffix .dep, $(OCAMLLIBS_MODULES))
OCAMLLIBS_CMO = $(addsuffix .cmo, $(OCAMLLIBS_MODULES))
OCAMLLIBS_CMX = $(addsuffix .cmx, $(OCAMLLIBS_MODULES))

$(OCAMLLIBS_DEP): DEPFLAGS += -I src/util -I lib/ocaml @BIGINTINCLUDE@
$(OCAMLLIBS_CMO) $(OCAMLLIBS_CMX): INCLUDES += -I src/util -I lib/ocaml @BIGINTINCLUDE@
$(OCAMLLIBS_CMX): OFLAGS += -for-pack Why3extract

ifneq "$(MAKECMDGOALS)" "clean"
include $(OCAMLLIBS_DEP)
endif

$(OCAMLLIBS_DEP): lib/ocaml/why3__BigInt_compat.ml

depend: $(OCAMLLIBS_DEP)

clean::
	rm -f lib/ocaml/*.cm[iox] lib/ocaml/*.o
	rm -f lib/ocaml/*.annot lib/ocaml/*.dep

opt: $(OCAMLLIBS_CMX)

byte: $(OCAMLLIBS_CMO)


byte: lib/why3/why3extract.cma
opt:  lib/why3/why3extract.cmxa

lib/why3/why3extract.cma: lib/why3/why3extract.cmo
	$(if $(QUIET),@echo 'Linking  $@' &&) \
	    $(OCAMLC) -a $(BFLAGS) -o $@ $^

lib/why3/why3extract.cmxa: lib/why3/why3extract.cmx
	$(if $(QUIET),@echo 'Linking  $@' &&) \
	    $(OCAMLOPT) -a $(OFLAGS) -o $@ $^

lib/why3/why3extract.cmo: $(OCAMLLIBS_CMO)
	$(if $(QUIET),@echo 'Linking  $@' &&) \
	    $(OCAMLC) $(BFLAGS) -pack -o $@ $^

lib/why3/why3extract.cmx: $(OCAMLLIBS_CMX)
	$(if $(QUIET),@echo 'Linking  $@' &&) \
	    $(OCAMLOPT) $(OFLAGS) -pack -o $@ $^



install_no_local_lib::
	mkdir -p $(OCAMLINSTALLLIB)/why3
	cp -f lib/why3/why3extract.cm* lib/why3/why3extract.[ao] \
		$(OCAMLINSTALLLIB)/why3



################
# Jessie3 plugin
################

ifeq (@enable_frama_c@,yes)

byte: jessie.byte
opt: jessie.opt

jessie.byte: src/jessie/Makefile lib/why3/why3.cma
	@$(MAKE) -C src/jessie Jessie3.cma

jessie.opt: src/jessie/Makefile lib/why3/why3.cmxa
	@$(MAKE) -C src/jessie Jessie3.cmxs

install_no_local::
	mkdir -p $(FRAMAC_LIBDIR)/plugins/
	cp -f src/jessie/Jessie3.cm* $(FRAMAC_LIBDIR)/plugins/

clean::
	$(MAKE) -C src/jessie clean

endif

#######
# tools
#######

TOOLS = lib/why3-cpulimit$(EXE)

byte opt: $(TOOLS)

lib/why3-cpulimit$(EXE): src/tools/@CPULIMIT@.c
	$(CC) -Wall -o $@ $^

clean::
	rm -f lib/why3-cpulimit$(EXE) src/tools/*~

install_no_local::
<<<<<<< HEAD
	mkdir -p $(LIBDIR)/why3
	cp -f lib/why3-cpulimit$(EXE) $(BINDIR)/why3-cpulimit$(EXE)
=======
	cp -f lib/why3-cpulimit$(EXE) $(LIBDIR)/why3/why3-cpulimit$(EXE)
>>>>>>> e0ce9897
	cp -f lib/why3-call-pvs $(LIBDIR)/why3/why3-call-pvs

########
# why3wc
########

WHY3WCGENERATED = src/tools/why3wc.ml

WHY3WC_FILES = why3wc
WHY3WCMODULES = $(addprefix src/tools/, $(WHY3WC_FILES))

WHY3WCDEP = $(addsuffix .dep, $(WHY3WCMODULES))
WHY3WCCMO = $(addsuffix .cmo, $(WHY3WCMODULES))
WHY3WCCMX = $(addsuffix .cmx, $(WHY3WCMODULES))

$(WHY3WCDEP): DEPFLAGS += -I src/tools
$(WHY3WCCMO) $(WHY3WCCMX): INCLUDES += -I src/tools

$(WHY3WCDEP): $(WHY3WCGENERATED)

byte: bin/why3wc.byte
opt:  bin/why3wc.opt

bin/why3wc.opt: $(WHY3WCCMX)
	$(if $(QUIET),@echo 'Linking  $@' &&) \
	    $(OCAMLOPT) $(OFLAGS) -o $@ $(OLINKFLAGS) $^

bin/why3wc.byte: $(WHY3WCCMO)
	$(if $(QUIET),@echo 'Linking  $@' &&) \
	    $(OCAMLC) $(BFLAGS) -o $@ $(BLINKFLAGS) $^

bin/why3wc: bin/why3wc.@OCAMLBEST@
	ln -sf why3wc.@OCAMLBEST@ $@

ifneq "$(MAKECMDGOALS)" "clean"
include $(WHY3WCDEP)
endif

depend: $(WHY3WCDEP)

clean::
	rm -f $(WHY3WCGENERATED)
	rm -f src/tools/*.cm[iox] src/tools/*.o
	rm -f src/tools/*.annot src/tools/*.dep src/tools/*~
	rm -f bin/why3wc.byte bin/why3wc.opt bin/why3wc

clean_old_install::
	rm -f $(BINDIR)/why3wc$(EXE)

install_no_local::
	cp -f bin/why3wc.@OCAMLBEST@ $(TOOLDIR)/why3wc$(EXE)

install_local:: bin/why3wc

#########
# why3doc
#########

WHY3DOCGENERATED = src/why3doc/doc_lexer.ml

WHY3DOC_FILES = doc_html doc_def doc_lexer doc_main

WHY3DOCMODULES = $(addprefix src/why3doc/, $(WHY3DOC_FILES))

WHY3DOCDEP = $(addsuffix .dep, $(WHY3DOCMODULES))
WHY3DOCCMO = $(addsuffix .cmo, $(WHY3DOCMODULES))
WHY3DOCCMX = $(addsuffix .cmx, $(WHY3DOCMODULES))

$(WHY3DOCDEP): DEPFLAGS += -I src/why3doc
$(WHY3DOCCMO) $(WHY3DOCCMX): INCLUDES += -I src/why3doc

$(WHY3DOCDEP): $(WHY3DOCGENERATED)

# build targets

byte: bin/why3doc.byte
opt:  bin/why3doc.opt

bin/why3doc.opt: lib/why3/why3.cmxa $(WHY3DOCCMX)
	$(if $(QUIET),@echo 'Linking  $@' &&) \
	    $(OCAMLOPT) $(OFLAGS) -o $@ $(OLINKFLAGS) $^

bin/why3doc.byte: lib/why3/why3.cma $(WHY3DOCCMO)
	$(if $(QUIET),@echo 'Linking  $@' &&) \
	    $(OCAMLC) $(BFLAGS) -o $@ $(BLINKFLAGS) $^

bin/why3doc: bin/why3doc.@OCAMLBEST@
	ln -sf why3doc.@OCAMLBEST@ $@

install_no_local::
	cp -f bin/why3doc.@OCAMLBEST@ $(BINDIR)/why3doc$(EXE)
# depend and clean targets

ifneq "$(MAKECMDGOALS)" "clean"
include $(WHY3DOCDEP)
endif

depend: $(WHY3DOCDEP)

clean::
	rm -f $(WHY3DOCGENERATED)
	rm -f src/why3doc/*.cm[iox] src/why3doc/*.o
	rm -f src/why3doc/*.annot src/why3doc/*.dep src/why3doc/*~
	rm -f bin/why3doc.byte bin/why3doc.opt bin/why3doc

clean_old_install::
	rm -f $(BINDIR)/why3doc$(EXE)

install_no_local::
	cp -f bin/why3doc.@OCAMLBEST@ $(TOOLDIR)/why3doc$(EXE)

install_local:: bin/why3doc

########
# bench
########

.PHONY: bench test

bench:: bin/why3.@OCAMLBEST@ bin/why3config.@OCAMLBEST@ plugins $(TOOLS) \
  share/Makefile.config bin/why3extract
	$(MAKE) test-api-logic.@OCAMLBEST@
	$(MAKE) test-api-mlw-tree.@OCAMLBEST@
	$(MAKE) test-api-mlw.@OCAMLBEST@
	$(MAKE) test-session.@OCAMLBEST@
	$(MAKE) test-ocaml-extraction
	# desactivé car requiert findlib
	# if test -d examples/runstrat ; then \
	#  $(MAKE) test-runstrat.@OCAMLBEST@ ; fi
	bash bench/bench ".@OCAMLBEST@"
	@if test "@enable_coq_tactic@" = "yes"; then \
	   echo "=== checking the Coq tactic ==="; \
	   $(MAKE) test-coq-tactic.@OCAMLBEST@; fi

###############
# test targets
###############

test2: bin/why3.byte $(TOOLS)
	bin/why3.byte tests/test-jcf.why

test: bin/why3.byte plugins.byte $(TOOLS)
	mkdir -p output_why3
	bin/why3.byte -D drivers/why3.drv -o output_why3 tests/test-jcf.why
	# bin/why3.byte -D drivers/alt_ergo.drv tests/test-jcf.why -T Test -G G
	# bin/why3.byte -P alt-ergo --timelimit 3 tests/test-jcf.why -T Test -G G
	# bin/why3.byte -D drivers/coq.drv tests/test-jcf.why -T Test -G G
	echo bin/why3.byte -P alt-ergo --timelimit 1 --prove theories/real.why
	@printf "*** Checking Coq file generation ***\\n"
	@mkdir -p output_coq
	@for i in int.Abs int.EuclideanDivision int.ComputerDivision  \
		real.Abs real.FromIntTest real.SquareTest \
		real.ExpLogTest real.PowerTest real.TrigonometryTest \
		floating_point.Test map.TestBv32 \
		; do \
	  printf "Generating Coq file for $$i\\n" && \
	  	bin/why3.byte -P coq -o output_coq -T $$i ; done
	@printf "*** Checking Coq compilation ***\\n"
	@for i in output_coq/*.v; do printf "coq $$i\\n" && coqc $$i ; done

testl: bin/why3.byte
	ocamlrun -bt bin/why3.byte tests/test-pgm-jcf.mlw
	ocamlrun -bt bin/why3.byte -P alt-ergo tests/test-pgm-jcf.mlw

testl-debug: bin/why3.opt
	bin/why3.opt --debug program_typing tests/test-pgm-jcf.mlw

testl-ide: bin/why3ide.opt
	bin/why3ide.opt tests/test-pgm-jcf.mlw

testl-type: bin/why3.byte
	ocamlrun -bt bin/why3.byte --type-only tests/test-pgm-jcf.mlw

test-api-logic.byte: examples/use_api/logic.ml lib/why3/why3.cma
	$(if $(QUIET),@echo 'Ocaml    $<' &&) \
	ocaml -I lib/why3 $(INCLUDES) $(EXTCMA) lib/why3/why3.cma $< > /dev/null \
	|| (rm -f test-api-logic.byte; printf "Test of Why3 API calls failed. Please fix it"; exit 2)
	@rm -f test-api-logic.byte;

test-api-logic.opt: examples/use_api/logic.ml lib/why3/why3.cmxa
	$(if $(QUIET),@echo 'Ocamlopt $<' &&) \
	($(OCAMLOPT) -o $@ -I lib/why3 $(INCLUDES) $(EXTCMXA) lib/why3/why3.cmxa $< \
	&& ./test-api-logic.opt > /dev/null) \
	|| (rm -f test-api-logic.opt; printf "Test of Why3 API calls failed. Please fix it"; exit 2)
	@rm -f test-api-logic.opt

test-api-mlw-tree.byte: examples/use_api/mlw_tree.ml lib/why3/why3.cma
	$(if $(QUIET),@echo 'Ocaml    $<' &&) \
	ocaml -I lib/why3 $(INCLUDES) $(EXTCMA) lib/why3/why3.cma $< > /dev/null\
	|| (rm -f test-api-mlw-tree.byte; printf "Test of Why3 API calls failed. Please fix it"; exit 2)
	@rm -f test-api-mlw-tree.byte;

test-api-mlw-tree.opt: examples/use_api/mlw_tree.ml lib/why3/why3.cmxa
	$(if $(QUIET),@echo 'Ocamlopt $<' &&) \
	($(OCAMLOPT) -o $@ -I lib/why3 $(INCLUDES) $(EXTCMXA) lib/why3/why3.cmxa $< \
	&& ./test-api-mlw-tree.opt > /dev/null) \
	|| (rm -f test-api-mlw-tree.opt; printf "Test of Why3 API calls failed. Please fix it"; exit 2)
	@rm -f test-api-mlw-tree.opt

test-api-mlw.byte: examples/use_api/mlw.ml lib/why3/why3.cma
	$(if $(QUIET),@echo 'Ocaml    $<' &&) \
	ocaml -I lib/why3 $(INCLUDES) $(EXTCMA) lib/why3/why3.cma $< \
	|| (rm -f test-api-mlw.byte; printf "Test of Why3 API calls failed. Please fix it"; exit 2)
	@rm -f test-api-mlw.byte;

test-api-mlw.opt: examples/use_api/mlw.ml lib/why3/why3.cmxa
	$(if $(QUIET),@echo 'Ocamlopt $<' &&) \
	($(OCAMLOPT) -o $@ -I lib/why3 $(INCLUDES) $(EXTCMXA) lib/why3/why3.cmxa $< \
	&& ./test-api-mlw.opt > /dev/null) \
	|| (rm -f test-api-mlw.opt; printf "Test of Why3 API calls failed. Please fix it"; exit 2)
	@rm -f test-api-mlw.opt

#test-shape: lib/why3/why3.cma
#	ocaml -I lib/why3 $(INCLUDES) $(EXTCMA) $? examples/test_shape.ml

test-session.byte: examples/use_api/create_session.ml lib/why3/why3.cma lib/why3/why3session.cma 
	$(if $(QUIET),@echo 'Ocaml    $<' &&) \
	ocaml -I lib/why3 $(INCLUDES) $(EXTCMA) lib/why3/why3.cma lib/why3/why3session.cma $< > /dev/null\
	|| (rm -f why3session.xml why3shapes.dat why3shapes.gz;  \
	printf "Test of Why3 API calls for Session module failed. Please fix it"; exit 2)
	@rm -f why3session.xml

test-session.opt: examples/use_api/create_session.ml lib/why3/why3.cmxa lib/why3/why3session.cmxa 
	$(if $(QUIET),@echo 'Ocamlopt $<' &&) \
	($(OCAMLOPT) -o $@ -I lib/why3 $(INCLUDES) $(EXTCMXA) lib/why3/why3.cmxa lib/why3/why3session.cmxa  $< \
	&& ./test-session.opt > /dev/null) \
	|| (rm -f test-session.opt why3session.xml why3shapes.dat why3shapes.gz; \
	printf "Test of Why3 API calls for Session module failed. Please fix it"; exit 2)
	@rm -f test-session.opt why3session.xml

test-coq-tactic.byte: src/coq-tactic/.why3-vo-byte
	$(COQC) -byte -I lib/coq-tactic/ bench/coq-tactic/test.v

test-coq-tactic.opt: src/coq-tactic/.why3-vo-opt
	$(COQC) -opt -I lib/coq-tactic/ bench/coq-tactic/test.v

#only test the compilation of runstrat
test-runstrat.byte: lib/why3/why3.cma lib/why3/META
	OCAMLPATH=$(PWD)/lib $(MAKE) -C examples/use_api/runstrat clean
	OCAMLPATH=$(PWD)/lib $(MAKE) -C examples/use_api/runstrat byte

test-runstrat.opt: lib/why3/why3.cmxa lib/why3/META
	OCAMLPATH=$(PWD)/lib $(MAKE) -C examples/use_api/runstrat clean
	OCAMLPATH=$(PWD)/lib $(MAKE) -C examples/use_api/runstrat opt

test-runstrat: test-runstrat.$(OCAMLBEST)

test-ocaml-extraction: bin/why3.opt bin/why3extract.opt lib/why3/why3extract.cmxa
	@echo "driver ocaml32"
	@mkdir -p tests/test-extraction
	@cd tests ; ../bin/why3extract.opt -D ocaml32 \
	  test_extraction.mlw -o test-extraction
	@cd tests/test-extraction/ ; \
	  $(OCAMLOPT) @BIGINTINCLUDE@ -I ../../lib/why3 \
	  @BIGINTLIB@.cmxa why3extract.cmxa \
	  ref__Refint.ml test_extraction__TestExtraction.ml main.ml
	@tests/test-extraction/a.out
	@echo "driver ocaml64"
	@cd tests ; ../bin/why3extract.opt -D ocaml64 \
	  test_extraction.mlw -o test-extraction
	@cd tests/test-extraction/ ; \
	  $(OCAMLOPT) @BIGINTINCLUDE@ -I ../../lib/why3 \
	  @BIGINTLIB@.cmxa why3extract.cmxa \
	  ref__Refint.ml test_extraction__TestExtraction.ml main.ml
	@tests/test-extraction/a.out

################
# documentation
################

.PHONY: doc

ifeq (@enable_doc@,yes)

doc: doc/manual.pdf doc/html/index.html

BNF = qualid label constant operator term type formula theory theory2 \
	why_file spec expr expr2 module whyml_file term_old_at
BNFTEX = $(addprefix doc/, $(addsuffix _bnf.tex, $(BNF)))

doc/%_bnf.tex: doc/%.bnf doc/bnf
	doc/bnf $< > $@

doc/bnf: doc/bnf.mll
	$(OCAMLLEX) $<
	$(OCAMLOPT) -o $@ doc/bnf.ml

DOC = api glossary ide intro exec macros manpages install \
      manual starting syntax syntaxref technical version whyml \
      itp pvs coq coq_tactic isabelle

DOCTEX = $(addprefix doc/, $(addsuffix .tex, $(DOC)))

doc/manual.pdf: $(BNFTEX) $(DOCTEX) doc/manual.bib share/provers-detection-data.conf
	cd doc; $(RUBBER) --warn all --pdf manual.tex

ifeq (@enable_html_doc@,yes)

# the dependency on the pdf ensures the bbl was built
doc/html/manual.html: doc/manual.pdf doc/fix.hva
	cd doc; rm -rf html; mkdir -p html
	cp doc/*.png doc/manual.bbl doc/html/
	cd doc; $(HEVEA) -o html/manual.html -fix -O fix.hva makeidx.hva manual.tex

doc/html/index.html: doc/html/manual.html
	cd doc; $(HACHA) -tocbis -o html/index.html html/manual.html

else

doc/html/index.html:

endif

clean::
	cd doc; rm -rf html; $(RUBBER) --pdf --clean manual.tex

else

doc:

endif

##########
# API DOC
##########

.PHONY: apidoc apidot

MODULESTODOC = \
	util/util util/opt util/lists util/strings \
	util/extmap util/extset util/exthtbl \
	util/weakhtbl util/stdlib util/rc util/debug \
	core/ident core/ty core/term core/decl core/theory \
	core/env core/task \
	driver/whyconf driver/driver \
	session/session session/session_tools session/session_scheduler \
	whyml/mlw_ty whyml/mlw_expr whyml/mlw_decl whyml/mlw_module \
	whyml/mlw_main
#	transform/introduction \
#	ide/db

FILESTODOC = $(addsuffix .mli, $(addprefix src/, $(MODULESTODOC)))

doc/apidoc:
	mkdir -p doc/apidoc

apidoc: doc/apidoc $(FILESTODOC)
	$(OCAMLDOC) -d doc/apidoc -html -t "Why3 API documentation" \
		-keep-code $(INCLUDES) \
		$(LIBINCLUDES) -I lib/why3 $(FILESTODOC)

# could we include also the dependency graph ? -- someone
# At least we can give a way to create it -- francois

apidot: doc/apidoc/dg.svg doc/apidoc/dg.png

#The sed remove configuration for dot that gives bad result
doc/apidoc/dg.dot: doc/apidoc $(FILESTODOC)
	$(OCAMLDOC) -o doc/apidoc/dg.dot.tmp -dot $(INCLUDES) \
		$(LIBINCLUDES) -I lib/why3 $(FILESTODOC)
	sed -e "s/  \(size\|ratio\|rotate\|fontsize\).*$$//" doc/apidoc/dg.dot.tmp > doc/apidoc/dg.dot
	rm -f doc/apidoc/dg.dot.tmp

doc/apidoc/dg.svg: doc/apidoc/dg.dot
	dot -T svg $< > $@

doc/apidoc/dg.png: doc/apidoc/dg.dot
	dot -T png $< > $@

# what is this ? api doc is in why3.lri.fr/api instead...
# install_apidoc: apidoc
# 	rsync -av doc/apidoc/ marche@scm.gforge.inria.fr:/home/groups/why3/htdocs/apidoc/

doc/apidoc.tex: $(FILESTODOC)
	$(OCAMLDOC) -o doc/apidoc.tex -latex -noheader -notrailer $(INCLUDES) \
		$(LIBINCLUDES) -I lib/why3 $(FILESTODOC)

clean::
	rm -f doc/apidoc/*

##########
# Install rules that require root, and thus appear last in the file!
##########

clean_old_install::
	rm -f /etc/bash_completion.d/why3

install_no_local::
	# if test -d /etc/bash_completion.d -a -w /etc/bash_completion.d; then cp -f share/bash/why3 /etc/bash_completion.d; fi


##########
# Stdlib formatted with why3doc
##########

.PHONY: stdlibdoc

STDLIBS = algebra \
	bag \
	bintree \
	bool \
	comparison \
	floating_point \
	graph \
	int \
	list \
	map \
	number \
	option \
	pigeon \
	real \
	relations \
	set \
	sum
# function ? tptp ?

STDMODS = array hashtbl impset pqueue queue random ref stack string

STDMACS = array int

STDLIBFILES = $(addsuffix .why, $(addprefix theories/, $(STDLIBS)))
STDMODFILES = $(addsuffix .mlw, $(addprefix modules/, $(STDMODS)))
STDMACFILES = $(addsuffix .mlw, $(addprefix modules/mach/, $(STDMACS)))

stdlibdoc: $(STDLIBFILES) $(STDMODFILES) bin/why3doc.@OCAMLBEST@
	mkdir -p doc/stdlibdoc
	rm -f doc/stdlibdoc/style.css
	WHY3CONFIG="" bin/why3doc.@OCAMLBEST@ -L theories -L modules \
          -o doc/stdlibdoc --title "Why3 Standard Library" \
	  $(STDLIBFILES) $(STDMODFILES) $(STDMACFILES)
	cd doc/stdlibdoc; \
	  for f in theories.*.html; \
	    do mv "$$f" "$${f#theories.}"; done; \
	  for f in modules.*.html; \
	    do mv "$$f" "$${f#modules.}"; done
	sed -i -e "s#theories.##g" -e "s#modules.##g" doc/stdlibdoc/index.html


clean::
	rm -f doc/stdlibdoc/*

################
# generic rules
################

%.cmi: %.mli
	$(if $(QUIET),@echo 'Ocamlc   $<' &&) $(OCAMLC) -c $(BFLAGS) $<

%.cmo: %.ml
	$(if $(QUIET),@echo 'Ocamlc   $<' &&) $(OCAMLC) -c $(BFLAGS) $<

%.cmx: %.ml
	$(if $(QUIET),@echo 'Ocamlopt $<' &&) $(OCAMLOPT) -c $(OFLAGS) $<

%.cma:
	$(if $(QUIET),@echo 'Ocamlc -a $@ $^' &&) $(OCAMLC) $(LIBOPT) -a -o $@ $^

%.cmxa:
	$(if $(QUIET),@echo 'Ocamlopt -a $@ $^' &&) $(OCAMLOPT) $(LIBOPT) -a -o $@ $^

%.cmxs: %.ml
	$(if $(QUIET),@echo 'Ocamlopt $<' &&) $(OCAMLOPT) -shared $(OFLAGS) -o $@ $<

%.ml: %.mll
	$(if $(QUIET),@echo 'Ocamllex $<' &&) $(OCAMLLEX) $<

%.ml %.mli: %.mly
	$(if $(QUIET),@echo 'Ocamlyacc $<' &&) $(OCAMLYACC) -v $<

%.dep: %.ml %.mli
	$(if $(QUIET),@echo 'Ocamldep $<' &&) $(OCAMLDEP) $(DEPFLAGS) $< $<i > $@

%.dep: %.ml
	$(if $(QUIET),@echo 'Ocamldep $<' &&) $(OCAMLDEP) $(DEPFLAGS) $< > $@

# .ml4.ml:
# 	$(CAMLP4) pr_o.cmo -impl $< > $@

# jc/jc_ai.ml: jc/jc_annot_inference.ml jc/jc_annot_fail.ml Makefile
# 	if test "@enable_apron@" = "yes" ; then \
# 	  echo "# 1 \"jc/jc_annot_inference.ml\"" > jc/jc_ai.ml; \
# 	  cat jc/jc_annot_inference.ml >> jc/jc_ai.ml; \
# 	else \
# 	  echo "# 1 \"jc/jc_annot_fail.ml\"" > jc/jc_ai.ml; \
# 	  cat jc/jc_annot_fail.ml >> jc/jc_ai.ml; \
# 	fi

# %_why.v: %.mlw $(BINARY)
# 	$(BINARY) -coq $*.mlw

# %_why.pvs: %.mlw $(BINARY)
# 	$(BINARY) -pvs $*.mlw

# Emacs tags
############

tags:
	find src -regex ".*\.ml[^#]*" | grep -v ".svn" | sort -r | xargs \
	etags "--regex-ocaml=/let[ \t]+\([^ \t]+\)/\1/" \
	      "--regex-ocaml=/let[ \t]+rec[ \t]+\([^ \t]+\)/\1/" \
	      "--regex-ocaml=/and[ \t]+\([^ \t]+\)/\1/" \
	      "--regex-ocaml=/type[ \t]+\([^ \t]+\)/\1/" \
	      "--regex-ocaml=/exception[ \t]+\([^ \t]+\)/\1/" \
	      "--regex-ocaml=/val[ \t]+\([^ \t]+\)/\1/" \
	      "--regex-ocaml=/module[ \t]+\([^ \t]+\)/\1/"

otags:
	find \( -name '*.ml' -or -name '*.mli' \) -print0 | xargs -0 otags
#	otags src/*.mli src/*.ml c/*.mli c/*.ml intf/*.mli intf/*.ml

# the previous seems broken. This one is intented for vi(m) users, but could
# be adapted for emacs (remove the -vi option ?)
otags-vi:
	find \( -name '*.ml' -or -name '*.mli' \) -print0 | xargs -0 otags -vi

wc:
	ocamlwc -p src/*.ml* src/*/*.ml*

# rule for ocp

ocp:
	 $(MAKE) all OCAMLC=ocp-ocamlc.opt OCAMLOPT=ocp-ocamlopt.opt

#dep: depend
#	cat .depend* | ocamldot | dot -Tpdf > dep.pdf
#	$(PDFVIEWER) dep.pdf

# distrib
#########

NAME = why3-@VERSION@
DISTRIB_DIR = distrib/$(NAME)
DISTRIB_TAR = $(DISTRIB_DIR).tar.gz

DISTRIB_FILES = Version Makefile.in configure.in configure \
      src/jessie/Makefile.in \
      AUTHORS README CHANGES INSTALL OCAML-LICENSE LICENSE \
      src/config.sh.in \
      src/*.ml* src/*.dep src/*/*.ml* src/*/*.dep src/*/*.c \
      plugins/printer/.keepme plugins/*/*.ml* plugins/*/*.dep \
      lib/why3/META.in lib/why3/why3.ml \
      lib/why3-call-pvs \
      doc/version.tex.in doc/manual.pdf \
      drivers/*.drv drivers/*.gen \
      examples/*.mlw examples/logic/*.why \
      examples/tests-provers/*.why examples/check-builtin/*.why \
      examples/bts/*.why \
      examples/vacid_0_binary_heaps/*.why \
      examples/vacid_0_binary_heaps/*.mlw \
      examples/bitvectors/*.why \
      examples/foveoos11-cm/*.mlw \
      examples/*/*.xml examples/*/*/*.xml examples/*/*/*/*.xml \
      examples/*/*.v   examples/*/*/*.v examples/*/*/*/*.v\
      examples/*/*.pvs   examples/*/*/*.pvs examples/*/*/*/*.pvs \
      examples/*/*.prf   examples/*/*/*.prf examples/*/*/*/*.prf \
      examples/*/*.thy   examples/*/*/*.thy examples/*/*/*/*.thy \
      examples/use_api/*.ml \
      theories/*.why \
      modules/*.mlw \
      lib/coq/*.v lib/coq/*/*.v lib/coq-tactic/*.v \
      lib/pvs/*/*.pvs lib/pvs/*/*.prf \
      lib/isabelle/why3.ML lib/isabelle/ROOT lib/isabelle/*.thy \
      lib/isabelle/etc lib/isabelle/Tools \
      lib/ocaml/*.ml lib/ocaml/*.dep \
      share/provers-detection-data.conf \
      share/why3session.dtd \
      share/javascript/*.js share/javascript/*.css \
      share/javascript/themes/default/*.gif \
      share/javascript/themes/default/*.png \
      share/javascript/themes/default/*.css \
      share/emacs/why3.el share/lang/*.lang \
      share/images/icons.rc share/images/*.png share/images/*/*.png \
      share/bash/why3 share/zsh/_why3 share/vim/why3.vim

# TODO?
# share/zsh ?
# symbolic links in share/ ?

distrib:: $(DISTRIB_TAR)

rmdistrib:
	rm -rf $(DISTRIB_DIR)

redistrib: rmdistrib distrib

$(DISTRIB_TAR): doc/manual.pdf
	@if test -d $(DISTRIB_DIR); then \
	  echo "Hum... there is already a directory $(NAME)"; \
	  echo "Please increase the version number"; exit 1; \
        fi
	mkdir -p $(DISTRIB_DIR)
	mkdir -p $(DISTRIB_DIR)/bin
	mkdir -p $(DISTRIB_DIR)/share
	mkdir -p $(DISTRIB_DIR)/lib
	mkdir -p $(DISTRIB_DIR)/lib/plugins
	mkdir -p $(DISTRIB_DIR)/lib/coq
	mkdir -p $(DISTRIB_DIR)/lib/coq-tactic
	mkdir -p $(DISTRIB_DIR)/lib/why3
	ln -s ../drivers $(DISTRIB_DIR)/share/drivers
	ln -s ../modules $(DISTRIB_DIR)/share/modules
	ln -s ../theories $(DISTRIB_DIR)/share/theories
	cp --parents $(DISTRIB_FILES) $(DISTRIB_DIR)
	rm -rf $(DISTRIB_DIR)/examples/hoare_logic
	rm -rf $(DISTRIB_DIR)/examples/misc
	cd $(DISTRIB_DIR); rm -f $(LIBGENERATED) \
          $(COQPGENERATED) $(WHY3DOCGENERATED) $(PLUGGENERATED)
	cd distrib; tar cf $(NAME).tar $(NAME); gzip -f --best $(NAME).tar


EXTRA_DIST = configure doc/manual.pdf

dist: $(EXTRA_DIST)
	rm -rf $(DISTRIB_TAR) $(DISTRIB_DIR)
	mkdir -p $(DISTRIB_DIR)
	for d in `git ls-tree -d -r --name-only HEAD`; do mkdir $(DISTRIB_DIR)/$$d; done
	for f in `git ls-tree -r --name-only HEAD` $(EXTRA_DIST); do cp $$f $(DISTRIB_DIR)/$$f; done
	rm `find $(DISTRIB_DIR) -name .gitignore`
	rm -rf  $(DISTRIB_DIR)/examples/in_progress
	rm -rf  $(DISTRIB_DIR)/misc
	cd $(DISTRIB_DIR); rm ROADMAP DEVELOPER.readme
	cd distrib; tar cf $(NAME).tar $(NAME); gzip -f --best $(NAME).tar


# distrib export: source export-doc export-www export-examples export-examples-c linux
#
# export-www:
# 	echo "<#def version>$(VERSION)</#def>" > /users/demons/filliatr/www/why/version.prehtml
# 	echo "<#def cversion>$(CVERSION)</#def>" >> /users/demons/filliatr/www/why/version.prehtml
# 	$(MAKE) -C /users/demons/filliatr/www/why install
#
#
# tarball:
# 	mkdir -p export
# 	cd export; rm -rf $(NAME) $(NAME).tar.gz
# 	$(MAKE) export/$(NAME).tar.gz
#
# EXFILES = lib/coq*/*.v examples/*/*.v examples/*/*.mlw
#
# export-examples:
# 	cp --parents $(EXFILES) $(WWW)
# 	$(MAKE) -C $(WWW)/examples clean depend
# 	echo "*** faire make all dans $(WWW)/examples ***"
#
# export-examples-c:
# 	mkdir -p $(WWW)/caduceus/examples
# 	cd examples-c; cp --parents */*.c */*.h $(WWW)/caduceus/examples
# 	mkdir -p $(WWW)/caduceus/examples/bench
# 	cp bench/c/good/*.c $(WWW)/caduceus/examples/bench
# 	rm -f $(WWW)/caduceus/examples/bench/test.c
#
# export-doc: $(DOC)
# 	cp doc/manual.ps doc/manual.html $(WWW)/manual
# 	cp doc/logic_syntax.bnf $(WWW)/manual
# 	(cd $(WWW)/manual; hacha manual.html)
# 	cp doc/caduceus.ps doc/caduceus.html $(WWW)/caduceus/manual
# 	(cd $(WWW)/caduceus/manual; hacha caduceus.html)
# 	cp doc/krakatoa.pdf doc/krakatoa.html $(WWWKRAKATOA)/manual
# 	(cd $(WWWKRAKATOA)/manual; hacha krakatoa.html)
#
# OSTYPE  ?= linux
#
# BINARYNAME = $(NAME)-$(OSTYPE)
#
# linux: binary
#
# ALLBINARYFILES = $(FILES) $(BINARYFILES)
#
# binary: $(ALLBINARYFILES)
# 	mkdir -p export/$(BINARYNAME)
# 	cp --parents $(ALLBINARYFILES) export/$(BINARYNAME)
# 	(cd export; tar czf $(BINARYNAME).tar.gz $(BINARYNAME))
# 	cp export/$(BINARYNAME).tar.gz $(FTP)

###############
# file headers
###############

headers:
	headache -c misc/headache_config.txt -h misc/header.txt \
		Makefile.in configure.in src/*.ml \
		src/*/*.ml src/*/*.ml[iyl] \
		plugins/*/*.ml plugins/*/*.ml[ily] src/tools/cpulimit.c \
		examples/use_api/*.ml

#########
# myself
#########

Makefile: Makefile.in config.status
	./config.status chmod --file $@

src/jessie/Makefile: src/jessie/Makefile.in config.status
	./config.status chmod --file $@

src/config.sh: src/config.sh.in config.status
	./config.status chmod --file $@

src/util/config.ml share/Makefile.config: src/config.sh
	$(if $(QUIET),@echo 'Generate $@' &&) \
	    BINDIR=$(BINDIR) LIBDIR=$(LIBDIR) DATADIR=$(DATADIR) src/config.sh

clean::
	rm -f src/util/config.ml src/config.ml
	rm -f share/Makefile.config

doc/version.tex: doc/version.tex.in config.status
	./config.status chmod --file $@

config.status: configure
	./config.status --recheck

opt byte: lib/why3/META

lib/why3/META: lib/why3/META.in config.status
	./config.status chmod --file $@

<<<<<<< HEAD
=======
configure: configure.in Version
	autoconf

>>>>>>> e0ce9897
###################
# clean and depend
###################

.PHONY: distclean

distclean: clean
	rm -f config.status config.cache config.log \
	    Makefile src/util/config.ml doc/version.tex

depend:
	rm -f $^
	$(MAKE) $^

##################################################################
# Building the Why3 platform with ocamlbuild (OCaml 3.10 needed) #
##################################################################

# There used to be targets here but they are no longer useful.

# To build using Ocamlbuild:
# 1) Run "make Makefile" to ensure that the generated files (config.ml, ...)
# are generated.
# 2) Run Ocamlbuild with any target to generate the sanitization script.
# 3) Run ./sanitize to delete the generated files that shouldn't be generated
# (i.e. all lexers and parsers).
# 4) Run Ocamlbuild with the target you need, for example:
# ocamlbuild jc/jc_main.native

# You can also use the Makefile ./build.makefile which has some handy targets.<|MERGE_RESOLUTION|>--- conflicted
+++ resolved
@@ -9,12 +9,6 @@
 #                                                                  #
 ####################################################################
 
-<<<<<<< HEAD
-.SUFFIXES:
-include Version
-
-=======
->>>>>>> e0ce9897
 VERBOSEMAKE ?= @enable_verbose_make@
 
 ifeq ($(VERBOSEMAKE),yes)
@@ -328,10 +322,6 @@
 	cp -f share/images/fatcow/*.png $(DATADIR)/why3/images/fatcow
 	cp -f share/why3session.dtd $(DATADIR)/why3
 	cp -rf share/javascript $(DATADIR)/why3/javascript
-<<<<<<< HEAD
-	cp -f share/emacs/why3-mode.el $(DATADIR)/why3/emacs/why3-mode.el
-=======
->>>>>>> e0ce9897
 	cp -f share/vim/why3.vim $(DATADIR)/why3/vim/why3.vim
 	cp -f share/lang/why3.lang $(DATADIR)/why3/lang/why3.lang
 
@@ -690,7 +680,7 @@
 byte: bin/gnatwhy3.byte
 opt:  bin/gnatwhy3.opt
 
-bin/gnatwhy3.opt: lib/why3/why3.cmxa $(GNATCMX)
+bin/gnatwhy3.opt: lib/why3/why3.cmxa lib/why3/why3session.cmxa $(GNATCMX)
 	$(if $(QUIET), @echo 'Linking  $@' &&) \
 	    $(OCAMLOPT) $(OFLAGS) -o $@ $(EXTCMXA) $^
 
@@ -1589,12 +1579,8 @@
 	rm -f lib/why3-cpulimit$(EXE) src/tools/*~
 
 install_no_local::
-<<<<<<< HEAD
 	mkdir -p $(LIBDIR)/why3
 	cp -f lib/why3-cpulimit$(EXE) $(BINDIR)/why3-cpulimit$(EXE)
-=======
-	cp -f lib/why3-cpulimit$(EXE) $(LIBDIR)/why3/why3-cpulimit$(EXE)
->>>>>>> e0ce9897
 	cp -f lib/why3-call-pvs $(LIBDIR)/why3/why3-call-pvs
 
 ########
@@ -2311,12 +2297,6 @@
 lib/why3/META: lib/why3/META.in config.status
 	./config.status chmod --file $@
 
-<<<<<<< HEAD
-=======
-configure: configure.in Version
-	autoconf
-
->>>>>>> e0ce9897
 ###################
 # clean and depend
 ###################
