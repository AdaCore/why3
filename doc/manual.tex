--- conflicted
+++ resolved
@@ -108,11 +108,7 @@
 %BEGIN LATEX
 \begin{LARGE}
 %END LATEX
-<<<<<<< HEAD
-  Version \whyversion{}, February 2016
-=======
   Version \whyversion{}, Month? 2016
->>>>>>> 2a4fe549
 %BEGIN LATEX
 \end{LARGE}
 %END LATEX
