--- conflicted
+++ resolved
@@ -450,28 +450,26 @@
   decision by clicking on it.
 \end{description}
 
-<<<<<<< HEAD
 % \subsection{Displaying Counterexamples}
-% 
+%
 % how to use counterexamples - explain labels, projections, the option --get-ce of why3prove and the setting in why3ide
-% 
+%
 % problem with set logic and counterexamples
-% 
+%
 % which provers
-% 
+%
 % where it is displayed
-% 
+%
 % how to interpret the display
-% 
+%
 % example
-=======
+
 \subsection{Additional Command-Line Options}
 
 The \texttt{ide} command also accepts the following options described for the command \texttt{prove} in Section~\ref{sec:proveoptions}.
 \begin{description}
 \item[\texttt{-{}-extra-expl-prefix \textsl{<s>}}]
 \end{description}
->>>>>>> ac867b29
 
 
 \section{The \texttt{bench} Command}
