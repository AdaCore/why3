<?xml version="1.0" encoding="UTF-8"?>
<!DOCTYPE why3session PUBLIC "-//Why3//proof session v5//EN"
"http://why3.lri.fr/why3session.dtd">
<why3session shape_version="6">
<prover id="0" name="Alt-Ergo" version="2.4.1" timelimit="5" steplimit="0" memlimit="1000"/>
<prover id="2" name="Alt-Ergo" version="2.2.0" timelimit="5" steplimit="0" memlimit="2000"/>
<prover id="3" name="CVC4" version="1.6" timelimit="1" steplimit="0" memlimit="1000"/>
<file format="whyml" proved="true">
<path name=".."/><path name="tree_of_array.mlw"/>
<theory name="TreeOfArray" proved="true">
 <goal name="tree_of_array_aux&#39;vc" expl="VC for tree_of_array_aux" proved="true">
 <transf name="split_vc" proved="true" >
  <goal name="tree_of_array_aux&#39;vc.0" expl="precondition" proved="true">
  <proof prover="3"><result status="valid" time="0.03" steps="9859"/></proof>
  </goal>
  <goal name="tree_of_array_aux&#39;vc.1" expl="variant decrease" proved="true">
  <proof prover="3"><result status="valid" time="0.07" steps="11861"/></proof>
  </goal>
  <goal name="tree_of_array_aux&#39;vc.2" expl="precondition" proved="true">
  <proof prover="3"><result status="valid" time="0.06" steps="11536"/></proof>
  </goal>
  <goal name="tree_of_array_aux&#39;vc.3" expl="variant decrease" proved="true">
  <proof prover="3"><result status="valid" time="0.04" steps="13612"/></proof>
  </goal>
  <goal name="tree_of_array_aux&#39;vc.4" expl="precondition" proved="true">
  <proof prover="3"><result status="valid" time="0.10" steps="18130"/></proof>
  </goal>
  <goal name="tree_of_array_aux&#39;vc.5" expl="index in array bounds" proved="true">
  <proof prover="3"><result status="valid" time="0.07" steps="14845"/></proof>
  </goal>
  <goal name="tree_of_array_aux&#39;vc.6" expl="postcondition" proved="true">
  <transf name="split_all_full" proved="true" >
   <goal name="tree_of_array_aux&#39;vc.6.0" expl="VC for tree_of_array_aux" proved="true">
   <proof prover="2" timelimit="1" memlimit="1000"><result status="valid" time="0.02" steps="64"/></proof>
   </goal>
   <goal name="tree_of_array_aux&#39;vc.6.1" expl="VC for tree_of_array_aux" proved="true">
   <transf name="split_all_full" proved="true" >
    <goal name="tree_of_array_aux&#39;vc.6.1.0" expl="VC for tree_of_array_aux" proved="true">
    <proof prover="2"><result status="valid" time="0.31" steps="689"/></proof>
    </goal>
   </transf>
   </goal>
   <goal name="tree_of_array_aux&#39;vc.6.2" expl="VC for tree_of_array_aux" proved="true">
   <transf name="case" proved="true" arg1="hi=lo">
    <goal name="tree_of_array_aux&#39;vc.6.2.0" expl="true case" proved="true">
<<<<<<< HEAD
    <proof prover="3"><result status="valid" time="0.04" steps="13284"/></proof>
=======
    <proof prover="3"><result status="valid" time="0.04" steps="13406"/></proof>
>>>>>>> 92c89c24
    </goal>
    <goal name="tree_of_array_aux&#39;vc.6.2.1" expl="false case" proved="true">
    <transf name="case" proved="true" arg1="hi=lo+1">
     <goal name="tree_of_array_aux&#39;vc.6.2.1.0" expl="false case (true case)" proved="true">
     <transf name="split_all_full" proved="true" >
      <goal name="tree_of_array_aux&#39;vc.6.2.1.0.0" expl="false case (true case)" proved="true">
      <proof prover="0"><result status="valid" time="0.32" steps="3598"/></proof>
      </goal>
     </transf>
     </goal>
     <goal name="tree_of_array_aux&#39;vc.6.2.1.1" expl="false case" proved="true">
     <transf name="split_all_full" proved="true" >
      <goal name="tree_of_array_aux&#39;vc.6.2.1.1.0" expl="false case" proved="true">
      <proof prover="2"><result status="valid" time="0.81" steps="1023"/></proof>
      </goal>
     </transf>
     </goal>
    </transf>
    </goal>
   </transf>
   </goal>
   <goal name="tree_of_array_aux&#39;vc.6.3" expl="VC for tree_of_array_aux" proved="true">
   <transf name="case" proved="true" arg1="hi=lo">
    <goal name="tree_of_array_aux&#39;vc.6.3.0" expl="true case" proved="true">
<<<<<<< HEAD
    <proof prover="3"><result status="valid" time="0.04" steps="13284"/></proof>
=======
    <proof prover="3"><result status="valid" time="0.04" steps="13406"/></proof>
>>>>>>> 92c89c24
    </goal>
    <goal name="tree_of_array_aux&#39;vc.6.3.1" expl="false case" proved="true">
    <transf name="case" proved="true" arg1="hi=lo+1">
     <goal name="tree_of_array_aux&#39;vc.6.3.1.0" expl="false case (true case)" proved="true">
     <transf name="assert" proved="true" arg1="left=Empty">
      <goal name="tree_of_array_aux&#39;vc.6.3.1.0.0" expl="asserted formula" proved="true">
<<<<<<< HEAD
      <proof prover="3"><result status="valid" time="0.08" steps="17486"/></proof>
=======
      <proof prover="3"><result status="valid" time="0.08" steps="17649"/></proof>
>>>>>>> 92c89c24
      </goal>
      <goal name="tree_of_array_aux&#39;vc.6.3.1.0.1" expl="false case (true case)" proved="true">
      <transf name="assert" proved="true" arg1="right=Empty">
       <goal name="tree_of_array_aux&#39;vc.6.3.1.0.1.0" expl="asserted formula" proved="true">
<<<<<<< HEAD
       <proof prover="3"><result status="valid" time="0.06" steps="17419"/></proof>
=======
       <proof prover="3"><result status="valid" time="0.06" steps="17582"/></proof>
>>>>>>> 92c89c24
       </goal>
       <goal name="tree_of_array_aux&#39;vc.6.3.1.0.1.1" expl="false case (true case)" proved="true">
       <proof prover="2" timelimit="1" memlimit="1000"><result status="valid" time="0.03" steps="123"/></proof>
       </goal>
      </transf>
      </goal>
     </transf>
     </goal>
     <goal name="tree_of_array_aux&#39;vc.6.3.1.1" expl="false case" proved="true">
     <transf name="split_all_full" proved="true" >
      <goal name="tree_of_array_aux&#39;vc.6.3.1.1.0" expl="false case" proved="true">
      <proof prover="2"><result status="valid" time="2.48" steps="1313"/></proof>
      </goal>
     </transf>
     </goal>
    </transf>
    </goal>
   </transf>
   </goal>
  </transf>
  </goal>
 </transf>
 </goal>
 <goal name="tree_of_array&#39;vc" expl="VC for tree_of_array" proved="true">
 <proof prover="3"><result status="valid" time="0.04" steps="11720"/></proof>
 </goal>
</theory>
</file>
</why3session><|MERGE_RESOLUTION|>--- conflicted
+++ resolved
@@ -43,11 +43,7 @@
    <goal name="tree_of_array_aux&#39;vc.6.2" expl="VC for tree_of_array_aux" proved="true">
    <transf name="case" proved="true" arg1="hi=lo">
     <goal name="tree_of_array_aux&#39;vc.6.2.0" expl="true case" proved="true">
-<<<<<<< HEAD
-    <proof prover="3"><result status="valid" time="0.04" steps="13284"/></proof>
-=======
     <proof prover="3"><result status="valid" time="0.04" steps="13406"/></proof>
->>>>>>> 92c89c24
     </goal>
     <goal name="tree_of_array_aux&#39;vc.6.2.1" expl="false case" proved="true">
     <transf name="case" proved="true" arg1="hi=lo+1">
@@ -72,31 +68,19 @@
    <goal name="tree_of_array_aux&#39;vc.6.3" expl="VC for tree_of_array_aux" proved="true">
    <transf name="case" proved="true" arg1="hi=lo">
     <goal name="tree_of_array_aux&#39;vc.6.3.0" expl="true case" proved="true">
-<<<<<<< HEAD
-    <proof prover="3"><result status="valid" time="0.04" steps="13284"/></proof>
-=======
     <proof prover="3"><result status="valid" time="0.04" steps="13406"/></proof>
->>>>>>> 92c89c24
     </goal>
     <goal name="tree_of_array_aux&#39;vc.6.3.1" expl="false case" proved="true">
     <transf name="case" proved="true" arg1="hi=lo+1">
      <goal name="tree_of_array_aux&#39;vc.6.3.1.0" expl="false case (true case)" proved="true">
      <transf name="assert" proved="true" arg1="left=Empty">
       <goal name="tree_of_array_aux&#39;vc.6.3.1.0.0" expl="asserted formula" proved="true">
-<<<<<<< HEAD
-      <proof prover="3"><result status="valid" time="0.08" steps="17486"/></proof>
-=======
       <proof prover="3"><result status="valid" time="0.08" steps="17649"/></proof>
->>>>>>> 92c89c24
       </goal>
       <goal name="tree_of_array_aux&#39;vc.6.3.1.0.1" expl="false case (true case)" proved="true">
       <transf name="assert" proved="true" arg1="right=Empty">
        <goal name="tree_of_array_aux&#39;vc.6.3.1.0.1.0" expl="asserted formula" proved="true">
-<<<<<<< HEAD
-       <proof prover="3"><result status="valid" time="0.06" steps="17419"/></proof>
-=======
        <proof prover="3"><result status="valid" time="0.06" steps="17582"/></proof>
->>>>>>> 92c89c24
        </goal>
        <goal name="tree_of_array_aux&#39;vc.6.3.1.0.1.1" expl="false case (true case)" proved="true">
        <proof prover="2" timelimit="1" memlimit="1000"><result status="valid" time="0.03" steps="123"/></proof>
