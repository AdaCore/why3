<?xml version="1.0" encoding="UTF-8"?>
<!DOCTYPE why3session PUBLIC "-//Why3//proof session v5//EN"
"http://why3.lri.fr/why3session.dtd">
<why3session shape_version="6">
<prover id="0" name="Alt-Ergo" version="2.0.0" timelimit="5" steplimit="0" memlimit="1000"/>
<prover id="6" name="Alt-Ergo" version="2.3.3" timelimit="5" steplimit="0" memlimit="1000"/>
<prover id="8" name="CVC4" version="1.8" timelimit="5" steplimit="0" memlimit="1000"/>
<file format="whyml" proved="true">
<path name=".."/><path name="verifythis_2018_array_based_queuing_lock_2.mlw"/>
<theory name="ABQL" proved="true">
 <goal name="tick&#39;vc" expl="VC for tick" proved="true">
 <proof prover="6"><result status="valid" time="0.00" steps="6"/></proof>
 </goal>
 <goal name="fetch_and_add&#39;vc" expl="VC for fetch_and_add" proved="true">
 <transf name="split_vc" proved="true" >
  <goal name="fetch_and_add&#39;vc.0" expl="assertion" proved="true">
  <transf name="split_vc" proved="true" >
   <goal name="fetch_and_add&#39;vc.0.0" expl="assertion" proved="true">
   <transf name="subst" proved="true" arg1="a">
    <goal name="fetch_and_add&#39;vc.0.0.0" expl="assertion" proved="true">
    <transf name="apply" proved="true" arg1="Div_mod">
     <goal name="fetch_and_add&#39;vc.0.0.0.0" expl="apply premises" proved="true">
     <proof prover="6"><result status="valid" time="0.00" steps="4"/></proof>
     </goal>
    </transf>
    </goal>
   </transf>
   </goal>
   <goal name="fetch_and_add&#39;vc.0.1" expl="VC for fetch_and_add" proved="true">
   <proof prover="6"><result status="valid" time="0.01" steps="8"/></proof>
   </goal>
   <goal name="fetch_and_add&#39;vc.0.2" expl="VC for fetch_and_add" proved="true">
   <proof prover="6"><result status="valid" time="0.00" steps="8"/></proof>
   </goal>
   <goal name="fetch_and_add&#39;vc.0.3" expl="VC for fetch_and_add" proved="true">
   <proof prover="6"><result status="valid" time="0.01" steps="10"/></proof>
   </goal>
   <goal name="fetch_and_add&#39;vc.0.4" expl="VC for fetch_and_add" proved="true">
   <proof prover="6"><result status="valid" time="0.00" steps="13"/></proof>
   </goal>
  </transf>
  </goal>
  <goal name="fetch_and_add&#39;vc.1" expl="precondition" proved="true">
  <proof prover="6"><result status="valid" time="0.00" steps="6"/></proof>
  </goal>
  <goal name="fetch_and_add&#39;vc.2" expl="precondition" proved="true">
  <proof prover="6"><result status="valid" time="0.03" steps="42"/></proof>
  </goal>
  <goal name="fetch_and_add&#39;vc.3" expl="postcondition" proved="true">
  <proof prover="6"><result status="valid" time="0.00" steps="10"/></proof>
  </goal>
  <goal name="fetch_and_add&#39;vc.4" expl="postcondition" proved="true">
  <proof prover="6"><result status="valid" time="0.00" steps="10"/></proof>
  </goal>
 </transf>
 </goal>
 <goal name="last_push&#39;vc" expl="VC for last_push" proved="true">
 <proof prover="6"><result status="valid" time="0.02" steps="65"/></proof>
 </goal>
 <goal name="consecutive_last_push&#39;vc" expl="VC for consecutive_last_push" proved="true">
 <proof prover="6"><result status="valid" time="0.10" steps="442"/></proof>
 </goal>
 <goal name="hd_push" proved="true">
 <proof prover="6"><result status="valid" time="0.02" steps="134"/></proof>
 </goal>
 <goal name="consecutive_implies_sorted&#39;vc" expl="VC for consecutive_implies_sorted" proved="true">
 <proof prover="6"><result status="valid" time="0.03" steps="78"/></proof>
 </goal>
 <goal name="numof_equiv&#39;vc" expl="VC for numof_equiv" proved="true">
 <proof prover="6"><result status="valid" time="0.38" steps="308"/></proof>
 </goal>
 <goal name="numof_add&#39;vc" expl="VC for numof_add" proved="true">
 <transf name="split_vc" proved="true" >
  <goal name="numof_add&#39;vc.0" expl="assertion" proved="true">
  <proof prover="6"><result status="valid" time="0.15" steps="447"/></proof>
  </goal>
  <goal name="numof_add&#39;vc.1" expl="assertion" proved="true">
  <proof prover="6"><result status="valid" time="3.40" steps="2557"/></proof>
  </goal>
  <goal name="numof_add&#39;vc.2" expl="assertion" proved="true">
  <proof prover="6"><result status="valid" time="0.40" steps="1169"/></proof>
  </goal>
  <goal name="numof_add&#39;vc.3" expl="postcondition" proved="true">
  <proof prover="8"><result status="valid" time="5.88" steps="529433"/></proof>
  </goal>
 </transf>
 </goal>
 <goal name="mod_diff" proved="true">
 <transf name="split_vc" proved="true" >
  <goal name="mod_diff.0" proved="true">
  <proof prover="6"><result status="valid" time="0.02" steps="14"/></proof>
  </goal>
  <goal name="mod_diff.1" proved="true">
  <proof prover="6"><result status="valid" time="0.02" steps="16"/></proof>
  </goal>
  <goal name="mod_diff.2" proved="true">
  <proof prover="6"><result status="valid" time="0.02" steps="16"/></proof>
  </goal>
  <goal name="mod_diff.3" proved="true">
  <proof prover="0"><result status="valid" time="0.02" steps="11"/></proof>
  <transf name="remove" proved="true" arg1="zero1,one1,(-),(&gt;),(&lt;=),(&gt;=),abs,get1,set1,([]&#39;&#39;),([&lt;-]&#39;&#39;),(!),is_none,([]&#39;),numof,([]),singleton,cons,snoc,(++),mem,lt,sorted,consecutive,last,hd,has_ticket,has_lock,Assoc1,Unit_def_l,Unit_def_r,Inv_def_l,Inv_def_r,Comm1,Assoc,Mul_distr_l,Mul_distr_r,Comm,Unitary,NonTrivialRing,Refl,Trans,Antisymm,Total,ZeroLessOne,CompatOrderAdd,CompatOrderMult,Abs_le,Abs_pos,Div_mod,Mod_bound,Div_unique,Div_bound,Mod_1,Div_1,Div_inf,Div_inf_neg,Mod_0,Div_1_left,Div_minus1_left,Mod_1_left,Mod_minus1_left,Div_mult,numof&#39;def,Numof_bounds,Numof_append,Numof_left_no_add,Numof_left_add,Empty,Full,numof_increasing,numof_strictly_increasing,numof_change_any,numof_change_some,numof_change_equiv,is_none&#39;spec,array&#39;invariant,([&lt;-])&#39;spec,make_spec,length_nonnegative,(==)&#39;spec,create&#39;spec,empty&#39;def,set&#39;spec,set&#39;def,([&lt;-])&#39;def,singleton&#39;spec,cons&#39;spec,snoc&#39;spec,([..])&#39;spec,([..])&#39;def,([_..])&#39;def,([.._])&#39;def,(++)&#39;spec,associative,left_neutral,right_neutral,cons_def,snoc_def,double_sub_sequence,cons_back,snoc_back,cat_back,cons_dec,snoc_dec,cat_dec,empty_dec,singleton_dec,mem_append,mem_tail,N_val,K_val,tick&#39;invariant,last_push,consecutive_last_push,hd_push,consecutive_implies_sorted,zero&#39;def,one&#39;def,numof_equiv,numof_add,H3,H2,H1">
   <goal name="mod_diff.3.0" proved="true">
   <proof prover="0"><result status="valid" time="0.00" steps="4"/></proof>
   <proof prover="6"><result status="valid" time="0.00" steps="6"/></proof>
   </goal>
  </transf>
  </goal>
  <goal name="mod_diff.4" proved="true">
  <proof prover="6"><result status="valid" time="0.03" steps="19"/></proof>
  </goal>
  <goal name="mod_diff.5" proved="true">
  <proof prover="6"><result status="valid" time="0.02" steps="21"/></proof>
  </goal>
 </transf>
 </goal>
 <goal name="main&#39;vc" expl="VC for main" proved="true">
 <transf name="split_vc" proved="true" >
  <goal name="main&#39;vc.0" expl="array creation size" proved="true">
  <proof prover="6"><result status="valid" time="0.01" steps="8"/></proof>
  </goal>
  <goal name="main&#39;vc.1" expl="index in array bounds" proved="true">
  <proof prover="6"><result status="valid" time="0.01" steps="10"/></proof>
  </goal>
  <goal name="main&#39;vc.2" expl="precondition" proved="true">
  <proof prover="6"><result status="valid" time="0.02" steps="18"/></proof>
  </goal>
  <goal name="main&#39;vc.3" expl="array creation size" proved="true">
  <proof prover="6"><result status="valid" time="0.01" steps="20"/></proof>
  </goal>
  <goal name="main&#39;vc.4" expl="array creation size" proved="true">
  <proof prover="6"><result status="valid" time="0.01" steps="22"/></proof>
  </goal>
  <goal name="main&#39;vc.5" expl="array creation size" proved="true">
  <proof prover="6"><result status="valid" time="0.01" steps="24"/></proof>
  </goal>
  <goal name="main&#39;vc.6" expl="safety" proved="true">
  <proof prover="6"><result status="valid" time="0.02" steps="36"/></proof>
  </goal>
  <goal name="main&#39;vc.7" expl="loop invariant init" proved="true">
  <proof prover="6"><result status="valid" time="0.02" steps="28"/></proof>
  </goal>
  <goal name="main&#39;vc.8" expl="loop invariant init" proved="true">
  <proof prover="6"><result status="valid" time="0.02" steps="70"/></proof>
  </goal>
  <goal name="main&#39;vc.9" expl="loop invariant init" proved="true">
  <proof prover="6"><result status="valid" time="0.02" steps="32"/></proof>
  </goal>
  <goal name="main&#39;vc.10" expl="loop invariant init" proved="true">
  <proof prover="6"><result status="valid" time="0.01" steps="30"/></proof>
  </goal>
  <goal name="main&#39;vc.11" expl="loop invariant init" proved="true">
  <proof prover="6"><result status="valid" time="0.03" steps="78"/></proof>
  </goal>
  <goal name="main&#39;vc.12" expl="loop invariant init" proved="true">
  <proof prover="6"><result status="valid" time="0.02" steps="31"/></proof>
  </goal>
  <goal name="main&#39;vc.13" expl="loop invariant init" proved="true">
  <proof prover="6"><result status="valid" time="0.02" steps="89"/></proof>
  </goal>
  <goal name="main&#39;vc.14" expl="loop invariant init" proved="true">
  <proof prover="6"><result status="valid" time="0.02" steps="37"/></proof>
  </goal>
  <goal name="main&#39;vc.15" expl="loop invariant init" proved="true">
  <proof prover="6"><result status="valid" time="0.03" steps="81"/></proof>
  </goal>
  <goal name="main&#39;vc.16" expl="loop invariant init" proved="true">
  <proof prover="6"><result status="valid" time="0.03" steps="72"/></proof>
  </goal>
  <goal name="main&#39;vc.17" expl="loop invariant init" proved="true">
  <proof prover="6"><result status="valid" time="0.03" steps="74"/></proof>
  </goal>
  <goal name="main&#39;vc.18" expl="loop invariant init" proved="true">
  <proof prover="6"><result status="valid" time="0.02" steps="53"/></proof>
  </goal>
  <goal name="main&#39;vc.19" expl="loop invariant init" proved="true">
  <proof prover="6"><result status="valid" time="0.44" steps="217"/></proof>
  </goal>
  <goal name="main&#39;vc.20" expl="loop invariant init" proved="true">
  <proof prover="6"><result status="valid" time="0.03" steps="78"/></proof>
  </goal>
  <goal name="main&#39;vc.21" expl="loop invariant init" proved="true">
  <proof prover="6"><result status="valid" time="0.03" steps="83"/></proof>
  </goal>
  <goal name="main&#39;vc.22" expl="loop invariant init" proved="true">
  <proof prover="6"><result status="valid" time="0.03" steps="86"/></proof>
  </goal>
  <goal name="main&#39;vc.23" expl="loop invariant init" proved="true">
  <proof prover="6"><result status="valid" time="0.02" steps="35"/></proof>
  </goal>
  <goal name="main&#39;vc.24" expl="loop invariant init" proved="true">
  <proof prover="6"><result status="valid" time="0.02" steps="56"/></proof>
  </goal>
  <goal name="main&#39;vc.25" expl="liveness" proved="true">
  <transf name="split_all_full" proved="true" >
   <goal name="main&#39;vc.25.0" expl="liveness" proved="true">
   <proof prover="8"><result status="valid" time="1.01" steps="163092"/></proof>
   </goal>
   <goal name="main&#39;vc.25.1" expl="liveness" proved="true">
   <proof prover="6"><result status="valid" time="0.02" steps="39"/></proof>
   </goal>
   <goal name="main&#39;vc.25.2" expl="liveness" proved="true">
   <proof prover="6"><result status="valid" time="0.02" steps="43"/></proof>
   </goal>
   <goal name="main&#39;vc.25.3" expl="liveness" proved="true">
   <proof prover="6"><result status="valid" time="0.02" steps="39"/></proof>
   </goal>
  </transf>
  </goal>
  <goal name="main&#39;vc.26" expl="index in array bounds" proved="true">
  <proof prover="6"><result status="valid" time="0.02" steps="52"/></proof>
  </goal>
  <goal name="main&#39;vc.27" expl="index in array bounds" proved="true">
  <proof prover="6"><result status="valid" time="0.02" steps="54"/></proof>
  </goal>
  <goal name="main&#39;vc.28" expl="safety" proved="true">
  <proof prover="6"><result status="valid" time="0.19" steps="511"/></proof>
  </goal>
  <goal name="main&#39;vc.29" expl="loop invariant preservation" proved="true">
  <proof prover="6"><result status="valid" time="0.03" steps="60"/></proof>
  </goal>
  <goal name="main&#39;vc.30" expl="loop invariant preservation" proved="true">
  <proof prover="6"><result status="valid" time="0.20" steps="500"/></proof>
  </goal>
  <goal name="main&#39;vc.31" expl="loop invariant preservation" proved="true">
  <proof prover="6"><result status="valid" time="0.07" steps="224"/></proof>
  </goal>
  <goal name="main&#39;vc.32" expl="loop invariant preservation" proved="true">
  <proof prover="6"><result status="valid" time="0.28" steps="1155"/></proof>
  </goal>
  <goal name="main&#39;vc.33" expl="loop invariant preservation" proved="true">
  <proof prover="6"><result status="valid" time="0.04" steps="84"/></proof>
  </goal>
  <goal name="main&#39;vc.34" expl="loop invariant preservation" proved="true">
  <proof prover="6"><result status="valid" time="0.08" steps="256"/></proof>
  </goal>
  <goal name="main&#39;vc.35" expl="loop invariant preservation" proved="true">
  <proof prover="6"><result status="valid" time="0.06" steps="202"/></proof>
  </goal>
  <goal name="main&#39;vc.36" expl="loop invariant preservation" proved="true">
  <proof prover="6"><result status="valid" time="0.35" steps="1115"/></proof>
  </goal>
  <goal name="main&#39;vc.37" expl="loop invariant preservation" proved="true">
  <proof prover="6"><result status="valid" time="0.33" steps="1215"/></proof>
  </goal>
  <goal name="main&#39;vc.38" expl="loop invariant preservation" proved="true">
  <proof prover="6"><result status="valid" time="0.06" steps="161"/></proof>
  </goal>
  <goal name="main&#39;vc.39" expl="loop invariant preservation" proved="true">
  <proof prover="6"><result status="valid" time="1.02" steps="1470"/></proof>
  </goal>
  <goal name="main&#39;vc.40" expl="loop invariant preservation" proved="true">
  <proof prover="6"><result status="valid" time="0.02" steps="60"/></proof>
  </goal>
  <goal name="main&#39;vc.41" expl="loop invariant preservation" proved="true">
  <proof prover="6"><result status="valid" time="0.60" steps="1119"/></proof>
  </goal>
  <goal name="main&#39;vc.42" expl="loop invariant preservation" proved="true">
  <proof prover="6"><result status="valid" time="0.04" steps="69"/></proof>
  </goal>
  <goal name="main&#39;vc.43" expl="loop invariant preservation" proved="true">
  <proof prover="6"><result status="valid" time="0.04" steps="70"/></proof>
  </goal>
  <goal name="main&#39;vc.44" expl="loop invariant preservation" proved="true">
  <proof prover="6"><result status="valid" time="0.04" steps="70"/></proof>
  </goal>
  <goal name="main&#39;vc.45" expl="loop invariant preservation" proved="true">
  <proof prover="6"><result status="valid" time="0.09" steps="246"/></proof>
  </goal>
  <goal name="main&#39;vc.46" expl="loop invariant preservation" proved="true">
  <proof prover="6"><result status="valid" time="0.03" steps="62"/></proof>
  </goal>
  <goal name="main&#39;vc.47" expl="liveness" proved="true">
  <proof prover="6"><result status="valid" time="0.07" steps="176"/></proof>
  </goal>
  <goal name="main&#39;vc.48" expl="assertion" proved="true">
  <transf name="split_vc" proved="true" >
   <goal name="main&#39;vc.48.0" expl="assertion" proved="true">
   <proof prover="6"><result status="valid" time="0.03" steps="58"/></proof>
   </goal>
   <goal name="main&#39;vc.48.1" expl="assertion" proved="true">
   <proof prover="6"><result status="valid" time="0.02" steps="58"/></proof>
   </goal>
   <goal name="main&#39;vc.48.2" expl="assertion" proved="true">
   <proof prover="6"><result status="valid" time="0.03" steps="72"/></proof>
   </goal>
   <goal name="main&#39;vc.48.3" expl="assertion" proved="true">
   <proof prover="6"><result status="valid" time="0.04" steps="77"/></proof>
   </goal>
   <goal name="main&#39;vc.48.4" expl="assertion" proved="true">
   <proof prover="6"><result status="valid" time="0.04" steps="77"/></proof>
   </goal>
   <goal name="main&#39;vc.48.5" expl="assertion" proved="true">
   <proof prover="6"><result status="valid" time="1.17" steps="704"/></proof>
   </goal>
   <goal name="main&#39;vc.48.6" expl="assertion" proved="true">
   <proof prover="6"><result status="valid" time="0.04" steps="83"/></proof>
   </goal>
   <goal name="main&#39;vc.48.7" expl="assertion" proved="true">
   <proof prover="6"><result status="valid" time="0.04" steps="85"/></proof>
   </goal>
   <goal name="main&#39;vc.48.8" expl="assertion" proved="true">
   <proof prover="6"><result status="valid" time="0.13" steps="279"/></proof>
   </goal>
   <goal name="main&#39;vc.48.9" expl="assertion" proved="true">
   <proof prover="6"><result status="valid" time="0.50" steps="714"/></proof>
   </goal>
   <goal name="main&#39;vc.48.10" expl="assertion" proved="true">
   <proof prover="6"><result status="valid" time="0.04" steps="81"/></proof>
   </goal>
   <goal name="main&#39;vc.48.11" expl="assertion" proved="true">
   <proof prover="6"><result status="valid" time="0.08" steps="541"/></proof>
   </goal>
   <goal name="main&#39;vc.48.12" expl="assertion" proved="true">
   <proof prover="6"><result status="valid" time="0.04" steps="97"/></proof>
   </goal>
   <goal name="main&#39;vc.48.13" expl="assertion" proved="true">
   <proof prover="6"><result status="valid" time="0.05" steps="97"/></proof>
   </goal>
   <goal name="main&#39;vc.48.14" expl="assertion" proved="true">
   <proof prover="6"><result status="valid" time="0.50" steps="618"/></proof>
   </goal>
   <goal name="main&#39;vc.48.15" expl="assertion" proved="true">
   <proof prover="6"><result status="valid" time="0.04" steps="91"/></proof>
   </goal>
   <goal name="main&#39;vc.48.16" expl="assertion" proved="true">
   <proof prover="6"><result status="valid" time="0.05" steps="103"/></proof>
   </goal>
   <goal name="main&#39;vc.48.17" expl="assertion" proved="true">
   <proof prover="6"><result status="valid" time="0.02" steps="63"/></proof>
   </goal>
   <goal name="main&#39;vc.48.18" expl="assertion" proved="true">
   <proof prover="6"><result status="valid" time="0.36" steps="609"/></proof>
   </goal>
  </transf>
  </goal>
  <goal name="main&#39;vc.49" expl="assertion" proved="true">
  <proof prover="6"><result status="valid" time="0.10" steps="398"/></proof>
  </goal>
  <goal name="main&#39;vc.50" expl="index in array bounds" proved="true">
  <proof prover="6"><result status="valid" time="0.04" steps="75"/></proof>
  </goal>
  <goal name="main&#39;vc.51" expl="index in array bounds" proved="true">
  <proof prover="6"><result status="valid" time="0.03" steps="66"/></proof>
  </goal>
  <goal name="main&#39;vc.52" expl="index in array bounds" proved="true">
  <proof prover="6"><result status="valid" time="0.03" steps="72"/></proof>
  </goal>
  <goal name="main&#39;vc.53" expl="assertion" proved="true">
  <proof prover="6"><result status="valid" time="0.05" steps="92"/></proof>
  </goal>
  <goal name="main&#39;vc.54" expl="assertion" proved="true">
  <proof prover="6"><result status="valid" time="0.03" steps="84"/></proof>
  </goal>
  <goal name="main&#39;vc.55" expl="assertion" proved="true">
  <proof prover="6"><result status="valid" time="0.44" steps="674"/></proof>
  </goal>
  <goal name="main&#39;vc.56" expl="assertion" proved="true">
  <transf name="split_vc" proved="true" >
   <goal name="main&#39;vc.56.0" expl="assertion" proved="true">
   <proof prover="6"><result status="valid" time="0.14" steps="429"/></proof>
   </goal>
   <goal name="main&#39;vc.56.1" expl="assertion" proved="true">
   <proof prover="6"><result status="valid" time="0.06" steps="100"/></proof>
   </goal>
   <goal name="main&#39;vc.56.2" expl="assertion" proved="true">
   <proof prover="6"><result status="valid" time="0.16" steps="102"/></proof>
   </goal>
   <goal name="main&#39;vc.56.3" expl="assertion" proved="true">
   <proof prover="6"><result status="valid" time="0.15" steps="104"/></proof>
   </goal>
   <goal name="main&#39;vc.56.4" expl="assertion" proved="true">
   <proof prover="6"><result status="valid" time="0.06" steps="454"/></proof>
   </goal>
   <goal name="main&#39;vc.56.5" expl="assertion" proved="true">
   <proof prover="6"><result status="valid" time="0.06" steps="465"/></proof>
   </goal>
  </transf>
  </goal>
  <goal name="main&#39;vc.57" expl="assertion" proved="true">
  <transf name="split_vc" proved="true" >
   <goal name="main&#39;vc.57.0" expl="assertion" proved="true">
   <proof prover="6"><result status="valid" time="0.16" steps="427"/></proof>
   </goal>
   <goal name="main&#39;vc.57.1" expl="assertion" proved="true">
   <transf name="rewrite" proved="true" arg1="H">
    <goal name="main&#39;vc.57.1.0" expl="assertion" proved="true">
    <transf name="apply" proved="true" arg1="consecutive_last_push">
     <goal name="main&#39;vc.57.1.0.0" expl="apply premises" proved="true">
     <proof prover="6"><result status="valid" time="0.03" steps="86"/></proof>
     </goal>
     <goal name="main&#39;vc.57.1.0.1" expl="apply premises" proved="true">
     <proof prover="6"><result status="valid" time="0.05" steps="102"/></proof>
     </goal>
    </transf>
    </goal>
   </transf>
   </goal>
  </transf>
  </goal>
  <goal name="main&#39;vc.58" expl="assertion" proved="true">
  <proof prover="6"><result status="valid" time="0.24" steps="826"/></proof>
  </goal>
  <goal name="main&#39;vc.59" expl="assertion" proved="true">
  <proof prover="6"><result status="valid" time="0.08" steps="335"/></proof>
  </goal>
  <goal name="main&#39;vc.60" expl="assertion" proved="true">
  <proof prover="6"><result status="valid" time="0.20" steps="694"/></proof>
  </goal>
  <goal name="main&#39;vc.61" expl="safety" proved="true">
  <proof prover="6"><result status="valid" time="1.08" steps="1372"/></proof>
  </goal>
  <goal name="main&#39;vc.62" expl="loop invariant preservation" proved="true">
  <proof prover="6"><result status="valid" time="0.03" steps="86"/></proof>
  </goal>
  <goal name="main&#39;vc.63" expl="loop invariant preservation" proved="true">
  <transf name="case" proved="true" arg1="(b = tick.b1)">
   <goal name="main&#39;vc.63.0" expl="true case (loop invariant preservation)" proved="true">
   <proof prover="6"><result status="valid" time="0.25" steps="794"/></proof>
   </goal>
   <goal name="main&#39;vc.63.1" expl="false case (loop invariant preservation)" proved="true">
   <transf name="replace" proved="true" arg1="owners[b]&#39;" arg2="owners1[b]&#39;">
    <goal name="main&#39;vc.63.1.0" expl="false case (loop invariant preservation)" proved="true">
    <proof prover="6"><result status="valid" time="0.78" steps="1496"/></proof>
    </goal>
    <goal name="main&#39;vc.63.1.1" expl="equality hypothesis" proved="true">
    <proof prover="6"><result status="valid" time="0.06" steps="108"/></proof>
    </goal>
   </transf>
   </goal>
  </transf>
  </goal>
  <goal name="main&#39;vc.64" expl="loop invariant preservation" proved="true">
  <proof prover="6"><result status="valid" time="0.32" steps="1183"/></proof>
  </goal>
  <goal name="main&#39;vc.65" expl="loop invariant preservation" proved="true">
  <proof prover="6"><result status="valid" time="0.59" steps="1842"/></proof>
  </goal>
  <goal name="main&#39;vc.66" expl="loop invariant preservation" proved="true">
  <proof prover="6"><result status="valid" time="0.06" steps="113"/></proof>
  </goal>
  <goal name="main&#39;vc.67" expl="loop invariant preservation" proved="true">
  <proof prover="6"><result status="valid" time="0.20" steps="635"/></proof>
  </goal>
  <goal name="main&#39;vc.68" expl="loop invariant preservation" proved="true">
  <proof prover="6"><result status="valid" time="1.25" steps="1029"/></proof>
  </goal>
  <goal name="main&#39;vc.69" expl="loop invariant preservation" proved="true">
  <proof prover="8"><result status="valid" time="0.52" steps="101378"/></proof>
  </goal>
  <goal name="main&#39;vc.70" expl="loop invariant preservation" proved="true">
  <transf name="split_all_full" proved="true" >
   <goal name="main&#39;vc.70.0" expl="VC for main" proved="true">
   <proof prover="6"><result status="valid" time="0.86" steps="1418"/></proof>
   </goal>
   <goal name="main&#39;vc.70.1" expl="VC for main" proved="true">
   <proof prover="8"><result status="valid" time="0.89" steps="135566"/></proof>
   </goal>
   <goal name="main&#39;vc.70.2" expl="VC for main" proved="true">
   <proof prover="8"><result status="valid" time="0.92" steps="134831"/></proof>
   </goal>
  </transf>
  </goal>
  <goal name="main&#39;vc.71" expl="loop invariant preservation" proved="true">
  <transf name="case" proved="true" arg1="(th=th1)">
   <goal name="main&#39;vc.71.0" expl="true case (loop invariant preservation)" proved="true">
   <proof prover="6"><result status="valid" time="0.18" steps="474"/></proof>
   </goal>
   <goal name="main&#39;vc.71.1" expl="false case (loop invariant preservation)" proved="true">
   <transf name="replace" proved="true" arg1="memo[th]&#39;" arg2="memo1[th]&#39;">
    <goal name="main&#39;vc.71.1.0" expl="false case (loop invariant preservation)" proved="true">
    <proof prover="6"><result status="valid" time="0.18" steps="482"/></proof>
    </goal>
    <goal name="main&#39;vc.71.1.1" expl="equality hypothesis" proved="true">
    <proof prover="6"><result status="valid" time="0.07" steps="101"/></proof>
    </goal>
   </transf>
   </goal>
  </transf>
  </goal>
  <goal name="main&#39;vc.72" expl="loop invariant preservation" proved="true">
  <transf name="split_all_full" proved="true" >
   <goal name="main&#39;vc.72.0" expl="VC for main" proved="true">
   <proof prover="6"><result status="valid" time="0.20" steps="546"/></proof>
   </goal>
   <goal name="main&#39;vc.72.1" expl="VC for main" proved="true">
   <proof prover="8"><result status="valid" time="0.34" steps="79615"/></proof>
   </goal>
  </transf>
  </goal>
  <goal name="main&#39;vc.73" expl="loop invariant preservation" proved="true">
  <proof prover="6"><result status="valid" time="0.04" steps="86"/></proof>
  </goal>
  <goal name="main&#39;vc.74" expl="loop invariant preservation" proved="true">
  <proof prover="6"><result status="valid" time="0.06" steps="95"/></proof>
  </goal>
  <goal name="main&#39;vc.75" expl="loop invariant preservation" proved="true">
  <transf name="split_vc" proved="true" >
   <goal name="main&#39;vc.75.0" expl="loop invariant preservation" proved="true">
   <proof prover="6"><result status="valid" time="1.56" steps="1502"/></proof>
   </goal>
   <goal name="main&#39;vc.75.1" expl="loop invariant preservation" proved="true">
   <proof prover="6"><result status="valid" time="1.78" steps="1509"/></proof>
   </goal>
  </transf>
  </goal>
  <goal name="main&#39;vc.76" expl="loop invariant preservation" proved="true">
  <proof prover="6"><result status="valid" time="0.11" steps="378"/></proof>
  </goal>
  <goal name="main&#39;vc.77" expl="loop invariant preservation" proved="true">
  <proof prover="6"><result status="valid" time="0.12" steps="386"/></proof>
  </goal>
  <goal name="main&#39;vc.78" expl="loop invariant preservation" proved="true">
  <proof prover="6"><result status="valid" time="0.26" steps="888"/></proof>
  </goal>
  <goal name="main&#39;vc.79" expl="loop invariant preservation" proved="true">
  <proof prover="6"><result status="valid" time="0.18" steps="451"/></proof>
  </goal>
  <goal name="main&#39;vc.80" expl="liveness" proved="true">
  <proof prover="6"><result status="valid" time="0.04" steps="97"/></proof>
  </goal>
  <goal name="main&#39;vc.81" expl="index in array bounds" proved="true">
  <proof prover="6"><result status="valid" time="0.03" steps="54"/></proof>
  </goal>
  <goal name="main&#39;vc.82" expl="unreachable point" proved="true">
  <proof prover="6"><result status="valid" time="0.04" steps="129"/></proof>
  </goal>
  <goal name="main&#39;vc.83" expl="index in array bounds" proved="true">
  <proof prover="6"><result status="valid" time="0.04" steps="71"/></proof>
  </goal>
  <goal name="main&#39;vc.84" expl="assertion" proved="true">
  <proof prover="6"><result status="valid" time="0.16" steps="328"/></proof>
  </goal>
  <goal name="main&#39;vc.85" expl="index in array bounds" proved="true">
  <proof prover="6"><result status="valid" time="0.03" steps="64"/></proof>
  </goal>
  <goal name="main&#39;vc.86" expl="precondition" proved="true">
  <proof prover="6"><result status="valid" time="0.06" steps="144"/></proof>
  </goal>
  <goal name="main&#39;vc.87" expl="assertion" proved="true">
  <proof prover="6"><result status="valid" time="0.06" steps="165"/></proof>
  </goal>
  <goal name="main&#39;vc.88" expl="fairness" proved="true">
  <transf name="split_vc" proved="true" >
   <goal name="main&#39;vc.88.0" expl="fairness" proved="true">
   <proof prover="6"><result status="valid" time="0.04" steps="78"/></proof>
   </goal>
   <goal name="main&#39;vc.88.1" expl="fairness" proved="true">
   <proof prover="6"><result status="valid" time="0.06" steps="165"/></proof>
   </goal>
   <goal name="main&#39;vc.88.2" expl="fairness" proved="true">
   <proof prover="6"><result status="valid" time="0.04" steps="82"/></proof>
   </goal>
   <goal name="main&#39;vc.88.3" expl="fairness" proved="true">
   <proof prover="6"><result status="valid" time="0.27" steps="480"/></proof>
   </goal>
  </transf>
  </goal>
  <goal name="main&#39;vc.89" expl="assertion" proved="true">
  <transf name="split_vc" proved="true" >
   <goal name="main&#39;vc.89.0" expl="assertion" proved="true">
   <proof prover="6"><result status="valid" time="0.06" steps="202"/></proof>
   </goal>
   <goal name="main&#39;vc.89.1" expl="assertion" proved="true">
   <proof prover="6"><result status="valid" time="0.03" steps="74"/></proof>
   </goal>
   <goal name="main&#39;vc.89.2" expl="assertion" proved="true">
   <proof prover="6"><result status="valid" time="1.36" steps="1054"/></proof>
   </goal>
   <goal name="main&#39;vc.89.3" expl="assertion" proved="true">
   <proof prover="6"><result status="valid" time="0.08" steps="156"/></proof>
   </goal>
   <goal name="main&#39;vc.89.4" expl="assertion" proved="true">
   <proof prover="6"><result status="valid" time="0.28" steps="432"/></proof>
   </goal>
   <goal name="main&#39;vc.89.5" expl="assertion" proved="true">
   <proof prover="6"><result status="valid" time="0.10" steps="372"/></proof>
   </goal>
   <goal name="main&#39;vc.89.6" expl="assertion" proved="true">
   <proof prover="6"><result status="valid" time="0.12" steps="390"/></proof>
   </goal>
   <goal name="main&#39;vc.89.7" expl="assertion" proved="true">
   <proof prover="6"><result status="valid" time="0.04" steps="197"/></proof>
   </goal>
   <goal name="main&#39;vc.89.8" expl="assertion" proved="true">
   <proof prover="6"><result status="valid" time="0.30" steps="532"/></proof>
   </goal>
   <goal name="main&#39;vc.89.9" expl="assertion" proved="true">
   <proof prover="6"><result status="valid" time="0.03" steps="76"/></proof>
   </goal>
  </transf>
  </goal>
  <goal name="main&#39;vc.90" expl="assertion" proved="true">
  <transf name="split_vc" proved="true" >
   <goal name="main&#39;vc.90.0" expl="assertion" proved="true">
   <proof prover="6"><result status="valid" time="0.03" steps="80"/></proof>
   </goal>
   <goal name="main&#39;vc.90.1" expl="assertion" proved="true">
   <proof prover="6"><result status="valid" time="0.03" steps="80"/></proof>
   </goal>
   <goal name="main&#39;vc.90.2" expl="assertion" proved="true">
   <proof prover="6"><result status="valid" time="0.04" steps="84"/></proof>
   </goal>
   <goal name="main&#39;vc.90.3" expl="assertion" proved="true">
   <proof prover="6"><result status="valid" time="0.05" steps="83"/></proof>
   </goal>
   <goal name="main&#39;vc.90.4" expl="assertion" proved="true">
   <proof prover="6"><result status="valid" time="0.04" steps="87"/></proof>
   </goal>
   <goal name="main&#39;vc.90.5" expl="assertion" proved="true">
   <proof prover="6"><result status="valid" time="0.28" steps="783"/></proof>
   </goal>
   <goal name="main&#39;vc.90.6" expl="assertion" proved="true">
   <proof prover="6"><result status="valid" time="0.04" steps="92"/></proof>
   </goal>
   <goal name="main&#39;vc.90.7" expl="assertion" proved="true">
   <proof prover="6"><result status="valid" time="0.03" steps="94"/></proof>
   </goal>
  </transf>
  </goal>
  <goal name="main&#39;vc.91" expl="assertion" proved="true">
  <proof prover="6"><result status="valid" time="0.78" steps="1443"/></proof>
  </goal>
  <goal name="main&#39;vc.92" expl="assertion" proved="true">
  <transf name="split_vc" proved="true" >
   <goal name="main&#39;vc.92.0" expl="assertion" proved="true">
   <proof prover="8"><result status="valid" time="0.24" steps="56402"/></proof>
   </goal>
   <goal name="main&#39;vc.92.1" expl="assertion" proved="true">
   <proof prover="6"><result status="valid" time="0.04" steps="80"/></proof>
   </goal>
  </transf>
  </goal>
  <goal name="main&#39;vc.93" expl="assertion" proved="true">
  <proof prover="6"><result status="valid" time="0.11" steps="451"/></proof>
  </goal>
  <goal name="main&#39;vc.94" expl="assertion" proved="true">
  <proof prover="6"><result status="valid" time="0.96" steps="1468"/></proof>
  </goal>
  <goal name="main&#39;vc.95" expl="safety" proved="true">
  <proof prover="6"><result status="valid" time="0.42" steps="597"/></proof>
  </goal>
  <goal name="main&#39;vc.96" expl="loop invariant preservation" proved="true">
  <proof prover="6"><result status="valid" time="0.03" steps="76"/></proof>
  </goal>
  <goal name="main&#39;vc.97" expl="loop invariant preservation" proved="true">
  <proof prover="6"><result status="valid" time="1.90" steps="813"/></proof>
  </goal>
  <goal name="main&#39;vc.98" expl="loop invariant preservation" proved="true">
  <proof prover="6"><result status="valid" time="0.74" steps="1082"/></proof>
  </goal>
  <goal name="main&#39;vc.99" expl="loop invariant preservation" proved="true">
  <proof prover="6"><result status="valid" time="0.18" steps="740"/></proof>
  </goal>
  <goal name="main&#39;vc.100" expl="loop invariant preservation" proved="true">
  <proof prover="6"><result status="valid" time="0.05" steps="106"/></proof>
  </goal>
  <goal name="main&#39;vc.101" expl="loop invariant preservation" proved="true">
  <proof prover="6"><result status="valid" time="0.05" steps="142"/></proof>
  </goal>
  <goal name="main&#39;vc.102" expl="loop invariant preservation" proved="true">
  <proof prover="6"><result status="valid" time="0.10" steps="262"/></proof>
  </goal>
  <goal name="main&#39;vc.103" expl="loop invariant preservation" proved="true">
  <proof prover="8"><result status="valid" time="0.22" steps="53942"/></proof>
  </goal>
  <goal name="main&#39;vc.104" expl="loop invariant preservation" proved="true">
  <proof prover="6"><result status="valid" time="0.12" steps="400"/></proof>
  </goal>
  <goal name="main&#39;vc.105" expl="loop invariant preservation" proved="true">
  <proof prover="6"><result status="valid" time="0.12" steps="395"/></proof>
  </goal>
  <goal name="main&#39;vc.106" expl="loop invariant preservation" proved="true">
  <proof prover="6"><result status="valid" time="0.70" steps="1379"/></proof>
  </goal>
  <goal name="main&#39;vc.107" expl="loop invariant preservation" proved="true">
  <proof prover="8"><result status="valid" time="0.77" steps="127031"/></proof>
  </goal>
  <goal name="main&#39;vc.108" expl="loop invariant preservation" proved="true">
  <proof prover="6"><result status="valid" time="0.24" steps="849"/></proof>
  </goal>
  <goal name="main&#39;vc.109" expl="loop invariant preservation" proved="true">
  <proof prover="6"><result status="valid" time="0.06" steps="178"/></proof>
  </goal>
  <goal name="main&#39;vc.110" expl="loop invariant preservation" proved="true">
  <proof prover="6"><result status="valid" time="3.12" steps="2399"/></proof>
  </goal>
  <goal name="main&#39;vc.111" expl="loop invariant preservation" proved="true">
  <proof prover="6"><result status="valid" time="0.08" steps="302"/></proof>
  </goal>
  <goal name="main&#39;vc.112" expl="loop invariant preservation" proved="true">
  <proof prover="6"><result status="valid" time="0.32" steps="1346"/></proof>
  </goal>
  <goal name="main&#39;vc.113" expl="loop invariant preservation" proved="true">
  <proof prover="6"><result status="valid" time="0.06" steps="110"/></proof>
  </goal>
  <goal name="main&#39;vc.114" expl="liveness" proved="true">
  <proof prover="6"><result status="valid" time="0.04" steps="98"/></proof>
  </goal>
  <goal name="main&#39;vc.115" expl="safety" proved="true">
  <proof prover="6"><result status="valid" time="0.03" steps="78"/></proof>
  </goal>
  <goal name="main&#39;vc.116" expl="loop invariant preservation" proved="true">
  <proof prover="6"><result status="valid" time="0.02" steps="58"/></proof>
  </goal>
  <goal name="main&#39;vc.117" expl="loop invariant preservation" proved="true">
  <proof prover="6"><result status="valid" time="0.27" steps="605"/></proof>
  </goal>
  <goal name="main&#39;vc.118" expl="loop invariant preservation" proved="true">
  <proof prover="6"><result status="valid" time="0.07" steps="252"/></proof>
  </goal>
  <goal name="main&#39;vc.119" expl="loop invariant preservation" proved="true">
  <proof prover="6"><result status="valid" time="0.11" steps="423"/></proof>
  </goal>
  <goal name="main&#39;vc.120" expl="loop invariant preservation" proved="true">
  <proof prover="6"><result status="valid" time="0.04" steps="78"/></proof>
  </goal>
  <goal name="main&#39;vc.121" expl="loop invariant preservation" proved="true">
  <proof prover="6"><result status="valid" time="0.04" steps="85"/></proof>
  </goal>
  <goal name="main&#39;vc.122" expl="loop invariant preservation" proved="true">
  <proof prover="6"><result status="valid" time="0.06" steps="227"/></proof>
  </goal>
  <goal name="main&#39;vc.123" expl="loop invariant preservation" proved="true">
  <proof prover="6"><result status="valid" time="0.04" steps="147"/></proof>
  </goal>
  <goal name="main&#39;vc.124" expl="loop invariant preservation" proved="true">
  <proof prover="6"><result status="valid" time="0.09" steps="359"/></proof>
  </goal>
  <goal name="main&#39;vc.125" expl="loop invariant preservation" proved="true">
  <proof prover="6"><result status="valid" time="0.06" steps="189"/></proof>
  </goal>
  <goal name="main&#39;vc.126" expl="loop invariant preservation" proved="true">
  <proof prover="6"><result status="valid" time="0.07" steps="251"/></proof>
  </goal>
  <goal name="main&#39;vc.127" expl="loop invariant preservation" proved="true">
  <proof prover="6"><result status="valid" time="0.03" steps="58"/></proof>
  </goal>
  <goal name="main&#39;vc.128" expl="loop invariant preservation" proved="true">
  <proof prover="6"><result status="valid" time="0.03" steps="58"/></proof>
  </goal>
  <goal name="main&#39;vc.129" expl="loop invariant preservation" proved="true">
  <proof prover="6"><result status="valid" time="0.04" steps="65"/></proof>
  </goal>
  <goal name="main&#39;vc.130" expl="loop invariant preservation" proved="true">
  <proof prover="6"><result status="valid" time="0.04" steps="66"/></proof>
  </goal>
  <goal name="main&#39;vc.131" expl="loop invariant preservation" proved="true">
  <proof prover="6"><result status="valid" time="0.04" steps="66"/></proof>
  </goal>
  <goal name="main&#39;vc.132" expl="loop invariant preservation" proved="true">
  <proof prover="6"><result status="valid" time="0.07" steps="256"/></proof>
  </goal>
  <goal name="main&#39;vc.133" expl="loop invariant preservation" proved="true">
  <proof prover="6"><result status="valid" time="0.03" steps="58"/></proof>
  </goal>
  <goal name="main&#39;vc.134" expl="liveness" proved="true">
  <proof prover="6"><result status="valid" time="0.06" steps="206"/></proof>
  </goal>
  <goal name="main&#39;vc.135" expl="index in array bounds" proved="true">
  <proof prover="6"><result status="valid" time="0.02" steps="54"/></proof>
  </goal>
  <goal name="main&#39;vc.136" expl="safety" proved="true">
  <proof prover="6"><result status="valid" time="0.17" steps="325"/></proof>
  </goal>
  <goal name="main&#39;vc.137" expl="loop invariant preservation" proved="true">
  <proof prover="6"><result status="valid" time="0.02" steps="60"/></proof>
  </goal>
  <goal name="main&#39;vc.138" expl="loop invariant preservation" proved="true">
  <proof prover="6"><result status="valid" time="0.22" steps="572"/></proof>
  </goal>
  <goal name="main&#39;vc.139" expl="loop invariant preservation" proved="true">
  <proof prover="6"><result status="valid" time="0.06" steps="224"/></proof>
  </goal>
  <goal name="main&#39;vc.140" expl="loop invariant preservation" proved="true">
  <proof prover="6"><result status="valid" time="0.10" steps="307"/></proof>
  </goal>
  <goal name="main&#39;vc.141" expl="loop invariant preservation" proved="true">
  <proof prover="6"><result status="valid" time="0.04" steps="84"/></proof>
  </goal>
  <goal name="main&#39;vc.142" expl="loop invariant preservation" proved="true">
  <proof prover="6"><result status="valid" time="0.08" steps="256"/></proof>
  </goal>
  <goal name="main&#39;vc.143" expl="loop invariant preservation" proved="true">
  <proof prover="6"><result status="valid" time="0.06" steps="202"/></proof>
  </goal>
  <goal name="main&#39;vc.144" expl="loop invariant preservation" proved="true">
  <proof prover="6"><result status="valid" time="0.50" steps="1664"/></proof>
  </goal>
  <goal name="main&#39;vc.145" expl="loop invariant preservation" proved="true">
  <proof prover="6"><result status="valid" time="0.24" steps="731"/></proof>
  </goal>
  <goal name="main&#39;vc.146" expl="loop invariant preservation" proved="true">
  <proof prover="6"><result status="valid" time="0.06" steps="161"/></proof>
  </goal>
  <goal name="main&#39;vc.147" expl="loop invariant preservation" proved="true">
  <proof prover="6"><result status="valid" time="0.85" steps="1465"/></proof>
  </goal>
  <goal name="main&#39;vc.148" expl="loop invariant preservation" proved="true">
  <proof prover="6"><result status="valid" time="0.03" steps="60"/></proof>
  </goal>
  <goal name="main&#39;vc.149" expl="loop invariant preservation" proved="true">
  <proof prover="6"><result status="valid" time="0.64" steps="1618"/></proof>
  </goal>
  <goal name="main&#39;vc.150" expl="loop invariant preservation" proved="true">
  <proof prover="6"><result status="valid" time="0.04" steps="69"/></proof>
  </goal>
  <goal name="main&#39;vc.151" expl="loop invariant preservation" proved="true">
  <proof prover="6"><result status="valid" time="0.04" steps="70"/></proof>
  </goal>
  <goal name="main&#39;vc.152" expl="loop invariant preservation" proved="true">
  <proof prover="6"><result status="valid" time="0.04" steps="70"/></proof>
  </goal>
  <goal name="main&#39;vc.153" expl="loop invariant preservation" proved="true">
  <proof prover="6"><result status="valid" time="0.11" steps="435"/></proof>
  </goal>
  <goal name="main&#39;vc.154" expl="loop invariant preservation" proved="true">
  <proof prover="6"><result status="valid" time="0.03" steps="62"/></proof>
  </goal>
  <goal name="main&#39;vc.155" expl="liveness" proved="true">
  <proof prover="6"><result status="valid" time="0.06" steps="176"/></proof>
  </goal>
  <goal name="main&#39;vc.156" expl="index in array bounds" proved="true">
  <proof prover="6"><result status="valid" time="0.02" steps="54"/></proof>
  </goal>
  <goal name="main&#39;vc.157" expl="safety" proved="true">
  <proof prover="6"><result status="valid" time="0.21" steps="417"/></proof>
  </goal>
  <goal name="main&#39;vc.158" expl="loop invariant preservation" proved="true">
  <proof prover="6"><result status="valid" time="0.02" steps="60"/></proof>
  </goal>
  <goal name="main&#39;vc.159" expl="loop invariant preservation" proved="true">
  <proof prover="6"><result status="valid" time="0.20" steps="532"/></proof>
  </goal>
  <goal name="main&#39;vc.160" expl="loop invariant preservation" proved="true">
  <proof prover="6"><result status="valid" time="0.07" steps="222"/></proof>
  </goal>
  <goal name="main&#39;vc.161" expl="loop invariant preservation" proved="true">
  <proof prover="6"><result status="valid" time="0.11" steps="365"/></proof>
  </goal>
  <goal name="main&#39;vc.162" expl="loop invariant preservation" proved="true">
  <proof prover="6"><result status="valid" time="0.04" steps="84"/></proof>
  </goal>
  <goal name="main&#39;vc.163" expl="loop invariant preservation" proved="true">
  <proof prover="6"><result status="valid" time="0.08" steps="256"/></proof>
  </goal>
  <goal name="main&#39;vc.164" expl="loop invariant preservation" proved="true">
  <proof prover="6"><result status="valid" time="0.06" steps="202"/></proof>
  </goal>
  <goal name="main&#39;vc.165" expl="loop invariant preservation" proved="true">
  <proof prover="6"><result status="valid" time="0.46" steps="1545"/></proof>
  </goal>
  <goal name="main&#39;vc.166" expl="loop invariant preservation" proved="true">
  <proof prover="6"><result status="valid" time="0.25" steps="787"/></proof>
  </goal>
  <goal name="main&#39;vc.167" expl="loop invariant preservation" proved="true">
  <proof prover="6"><result status="valid" time="0.05" steps="161"/></proof>
  </goal>
  <goal name="main&#39;vc.168" expl="loop invariant preservation" proved="true">
  <proof prover="6"><result status="valid" time="0.89" steps="1418"/></proof>
  </goal>
  <goal name="main&#39;vc.169" expl="loop invariant preservation" proved="true">
  <proof prover="6"><result status="valid" time="0.03" steps="60"/></proof>
  </goal>
  <goal name="main&#39;vc.170" expl="loop invariant preservation" proved="true">
  <proof prover="6"><result status="valid" time="0.57" steps="1581"/></proof>
  </goal>
  <goal name="main&#39;vc.171" expl="loop invariant preservation" proved="true">
  <proof prover="6"><result status="valid" time="0.04" steps="69"/></proof>
  </goal>
  <goal name="main&#39;vc.172" expl="loop invariant preservation" proved="true">
  <proof prover="6"><result status="valid" time="0.04" steps="70"/></proof>
  </goal>
  <goal name="main&#39;vc.173" expl="loop invariant preservation" proved="true">
  <proof prover="6"><result status="valid" time="0.04" steps="70"/></proof>
  </goal>
  <goal name="main&#39;vc.174" expl="loop invariant preservation" proved="true">
  <proof prover="6"><result status="valid" time="0.08" steps="246"/></proof>
  </goal>
  <goal name="main&#39;vc.175" expl="loop invariant preservation" proved="true">
  <proof prover="6"><result status="valid" time="0.02" steps="62"/></proof>
  </goal>
  <goal name="main&#39;vc.176" expl="liveness" proved="true">
  <proof prover="6"><result status="valid" time="0.07" steps="176"/></proof>
  </goal>
  <goal name="main&#39;vc.177" expl="index in array bounds" proved="true">
  <proof prover="6"><result status="valid" time="0.02" steps="54"/></proof>
  </goal>
  <goal name="main&#39;vc.178" expl="unreachable point" proved="true">
  <proof prover="6"><result status="valid" time="0.06" steps="174"/></proof>
  </goal>
  <goal name="main&#39;vc.179" expl="assertion" proved="true">
  <proof prover="6"><result status="valid" time="0.09" steps="378"/></proof>
  </goal>
  <goal name="main&#39;vc.180" expl="index in array bounds" proved="true">
  <proof prover="6"><result status="valid" time="0.03" steps="71"/></proof>
  </goal>
  <goal name="main&#39;vc.181" expl="index in array bounds" proved="true">
  <proof prover="6"><result status="valid" time="0.02" steps="62"/></proof>
  </goal>
  <goal name="main&#39;vc.182" expl="safety" proved="true">
  <proof prover="6"><result status="valid" time="0.26" steps="611"/></proof>
  </goal>
  <goal name="main&#39;vc.183" expl="loop invariant preservation" proved="true">
  <proof prover="6"><result status="valid" time="0.03" steps="68"/></proof>
  </goal>
  <goal name="main&#39;vc.184" expl="loop invariant preservation" proved="true">
  <proof prover="6"><result status="valid" time="0.28" steps="721"/></proof>
  </goal>
  <goal name="main&#39;vc.185" expl="loop invariant preservation" proved="true">
  <proof prover="6"><result status="valid" time="0.19" steps="770"/></proof>
  </goal>
  <goal name="main&#39;vc.186" expl="loop invariant preservation" proved="true">
  <proof prover="6"><result status="valid" time="1.81" steps="1752"/></proof>
  </goal>
  <goal name="main&#39;vc.187" expl="loop invariant preservation" proved="true">
  <proof prover="6"><result status="valid" time="0.10" steps="340"/></proof>
  </goal>
  <goal name="main&#39;vc.188" expl="loop invariant preservation" proved="true">
  <proof prover="6"><result status="valid" time="0.07" steps="226"/></proof>
  </goal>
  <goal name="main&#39;vc.189" expl="loop invariant preservation" proved="true">
  <proof prover="6"><result status="valid" time="0.07" steps="249"/></proof>
  </goal>
  <goal name="main&#39;vc.190" expl="loop invariant preservation" proved="true">
  <proof prover="6"><result status="valid" time="0.84" steps="1736"/></proof>
  </goal>
  <goal name="main&#39;vc.191" expl="loop invariant preservation" proved="true">
  <proof prover="6"><result status="valid" time="0.33" steps="1001"/></proof>
  </goal>
  <goal name="main&#39;vc.192" expl="loop invariant preservation" proved="true">
  <proof prover="6"><result status="valid" time="0.06" steps="210"/></proof>
  </goal>
  <goal name="main&#39;vc.193" expl="loop invariant preservation" proved="true">
  <proof prover="6"><result status="valid" time="0.38" steps="1036"/></proof>
  </goal>
  <goal name="main&#39;vc.194" expl="loop invariant preservation" proved="true">
  <proof prover="6"><result status="valid" time="0.02" steps="68"/></proof>
  </goal>
  <goal name="main&#39;vc.195" expl="loop invariant preservation" proved="true">
  <proof prover="6"><result status="valid" time="1.36" steps="2036"/></proof>
  </goal>
  <goal name="main&#39;vc.196" expl="loop invariant preservation" proved="true">
  <proof prover="6"><result status="valid" time="0.04" steps="77"/></proof>
  </goal>
  <goal name="main&#39;vc.197" expl="loop invariant preservation" proved="true">
  <proof prover="6"><result status="valid" time="0.05" steps="78"/></proof>
  </goal>
  <goal name="main&#39;vc.198" expl="loop invariant preservation" proved="true">
  <proof prover="6"><result status="valid" time="0.05" steps="78"/></proof>
  </goal>
  <goal name="main&#39;vc.199" expl="loop invariant preservation" proved="true">
  <proof prover="6"><result status="valid" time="0.09" steps="298"/></proof>
  </goal>
  <goal name="main&#39;vc.200" expl="loop invariant preservation" proved="true">
  <proof prover="6"><result status="valid" time="0.03" steps="70"/></proof>
  </goal>
  <goal name="main&#39;vc.201" expl="liveness" proved="true">
  <proof prover="6"><result status="valid" time="0.08" steps="212"/></proof>
  </goal>
  <goal name="main&#39;vc.202" expl="index in array bounds" proved="true">
  <proof prover="6"><result status="valid" time="0.02" steps="54"/></proof>
  </goal>
  <goal name="main&#39;vc.203" expl="unreachable point" proved="true">
  <proof prover="6"><result status="valid" time="0.06" steps="174"/></proof>
  </goal>
  <goal name="main&#39;vc.204" expl="precondition" proved="true">
  <proof prover="6"><result status="valid" time="0.02" steps="56"/></proof>
  </goal>
  <goal name="main&#39;vc.205" expl="assertion" proved="true">
  <proof prover="6"><result status="valid" time="0.06" steps="264"/></proof>
  </goal>
  <goal name="main&#39;vc.206" expl="index in array bounds" proved="true">
  <proof prover="6"><result status="valid" time="0.13" steps="386"/></proof>
  </goal>
  <goal name="main&#39;vc.207" expl="assertion" proved="true">
  <proof prover="6"><result status="valid" time="0.47" steps="487"/></proof>
  </goal>
  <goal name="main&#39;vc.208" expl="index in array bounds" proved="true">
  <proof prover="6"><result status="valid" time="0.03" steps="64"/></proof>
  </goal>
  <goal name="main&#39;vc.209" expl="assertion" proved="true">
  <proof prover="6"><result status="valid" time="0.09" steps="273"/></proof>
  </goal>
  <goal name="main&#39;vc.210" expl="index in array bounds" proved="true">
  <proof prover="6"><result status="valid" time="0.04" steps="87"/></proof>
  </goal>
  <goal name="main&#39;vc.211" expl="index in array bounds" proved="true">
  <proof prover="6"><result status="valid" time="0.03" steps="80"/></proof>
  </goal>
  <goal name="main&#39;vc.212" expl="assertion" proved="true">
  <transf name="split_vc" proved="true" >
   <goal name="main&#39;vc.212.0" expl="assertion" proved="true">
   <proof prover="6"><result status="valid" time="0.09" steps="489"/></proof>
   </goal>
   <goal name="main&#39;vc.212.1" expl="assertion" proved="true">
   <proof prover="6"><result status="valid" time="0.03" steps="88"/></proof>
   </goal>
   <goal name="main&#39;vc.212.2" expl="assertion" proved="true">
   <proof prover="6"><result status="valid" time="0.03" steps="102"/></proof>
   </goal>
   <goal name="main&#39;vc.212.3" expl="assertion" proved="true">
   <proof prover="6"><result status="valid" time="0.03" steps="88"/></proof>
   </goal>
   <goal name="main&#39;vc.212.4" expl="assertion" proved="true">
   <proof prover="6"><result status="valid" time="0.06" steps="93"/></proof>
   </goal>
  </transf>
  </goal>
  <goal name="main&#39;vc.213" expl="assertion" proved="true">
  <proof prover="6"><result status="valid" time="1.85" steps="1064"/></proof>
  </goal>
  <goal name="main&#39;vc.214" expl="assertion" proved="true">
  <transf name="split_vc" proved="true" >
   <goal name="main&#39;vc.214.0" expl="assertion" proved="true">
   <transf name="assert" proved="true" arg1="(memo1[th]&#39; &lt;&gt; memo1[th&#39;]&#39;)">
    <goal name="main&#39;vc.214.0.0" expl="asserted formula" proved="true">
    <proof prover="6"><result status="valid" time="1.00" steps="886"/></proof>
    </goal>
    <goal name="main&#39;vc.214.0.1" expl="assertion" proved="true">
    <proof prover="6"><result status="valid" time="0.19" steps="413"/></proof>
    </goal>
   </transf>
   </goal>
   <goal name="main&#39;vc.214.1" expl="assertion" proved="true">
   <transf name="replace" proved="true" arg1="memo[th&#39;]&#39;" arg2="memo1[th&#39;]&#39;" arg3="in" arg4="H">
    <goal name="main&#39;vc.214.1.0" expl="assertion" proved="true">
    <proof prover="6"><result status="valid" time="3.62" steps="1149"/></proof>
    </goal>
    <goal name="main&#39;vc.214.1.1" expl="equality hypothesis" proved="true">
    <proof prover="6"><result status="valid" time="0.05" steps="113"/></proof>
    </goal>
   </transf>
   </goal>
   <goal name="main&#39;vc.214.2" expl="assertion" proved="true">
   <proof prover="6"><result status="valid" time="0.20" steps="498"/></proof>
   </goal>
   <goal name="main&#39;vc.214.3" expl="assertion" proved="true">
   <proof prover="6"><result status="valid" time="0.03" steps="102"/></proof>
   </goal>
  </transf>
  </goal>
  <goal name="main&#39;vc.215" expl="safety" proved="true">
  <proof prover="6"><result status="valid" time="4.36" steps="1292"/></proof>
  </goal>
  <goal name="main&#39;vc.216" expl="loop invariant preservation" proved="true">
  <proof prover="6"><result status="valid" time="0.03" steps="88"/></proof>
  </goal>
  <goal name="main&#39;vc.217" expl="loop invariant preservation" proved="true">
  <transf name="case" proved="true" arg1="(b = x.b1)">
   <goal name="main&#39;vc.217.0" expl="true case (loop invariant preservation)" proved="true">
   <proof prover="6"><result status="valid" time="0.05" steps="113"/></proof>
   </goal>
   <goal name="main&#39;vc.217.1" expl="false case (loop invariant preservation)" proved="true">
   <transf name="replace" proved="true" arg1="owners[b]&#39;" arg2="owners1[b]&#39;">
    <goal name="main&#39;vc.217.1.0" expl="false case (loop invariant preservation)" proved="true">
    <transf name="split_vc" proved="true" >
     <goal name="main&#39;vc.217.1.0.0" expl="VC for main" proved="true">
     <proof prover="6"><result status="valid" time="0.20" steps="417"/></proof>
     </goal>
     <goal name="main&#39;vc.217.1.0.1" expl="VC for main" proved="true">
     <proof prover="6"><result status="valid" time="0.20" steps="417"/></proof>
     </goal>
     <goal name="main&#39;vc.217.1.0.2" expl="VC for main" proved="true">
     <proof prover="6"><result status="valid" time="1.85" steps="1260"/></proof>
     </goal>
     <goal name="main&#39;vc.217.1.0.3" expl="VC for main" proved="true">
     <transf name="assert" proved="true" arg1="(x1 &lt;&gt; th)">
      <goal name="main&#39;vc.217.1.0.3.0" expl="asserted formula" proved="true">
      <proof prover="6"><result status="valid" time="0.06" steps="116"/></proof>
      </goal>
      <goal name="main&#39;vc.217.1.0.3.1" expl="VC for main" proved="true">
      <transf name="replace" proved="true" arg1="memo[x1]&#39;" arg2="memo1[x1]&#39;" arg3="in" arg4="H">
       <goal name="main&#39;vc.217.1.0.3.1.0" expl="VC for main" proved="true">
       <proof prover="6"><result status="valid" time="1.64" steps="1141"/></proof>
       </goal>
       <goal name="main&#39;vc.217.1.0.3.1.1" expl="equality hypothesis" proved="true">
       <proof prover="6"><result status="valid" time="0.05" steps="118"/></proof>
       </goal>
      </transf>
      </goal>
     </transf>
     </goal>
    </transf>
    </goal>
    <goal name="main&#39;vc.217.1.1" expl="equality hypothesis" proved="true">
    <proof prover="6"><result status="valid" time="0.06" steps="112"/></proof>
    </goal>
   </transf>
   </goal>
  </transf>
  </goal>
  <goal name="main&#39;vc.218" expl="loop invariant preservation" proved="true">
  <proof prover="6"><result status="valid" time="0.03" steps="94"/></proof>
  </goal>
  <goal name="main&#39;vc.219" expl="loop invariant preservation" proved="true">
  <proof prover="6"><result status="valid" time="0.03" steps="90"/></proof>
  </goal>
  <goal name="main&#39;vc.220" expl="loop invariant preservation" proved="true">
  <proof prover="6"><result status="valid" time="0.06" steps="119"/></proof>
  </goal>
  <goal name="main&#39;vc.221" expl="loop invariant preservation" proved="true">
  <proof prover="6"><result status="valid" time="0.03" steps="91"/></proof>
  </goal>
  <goal name="main&#39;vc.222" expl="loop invariant preservation" proved="true">
  <proof prover="6"><result status="valid" time="2.66" steps="1265"/></proof>
  </goal>
  <goal name="main&#39;vc.223" expl="loop invariant preservation" proved="true">
  <transf name="case" proved="true" arg1="(th=th1)">
   <goal name="main&#39;vc.223.0" expl="true case (loop invariant preservation)" proved="true">
   <proof prover="6"><result status="valid" time="0.12" steps="302"/></proof>
   </goal>
   <goal name="main&#39;vc.223.1" expl="false case (loop invariant preservation)" proved="true">
   <proof prover="6"><result status="valid" time="4.46" steps="1826"/></proof>
   </goal>
  </transf>
  </goal>
  <goal name="main&#39;vc.224" expl="loop invariant preservation" proved="true">
  <transf name="split_vc" proved="true" >
   <goal name="main&#39;vc.224.0" expl="loop invariant preservation" proved="true">
   <proof prover="6"><result status="valid" time="0.88" steps="896"/></proof>
   </goal>
   <goal name="main&#39;vc.224.1" expl="loop invariant preservation" proved="true">
   <proof prover="6"><result status="valid" time="0.30" steps="864"/></proof>
   </goal>
   <goal name="main&#39;vc.224.2" expl="loop invariant preservation" proved="true">
<<<<<<< HEAD
   <proof prover="6"><result status="valid" time="2.63" steps="1284"/></proof>
=======
   <proof prover="6"><result status="valid" time="2.59" steps="1284"/></proof>
>>>>>>> 92c89c24
   </goal>
  </transf>
  </goal>
  <goal name="main&#39;vc.225" expl="loop invariant preservation" proved="true">
  <proof prover="6"><result status="valid" time="0.23" steps="537"/></proof>
  </goal>
  <goal name="main&#39;vc.226" expl="loop invariant preservation" proved="true">
  <proof prover="6"><result status="valid" time="0.57" steps="941"/></proof>
  </goal>
  <goal name="main&#39;vc.227" expl="loop invariant preservation" proved="true">
  <proof prover="6"><result status="valid" time="0.03" steps="91"/></proof>
  </goal>
  <goal name="main&#39;vc.228" expl="loop invariant preservation" proved="true">
  <proof prover="6"><result status="valid" time="5.50" steps="2142"/></proof>
  </goal>
  <goal name="main&#39;vc.229" expl="loop invariant preservation" proved="true">
  <proof prover="6"><result status="valid" time="0.05" steps="110"/></proof>
  </goal>
  <goal name="main&#39;vc.230" expl="loop invariant preservation" proved="true">
  <proof prover="6"><result status="valid" time="0.06" steps="111"/></proof>
  </goal>
  <goal name="main&#39;vc.231" expl="loop invariant preservation" proved="true">
  <proof prover="6"><result status="valid" time="0.05" steps="111"/></proof>
  </goal>
  <goal name="main&#39;vc.232" expl="loop invariant preservation" proved="true">
  <proof prover="6"><result status="valid" time="0.05" steps="111"/></proof>
  </goal>
  <goal name="main&#39;vc.233" expl="loop invariant preservation" proved="true">
  <proof prover="6"><result status="valid" time="0.03" steps="93"/></proof>
  </goal>
  <goal name="main&#39;vc.234" expl="liveness" proved="true">
  <proof prover="6"><result status="valid" time="0.13" steps="318"/></proof>
  </goal>
 </transf>
 </goal>
</theory>
</file>
</why3session><|MERGE_RESOLUTION|>--- conflicted
+++ resolved
@@ -1123,11 +1123,7 @@
    <proof prover="6"><result status="valid" time="0.30" steps="864"/></proof>
    </goal>
    <goal name="main&#39;vc.224.2" expl="loop invariant preservation" proved="true">
-<<<<<<< HEAD
-   <proof prover="6"><result status="valid" time="2.63" steps="1284"/></proof>
-=======
    <proof prover="6"><result status="valid" time="2.59" steps="1284"/></proof>
->>>>>>> 92c89c24
    </goal>
   </transf>
   </goal>
