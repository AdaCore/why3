<?xml version="1.0" encoding="UTF-8"?>
<!DOCTYPE why3session PUBLIC "-//Why3//proof session v5//EN"
"http://why3.lri.fr/why3session.dtd">
<why3session shape_version="4">
<<<<<<< HEAD
<prover id="1" name="Alt-Ergo" version="1.01" timelimit="5" memlimit="1000"/>
<prover id="3" name="Z3" version="4.4.0" timelimit="5" memlimit="1000"/>
=======
<prover id="0" name="CVC3" version="2.4.1" timelimit="5" steplimit="0" memlimit="1000"/>
<prover id="2" name="Z3" version="3.2" timelimit="30" steplimit="0" memlimit="1000"/>
<prover id="5" name="Alt-Ergo" version="0.99.1" timelimit="5" steplimit="0" memlimit="1000"/>
<prover id="6" name="CVC4" version="1.4" timelimit="5" steplimit="0" memlimit="1000"/>
<prover id="7" name="Z3" version="4.3.2" timelimit="5" steplimit="0" memlimit="1000"/>
>>>>>>> b48938dc
<file name="../binary_sqrt.mlw" expanded="true">
<theory name="BinarySqrt" sum="0a49711036fcb439e5c0fd9297b042f8" expanded="true">
 <goal name="VC sqrt" expl="VC for sqrt" expanded="true">
 <transf name="split_goal_wp" expanded="true">
  <goal name="VC sqrt.1" expl="1. assertion">
  <proof prover="1"><result status="valid" time="0.01" steps="12"/></proof>
  </goal>
  <goal name="VC sqrt.2" expl="2. assertion">
  <proof prover="3"><result status="valid" time="0.01"/></proof>
  </goal>
  <goal name="VC sqrt.3" expl="3. assertion">
  <proof prover="1"><result status="valid" time="0.01" steps="9"/></proof>
  </goal>
  <goal name="VC sqrt.4" expl="4. assertion">
  <proof prover="1"><result status="valid" time="0.02" steps="24"/></proof>
  </goal>
  <goal name="VC sqrt.5" expl="5. assertion">
  <proof prover="3"><result status="valid" time="0.01"/></proof>
  </goal>
  <goal name="VC sqrt.6" expl="6. variant decrease">
  <proof prover="1"><result status="valid" time="0.07" steps="83"/></proof>
  </goal>
  <goal name="VC sqrt.7" expl="7. precondition">
  <proof prover="1"><result status="valid" time="0.01" steps="11"/></proof>
  </goal>
  <goal name="VC sqrt.8" expl="8. precondition">
  <proof prover="1"><result status="valid" time="0.01" steps="11"/></proof>
  </goal>
  <goal name="VC sqrt.9" expl="9. precondition">
  <proof prover="1"><result status="valid" time="0.21" steps="132"/></proof>
  </goal>
  <goal name="VC sqrt.10" expl="10. postcondition" expanded="true">
  <transf name="split_goal_full" expanded="true">
   <goal name="VC sqrt.10.1" expl="1. VC for sqrt">
   <proof prover="1"><result status="valid" time="0.00" steps="9"/></proof>
   </goal>
   <goal name="VC sqrt.10.2" expl="2. VC for sqrt">
   <proof prover="3"><result status="valid" time="0.01"/></proof>
   </goal>
   <goal name="VC sqrt.10.3" expl="3. VC for sqrt">
   <proof prover="1"><result status="valid" time="0.01" steps="15"/></proof>
   </goal>
   <goal name="VC sqrt.10.4" expl="4. VC for sqrt">
   <proof prover="1"><result status="valid" time="0.01" steps="15"/></proof>
   </goal>
   <goal name="VC sqrt.10.5" expl="5. VC for sqrt">
   <proof prover="1"><result status="valid" time="0.01" steps="16"/></proof>
   </goal>
   <goal name="VC sqrt.10.6" expl="6. VC for sqrt">
   <proof prover="1"><result status="valid" time="0.00" steps="16"/></proof>
   </goal>
  </transf>
  </goal>
 </transf>
 </goal>
 <goal name="VC sqrt_main" expl="VC for sqrt_main" expanded="true">
 <proof prover="1"><result status="valid" time="0.00" steps="4"/></proof>
 </goal>
</theory>
</file>
</why3session><|MERGE_RESOLUTION|>--- conflicted
+++ resolved
@@ -2,73 +2,86 @@
 <!DOCTYPE why3session PUBLIC "-//Why3//proof session v5//EN"
 "http://why3.lri.fr/why3session.dtd">
 <why3session shape_version="4">
-<<<<<<< HEAD
-<prover id="1" name="Alt-Ergo" version="1.01" timelimit="5" memlimit="1000"/>
-<prover id="3" name="Z3" version="4.4.0" timelimit="5" memlimit="1000"/>
-=======
 <prover id="0" name="CVC3" version="2.4.1" timelimit="5" steplimit="0" memlimit="1000"/>
 <prover id="2" name="Z3" version="3.2" timelimit="30" steplimit="0" memlimit="1000"/>
 <prover id="5" name="Alt-Ergo" version="0.99.1" timelimit="5" steplimit="0" memlimit="1000"/>
 <prover id="6" name="CVC4" version="1.4" timelimit="5" steplimit="0" memlimit="1000"/>
 <prover id="7" name="Z3" version="4.3.2" timelimit="5" steplimit="0" memlimit="1000"/>
->>>>>>> b48938dc
 <file name="../binary_sqrt.mlw" expanded="true">
-<theory name="BinarySqrt" sum="0a49711036fcb439e5c0fd9297b042f8" expanded="true">
- <goal name="VC sqrt" expl="VC for sqrt" expanded="true">
+<theory name="BinarySqrt" sum="6b669d31cbc3c11118695754ff2ebc1b" expanded="true">
+ <goal name="WP_parameter sqrt" expl="VC for sqrt" expanded="true">
  <transf name="split_goal_wp" expanded="true">
-  <goal name="VC sqrt.1" expl="1. assertion">
-  <proof prover="1"><result status="valid" time="0.01" steps="12"/></proof>
+  <goal name="WP_parameter sqrt.1" expl="1. postcondition">
+  <proof prover="7"><result status="valid" time="0.02"/></proof>
   </goal>
-  <goal name="VC sqrt.2" expl="2. assertion">
-  <proof prover="3"><result status="valid" time="0.01"/></proof>
+  <goal name="WP_parameter sqrt.2" expl="2. assertion">
+  <proof prover="0"><result status="valid" time="0.00"/></proof>
+  <proof prover="5"><result status="valid" time="0.01" steps="12"/></proof>
+  <proof prover="7"><result status="valid" time="0.00"/></proof>
   </goal>
-  <goal name="VC sqrt.3" expl="3. assertion">
-  <proof prover="1"><result status="valid" time="0.01" steps="9"/></proof>
+  <goal name="WP_parameter sqrt.3" expl="3. assertion">
+  <proof prover="7"><result status="valid" time="0.02"/></proof>
   </goal>
-  <goal name="VC sqrt.4" expl="4. assertion">
-  <proof prover="1"><result status="valid" time="0.02" steps="24"/></proof>
+  <goal name="WP_parameter sqrt.4" expl="4. assertion">
+  <proof prover="5"><result status="valid" time="0.02" steps="9"/></proof>
   </goal>
-  <goal name="VC sqrt.5" expl="5. assertion">
-  <proof prover="3"><result status="valid" time="0.01"/></proof>
+  <goal name="WP_parameter sqrt.5" expl="5. assertion">
+  <proof prover="5"><result status="valid" time="0.03" steps="25"/></proof>
   </goal>
-  <goal name="VC sqrt.6" expl="6. variant decrease">
-  <proof prover="1"><result status="valid" time="0.07" steps="83"/></proof>
+  <goal name="WP_parameter sqrt.6" expl="6. assertion">
+  <proof prover="2"><result status="valid" time="0.02"/></proof>
+  <proof prover="7" timelimit="30"><result status="valid" time="0.01"/></proof>
   </goal>
-  <goal name="VC sqrt.7" expl="7. precondition">
-  <proof prover="1"><result status="valid" time="0.01" steps="11"/></proof>
+  <goal name="WP_parameter sqrt.7" expl="7. variant decrease">
+  <proof prover="5"><result status="valid" time="0.40" steps="109"/></proof>
+  <proof prover="6"><result status="valid" time="0.04"/></proof>
+  <proof prover="7"><result status="valid" time="0.00"/></proof>
   </goal>
-  <goal name="VC sqrt.8" expl="8. precondition">
-  <proof prover="1"><result status="valid" time="0.01" steps="11"/></proof>
+  <goal name="WP_parameter sqrt.8" expl="8. precondition">
+  <proof prover="5"><result status="valid" time="0.01" steps="11"/></proof>
+  <proof prover="6"><result status="valid" time="0.01"/></proof>
+  <proof prover="7"><result status="valid" time="0.00"/></proof>
   </goal>
-  <goal name="VC sqrt.9" expl="9. precondition">
-  <proof prover="1"><result status="valid" time="0.21" steps="132"/></proof>
+  <goal name="WP_parameter sqrt.9" expl="9. precondition">
+  <proof prover="5"><result status="valid" time="0.01" steps="11"/></proof>
+  <proof prover="6"><result status="valid" time="0.01"/></proof>
+  <proof prover="7"><result status="valid" time="0.00"/></proof>
   </goal>
-  <goal name="VC sqrt.10" expl="10. postcondition" expanded="true">
-  <transf name="split_goal_full" expanded="true">
-   <goal name="VC sqrt.10.1" expl="1. VC for sqrt">
-   <proof prover="1"><result status="valid" time="0.00" steps="9"/></proof>
-   </goal>
-   <goal name="VC sqrt.10.2" expl="2. VC for sqrt">
-   <proof prover="3"><result status="valid" time="0.01"/></proof>
-   </goal>
-   <goal name="VC sqrt.10.3" expl="3. VC for sqrt">
-   <proof prover="1"><result status="valid" time="0.01" steps="15"/></proof>
-   </goal>
-   <goal name="VC sqrt.10.4" expl="4. VC for sqrt">
-   <proof prover="1"><result status="valid" time="0.01" steps="15"/></proof>
-   </goal>
-   <goal name="VC sqrt.10.5" expl="5. VC for sqrt">
-   <proof prover="1"><result status="valid" time="0.01" steps="16"/></proof>
-   </goal>
-   <goal name="VC sqrt.10.6" expl="6. VC for sqrt">
-   <proof prover="1"><result status="valid" time="0.00" steps="16"/></proof>
-   </goal>
-  </transf>
+  <goal name="WP_parameter sqrt.10" expl="10. precondition">
+  <proof prover="7"><result status="valid" time="0.01"/></proof>
+  </goal>
+  <goal name="WP_parameter sqrt.11" expl="11. postcondition">
+  <proof prover="5"><result status="valid" time="0.20" steps="22"/></proof>
   </goal>
  </transf>
  </goal>
- <goal name="VC sqrt_main" expl="VC for sqrt_main" expanded="true">
- <proof prover="1"><result status="valid" time="0.00" steps="4"/></proof>
+ <goal name="WP_parameter sqrt_main" expl="VC for sqrt_main" expanded="true">
+ <transf name="split_goal_wp" expanded="true">
+  <goal name="WP_parameter sqrt_main.1" expl="1. precondition">
+  <proof prover="0"><result status="valid" time="0.02"/></proof>
+  <proof prover="5"><result status="valid" time="0.01" steps="4"/></proof>
+  <proof prover="6"><result status="valid" time="0.00"/></proof>
+  <proof prover="7"><result status="valid" time="0.00"/></proof>
+  </goal>
+  <goal name="WP_parameter sqrt_main.2" expl="2. precondition">
+  <proof prover="0"><result status="valid" time="0.01"/></proof>
+  <proof prover="5"><result status="valid" time="0.00" steps="4"/></proof>
+  <proof prover="6"><result status="valid" time="0.00"/></proof>
+  <proof prover="7"><result status="valid" time="0.00"/></proof>
+  </goal>
+  <goal name="WP_parameter sqrt_main.3" expl="3. precondition">
+  <proof prover="0"><result status="valid" time="0.01"/></proof>
+  <proof prover="5"><result status="valid" time="0.00" steps="4"/></proof>
+  <proof prover="6"><result status="valid" time="0.00"/></proof>
+  <proof prover="7"><result status="valid" time="0.00"/></proof>
+  </goal>
+  <goal name="WP_parameter sqrt_main.4" expl="4. postcondition">
+  <proof prover="0"><result status="valid" time="0.01"/></proof>
+  <proof prover="5"><result status="valid" time="0.01" steps="8"/></proof>
+  <proof prover="6"><result status="valid" time="0.01"/></proof>
+  <proof prover="7"><result status="valid" time="0.00"/></proof>
+  </goal>
+ </transf>
  </goal>
 </theory>
 </file>
