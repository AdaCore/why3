--- conflicted
+++ resolved
@@ -7,19 +7,11 @@
 <file name="../topological_sorting.mlw" proved="true">
 <theory name="Graph" proved="true">
 </theory>
-<<<<<<< HEAD
 <theory name="Static" proved="true">
  <goal name="VC dfs" expl="VC for dfs" proved="true">
- <transf name="split_goal_wp" proved="true" >
+ <transf name="split_goal_right" proved="true" >
   <goal name="VC dfs.0" expl="exceptional postcondition" proved="true">
   <proof prover="3"><result status="valid" time="0.01"/></proof>
-=======
-<theory name="Static">
- <goal name="WP_parameter dfs" expl="VC for dfs">
- <transf name="split_goal_right">
-  <goal name="WP_parameter dfs.1" expl="loop invariant init">
-  <proof prover="0"><result status="valid" time="0.04"/></proof>
->>>>>>> 8e560e42
   </goal>
   <goal name="VC dfs.1" expl="loop invariant init" proved="true">
   <proof prover="3"><result status="valid" time="0.02"/></proof>
@@ -66,7 +58,6 @@
   <goal name="VC dfs.15" expl="loop invariant preservation" proved="true">
   <proof prover="3"><result status="valid" time="0.04"/></proof>
   </goal>
-<<<<<<< HEAD
   <goal name="VC dfs.16" expl="loop invariant preservation" proved="true">
   <proof prover="3"><result status="valid" time="0.04"/></proof>
   </goal>
@@ -82,17 +73,9 @@
   <goal name="VC dfs.20" expl="postcondition" proved="true">
   <transf name="inline_goal" proved="true" >
    <goal name="VC dfs.20.0" expl="postcondition" proved="true">
-   <transf name="split_goal_wp" proved="true" >
+   <transf name="split_goal_right" proved="true" >
     <goal name="VC dfs.20.0.0" expl="VC for dfs" proved="true">
     <proof prover="3"><result status="valid" time="0.42"/></proof>
-=======
-  <goal name="WP_parameter dfs.17" expl="postcondition">
-  <transf name="inline_goal">
-   <goal name="WP_parameter dfs.17.1" expl="postcondition">
-   <transf name="split_goal_right">
-    <goal name="WP_parameter dfs.17.1.1" expl="VC for dfs">
-    <proof prover="0"><result status="valid" time="0.11"/></proof>
->>>>>>> 8e560e42
     </goal>
     <goal name="VC dfs.20.0.1" expl="VC for dfs" proved="true">
     <proof prover="3"><result status="valid" time="0.04"/></proof>
@@ -128,25 +111,14 @@
   </goal>
  </transf>
  </goal>
-<<<<<<< HEAD
  <goal name="VC topo_order" expl="VC for topo_order" proved="true">
- <transf name="split_goal_wp" proved="true" >
+ <transf name="split_goal_right" proved="true" >
   <goal name="VC topo_order.0" expl="loop invariant init" proved="true">
   <transf name="inline_goal" proved="true" >
    <goal name="VC topo_order.0.0" expl="loop invariant init" proved="true">
-   <transf name="split_goal_wp" proved="true" >
+   <transf name="split_goal_right" proved="true" >
     <goal name="VC topo_order.0.0.0" expl="VC for topo_order" proved="true">
     <proof prover="3"><result status="valid" time="0.04"/></proof>
-=======
- <goal name="WP_parameter topo_order" expl="VC for topo_order">
- <transf name="split_goal_right">
-  <goal name="WP_parameter topo_order.1" expl="loop invariant init">
-  <transf name="inline_goal">
-   <goal name="WP_parameter topo_order.1.1" expl="loop invariant init">
-   <transf name="split_goal_right">
-    <goal name="WP_parameter topo_order.1.1.1" expl="VC for topo_order">
-    <proof prover="0"><result status="valid" time="0.07"/></proof>
->>>>>>> 8e560e42
     </goal>
     <goal name="VC topo_order.0.0.1" expl="VC for topo_order" proved="true">
     <proof prover="3"><result status="valid" time="0.02"/></proof>
@@ -202,10 +174,9 @@
 </theory>
 <theory name="Online_graph" proved="true">
 </theory>
-<<<<<<< HEAD
 <theory name="Online_Basic" proved="true">
  <goal name="VC create" expl="VC for create" proved="true">
- <transf name="split_goal_wp" proved="true" >
+ <transf name="split_goal_right" proved="true" >
   <goal name="VC create.0" expl="postcondition" proved="true">
   <proof prover="3"><result status="valid" time="0.01"/></proof>
   </goal>
@@ -215,23 +186,9 @@
  </transf>
  </goal>
  <goal name="VC dfs" expl="VC for dfs" proved="true">
- <transf name="split_goal_wp" proved="true" >
+ <transf name="split_goal_right" proved="true" >
   <goal name="VC dfs.0" expl="exceptional postcondition" proved="true">
   <proof prover="3"><result status="valid" time="0.01"/></proof>
-=======
-<theory name="Online_Basic">
- <goal name="WP_parameter create" expl="VC for create">
- <transf name="split_goal_right">
-  <goal name="WP_parameter create.1" expl="postcondition">
-  <proof prover="0"><result status="valid" time="0.06"/></proof>
-  </goal>
- </transf>
- </goal>
- <goal name="WP_parameter dfs" expl="VC for dfs">
- <transf name="split_goal_right">
-  <goal name="WP_parameter dfs.1" expl="loop invariant init">
-  <proof prover="0"><result status="valid" time="0.04"/></proof>
->>>>>>> 8e560e42
   </goal>
   <goal name="VC dfs.1" expl="loop invariant init" proved="true">
   <proof prover="3"><result status="valid" time="0.02"/></proof>
@@ -252,7 +209,7 @@
   <proof prover="3"><result status="valid" time="0.02"/></proof>
   </goal>
   <goal name="VC dfs.7" expl="variant decrease" proved="true">
-  <transf name="split_goal_wp" proved="true" >
+  <transf name="split_goal_right" proved="true" >
    <goal name="VC dfs.7.0" expl="VC for dfs" proved="true">
    <proof prover="3"><result status="valid" time="0.04"/></proof>
    </goal>
@@ -317,20 +274,13 @@
   </goal>
  </transf>
  </goal>
-<<<<<<< HEAD
  <goal name="VC add_edge" expl="VC for add_edge" proved="true">
- <transf name="split_goal_wp" proved="true" >
+ <transf name="split_goal_right" proved="true" >
   <goal name="VC add_edge.0" expl="precondition" proved="true">
   <proof prover="3"><result status="valid" time="0.02"/></proof>
   </goal>
   <goal name="VC add_edge.1" expl="precondition" proved="true">
   <proof prover="3"><result status="valid" time="0.02"/></proof>
-=======
- <goal name="WP_parameter add_edge" expl="VC for add_edge">
- <transf name="split_goal_right">
-  <goal name="WP_parameter add_edge.1" expl="precondition">
-  <proof prover="0"><result status="valid" time="0.03"/></proof>
->>>>>>> 8e560e42
   </goal>
   <goal name="VC add_edge.2" expl="precondition" proved="true">
   <proof prover="3"><result status="valid" time="0.05"/></proof>
