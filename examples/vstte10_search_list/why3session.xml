--- conflicted
+++ resolved
@@ -26,15 +26,9 @@
  <proof prover="5"><result status="valid" time="0.02" steps="17"/></proof>
  <proof prover="6"><result status="valid" time="0.02"/></proof>
  </goal>
-<<<<<<< HEAD
  <goal name="VC search_loop" expl="VC for search_loop" proved="true">
- <transf name="split_goal_wp" proved="true" >
+ <transf name="split_goal_right" proved="true" >
   <goal name="VC search_loop.0" expl="loop invariant init" proved="true">
-=======
- <goal name="WP_parameter search_loop" expl="VC for search_loop">
- <transf name="split_goal_right">
-  <goal name="WP_parameter search_loop.1" expl="loop invariant init">
->>>>>>> 8e560e42
   <proof prover="1"><result status="valid" time="0.01"/></proof>
   <proof prover="5"><result status="valid" time="0.01" steps="8"/></proof>
   <proof prover="6"><result status="valid" time="0.00"/></proof>
@@ -49,19 +43,13 @@
   <proof prover="5"><result status="valid" time="0.01" steps="8"/></proof>
   <proof prover="6"><result status="valid" time="0.02"/></proof>
   </goal>
-<<<<<<< HEAD
   <goal name="VC search_loop.3" expl="loop variant decrease" proved="true">
   <proof prover="1" memlimit="1000"><result status="valid" time="0.01"/></proof>
   <proof prover="5"><result status="valid" time="0.01" steps="47"/></proof>
   </goal>
   <goal name="VC search_loop.4" expl="loop invariant preservation" proved="true">
-  <transf name="split_goal_wp" proved="true" >
+  <transf name="split_goal_right" proved="true" >
    <goal name="VC search_loop.4.0" expl="VC for search_loop" proved="true">
-=======
-  <goal name="WP_parameter search_loop.4" expl="loop invariant preservation">
-  <transf name="split_goal_right">
-   <goal name="WP_parameter search_loop.4.1" expl="VC for search_loop">
->>>>>>> 8e560e42
    <proof prover="1"><result status="valid" time="0.02"/></proof>
    <proof prover="5"><result status="valid" time="0.01" steps="6"/></proof>
    <proof prover="6"><result status="valid" time="0.02"/></proof>
