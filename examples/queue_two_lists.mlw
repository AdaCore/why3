--- conflicted
+++ resolved
@@ -72,19 +72,7 @@
     | Nil -> absurd
     | Cons _ s ->
       if i > 0 then nth_rev (i - 1) s
-<<<<<<< HEAD
-    ) end
-=======
     end
-
-  let handle_empty_rear q
-    requires { q.rear = Nil }
-    writes { q.front, q.rear }
-    ensures { q.front = Nil }
-  =
-    q.rear <- reverse q.front;
-    q.front <- Nil
->>>>>>> 885df6c2
 
   exception Empty
 
