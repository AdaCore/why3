<?xml version="1.0" encoding="UTF-8"?>
<!DOCTYPE why3session PUBLIC "-//Why3//proof session v5//EN"
"http://why3.lri.fr/why3session.dtd">
<why3session shape_version="4">
<<<<<<< HEAD
<prover id="0" name="CVC3" version="2.4.1" timelimit="5" steplimit="1" memlimit="1000"/>
<prover id="2" name="Alt-Ergo" version="0.99.1" timelimit="5" steplimit="1" memlimit="4000"/>
<file name="../gcd_bezout.mlw" expanded="true">
<theory name="GcdBezout" sum="910432b1fed52122625d8689525e888a" expanded="true">
 <goal name="WP_parameter gcd" expl="VC for gcd" expanded="true">
 <transf name="split_goal_wp" expanded="true">
  <goal name="WP_parameter gcd.1" expl="1. loop invariant init" expanded="true">
  <proof prover="2"><result status="valid" time="0.01" steps="2"/></proof>
  </goal>
  <goal name="WP_parameter gcd.2" expl="2. loop invariant init">
  <proof prover="2"><result status="valid" time="0.01" steps="2"/></proof>
  </goal>
  <goal name="WP_parameter gcd.3" expl="3. loop invariant init" expanded="true">
  <proof prover="2"><result status="valid" time="0.01" steps="2"/></proof>
  </goal>
  <goal name="WP_parameter gcd.4" expl="4. loop invariant preservation">
  <proof prover="2"><result status="valid" time="1.39" steps="37"/></proof>
  </goal>
  <goal name="WP_parameter gcd.5" expl="5. loop invariant preservation">
  <proof prover="2"><result status="valid" time="0.34" steps="19"/></proof>
  </goal>
  <goal name="WP_parameter gcd.6" expl="6. loop invariant preservation">
  <proof prover="2"><result status="valid" time="0.17" steps="14"/></proof>
=======
<prover id="2" name="Alt-Ergo" version="0.99.1" timelimit="5" memlimit="1000"/>
<prover id="3" name="Z3" version="4.3.2" timelimit="5" memlimit="1000"/>
<file name="../gcd_bezout.mlw" expanded="true">
<theory name="GcdBezout" sum="7318637ab33e07e39a6842bed7a1f44b" expanded="true">
 <goal name="VC gcd" expl="VC for gcd" expanded="true">
 <transf name="split_goal_wp" expanded="true">
  <goal name="VC gcd.1" expl="1. loop invariant init">
  <proof prover="2"><result status="valid" time="0.01" steps="2"/></proof>
  </goal>
  <goal name="VC gcd.2" expl="2. loop invariant init">
  <proof prover="2"><result status="valid" time="0.02" steps="0"/></proof>
  </goal>
  <goal name="VC gcd.3" expl="3. loop invariant init">
  <proof prover="2"><result status="valid" time="0.01" steps="2"/></proof>
  </goal>
  <goal name="VC gcd.4" expl="4. loop invariant init">
  <proof prover="2"><result status="valid" time="0.02" steps="2"/></proof>
  </goal>
  <goal name="VC gcd.5" expl="5. precondition">
  <proof prover="2"><result status="valid" time="0.02" steps="8"/></proof>
  </goal>
  <goal name="VC gcd.6" expl="6. precondition">
  <proof prover="2"><result status="valid" time="0.02" steps="8"/></proof>
>>>>>>> 2a4fe549
  </goal>
  <goal name="VC gcd.7" expl="7. assertion">
  <proof prover="2"><result status="valid" time="0.03" steps="12"/></proof>
  </goal>
  <goal name="VC gcd.8" expl="8. loop invariant preservation">
  <proof prover="2"><result status="valid" time="1.14" steps="41"/></proof>
  </goal>
<<<<<<< HEAD
  <goal name="WP_parameter gcd.9" expl="9. postcondition">
  <proof prover="2"><result status="valid" time="0.17" steps="25"/></proof>
  </goal>
  <goal name="WP_parameter gcd.10" expl="10. postcondition">
  <proof prover="2"><result status="valid" time="0.06" steps="25"/></proof>
=======
  <goal name="VC gcd.9" expl="9. loop invariant preservation">
  <proof prover="2"><result status="valid" time="0.13" steps="16"/></proof>
  </goal>
  <goal name="VC gcd.10" expl="10. loop invariant preservation">
  <proof prover="2"><result status="valid" time="0.06" steps="15"/></proof>
  </goal>
  <goal name="VC gcd.11" expl="11. loop invariant preservation">
  <proof prover="2"><result status="valid" time="0.16" steps="15"/></proof>
  </goal>
  <goal name="VC gcd.12" expl="12. loop variant decrease" expanded="true">
  <proof prover="3"><result status="valid" time="0.04"/></proof>
  </goal>
  <goal name="VC gcd.13" expl="13. postcondition">
  <proof prover="2"><result status="valid" time="0.05" steps="25"/></proof>
  </goal>
  <goal name="VC gcd.14" expl="14. postcondition">
  <proof prover="2"><result status="valid" time="0.03" steps="25"/></proof>
>>>>>>> 2a4fe549
  </goal>
 </transf>
 </goal>
</theory>
</file>
</why3session><|MERGE_RESOLUTION|>--- conflicted
+++ resolved
@@ -2,31 +2,6 @@
 <!DOCTYPE why3session PUBLIC "-//Why3//proof session v5//EN"
 "http://why3.lri.fr/why3session.dtd">
 <why3session shape_version="4">
-<<<<<<< HEAD
-<prover id="0" name="CVC3" version="2.4.1" timelimit="5" steplimit="1" memlimit="1000"/>
-<prover id="2" name="Alt-Ergo" version="0.99.1" timelimit="5" steplimit="1" memlimit="4000"/>
-<file name="../gcd_bezout.mlw" expanded="true">
-<theory name="GcdBezout" sum="910432b1fed52122625d8689525e888a" expanded="true">
- <goal name="WP_parameter gcd" expl="VC for gcd" expanded="true">
- <transf name="split_goal_wp" expanded="true">
-  <goal name="WP_parameter gcd.1" expl="1. loop invariant init" expanded="true">
-  <proof prover="2"><result status="valid" time="0.01" steps="2"/></proof>
-  </goal>
-  <goal name="WP_parameter gcd.2" expl="2. loop invariant init">
-  <proof prover="2"><result status="valid" time="0.01" steps="2"/></proof>
-  </goal>
-  <goal name="WP_parameter gcd.3" expl="3. loop invariant init" expanded="true">
-  <proof prover="2"><result status="valid" time="0.01" steps="2"/></proof>
-  </goal>
-  <goal name="WP_parameter gcd.4" expl="4. loop invariant preservation">
-  <proof prover="2"><result status="valid" time="1.39" steps="37"/></proof>
-  </goal>
-  <goal name="WP_parameter gcd.5" expl="5. loop invariant preservation">
-  <proof prover="2"><result status="valid" time="0.34" steps="19"/></proof>
-  </goal>
-  <goal name="WP_parameter gcd.6" expl="6. loop invariant preservation">
-  <proof prover="2"><result status="valid" time="0.17" steps="14"/></proof>
-=======
 <prover id="2" name="Alt-Ergo" version="0.99.1" timelimit="5" memlimit="1000"/>
 <prover id="3" name="Z3" version="4.3.2" timelimit="5" memlimit="1000"/>
 <file name="../gcd_bezout.mlw" expanded="true">
@@ -50,7 +25,6 @@
   </goal>
   <goal name="VC gcd.6" expl="6. precondition">
   <proof prover="2"><result status="valid" time="0.02" steps="8"/></proof>
->>>>>>> 2a4fe549
   </goal>
   <goal name="VC gcd.7" expl="7. assertion">
   <proof prover="2"><result status="valid" time="0.03" steps="12"/></proof>
@@ -58,13 +32,6 @@
   <goal name="VC gcd.8" expl="8. loop invariant preservation">
   <proof prover="2"><result status="valid" time="1.14" steps="41"/></proof>
   </goal>
-<<<<<<< HEAD
-  <goal name="WP_parameter gcd.9" expl="9. postcondition">
-  <proof prover="2"><result status="valid" time="0.17" steps="25"/></proof>
-  </goal>
-  <goal name="WP_parameter gcd.10" expl="10. postcondition">
-  <proof prover="2"><result status="valid" time="0.06" steps="25"/></proof>
-=======
   <goal name="VC gcd.9" expl="9. loop invariant preservation">
   <proof prover="2"><result status="valid" time="0.13" steps="16"/></proof>
   </goal>
@@ -82,7 +49,6 @@
   </goal>
   <goal name="VC gcd.14" expl="14. postcondition">
   <proof prover="2"><result status="valid" time="0.03" steps="25"/></proof>
->>>>>>> 2a4fe549
   </goal>
  </transf>
  </goal>
