--- conflicted
+++ resolved
@@ -14,17 +14,10 @@
  <goal name="VC incr" expl="VC for incr" proved="true">
  <proof prover="4"><result status="valid" time="0.03"/></proof>
  </goal>
-<<<<<<< HEAD
  <goal name="VC sieve" expl="VC for sieve" proved="true">
- <transf name="split_goal_wp" proved="true" >
+ <transf name="split_goal_right" proved="true" >
   <goal name="VC sieve.0" expl="array creation size" proved="true">
   <proof prover="4"><result status="valid" time="0.04"/></proof>
-=======
- <goal name="WP_parameter sieve" expl="VC for sieve">
- <transf name="split_goal_right">
-  <goal name="WP_parameter sieve.1" expl="array creation size">
-  <proof prover="0"><result status="valid" time="0.02" steps="4"/></proof>
->>>>>>> 8e560e42
   </goal>
   <goal name="VC sieve.1" expl="index in array bounds" proved="true">
   <proof prover="4"><result status="valid" time="0.04"/></proof>
@@ -45,7 +38,7 @@
   <proof prover="4"><result status="valid" time="0.02"/></proof>
   </goal>
   <goal name="VC sieve.7" expl="loop invariant init" proved="true">
-  <transf name="split_goal_wp" proved="true" >
+  <transf name="split_goal_right" proved="true" >
    <goal name="VC sieve.7.0" expl="loop invariant init" proved="true">
    <proof prover="4"><result status="valid" time="0.03"/></proof>
    </goal>
@@ -68,17 +61,10 @@
   <goal name="VC sieve.9" expl="loop variant decrease" proved="true">
   <proof prover="4"><result status="valid" time="0.02"/></proof>
   </goal>
-<<<<<<< HEAD
   <goal name="VC sieve.10" expl="loop invariant preservation" proved="true">
-  <transf name="split_goal_wp" proved="true" >
+  <transf name="split_goal_right" proved="true" >
    <goal name="VC sieve.10.0" expl="VC for sieve" proved="true">
    <proof prover="4"><result status="valid" time="0.03"/></proof>
-=======
-  <goal name="WP_parameter sieve.12" expl="loop invariant preservation">
-  <transf name="split_goal_right">
-   <goal name="WP_parameter sieve.12.1" expl="VC for sieve">
-   <proof prover="4"><result status="valid" time="0.02"/></proof>
->>>>>>> 8e560e42
    </goal>
    <goal name="VC sieve.10.1" expl="VC for sieve" proved="true">
    <proof prover="5"><result status="valid" time="0.02"/></proof>
@@ -96,17 +82,10 @@
   <goal name="VC sieve.11" expl="loop invariant preservation" proved="true">
   <proof prover="0"><result status="valid" time="0.16" steps="259"/></proof>
   </goal>
-<<<<<<< HEAD
   <goal name="VC sieve.12" expl="assertion" proved="true">
-  <transf name="split_goal_wp" proved="true" >
+  <transf name="split_goal_right" proved="true" >
    <goal name="VC sieve.12.0" expl="assertion" proved="true">
    <proof prover="6"><result status="valid" time="0.02" steps="61"/></proof>
-=======
-  <goal name="WP_parameter sieve.15" expl="assertion">
-  <transf name="split_goal_right">
-   <goal name="WP_parameter sieve.15.1" expl="assertion">
-   <proof prover="0"><result status="valid" time="0.68" steps="83"/></proof>
->>>>>>> 8e560e42
    </goal>
    <goal name="VC sieve.12.1" expl="assertion" proved="true">
    <proof prover="0"><result status="valid" time="0.34" steps="123"/></proof>
@@ -125,35 +104,16 @@
   <goal name="VC sieve.13" expl="loop variant decrease" proved="true">
   <proof prover="4"><result status="valid" time="0.02"/></proof>
   </goal>
-<<<<<<< HEAD
   <goal name="VC sieve.14" expl="loop invariant preservation" proved="true">
   <proof prover="4"><result status="valid" time="0.03"/></proof>
-=======
-  <goal name="WP_parameter sieve.17" expl="loop invariant preservation">
-  <transf name="split_goal_right">
-   <goal name="WP_parameter sieve.17.1" expl="loop invariant preservation">
-   <proof prover="0"><result status="valid" time="0.02" steps="30"/></proof>
-   </goal>
-   <goal name="WP_parameter sieve.17.2" expl="loop invariant preservation">
-   <proof prover="0"><result status="valid" time="0.02" steps="69"/></proof>
-   </goal>
-  </transf>
->>>>>>> 8e560e42
   </goal>
   <goal name="VC sieve.15" expl="loop invariant preservation" proved="true">
   <proof prover="0"><result status="valid" time="0.09" steps="144"/></proof>
   </goal>
-<<<<<<< HEAD
   <goal name="VC sieve.16" expl="assertion" proved="true">
-  <transf name="split_goal_wp" proved="true" >
+  <transf name="split_goal_right" proved="true" >
    <goal name="VC sieve.16.0" expl="assertion" proved="true">
    <proof prover="0"><result status="valid" time="0.03" steps="29"/></proof>
-=======
-  <goal name="WP_parameter sieve.19" expl="assertion">
-  <transf name="split_goal_right">
-   <goal name="WP_parameter sieve.19.1" expl="assertion">
-   <proof prover="0"><result status="valid" time="0.02" steps="43"/></proof>
->>>>>>> 8e560e42
    </goal>
    <goal name="VC sieve.16.1" expl="assertion" proved="true">
    <proof prover="0"><result status="valid" time="0.01" steps="41"/></proof>
@@ -186,7 +146,7 @@
    <goal name="VC sieve.20.0" expl="assertion" proved="true">
    <transf name="inline_goal" proved="true" >
     <goal name="VC sieve.20.0.0" expl="assertion" proved="true">
-    <transf name="split_goal_wp" proved="true" >
+    <transf name="split_goal_right" proved="true" >
      <goal name="VC sieve.20.0.0.0" expl="VC for sieve" proved="true">
      <proof prover="4"><result status="valid" time="0.03"/></proof>
      </goal>
@@ -207,17 +167,10 @@
    </goal>
   </transf>
   </goal>
-<<<<<<< HEAD
   <goal name="VC sieve.21" expl="assertion" proved="true">
-  <transf name="split_goal_wp" proved="true" >
+  <transf name="split_goal_right" proved="true" >
    <goal name="VC sieve.21.0" expl="assertion" proved="true">
    <proof prover="3" timelimit="1"><result status="valid" time="0.02"/></proof>
-=======
-  <goal name="WP_parameter sieve.24" expl="assertion">
-  <transf name="split_goal_right">
-   <goal name="WP_parameter sieve.24.1" expl="assertion">
-   <proof prover="5"><result status="valid" time="0.08"/></proof>
->>>>>>> 8e560e42
    </goal>
    <goal name="VC sieve.21.1" expl="assertion" proved="true">
    <transf name="inline_all" proved="true" >
