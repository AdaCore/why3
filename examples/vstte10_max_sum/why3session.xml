<?xml version="1.0" encoding="UTF-8"?>
<!DOCTYPE why3session PUBLIC "-//Why3//proof session v5//EN"
"http://why3.lri.fr/why3session.dtd">
<why3session shape_version="4">
<<<<<<< HEAD
<prover id="0" name="Eprover" version="2.0" timelimit="5" steplimit="0" memlimit="1000"/>
<prover id="1" name="CVC4" version="1.5" timelimit="1" steplimit="0" memlimit="1000"/>
<prover id="3" name="CVC4" version="1.4" timelimit="1" steplimit="0" memlimit="1000"/>
<prover id="7" name="Alt-Ergo" version="1.30" timelimit="1" steplimit="0" memlimit="1000"/>
<file name="../vstte10_max_sum.mlw" proved="true">
<theory name="MaxAndSum" proved="true">
 <goal name="VC max_sum" expl="VC for max_sum" proved="true">
 <proof prover="1" timelimit="6"><result status="valid" time="0.05"/></proof>
 </goal>
</theory>
<theory name="MaxAndSum2" proved="true">
 <goal name="VC max_sum" expl="VC for max_sum" proved="true">
 <transf name="split_goal_wp" proved="true" >
  <goal name="VC max_sum.0" expl="loop invariant init" proved="true">
  <proof prover="1"><result status="valid" time="0.02"/></proof>
=======
<prover id="0" name="Alt-Ergo" version="0.99.1" timelimit="5" steplimit="0" memlimit="1000"/>
<prover id="1" name="Coq" version="8.7.1" timelimit="5" steplimit="0" memlimit="1000"/>
<prover id="2" name="CVC3" version="2.4.1" timelimit="10" steplimit="0" memlimit="1000"/>
<prover id="3" name="CVC4" version="1.4" timelimit="10" steplimit="0" memlimit="1000"/>
<prover id="5" name="Z3" version="3.2" timelimit="5" steplimit="0" memlimit="1000"/>
<prover id="6" name="Z3" version="4.3.2" timelimit="10" steplimit="0" memlimit="1000"/>
<file name="../vstte10_max_sum.mlw">
<theory name="MaxAndSum">
 <goal name="WP_parameter max_sum" expl="VC for max_sum">
 <transf name="split_goal_right">
  <goal name="WP_parameter max_sum.1" expl="postcondition">
  <proof prover="0"><result status="valid" time="0.00" steps="3"/></proof>
  <proof prover="2" memlimit="0"><result status="valid" time="0.00"/></proof>
  </goal>
  <goal name="WP_parameter max_sum.2" expl="loop invariant init">
  <proof prover="0"><result status="valid" time="0.00" steps="3"/></proof>
  <proof prover="2" memlimit="0"><result status="valid" time="0.00"/></proof>
  </goal>
  <goal name="WP_parameter max_sum.3" expl="index in array bounds">
  <proof prover="0"><result status="valid" time="0.00" steps="6"/></proof>
  </goal>
  <goal name="WP_parameter max_sum.4" expl="index in array bounds">
  <proof prover="0"><result status="valid" time="0.00" steps="8"/></proof>
  </goal>
  <goal name="WP_parameter max_sum.5" expl="index in array bounds">
  <proof prover="0"><result status="valid" time="0.00" steps="9"/></proof>
  </goal>
  <goal name="WP_parameter max_sum.6" expl="loop invariant preservation">
  <proof prover="1" edited="vstte10_max_sum_MaxAndSum_WP_parameter_max_sum_1.v"><result status="valid" time="0.29"/></proof>
  </goal>
  <goal name="WP_parameter max_sum.7" expl="index in array bounds">
  <proof prover="0"><result status="valid" time="0.01" steps="8"/></proof>
  </goal>
  <goal name="WP_parameter max_sum.8" expl="loop invariant preservation">
  <proof prover="0"><result status="valid" time="0.00" steps="9"/></proof>
  </goal>
  <goal name="WP_parameter max_sum.9" expl="postcondition">
  <proof prover="0"><result status="valid" time="0.01" steps="4"/></proof>
  <proof prover="2" memlimit="0"><result status="valid" time="0.01"/></proof>
  </goal>
 </transf>
 </goal>
</theory>
<theory name="MaxAndSum2">
 <goal name="WP_parameter max_sum" expl="VC for max_sum">
 <transf name="split_goal_right">
  <goal name="WP_parameter max_sum.1" expl="postcondition">
  <proof prover="0"><result status="valid" time="0.01" steps="8"/></proof>
  <proof prover="2" memlimit="0"><result status="valid" time="0.01"/></proof>
  </goal>
  <goal name="WP_parameter max_sum.2" expl="loop invariant init">
  <proof prover="0"><result status="valid" time="0.01" steps="8"/></proof>
  <proof prover="2" memlimit="0"><result status="valid" time="0.01"/></proof>
  </goal>
  <goal name="WP_parameter max_sum.3" expl="index in array bounds">
  <proof prover="0"><result status="valid" time="0.01" steps="8"/></proof>
  </goal>
  <goal name="WP_parameter max_sum.4" expl="index in array bounds">
  <proof prover="0"><result status="valid" time="0.00" steps="10"/></proof>
  </goal>
  <goal name="WP_parameter max_sum.5" expl="index in array bounds">
  <proof prover="0"><result status="valid" time="0.01" steps="11"/></proof>
  </goal>
  <goal name="WP_parameter max_sum.6" expl="loop invariant preservation">
  <transf name="split_goal_right">
   <goal name="WP_parameter max_sum.6.1" expl="VC for max_sum">
   <proof prover="0"><result status="valid" time="0.02" steps="15"/></proof>
   </goal>
   <goal name="WP_parameter max_sum.6.2" expl="VC for max_sum">
   <proof prover="5"><result status="valid" time="0.02"/></proof>
   </goal>
   <goal name="WP_parameter max_sum.6.3" expl="VC for max_sum">
   <proof prover="1" edited="vstte10_max_sum_WP_MaxAndSum2_WP_parameter_max_sum_1.v"><result status="valid" time="0.30"/></proof>
   </goal>
  </transf>
>>>>>>> 8e560e42
  </goal>
  <goal name="VC max_sum.1" expl="index in array bounds" proved="true">
  <proof prover="1"><result status="valid" time="0.02"/></proof>
  </goal>
<<<<<<< HEAD
  <goal name="VC max_sum.2" expl="index in array bounds" proved="true">
  <proof prover="1"><result status="valid" time="0.01"/></proof>
  </goal>
  <goal name="VC max_sum.3" expl="index in array bounds" proved="true">
  <proof prover="1"><result status="valid" time="0.01"/></proof>
  </goal>
  <goal name="VC max_sum.4" expl="loop invariant preservation" proved="true">
  <transf name="split_goal_wp" proved="true" >
   <goal name="VC max_sum.4.0" expl="VC for max_sum" proved="true">
   <proof prover="1"><result status="valid" time="0.02"/></proof>
=======
  <goal name="WP_parameter max_sum.8" expl="loop invariant preservation">
  <transf name="split_goal_right">
   <goal name="WP_parameter max_sum.8.1" expl="VC for max_sum">
   <proof prover="0"><result status="valid" time="0.02" steps="14"/></proof>
>>>>>>> 8e560e42
   </goal>
   <goal name="VC max_sum.4.1" expl="VC for max_sum" proved="true">
   <proof prover="1"><result status="valid" time="0.02"/></proof>
   </goal>
   <goal name="VC max_sum.4.2" expl="VC for max_sum" proved="true">
   <transf name="introduce_premises" proved="true" >
    <goal name="VC max_sum.4.2.0" expl="VC for max_sum" proved="true">
    <transf name="assert" proved="true" arg1="(i*m1 &lt;= i * m)">
     <goal name="VC max_sum.4.2.0.0" proved="true">
     <proof prover="0"><result status="valid" time="0.02"/></proof>
     </goal>
     <goal name="VC max_sum.4.2.0.1" expl="VC for max_sum" proved="true">
     <proof prover="1"><result status="valid" time="0.01"/></proof>
     </goal>
    </transf>
    </goal>
   </transf>
   </goal>
  </transf>
  </goal>
  <goal name="VC max_sum.5" expl="index in array bounds" proved="true">
  <proof prover="1"><result status="valid" time="0.01"/></proof>
  </goal>
  <goal name="VC max_sum.6" expl="loop invariant preservation" proved="true">
  <proof prover="1"><result status="valid" time="0.04"/></proof>
  </goal>
  <goal name="VC max_sum.7" expl="postcondition" proved="true">
  <proof prover="1"><result status="valid" time="0.00"/></proof>
  </goal>
  <goal name="VC max_sum.8" expl="postcondition" proved="true">
  <proof prover="1"><result status="valid" time="0.01"/></proof>
  </goal>
 </transf>
 </goal>
</theory>
<<<<<<< HEAD
<theory name="TestCase" proved="true">
 <goal name="VC test" expl="VC for test" proved="true">
 <transf name="split_goal_wp" proved="true" >
  <goal name="VC test.0" expl="array creation size" proved="true">
  <proof prover="1"><result status="valid" time="0.00"/></proof>
  </goal>
  <goal name="VC test.1" expl="index in array bounds" proved="true">
  <proof prover="1"><result status="valid" time="0.01"/></proof>
  </goal>
  <goal name="VC test.2" expl="index in array bounds" proved="true">
  <proof prover="1"><result status="valid" time="0.02"/></proof>
  </goal>
  <goal name="VC test.3" expl="index in array bounds" proved="true">
  <proof prover="1"><result status="valid" time="0.01"/></proof>
  </goal>
  <goal name="VC test.4" expl="index in array bounds" proved="true">
  <proof prover="1"><result status="valid" time="0.01"/></proof>
  </goal>
  <goal name="VC test.5" expl="index in array bounds" proved="true">
  <proof prover="1"><result status="valid" time="0.01"/></proof>
  </goal>
  <goal name="VC test.6" expl="index in array bounds" proved="true">
  <proof prover="1"><result status="valid" time="0.01"/></proof>
  </goal>
  <goal name="VC test.7" expl="index in array bounds" proved="true">
  <proof prover="1"><result status="valid" time="0.02"/></proof>
  </goal>
  <goal name="VC test.8" expl="index in array bounds" proved="true">
  <proof prover="1"><result status="valid" time="0.02"/></proof>
  </goal>
  <goal name="VC test.9" expl="index in array bounds" proved="true">
  <proof prover="1"><result status="valid" time="0.02"/></proof>
  </goal>
  <goal name="VC test.10" expl="index in array bounds" proved="true">
  <proof prover="1"><result status="valid" time="0.02"/></proof>
  </goal>
  <goal name="VC test.11" expl="precondition" proved="true">
  <proof prover="7"><result status="valid" time="0.02" steps="36"/></proof>
  </goal>
  <goal name="VC test.12" expl="assertion" proved="true">
=======
<theory name="TestCase">
 <goal name="WP_parameter test" expl="VC for test">
 <transf name="split_goal_right">
  <goal name="WP_parameter test.1" expl="array creation size">
  <proof prover="0" timelimit="10"><result status="valid" time="0.02" steps="0"/></proof>
  <proof prover="2"><result status="valid" time="0.00"/></proof>
  <proof prover="3"><result status="valid" time="0.00"/></proof>
  <proof prover="6"><result status="valid" time="0.01"/></proof>
  </goal>
  <goal name="WP_parameter test.2" expl="index in array bounds">
  <proof prover="0" timelimit="10"><result status="valid" time="0.00" steps="3"/></proof>
  <proof prover="2"><result status="valid" time="0.00"/></proof>
  <proof prover="3"><result status="valid" time="0.00"/></proof>
  <proof prover="6"><result status="valid" time="0.02"/></proof>
  </goal>
  <goal name="WP_parameter test.3" expl="index in array bounds">
  <proof prover="0" timelimit="10"><result status="valid" time="0.01" steps="6"/></proof>
  <proof prover="2"><result status="valid" time="0.01"/></proof>
  <proof prover="3"><result status="valid" time="0.01"/></proof>
  <proof prover="6"><result status="valid" time="0.01"/></proof>
  </goal>
  <goal name="WP_parameter test.4" expl="index in array bounds">
  <proof prover="0" timelimit="10"><result status="valid" time="0.01" steps="9"/></proof>
  <proof prover="2"><result status="valid" time="0.01"/></proof>
  <proof prover="3"><result status="valid" time="0.00"/></proof>
  <proof prover="6"><result status="valid" time="0.01"/></proof>
  </goal>
  <goal name="WP_parameter test.5" expl="index in array bounds">
  <proof prover="0" timelimit="10"><result status="valid" time="0.02" steps="12"/></proof>
  <proof prover="2"><result status="valid" time="0.01"/></proof>
  <proof prover="3"><result status="valid" time="0.00"/></proof>
  <proof prover="6"><result status="valid" time="0.01"/></proof>
  </goal>
  <goal name="WP_parameter test.6" expl="index in array bounds">
  <proof prover="0" timelimit="10"><result status="valid" time="0.02" steps="15"/></proof>
  <proof prover="2"><result status="valid" time="0.01"/></proof>
  <proof prover="3"><result status="valid" time="0.00"/></proof>
  <proof prover="6"><result status="valid" time="0.01"/></proof>
  </goal>
  <goal name="WP_parameter test.7" expl="index in array bounds">
  <proof prover="0" timelimit="10"><result status="valid" time="0.02" steps="18"/></proof>
  <proof prover="2"><result status="valid" time="0.01"/></proof>
  <proof prover="3"><result status="valid" time="0.01"/></proof>
  <proof prover="6"><result status="valid" time="0.01"/></proof>
  </goal>
  <goal name="WP_parameter test.8" expl="index in array bounds">
  <proof prover="0" timelimit="10"><result status="valid" time="0.01" steps="21"/></proof>
  <proof prover="2"><result status="valid" time="0.01"/></proof>
  <proof prover="3"><result status="valid" time="0.01"/></proof>
  <proof prover="6"><result status="valid" time="0.01"/></proof>
  </goal>
  <goal name="WP_parameter test.9" expl="index in array bounds">
  <proof prover="0" timelimit="10"><result status="valid" time="0.03" steps="24"/></proof>
  <proof prover="2"><result status="valid" time="0.01"/></proof>
  <proof prover="3"><result status="valid" time="0.00"/></proof>
  <proof prover="6"><result status="valid" time="0.01"/></proof>
  </goal>
  <goal name="WP_parameter test.10" expl="index in array bounds">
  <proof prover="0" timelimit="10"><result status="valid" time="0.03" steps="27"/></proof>
  <proof prover="2"><result status="valid" time="0.01"/></proof>
  <proof prover="3"><result status="valid" time="0.01"/></proof>
  <proof prover="6"><result status="valid" time="0.01"/></proof>
  </goal>
  <goal name="WP_parameter test.11" expl="index in array bounds">
  <proof prover="0" timelimit="10"><result status="valid" time="0.03" steps="30"/></proof>
  <proof prover="2"><result status="valid" time="0.01"/></proof>
  <proof prover="3"><result status="valid" time="0.01"/></proof>
  <proof prover="6"><result status="valid" time="0.01"/></proof>
  </goal>
  <goal name="WP_parameter test.12" expl="precondition">
  <proof prover="0" timelimit="10"><result status="valid" time="0.09" steps="35"/></proof>
  <proof prover="2"><result status="valid" time="0.02"/></proof>
  <proof prover="3"><result status="valid" time="0.02"/></proof>
  <proof prover="6"><result status="valid" time="0.01"/></proof>
  </goal>
  <goal name="WP_parameter test.13" expl="assertion">
  <proof prover="2"><result status="valid" time="0.10"/></proof>
>>>>>>> 8e560e42
  <proof prover="3"><result status="valid" time="0.14"/></proof>
  </goal>
  <goal name="VC test.13" expl="assertion" proved="true">
  <proof prover="7"><result status="valid" time="0.10" steps="203"/></proof>
  </goal>
 </transf>
 </goal>
 <goal name="VC test_case" expl="VC for test_case" proved="true">
 <proof prover="1"><result status="valid" time="0.00"/></proof>
 </goal>
</theory>
</file>
</why3session><|MERGE_RESOLUTION|>--- conflicted
+++ resolved
@@ -2,7 +2,6 @@
 <!DOCTYPE why3session PUBLIC "-//Why3//proof session v5//EN"
 "http://why3.lri.fr/why3session.dtd">
 <why3session shape_version="4">
-<<<<<<< HEAD
 <prover id="0" name="Eprover" version="2.0" timelimit="5" steplimit="0" memlimit="1000"/>
 <prover id="1" name="CVC4" version="1.5" timelimit="1" steplimit="0" memlimit="1000"/>
 <prover id="3" name="CVC4" version="1.4" timelimit="1" steplimit="0" memlimit="1000"/>
@@ -15,91 +14,13 @@
 </theory>
 <theory name="MaxAndSum2" proved="true">
  <goal name="VC max_sum" expl="VC for max_sum" proved="true">
- <transf name="split_goal_wp" proved="true" >
+ <transf name="split_goal_right" proved="true" >
   <goal name="VC max_sum.0" expl="loop invariant init" proved="true">
   <proof prover="1"><result status="valid" time="0.02"/></proof>
-=======
-<prover id="0" name="Alt-Ergo" version="0.99.1" timelimit="5" steplimit="0" memlimit="1000"/>
-<prover id="1" name="Coq" version="8.7.1" timelimit="5" steplimit="0" memlimit="1000"/>
-<prover id="2" name="CVC3" version="2.4.1" timelimit="10" steplimit="0" memlimit="1000"/>
-<prover id="3" name="CVC4" version="1.4" timelimit="10" steplimit="0" memlimit="1000"/>
-<prover id="5" name="Z3" version="3.2" timelimit="5" steplimit="0" memlimit="1000"/>
-<prover id="6" name="Z3" version="4.3.2" timelimit="10" steplimit="0" memlimit="1000"/>
-<file name="../vstte10_max_sum.mlw">
-<theory name="MaxAndSum">
- <goal name="WP_parameter max_sum" expl="VC for max_sum">
- <transf name="split_goal_right">
-  <goal name="WP_parameter max_sum.1" expl="postcondition">
-  <proof prover="0"><result status="valid" time="0.00" steps="3"/></proof>
-  <proof prover="2" memlimit="0"><result status="valid" time="0.00"/></proof>
-  </goal>
-  <goal name="WP_parameter max_sum.2" expl="loop invariant init">
-  <proof prover="0"><result status="valid" time="0.00" steps="3"/></proof>
-  <proof prover="2" memlimit="0"><result status="valid" time="0.00"/></proof>
-  </goal>
-  <goal name="WP_parameter max_sum.3" expl="index in array bounds">
-  <proof prover="0"><result status="valid" time="0.00" steps="6"/></proof>
-  </goal>
-  <goal name="WP_parameter max_sum.4" expl="index in array bounds">
-  <proof prover="0"><result status="valid" time="0.00" steps="8"/></proof>
-  </goal>
-  <goal name="WP_parameter max_sum.5" expl="index in array bounds">
-  <proof prover="0"><result status="valid" time="0.00" steps="9"/></proof>
-  </goal>
-  <goal name="WP_parameter max_sum.6" expl="loop invariant preservation">
-  <proof prover="1" edited="vstte10_max_sum_MaxAndSum_WP_parameter_max_sum_1.v"><result status="valid" time="0.29"/></proof>
-  </goal>
-  <goal name="WP_parameter max_sum.7" expl="index in array bounds">
-  <proof prover="0"><result status="valid" time="0.01" steps="8"/></proof>
-  </goal>
-  <goal name="WP_parameter max_sum.8" expl="loop invariant preservation">
-  <proof prover="0"><result status="valid" time="0.00" steps="9"/></proof>
-  </goal>
-  <goal name="WP_parameter max_sum.9" expl="postcondition">
-  <proof prover="0"><result status="valid" time="0.01" steps="4"/></proof>
-  <proof prover="2" memlimit="0"><result status="valid" time="0.01"/></proof>
-  </goal>
- </transf>
- </goal>
-</theory>
-<theory name="MaxAndSum2">
- <goal name="WP_parameter max_sum" expl="VC for max_sum">
- <transf name="split_goal_right">
-  <goal name="WP_parameter max_sum.1" expl="postcondition">
-  <proof prover="0"><result status="valid" time="0.01" steps="8"/></proof>
-  <proof prover="2" memlimit="0"><result status="valid" time="0.01"/></proof>
-  </goal>
-  <goal name="WP_parameter max_sum.2" expl="loop invariant init">
-  <proof prover="0"><result status="valid" time="0.01" steps="8"/></proof>
-  <proof prover="2" memlimit="0"><result status="valid" time="0.01"/></proof>
-  </goal>
-  <goal name="WP_parameter max_sum.3" expl="index in array bounds">
-  <proof prover="0"><result status="valid" time="0.01" steps="8"/></proof>
-  </goal>
-  <goal name="WP_parameter max_sum.4" expl="index in array bounds">
-  <proof prover="0"><result status="valid" time="0.00" steps="10"/></proof>
-  </goal>
-  <goal name="WP_parameter max_sum.5" expl="index in array bounds">
-  <proof prover="0"><result status="valid" time="0.01" steps="11"/></proof>
-  </goal>
-  <goal name="WP_parameter max_sum.6" expl="loop invariant preservation">
-  <transf name="split_goal_right">
-   <goal name="WP_parameter max_sum.6.1" expl="VC for max_sum">
-   <proof prover="0"><result status="valid" time="0.02" steps="15"/></proof>
-   </goal>
-   <goal name="WP_parameter max_sum.6.2" expl="VC for max_sum">
-   <proof prover="5"><result status="valid" time="0.02"/></proof>
-   </goal>
-   <goal name="WP_parameter max_sum.6.3" expl="VC for max_sum">
-   <proof prover="1" edited="vstte10_max_sum_WP_MaxAndSum2_WP_parameter_max_sum_1.v"><result status="valid" time="0.30"/></proof>
-   </goal>
-  </transf>
->>>>>>> 8e560e42
   </goal>
   <goal name="VC max_sum.1" expl="index in array bounds" proved="true">
   <proof prover="1"><result status="valid" time="0.02"/></proof>
   </goal>
-<<<<<<< HEAD
   <goal name="VC max_sum.2" expl="index in array bounds" proved="true">
   <proof prover="1"><result status="valid" time="0.01"/></proof>
   </goal>
@@ -107,15 +28,9 @@
   <proof prover="1"><result status="valid" time="0.01"/></proof>
   </goal>
   <goal name="VC max_sum.4" expl="loop invariant preservation" proved="true">
-  <transf name="split_goal_wp" proved="true" >
+  <transf name="split_goal_right" proved="true" >
    <goal name="VC max_sum.4.0" expl="VC for max_sum" proved="true">
    <proof prover="1"><result status="valid" time="0.02"/></proof>
-=======
-  <goal name="WP_parameter max_sum.8" expl="loop invariant preservation">
-  <transf name="split_goal_right">
-   <goal name="WP_parameter max_sum.8.1" expl="VC for max_sum">
-   <proof prover="0"><result status="valid" time="0.02" steps="14"/></proof>
->>>>>>> 8e560e42
    </goal>
    <goal name="VC max_sum.4.1" expl="VC for max_sum" proved="true">
    <proof prover="1"><result status="valid" time="0.02"/></proof>
@@ -151,10 +66,9 @@
  </transf>
  </goal>
 </theory>
-<<<<<<< HEAD
 <theory name="TestCase" proved="true">
  <goal name="VC test" expl="VC for test" proved="true">
- <transf name="split_goal_wp" proved="true" >
+ <transf name="split_goal_right" proved="true" >
   <goal name="VC test.0" expl="array creation size" proved="true">
   <proof prover="1"><result status="valid" time="0.00"/></proof>
   </goal>
@@ -192,85 +106,6 @@
   <proof prover="7"><result status="valid" time="0.02" steps="36"/></proof>
   </goal>
   <goal name="VC test.12" expl="assertion" proved="true">
-=======
-<theory name="TestCase">
- <goal name="WP_parameter test" expl="VC for test">
- <transf name="split_goal_right">
-  <goal name="WP_parameter test.1" expl="array creation size">
-  <proof prover="0" timelimit="10"><result status="valid" time="0.02" steps="0"/></proof>
-  <proof prover="2"><result status="valid" time="0.00"/></proof>
-  <proof prover="3"><result status="valid" time="0.00"/></proof>
-  <proof prover="6"><result status="valid" time="0.01"/></proof>
-  </goal>
-  <goal name="WP_parameter test.2" expl="index in array bounds">
-  <proof prover="0" timelimit="10"><result status="valid" time="0.00" steps="3"/></proof>
-  <proof prover="2"><result status="valid" time="0.00"/></proof>
-  <proof prover="3"><result status="valid" time="0.00"/></proof>
-  <proof prover="6"><result status="valid" time="0.02"/></proof>
-  </goal>
-  <goal name="WP_parameter test.3" expl="index in array bounds">
-  <proof prover="0" timelimit="10"><result status="valid" time="0.01" steps="6"/></proof>
-  <proof prover="2"><result status="valid" time="0.01"/></proof>
-  <proof prover="3"><result status="valid" time="0.01"/></proof>
-  <proof prover="6"><result status="valid" time="0.01"/></proof>
-  </goal>
-  <goal name="WP_parameter test.4" expl="index in array bounds">
-  <proof prover="0" timelimit="10"><result status="valid" time="0.01" steps="9"/></proof>
-  <proof prover="2"><result status="valid" time="0.01"/></proof>
-  <proof prover="3"><result status="valid" time="0.00"/></proof>
-  <proof prover="6"><result status="valid" time="0.01"/></proof>
-  </goal>
-  <goal name="WP_parameter test.5" expl="index in array bounds">
-  <proof prover="0" timelimit="10"><result status="valid" time="0.02" steps="12"/></proof>
-  <proof prover="2"><result status="valid" time="0.01"/></proof>
-  <proof prover="3"><result status="valid" time="0.00"/></proof>
-  <proof prover="6"><result status="valid" time="0.01"/></proof>
-  </goal>
-  <goal name="WP_parameter test.6" expl="index in array bounds">
-  <proof prover="0" timelimit="10"><result status="valid" time="0.02" steps="15"/></proof>
-  <proof prover="2"><result status="valid" time="0.01"/></proof>
-  <proof prover="3"><result status="valid" time="0.00"/></proof>
-  <proof prover="6"><result status="valid" time="0.01"/></proof>
-  </goal>
-  <goal name="WP_parameter test.7" expl="index in array bounds">
-  <proof prover="0" timelimit="10"><result status="valid" time="0.02" steps="18"/></proof>
-  <proof prover="2"><result status="valid" time="0.01"/></proof>
-  <proof prover="3"><result status="valid" time="0.01"/></proof>
-  <proof prover="6"><result status="valid" time="0.01"/></proof>
-  </goal>
-  <goal name="WP_parameter test.8" expl="index in array bounds">
-  <proof prover="0" timelimit="10"><result status="valid" time="0.01" steps="21"/></proof>
-  <proof prover="2"><result status="valid" time="0.01"/></proof>
-  <proof prover="3"><result status="valid" time="0.01"/></proof>
-  <proof prover="6"><result status="valid" time="0.01"/></proof>
-  </goal>
-  <goal name="WP_parameter test.9" expl="index in array bounds">
-  <proof prover="0" timelimit="10"><result status="valid" time="0.03" steps="24"/></proof>
-  <proof prover="2"><result status="valid" time="0.01"/></proof>
-  <proof prover="3"><result status="valid" time="0.00"/></proof>
-  <proof prover="6"><result status="valid" time="0.01"/></proof>
-  </goal>
-  <goal name="WP_parameter test.10" expl="index in array bounds">
-  <proof prover="0" timelimit="10"><result status="valid" time="0.03" steps="27"/></proof>
-  <proof prover="2"><result status="valid" time="0.01"/></proof>
-  <proof prover="3"><result status="valid" time="0.01"/></proof>
-  <proof prover="6"><result status="valid" time="0.01"/></proof>
-  </goal>
-  <goal name="WP_parameter test.11" expl="index in array bounds">
-  <proof prover="0" timelimit="10"><result status="valid" time="0.03" steps="30"/></proof>
-  <proof prover="2"><result status="valid" time="0.01"/></proof>
-  <proof prover="3"><result status="valid" time="0.01"/></proof>
-  <proof prover="6"><result status="valid" time="0.01"/></proof>
-  </goal>
-  <goal name="WP_parameter test.12" expl="precondition">
-  <proof prover="0" timelimit="10"><result status="valid" time="0.09" steps="35"/></proof>
-  <proof prover="2"><result status="valid" time="0.02"/></proof>
-  <proof prover="3"><result status="valid" time="0.02"/></proof>
-  <proof prover="6"><result status="valid" time="0.01"/></proof>
-  </goal>
-  <goal name="WP_parameter test.13" expl="assertion">
-  <proof prover="2"><result status="valid" time="0.10"/></proof>
->>>>>>> 8e560e42
   <proof prover="3"><result status="valid" time="0.14"/></proof>
   </goal>
   <goal name="VC test.13" expl="assertion" proved="true">
