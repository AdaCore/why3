<?xml version="1.0" encoding="UTF-8"?>
<!DOCTYPE why3session PUBLIC "-//Why3//proof session v5//EN"
"http://why3.lri.fr/why3session.dtd">
<why3session shape_version="4">
<prover id="2" name="CVC4" version="1.4" timelimit="11" steplimit="0" memlimit="1000"/>
<prover id="4" name="Alt-Ergo" version="1.30" timelimit="11" steplimit="0" memlimit="1000"/>
<prover id="5" name="Z3" version="4.5.0" timelimit="11" steplimit="0" memlimit="1000"/>
<file name="../mergesort_queue.mlw">
<theory name="MergesortQueue" sum="c5c80a3f8590dd47c3d56de212885757">
 <goal name="Transitive.Trans" expl="">
 <proof prover="4"><result status="valid" time="0.00" steps="5"/></proof>
 </goal>
<<<<<<< HEAD
 <goal name="VC merge" expl="VC for merge">
 <transf name="split_goal_wp">
  <goal name="VC merge.1" expl="loop invariant init">
  <proof prover="4"><result status="valid" time="0.00" steps="5"/></proof>
=======
 <goal name="WP_parameter merge" expl="VC for merge">
 <transf name="split_goal_right">
  <goal name="WP_parameter merge.1" expl="loop invariant init">
  <proof prover="5"><result status="valid" time="0.01" steps="5"/></proof>
>>>>>>> 8e560e42
  </goal>
  <goal name="VC merge.2" expl="loop invariant init">
  <proof prover="4"><result status="valid" time="0.00" steps="10"/></proof>
  </goal>
  <goal name="VC merge.3" expl="loop invariant init">
  <proof prover="4"><result status="valid" time="0.01" steps="11"/></proof>
  </goal>
  <goal name="VC merge.4" expl="loop invariant init">
  <proof prover="4"><result status="valid" time="0.00" steps="8"/></proof>
  </goal>
  <goal name="VC merge.5" expl="precondition">
  <proof prover="4"><result status="valid" time="0.01" steps="12"/></proof>
  </goal>
  <goal name="VC merge.6" expl="loop variant decrease">
  <proof prover="4"><result status="valid" time="0.01" steps="19"/></proof>
  </goal>
  <goal name="VC merge.7" expl="loop invariant preservation">
  <proof prover="4"><result status="valid" time="1.14" steps="3428"/></proof>
  </goal>
  <goal name="VC merge.8" expl="loop invariant preservation">
  <proof prover="4"><result status="valid" time="0.02" steps="83"/></proof>
  </goal>
  <goal name="VC merge.9" expl="loop invariant preservation">
  <proof prover="4"><result status="valid" time="0.12" steps="565"/></proof>
  </goal>
  <goal name="VC merge.10" expl="loop invariant preservation">
  <proof prover="4"><result status="valid" time="0.20" steps="443"/></proof>
  </goal>
  <goal name="VC merge.11" expl="precondition">
  <proof prover="4"><result status="valid" time="0.00" steps="13"/></proof>
  </goal>
  <goal name="VC merge.12" expl="loop variant decrease">
  <proof prover="4"><result status="valid" time="0.01" steps="20"/></proof>
  </goal>
  <goal name="VC merge.13" expl="loop invariant preservation">
  <proof prover="4"><result status="valid" time="1.08" steps="2582"/></proof>
  </goal>
  <goal name="VC merge.14" expl="loop invariant preservation">
  <proof prover="4"><result status="valid" time="0.08" steps="464"/></proof>
  </goal>
  <goal name="VC merge.15" expl="loop invariant preservation">
  <proof prover="4"><result status="valid" time="0.02" steps="86"/></proof>
  </goal>
  <goal name="VC merge.16" expl="loop invariant preservation">
  <proof prover="4"><result status="valid" time="0.18" steps="427"/></proof>
  </goal>
  <goal name="VC merge.17" expl="precondition">
  <proof prover="4"><result status="valid" time="0.01" steps="13"/></proof>
  </goal>
  <goal name="VC merge.18" expl="precondition">
  <proof prover="4"><result status="valid" time="0.01" steps="15"/></proof>
  </goal>
  <goal name="VC merge.19" expl="precondition">
  <proof prover="4"><result status="valid" time="0.01" steps="18"/></proof>
  </goal>
  <goal name="VC merge.20" expl="loop variant decrease">
  <proof prover="4"><result status="valid" time="0.02" steps="72"/></proof>
  </goal>
  <goal name="VC merge.21" expl="loop invariant preservation">
  <proof prover="4"><result status="valid" time="0.94" steps="2754"/></proof>
  </goal>
  <goal name="VC merge.22" expl="loop invariant preservation">
  <proof prover="4"><result status="valid" time="0.16" steps="722"/></proof>
  </goal>
  <goal name="VC merge.23" expl="loop invariant preservation">
  <proof prover="4"><result status="valid" time="8.90" steps="15958"/></proof>
  </goal>
  <goal name="VC merge.24" expl="loop invariant preservation">
  <proof prover="4"><result status="valid" time="0.27" steps="482"/></proof>
  </goal>
  <goal name="VC merge.25" expl="precondition">
  <proof prover="4"><result status="valid" time="0.00" steps="18"/></proof>
  </goal>
  <goal name="VC merge.26" expl="loop variant decrease">
  <proof prover="4"><result status="valid" time="0.02" steps="73"/></proof>
  </goal>
  <goal name="VC merge.27" expl="loop invariant preservation">
  <proof prover="4"><result status="valid" time="0.99" steps="3052"/></proof>
  </goal>
  <goal name="VC merge.28" expl="loop invariant preservation">
  <proof prover="4"><result status="valid" time="10.28" steps="19715"/></proof>
  </goal>
  <goal name="VC merge.29" expl="loop invariant preservation">
  <proof prover="4"><result status="valid" time="0.16" steps="732"/></proof>
  </goal>
  <goal name="VC merge.30" expl="loop invariant preservation">
  <proof prover="2"><result status="valid" time="3.10"/></proof>
  </goal>
  <goal name="VC merge.31" expl="postcondition">
  <proof prover="4"><result status="valid" time="0.00" steps="11"/></proof>
  </goal>
  <goal name="VC merge.32" expl="postcondition">
  <proof prover="4"><result status="valid" time="0.03" steps="77"/></proof>
  </goal>
 </transf>
 </goal>
<<<<<<< HEAD
 <goal name="VC mergesort" expl="VC for mergesort">
 <transf name="split_goal_wp">
  <goal name="VC mergesort.1" expl="loop invariant init">
  <proof prover="4"><result status="valid" time="0.01" steps="26"/></proof>
=======
 <goal name="WP_parameter mergesort" expl="VC for mergesort">
 <transf name="split_goal_right">
  <goal name="WP_parameter mergesort.1" expl="loop invariant init">
  <proof prover="5"><result status="valid" time="0.01" steps="26"/></proof>
>>>>>>> 8e560e42
  </goal>
  <goal name="VC mergesort.2" expl="loop invariant init">
  <proof prover="4"><result status="valid" time="0.00" steps="7"/></proof>
  </goal>
  <goal name="VC mergesort.3" expl="precondition">
  <proof prover="4"><result status="valid" time="0.00" steps="7"/></proof>
  </goal>
  <goal name="VC mergesort.4" expl="precondition">
  <proof prover="4"><result status="valid" time="0.00" steps="12"/></proof>
  </goal>
  <goal name="VC mergesort.5" expl="loop variant decrease">
  <proof prover="4"><result status="valid" time="0.02" steps="67"/></proof>
  </goal>
  <goal name="VC mergesort.6" expl="loop invariant preservation">
  <proof prover="2"><result status="valid" time="3.05"/></proof>
  </goal>
  <goal name="VC mergesort.7" expl="loop invariant preservation">
  <proof prover="4"><result status="valid" time="0.02" steps="81"/></proof>
  </goal>
  <goal name="VC mergesort.8" expl="loop variant decrease">
  <proof prover="4"><result status="valid" time="0.02" steps="52"/></proof>
  </goal>
  <goal name="VC mergesort.9" expl="loop invariant preservation">
  <proof prover="4"><result status="valid" time="0.16" steps="229"/></proof>
  </goal>
  <goal name="VC mergesort.10" expl="loop invariant preservation">
  <proof prover="4"><result status="valid" time="0.02" steps="115"/></proof>
  </goal>
  <goal name="VC mergesort.11" expl="assertion">
  <proof prover="4"><result status="valid" time="0.00" steps="7"/></proof>
  </goal>
  <goal name="VC mergesort.12" expl="assertion">
  <proof prover="4"><result status="valid" time="0.01" steps="20"/></proof>
  </goal>
  <goal name="VC mergesort.13" expl="variant decrease">
  <proof prover="4"><result status="valid" time="0.01" steps="59"/></proof>
  </goal>
  <goal name="VC mergesort.14" expl="variant decrease">
  <proof prover="4"><result status="valid" time="0.02" steps="63"/></proof>
  </goal>
  <goal name="VC mergesort.15" expl="precondition">
  <proof prover="4"><result status="valid" time="0.00" steps="12"/></proof>
  </goal>
  <goal name="VC mergesort.16" expl="postcondition">
  <proof prover="4"><result status="valid" time="0.03" steps="102"/></proof>
  </goal>
  <goal name="VC mergesort.17" expl="assertion">
  <proof prover="5"><result status="valid" time="0.20"/></proof>
  </goal>
<<<<<<< HEAD
  <goal name="VC mergesort.18" expl="postcondition">
  <proof prover="4"><result status="valid" time="0.01" steps="6"/></proof>
=======
  <goal name="WP_parameter mergesort.18" expl="postcondition">
  <transf name="split_goal_right">
   <goal name="WP_parameter mergesort.18.1" expl="VC for mergesort">
   <proof prover="5"><result status="valid" time="0.01" steps="5"/></proof>
   </goal>
   <goal name="WP_parameter mergesort.18.2" expl="VC for mergesort">
   <proof prover="5"><result status="valid" time="0.01" steps="4"/></proof>
   </goal>
  </transf>
>>>>>>> 8e560e42
  </goal>
 </transf>
 </goal>
</theory>
</file>
</why3session><|MERGE_RESOLUTION|>--- conflicted
+++ resolved
@@ -10,17 +10,10 @@
  <goal name="Transitive.Trans" expl="">
  <proof prover="4"><result status="valid" time="0.00" steps="5"/></proof>
  </goal>
-<<<<<<< HEAD
  <goal name="VC merge" expl="VC for merge">
- <transf name="split_goal_wp">
+ <transf name="split_goal_right">
   <goal name="VC merge.1" expl="loop invariant init">
   <proof prover="4"><result status="valid" time="0.00" steps="5"/></proof>
-=======
- <goal name="WP_parameter merge" expl="VC for merge">
- <transf name="split_goal_right">
-  <goal name="WP_parameter merge.1" expl="loop invariant init">
-  <proof prover="5"><result status="valid" time="0.01" steps="5"/></proof>
->>>>>>> 8e560e42
   </goal>
   <goal name="VC merge.2" expl="loop invariant init">
   <proof prover="4"><result status="valid" time="0.00" steps="10"/></proof>
@@ -117,17 +110,10 @@
   </goal>
  </transf>
  </goal>
-<<<<<<< HEAD
  <goal name="VC mergesort" expl="VC for mergesort">
- <transf name="split_goal_wp">
+ <transf name="split_goal_right">
   <goal name="VC mergesort.1" expl="loop invariant init">
   <proof prover="4"><result status="valid" time="0.01" steps="26"/></proof>
-=======
- <goal name="WP_parameter mergesort" expl="VC for mergesort">
- <transf name="split_goal_right">
-  <goal name="WP_parameter mergesort.1" expl="loop invariant init">
-  <proof prover="5"><result status="valid" time="0.01" steps="26"/></proof>
->>>>>>> 8e560e42
   </goal>
   <goal name="VC mergesort.2" expl="loop invariant init">
   <proof prover="4"><result status="valid" time="0.00" steps="7"/></proof>
@@ -177,20 +163,8 @@
   <goal name="VC mergesort.17" expl="assertion">
   <proof prover="5"><result status="valid" time="0.20"/></proof>
   </goal>
-<<<<<<< HEAD
   <goal name="VC mergesort.18" expl="postcondition">
   <proof prover="4"><result status="valid" time="0.01" steps="6"/></proof>
-=======
-  <goal name="WP_parameter mergesort.18" expl="postcondition">
-  <transf name="split_goal_right">
-   <goal name="WP_parameter mergesort.18.1" expl="VC for mergesort">
-   <proof prover="5"><result status="valid" time="0.01" steps="5"/></proof>
-   </goal>
-   <goal name="WP_parameter mergesort.18.2" expl="VC for mergesort">
-   <proof prover="5"><result status="valid" time="0.01" steps="4"/></proof>
-   </goal>
-  </transf>
->>>>>>> 8e560e42
   </goal>
  </transf>
  </goal>
