<?xml version="1.0" encoding="UTF-8"?>
<!DOCTYPE why3session PUBLIC "-//Why3//proof session v5//EN"
"http://why3.lri.fr/why3session.dtd">
<why3session shape_version="4">
<prover id="0" name="CVC4" version="1.4" timelimit="5" steplimit="0" memlimit="1000"/>
<prover id="1" name="Alt-Ergo" version="1.30" timelimit="5" steplimit="0" memlimit="1000"/>
<prover id="2" name="Eprover" version="1.8-001" timelimit="5" steplimit="0" memlimit="1000"/>
<prover id="3" name="CVC4" version="1.5" timelimit="1" steplimit="0" memlimit="1000"/>
<file name="../dyck.mlw" proved="true">
<theory name="Dyck" proved="true">
 <goal name="dyck_word_first" proved="true">
 <proof prover="1"><result status="valid" time="0.00" steps="15"/></proof>
 </goal>
</theory>
<theory name="Check" proved="true">
 <goal name="VC same_prefix" expl="VC for same_prefix" proved="true">
 <proof prover="1"><result status="valid" time="0.02" steps="67"/></proof>
 </goal>
<<<<<<< HEAD
 <goal name="VC is_dyck_rec" expl="VC for is_dyck_rec" proved="true">
 <transf name="split_goal_wp" proved="true" >
  <goal name="VC is_dyck_rec.0" expl="variant decrease" proved="true">
  <proof prover="1"><result status="valid" time="0.00" steps="7"/></proof>
  </goal>
  <goal name="VC is_dyck_rec.1" expl="assertion" proved="true">
  <proof prover="1"><result status="valid" time="0.08" steps="303"/></proof>
=======
 <goal name="WP_parameter is_dyck_rec" expl="VC for is_dyck_rec" proved="true">
 <transf name="split_goal_right" proved="true" >
  <goal name="WP_parameter is_dyck_rec.0" expl="variant decrease" proved="true">
  <proof prover="0"><result status="valid" time="0.02" steps="6"/></proof>
  </goal>
  <goal name="WP_parameter is_dyck_rec.1" expl="assertion" proved="true">
  <transf name="split_goal_right" proved="true" >
   <goal name="WP_parameter is_dyck_rec.1.0" expl="assertion" proved="true">
   <proof prover="1"><result status="valid" time="0.14"/></proof>
   </goal>
   <goal name="WP_parameter is_dyck_rec.1.1" expl="assertion" proved="true">
   <proof prover="0"><result status="valid" time="0.19" steps="196"/></proof>
   </goal>
   <goal name="WP_parameter is_dyck_rec.1.2" expl="assertion" proved="true">
   <proof prover="1"><result status="valid" time="0.04"/></proof>
   </goal>
  </transf>
>>>>>>> 8e560e42
  </goal>
  <goal name="VC is_dyck_rec.2" expl="variant decrease" proved="true">
  <proof prover="1"><result status="valid" time="0.01" steps="42"/></proof>
  </goal>
<<<<<<< HEAD
  <goal name="VC is_dyck_rec.3" expl="postcondition" proved="true">
  <transf name="split_goal_wp" proved="true" >
   <goal name="VC is_dyck_rec.3.0" expl="VC for is_dyck_rec" proved="true">
   <proof prover="1"><result status="valid" time="0.02" steps="56"/></proof>
=======
  <goal name="WP_parameter is_dyck_rec.3" expl="postcondition" proved="true">
  <transf name="split_goal_right" proved="true" >
   <goal name="WP_parameter is_dyck_rec.3.0" expl="VC for is_dyck_rec" proved="true">
   <proof prover="0"><result status="valid" time="0.15" steps="334"/></proof>
   </goal>
   <goal name="WP_parameter is_dyck_rec.3.1" expl="VC for is_dyck_rec" proved="true">
   <proof prover="0"><result status="valid" time="0.01" steps="11"/></proof>
>>>>>>> 8e560e42
   </goal>
   <goal name="VC is_dyck_rec.3.1" expl="VC for is_dyck_rec" proved="true">
   <proof prover="1"><result status="valid" time="0.01" steps="46"/></proof>
   </goal>
   <goal name="VC is_dyck_rec.3.2" expl="VC for is_dyck_rec" proved="true">
   <transf name="inline_all" proved="true" >
    <goal name="VC is_dyck_rec.3.2.0" expl="VC for is_dyck_rec" proved="true">
    <proof prover="0"><result status="valid" time="0.24"/></proof>
    </goal>
   </transf>
   </goal>
   <goal name="VC is_dyck_rec.3.3" expl="VC for is_dyck_rec" proved="true">
   <proof prover="1"><result status="valid" time="0.01" steps="51"/></proof>
   </goal>
  </transf>
  </goal>
  <goal name="VC is_dyck_rec.4" expl="exceptional postcondition" proved="true">
  <proof prover="3"><result status="valid" time="0.08"/></proof>
  </goal>
<<<<<<< HEAD
  <goal name="VC is_dyck_rec.5" expl="exceptional postcondition" proved="true">
  <transf name="inline_all" proved="true" >
   <goal name="VC is_dyck_rec.5.0" expl="exceptional postcondition" proved="true">
   <proof prover="0"><result status="valid" time="0.52"/></proof>
   </goal>
  </transf>
  </goal>
  <goal name="VC is_dyck_rec.6" expl="exceptional postcondition" proved="true">
  <proof prover="1"><result status="valid" time="0.64" steps="1447"/></proof>
  </goal>
  <goal name="VC is_dyck_rec.7" expl="postcondition" proved="true">
  <proof prover="1"><result status="valid" time="0.21" steps="237"/></proof>
  </goal>
  <goal name="VC is_dyck_rec.8" expl="postcondition" proved="true">
  <proof prover="1"><result status="valid" time="0.14" steps="236"/></proof>
  </goal>
 </transf>
 </goal>
 <goal name="VC is_dyck" expl="VC for is_dyck" proved="true">
 <transf name="split_goal_wp" proved="true" >
  <goal name="VC is_dyck.0" expl="postcondition" proved="true">
  <proof prover="2"><result status="valid" time="0.02"/></proof>
=======
  <goal name="WP_parameter is_dyck_rec.5" expl="exceptional postcondition" proved="true">
  <proof prover="2"><result status="valid" time="0.76"/></proof>
  </goal>
  <goal name="WP_parameter is_dyck_rec.6" expl="exceptional postcondition" proved="true">
  <proof prover="2"><result status="valid" time="0.72"/></proof>
  </goal>
  <goal name="WP_parameter is_dyck_rec.7" expl="postcondition" proved="true">
  <transf name="split_goal_right" proved="true" >
   <goal name="WP_parameter is_dyck_rec.7.0" expl="VC for is_dyck_rec" proved="true">
   <proof prover="0"><result status="valid" time="0.01" steps="6"/></proof>
   </goal>
   <goal name="WP_parameter is_dyck_rec.7.1" expl="VC for is_dyck_rec" proved="true">
   <proof prover="0"><result status="valid" time="0.01" steps="5"/></proof>
   </goal>
   <goal name="WP_parameter is_dyck_rec.7.2" expl="VC for is_dyck_rec" proved="true">
   <proof prover="0"><result status="valid" time="0.01" steps="16"/></proof>
   </goal>
   <goal name="WP_parameter is_dyck_rec.7.3" expl="VC for is_dyck_rec" proved="true">
   <proof prover="0"><result status="valid" time="0.60" steps="221"/></proof>
   </goal>
   <goal name="WP_parameter is_dyck_rec.7.4" expl="VC for is_dyck_rec" proved="true">
   <proof prover="0"><result status="valid" time="0.02" steps="52"/></proof>
   </goal>
  </transf>
  </goal>
  <goal name="WP_parameter is_dyck_rec.8" expl="postcondition" proved="true">
  <transf name="split_goal_right" proved="true" >
   <goal name="WP_parameter is_dyck_rec.8.0" expl="VC for is_dyck_rec" proved="true">
   <proof prover="0"><result status="valid" time="0.01" steps="5"/></proof>
   </goal>
   <goal name="WP_parameter is_dyck_rec.8.1" expl="VC for is_dyck_rec" proved="true">
   <proof prover="0"><result status="valid" time="0.01" steps="4"/></proof>
   </goal>
   <goal name="WP_parameter is_dyck_rec.8.2" expl="VC for is_dyck_rec" proved="true">
   <proof prover="0"><result status="valid" time="0.00" steps="16"/></proof>
   </goal>
   <goal name="WP_parameter is_dyck_rec.8.3" expl="VC for is_dyck_rec" proved="true">
   <proof prover="0"><result status="valid" time="0.02" steps="38"/></proof>
   </goal>
   <goal name="WP_parameter is_dyck_rec.8.4" expl="VC for is_dyck_rec" proved="true">
   <proof prover="0"><result status="valid" time="0.02" steps="20"/></proof>
   </goal>
  </transf>
  </goal>
 </transf>
 </goal>
 <goal name="WP_parameter is_dyck" expl="VC for is_dyck" proved="true">
 <transf name="split_goal_right" proved="true" >
  <goal name="WP_parameter is_dyck.0" expl="postcondition" proved="true">
  <proof prover="0"><result status="valid" time="0.02" steps="7"/></proof>
  </goal>
  <goal name="WP_parameter is_dyck.1" expl="postcondition" proved="true">
  <proof prover="2" timelimit="1"><result status="valid" time="0.16"/></proof>
>>>>>>> 8e560e42
  </goal>
  <goal name="VC is_dyck.1" expl="postcondition" proved="true">
  <proof prover="2"><result status="valid" time="0.01"/></proof>
  </goal>
 </transf>
 </goal>
</theory>
</file>
</why3session><|MERGE_RESOLUTION|>--- conflicted
+++ resolved
@@ -16,51 +16,21 @@
  <goal name="VC same_prefix" expl="VC for same_prefix" proved="true">
  <proof prover="1"><result status="valid" time="0.02" steps="67"/></proof>
  </goal>
-<<<<<<< HEAD
  <goal name="VC is_dyck_rec" expl="VC for is_dyck_rec" proved="true">
- <transf name="split_goal_wp" proved="true" >
+ <transf name="split_goal_right" proved="true" >
   <goal name="VC is_dyck_rec.0" expl="variant decrease" proved="true">
   <proof prover="1"><result status="valid" time="0.00" steps="7"/></proof>
   </goal>
   <goal name="VC is_dyck_rec.1" expl="assertion" proved="true">
   <proof prover="1"><result status="valid" time="0.08" steps="303"/></proof>
-=======
- <goal name="WP_parameter is_dyck_rec" expl="VC for is_dyck_rec" proved="true">
- <transf name="split_goal_right" proved="true" >
-  <goal name="WP_parameter is_dyck_rec.0" expl="variant decrease" proved="true">
-  <proof prover="0"><result status="valid" time="0.02" steps="6"/></proof>
-  </goal>
-  <goal name="WP_parameter is_dyck_rec.1" expl="assertion" proved="true">
-  <transf name="split_goal_right" proved="true" >
-   <goal name="WP_parameter is_dyck_rec.1.0" expl="assertion" proved="true">
-   <proof prover="1"><result status="valid" time="0.14"/></proof>
-   </goal>
-   <goal name="WP_parameter is_dyck_rec.1.1" expl="assertion" proved="true">
-   <proof prover="0"><result status="valid" time="0.19" steps="196"/></proof>
-   </goal>
-   <goal name="WP_parameter is_dyck_rec.1.2" expl="assertion" proved="true">
-   <proof prover="1"><result status="valid" time="0.04"/></proof>
-   </goal>
-  </transf>
->>>>>>> 8e560e42
   </goal>
   <goal name="VC is_dyck_rec.2" expl="variant decrease" proved="true">
   <proof prover="1"><result status="valid" time="0.01" steps="42"/></proof>
   </goal>
-<<<<<<< HEAD
   <goal name="VC is_dyck_rec.3" expl="postcondition" proved="true">
-  <transf name="split_goal_wp" proved="true" >
+  <transf name="split_goal_right" proved="true" >
    <goal name="VC is_dyck_rec.3.0" expl="VC for is_dyck_rec" proved="true">
    <proof prover="1"><result status="valid" time="0.02" steps="56"/></proof>
-=======
-  <goal name="WP_parameter is_dyck_rec.3" expl="postcondition" proved="true">
-  <transf name="split_goal_right" proved="true" >
-   <goal name="WP_parameter is_dyck_rec.3.0" expl="VC for is_dyck_rec" proved="true">
-   <proof prover="0"><result status="valid" time="0.15" steps="334"/></proof>
-   </goal>
-   <goal name="WP_parameter is_dyck_rec.3.1" expl="VC for is_dyck_rec" proved="true">
-   <proof prover="0"><result status="valid" time="0.01" steps="11"/></proof>
->>>>>>> 8e560e42
    </goal>
    <goal name="VC is_dyck_rec.3.1" expl="VC for is_dyck_rec" proved="true">
    <proof prover="1"><result status="valid" time="0.01" steps="46"/></proof>
@@ -80,7 +50,6 @@
   <goal name="VC is_dyck_rec.4" expl="exceptional postcondition" proved="true">
   <proof prover="3"><result status="valid" time="0.08"/></proof>
   </goal>
-<<<<<<< HEAD
   <goal name="VC is_dyck_rec.5" expl="exceptional postcondition" proved="true">
   <transf name="inline_all" proved="true" >
    <goal name="VC is_dyck_rec.5.0" expl="exceptional postcondition" proved="true">
@@ -100,64 +69,9 @@
  </transf>
  </goal>
  <goal name="VC is_dyck" expl="VC for is_dyck" proved="true">
- <transf name="split_goal_wp" proved="true" >
+ <transf name="split_goal_right" proved="true" >
   <goal name="VC is_dyck.0" expl="postcondition" proved="true">
   <proof prover="2"><result status="valid" time="0.02"/></proof>
-=======
-  <goal name="WP_parameter is_dyck_rec.5" expl="exceptional postcondition" proved="true">
-  <proof prover="2"><result status="valid" time="0.76"/></proof>
-  </goal>
-  <goal name="WP_parameter is_dyck_rec.6" expl="exceptional postcondition" proved="true">
-  <proof prover="2"><result status="valid" time="0.72"/></proof>
-  </goal>
-  <goal name="WP_parameter is_dyck_rec.7" expl="postcondition" proved="true">
-  <transf name="split_goal_right" proved="true" >
-   <goal name="WP_parameter is_dyck_rec.7.0" expl="VC for is_dyck_rec" proved="true">
-   <proof prover="0"><result status="valid" time="0.01" steps="6"/></proof>
-   </goal>
-   <goal name="WP_parameter is_dyck_rec.7.1" expl="VC for is_dyck_rec" proved="true">
-   <proof prover="0"><result status="valid" time="0.01" steps="5"/></proof>
-   </goal>
-   <goal name="WP_parameter is_dyck_rec.7.2" expl="VC for is_dyck_rec" proved="true">
-   <proof prover="0"><result status="valid" time="0.01" steps="16"/></proof>
-   </goal>
-   <goal name="WP_parameter is_dyck_rec.7.3" expl="VC for is_dyck_rec" proved="true">
-   <proof prover="0"><result status="valid" time="0.60" steps="221"/></proof>
-   </goal>
-   <goal name="WP_parameter is_dyck_rec.7.4" expl="VC for is_dyck_rec" proved="true">
-   <proof prover="0"><result status="valid" time="0.02" steps="52"/></proof>
-   </goal>
-  </transf>
-  </goal>
-  <goal name="WP_parameter is_dyck_rec.8" expl="postcondition" proved="true">
-  <transf name="split_goal_right" proved="true" >
-   <goal name="WP_parameter is_dyck_rec.8.0" expl="VC for is_dyck_rec" proved="true">
-   <proof prover="0"><result status="valid" time="0.01" steps="5"/></proof>
-   </goal>
-   <goal name="WP_parameter is_dyck_rec.8.1" expl="VC for is_dyck_rec" proved="true">
-   <proof prover="0"><result status="valid" time="0.01" steps="4"/></proof>
-   </goal>
-   <goal name="WP_parameter is_dyck_rec.8.2" expl="VC for is_dyck_rec" proved="true">
-   <proof prover="0"><result status="valid" time="0.00" steps="16"/></proof>
-   </goal>
-   <goal name="WP_parameter is_dyck_rec.8.3" expl="VC for is_dyck_rec" proved="true">
-   <proof prover="0"><result status="valid" time="0.02" steps="38"/></proof>
-   </goal>
-   <goal name="WP_parameter is_dyck_rec.8.4" expl="VC for is_dyck_rec" proved="true">
-   <proof prover="0"><result status="valid" time="0.02" steps="20"/></proof>
-   </goal>
-  </transf>
-  </goal>
- </transf>
- </goal>
- <goal name="WP_parameter is_dyck" expl="VC for is_dyck" proved="true">
- <transf name="split_goal_right" proved="true" >
-  <goal name="WP_parameter is_dyck.0" expl="postcondition" proved="true">
-  <proof prover="0"><result status="valid" time="0.02" steps="7"/></proof>
-  </goal>
-  <goal name="WP_parameter is_dyck.1" expl="postcondition" proved="true">
-  <proof prover="2" timelimit="1"><result status="valid" time="0.16"/></proof>
->>>>>>> 8e560e42
   </goal>
   <goal name="VC is_dyck.1" expl="postcondition" proved="true">
   <proof prover="2"><result status="valid" time="0.01"/></proof>
