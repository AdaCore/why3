<?xml version="1.0" encoding="UTF-8"?>
<!DOCTYPE why3session PUBLIC "-//Why3//proof session v5//EN"
"http://why3.lri.fr/why3session.dtd">
<why3session shape_version="4">
<prover id="3" name="CVC3" version="2.4.1" timelimit="11" steplimit="0" memlimit="1000"/>
<prover id="4" name="CVC4" version="1.4" timelimit="5" steplimit="0" memlimit="1000"/>
<prover id="11" name="Alt-Ergo" version="1.30" timelimit="11" steplimit="0" memlimit="1000"/>
<file name="../mergesort_array.mlw" proved="true">
<theory name="Elt" proved="true">
</theory>
<theory name="Merge" proved="true">
<<<<<<< HEAD
 <goal name="VC merge" expl="VC for merge" proved="true">
 <transf name="split_goal_wp" proved="true" >
  <goal name="VC merge.0" expl="loop invariant init" proved="true">
  <proof prover="11"><result status="valid" time="0.01" steps="9"/></proof>
=======
 <goal name="WP_parameter merge" expl="VC for merge" proved="true">
 <transf name="split_goal_right" proved="true" >
  <goal name="WP_parameter merge.0" expl="postcondition" proved="true">
  <proof prover="13"><result status="valid" time="0.01" steps="12"/></proof>
>>>>>>> 8e560e42
  </goal>
  <goal name="VC merge.1" expl="loop invariant init" proved="true">
  <proof prover="11"><result status="valid" time="0.00" steps="11"/></proof>
  </goal>
  <goal name="VC merge.2" expl="loop invariant init" proved="true">
  <proof prover="11"><result status="valid" time="0.01" steps="13"/></proof>
  </goal>
  <goal name="VC merge.3" expl="loop invariant init" proved="true">
  <proof prover="11"><result status="valid" time="0.00" steps="13"/></proof>
  </goal>
  <goal name="VC merge.4" expl="loop invariant init" proved="true">
  <proof prover="11"><result status="valid" time="0.00" steps="13"/></proof>
  </goal>
  <goal name="VC merge.5" expl="loop invariant init" proved="true">
  <proof prover="11"><result status="valid" time="0.00" steps="14"/></proof>
  </goal>
  <goal name="VC merge.6" expl="loop invariant init" proved="true">
  <proof prover="11"><result status="valid" time="0.00" steps="1"/></proof>
  </goal>
  <goal name="VC merge.7" expl="index in array bounds" proved="true">
  <proof prover="11"><result status="valid" time="0.01" steps="20"/></proof>
  </goal>
  <goal name="VC merge.8" expl="index in array bounds" proved="true">
  <proof prover="11"><result status="valid" time="0.01" steps="20"/></proof>
  </goal>
  <goal name="VC merge.9" expl="index in array bounds" proved="true">
  <proof prover="11"><result status="valid" time="0.01" steps="19"/></proof>
  </goal>
  <goal name="VC merge.10" expl="index in array bounds" proved="true">
  <proof prover="11"><result status="valid" time="0.01" steps="19"/></proof>
  </goal>
  <goal name="VC merge.11" expl="loop invariant preservation" proved="true">
  <proof prover="11"><result status="valid" time="0.01" steps="24"/></proof>
  </goal>
  <goal name="VC merge.12" expl="loop invariant preservation" proved="true">
  <proof prover="11"><result status="valid" time="0.01" steps="25"/></proof>
  </goal>
  <goal name="VC merge.13" expl="loop invariant preservation" proved="true">
  <proof prover="4"><result status="valid" time="0.05"/></proof>
  </goal>
  <goal name="VC merge.14" expl="loop invariant preservation" proved="true">
  <proof prover="4"><result status="valid" time="0.05"/></proof>
  </goal>
  <goal name="VC merge.15" expl="loop invariant preservation" proved="true">
  <proof prover="4"><result status="valid" time="0.06"/></proof>
  </goal>
  <goal name="VC merge.16" expl="loop invariant preservation" proved="true">
  <proof prover="11"><result status="valid" time="4.68" steps="5850"/></proof>
  </goal>
  <goal name="VC merge.17" expl="loop invariant preservation" proved="true">
  <proof prover="11"><result status="valid" time="0.02" steps="79"/></proof>
  </goal>
  <goal name="VC merge.18" expl="index in array bounds" proved="true">
  <proof prover="11"><result status="valid" time="0.01" steps="21"/></proof>
  </goal>
  <goal name="VC merge.19" expl="index in array bounds" proved="true">
  <proof prover="11"><result status="valid" time="0.01" steps="19"/></proof>
  </goal>
  <goal name="VC merge.20" expl="loop invariant preservation" proved="true">
  <proof prover="11"><result status="valid" time="0.01" steps="25"/></proof>
  </goal>
  <goal name="VC merge.21" expl="loop invariant preservation" proved="true">
  <proof prover="11"><result status="valid" time="0.01" steps="25"/></proof>
  </goal>
  <goal name="VC merge.22" expl="loop invariant preservation" proved="true">
  <proof prover="4"><result status="valid" time="0.05"/></proof>
  </goal>
  <goal name="VC merge.23" expl="loop invariant preservation" proved="true">
  <proof prover="4"><result status="valid" time="0.07"/></proof>
  </goal>
  <goal name="VC merge.24" expl="loop invariant preservation" proved="true">
  <proof prover="4"><result status="valid" time="0.06"/></proof>
  </goal>
  <goal name="VC merge.25" expl="loop invariant preservation" proved="true">
  <proof prover="11"><result status="valid" time="3.40" steps="4251"/></proof>
  </goal>
  <goal name="VC merge.26" expl="loop invariant preservation" proved="true">
  <proof prover="11"><result status="valid" time="0.02" steps="86"/></proof>
  </goal>
  <goal name="VC merge.27" expl="postcondition" proved="true">
  <proof prover="11"><result status="valid" time="0.01" steps="16"/></proof>
  </goal>
  <goal name="VC merge.28" expl="postcondition" proved="true">
  <transf name="inline_goal" proved="true" >
<<<<<<< HEAD
   <goal name="VC merge.28.0" expl="postcondition" proved="true">
   <transf name="split_goal_wp" proved="true" >
    <goal name="VC merge.28.0.0" expl="VC for merge" proved="true">
    <proof prover="11"><result status="valid" time="0.01" steps="4"/></proof>
=======
   <goal name="WP_parameter merge.52.0" expl="postcondition" proved="true">
   <transf name="split_goal_right" proved="true" >
    <goal name="WP_parameter merge.52.0.0" expl="VC for merge" proved="true">
    <proof prover="13"><result status="valid" time="0.00" steps="3"/></proof>
>>>>>>> 8e560e42
    </goal>
    <goal name="VC merge.28.0.1" expl="VC for merge" proved="true">
    <proof prover="11"><result status="valid" time="0.01" steps="5"/></proof>
    </goal>
    <goal name="VC merge.28.0.2" expl="VC for merge" proved="true">
    <proof prover="11"><result status="valid" time="0.02" steps="14"/></proof>
    </goal>
    <goal name="VC merge.28.0.3" expl="VC for merge" proved="true">
    <proof prover="11"><result status="valid" time="0.01" steps="7"/></proof>
    </goal>
    <goal name="VC merge.28.0.4" expl="VC for merge" proved="true">
    <proof prover="11"><result status="valid" time="0.01" steps="5"/></proof>
    </goal>
    <goal name="VC merge.28.0.5" expl="VC for merge" proved="true">
    <proof prover="4" timelimit="11"><result status="valid" time="0.35"/></proof>
    </goal>
   </transf>
   </goal>
  </transf>
  </goal>
  <goal name="VC merge.29" expl="postcondition" proved="true">
  <proof prover="11"><result status="valid" time="0.01" steps="25"/></proof>
  </goal>
  <goal name="VC merge.30" expl="out of loop bounds" proved="true">
  <proof prover="11"><result status="valid" time="0.01" steps="8"/></proof>
  </goal>
 </transf>
 </goal>
<<<<<<< HEAD
 <goal name="VC merge_using" expl="VC for merge_using" proved="true">
 <transf name="split_goal_wp" proved="true" >
  <goal name="VC merge_using.0" expl="index in array bounds" proved="true">
  <proof prover="11"><result status="valid" time="0.00" steps="10"/></proof>
  </goal>
  <goal name="VC merge_using.1" expl="index in array bounds" proved="true">
  <proof prover="11"><result status="valid" time="0.00" steps="10"/></proof>
=======
 <goal name="WP_parameter merge_using" expl="VC for merge_using" proved="true">
 <transf name="split_goal_right" proved="true" >
  <goal name="WP_parameter merge_using.0" expl="index in array bounds" proved="true">
  <proof prover="13"><result status="valid" time="0.01" steps="12"/></proof>
>>>>>>> 8e560e42
  </goal>
  <goal name="VC merge_using.2" expl="assertion" proved="true">
  <proof prover="11"><result status="valid" time="0.01" steps="21"/></proof>
  </goal>
  <goal name="VC merge_using.3" expl="postcondition" proved="true">
  <proof prover="4" timelimit="11"><result status="valid" time="0.04"/></proof>
  </goal>
  <goal name="VC merge_using.4" expl="postcondition" proved="true">
  <proof prover="11"><result status="valid" time="0.01" steps="16"/></proof>
  </goal>
  <goal name="VC merge_using.5" expl="postcondition" proved="true">
  <proof prover="11"><result status="valid" time="0.00" steps="1"/></proof>
  </goal>
  <goal name="VC merge_using.6" expl="precondition" proved="true">
  <proof prover="11"><result status="valid" time="0.00" steps="11"/></proof>
  </goal>
  <goal name="VC merge_using.7" expl="precondition" proved="true">
  <proof prover="11"><result status="valid" time="0.00" steps="13"/></proof>
  </goal>
  <goal name="VC merge_using.8" expl="precondition" proved="true">
  <proof prover="11"><result status="valid" time="0.01" steps="12"/></proof>
  </goal>
  <goal name="VC merge_using.9" expl="precondition" proved="true">
  <proof prover="11"><result status="valid" time="0.01" steps="36"/></proof>
  </goal>
  <goal name="VC merge_using.10" expl="precondition" proved="true">
  <proof prover="11"><result status="valid" time="0.01" steps="37"/></proof>
  </goal>
  <goal name="VC merge_using.11" expl="assertion" proved="true">
  <transf name="inline_goal" proved="true" >
<<<<<<< HEAD
   <goal name="VC merge_using.11.0" expl="assertion" proved="true">
   <proof prover="4" timelimit="11"><result status="valid" time="0.45"/></proof>
=======
   <goal name="WP_parameter merge_using.10.0" expl="assertion" proved="true">
   <transf name="split_goal_right" proved="true" >
    <goal name="WP_parameter merge_using.10.0.0" expl="VC for merge_using" proved="true">
    <proof prover="13"><result status="valid" time="0.01" steps="21"/></proof>
    </goal>
    <goal name="WP_parameter merge_using.10.0.1" expl="VC for merge_using" proved="true">
    <proof prover="13"><result status="valid" time="1.16" steps="1436"/></proof>
    </goal>
    <goal name="WP_parameter merge_using.10.0.2" expl="VC for merge_using" proved="true">
    <proof prover="13"><result status="valid" time="0.01" steps="21"/></proof>
    </goal>
   </transf>
>>>>>>> 8e560e42
   </goal>
  </transf>
  </goal>
  <goal name="VC merge_using.12" expl="postcondition" proved="true">
  <proof prover="11"><result status="valid" time="0.00" steps="16"/></proof>
  </goal>
  <goal name="VC merge_using.13" expl="postcondition" proved="true">
  <proof prover="11"><result status="valid" time="0.01" steps="17"/></proof>
  </goal>
  <goal name="VC merge_using.14" expl="postcondition" proved="true">
  <proof prover="11"><result status="valid" time="0.00" steps="30"/></proof>
  </goal>
  <goal name="VC merge_using.15" expl="postcondition" proved="true">
  <proof prover="11"><result status="valid" time="0.01" steps="18"/></proof>
  </goal>
  <goal name="VC merge_using.16" expl="postcondition" proved="true">
  <proof prover="11"><result status="valid" time="0.01" steps="14"/></proof>
  </goal>
  <goal name="VC merge_using.17" expl="postcondition" proved="true">
  <proof prover="11"><result status="valid" time="0.01" steps="1"/></proof>
  </goal>
 </transf>
 </goal>
</theory>
<theory name="TopDownMergesort" proved="true">
<<<<<<< HEAD
 <goal name="VC mergesort_rec" expl="VC for mergesort_rec" proved="true">
 <proof prover="11"><result status="valid" time="0.33" steps="694"/></proof>
=======
 <goal name="WP_parameter mergesort_rec" expl="VC for mergesort_rec" proved="true">
 <transf name="split_goal_right" proved="true" >
  <goal name="WP_parameter mergesort_rec.0" expl="check division by zero" proved="true">
  <proof prover="13"><result status="valid" time="0.00" steps="8"/></proof>
  </goal>
  <goal name="WP_parameter mergesort_rec.1" expl="assertion" proved="true">
  <proof prover="13"><result status="valid" time="0.01" steps="16"/></proof>
  </goal>
  <goal name="WP_parameter mergesort_rec.2" expl="variant decrease" proved="true">
  <proof prover="13"><result status="valid" time="0.01" steps="11"/></proof>
  </goal>
  <goal name="WP_parameter mergesort_rec.3" expl="precondition" proved="true">
  <proof prover="13"><result status="valid" time="0.01" steps="11"/></proof>
  </goal>
  <goal name="WP_parameter mergesort_rec.4" expl="assertion" proved="true">
  <proof prover="13"><result status="valid" time="0.01" steps="19"/></proof>
  </goal>
  <goal name="WP_parameter mergesort_rec.5" expl="variant decrease" proved="true">
  <proof prover="13"><result status="valid" time="0.01" steps="31"/></proof>
  </goal>
  <goal name="WP_parameter mergesort_rec.6" expl="precondition" proved="true">
  <proof prover="13"><result status="valid" time="0.01" steps="15"/></proof>
  </goal>
  <goal name="WP_parameter mergesort_rec.7" expl="assertion" proved="true">
  <proof prover="13"><result status="valid" time="0.01" steps="29"/></proof>
  </goal>
  <goal name="WP_parameter mergesort_rec.8" expl="precondition" proved="true">
  <proof prover="13"><result status="valid" time="0.01" steps="20"/></proof>
  </goal>
  <goal name="WP_parameter mergesort_rec.9" expl="precondition" proved="true">
  <proof prover="13"><result status="valid" time="0.10" steps="131"/></proof>
  </goal>
  <goal name="WP_parameter mergesort_rec.10" expl="precondition" proved="true">
  <proof prover="13"><result status="valid" time="0.01" steps="20"/></proof>
  </goal>
  <goal name="WP_parameter mergesort_rec.11" expl="postcondition" proved="true">
  <proof prover="13"><result status="valid" time="0.01" steps="24"/></proof>
  </goal>
  <goal name="WP_parameter mergesort_rec.12" expl="postcondition" proved="true">
  <proof prover="13"><result status="valid" time="0.17" steps="220"/></proof>
  </goal>
  <goal name="WP_parameter mergesort_rec.13" expl="postcondition" proved="true">
  <proof prover="13"><result status="valid" time="0.01" steps="13"/></proof>
  </goal>
  <goal name="WP_parameter mergesort_rec.14" expl="postcondition" proved="true">
  <proof prover="13"><result status="valid" time="0.01" steps="18"/></proof>
  </goal>
 </transf>
>>>>>>> 8e560e42
 </goal>
 <goal name="VC mergesort" expl="VC for mergesort" proved="true">
 <proof prover="11"><result status="valid" time="0.01" steps="36"/></proof>
 </goal>
</theory>
<theory name="BottomUpMergesort" proved="true">
<<<<<<< HEAD
 <goal name="VC bottom_up_mergesort" expl="VC for bottom_up_mergesort" proved="true">
 <transf name="split_goal_wp" proved="true" >
  <goal name="VC bottom_up_mergesort.0" expl="loop invariant init" proved="true">
  <proof prover="11"><result status="valid" time="0.01" steps="2"/></proof>
=======
 <goal name="WP_parameter bottom_up_mergesort" expl="VC for bottom_up_mergesort" proved="true">
 <transf name="split_goal_right" proved="true" >
  <goal name="WP_parameter bottom_up_mergesort.0" expl="loop invariant init" proved="true">
  <proof prover="13"><result status="valid" time="0.00" steps="4"/></proof>
  </goal>
  <goal name="WP_parameter bottom_up_mergesort.1" expl="loop invariant init" proved="true">
  <proof prover="13"><result status="valid" time="0.01" steps="6"/></proof>
>>>>>>> 8e560e42
  </goal>
  <goal name="VC bottom_up_mergesort.1" expl="loop invariant init" proved="true">
  <proof prover="11"><result status="valid" time="0.01" steps="5"/></proof>
  </goal>
  <goal name="VC bottom_up_mergesort.2" expl="loop invariant init" proved="true">
  <proof prover="11"><result status="valid" time="0.01" steps="15"/></proof>
  </goal>
  <goal name="VC bottom_up_mergesort.3" expl="loop invariant init" proved="true">
  <proof prover="11"><result status="valid" time="0.00" steps="7"/></proof>
  </goal>
  <goal name="VC bottom_up_mergesort.4" expl="loop invariant init" proved="true">
  <proof prover="11"><result status="valid" time="0.01" steps="13"/></proof>
  </goal>
  <goal name="VC bottom_up_mergesort.5" expl="loop invariant init" proved="true">
  <proof prover="11"><result status="valid" time="0.01" steps="22"/></proof>
  </goal>
  <goal name="VC bottom_up_mergesort.6" expl="loop invariant init" proved="true">
  <proof prover="11"><result status="valid" time="0.01" steps="10"/></proof>
  </goal>
  <goal name="VC bottom_up_mergesort.7" expl="assertion" proved="true">
  <proof prover="11"><result status="valid" time="0.01" steps="13"/></proof>
  </goal>
  <goal name="VC bottom_up_mergesort.8" expl="assertion" proved="true">
  <proof prover="11"><result status="valid" time="0.02" steps="26"/></proof>
  </goal>
  <goal name="VC bottom_up_mergesort.9" expl="assertion" proved="true">
  <proof prover="11"><result status="valid" time="0.01" steps="26"/></proof>
  </goal>
  <goal name="VC bottom_up_mergesort.10" expl="precondition" proved="true">
  <proof prover="11"><result status="valid" time="0.03" steps="42"/></proof>
  </goal>
  <goal name="VC bottom_up_mergesort.11" expl="precondition" proved="true">
  <proof prover="11"><result status="valid" time="0.01" steps="40"/></proof>
  </goal>
  <goal name="VC bottom_up_mergesort.12" expl="precondition" proved="true">
  <proof prover="11"><result status="valid" time="0.01" steps="21"/></proof>
  </goal>
  <goal name="VC bottom_up_mergesort.13" expl="assertion" proved="true">
  <proof prover="11"><result status="valid" time="0.08" steps="132"/></proof>
  </goal>
  <goal name="VC bottom_up_mergesort.14" expl="assertion" proved="true">
  <transf name="inline_goal" proved="true" >
   <goal name="VC bottom_up_mergesort.14.0" expl="assertion" proved="true">
   <proof prover="4" timelimit="11"><result status="valid" time="0.35"/></proof>
   </goal>
  </transf>
  </goal>
  <goal name="VC bottom_up_mergesort.15" expl="assertion" proved="true">
  <proof prover="11"><result status="valid" time="0.01" steps="21"/></proof>
  </goal>
  <goal name="VC bottom_up_mergesort.16" expl="assertion" proved="true">
  <proof prover="11"><result status="valid" time="0.01" steps="22"/></proof>
  </goal>
  <goal name="VC bottom_up_mergesort.17" expl="assertion" proved="true">
  <proof prover="11"><result status="valid" time="0.75" steps="478"/></proof>
  </goal>
<<<<<<< HEAD
  <goal name="VC bottom_up_mergesort.18" expl="assertion" proved="true">
  <transf name="split_goal_wp" proved="true" >
   <goal name="VC bottom_up_mergesort.18.0" expl="assertion" proved="true">
   <proof prover="3"><result status="valid" time="0.04"/></proof>
   </goal>
   <goal name="VC bottom_up_mergesort.18.1" expl="assertion" proved="true">
=======
  <goal name="WP_parameter bottom_up_mergesort.19" expl="assertion" proved="true">
  <transf name="split_goal_right" proved="true" >
   <goal name="WP_parameter bottom_up_mergesort.19.0" expl="assertion" proved="true">
   <proof prover="13"><result status="valid" time="0.02" steps="47"/></proof>
   </goal>
   <goal name="WP_parameter bottom_up_mergesort.19.1" expl="assertion" proved="true">
   <proof prover="13"><result status="valid" time="1.24" steps="695"/></proof>
   </goal>
  </transf>
  </goal>
  <goal name="WP_parameter bottom_up_mergesort.20" expl="assertion" proved="true">
  <transf name="split_goal_right" proved="true" >
   <goal name="WP_parameter bottom_up_mergesort.20.0" expl="assertion" proved="true">
>>>>>>> 8e560e42
   <proof prover="3"><result status="valid" time="0.06"/></proof>
   </goal>
   <goal name="VC bottom_up_mergesort.18.2" expl="assertion" proved="true">
   <proof prover="11"><result status="valid" time="0.03" steps="66"/></proof>
   </goal>
   <goal name="VC bottom_up_mergesort.18.3" expl="assertion" proved="true">
   <proof prover="11"><result status="valid" time="0.03" steps="82"/></proof>
   </goal>
   <goal name="VC bottom_up_mergesort.18.4" expl="assertion" proved="true">
   <proof prover="11"><result status="valid" time="0.01" steps="27"/></proof>
   </goal>
   <goal name="VC bottom_up_mergesort.18.5" expl="assertion" proved="true">
   <proof prover="11"><result status="valid" time="0.01" steps="27"/></proof>
   </goal>
  </transf>
  </goal>
  <goal name="VC bottom_up_mergesort.19" expl="loop variant decrease" proved="true">
  <proof prover="11"><result status="valid" time="0.01" steps="25"/></proof>
  </goal>
  <goal name="VC bottom_up_mergesort.20" expl="loop invariant preservation" proved="true">
  <proof prover="11"><result status="valid" time="0.01" steps="25"/></proof>
  </goal>
  <goal name="VC bottom_up_mergesort.21" expl="loop invariant preservation" proved="true">
  <proof prover="11"><result status="valid" time="0.01" steps="38"/></proof>
  </goal>
  <goal name="VC bottom_up_mergesort.22" expl="loop invariant preservation" proved="true">
  <proof prover="11"><result status="valid" time="0.03" steps="63"/></proof>
  </goal>
<<<<<<< HEAD
  <goal name="VC bottom_up_mergesort.23" expl="loop invariant preservation" proved="true">
  <proof prover="11"><result status="valid" time="0.02" steps="56"/></proof>
=======
  <goal name="WP_parameter bottom_up_mergesort.26" expl="assertion" proved="true">
  <transf name="split_goal_right" proved="true" >
   <goal name="WP_parameter bottom_up_mergesort.26.0" expl="assertion" proved="true">
   <proof prover="13"><result status="valid" time="0.01" steps="13"/></proof>
   </goal>
   <goal name="WP_parameter bottom_up_mergesort.26.1" expl="assertion" proved="true">
   <proof prover="13"><result status="valid" time="0.01" steps="28"/></proof>
   </goal>
   <goal name="WP_parameter bottom_up_mergesort.26.2" expl="assertion" proved="true">
   <proof prover="13"><result status="valid" time="0.01" steps="28"/></proof>
   </goal>
   <goal name="WP_parameter bottom_up_mergesort.26.3" expl="assertion" proved="true">
   <proof prover="13"><result status="valid" time="0.02" steps="31"/></proof>
   </goal>
   <goal name="WP_parameter bottom_up_mergesort.26.4" expl="assertion" proved="true">
   <proof prover="13"><result status="valid" time="0.02" steps="22"/></proof>
   </goal>
   <goal name="WP_parameter bottom_up_mergesort.26.5" expl="assertion" proved="true">
   <proof prover="13"><result status="valid" time="0.01" steps="18"/></proof>
   </goal>
  </transf>
>>>>>>> 8e560e42
  </goal>
  <goal name="VC bottom_up_mergesort.24" expl="assertion" proved="true">
  <proof prover="11"><result status="valid" time="0.11" steps="180"/></proof>
  </goal>
  <goal name="VC bottom_up_mergesort.25" expl="loop variant decrease" proved="true">
  <proof prover="11"><result status="valid" time="0.01" steps="14"/></proof>
  </goal>
  <goal name="VC bottom_up_mergesort.26" expl="loop invariant preservation" proved="true">
  <proof prover="11"><result status="valid" time="0.01" steps="14"/></proof>
  </goal>
  <goal name="VC bottom_up_mergesort.27" expl="loop invariant preservation" proved="true">
  <proof prover="11"><result status="valid" time="0.01" steps="19"/></proof>
  </goal>
  <goal name="VC bottom_up_mergesort.28" expl="loop invariant preservation" proved="true">
  <proof prover="11"><result status="valid" time="0.01" steps="33"/></proof>
  </goal>
  <goal name="VC bottom_up_mergesort.29" expl="assertion" proved="true">
  <proof prover="11"><result status="valid" time="0.01" steps="18"/></proof>
  </goal>
  <goal name="VC bottom_up_mergesort.30" expl="postcondition" proved="true">
  <proof prover="11"><result status="valid" time="0.01" steps="23"/></proof>
  </goal>
  <goal name="VC bottom_up_mergesort.31" expl="postcondition" proved="true">
  <proof prover="11"><result status="valid" time="0.01" steps="9"/></proof>
  </goal>
 </transf>
 </goal>
</theory>
<theory name="NaturalMergesort" proved="true">
<<<<<<< HEAD
 <goal name="VC find_run" expl="VC for find_run" proved="true">
 <proof prover="11"><result status="valid" time="0.02" steps="47"/></proof>
 </goal>
 <goal name="VC natural_mergesort" expl="VC for natural_mergesort" proved="true">
 <transf name="split_goal_wp" proved="true" >
  <goal name="VC natural_mergesort.0" expl="postcondition" proved="true">
  <proof prover="11"><result status="valid" time="0.01" steps="7"/></proof>
=======
 <goal name="WP_parameter find_run" expl="VC for find_run" proved="true">
 <transf name="split_goal_right" proved="true" >
  <goal name="WP_parameter find_run.0" expl="loop invariant init" proved="true">
  <proof prover="13"><result status="valid" time="0.01" steps="4"/></proof>
  </goal>
  <goal name="WP_parameter find_run.1" expl="loop invariant init" proved="true">
  <proof prover="13"><result status="valid" time="0.01" steps="9"/></proof>
  </goal>
  <goal name="WP_parameter find_run.2" expl="index in array bounds" proved="true">
  <proof prover="13"><result status="valid" time="0.01" steps="8"/></proof>
  </goal>
  <goal name="WP_parameter find_run.3" expl="index in array bounds" proved="true">
  <proof prover="13"><result status="valid" time="0.00" steps="9"/></proof>
>>>>>>> 8e560e42
  </goal>
  <goal name="VC natural_mergesort.1" expl="postcondition" proved="true">
  <proof prover="11"><result status="valid" time="0.01" steps="5"/></proof>
  </goal>
  <goal name="VC natural_mergesort.2" expl="loop invariant init" proved="true">
  <proof prover="11"><result status="valid" time="0.01" steps="4"/></proof>
  </goal>
  <goal name="VC natural_mergesort.3" expl="loop invariant init" proved="true">
  <proof prover="11"><result status="valid" time="0.00" steps="8"/></proof>
  </goal>
  <goal name="VC natural_mergesort.4" expl="loop invariant init" proved="true">
  <proof prover="11"><result status="valid" time="0.01" steps="9"/></proof>
  </goal>
  <goal name="VC natural_mergesort.5" expl="loop invariant init" proved="true">
  <proof prover="11"><result status="valid" time="0.01" steps="11"/></proof>
  </goal>
  <goal name="VC natural_mergesort.6" expl="loop invariant init" proved="true">
  <proof prover="11"><result status="valid" time="0.00" steps="12"/></proof>
  </goal>
  <goal name="VC natural_mergesort.7" expl="loop invariant init" proved="true">
  <proof prover="11"><result status="valid" time="0.00" steps="1"/></proof>
  </goal>
<<<<<<< HEAD
  <goal name="VC natural_mergesort.8" expl="loop invariant init" proved="true">
  <proof prover="11"><result status="valid" time="0.00" steps="16"/></proof>
=======
  <goal name="WP_parameter find_run.11" expl="postcondition" proved="true">
  <proof prover="13"><result status="valid" time="0.01" steps="8"/></proof>
  </goal>
  <goal name="WP_parameter find_run.12" expl="postcondition" proved="true">
  <proof prover="13"><result status="valid" time="0.01" steps="8"/></proof>
  </goal>
 </transf>
 </goal>
 <goal name="WP_parameter natural_mergesort" expl="VC for natural_mergesort" proved="true">
 <transf name="split_goal_right" proved="true" >
  <goal name="WP_parameter natural_mergesort.0" expl="loop invariant init" proved="true">
  <proof prover="13"><result status="valid" time="0.01" steps="6"/></proof>
>>>>>>> 8e560e42
  </goal>
  <goal name="VC natural_mergesort.9" expl="precondition" proved="true">
  <proof prover="11"><result status="valid" time="0.01" steps="18"/></proof>
  </goal>
  <goal name="VC natural_mergesort.10" expl="postcondition" proved="true">
  <proof prover="11"><result status="valid" time="0.01" steps="33"/></proof>
  </goal>
  <goal name="VC natural_mergesort.11" expl="postcondition" proved="true">
  <proof prover="11"><result status="valid" time="0.01" steps="28"/></proof>
  </goal>
  <goal name="VC natural_mergesort.12" expl="loop variant decrease" proved="true">
  <proof prover="11"><result status="valid" time="0.01" steps="25"/></proof>
  </goal>
  <goal name="VC natural_mergesort.13" expl="loop invariant preservation" proved="true">
  <proof prover="11"><result status="valid" time="0.01" steps="25"/></proof>
  </goal>
  <goal name="VC natural_mergesort.14" expl="loop invariant preservation" proved="true">
  <proof prover="11"><result status="valid" time="0.01" steps="30"/></proof>
  </goal>
  <goal name="VC natural_mergesort.15" expl="precondition" proved="true">
  <proof prover="11"><result status="valid" time="0.01" steps="23"/></proof>
  </goal>
  <goal name="VC natural_mergesort.16" expl="precondition" proved="true">
  <proof prover="11"><result status="valid" time="0.01" steps="26"/></proof>
  </goal>
  <goal name="VC natural_mergesort.17" expl="precondition" proved="true">
  <proof prover="11"><result status="valid" time="0.01" steps="30"/></proof>
  </goal>
  <goal name="VC natural_mergesort.18" expl="precondition" proved="true">
  <proof prover="11"><result status="valid" time="0.01" steps="30"/></proof>
  </goal>
  <goal name="VC natural_mergesort.19" expl="assertion" proved="true">
  <proof prover="11"><result status="valid" time="0.04" steps="107"/></proof>
  </goal>
<<<<<<< HEAD
  <goal name="VC natural_mergesort.20" expl="assertion" proved="true">
  <transf name="inline_goal" proved="true" >
   <goal name="VC natural_mergesort.20.0" expl="assertion" proved="true">
   <transf name="split_goal_wp" proved="true" >
    <goal name="VC natural_mergesort.20.0.0" expl="VC for natural_mergesort" proved="true">
    <proof prover="11"><result status="valid" time="0.01" steps="25"/></proof>
    </goal>
    <goal name="VC natural_mergesort.20.0.1" expl="VC for natural_mergesort" proved="true">
    <proof prover="4" timelimit="11"><result status="valid" time="0.10"/></proof>
    </goal>
   </transf>
=======
  <goal name="WP_parameter natural_mergesort.12" expl="loop variant decrease" proved="true">
  <transf name="split_goal_right" proved="true" >
   <goal name="WP_parameter natural_mergesort.12.0" expl="VC for natural_mergesort" proved="true">
   <proof prover="13"><result status="valid" time="0.02" steps="24"/></proof>
   </goal>
   <goal name="WP_parameter natural_mergesort.12.1" expl="VC for natural_mergesort" proved="true">
   <proof prover="13"><result status="valid" time="0.01" steps="24"/></proof>
>>>>>>> 8e560e42
   </goal>
  </transf>
  </goal>
  <goal name="VC natural_mergesort.21" expl="loop variant decrease" proved="true">
  <proof prover="11"><result status="valid" time="0.01" steps="34"/></proof>
  </goal>
  <goal name="VC natural_mergesort.22" expl="loop invariant preservation" proved="true">
  <proof prover="11"><result status="valid" time="0.01" steps="34"/></proof>
  </goal>
  <goal name="VC natural_mergesort.23" expl="loop invariant preservation" proved="true">
  <proof prover="11"><result status="valid" time="0.02" steps="60"/></proof>
  </goal>
  <goal name="VC natural_mergesort.24" expl="loop invariant preservation" proved="true">
  <proof prover="11"><result status="valid" time="0.02" steps="38"/></proof>
  </goal>
  <goal name="VC natural_mergesort.25" expl="loop invariant preservation" proved="true">
  <proof prover="11"><result status="valid" time="0.02" steps="70"/></proof>
  </goal>
  <goal name="VC natural_mergesort.26" expl="loop invariant preservation" proved="true">
  <proof prover="11"><result status="valid" time="0.02" steps="49"/></proof>
  </goal>
  <goal name="VC natural_mergesort.27" expl="loop variant decrease" proved="true">
  <proof prover="11"><result status="valid" time="0.01" steps="35"/></proof>
  </goal>
  <goal name="VC natural_mergesort.28" expl="loop invariant preservation" proved="true">
  <proof prover="11"><result status="valid" time="0.01" steps="35"/></proof>
  </goal>
  <goal name="VC natural_mergesort.29" expl="loop invariant preservation" proved="true">
  <proof prover="11"><result status="valid" time="0.01" steps="37"/></proof>
  </goal>
  <goal name="VC natural_mergesort.30" expl="loop invariant preservation" proved="true">
  <proof prover="11"><result status="valid" time="0.02" steps="85"/></proof>
  </goal>
  <goal name="VC natural_mergesort.31" expl="loop invariant preservation" proved="true">
  <proof prover="11"><result status="valid" time="0.01" steps="39"/></proof>
  </goal>
  <goal name="VC natural_mergesort.32" expl="loop invariant preservation" proved="true">
  <proof prover="11"><result status="valid" time="0.01" steps="48"/></proof>
  </goal>
  <goal name="VC natural_mergesort.33" expl="loop variant decrease" proved="true">
  <proof prover="11"><result status="valid" time="0.01" steps="21"/></proof>
  </goal>
  <goal name="VC natural_mergesort.34" expl="loop invariant preservation" proved="true">
  <proof prover="11"><result status="valid" time="0.01" steps="18"/></proof>
  </goal>
  <goal name="VC natural_mergesort.35" expl="loop invariant preservation" proved="true">
  <proof prover="11"><result status="valid" time="0.01" steps="23"/></proof>
  </goal>
  <goal name="VC natural_mergesort.36" expl="postcondition" proved="true">
  <proof prover="11"><result status="valid" time="0.01" steps="1"/></proof>
  </goal>
<<<<<<< HEAD
  <goal name="VC natural_mergesort.37" expl="postcondition" proved="true">
  <proof prover="11"><result status="valid" time="0.01" steps="1"/></proof>
  </goal>
 </transf>
 </goal>
 <goal name="VC naturalrec" expl="VC for naturalrec" proved="true">
 <transf name="split_goal_wp" proved="true" >
  <goal name="VC naturalrec.0" expl="postcondition" proved="true">
  <proof prover="11"><result status="valid" time="0.00" steps="1"/></proof>
=======
  <goal name="WP_parameter natural_mergesort.34" expl="loop variant decrease" proved="true">
  <transf name="split_goal_right" proved="true" >
   <goal name="WP_parameter natural_mergesort.34.0" expl="VC for natural_mergesort" proved="true">
   <proof prover="13"><result status="valid" time="0.02" steps="16"/></proof>
   </goal>
   <goal name="WP_parameter natural_mergesort.34.1" expl="VC for natural_mergesort" proved="true">
   <proof prover="13"><result status="valid" time="0.01" steps="21"/></proof>
   </goal>
  </transf>
  </goal>
  <goal name="WP_parameter natural_mergesort.35" expl="postcondition" proved="true">
  <proof prover="13"><result status="valid" time="0.01" steps="8"/></proof>
  </goal>
  <goal name="WP_parameter natural_mergesort.36" expl="postcondition" proved="true">
  <proof prover="13"><result status="valid" time="0.01" steps="5"/></proof>
  </goal>
 </transf>
 </goal>
 <goal name="WP_parameter naturalrec" expl="VC for naturalrec" proved="true">
 <transf name="split_goal_right" proved="true" >
  <goal name="WP_parameter naturalrec.0" expl="postcondition" proved="true">
  <proof prover="13"><result status="valid" time="0.00" steps="1"/></proof>
  </goal>
  <goal name="WP_parameter naturalrec.1" expl="postcondition" proved="true">
  <proof prover="13"><result status="valid" time="0.01" steps="13"/></proof>
>>>>>>> 8e560e42
  </goal>
  <goal name="VC naturalrec.1" expl="postcondition" proved="true">
  <proof prover="11"><result status="valid" time="0.01" steps="11"/></proof>
  </goal>
  <goal name="VC naturalrec.2" expl="postcondition" proved="true">
  <proof prover="11"><result status="valid" time="0.01" steps="18"/></proof>
  </goal>
  <goal name="VC naturalrec.3" expl="postcondition" proved="true">
  <proof prover="11"><result status="valid" time="0.01" steps="1"/></proof>
  </goal>
  <goal name="VC naturalrec.4" expl="precondition" proved="true">
  <proof prover="11"><result status="valid" time="0.01" steps="6"/></proof>
  </goal>
  <goal name="VC naturalrec.5" expl="postcondition" proved="true">
  <proof prover="11"><result status="valid" time="0.01" steps="1"/></proof>
  </goal>
  <goal name="VC naturalrec.6" expl="postcondition" proved="true">
  <proof prover="11"><result status="valid" time="0.01" steps="10"/></proof>
  </goal>
  <goal name="VC naturalrec.7" expl="postcondition" proved="true">
  <proof prover="11"><result status="valid" time="0.01" steps="22"/></proof>
  </goal>
  <goal name="VC naturalrec.8" expl="postcondition" proved="true">
  <proof prover="11"><result status="valid" time="0.00" steps="1"/></proof>
  </goal>
  <goal name="VC naturalrec.9" expl="loop invariant init" proved="true">
  <proof prover="11"><result status="valid" time="0.01" steps="12"/></proof>
  </goal>
  <goal name="VC naturalrec.10" expl="loop invariant init" proved="true">
  <proof prover="11"><result status="valid" time="0.01" steps="14"/></proof>
  </goal>
  <goal name="VC naturalrec.11" expl="loop invariant init" proved="true">
  <proof prover="11"><result status="valid" time="0.01" steps="28"/></proof>
  </goal>
  <goal name="VC naturalrec.12" expl="loop invariant init" proved="true">
  <proof prover="11"><result status="valid" time="0.00" steps="1"/></proof>
  </goal>
  <goal name="VC naturalrec.13" expl="variant decrease" proved="true">
  <proof prover="11"><result status="valid" time="0.01" steps="20"/></proof>
  </goal>
  <goal name="VC naturalrec.14" expl="precondition" proved="true">
  <proof prover="11"><result status="valid" time="0.01" steps="23"/></proof>
  </goal>
  <goal name="VC naturalrec.15" expl="precondition" proved="true">
  <proof prover="11"><result status="valid" time="0.01" steps="23"/></proof>
  </goal>
<<<<<<< HEAD
  <goal name="VC naturalrec.16" expl="assertion" proved="true">
  <transf name="inline_goal" proved="true" >
   <goal name="VC naturalrec.16.0" expl="assertion" proved="true">
   <proof prover="4" timelimit="11"><result status="valid" time="1.49"/></proof>
=======
  <goal name="WP_parameter naturalrec.17" expl="precondition" proved="true">
  <proof prover="13"><result status="valid" time="0.01" steps="21"/></proof>
  </goal>
  <goal name="WP_parameter naturalrec.18" expl="assertion" proved="true">
  <proof prover="0"><result status="valid" time="0.06"/></proof>
  </goal>
  <goal name="WP_parameter naturalrec.19" expl="precondition" proved="true">
  <transf name="split_goal_right" proved="true" >
   <goal name="WP_parameter naturalrec.19.0" expl="VC for naturalrec" proved="true">
   <proof prover="13"><result status="valid" time="0.00" steps="26"/></proof>
   </goal>
   <goal name="WP_parameter naturalrec.19.1" expl="VC for naturalrec" proved="true">
   <proof prover="13"><result status="valid" time="0.01" steps="26"/></proof>
   </goal>
   <goal name="WP_parameter naturalrec.19.2" expl="VC for naturalrec" proved="true">
   <proof prover="13"><result status="valid" time="0.01" steps="36"/></proof>
   </goal>
   <goal name="WP_parameter naturalrec.19.3" expl="VC for naturalrec" proved="true">
   <proof prover="13"><result status="valid" time="0.00" steps="36"/></proof>
   </goal>
   <goal name="WP_parameter naturalrec.19.4" expl="VC for naturalrec" proved="true">
   <proof prover="13"><result status="valid" time="0.01" steps="26"/></proof>
>>>>>>> 8e560e42
   </goal>
  </transf>
  </goal>
  <goal name="VC naturalrec.17" expl="precondition" proved="true">
  <proof prover="11"><result status="valid" time="0.01" steps="38"/></proof>
  </goal>
  <goal name="VC naturalrec.18" expl="precondition" proved="true">
  <proof prover="11"><result status="valid" time="0.02" steps="82"/></proof>
  </goal>
  <goal name="VC naturalrec.19" expl="precondition" proved="true">
  <proof prover="11"><result status="valid" time="0.01" steps="30"/></proof>
  </goal>
  <goal name="VC naturalrec.20" expl="assertion" proved="true">
  <proof prover="11"><result status="valid" time="0.04" steps="134"/></proof>
  </goal>
  <goal name="VC naturalrec.21" expl="assertion" proved="true">
  <proof prover="11"><result status="valid" time="0.02" steps="46"/></proof>
  </goal>
  <goal name="VC naturalrec.22" expl="postcondition" proved="true">
  <proof prover="11"><result status="valid" time="0.01" steps="32"/></proof>
  </goal>
  <goal name="VC naturalrec.23" expl="postcondition" proved="true">
  <proof prover="11"><result status="valid" time="0.01" steps="32"/></proof>
  </goal>
  <goal name="VC naturalrec.24" expl="postcondition" proved="true">
  <proof prover="11"><result status="valid" time="0.04" steps="124"/></proof>
  </goal>
  <goal name="VC naturalrec.25" expl="postcondition" proved="true">
  <proof prover="11"><result status="valid" time="0.02" steps="86"/></proof>
  </goal>
  <goal name="VC naturalrec.26" expl="loop invariant preservation" proved="true">
  <proof prover="11"><result status="valid" time="0.01" steps="34"/></proof>
  </goal>
  <goal name="VC naturalrec.27" expl="loop invariant preservation" proved="true">
  <proof prover="11"><result status="valid" time="0.01" steps="36"/></proof>
  </goal>
  <goal name="VC naturalrec.28" expl="loop invariant preservation" proved="true">
  <proof prover="11"><result status="valid" time="0.03" steps="127"/></proof>
  </goal>
  <goal name="VC naturalrec.29" expl="loop invariant preservation" proved="true">
  <proof prover="11"><result status="valid" time="0.02" steps="90"/></proof>
  </goal>
  <goal name="VC naturalrec.30" expl="postcondition" proved="true">
  <proof prover="11"><result status="valid" time="0.01" steps="19"/></proof>
  </goal>
  <goal name="VC naturalrec.31" expl="postcondition" proved="true">
  <proof prover="11"><result status="valid" time="0.00" steps="18"/></proof>
  </goal>
  <goal name="VC naturalrec.32" expl="postcondition" proved="true">
  <proof prover="11"><result status="valid" time="0.01" steps="18"/></proof>
  </goal>
  <goal name="VC naturalrec.33" expl="postcondition" proved="true">
  <proof prover="11"><result status="valid" time="0.01" steps="26"/></proof>
  </goal>
  <goal name="VC naturalrec.34" expl="out of loop bounds" proved="true">
  <proof prover="11"><result status="valid" time="0.01" steps="11"/></proof>
  </goal>
 </transf>
 </goal>
<<<<<<< HEAD
 <goal name="VC natural_mergesort2" expl="VC for natural_mergesort2" proved="true">
 <proof prover="11"><result status="valid" time="0.01" steps="37"/></proof>
=======
 <goal name="WP_parameter natural_mergesort2" expl="VC for natural_mergesort2" proved="true">
 <transf name="split_goal_right" proved="true" >
  <goal name="WP_parameter natural_mergesort2.0" expl="precondition" proved="true">
  <proof prover="13"><result status="valid" time="0.01" steps="4"/></proof>
  </goal>
  <goal name="WP_parameter natural_mergesort2.1" expl="precondition" proved="true">
  <proof prover="13"><result status="valid" time="0.00" steps="4"/></proof>
  </goal>
  <goal name="WP_parameter natural_mergesort2.2" expl="postcondition" proved="true">
  <proof prover="13"><result status="valid" time="0.01" steps="19"/></proof>
  </goal>
  <goal name="WP_parameter natural_mergesort2.3" expl="postcondition" proved="true">
  <proof prover="13"><result status="valid" time="0.01" steps="13"/></proof>
  </goal>
 </transf>
>>>>>>> 8e560e42
 </goal>
</theory>
</file>
</why3session><|MERGE_RESOLUTION|>--- conflicted
+++ resolved
@@ -9,17 +9,10 @@
 <theory name="Elt" proved="true">
 </theory>
 <theory name="Merge" proved="true">
-<<<<<<< HEAD
  <goal name="VC merge" expl="VC for merge" proved="true">
- <transf name="split_goal_wp" proved="true" >
+ <transf name="split_goal_right" proved="true" >
   <goal name="VC merge.0" expl="loop invariant init" proved="true">
   <proof prover="11"><result status="valid" time="0.01" steps="9"/></proof>
-=======
- <goal name="WP_parameter merge" expl="VC for merge" proved="true">
- <transf name="split_goal_right" proved="true" >
-  <goal name="WP_parameter merge.0" expl="postcondition" proved="true">
-  <proof prover="13"><result status="valid" time="0.01" steps="12"/></proof>
->>>>>>> 8e560e42
   </goal>
   <goal name="VC merge.1" expl="loop invariant init" proved="true">
   <proof prover="11"><result status="valid" time="0.00" steps="11"/></proof>
@@ -104,17 +97,10 @@
   </goal>
   <goal name="VC merge.28" expl="postcondition" proved="true">
   <transf name="inline_goal" proved="true" >
-<<<<<<< HEAD
    <goal name="VC merge.28.0" expl="postcondition" proved="true">
-   <transf name="split_goal_wp" proved="true" >
+   <transf name="split_goal_right" proved="true" >
     <goal name="VC merge.28.0.0" expl="VC for merge" proved="true">
     <proof prover="11"><result status="valid" time="0.01" steps="4"/></proof>
-=======
-   <goal name="WP_parameter merge.52.0" expl="postcondition" proved="true">
-   <transf name="split_goal_right" proved="true" >
-    <goal name="WP_parameter merge.52.0.0" expl="VC for merge" proved="true">
-    <proof prover="13"><result status="valid" time="0.00" steps="3"/></proof>
->>>>>>> 8e560e42
     </goal>
     <goal name="VC merge.28.0.1" expl="VC for merge" proved="true">
     <proof prover="11"><result status="valid" time="0.01" steps="5"/></proof>
@@ -143,20 +129,13 @@
   </goal>
  </transf>
  </goal>
-<<<<<<< HEAD
  <goal name="VC merge_using" expl="VC for merge_using" proved="true">
- <transf name="split_goal_wp" proved="true" >
+ <transf name="split_goal_right" proved="true" >
   <goal name="VC merge_using.0" expl="index in array bounds" proved="true">
   <proof prover="11"><result status="valid" time="0.00" steps="10"/></proof>
   </goal>
   <goal name="VC merge_using.1" expl="index in array bounds" proved="true">
   <proof prover="11"><result status="valid" time="0.00" steps="10"/></proof>
-=======
- <goal name="WP_parameter merge_using" expl="VC for merge_using" proved="true">
- <transf name="split_goal_right" proved="true" >
-  <goal name="WP_parameter merge_using.0" expl="index in array bounds" proved="true">
-  <proof prover="13"><result status="valid" time="0.01" steps="12"/></proof>
->>>>>>> 8e560e42
   </goal>
   <goal name="VC merge_using.2" expl="assertion" proved="true">
   <proof prover="11"><result status="valid" time="0.01" steps="21"/></proof>
@@ -187,23 +166,8 @@
   </goal>
   <goal name="VC merge_using.11" expl="assertion" proved="true">
   <transf name="inline_goal" proved="true" >
-<<<<<<< HEAD
    <goal name="VC merge_using.11.0" expl="assertion" proved="true">
    <proof prover="4" timelimit="11"><result status="valid" time="0.45"/></proof>
-=======
-   <goal name="WP_parameter merge_using.10.0" expl="assertion" proved="true">
-   <transf name="split_goal_right" proved="true" >
-    <goal name="WP_parameter merge_using.10.0.0" expl="VC for merge_using" proved="true">
-    <proof prover="13"><result status="valid" time="0.01" steps="21"/></proof>
-    </goal>
-    <goal name="WP_parameter merge_using.10.0.1" expl="VC for merge_using" proved="true">
-    <proof prover="13"><result status="valid" time="1.16" steps="1436"/></proof>
-    </goal>
-    <goal name="WP_parameter merge_using.10.0.2" expl="VC for merge_using" proved="true">
-    <proof prover="13"><result status="valid" time="0.01" steps="21"/></proof>
-    </goal>
-   </transf>
->>>>>>> 8e560e42
    </goal>
   </transf>
   </goal>
@@ -229,79 +193,18 @@
  </goal>
 </theory>
 <theory name="TopDownMergesort" proved="true">
-<<<<<<< HEAD
  <goal name="VC mergesort_rec" expl="VC for mergesort_rec" proved="true">
  <proof prover="11"><result status="valid" time="0.33" steps="694"/></proof>
-=======
- <goal name="WP_parameter mergesort_rec" expl="VC for mergesort_rec" proved="true">
- <transf name="split_goal_right" proved="true" >
-  <goal name="WP_parameter mergesort_rec.0" expl="check division by zero" proved="true">
-  <proof prover="13"><result status="valid" time="0.00" steps="8"/></proof>
-  </goal>
-  <goal name="WP_parameter mergesort_rec.1" expl="assertion" proved="true">
-  <proof prover="13"><result status="valid" time="0.01" steps="16"/></proof>
-  </goal>
-  <goal name="WP_parameter mergesort_rec.2" expl="variant decrease" proved="true">
-  <proof prover="13"><result status="valid" time="0.01" steps="11"/></proof>
-  </goal>
-  <goal name="WP_parameter mergesort_rec.3" expl="precondition" proved="true">
-  <proof prover="13"><result status="valid" time="0.01" steps="11"/></proof>
-  </goal>
-  <goal name="WP_parameter mergesort_rec.4" expl="assertion" proved="true">
-  <proof prover="13"><result status="valid" time="0.01" steps="19"/></proof>
-  </goal>
-  <goal name="WP_parameter mergesort_rec.5" expl="variant decrease" proved="true">
-  <proof prover="13"><result status="valid" time="0.01" steps="31"/></proof>
-  </goal>
-  <goal name="WP_parameter mergesort_rec.6" expl="precondition" proved="true">
-  <proof prover="13"><result status="valid" time="0.01" steps="15"/></proof>
-  </goal>
-  <goal name="WP_parameter mergesort_rec.7" expl="assertion" proved="true">
-  <proof prover="13"><result status="valid" time="0.01" steps="29"/></proof>
-  </goal>
-  <goal name="WP_parameter mergesort_rec.8" expl="precondition" proved="true">
-  <proof prover="13"><result status="valid" time="0.01" steps="20"/></proof>
-  </goal>
-  <goal name="WP_parameter mergesort_rec.9" expl="precondition" proved="true">
-  <proof prover="13"><result status="valid" time="0.10" steps="131"/></proof>
-  </goal>
-  <goal name="WP_parameter mergesort_rec.10" expl="precondition" proved="true">
-  <proof prover="13"><result status="valid" time="0.01" steps="20"/></proof>
-  </goal>
-  <goal name="WP_parameter mergesort_rec.11" expl="postcondition" proved="true">
-  <proof prover="13"><result status="valid" time="0.01" steps="24"/></proof>
-  </goal>
-  <goal name="WP_parameter mergesort_rec.12" expl="postcondition" proved="true">
-  <proof prover="13"><result status="valid" time="0.17" steps="220"/></proof>
-  </goal>
-  <goal name="WP_parameter mergesort_rec.13" expl="postcondition" proved="true">
-  <proof prover="13"><result status="valid" time="0.01" steps="13"/></proof>
-  </goal>
-  <goal name="WP_parameter mergesort_rec.14" expl="postcondition" proved="true">
-  <proof prover="13"><result status="valid" time="0.01" steps="18"/></proof>
-  </goal>
- </transf>
->>>>>>> 8e560e42
  </goal>
  <goal name="VC mergesort" expl="VC for mergesort" proved="true">
  <proof prover="11"><result status="valid" time="0.01" steps="36"/></proof>
  </goal>
 </theory>
 <theory name="BottomUpMergesort" proved="true">
-<<<<<<< HEAD
  <goal name="VC bottom_up_mergesort" expl="VC for bottom_up_mergesort" proved="true">
- <transf name="split_goal_wp" proved="true" >
+ <transf name="split_goal_right" proved="true" >
   <goal name="VC bottom_up_mergesort.0" expl="loop invariant init" proved="true">
   <proof prover="11"><result status="valid" time="0.01" steps="2"/></proof>
-=======
- <goal name="WP_parameter bottom_up_mergesort" expl="VC for bottom_up_mergesort" proved="true">
- <transf name="split_goal_right" proved="true" >
-  <goal name="WP_parameter bottom_up_mergesort.0" expl="loop invariant init" proved="true">
-  <proof prover="13"><result status="valid" time="0.00" steps="4"/></proof>
-  </goal>
-  <goal name="WP_parameter bottom_up_mergesort.1" expl="loop invariant init" proved="true">
-  <proof prover="13"><result status="valid" time="0.01" steps="6"/></proof>
->>>>>>> 8e560e42
   </goal>
   <goal name="VC bottom_up_mergesort.1" expl="loop invariant init" proved="true">
   <proof prover="11"><result status="valid" time="0.01" steps="5"/></proof>
@@ -358,28 +261,12 @@
   <goal name="VC bottom_up_mergesort.17" expl="assertion" proved="true">
   <proof prover="11"><result status="valid" time="0.75" steps="478"/></proof>
   </goal>
-<<<<<<< HEAD
   <goal name="VC bottom_up_mergesort.18" expl="assertion" proved="true">
-  <transf name="split_goal_wp" proved="true" >
+  <transf name="split_goal_right" proved="true" >
    <goal name="VC bottom_up_mergesort.18.0" expl="assertion" proved="true">
    <proof prover="3"><result status="valid" time="0.04"/></proof>
    </goal>
    <goal name="VC bottom_up_mergesort.18.1" expl="assertion" proved="true">
-=======
-  <goal name="WP_parameter bottom_up_mergesort.19" expl="assertion" proved="true">
-  <transf name="split_goal_right" proved="true" >
-   <goal name="WP_parameter bottom_up_mergesort.19.0" expl="assertion" proved="true">
-   <proof prover="13"><result status="valid" time="0.02" steps="47"/></proof>
-   </goal>
-   <goal name="WP_parameter bottom_up_mergesort.19.1" expl="assertion" proved="true">
-   <proof prover="13"><result status="valid" time="1.24" steps="695"/></proof>
-   </goal>
-  </transf>
-  </goal>
-  <goal name="WP_parameter bottom_up_mergesort.20" expl="assertion" proved="true">
-  <transf name="split_goal_right" proved="true" >
-   <goal name="WP_parameter bottom_up_mergesort.20.0" expl="assertion" proved="true">
->>>>>>> 8e560e42
    <proof prover="3"><result status="valid" time="0.06"/></proof>
    </goal>
    <goal name="VC bottom_up_mergesort.18.2" expl="assertion" proved="true">
@@ -408,32 +295,8 @@
   <goal name="VC bottom_up_mergesort.22" expl="loop invariant preservation" proved="true">
   <proof prover="11"><result status="valid" time="0.03" steps="63"/></proof>
   </goal>
-<<<<<<< HEAD
   <goal name="VC bottom_up_mergesort.23" expl="loop invariant preservation" proved="true">
   <proof prover="11"><result status="valid" time="0.02" steps="56"/></proof>
-=======
-  <goal name="WP_parameter bottom_up_mergesort.26" expl="assertion" proved="true">
-  <transf name="split_goal_right" proved="true" >
-   <goal name="WP_parameter bottom_up_mergesort.26.0" expl="assertion" proved="true">
-   <proof prover="13"><result status="valid" time="0.01" steps="13"/></proof>
-   </goal>
-   <goal name="WP_parameter bottom_up_mergesort.26.1" expl="assertion" proved="true">
-   <proof prover="13"><result status="valid" time="0.01" steps="28"/></proof>
-   </goal>
-   <goal name="WP_parameter bottom_up_mergesort.26.2" expl="assertion" proved="true">
-   <proof prover="13"><result status="valid" time="0.01" steps="28"/></proof>
-   </goal>
-   <goal name="WP_parameter bottom_up_mergesort.26.3" expl="assertion" proved="true">
-   <proof prover="13"><result status="valid" time="0.02" steps="31"/></proof>
-   </goal>
-   <goal name="WP_parameter bottom_up_mergesort.26.4" expl="assertion" proved="true">
-   <proof prover="13"><result status="valid" time="0.02" steps="22"/></proof>
-   </goal>
-   <goal name="WP_parameter bottom_up_mergesort.26.5" expl="assertion" proved="true">
-   <proof prover="13"><result status="valid" time="0.01" steps="18"/></proof>
-   </goal>
-  </transf>
->>>>>>> 8e560e42
   </goal>
   <goal name="VC bottom_up_mergesort.24" expl="assertion" proved="true">
   <proof prover="11"><result status="valid" time="0.11" steps="180"/></proof>
@@ -463,29 +326,13 @@
  </goal>
 </theory>
 <theory name="NaturalMergesort" proved="true">
-<<<<<<< HEAD
  <goal name="VC find_run" expl="VC for find_run" proved="true">
  <proof prover="11"><result status="valid" time="0.02" steps="47"/></proof>
  </goal>
  <goal name="VC natural_mergesort" expl="VC for natural_mergesort" proved="true">
- <transf name="split_goal_wp" proved="true" >
+ <transf name="split_goal_right" proved="true" >
   <goal name="VC natural_mergesort.0" expl="postcondition" proved="true">
   <proof prover="11"><result status="valid" time="0.01" steps="7"/></proof>
-=======
- <goal name="WP_parameter find_run" expl="VC for find_run" proved="true">
- <transf name="split_goal_right" proved="true" >
-  <goal name="WP_parameter find_run.0" expl="loop invariant init" proved="true">
-  <proof prover="13"><result status="valid" time="0.01" steps="4"/></proof>
-  </goal>
-  <goal name="WP_parameter find_run.1" expl="loop invariant init" proved="true">
-  <proof prover="13"><result status="valid" time="0.01" steps="9"/></proof>
-  </goal>
-  <goal name="WP_parameter find_run.2" expl="index in array bounds" proved="true">
-  <proof prover="13"><result status="valid" time="0.01" steps="8"/></proof>
-  </goal>
-  <goal name="WP_parameter find_run.3" expl="index in array bounds" proved="true">
-  <proof prover="13"><result status="valid" time="0.00" steps="9"/></proof>
->>>>>>> 8e560e42
   </goal>
   <goal name="VC natural_mergesort.1" expl="postcondition" proved="true">
   <proof prover="11"><result status="valid" time="0.01" steps="5"/></proof>
@@ -508,23 +355,8 @@
   <goal name="VC natural_mergesort.7" expl="loop invariant init" proved="true">
   <proof prover="11"><result status="valid" time="0.00" steps="1"/></proof>
   </goal>
-<<<<<<< HEAD
   <goal name="VC natural_mergesort.8" expl="loop invariant init" proved="true">
   <proof prover="11"><result status="valid" time="0.00" steps="16"/></proof>
-=======
-  <goal name="WP_parameter find_run.11" expl="postcondition" proved="true">
-  <proof prover="13"><result status="valid" time="0.01" steps="8"/></proof>
-  </goal>
-  <goal name="WP_parameter find_run.12" expl="postcondition" proved="true">
-  <proof prover="13"><result status="valid" time="0.01" steps="8"/></proof>
-  </goal>
- </transf>
- </goal>
- <goal name="WP_parameter natural_mergesort" expl="VC for natural_mergesort" proved="true">
- <transf name="split_goal_right" proved="true" >
-  <goal name="WP_parameter natural_mergesort.0" expl="loop invariant init" proved="true">
-  <proof prover="13"><result status="valid" time="0.01" steps="6"/></proof>
->>>>>>> 8e560e42
   </goal>
   <goal name="VC natural_mergesort.9" expl="precondition" proved="true">
   <proof prover="11"><result status="valid" time="0.01" steps="18"/></proof>
@@ -559,11 +391,10 @@
   <goal name="VC natural_mergesort.19" expl="assertion" proved="true">
   <proof prover="11"><result status="valid" time="0.04" steps="107"/></proof>
   </goal>
-<<<<<<< HEAD
   <goal name="VC natural_mergesort.20" expl="assertion" proved="true">
   <transf name="inline_goal" proved="true" >
    <goal name="VC natural_mergesort.20.0" expl="assertion" proved="true">
-   <transf name="split_goal_wp" proved="true" >
+   <transf name="split_goal_right" proved="true" >
     <goal name="VC natural_mergesort.20.0.0" expl="VC for natural_mergesort" proved="true">
     <proof prover="11"><result status="valid" time="0.01" steps="25"/></proof>
     </goal>
@@ -571,15 +402,6 @@
     <proof prover="4" timelimit="11"><result status="valid" time="0.10"/></proof>
     </goal>
    </transf>
-=======
-  <goal name="WP_parameter natural_mergesort.12" expl="loop variant decrease" proved="true">
-  <transf name="split_goal_right" proved="true" >
-   <goal name="WP_parameter natural_mergesort.12.0" expl="VC for natural_mergesort" proved="true">
-   <proof prover="13"><result status="valid" time="0.02" steps="24"/></proof>
-   </goal>
-   <goal name="WP_parameter natural_mergesort.12.1" expl="VC for natural_mergesort" proved="true">
-   <proof prover="13"><result status="valid" time="0.01" steps="24"/></proof>
->>>>>>> 8e560e42
    </goal>
   </transf>
   </goal>
@@ -631,43 +453,15 @@
   <goal name="VC natural_mergesort.36" expl="postcondition" proved="true">
   <proof prover="11"><result status="valid" time="0.01" steps="1"/></proof>
   </goal>
-<<<<<<< HEAD
   <goal name="VC natural_mergesort.37" expl="postcondition" proved="true">
   <proof prover="11"><result status="valid" time="0.01" steps="1"/></proof>
   </goal>
  </transf>
  </goal>
  <goal name="VC naturalrec" expl="VC for naturalrec" proved="true">
- <transf name="split_goal_wp" proved="true" >
+ <transf name="split_goal_right" proved="true" >
   <goal name="VC naturalrec.0" expl="postcondition" proved="true">
   <proof prover="11"><result status="valid" time="0.00" steps="1"/></proof>
-=======
-  <goal name="WP_parameter natural_mergesort.34" expl="loop variant decrease" proved="true">
-  <transf name="split_goal_right" proved="true" >
-   <goal name="WP_parameter natural_mergesort.34.0" expl="VC for natural_mergesort" proved="true">
-   <proof prover="13"><result status="valid" time="0.02" steps="16"/></proof>
-   </goal>
-   <goal name="WP_parameter natural_mergesort.34.1" expl="VC for natural_mergesort" proved="true">
-   <proof prover="13"><result status="valid" time="0.01" steps="21"/></proof>
-   </goal>
-  </transf>
-  </goal>
-  <goal name="WP_parameter natural_mergesort.35" expl="postcondition" proved="true">
-  <proof prover="13"><result status="valid" time="0.01" steps="8"/></proof>
-  </goal>
-  <goal name="WP_parameter natural_mergesort.36" expl="postcondition" proved="true">
-  <proof prover="13"><result status="valid" time="0.01" steps="5"/></proof>
-  </goal>
- </transf>
- </goal>
- <goal name="WP_parameter naturalrec" expl="VC for naturalrec" proved="true">
- <transf name="split_goal_right" proved="true" >
-  <goal name="WP_parameter naturalrec.0" expl="postcondition" proved="true">
-  <proof prover="13"><result status="valid" time="0.00" steps="1"/></proof>
-  </goal>
-  <goal name="WP_parameter naturalrec.1" expl="postcondition" proved="true">
-  <proof prover="13"><result status="valid" time="0.01" steps="13"/></proof>
->>>>>>> 8e560e42
   </goal>
   <goal name="VC naturalrec.1" expl="postcondition" proved="true">
   <proof prover="11"><result status="valid" time="0.01" steps="11"/></proof>
@@ -714,35 +508,10 @@
   <goal name="VC naturalrec.15" expl="precondition" proved="true">
   <proof prover="11"><result status="valid" time="0.01" steps="23"/></proof>
   </goal>
-<<<<<<< HEAD
   <goal name="VC naturalrec.16" expl="assertion" proved="true">
   <transf name="inline_goal" proved="true" >
    <goal name="VC naturalrec.16.0" expl="assertion" proved="true">
    <proof prover="4" timelimit="11"><result status="valid" time="1.49"/></proof>
-=======
-  <goal name="WP_parameter naturalrec.17" expl="precondition" proved="true">
-  <proof prover="13"><result status="valid" time="0.01" steps="21"/></proof>
-  </goal>
-  <goal name="WP_parameter naturalrec.18" expl="assertion" proved="true">
-  <proof prover="0"><result status="valid" time="0.06"/></proof>
-  </goal>
-  <goal name="WP_parameter naturalrec.19" expl="precondition" proved="true">
-  <transf name="split_goal_right" proved="true" >
-   <goal name="WP_parameter naturalrec.19.0" expl="VC for naturalrec" proved="true">
-   <proof prover="13"><result status="valid" time="0.00" steps="26"/></proof>
-   </goal>
-   <goal name="WP_parameter naturalrec.19.1" expl="VC for naturalrec" proved="true">
-   <proof prover="13"><result status="valid" time="0.01" steps="26"/></proof>
-   </goal>
-   <goal name="WP_parameter naturalrec.19.2" expl="VC for naturalrec" proved="true">
-   <proof prover="13"><result status="valid" time="0.01" steps="36"/></proof>
-   </goal>
-   <goal name="WP_parameter naturalrec.19.3" expl="VC for naturalrec" proved="true">
-   <proof prover="13"><result status="valid" time="0.00" steps="36"/></proof>
-   </goal>
-   <goal name="WP_parameter naturalrec.19.4" expl="VC for naturalrec" proved="true">
-   <proof prover="13"><result status="valid" time="0.01" steps="26"/></proof>
->>>>>>> 8e560e42
    </goal>
   </transf>
   </goal>
@@ -802,26 +571,8 @@
   </goal>
  </transf>
  </goal>
-<<<<<<< HEAD
  <goal name="VC natural_mergesort2" expl="VC for natural_mergesort2" proved="true">
  <proof prover="11"><result status="valid" time="0.01" steps="37"/></proof>
-=======
- <goal name="WP_parameter natural_mergesort2" expl="VC for natural_mergesort2" proved="true">
- <transf name="split_goal_right" proved="true" >
-  <goal name="WP_parameter natural_mergesort2.0" expl="precondition" proved="true">
-  <proof prover="13"><result status="valid" time="0.01" steps="4"/></proof>
-  </goal>
-  <goal name="WP_parameter natural_mergesort2.1" expl="precondition" proved="true">
-  <proof prover="13"><result status="valid" time="0.00" steps="4"/></proof>
-  </goal>
-  <goal name="WP_parameter natural_mergesort2.2" expl="postcondition" proved="true">
-  <proof prover="13"><result status="valid" time="0.01" steps="19"/></proof>
-  </goal>
-  <goal name="WP_parameter natural_mergesort2.3" expl="postcondition" proved="true">
-  <proof prover="13"><result status="valid" time="0.01" steps="13"/></proof>
-  </goal>
- </transf>
->>>>>>> 8e560e42
  </goal>
 </theory>
 </file>
