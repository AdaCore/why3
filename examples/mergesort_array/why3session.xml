--- conflicted
+++ resolved
@@ -10,8 +10,8 @@
 <prover id="5" name="CVC3" version="2.2" timelimit="10" memlimit="1000"/>
 <prover id="6" name="Z3" version="4.3.1" timelimit="5" memlimit="1000"/>
 <prover id="7" name="Z3" version="3.2" timelimit="10" memlimit="1000"/>
-<prover id="8" name="Z3" version="4.3.2" timelimit="5" memlimit="1000"/>
-<prover id="9" name="Alt-Ergo" version="0.95.2" timelimit="6" memlimit="1000"/>
+<prover id="8" name="Alt-Ergo" version="0.95.2" timelimit="6" memlimit="1000"/>
+<prover id="9" name="Z3" version="4.3.2" timelimit="5" memlimit="1000"/>
 <prover id="10" name="CVC4" version="1.3" timelimit="30" memlimit="1000"/>
 <file name="../mergesort_array.mlw" expanded="true">
 <theory name="Elt" sum="d41d8cd98f00b204e9800998ecf8427e">
@@ -22,357 +22,209 @@
   <goal name="WP_parameter merge.1" expl="1. postcondition">
   <proof prover="2"><result status="valid" time="0.01" steps="14"/></proof>
   <proof prover="4"><result status="valid" time="0.02"/></proof>
-<<<<<<< HEAD
-  <proof prover="8"><result status="valid" time="0.01"/></proof>
-  <proof prover="9" timelimit="10"><result status="valid" time="0.02"/></proof>
-=======
   <proof prover="8" timelimit="10"><result status="valid" time="0.02" steps="13"/></proof>
   <proof prover="9"><result status="valid" time="0.01"/></proof>
->>>>>>> 0126a305
   </goal>
   <goal name="WP_parameter merge.2" expl="2. postcondition">
   <proof prover="2"><result status="valid" time="0.02" steps="18"/></proof>
   <proof prover="4"><result status="valid" time="0.04"/></proof>
-<<<<<<< HEAD
-  <proof prover="8"><result status="valid" time="0.02"/></proof>
-  <proof prover="9" timelimit="10"><result status="valid" time="0.01"/></proof>
-=======
   <proof prover="8" timelimit="10"><result status="valid" time="0.01" steps="19"/></proof>
   <proof prover="9"><result status="valid" time="0.02"/></proof>
->>>>>>> 0126a305
   </goal>
   <goal name="WP_parameter merge.3" expl="3. loop invariant init">
   <proof prover="2"><result status="valid" time="0.01" steps="10"/></proof>
   <proof prover="4"><result status="valid" time="0.02"/></proof>
-<<<<<<< HEAD
-  <proof prover="8"><result status="valid" time="0.01"/></proof>
-  <proof prover="9" timelimit="10"><result status="valid" time="0.02"/></proof>
-=======
   <proof prover="8" timelimit="10"><result status="valid" time="0.02" steps="10"/></proof>
   <proof prover="9"><result status="valid" time="0.01"/></proof>
->>>>>>> 0126a305
   </goal>
   <goal name="WP_parameter merge.4" expl="4. loop invariant init">
   <proof prover="2"><result status="valid" time="0.01" steps="10"/></proof>
   <proof prover="4"><result status="valid" time="0.01"/></proof>
-<<<<<<< HEAD
-  <proof prover="8"><result status="valid" time="0.00"/></proof>
-  <proof prover="9" timelimit="10"><result status="valid" time="0.02"/></proof>
-=======
   <proof prover="8" timelimit="10"><result status="valid" time="0.02" steps="10"/></proof>
   <proof prover="9"><result status="valid" time="0.00"/></proof>
->>>>>>> 0126a305
   </goal>
   <goal name="WP_parameter merge.5" expl="5. loop invariant init">
   <proof prover="2"><result status="valid" time="0.01" steps="14"/></proof>
   <proof prover="4"><result status="valid" time="0.02"/></proof>
-<<<<<<< HEAD
-  <proof prover="8"><result status="valid" time="0.01"/></proof>
-  <proof prover="9" timelimit="10"><result status="valid" time="0.01"/></proof>
-=======
   <proof prover="8" timelimit="10"><result status="valid" time="0.01" steps="13"/></proof>
   <proof prover="9"><result status="valid" time="0.01"/></proof>
->>>>>>> 0126a305
   </goal>
   <goal name="WP_parameter merge.6" expl="6. loop invariant init">
   <proof prover="2"><result status="valid" time="0.02" steps="13"/></proof>
   <proof prover="4"><result status="valid" time="0.02"/></proof>
-<<<<<<< HEAD
-  <proof prover="8"><result status="valid" time="0.00"/></proof>
-  <proof prover="9" timelimit="10"><result status="valid" time="0.02"/></proof>
-=======
   <proof prover="8" timelimit="10"><result status="valid" time="0.02" steps="13"/></proof>
   <proof prover="9"><result status="valid" time="0.00"/></proof>
->>>>>>> 0126a305
   </goal>
   <goal name="WP_parameter merge.7" expl="7. loop invariant init">
   <proof prover="2"><result status="valid" time="0.02" steps="13"/></proof>
   <proof prover="4"><result status="valid" time="0.02"/></proof>
-<<<<<<< HEAD
-  <proof prover="8"><result status="valid" time="0.00"/></proof>
-  <proof prover="9" timelimit="10"><result status="valid" time="0.02"/></proof>
-=======
   <proof prover="8" timelimit="10"><result status="valid" time="0.02" steps="13"/></proof>
   <proof prover="9"><result status="valid" time="0.00"/></proof>
->>>>>>> 0126a305
   </goal>
   <goal name="WP_parameter merge.8" expl="8. loop invariant init">
   <proof prover="2"><result status="valid" time="0.02" steps="17"/></proof>
   <proof prover="4"><result status="valid" time="0.04"/></proof>
-<<<<<<< HEAD
-  <proof prover="8"><result status="valid" time="0.02"/></proof>
-  <proof prover="9" timelimit="10"><result status="valid" time="0.03"/></proof>
-=======
   <proof prover="8" timelimit="10"><result status="valid" time="0.03" steps="16"/></proof>
   <proof prover="9"><result status="valid" time="0.02"/></proof>
->>>>>>> 0126a305
   </goal>
   <goal name="WP_parameter merge.9" expl="9. index in array bounds">
   <proof prover="2"><result status="valid" time="0.01" steps="20"/></proof>
   <proof prover="4"><result status="valid" time="0.03"/></proof>
-<<<<<<< HEAD
-  <proof prover="8"><result status="valid" time="0.01"/></proof>
-  <proof prover="9" timelimit="10"><result status="valid" time="0.03"/></proof>
-=======
   <proof prover="8" timelimit="10"><result status="valid" time="0.03" steps="20"/></proof>
   <proof prover="9"><result status="valid" time="0.01"/></proof>
->>>>>>> 0126a305
   </goal>
   <goal name="WP_parameter merge.10" expl="10. type invariant">
   <proof prover="2"><result status="valid" time="0.02" steps="22"/></proof>
   <proof prover="4"><result status="valid" time="0.03"/></proof>
-<<<<<<< HEAD
-  <proof prover="8"><result status="valid" time="0.00"/></proof>
-  <proof prover="9" timelimit="10"><result status="valid" time="0.00"/></proof>
-=======
   <proof prover="8" timelimit="10"><result status="valid" time="0.00" steps="22"/></proof>
   <proof prover="9"><result status="valid" time="0.00"/></proof>
->>>>>>> 0126a305
   </goal>
   <goal name="WP_parameter merge.11" expl="11. index in array bounds">
   <proof prover="2"><result status="valid" time="0.02" steps="22"/></proof>
   <proof prover="4"><result status="valid" time="0.03"/></proof>
-<<<<<<< HEAD
-  <proof prover="8"><result status="valid" time="0.02"/></proof>
-  <proof prover="9" timelimit="10"><result status="valid" time="0.02"/></proof>
-=======
   <proof prover="8" timelimit="10"><result status="valid" time="0.02" steps="22"/></proof>
   <proof prover="9"><result status="valid" time="0.02"/></proof>
->>>>>>> 0126a305
   </goal>
   <goal name="WP_parameter merge.12" expl="12. loop invariant preservation">
   <proof prover="2"><result status="valid" time="0.01" steps="26"/></proof>
   <proof prover="4"><result status="valid" time="0.02"/></proof>
-<<<<<<< HEAD
-  <proof prover="8"><result status="valid" time="0.02"/></proof>
-  <proof prover="9" timelimit="10"><result status="valid" time="0.02"/></proof>
-=======
   <proof prover="8" timelimit="10"><result status="valid" time="0.02" steps="26"/></proof>
   <proof prover="9"><result status="valid" time="0.02"/></proof>
->>>>>>> 0126a305
   </goal>
   <goal name="WP_parameter merge.13" expl="13. loop invariant preservation">
   <proof prover="2"><result status="valid" time="0.02" steps="26"/></proof>
   <proof prover="4"><result status="valid" time="0.03"/></proof>
-<<<<<<< HEAD
-  <proof prover="8"><result status="valid" time="0.02"/></proof>
-  <proof prover="9" timelimit="10"><result status="valid" time="0.02"/></proof>
-=======
   <proof prover="8" timelimit="10"><result status="valid" time="0.02" steps="26"/></proof>
   <proof prover="9"><result status="valid" time="0.02"/></proof>
->>>>>>> 0126a305
   </goal>
   <goal name="WP_parameter merge.14" expl="14. loop invariant preservation">
   <proof prover="4"><result status="valid" time="0.07"/></proof>
-  <proof prover="8"><result status="valid" time="0.02"/></proof>
+  <proof prover="9"><result status="valid" time="0.02"/></proof>
   <proof prover="10"><result status="valid" time="0.06"/></proof>
   </goal>
   <goal name="WP_parameter merge.15" expl="15. loop invariant preservation">
   <proof prover="4"><result status="valid" time="0.06"/></proof>
-  <proof prover="8"><result status="valid" time="0.02"/></proof>
+  <proof prover="9"><result status="valid" time="0.02"/></proof>
   <proof prover="10"><result status="valid" time="0.04"/></proof>
   </goal>
   <goal name="WP_parameter merge.16" expl="16. loop invariant preservation">
   <proof prover="2"><result status="valid" time="0.02" steps="29"/></proof>
   <proof prover="4"><result status="valid" time="0.03"/></proof>
-<<<<<<< HEAD
-  <proof prover="8"><result status="valid" time="0.02"/></proof>
-  <proof prover="9" timelimit="10"><result status="valid" time="0.11"/></proof>
-=======
   <proof prover="8" timelimit="10"><result status="valid" time="0.11" steps="29"/></proof>
   <proof prover="9"><result status="valid" time="0.02"/></proof>
->>>>>>> 0126a305
   </goal>
   <goal name="WP_parameter merge.17" expl="17. loop invariant preservation">
   <proof prover="2"><result status="valid" time="1.70" steps="595"/></proof>
   <proof prover="3"><result status="valid" time="1.04"/></proof>
-  <proof prover="8"><result status="valid" time="0.03"/></proof>
+  <proof prover="9"><result status="valid" time="0.03"/></proof>
   </goal>
   <goal name="WP_parameter merge.18" expl="18. loop invariant preservation">
   <proof prover="2"><result status="valid" time="0.02" steps="30"/></proof>
   <proof prover="4"><result status="valid" time="0.03"/></proof>
-<<<<<<< HEAD
-  <proof prover="8"><result status="valid" time="0.02"/></proof>
-  <proof prover="9" timelimit="10"><result status="valid" time="0.04"/></proof>
-=======
   <proof prover="8" timelimit="10"><result status="valid" time="0.04" steps="30"/></proof>
   <proof prover="9"><result status="valid" time="0.02"/></proof>
->>>>>>> 0126a305
   </goal>
   <goal name="WP_parameter merge.19" expl="19. index in array bounds">
   <proof prover="2"><result status="valid" time="0.01" steps="20"/></proof>
   <proof prover="4"><result status="valid" time="0.03"/></proof>
-<<<<<<< HEAD
-  <proof prover="8"><result status="valid" time="0.02"/></proof>
-  <proof prover="9" timelimit="10"><result status="valid" time="0.02"/></proof>
-=======
   <proof prover="8" timelimit="10"><result status="valid" time="0.02" steps="20"/></proof>
   <proof prover="9"><result status="valid" time="0.02"/></proof>
->>>>>>> 0126a305
   </goal>
   <goal name="WP_parameter merge.20" expl="20. index in array bounds">
   <proof prover="2"><result status="valid" time="0.01" steps="22"/></proof>
   <proof prover="4"><result status="valid" time="0.03"/></proof>
-<<<<<<< HEAD
-  <proof prover="8"><result status="valid" time="0.01"/></proof>
-  <proof prover="9" timelimit="10"><result status="valid" time="0.02"/></proof>
-=======
   <proof prover="8" timelimit="10"><result status="valid" time="0.02" steps="22"/></proof>
   <proof prover="9"><result status="valid" time="0.01"/></proof>
->>>>>>> 0126a305
   </goal>
   <goal name="WP_parameter merge.21" expl="21. index in array bounds">
   <proof prover="2"><result status="valid" time="0.01" steps="25"/></proof>
   <proof prover="4"><result status="valid" time="0.03"/></proof>
-<<<<<<< HEAD
-  <proof prover="8"><result status="valid" time="0.00"/></proof>
-  <proof prover="9" timelimit="10"><result status="valid" time="0.02"/></proof>
-=======
   <proof prover="8" timelimit="10"><result status="valid" time="0.02" steps="25"/></proof>
   <proof prover="9"><result status="valid" time="0.00"/></proof>
->>>>>>> 0126a305
   </goal>
   <goal name="WP_parameter merge.22" expl="22. type invariant">
   <proof prover="2"><result status="valid" time="0.02" steps="25"/></proof>
   <proof prover="4"><result status="valid" time="0.03"/></proof>
-<<<<<<< HEAD
-  <proof prover="8"><result status="valid" time="0.01"/></proof>
-  <proof prover="9" timelimit="10"><result status="valid" time="0.02"/></proof>
-=======
   <proof prover="8" timelimit="10"><result status="valid" time="0.02" steps="25"/></proof>
   <proof prover="9"><result status="valid" time="0.01"/></proof>
->>>>>>> 0126a305
   </goal>
   <goal name="WP_parameter merge.23" expl="23. index in array bounds">
   <proof prover="2"><result status="valid" time="0.02" steps="25"/></proof>
   <proof prover="4"><result status="valid" time="0.03"/></proof>
-<<<<<<< HEAD
-  <proof prover="8"><result status="valid" time="0.02"/></proof>
-  <proof prover="9" timelimit="10"><result status="valid" time="0.02"/></proof>
-=======
   <proof prover="8" timelimit="10"><result status="valid" time="0.02" steps="25"/></proof>
   <proof prover="9"><result status="valid" time="0.02"/></proof>
->>>>>>> 0126a305
   </goal>
   <goal name="WP_parameter merge.24" expl="24. loop invariant preservation">
   <proof prover="2"><result status="valid" time="0.02" steps="29"/></proof>
   <proof prover="4"><result status="valid" time="0.03"/></proof>
-<<<<<<< HEAD
-  <proof prover="8"><result status="valid" time="0.01"/></proof>
-  <proof prover="9" timelimit="10"><result status="valid" time="0.02"/></proof>
-=======
   <proof prover="8" timelimit="10"><result status="valid" time="0.02" steps="29"/></proof>
   <proof prover="9"><result status="valid" time="0.01"/></proof>
->>>>>>> 0126a305
   </goal>
   <goal name="WP_parameter merge.25" expl="25. loop invariant preservation">
   <proof prover="2"><result status="valid" time="0.02" steps="29"/></proof>
   <proof prover="4"><result status="valid" time="0.03"/></proof>
-<<<<<<< HEAD
-  <proof prover="8"><result status="valid" time="0.02"/></proof>
-  <proof prover="9" timelimit="10"><result status="valid" time="0.02"/></proof>
-=======
   <proof prover="8" timelimit="10"><result status="valid" time="0.02" steps="29"/></proof>
   <proof prover="9"><result status="valid" time="0.02"/></proof>
->>>>>>> 0126a305
   </goal>
   <goal name="WP_parameter merge.26" expl="26. loop invariant preservation">
   <proof prover="4"><result status="valid" time="0.08"/></proof>
-  <proof prover="8"><result status="valid" time="0.02"/></proof>
+  <proof prover="9"><result status="valid" time="0.02"/></proof>
   <proof prover="10"><result status="valid" time="0.07"/></proof>
   </goal>
   <goal name="WP_parameter merge.27" expl="27. loop invariant preservation">
   <proof prover="4"><result status="valid" time="0.06"/></proof>
-  <proof prover="8"><result status="valid" time="0.02"/></proof>
+  <proof prover="9"><result status="valid" time="0.02"/></proof>
   <proof prover="10"><result status="valid" time="0.04"/></proof>
   </goal>
   <goal name="WP_parameter merge.28" expl="28. loop invariant preservation">
   <proof prover="1" timelimit="10"><result status="valid" time="0.05"/></proof>
   <proof prover="4"><result status="valid" time="0.06"/></proof>
-<<<<<<< HEAD
-  <proof prover="8"><result status="valid" time="0.86"/></proof>
-=======
   <proof prover="9"><result status="valid" time="1.49"/></proof>
->>>>>>> 0126a305
   </goal>
   <goal name="WP_parameter merge.29" expl="29. loop invariant preservation">
   <proof prover="2"><result status="valid" time="1.73" steps="626"/></proof>
   <proof prover="7"><result status="valid" time="1.34"/></proof>
-  <proof prover="8"><result status="valid" time="0.03"/></proof>
+  <proof prover="9"><result status="valid" time="0.03"/></proof>
   </goal>
   <goal name="WP_parameter merge.30" expl="30. loop invariant preservation">
   <proof prover="2"><result status="valid" time="0.02" steps="33"/></proof>
   <proof prover="4"><result status="valid" time="0.04"/></proof>
-<<<<<<< HEAD
-  <proof prover="8"><result status="valid" time="0.02"/></proof>
-  <proof prover="9" timelimit="10"><result status="valid" time="0.03"/></proof>
-=======
   <proof prover="8" timelimit="10"><result status="valid" time="0.03" steps="33"/></proof>
   <proof prover="9"><result status="valid" time="0.02"/></proof>
->>>>>>> 0126a305
   </goal>
   <goal name="WP_parameter merge.31" expl="31. index in array bounds">
   <proof prover="2"><result status="valid" time="0.02" steps="25"/></proof>
   <proof prover="4"><result status="valid" time="0.03"/></proof>
-<<<<<<< HEAD
-  <proof prover="8"><result status="valid" time="0.00"/></proof>
-  <proof prover="9" timelimit="10"><result status="valid" time="0.01"/></proof>
-=======
   <proof prover="8" timelimit="10"><result status="valid" time="0.01" steps="25"/></proof>
   <proof prover="9"><result status="valid" time="0.00"/></proof>
->>>>>>> 0126a305
   </goal>
   <goal name="WP_parameter merge.32" expl="32. type invariant">
   <proof prover="2"><result status="valid" time="0.02" steps="25"/></proof>
   <proof prover="4"><result status="valid" time="0.02"/></proof>
-<<<<<<< HEAD
-  <proof prover="8"><result status="valid" time="0.01"/></proof>
-  <proof prover="9" timelimit="10"><result status="valid" time="0.01"/></proof>
-=======
   <proof prover="8" timelimit="10"><result status="valid" time="0.01" steps="25"/></proof>
   <proof prover="9"><result status="valid" time="0.01"/></proof>
->>>>>>> 0126a305
   </goal>
   <goal name="WP_parameter merge.33" expl="33. index in array bounds">
   <proof prover="2"><result status="valid" time="0.01" steps="25"/></proof>
   <proof prover="4"><result status="valid" time="0.03"/></proof>
-<<<<<<< HEAD
-  <proof prover="8"><result status="valid" time="0.02"/></proof>
-  <proof prover="9" timelimit="10"><result status="valid" time="0.02"/></proof>
-=======
   <proof prover="8" timelimit="10"><result status="valid" time="0.02" steps="25"/></proof>
   <proof prover="9"><result status="valid" time="0.02"/></proof>
->>>>>>> 0126a305
   </goal>
   <goal name="WP_parameter merge.34" expl="34. loop invariant preservation">
   <proof prover="2"><result status="valid" time="0.02" steps="29"/></proof>
   <proof prover="4"><result status="valid" time="0.03"/></proof>
-<<<<<<< HEAD
-  <proof prover="8"><result status="valid" time="0.02"/></proof>
-  <proof prover="9" timelimit="10"><result status="valid" time="0.02"/></proof>
-=======
   <proof prover="8" timelimit="10"><result status="valid" time="0.02" steps="29"/></proof>
   <proof prover="9"><result status="valid" time="0.02"/></proof>
->>>>>>> 0126a305
   </goal>
   <goal name="WP_parameter merge.35" expl="35. loop invariant preservation">
   <proof prover="2"><result status="valid" time="0.02" steps="29"/></proof>
   <proof prover="4"><result status="valid" time="0.03"/></proof>
-<<<<<<< HEAD
-  <proof prover="8"><result status="valid" time="0.02"/></proof>
-  <proof prover="9" timelimit="10"><result status="valid" time="0.00"/></proof>
-  </goal>
-  <goal name="WP_parameter merge.36" expl="36. loop invariant preservation">
-  <proof prover="4"><result status="valid" time="0.17"/></proof>
-  <proof prover="8"><result status="valid" time="0.02"/></proof>
-=======
   <proof prover="8" timelimit="10"><result status="valid" time="0.00" steps="29"/></proof>
   <proof prover="9"><result status="valid" time="0.02"/></proof>
   </goal>
   <goal name="WP_parameter merge.36" expl="36. loop invariant preservation">
   <proof prover="4"><result status="valid" time="0.05"/></proof>
   <proof prover="9"><result status="valid" time="0.02"/></proof>
->>>>>>> 0126a305
   <proof prover="10"><result status="valid" time="0.06"/></proof>
   </goal>
   <goal name="WP_parameter merge.37" expl="37. loop invariant preservation">
@@ -382,7 +234,7 @@
   </goal>
   <goal name="WP_parameter merge.38" expl="38. loop invariant preservation">
   <proof prover="4"><result status="valid" time="0.06"/></proof>
-  <proof prover="8"><result status="valid" time="0.02"/></proof>
+  <proof prover="9"><result status="valid" time="0.02"/></proof>
   <proof prover="10"><result status="valid" time="0.06"/></proof>
   </goal>
   <goal name="WP_parameter merge.39" expl="39. loop invariant preservation">
@@ -392,132 +244,77 @@
   <goal name="WP_parameter merge.40" expl="40. loop invariant preservation">
   <proof prover="2"><result status="valid" time="0.02" steps="33"/></proof>
   <proof prover="4"><result status="valid" time="0.03"/></proof>
-<<<<<<< HEAD
-  <proof prover="8"><result status="valid" time="0.02"/></proof>
-  <proof prover="9" timelimit="10"><result status="valid" time="0.02"/></proof>
-=======
   <proof prover="8" timelimit="10"><result status="valid" time="0.02" steps="33"/></proof>
   <proof prover="9"><result status="valid" time="0.02"/></proof>
->>>>>>> 0126a305
   </goal>
   <goal name="WP_parameter merge.41" expl="41. index in array bounds">
   <proof prover="2"><result status="valid" time="0.02" steps="19"/></proof>
   <proof prover="4"><result status="valid" time="0.03"/></proof>
-<<<<<<< HEAD
-  <proof prover="8"><result status="valid" time="0.01"/></proof>
-  <proof prover="9" timelimit="10"><result status="valid" time="0.02"/></proof>
-=======
   <proof prover="8" timelimit="10"><result status="valid" time="0.02" steps="19"/></proof>
   <proof prover="9"><result status="valid" time="0.01"/></proof>
->>>>>>> 0126a305
   </goal>
   <goal name="WP_parameter merge.42" expl="42. type invariant">
   <proof prover="2"><result status="valid" time="0.01" steps="21"/></proof>
   <proof prover="4"><result status="valid" time="0.03"/></proof>
-<<<<<<< HEAD
-  <proof prover="8"><result status="valid" time="0.01"/></proof>
-  <proof prover="9" timelimit="10"><result status="valid" time="0.02"/></proof>
-=======
   <proof prover="8" timelimit="10"><result status="valid" time="0.02" steps="21"/></proof>
   <proof prover="9"><result status="valid" time="0.01"/></proof>
->>>>>>> 0126a305
   </goal>
   <goal name="WP_parameter merge.43" expl="43. index in array bounds">
   <proof prover="2"><result status="valid" time="0.01" steps="21"/></proof>
   <proof prover="4"><result status="valid" time="0.03"/></proof>
-<<<<<<< HEAD
-  <proof prover="8"><result status="valid" time="0.02"/></proof>
-  <proof prover="9" timelimit="10"><result status="valid" time="0.02"/></proof>
-=======
   <proof prover="8" timelimit="10"><result status="valid" time="0.02" steps="21"/></proof>
   <proof prover="9"><result status="valid" time="0.02"/></proof>
->>>>>>> 0126a305
   </goal>
   <goal name="WP_parameter merge.44" expl="44. loop invariant preservation">
   <proof prover="2"><result status="valid" time="0.02" steps="25"/></proof>
   <proof prover="4"><result status="valid" time="0.03"/></proof>
-<<<<<<< HEAD
-  <proof prover="8"><result status="valid" time="0.02"/></proof>
-  <proof prover="9" timelimit="10"><result status="valid" time="0.01"/></proof>
-=======
   <proof prover="8" timelimit="10"><result status="valid" time="0.01" steps="25"/></proof>
   <proof prover="9"><result status="valid" time="0.02"/></proof>
->>>>>>> 0126a305
   </goal>
   <goal name="WP_parameter merge.45" expl="45. loop invariant preservation">
   <proof prover="2"><result status="valid" time="0.01" steps="25"/></proof>
   <proof prover="4"><result status="valid" time="0.03"/></proof>
-<<<<<<< HEAD
-  <proof prover="8"><result status="valid" time="0.02"/></proof>
-  <proof prover="9" timelimit="10"><result status="valid" time="0.02"/></proof>
-=======
   <proof prover="8" timelimit="10"><result status="valid" time="0.02" steps="25"/></proof>
   <proof prover="9"><result status="valid" time="0.02"/></proof>
->>>>>>> 0126a305
   </goal>
   <goal name="WP_parameter merge.46" expl="46. loop invariant preservation">
   <proof prover="4"><result status="valid" time="0.06"/></proof>
-  <proof prover="8"><result status="valid" time="0.02"/></proof>
+  <proof prover="9"><result status="valid" time="0.02"/></proof>
   <proof prover="10"><result status="valid" time="0.07"/></proof>
   </goal>
   <goal name="WP_parameter merge.47" expl="47. loop invariant preservation">
   <proof prover="2"><result status="valid" time="0.01" steps="28"/></proof>
   <proof prover="4"><result status="valid" time="0.04"/></proof>
-<<<<<<< HEAD
-  <proof prover="8"><result status="valid" time="0.02"/></proof>
-  <proof prover="9" timelimit="10"><result status="valid" time="0.09"/></proof>
-=======
   <proof prover="8" timelimit="10"><result status="valid" time="0.09" steps="28"/></proof>
   <proof prover="9"><result status="valid" time="0.02"/></proof>
->>>>>>> 0126a305
   </goal>
   <goal name="WP_parameter merge.48" expl="48. loop invariant preservation">
   <proof prover="4"><result status="valid" time="0.05"/></proof>
-  <proof prover="8"><result status="valid" time="0.02"/></proof>
+  <proof prover="9"><result status="valid" time="0.02"/></proof>
   <proof prover="10"><result status="valid" time="0.04"/></proof>
   </goal>
   <goal name="WP_parameter merge.49" expl="49. loop invariant preservation">
   <proof prover="2"><result status="valid" time="2.20" steps="449"/></proof>
-<<<<<<< HEAD
-  <proof prover="3"><result status="valid" time="0.60"/></proof>
-  <proof prover="8"><result status="valid" time="0.02"/></proof>
-=======
   <proof prover="3"><result status="valid" time="0.41"/></proof>
   <proof prover="9"><result status="valid" time="0.02"/></proof>
->>>>>>> 0126a305
   </goal>
   <goal name="WP_parameter merge.50" expl="50. loop invariant preservation">
   <proof prover="2"><result status="valid" time="0.02" steps="29"/></proof>
   <proof prover="4"><result status="valid" time="0.04"/></proof>
-<<<<<<< HEAD
-  <proof prover="8"><result status="valid" time="0.02"/></proof>
-  <proof prover="9" timelimit="10"><result status="valid" time="0.03"/></proof>
-=======
   <proof prover="8" timelimit="10"><result status="valid" time="0.03" steps="29"/></proof>
   <proof prover="9"><result status="valid" time="0.02"/></proof>
->>>>>>> 0126a305
   </goal>
   <goal name="WP_parameter merge.51" expl="51. type invariant">
   <proof prover="2"><result status="valid" time="0.01" steps="16"/></proof>
   <proof prover="4"><result status="valid" time="0.03"/></proof>
-<<<<<<< HEAD
-  <proof prover="8"><result status="valid" time="0.01"/></proof>
-  <proof prover="9" timelimit="10"><result status="valid" time="0.01"/></proof>
-=======
   <proof prover="8" timelimit="10"><result status="valid" time="0.01" steps="16"/></proof>
   <proof prover="9"><result status="valid" time="0.01"/></proof>
->>>>>>> 0126a305
   </goal>
   <goal name="WP_parameter merge.52" expl="52. postcondition">
   <proof prover="2"><result status="valid" time="0.02" steps="16"/></proof>
   <proof prover="4"><result status="valid" time="0.02"/></proof>
-<<<<<<< HEAD
-  <proof prover="8"><result status="valid" time="0.01"/></proof>
-  <proof prover="9" timelimit="10"><result status="valid" time="0.02"/></proof>
-=======
   <proof prover="8" timelimit="10"><result status="valid" time="0.02" steps="16"/></proof>
   <proof prover="9"><result status="valid" time="0.01"/></proof>
->>>>>>> 0126a305
   </goal>
   <goal name="WP_parameter merge.53" expl="53. postcondition">
   <transf name="inline_goal">
@@ -526,62 +323,37 @@
     <goal name="WP_parameter merge.53.1.1" expl="1.">
     <proof prover="2"><result status="valid" time="0.01" steps="2"/></proof>
     <proof prover="4"><result status="valid" time="0.04"/></proof>
-<<<<<<< HEAD
-    <proof prover="8"><result status="valid" time="0.02"/></proof>
-    <proof prover="9" timelimit="40"><result status="valid" time="0.03"/></proof>
-=======
     <proof prover="8" timelimit="40"><result status="valid" time="0.03" steps="2"/></proof>
     <proof prover="9"><result status="valid" time="0.02"/></proof>
->>>>>>> 0126a305
     </goal>
     <goal name="WP_parameter merge.53.1.2" expl="2.">
     <proof prover="2"><result status="valid" time="0.02" steps="3"/></proof>
     <proof prover="4"><result status="valid" time="0.03"/></proof>
-<<<<<<< HEAD
-    <proof prover="8"><result status="valid" time="0.02"/></proof>
-    <proof prover="9" timelimit="40"><result status="valid" time="0.05"/></proof>
-=======
     <proof prover="8" timelimit="40"><result status="valid" time="0.05" steps="3"/></proof>
     <proof prover="9"><result status="valid" time="0.02"/></proof>
->>>>>>> 0126a305
     </goal>
     <goal name="WP_parameter merge.53.1.3" expl="3.">
     <proof prover="2"><result status="valid" time="0.03" steps="20"/></proof>
     <proof prover="4"><result status="valid" time="0.04"/></proof>
-<<<<<<< HEAD
-    <proof prover="8"><result status="valid" time="0.02"/></proof>
-    <proof prover="9" timelimit="40"><result status="valid" time="0.04"/></proof>
-=======
     <proof prover="8" timelimit="40"><result status="valid" time="0.04" steps="8"/></proof>
     <proof prover="9"><result status="valid" time="0.02"/></proof>
->>>>>>> 0126a305
     </goal>
     <goal name="WP_parameter merge.53.1.4" expl="4.">
     <proof prover="2"><result status="valid" time="0.02" steps="6"/></proof>
     <proof prover="4"><result status="valid" time="0.03"/></proof>
-<<<<<<< HEAD
-    <proof prover="8"><result status="valid" time="0.02"/></proof>
-    <proof prover="9" timelimit="40"><result status="valid" time="0.05"/></proof>
-=======
     <proof prover="8" timelimit="40"><result status="valid" time="0.05" steps="8"/></proof>
     <proof prover="9"><result status="valid" time="0.02"/></proof>
->>>>>>> 0126a305
     </goal>
     <goal name="WP_parameter merge.53.1.5" expl="5.">
     <proof prover="2"><result status="valid" time="0.02" steps="3"/></proof>
     <proof prover="4"><result status="valid" time="0.04"/></proof>
-<<<<<<< HEAD
-    <proof prover="8"><result status="valid" time="0.02"/></proof>
-    <proof prover="9" timelimit="40"><result status="valid" time="0.04"/></proof>
-=======
     <proof prover="8" timelimit="40"><result status="valid" time="0.04" steps="3"/></proof>
     <proof prover="9"><result status="valid" time="0.02"/></proof>
->>>>>>> 0126a305
     </goal>
     <goal name="WP_parameter merge.53.1.6" expl="6.">
     <proof prover="4"><result status="valid" time="0.24"/></proof>
     <proof prover="6" timelimit="40"><result status="valid" time="0.06"/></proof>
-    <proof prover="8"><result status="valid" time="0.02"/></proof>
+    <proof prover="9"><result status="valid" time="0.02"/></proof>
     </goal>
    </transf>
    </goal>
@@ -590,13 +362,8 @@
   <goal name="WP_parameter merge.54" expl="54. postcondition">
   <proof prover="2"><result status="valid" time="0.01" steps="18"/></proof>
   <proof prover="4"><result status="valid" time="0.04"/></proof>
-<<<<<<< HEAD
-  <proof prover="8"><result status="valid" time="0.02"/></proof>
-  <proof prover="9" timelimit="10"><result status="valid" time="0.02"/></proof>
-=======
   <proof prover="8" timelimit="10"><result status="valid" time="0.02" steps="18"/></proof>
   <proof prover="9"><result status="valid" time="0.02"/></proof>
->>>>>>> 0126a305
   </goal>
  </transf>
  </goal>
@@ -605,48 +372,28 @@
   <goal name="WP_parameter merge_using.1" expl="1. index in array bounds">
   <proof prover="2"><result status="valid" time="0.01" steps="11"/></proof>
   <proof prover="4"><result status="valid" time="0.02"/></proof>
-<<<<<<< HEAD
-  <proof prover="8"><result status="valid" time="0.01"/></proof>
-  <proof prover="9"><result status="valid" time="0.02"/></proof>
-=======
   <proof prover="8"><result status="valid" time="0.02" steps="11"/></proof>
   <proof prover="9"><result status="valid" time="0.01"/></proof>
->>>>>>> 0126a305
   </goal>
   <goal name="WP_parameter merge_using.2" expl="2. index in array bounds">
   <proof prover="2"><result status="valid" time="0.01" steps="13"/></proof>
   <proof prover="4"><result status="valid" time="0.02"/></proof>
-<<<<<<< HEAD
-  <proof prover="8"><result status="valid" time="0.01"/></proof>
-  <proof prover="9"><result status="valid" time="0.02"/></proof>
-=======
   <proof prover="8"><result status="valid" time="0.02" steps="13"/></proof>
   <proof prover="9"><result status="valid" time="0.01"/></proof>
->>>>>>> 0126a305
   </goal>
   <goal name="WP_parameter merge_using.3" expl="3. assertion">
   <proof prover="1" timelimit="20"><result status="valid" time="0.05"/></proof>
   <proof prover="2"><result status="valid" time="0.02" steps="36"/></proof>
   <proof prover="4"><result status="valid" time="0.04"/></proof>
-<<<<<<< HEAD
-  <proof prover="8"><result status="valid" time="0.01"/></proof>
-  <proof prover="9" timelimit="20"><result status="valid" time="0.02"/></proof>
-=======
   <proof prover="8" timelimit="20"><result status="valid" time="0.02" steps="103"/></proof>
   <proof prover="9"><result status="valid" time="0.01"/></proof>
->>>>>>> 0126a305
   <proof prover="10" timelimit="20"><result status="valid" time="0.04"/></proof>
   </goal>
   <goal name="WP_parameter merge_using.4" expl="4. postcondition">
   <proof prover="2"><result status="valid" time="0.02" steps="43"/></proof>
   <proof prover="4"><result status="valid" time="0.05"/></proof>
-<<<<<<< HEAD
-  <proof prover="8"><result status="valid" time="0.02"/></proof>
-  <proof prover="9"><result status="valid" time="0.10"/></proof>
-=======
   <proof prover="8"><result status="valid" time="0.10" steps="56"/></proof>
   <proof prover="9"><result status="valid" time="0.02"/></proof>
->>>>>>> 0126a305
   </goal>
   <goal name="WP_parameter merge_using.5" expl="5. postcondition">
   <proof prover="2"><result status="valid" time="0.01" steps="19"/></proof>
@@ -657,13 +404,8 @@
   <goal name="WP_parameter merge_using.6" expl="6. precondition">
   <proof prover="2"><result status="valid" time="0.01" steps="16"/></proof>
   <proof prover="4"><result status="valid" time="0.02"/></proof>
-<<<<<<< HEAD
-  <proof prover="8"><result status="valid" time="0.02"/></proof>
-  <proof prover="9"><result status="valid" time="0.01"/></proof>
-=======
   <proof prover="8"><result status="valid" time="0.01" steps="16"/></proof>
   <proof prover="9"><result status="valid" time="0.02"/></proof>
->>>>>>> 0126a305
   </goal>
   <goal name="WP_parameter merge_using.7" expl="7. precondition">
   <proof prover="2"><result status="valid" time="0.00" steps="16"/></proof>
@@ -680,24 +422,14 @@
   <goal name="WP_parameter merge_using.9" expl="9. precondition">
   <proof prover="2"><result status="valid" time="0.03" steps="47"/></proof>
   <proof prover="4"><result status="valid" time="0.08"/></proof>
-<<<<<<< HEAD
-  <proof prover="8"><result status="valid" time="0.02"/></proof>
-  <proof prover="9"><result status="valid" time="0.06"/></proof>
-=======
   <proof prover="8"><result status="valid" time="0.06" steps="61"/></proof>
   <proof prover="9"><result status="valid" time="0.02"/></proof>
->>>>>>> 0126a305
   </goal>
   <goal name="WP_parameter merge_using.10" expl="10. precondition">
   <proof prover="2"><result status="valid" time="0.04" steps="47"/></proof>
   <proof prover="4"><result status="valid" time="0.08"/></proof>
-<<<<<<< HEAD
-  <proof prover="8"><result status="valid" time="0.02"/></proof>
-  <proof prover="9"><result status="valid" time="0.06"/></proof>
-=======
   <proof prover="8"><result status="valid" time="0.06" steps="67"/></proof>
   <proof prover="9"><result status="valid" time="0.02"/></proof>
->>>>>>> 0126a305
   </goal>
   <goal name="WP_parameter merge_using.11" expl="11. assertion">
   <transf name="inline_goal">
@@ -706,31 +438,21 @@
     <goal name="WP_parameter merge_using.11.1.1" expl="1.">
     <proof prover="2"><result status="valid" time="0.03" steps="21"/></proof>
     <proof prover="4"><result status="valid" time="0.05"/></proof>
-<<<<<<< HEAD
-    <proof prover="8"><result status="valid" time="0.02"/></proof>
-    <proof prover="9" timelimit="20"><result status="valid" time="0.08"/></proof>
-=======
     <proof prover="8" timelimit="20"><result status="valid" time="0.08" steps="21"/></proof>
     <proof prover="9"><result status="valid" time="0.02"/></proof>
->>>>>>> 0126a305
     </goal>
     <goal name="WP_parameter merge_using.11.1.2" expl="2.">
     <proof prover="1"><result status="valid" time="0.26"/></proof>
     <proof prover="2"><result status="valid" time="1.15" steps="379"/></proof>
     <proof prover="4"><result status="valid" time="0.12"/></proof>
     <proof prover="6"><result status="valid" time="1.15"/></proof>
-    <proof prover="8"><result status="valid" time="0.03"/></proof>
+    <proof prover="9"><result status="valid" time="0.03"/></proof>
     </goal>
     <goal name="WP_parameter merge_using.11.1.3" expl="3.">
     <proof prover="2"><result status="valid" time="0.02" steps="21"/></proof>
     <proof prover="4"><result status="valid" time="0.06"/></proof>
-<<<<<<< HEAD
-    <proof prover="8"><result status="valid" time="0.02"/></proof>
-    <proof prover="9" timelimit="20"><result status="valid" time="0.05"/></proof>
-=======
     <proof prover="8" timelimit="20"><result status="valid" time="0.05" steps="21"/></proof>
     <proof prover="9"><result status="valid" time="0.02"/></proof>
->>>>>>> 0126a305
     </goal>
    </transf>
    </goal>
@@ -751,35 +473,20 @@
   <goal name="WP_parameter merge_using.14" expl="14. postcondition">
   <proof prover="2"><result status="valid" time="0.01" steps="35"/></proof>
   <proof prover="4"><result status="valid" time="0.04"/></proof>
-<<<<<<< HEAD
-  <proof prover="8"><result status="valid" time="0.01"/></proof>
-  <proof prover="9"><result status="valid" time="0.03"/></proof>
-=======
   <proof prover="8"><result status="valid" time="0.03" steps="35"/></proof>
   <proof prover="9"><result status="valid" time="0.01"/></proof>
->>>>>>> 0126a305
   </goal>
   <goal name="WP_parameter merge_using.15" expl="15. postcondition">
   <proof prover="2"><result status="valid" time="0.02" steps="19"/></proof>
   <proof prover="4"><result status="valid" time="0.02"/></proof>
-<<<<<<< HEAD
-  <proof prover="8"><result status="valid" time="0.01"/></proof>
-  <proof prover="9"><result status="valid" time="0.02"/></proof>
-=======
   <proof prover="8"><result status="valid" time="0.02" steps="18"/></proof>
   <proof prover="9"><result status="valid" time="0.01"/></proof>
->>>>>>> 0126a305
   </goal>
   <goal name="WP_parameter merge_using.16" expl="16. postcondition">
   <proof prover="2"><result status="valid" time="0.02" steps="17"/></proof>
   <proof prover="4"><result status="valid" time="0.02"/></proof>
-<<<<<<< HEAD
-  <proof prover="8"><result status="valid" time="0.02"/></proof>
-  <proof prover="9"><result status="valid" time="0.04"/></proof>
-=======
   <proof prover="8"><result status="valid" time="0.04" steps="21"/></proof>
   <proof prover="9"><result status="valid" time="0.02"/></proof>
->>>>>>> 0126a305
   </goal>
  </transf>
  </goal>
@@ -790,140 +497,72 @@
   <goal name="WP_parameter mergesort_rec.1" expl="1. division by zero">
   <proof prover="2"><result status="valid" time="0.01" steps="7"/></proof>
   <proof prover="4"><result status="valid" time="0.01"/></proof>
-<<<<<<< HEAD
-  <proof prover="8"><result status="valid" time="0.00"/></proof>
-  <proof prover="9" timelimit="10"><result status="valid" time="0.03"/></proof>
-=======
   <proof prover="8" timelimit="10"><result status="valid" time="0.03" steps="7"/></proof>
   <proof prover="9"><result status="valid" time="0.00"/></proof>
->>>>>>> 0126a305
   </goal>
   <goal name="WP_parameter mergesort_rec.2" expl="2. assertion">
   <proof prover="2"><result status="valid" time="0.04" steps="13"/></proof>
   <proof prover="4"><result status="valid" time="0.03"/></proof>
-<<<<<<< HEAD
-  <proof prover="8"><result status="valid" time="0.01"/></proof>
-  <proof prover="9" timelimit="10"><result status="valid" time="0.06"/></proof>
-=======
   <proof prover="8" timelimit="10"><result status="valid" time="0.06" steps="14"/></proof>
   <proof prover="9"><result status="valid" time="0.01"/></proof>
->>>>>>> 0126a305
   </goal>
   <goal name="WP_parameter mergesort_rec.3" expl="3. variant decrease">
   <proof prover="2"><result status="valid" time="0.01" steps="10"/></proof>
   <proof prover="4"><result status="valid" time="0.02"/></proof>
-<<<<<<< HEAD
-  <proof prover="8"><result status="valid" time="0.01"/></proof>
-  <proof prover="9" timelimit="10"><result status="valid" time="0.02"/></proof>
-=======
   <proof prover="8" timelimit="10"><result status="valid" time="0.02" steps="10"/></proof>
   <proof prover="9"><result status="valid" time="0.01"/></proof>
->>>>>>> 0126a305
   </goal>
   <goal name="WP_parameter mergesort_rec.4" expl="4. precondition">
   <proof prover="2"><result status="valid" time="0.01" steps="10"/></proof>
   <proof prover="4"><result status="valid" time="0.02"/></proof>
-<<<<<<< HEAD
-  <proof prover="8"><result status="valid" time="0.01"/></proof>
-  <proof prover="9" timelimit="10"><result status="valid" time="0.04"/></proof>
-=======
   <proof prover="8" timelimit="10"><result status="valid" time="0.04" steps="10"/></proof>
   <proof prover="9"><result status="valid" time="0.01"/></proof>
->>>>>>> 0126a305
   </goal>
   <goal name="WP_parameter mergesort_rec.5" expl="5. assertion">
   <proof prover="2"><result status="valid" time="0.01" steps="17"/></proof>
   <proof prover="4"><result status="valid" time="0.03"/></proof>
-<<<<<<< HEAD
-  <proof prover="8"><result status="valid" time="0.01"/></proof>
-  <proof prover="9" timelimit="10"><result status="valid" time="0.03"/></proof>
-=======
   <proof prover="8" timelimit="10"><result status="valid" time="0.03" steps="18"/></proof>
   <proof prover="9"><result status="valid" time="0.01"/></proof>
->>>>>>> 0126a305
   </goal>
   <goal name="WP_parameter mergesort_rec.6" expl="6. variant decrease">
   <proof prover="2"><result status="valid" time="0.04" steps="32"/></proof>
   <proof prover="4"><result status="valid" time="0.04"/></proof>
-<<<<<<< HEAD
-  <proof prover="8"><result status="valid" time="0.01"/></proof>
-  <proof prover="9" timelimit="10"><result status="valid" time="0.06"/></proof>
-=======
   <proof prover="8" timelimit="10"><result status="valid" time="0.06" steps="33"/></proof>
   <proof prover="9"><result status="valid" time="0.01"/></proof>
->>>>>>> 0126a305
   </goal>
   <goal name="WP_parameter mergesort_rec.7" expl="7. precondition">
   <proof prover="2"><result status="valid" time="0.02" steps="14"/></proof>
   <proof prover="4"><result status="valid" time="0.02"/></proof>
-<<<<<<< HEAD
-  <proof prover="8"><result status="valid" time="0.01"/></proof>
-  <proof prover="9" timelimit="10"><result status="valid" time="0.04"/></proof>
-=======
   <proof prover="8" timelimit="10"><result status="valid" time="0.04" steps="14"/></proof>
   <proof prover="9"><result status="valid" time="0.01"/></proof>
->>>>>>> 0126a305
   </goal>
   <goal name="WP_parameter mergesort_rec.8" expl="8. assertion">
   <proof prover="2"><result status="valid" time="0.01" steps="27"/></proof>
   <proof prover="4"><result status="valid" time="0.03"/></proof>
-<<<<<<< HEAD
-  <proof prover="8"><result status="valid" time="0.02"/></proof>
-  <proof prover="9" timelimit="10"><result status="valid" time="0.02"/></proof>
-=======
   <proof prover="8" timelimit="10"><result status="valid" time="0.02" steps="28"/></proof>
   <proof prover="9"><result status="valid" time="0.02"/></proof>
->>>>>>> 0126a305
   </goal>
   <goal name="WP_parameter mergesort_rec.9" expl="9. precondition">
   <proof prover="2"><result status="valid" time="0.02" steps="19"/></proof>
   <proof prover="4"><result status="valid" time="0.02"/></proof>
-<<<<<<< HEAD
-  <proof prover="8"><result status="valid" time="0.02"/></proof>
-  <proof prover="9" timelimit="10"><result status="valid" time="0.02"/></proof>
-=======
   <proof prover="8" timelimit="10"><result status="valid" time="0.02" steps="19"/></proof>
   <proof prover="9"><result status="valid" time="0.02"/></proof>
->>>>>>> 0126a305
   </goal>
   <goal name="WP_parameter mergesort_rec.10" expl="10. precondition">
   <proof prover="2"><result status="valid" time="0.27" steps="149"/></proof>
   <proof prover="4"><result status="valid" time="0.10"/></proof>
-<<<<<<< HEAD
-  <proof prover="8"><result status="valid" time="0.04"/></proof>
-  <proof prover="9"><result status="valid" time="3.11"/></proof>
-=======
   <proof prover="8"><result status="valid" time="3.11" steps="406"/></proof>
   <proof prover="9"><result status="valid" time="0.04"/></proof>
->>>>>>> 0126a305
   </goal>
   <goal name="WP_parameter mergesort_rec.11" expl="11. precondition">
   <proof prover="2"><result status="valid" time="0.01" steps="19"/></proof>
   <proof prover="4"><result status="valid" time="0.02"/></proof>
-<<<<<<< HEAD
-  <proof prover="8"><result status="valid" time="0.01"/></proof>
-  <proof prover="9" timelimit="10"><result status="valid" time="0.03"/></proof>
-=======
   <proof prover="8" timelimit="10"><result status="valid" time="0.03" steps="19"/></proof>
   <proof prover="9"><result status="valid" time="0.01"/></proof>
->>>>>>> 0126a305
   </goal>
   <goal name="WP_parameter mergesort_rec.12" expl="12. postcondition">
   <proof prover="2"><result status="valid" time="0.01" steps="23"/></proof>
   <proof prover="4"><result status="valid" time="0.03"/></proof>
-<<<<<<< HEAD
-  <proof prover="8"><result status="valid" time="0.01"/></proof>
-  <proof prover="9" timelimit="10"><result status="valid" time="0.02"/></proof>
-  </goal>
-  <goal name="WP_parameter mergesort_rec.13" expl="13. postcondition">
-  <proof prover="2"><result status="valid" time="0.31" steps="151"/></proof>
-  <proof prover="9"><result status="valid" time="1.49"/></proof>
-  </goal>
-  <goal name="WP_parameter mergesort_rec.14" expl="14. postcondition">
-  <proof prover="2"><result status="valid" time="0.02" steps="12"/></proof>
-  <proof prover="8"><result status="valid" time="0.02"/></proof>
-  <proof prover="9" timelimit="30"><result status="valid" time="0.02"/></proof>
-=======
   <proof prover="8" timelimit="10"><result status="valid" time="0.02" steps="24"/></proof>
   <proof prover="9"><result status="valid" time="0.01"/></proof>
   </goal>
@@ -935,18 +574,12 @@
   <proof prover="2"><result status="valid" time="0.02" steps="12"/></proof>
   <proof prover="8" timelimit="30"><result status="valid" time="0.02" steps="12"/></proof>
   <proof prover="9"><result status="valid" time="0.02"/></proof>
->>>>>>> 0126a305
   </goal>
   <goal name="WP_parameter mergesort_rec.15" expl="15. postcondition">
   <proof prover="2"><result status="valid" time="0.01" steps="15"/></proof>
   <proof prover="4"><result status="valid" time="0.03"/></proof>
-<<<<<<< HEAD
-  <proof prover="8"><result status="valid" time="0.02"/></proof>
-  <proof prover="9" timelimit="10"><result status="valid" time="0.03"/></proof>
-=======
   <proof prover="8" timelimit="10"><result status="valid" time="0.03" steps="21"/></proof>
   <proof prover="9"><result status="valid" time="0.02"/></proof>
->>>>>>> 0126a305
   </goal>
  </transf>
  </goal>
@@ -957,16 +590,6 @@
  <proof prover="9"><result status="valid" time="0.02"/></proof>
  </goal>
 </theory>
-<<<<<<< HEAD
-<theory name="BottomUpMergesort" sum="a6bce72f8da36cb440dbc9ba0613cd62" expanded="true">
- <goal name="WP_parameter bottom_up_mergesort" expl="VC for bottom_up_mergesort" expanded="true">
- <transf name="split_goal_wp" expanded="true">
-  <goal name="WP_parameter bottom_up_mergesort.1" expl="1. loop invariant init">
-  <proof prover="2"><result status="valid" time="0.01" steps="3"/></proof>
-  <proof prover="4"><result status="valid" time="0.02"/></proof>
-  <proof prover="8"><result status="valid" time="0.00"/></proof>
-  <proof prover="9"><result status="valid" time="0.02"/></proof>
-=======
 <theory name="BottomUpMergesort" sum="a6bce72f8da36cb440dbc9ba0613cd62">
  <goal name="WP_parameter bottom_up_mergesort" expl="VC for bottom_up_mergesort">
  <transf name="split_goal_wp">
@@ -975,18 +598,12 @@
   <proof prover="4"><result status="valid" time="0.02"/></proof>
   <proof prover="8"><result status="valid" time="0.02" steps="3"/></proof>
   <proof prover="9"><result status="valid" time="0.00"/></proof>
->>>>>>> 0126a305
   </goal>
   <goal name="WP_parameter bottom_up_mergesort.2" expl="2. loop invariant init">
   <proof prover="2"><result status="valid" time="0.02" steps="6"/></proof>
   <proof prover="4"><result status="valid" time="0.03"/></proof>
-<<<<<<< HEAD
-  <proof prover="8"><result status="valid" time="0.02"/></proof>
-  <proof prover="9"><result status="valid" time="0.01"/></proof>
-=======
   <proof prover="8"><result status="valid" time="0.01" steps="5"/></proof>
   <proof prover="9"><result status="valid" time="0.02"/></proof>
->>>>>>> 0126a305
   </goal>
   <goal name="WP_parameter bottom_up_mergesort.3" expl="3. loop invariant init">
   <proof prover="2"><result status="valid" time="0.02" steps="15"/></proof>
@@ -996,13 +613,8 @@
   <goal name="WP_parameter bottom_up_mergesort.4" expl="4. loop invariant init">
   <proof prover="2"><result status="valid" time="0.01" steps="6"/></proof>
   <proof prover="4"><result status="valid" time="0.02"/></proof>
-<<<<<<< HEAD
-  <proof prover="8"><result status="valid" time="0.00"/></proof>
-  <proof prover="9"><result status="valid" time="0.02"/></proof>
-=======
   <proof prover="8"><result status="valid" time="0.02" steps="6"/></proof>
   <proof prover="9"><result status="valid" time="0.00"/></proof>
->>>>>>> 0126a305
   </goal>
   <goal name="WP_parameter bottom_up_mergesort.5" expl="5. loop invariant init">
   <proof prover="2"><result status="valid" time="0.02" steps="13"/></proof>
@@ -1010,40 +622,19 @@
   <proof prover="8"><result status="valid" time="0.02" steps="15"/></proof>
   <proof prover="9"><result status="valid" time="0.02"/></proof>
   </goal>
-  <goal name="WP_parameter bottom_up_mergesort.6" expl="6. loop invariant init" expanded="true">
+  <goal name="WP_parameter bottom_up_mergesort.6" expl="6. loop invariant init">
   <proof prover="2"><result status="valid" time="0.02" steps="19"/></proof>
-<<<<<<< HEAD
-  <proof prover="9"><result status="valid" time="0.04"/></proof>
-=======
   <proof prover="8"><result status="valid" time="0.04" steps="20"/></proof>
->>>>>>> 0126a305
   </goal>
   <goal name="WP_parameter bottom_up_mergesort.7" expl="7. loop invariant init">
   <proof prover="2"><result status="valid" time="0.02" steps="7"/></proof>
   <proof prover="4"><result status="valid" time="0.03"/></proof>
-<<<<<<< HEAD
-  <proof prover="8"><result status="valid" time="0.00"/></proof>
-  <proof prover="9"><result status="valid" time="0.02"/></proof>
-=======
   <proof prover="8"><result status="valid" time="0.02" steps="7"/></proof>
   <proof prover="9"><result status="valid" time="0.00"/></proof>
->>>>>>> 0126a305
   </goal>
   <goal name="WP_parameter bottom_up_mergesort.8" expl="8. assertion">
   <proof prover="2"><result status="valid" time="0.02" steps="10"/></proof>
   <proof prover="4"><result status="valid" time="0.03"/></proof>
-<<<<<<< HEAD
-  <proof prover="8"><result status="valid" time="0.01"/></proof>
-  <proof prover="9"><result status="valid" time="0.02"/></proof>
-  </goal>
-  <goal name="WP_parameter bottom_up_mergesort.9" expl="9. assertion">
-  <proof prover="2"><result status="valid" time="0.02" steps="26"/></proof>
-  <proof prover="9"><result status="valid" time="0.02"/></proof>
-  </goal>
-  <goal name="WP_parameter bottom_up_mergesort.10" expl="10. assertion">
-  <proof prover="2"><result status="valid" time="0.02" steps="26"/></proof>
-  <proof prover="9"><result status="valid" time="0.03"/></proof>
-=======
   <proof prover="8"><result status="valid" time="0.02" steps="10"/></proof>
   <proof prover="9"><result status="valid" time="0.01"/></proof>
   </goal>
@@ -1054,18 +645,12 @@
   <goal name="WP_parameter bottom_up_mergesort.10" expl="10. assertion">
   <proof prover="2"><result status="valid" time="0.02" steps="26"/></proof>
   <proof prover="8"><result status="valid" time="0.03" steps="26"/></proof>
->>>>>>> 0126a305
   </goal>
   <goal name="WP_parameter bottom_up_mergesort.11" expl="11. type invariant">
   <proof prover="2"><result status="valid" time="0.02" steps="13"/></proof>
   <proof prover="4"><result status="valid" time="0.04"/></proof>
-<<<<<<< HEAD
-  <proof prover="8"><result status="valid" time="0.01"/></proof>
-  <proof prover="9"><result status="valid" time="0.02"/></proof>
-=======
   <proof prover="8"><result status="valid" time="0.02" steps="13"/></proof>
   <proof prover="9"><result status="valid" time="0.01"/></proof>
->>>>>>> 0126a305
   </goal>
   <goal name="WP_parameter bottom_up_mergesort.12" expl="12. type invariant">
   <proof prover="2"><result status="valid" time="0.01" steps="13"/></proof>
@@ -1076,93 +661,55 @@
   <goal name="WP_parameter bottom_up_mergesort.13" expl="13. precondition">
   <proof prover="2"><result status="valid" time="0.06" steps="31"/></proof>
   <proof prover="4"><result status="valid" time="0.04"/></proof>
-<<<<<<< HEAD
-  <proof prover="8"><result status="valid" time="0.02"/></proof>
-  <proof prover="9"><result status="valid" time="0.39"/></proof>
-=======
   <proof prover="8"><result status="valid" time="0.39" steps="78"/></proof>
   <proof prover="9"><result status="valid" time="0.02"/></proof>
->>>>>>> 0126a305
   </goal>
   <goal name="WP_parameter bottom_up_mergesort.14" expl="14. precondition">
   <proof prover="2"><result status="valid" time="0.02" steps="29"/></proof>
   <proof prover="4"><result status="valid" time="0.04"/></proof>
-<<<<<<< HEAD
-  <proof prover="8"><result status="valid" time="0.02"/></proof>
-  <proof prover="9"><result status="valid" time="0.04"/></proof>
-=======
   <proof prover="8"><result status="valid" time="0.04" steps="36"/></proof>
   <proof prover="9"><result status="valid" time="0.02"/></proof>
->>>>>>> 0126a305
   </goal>
   <goal name="WP_parameter bottom_up_mergesort.15" expl="15. precondition">
   <proof prover="2"><result status="valid" time="0.01" steps="13"/></proof>
   <proof prover="4"><result status="valid" time="0.03"/></proof>
-<<<<<<< HEAD
-  <proof prover="8"><result status="valid" time="0.00"/></proof>
-  <proof prover="9"><result status="valid" time="0.02"/></proof>
-  </goal>
-  <goal name="WP_parameter bottom_up_mergesort.16" expl="16. assertion">
-  <proof prover="2"><result status="valid" time="0.04" steps="49"/></proof>
-  <proof prover="9"><result status="valid" time="0.31"/></proof>
-=======
   <proof prover="8"><result status="valid" time="0.02" steps="13"/></proof>
   <proof prover="9"><result status="valid" time="0.00"/></proof>
   </goal>
   <goal name="WP_parameter bottom_up_mergesort.16" expl="16. assertion">
   <proof prover="2"><result status="valid" time="0.04" steps="49"/></proof>
   <proof prover="8"><result status="valid" time="0.31" steps="52"/></proof>
->>>>>>> 0126a305
   </goal>
   <goal name="WP_parameter bottom_up_mergesort.17" expl="17. assertion">
   <proof prover="1"><result status="valid" time="1.09"/></proof>
   <proof prover="4"><result status="valid" time="0.34"/></proof>
-  <proof prover="8"><result status="valid" time="0.02"/></proof>
+  <proof prover="9"><result status="valid" time="0.02"/></proof>
   </goal>
   <goal name="WP_parameter bottom_up_mergesort.18" expl="18. assertion">
   <proof prover="2"><result status="valid" time="0.02" steps="21"/></proof>
   <proof prover="4"><result status="valid" time="0.02"/></proof>
-<<<<<<< HEAD
-  <proof prover="8"><result status="valid" time="0.00"/></proof>
-  <proof prover="9" timelimit="10"><result status="valid" time="0.01"/></proof>
-=======
   <proof prover="8" timelimit="10"><result status="valid" time="0.01" steps="21"/></proof>
   <proof prover="9"><result status="valid" time="0.00"/></proof>
->>>>>>> 0126a305
   </goal>
   <goal name="WP_parameter bottom_up_mergesort.19" expl="19. assertion">
   <proof prover="2"><result status="valid" time="0.02" steps="22"/></proof>
   <proof prover="4"><result status="valid" time="0.04"/></proof>
-<<<<<<< HEAD
-  <proof prover="8"><result status="valid" time="0.01"/></proof>
-  <proof prover="9" timelimit="10"><result status="valid" time="0.03"/></proof>
-=======
   <proof prover="8" timelimit="10"><result status="valid" time="0.03" steps="22"/></proof>
   <proof prover="9"><result status="valid" time="0.01"/></proof>
->>>>>>> 0126a305
   </goal>
   <goal name="WP_parameter bottom_up_mergesort.20" expl="20. assertion">
   <transf name="split_goal_wp">
    <goal name="WP_parameter bottom_up_mergesort.20.1" expl="1. assertion">
    <proof prover="2"><result status="valid" time="0.02" steps="47"/></proof>
-<<<<<<< HEAD
-   <proof prover="9" timelimit="10"><result status="valid" time="0.06"/></proof>
-=======
    <proof prover="8" timelimit="10"><result status="valid" time="0.06" steps="47"/></proof>
->>>>>>> 0126a305
    </goal>
    <goal name="WP_parameter bottom_up_mergesort.20.2" expl="2. assertion">
    <proof prover="2"><result status="valid" time="1.37" steps="158"/></proof>
    <proof prover="4"><result status="valid" time="0.38"/></proof>
    <proof prover="6"><result status="valid" time="0.06"/></proof>
    <proof prover="7"><result status="valid" time="0.07"/></proof>
-<<<<<<< HEAD
-   <proof prover="8"><result status="valid" time="0.04"/></proof>
-   <proof prover="10" timelimit="5"><result status="valid" time="1.02"/></proof>
-=======
    <proof prover="9"><result status="valid" time="0.04"/></proof>
    <proof prover="10" timelimit="5"><result status="valid" time="0.56"/></proof>
->>>>>>> 0126a305
    </goal>
   </transf>
   </goal>
@@ -1177,34 +724,22 @@
    </goal>
    <goal name="WP_parameter bottom_up_mergesort.21.3" expl="3. assertion">
    <proof prover="2"><result status="valid" time="0.02" steps="49"/></proof>
-<<<<<<< HEAD
-   <proof prover="9" timelimit="10"><result status="valid" time="0.02"/></proof>
-=======
    <proof prover="8" timelimit="10"><result status="valid" time="0.02" steps="48"/></proof>
->>>>>>> 0126a305
    </goal>
    <goal name="WP_parameter bottom_up_mergesort.21.4" expl="4. assertion">
    <proof prover="1" timelimit="10"><result status="valid" time="0.51"/></proof>
    <proof prover="4"><result status="valid" time="0.39"/></proof>
-   <proof prover="8"><result status="valid" time="0.05"/></proof>
+   <proof prover="9"><result status="valid" time="0.05"/></proof>
    </goal>
    <goal name="WP_parameter bottom_up_mergesort.21.5" expl="5. assertion">
    <proof prover="2"><result status="valid" time="0.02" steps="27"/></proof>
    <proof prover="4"><result status="valid" time="0.04"/></proof>
-<<<<<<< HEAD
-   <proof prover="9" timelimit="10"><result status="valid" time="0.02"/></proof>
-=======
    <proof prover="8" timelimit="10"><result status="valid" time="0.02" steps="27"/></proof>
->>>>>>> 0126a305
    </goal>
    <goal name="WP_parameter bottom_up_mergesort.21.6" expl="6. assertion">
    <proof prover="2"><result status="valid" time="0.02" steps="27"/></proof>
    <proof prover="4"><result status="valid" time="0.04"/></proof>
-<<<<<<< HEAD
-   <proof prover="9" timelimit="10"><result status="valid" time="0.02"/></proof>
-=======
    <proof prover="8" timelimit="10"><result status="valid" time="0.02" steps="27"/></proof>
->>>>>>> 0126a305
    </goal>
   </transf>
   </goal>
@@ -1216,18 +751,6 @@
   <goal name="WP_parameter bottom_up_mergesort.23" expl="23. loop invariant preservation">
   <proof prover="2"><result status="valid" time="0.02" steps="40"/></proof>
   <proof prover="4"><result status="valid" time="0.08"/></proof>
-<<<<<<< HEAD
-  <proof prover="8"><result status="valid" time="0.02"/></proof>
-  <proof prover="9"><result status="valid" time="0.03"/></proof>
-  </goal>
-  <goal name="WP_parameter bottom_up_mergesort.24" expl="24. loop invariant preservation">
-  <proof prover="2"><result status="valid" time="0.05" steps="58"/></proof>
-  <proof prover="9" timelimit="10"><result status="valid" time="0.10"/></proof>
-  </goal>
-  <goal name="WP_parameter bottom_up_mergesort.25" expl="25. loop invariant preservation">
-  <proof prover="2"><result status="valid" time="0.15" steps="77"/></proof>
-  <proof prover="9" timelimit="10"><result status="valid" time="0.13"/></proof>
-=======
   <proof prover="8"><result status="valid" time="0.03" steps="39"/></proof>
   <proof prover="9"><result status="valid" time="0.02"/></proof>
   </goal>
@@ -1238,7 +761,6 @@
   <goal name="WP_parameter bottom_up_mergesort.25" expl="25. loop invariant preservation">
   <proof prover="2"><result status="valid" time="0.15" steps="77"/></proof>
   <proof prover="8" timelimit="10"><result status="valid" time="0.13" steps="55"/></proof>
->>>>>>> 0126a305
   </goal>
   <goal name="WP_parameter bottom_up_mergesort.26" expl="26. loop variant decrease">
   <proof prover="2"><result status="valid" time="0.02" steps="25"/></proof>
@@ -1251,18 +773,6 @@
    <goal name="WP_parameter bottom_up_mergesort.27.1" expl="1. assertion">
    <proof prover="2"><result status="valid" time="0.02" steps="12"/></proof>
    <proof prover="4"><result status="valid" time="0.02"/></proof>
-<<<<<<< HEAD
-   <proof prover="8"><result status="valid" time="0.00"/></proof>
-   <proof prover="9" timelimit="10"><result status="valid" time="0.02"/></proof>
-   </goal>
-   <goal name="WP_parameter bottom_up_mergesort.27.2" expl="2. assertion">
-   <proof prover="2"><result status="valid" time="0.03" steps="28"/></proof>
-   <proof prover="9" timelimit="10"><result status="valid" time="0.05"/></proof>
-   </goal>
-   <goal name="WP_parameter bottom_up_mergesort.27.3" expl="3. assertion">
-   <proof prover="2"><result status="valid" time="0.02" steps="29"/></proof>
-   <proof prover="9" timelimit="10"><result status="valid" time="0.04"/></proof>
-=======
    <proof prover="8" timelimit="10"><result status="valid" time="0.02" steps="12"/></proof>
    <proof prover="9"><result status="valid" time="0.00"/></proof>
    </goal>
@@ -1273,40 +783,24 @@
    <goal name="WP_parameter bottom_up_mergesort.27.3" expl="3. assertion">
    <proof prover="2"><result status="valid" time="0.02" steps="29"/></proof>
    <proof prover="8" timelimit="10"><result status="valid" time="0.04" steps="29"/></proof>
->>>>>>> 0126a305
    </goal>
    <goal name="WP_parameter bottom_up_mergesort.27.4" expl="4. assertion">
    <proof prover="2"><result status="valid" time="0.03" steps="30"/></proof>
    <proof prover="4"><result status="valid" time="0.04"/></proof>
-<<<<<<< HEAD
-   <proof prover="8"><result status="valid" time="0.02"/></proof>
-   <proof prover="9" timelimit="10"><result status="valid" time="0.03"/></proof>
-=======
    <proof prover="8" timelimit="10"><result status="valid" time="0.03" steps="30"/></proof>
    <proof prover="9"><result status="valid" time="0.02"/></proof>
->>>>>>> 0126a305
    </goal>
    <goal name="WP_parameter bottom_up_mergesort.27.5" expl="5. assertion">
    <proof prover="2"><result status="valid" time="0.02" steps="22"/></proof>
    <proof prover="4"><result status="valid" time="0.04"/></proof>
-<<<<<<< HEAD
-   <proof prover="8"><result status="valid" time="0.02"/></proof>
-   <proof prover="9" timelimit="10"><result status="valid" time="0.02"/></proof>
-=======
    <proof prover="8" timelimit="10"><result status="valid" time="0.02" steps="22"/></proof>
    <proof prover="9"><result status="valid" time="0.02"/></proof>
->>>>>>> 0126a305
    </goal>
    <goal name="WP_parameter bottom_up_mergesort.27.6" expl="6. assertion">
    <proof prover="2"><result status="valid" time="0.02" steps="17"/></proof>
    <proof prover="4"><result status="valid" time="0.03"/></proof>
-<<<<<<< HEAD
-   <proof prover="8"><result status="valid" time="0.02"/></proof>
-   <proof prover="9" timelimit="10"><result status="valid" time="0.02"/></proof>
-=======
    <proof prover="8" timelimit="10"><result status="valid" time="0.02" steps="17"/></proof>
    <proof prover="9"><result status="valid" time="0.02"/></proof>
->>>>>>> 0126a305
    </goal>
   </transf>
   </goal>
@@ -1328,15 +822,6 @@
   <goal name="WP_parameter bottom_up_mergesort.31" expl="31. loop variant decrease">
   <proof prover="2"><result status="valid" time="0.01" steps="11"/></proof>
   <proof prover="4"><result status="valid" time="0.04"/></proof>
-<<<<<<< HEAD
-  <proof prover="8"><result status="valid" time="0.02"/></proof>
-  <proof prover="9"><result status="valid" time="0.01"/></proof>
-  </goal>
-  <goal name="WP_parameter bottom_up_mergesort.32" expl="32. assertion">
-  <proof prover="2"><result status="valid" time="0.02" steps="19"/></proof>
-  <proof prover="8"><result status="valid" time="1.74"/></proof>
-  <proof prover="9"><result status="valid" time="0.02"/></proof>
-=======
   <proof prover="8"><result status="valid" time="0.01" steps="11"/></proof>
   <proof prover="9"><result status="valid" time="0.02"/></proof>
   </goal>
@@ -1344,18 +829,12 @@
   <proof prover="2"><result status="valid" time="0.02" steps="19"/></proof>
   <proof prover="8"><result status="valid" time="0.02" steps="19"/></proof>
   <proof prover="9"><result status="valid" time="0.57"/></proof>
->>>>>>> 0126a305
   </goal>
   <goal name="WP_parameter bottom_up_mergesort.33" expl="33. type invariant">
   <proof prover="2"><result status="valid" time="0.02" steps="7"/></proof>
   <proof prover="4"><result status="valid" time="0.03"/></proof>
-<<<<<<< HEAD
-  <proof prover="8"><result status="valid" time="0.01"/></proof>
-  <proof prover="9"><result status="valid" time="0.02"/></proof>
-=======
   <proof prover="8"><result status="valid" time="0.02" steps="7"/></proof>
   <proof prover="9"><result status="valid" time="0.01"/></proof>
->>>>>>> 0126a305
   </goal>
   <goal name="WP_parameter bottom_up_mergesort.34" expl="34. postcondition">
   <proof prover="2"><result status="valid" time="0.02" steps="20"/></proof>
@@ -1384,35 +863,20 @@
   </goal>
   <goal name="WP_parameter find_run.2" expl="2. loop invariant init">
   <proof prover="2"><result status="valid" time="0.02" steps="8"/></proof>
-<<<<<<< HEAD
-  <proof prover="8"><result status="valid" time="0.02"/></proof>
-  <proof prover="9"><result status="valid" time="0.03"/></proof>
-=======
   <proof prover="8"><result status="valid" time="0.03" steps="8"/></proof>
   <proof prover="9"><result status="valid" time="0.02"/></proof>
->>>>>>> 0126a305
   </goal>
   <goal name="WP_parameter find_run.3" expl="3. index in array bounds">
   <proof prover="2"><result status="valid" time="0.01" steps="7"/></proof>
   <proof prover="4"><result status="valid" time="0.02"/></proof>
-<<<<<<< HEAD
-  <proof prover="8"><result status="valid" time="0.01"/></proof>
-  <proof prover="9"><result status="valid" time="0.02"/></proof>
-=======
   <proof prover="8"><result status="valid" time="0.02" steps="7"/></proof>
   <proof prover="9"><result status="valid" time="0.01"/></proof>
->>>>>>> 0126a305
   </goal>
   <goal name="WP_parameter find_run.4" expl="4. index in array bounds">
   <proof prover="2"><result status="valid" time="0.01" steps="8"/></proof>
   <proof prover="4"><result status="valid" time="0.02"/></proof>
-<<<<<<< HEAD
-  <proof prover="8"><result status="valid" time="0.01"/></proof>
-  <proof prover="9"><result status="valid" time="0.02"/></proof>
-=======
   <proof prover="8"><result status="valid" time="0.02" steps="8"/></proof>
   <proof prover="9"><result status="valid" time="0.01"/></proof>
->>>>>>> 0126a305
   </goal>
   <goal name="WP_parameter find_run.5" expl="5. loop invariant preservation">
   <proof prover="2"><result status="valid" time="0.01" steps="12"/></proof>
@@ -1422,11 +886,7 @@
   </goal>
   <goal name="WP_parameter find_run.6" expl="6. loop invariant preservation">
   <proof prover="2"><result status="valid" time="0.02" steps="27"/></proof>
-<<<<<<< HEAD
-  <proof prover="9"><result status="valid" time="0.10"/></proof>
-=======
   <proof prover="8"><result status="valid" time="0.10" steps="42"/></proof>
->>>>>>> 0126a305
   </goal>
   <goal name="WP_parameter find_run.7" expl="7. loop variant decrease">
   <proof prover="2"><result status="valid" time="0.01" steps="12"/></proof>
@@ -1443,57 +903,32 @@
   <goal name="WP_parameter find_run.9" expl="9. postcondition">
   <proof prover="2"><result status="valid" time="0.01" steps="11"/></proof>
   <proof prover="4"><result status="valid" time="0.03"/></proof>
-<<<<<<< HEAD
-  <proof prover="8"><result status="valid" time="0.01"/></proof>
-  <proof prover="9"><result status="valid" time="0.04"/></proof>
-=======
   <proof prover="8"><result status="valid" time="0.04" steps="11"/></proof>
   <proof prover="9"><result status="valid" time="0.01"/></proof>
->>>>>>> 0126a305
   </goal>
   <goal name="WP_parameter find_run.10" expl="10. postcondition">
   <proof prover="2"><result status="valid" time="0.02" steps="11"/></proof>
   <proof prover="4"><result status="valid" time="0.02"/></proof>
-<<<<<<< HEAD
-  <proof prover="8"><result status="valid" time="0.00"/></proof>
-  <proof prover="9"><result status="valid" time="0.02"/></proof>
-=======
   <proof prover="8"><result status="valid" time="0.02" steps="11"/></proof>
   <proof prover="9"><result status="valid" time="0.00"/></proof>
->>>>>>> 0126a305
   </goal>
   <goal name="WP_parameter find_run.11" expl="11. postcondition">
   <proof prover="2"><result status="valid" time="0.02" steps="7"/></proof>
   <proof prover="4"><result status="valid" time="0.02"/></proof>
-<<<<<<< HEAD
-  <proof prover="8"><result status="valid" time="0.01"/></proof>
-  <proof prover="9"><result status="valid" time="0.02"/></proof>
-=======
   <proof prover="8"><result status="valid" time="0.02" steps="7"/></proof>
   <proof prover="9"><result status="valid" time="0.01"/></proof>
->>>>>>> 0126a305
   </goal>
   <goal name="WP_parameter find_run.12" expl="12. postcondition">
   <proof prover="2"><result status="valid" time="0.02" steps="7"/></proof>
   <proof prover="4"><result status="valid" time="0.02"/></proof>
-<<<<<<< HEAD
-  <proof prover="8"><result status="valid" time="0.01"/></proof>
-  <proof prover="9"><result status="valid" time="0.11"/></proof>
-=======
   <proof prover="8"><result status="valid" time="0.11" steps="7"/></proof>
   <proof prover="9"><result status="valid" time="0.01"/></proof>
->>>>>>> 0126a305
   </goal>
   <goal name="WP_parameter find_run.13" expl="13. postcondition">
   <proof prover="2"><result status="valid" time="0.01" steps="7"/></proof>
   <proof prover="4"><result status="valid" time="0.03"/></proof>
-<<<<<<< HEAD
-  <proof prover="8"><result status="valid" time="0.00"/></proof>
-  <proof prover="9"><result status="valid" time="0.02"/></proof>
-=======
   <proof prover="8"><result status="valid" time="0.02" steps="7"/></proof>
   <proof prover="9"><result status="valid" time="0.00"/></proof>
->>>>>>> 0126a305
   </goal>
  </transf>
  </goal>
@@ -1520,24 +955,14 @@
   <goal name="WP_parameter natural_mergesort.4" expl="4. loop invariant init">
   <proof prover="2"><result status="valid" time="0.01" steps="8"/></proof>
   <proof prover="4"><result status="valid" time="0.03"/></proof>
-<<<<<<< HEAD
-  <proof prover="8"><result status="valid" time="0.01"/></proof>
-  <proof prover="9"><result status="valid" time="0.05"/></proof>
-=======
   <proof prover="8"><result status="valid" time="0.05" steps="8"/></proof>
   <proof prover="9"><result status="valid" time="0.01"/></proof>
->>>>>>> 0126a305
   </goal>
   <goal name="WP_parameter natural_mergesort.5" expl="5. loop invariant init">
   <proof prover="2"><result status="valid" time="0.01" steps="8"/></proof>
   <proof prover="4"><result status="valid" time="0.02"/></proof>
-<<<<<<< HEAD
-  <proof prover="8"><result status="valid" time="0.02"/></proof>
-  <proof prover="9"><result status="valid" time="0.05"/></proof>
-=======
   <proof prover="8"><result status="valid" time="0.05" steps="8"/></proof>
   <proof prover="9"><result status="valid" time="0.02"/></proof>
->>>>>>> 0126a305
   </goal>
   <goal name="WP_parameter natural_mergesort.6" expl="6. loop invariant init">
   <proof prover="2"><result status="valid" time="0.01" steps="15"/></proof>
@@ -1560,13 +985,8 @@
   <goal name="WP_parameter natural_mergesort.9" expl="9. postcondition">
   <proof prover="2"><result status="valid" time="0.02" steps="34"/></proof>
   <proof prover="4"><result status="valid" time="0.04"/></proof>
-<<<<<<< HEAD
-  <proof prover="8"><result status="valid" time="0.02"/></proof>
-  <proof prover="9"><result status="valid" time="0.06"/></proof>
-=======
   <proof prover="8"><result status="valid" time="0.06" steps="33"/></proof>
   <proof prover="9"><result status="valid" time="0.02"/></proof>
->>>>>>> 0126a305
   </goal>
   <goal name="WP_parameter natural_mergesort.10" expl="10. postcondition">
   <proof prover="2"><result status="valid" time="0.02" steps="28"/></proof>
@@ -1577,24 +997,14 @@
   <goal name="WP_parameter natural_mergesort.11" expl="11. loop invariant preservation">
   <proof prover="2"><result status="valid" time="0.01" steps="23"/></proof>
   <proof prover="4"><result status="valid" time="0.03"/></proof>
-<<<<<<< HEAD
-  <proof prover="8"><result status="valid" time="0.02"/></proof>
-  <proof prover="9"><result status="valid" time="0.07"/></proof>
-=======
   <proof prover="8"><result status="valid" time="0.07" steps="23"/></proof>
   <proof prover="9"><result status="valid" time="0.02"/></proof>
->>>>>>> 0126a305
   </goal>
   <goal name="WP_parameter natural_mergesort.12" expl="12. loop invariant preservation">
   <proof prover="2"><result status="valid" time="0.02" steps="30"/></proof>
   <proof prover="4"><result status="valid" time="0.05"/></proof>
-<<<<<<< HEAD
-  <proof prover="8"><result status="valid" time="0.02"/></proof>
-  <proof prover="9"><result status="valid" time="0.01"/></proof>
-=======
   <proof prover="8"><result status="valid" time="0.01" steps="29"/></proof>
   <proof prover="9"><result status="valid" time="0.02"/></proof>
->>>>>>> 0126a305
   </goal>
   <goal name="WP_parameter natural_mergesort.13" expl="13. loop variant decrease">
   <transf name="split_goal_wp">
@@ -1607,13 +1017,8 @@
    <goal name="WP_parameter natural_mergesort.13.2" expl="2.">
    <proof prover="2"><result status="valid" time="0.02" steps="23"/></proof>
    <proof prover="4"><result status="valid" time="0.03"/></proof>
-<<<<<<< HEAD
-   <proof prover="8"><result status="valid" time="0.02"/></proof>
-   <proof prover="9"><result status="valid" time="0.06"/></proof>
-=======
    <proof prover="8"><result status="valid" time="0.06" steps="23"/></proof>
    <proof prover="9"><result status="valid" time="0.02"/></proof>
->>>>>>> 0126a305
    </goal>
   </transf>
   </goal>
@@ -1632,156 +1037,92 @@
   <goal name="WP_parameter natural_mergesort.16" expl="16. precondition">
   <proof prover="2"><result status="valid" time="0.02" steps="26"/></proof>
   <proof prover="4"><result status="valid" time="0.03"/></proof>
-<<<<<<< HEAD
-  <proof prover="8"><result status="valid" time="0.02"/></proof>
-  <proof prover="9"><result status="valid" time="0.03"/></proof>
-=======
   <proof prover="8"><result status="valid" time="0.03" steps="26"/></proof>
   <proof prover="9"><result status="valid" time="0.02"/></proof>
->>>>>>> 0126a305
   </goal>
   <goal name="WP_parameter natural_mergesort.17" expl="17. precondition">
   <proof prover="2"><result status="valid" time="0.02" steps="26"/></proof>
   <proof prover="4"><result status="valid" time="0.03"/></proof>
-<<<<<<< HEAD
-  <proof prover="8"><result status="valid" time="0.02"/></proof>
-  <proof prover="9"><result status="valid" time="0.04"/></proof>
-=======
   <proof prover="8"><result status="valid" time="0.04" steps="26"/></proof>
   <proof prover="9"><result status="valid" time="0.02"/></proof>
->>>>>>> 0126a305
   </goal>
   <goal name="WP_parameter natural_mergesort.18" expl="18. precondition">
   <proof prover="2"><result status="valid" time="0.02" steps="26"/></proof>
   <proof prover="4"><result status="valid" time="0.03"/></proof>
-<<<<<<< HEAD
-  <proof prover="8"><result status="valid" time="0.02"/></proof>
-  <proof prover="9"><result status="valid" time="0.03"/></proof>
-  </goal>
-  <goal name="WP_parameter natural_mergesort.19" expl="19. assertion">
-  <proof prover="2"><result status="valid" time="0.03" steps="79"/></proof>
-  <proof prover="9"><result status="valid" time="0.05"/></proof>
-=======
   <proof prover="8"><result status="valid" time="0.03" steps="26"/></proof>
   <proof prover="9"><result status="valid" time="0.02"/></proof>
   </goal>
   <goal name="WP_parameter natural_mergesort.19" expl="19. assertion">
   <proof prover="2"><result status="valid" time="0.03" steps="79"/></proof>
   <proof prover="8"><result status="valid" time="0.05" steps="75"/></proof>
->>>>>>> 0126a305
   </goal>
   <goal name="WP_parameter natural_mergesort.20" expl="20. assertion">
-  <proof prover="8"><result status="valid" time="0.02"/></proof>
+  <proof prover="9"><result status="valid" time="0.02"/></proof>
   </goal>
   <goal name="WP_parameter natural_mergesort.21" expl="21. loop invariant preservation">
   <proof prover="2"><result status="valid" time="0.02" steps="36"/></proof>
   <proof prover="4"><result status="valid" time="0.04"/></proof>
-<<<<<<< HEAD
-  <proof prover="8"><result status="valid" time="0.02"/></proof>
-  <proof prover="9"><result status="valid" time="0.12"/></proof>
-=======
   <proof prover="8"><result status="valid" time="0.12" steps="36"/></proof>
   <proof prover="9"><result status="valid" time="0.02"/></proof>
->>>>>>> 0126a305
   </goal>
   <goal name="WP_parameter natural_mergesort.22" expl="22. loop invariant preservation">
   <proof prover="2"><result status="valid" time="0.04" steps="112"/></proof>
   <proof prover="4"><result status="valid" time="0.07"/></proof>
-<<<<<<< HEAD
-  <proof prover="8"><result status="valid" time="0.03"/></proof>
-  <proof prover="9"><result status="valid" time="0.17"/></proof>
-=======
   <proof prover="8"><result status="valid" time="0.17" steps="270"/></proof>
   <proof prover="9"><result status="valid" time="0.03"/></proof>
->>>>>>> 0126a305
   </goal>
   <goal name="WP_parameter natural_mergesort.23" expl="23. loop invariant preservation">
   <proof prover="2"><result status="valid" time="0.02" steps="36"/></proof>
   <proof prover="4"><result status="valid" time="0.04"/></proof>
-<<<<<<< HEAD
-  <proof prover="8"><result status="valid" time="0.02"/></proof>
-  <proof prover="9"><result status="valid" time="0.09"/></proof>
-=======
   <proof prover="8"><result status="valid" time="0.09" steps="36"/></proof>
   <proof prover="9"><result status="valid" time="0.02"/></proof>
->>>>>>> 0126a305
   </goal>
   <goal name="WP_parameter natural_mergesort.24" expl="24. loop invariant preservation">
   <proof prover="2"><result status="valid" time="0.07" steps="152"/></proof>
   <proof prover="4"><result status="valid" time="0.06"/></proof>
-<<<<<<< HEAD
-  <proof prover="8"><result status="valid" time="0.02"/></proof>
-  <proof prover="9"><result status="valid" time="0.26"/></proof>
-=======
   <proof prover="8"><result status="valid" time="0.26" steps="320"/></proof>
   <proof prover="9"><result status="valid" time="0.02"/></proof>
->>>>>>> 0126a305
   </goal>
   <goal name="WP_parameter natural_mergesort.25" expl="25. loop invariant preservation">
   <proof prover="2"><result status="valid" time="0.02" steps="51"/></proof>
   <proof prover="4"><result status="valid" time="0.05"/></proof>
-  <proof prover="8"><result status="valid" time="0.02"/></proof>
+  <proof prover="9"><result status="valid" time="0.02"/></proof>
   <proof prover="10" timelimit="6"><result status="valid" time="0.14"/></proof>
   </goal>
   <goal name="WP_parameter natural_mergesort.26" expl="26. loop variant decrease">
   <proof prover="2"><result status="valid" time="0.02" steps="36"/></proof>
   <proof prover="4"><result status="valid" time="0.04"/></proof>
-<<<<<<< HEAD
-  <proof prover="8"><result status="valid" time="0.02"/></proof>
-  <proof prover="9"><result status="valid" time="0.03"/></proof>
-=======
   <proof prover="8"><result status="valid" time="0.03" steps="36"/></proof>
   <proof prover="9"><result status="valid" time="0.02"/></proof>
->>>>>>> 0126a305
   </goal>
   <goal name="WP_parameter natural_mergesort.27" expl="27. loop invariant preservation">
   <proof prover="2"><result status="valid" time="0.02" steps="37"/></proof>
   <proof prover="4"><result status="valid" time="0.04"/></proof>
-<<<<<<< HEAD
-  <proof prover="8"><result status="valid" time="0.02"/></proof>
-  <proof prover="9"><result status="valid" time="0.03"/></proof>
-=======
   <proof prover="8"><result status="valid" time="0.03" steps="37"/></proof>
   <proof prover="9"><result status="valid" time="0.02"/></proof>
->>>>>>> 0126a305
   </goal>
   <goal name="WP_parameter natural_mergesort.28" expl="28. loop invariant preservation">
   <proof prover="2"><result status="valid" time="0.02" steps="37"/></proof>
   <proof prover="4"><result status="valid" time="0.03"/></proof>
-<<<<<<< HEAD
-  <proof prover="8"><result status="valid" time="0.02"/></proof>
-  <proof prover="9"><result status="valid" time="0.04"/></proof>
-=======
   <proof prover="8"><result status="valid" time="0.04" steps="37"/></proof>
   <proof prover="9"><result status="valid" time="0.02"/></proof>
->>>>>>> 0126a305
   </goal>
   <goal name="WP_parameter natural_mergesort.29" expl="29. loop invariant preservation">
   <proof prover="2"><result status="valid" time="0.18" steps="267"/></proof>
   <proof prover="4"><result status="valid" time="0.37"/></proof>
-<<<<<<< HEAD
-  <proof prover="8"><result status="valid" time="0.50"/></proof>
-  <proof prover="9"><result status="valid" time="6.46"/></proof>
-=======
   <proof prover="8"><result status="valid" time="5.30" steps="2461"/></proof>
   <proof prover="9"><result status="valid" time="0.29"/></proof>
->>>>>>> 0126a305
   </goal>
   <goal name="WP_parameter natural_mergesort.30" expl="30. loop invariant preservation">
   <proof prover="2"><result status="valid" time="0.02" steps="38"/></proof>
   <proof prover="4"><result status="valid" time="0.04"/></proof>
-<<<<<<< HEAD
-  <proof prover="8"><result status="valid" time="0.02"/></proof>
-  <proof prover="9"><result status="valid" time="0.08"/></proof>
-=======
   <proof prover="8"><result status="valid" time="0.08" steps="38"/></proof>
   <proof prover="9"><result status="valid" time="0.02"/></proof>
->>>>>>> 0126a305
   </goal>
   <goal name="WP_parameter natural_mergesort.31" expl="31. loop invariant preservation">
   <proof prover="2"><result status="valid" time="0.02" steps="52"/></proof>
   <proof prover="4"><result status="valid" time="0.06"/></proof>
-  <proof prover="8"><result status="valid" time="0.02"/></proof>
+  <proof prover="9"><result status="valid" time="0.02"/></proof>
   <proof prover="10" timelimit="6"><result status="valid" time="0.05"/></proof>
   </goal>
   <goal name="WP_parameter natural_mergesort.32" expl="32. loop variant decrease">
@@ -1793,13 +1134,8 @@
   <goal name="WP_parameter natural_mergesort.33" expl="33. loop invariant preservation">
   <proof prover="2"><result status="valid" time="0.02" steps="15"/></proof>
   <proof prover="4"><result status="valid" time="0.03"/></proof>
-<<<<<<< HEAD
-  <proof prover="8"><result status="valid" time="0.02"/></proof>
-  <proof prover="9"><result status="valid" time="0.08"/></proof>
-=======
   <proof prover="8"><result status="valid" time="0.08" steps="15"/></proof>
   <proof prover="9"><result status="valid" time="0.02"/></proof>
->>>>>>> 0126a305
   </goal>
   <goal name="WP_parameter natural_mergesort.34" expl="34. loop invariant preservation">
   <proof prover="2"><result status="valid" time="0.02" steps="22"/></proof>
@@ -1812,36 +1148,21 @@
    <goal name="WP_parameter natural_mergesort.35.1" expl="1.">
    <proof prover="2"><result status="valid" time="0.01" steps="15"/></proof>
    <proof prover="4"><result status="valid" time="0.03"/></proof>
-<<<<<<< HEAD
-   <proof prover="8"><result status="valid" time="0.02"/></proof>
-   <proof prover="9"><result status="valid" time="0.05"/></proof>
-=======
    <proof prover="8"><result status="valid" time="0.05" steps="15"/></proof>
    <proof prover="9"><result status="valid" time="0.02"/></proof>
->>>>>>> 0126a305
    </goal>
    <goal name="WP_parameter natural_mergesort.35.2" expl="2.">
    <proof prover="2"><result status="valid" time="0.02" steps="21"/></proof>
    <proof prover="4"><result status="valid" time="0.03"/></proof>
-<<<<<<< HEAD
-   <proof prover="8"><result status="valid" time="0.02"/></proof>
-   <proof prover="9"><result status="valid" time="0.06"/></proof>
-=======
    <proof prover="8"><result status="valid" time="0.06" steps="21"/></proof>
    <proof prover="9"><result status="valid" time="0.02"/></proof>
->>>>>>> 0126a305
    </goal>
   </transf>
   </goal>
   <goal name="WP_parameter natural_mergesort.36" expl="36. postcondition">
   <proof prover="2"><result status="valid" time="0.02" steps="7"/></proof>
-<<<<<<< HEAD
-  <proof prover="8"><result status="valid" time="0.01"/></proof>
-  <proof prover="9"><result status="valid" time="0.02"/></proof>
-=======
   <proof prover="8"><result status="valid" time="0.02" steps="7"/></proof>
   <proof prover="9"><result status="valid" time="0.01"/></proof>
->>>>>>> 0126a305
   </goal>
   <goal name="WP_parameter natural_mergesort.37" expl="37. postcondition">
   <proof prover="2"><result status="valid" time="0.02" steps="5"/></proof>
@@ -1856,13 +1177,8 @@
   <goal name="WP_parameter naturalrec.1" expl="1. postcondition">
   <proof prover="2"><result status="valid" time="0.01" steps="0"/></proof>
   <proof prover="4"><result status="valid" time="0.01"/></proof>
-<<<<<<< HEAD
-  <proof prover="8"><result status="valid" time="0.00"/></proof>
-  <proof prover="9"><result status="valid" time="0.01"/></proof>
-=======
   <proof prover="8"><result status="valid" time="0.01" steps="0"/></proof>
   <proof prover="9"><result status="valid" time="0.00"/></proof>
->>>>>>> 0126a305
   </goal>
   <goal name="WP_parameter naturalrec.2" expl="2. postcondition">
   <proof prover="2"><result status="valid" time="0.02" steps="12"/></proof>
@@ -1872,35 +1188,20 @@
   <goal name="WP_parameter naturalrec.3" expl="3. postcondition">
   <proof prover="2"><result status="valid" time="0.02" steps="15"/></proof>
   <proof prover="4"><result status="valid" time="0.03"/></proof>
-<<<<<<< HEAD
-  <proof prover="8"><result status="valid" time="0.02"/></proof>
-  <proof prover="9"><result status="valid" time="0.03"/></proof>
-=======
   <proof prover="8"><result status="valid" time="0.03" steps="19"/></proof>
   <proof prover="9"><result status="valid" time="0.02"/></proof>
->>>>>>> 0126a305
   </goal>
   <goal name="WP_parameter naturalrec.4" expl="4. precondition">
   <proof prover="2"><result status="valid" time="0.01" steps="7"/></proof>
   <proof prover="4"><result status="valid" time="0.02"/></proof>
-<<<<<<< HEAD
-  <proof prover="8"><result status="valid" time="0.01"/></proof>
-  <proof prover="9"><result status="valid" time="0.02"/></proof>
-=======
   <proof prover="8"><result status="valid" time="0.02" steps="7"/></proof>
   <proof prover="9"><result status="valid" time="0.01"/></proof>
->>>>>>> 0126a305
   </goal>
   <goal name="WP_parameter naturalrec.5" expl="5. postcondition">
   <proof prover="2"><result status="valid" time="0.02" steps="0"/></proof>
   <proof prover="4"><result status="valid" time="0.01"/></proof>
-<<<<<<< HEAD
-  <proof prover="8"><result status="valid" time="0.00"/></proof>
-  <proof prover="9"><result status="valid" time="0.01"/></proof>
-=======
   <proof prover="8"><result status="valid" time="0.01" steps="0"/></proof>
   <proof prover="9"><result status="valid" time="0.00"/></proof>
->>>>>>> 0126a305
   </goal>
   <goal name="WP_parameter naturalrec.6" expl="6. postcondition">
   <proof prover="2"><result status="valid" time="0.01" steps="12"/></proof>
@@ -1911,13 +1212,8 @@
   <goal name="WP_parameter naturalrec.7" expl="7. postcondition">
   <proof prover="2"><result status="valid" time="0.01" steps="20"/></proof>
   <proof prover="4"><result status="valid" time="0.04"/></proof>
-<<<<<<< HEAD
-  <proof prover="8"><result status="valid" time="0.02"/></proof>
-  <proof prover="9"><result status="valid" time="0.03"/></proof>
-=======
   <proof prover="8"><result status="valid" time="0.03" steps="24"/></proof>
   <proof prover="9"><result status="valid" time="0.02"/></proof>
->>>>>>> 0126a305
   </goal>
   <goal name="WP_parameter naturalrec.8" expl="8. postcondition">
   <proof prover="2"><result status="valid" time="0.02" steps="14"/></proof>
@@ -1928,46 +1224,26 @@
   <goal name="WP_parameter naturalrec.9" expl="9. postcondition">
   <proof prover="2"><result status="valid" time="0.02" steps="14"/></proof>
   <proof prover="4"><result status="valid" time="0.02"/></proof>
-<<<<<<< HEAD
-  <proof prover="8"><result status="valid" time="0.01"/></proof>
-  <proof prover="9"><result status="valid" time="0.03"/></proof>
-=======
   <proof prover="8"><result status="valid" time="0.03" steps="14"/></proof>
   <proof prover="9"><result status="valid" time="0.01"/></proof>
->>>>>>> 0126a305
   </goal>
   <goal name="WP_parameter naturalrec.10" expl="10. postcondition">
   <proof prover="2"><result status="valid" time="0.02" steps="26"/></proof>
   <proof prover="4"><result status="valid" time="0.04"/></proof>
-<<<<<<< HEAD
-  <proof prover="8"><result status="valid" time="0.02"/></proof>
-  <proof prover="9"><result status="valid" time="0.03"/></proof>
-=======
   <proof prover="8"><result status="valid" time="0.03" steps="30"/></proof>
   <proof prover="9"><result status="valid" time="0.02"/></proof>
->>>>>>> 0126a305
   </goal>
   <goal name="WP_parameter naturalrec.11" expl="11. loop invariant init">
   <proof prover="2"><result status="valid" time="0.02" steps="14"/></proof>
   <proof prover="4"><result status="valid" time="0.03"/></proof>
-<<<<<<< HEAD
-  <proof prover="8"><result status="valid" time="0.02"/></proof>
-  <proof prover="9"><result status="valid" time="0.03"/></proof>
-=======
   <proof prover="8"><result status="valid" time="0.03" steps="14"/></proof>
   <proof prover="9"><result status="valid" time="0.02"/></proof>
->>>>>>> 0126a305
   </goal>
   <goal name="WP_parameter naturalrec.12" expl="12. loop invariant init">
   <proof prover="2"><result status="valid" time="0.02" steps="14"/></proof>
   <proof prover="4"><result status="valid" time="0.03"/></proof>
-<<<<<<< HEAD
-  <proof prover="8"><result status="valid" time="0.02"/></proof>
-  <proof prover="9"><result status="valid" time="0.03"/></proof>
-=======
   <proof prover="8"><result status="valid" time="0.03" steps="14"/></proof>
   <proof prover="9"><result status="valid" time="0.02"/></proof>
->>>>>>> 0126a305
   </goal>
   <goal name="WP_parameter naturalrec.13" expl="13. loop invariant init">
   <proof prover="2"><result status="valid" time="0.02" steps="26"/></proof>
@@ -1984,24 +1260,14 @@
   <goal name="WP_parameter naturalrec.15" expl="15. type invariant">
   <proof prover="2"><result status="valid" time="0.02" steps="20"/></proof>
   <proof prover="4"><result status="valid" time="0.03"/></proof>
-<<<<<<< HEAD
-  <proof prover="8"><result status="valid" time="0.01"/></proof>
-  <proof prover="9"><result status="valid" time="0.03"/></proof>
-=======
   <proof prover="8"><result status="valid" time="0.03" steps="20"/></proof>
   <proof prover="9"><result status="valid" time="0.01"/></proof>
->>>>>>> 0126a305
   </goal>
   <goal name="WP_parameter naturalrec.16" expl="16. type invariant">
   <proof prover="2"><result status="valid" time="0.02" steps="20"/></proof>
   <proof prover="4"><result status="valid" time="0.03"/></proof>
-<<<<<<< HEAD
-  <proof prover="8"><result status="valid" time="0.01"/></proof>
-  <proof prover="9"><result status="valid" time="0.03"/></proof>
-=======
   <proof prover="8"><result status="valid" time="0.03" steps="20"/></proof>
   <proof prover="9"><result status="valid" time="0.01"/></proof>
->>>>>>> 0126a305
   </goal>
   <goal name="WP_parameter naturalrec.17" expl="17. precondition">
   <proof prover="2"><result status="valid" time="0.02" steps="20"/></proof>
@@ -2012,13 +1278,8 @@
   <goal name="WP_parameter naturalrec.18" expl="18. precondition">
   <proof prover="2"><result status="valid" time="0.02" steps="20"/></proof>
   <proof prover="4"><result status="valid" time="0.03"/></proof>
-<<<<<<< HEAD
-  <proof prover="8"><result status="valid" time="0.01"/></proof>
-  <proof prover="9"><result status="valid" time="0.02"/></proof>
-=======
   <proof prover="8"><result status="valid" time="0.02" steps="20"/></proof>
   <proof prover="9"><result status="valid" time="0.01"/></proof>
->>>>>>> 0126a305
   </goal>
   <goal name="WP_parameter naturalrec.19" expl="19. assertion">
   <proof prover="1"><result status="timeout" time="5.00"/></proof>
@@ -2029,35 +1290,20 @@
    <goal name="WP_parameter naturalrec.20.1" expl="1.">
    <proof prover="2"><result status="valid" time="0.02" steps="25"/></proof>
    <proof prover="4"><result status="valid" time="0.03"/></proof>
-<<<<<<< HEAD
-   <proof prover="8"><result status="valid" time="0.01"/></proof>
-   <proof prover="9"><result status="valid" time="0.02"/></proof>
-=======
    <proof prover="8"><result status="valid" time="0.02" steps="25"/></proof>
    <proof prover="9"><result status="valid" time="0.01"/></proof>
->>>>>>> 0126a305
    </goal>
    <goal name="WP_parameter naturalrec.20.2" expl="2.">
    <proof prover="2"><result status="valid" time="0.02" steps="25"/></proof>
    <proof prover="4"><result status="valid" time="0.03"/></proof>
-<<<<<<< HEAD
-   <proof prover="8"><result status="valid" time="0.02"/></proof>
-   <proof prover="9"><result status="valid" time="0.03"/></proof>
-=======
    <proof prover="8"><result status="valid" time="0.03" steps="25"/></proof>
    <proof prover="9"><result status="valid" time="0.02"/></proof>
->>>>>>> 0126a305
    </goal>
    <goal name="WP_parameter naturalrec.20.3" expl="3.">
    <proof prover="2"><result status="valid" time="0.02" steps="35"/></proof>
    <proof prover="4"><result status="valid" time="0.03"/></proof>
-<<<<<<< HEAD
-   <proof prover="8"><result status="valid" time="0.02"/></proof>
-   <proof prover="9"><result status="valid" time="0.03"/></proof>
-=======
    <proof prover="8"><result status="valid" time="0.03" steps="35"/></proof>
    <proof prover="9"><result status="valid" time="0.02"/></proof>
->>>>>>> 0126a305
    </goal>
    <goal name="WP_parameter naturalrec.20.4" expl="4.">
    <proof prover="2"><result status="valid" time="0.02" steps="36"/></proof>
@@ -2076,98 +1322,54 @@
   <goal name="WP_parameter naturalrec.21" expl="21. precondition">
   <proof prover="2"><result status="valid" time="0.32" steps="440"/></proof>
   <proof prover="4"><result status="valid" time="0.11"/></proof>
-<<<<<<< HEAD
-  <proof prover="8"><result status="valid" time="0.04"/></proof>
-  <proof prover="9"><result status="valid" time="2.61"/></proof>
-=======
   <proof prover="8"><result status="valid" time="1.94" steps="536"/></proof>
   <proof prover="9"><result status="valid" time="0.04"/></proof>
->>>>>>> 0126a305
   </goal>
   <goal name="WP_parameter naturalrec.22" expl="22. precondition">
   <proof prover="2"><result status="valid" time="0.02" steps="25"/></proof>
   <proof prover="4"><result status="valid" time="0.03"/></proof>
-<<<<<<< HEAD
-  <proof prover="8"><result status="valid" time="0.01"/></proof>
-  <proof prover="9"><result status="valid" time="0.02"/></proof>
-  </goal>
-  <goal name="WP_parameter naturalrec.23" expl="23. assertion">
-  <proof prover="2"><result status="valid" time="0.05" steps="99"/></proof>
-  <proof prover="9"><result status="valid" time="0.08"/></proof>
-=======
   <proof prover="8"><result status="valid" time="0.02" steps="25"/></proof>
   <proof prover="9"><result status="valid" time="0.01"/></proof>
   </goal>
   <goal name="WP_parameter naturalrec.23" expl="23. assertion">
   <proof prover="2"><result status="valid" time="0.05" steps="99"/></proof>
   <proof prover="8"><result status="valid" time="0.08" steps="126"/></proof>
->>>>>>> 0126a305
   </goal>
   <goal name="WP_parameter naturalrec.24" expl="24. assertion">
   <proof prover="2"><result status="valid" time="0.03" steps="49"/></proof>
   <proof prover="4"><result status="valid" time="0.12"/></proof>
-<<<<<<< HEAD
-  <proof prover="8"><result status="valid" time="0.02"/></proof>
-  <proof prover="9"><result status="valid" time="0.04"/></proof>
-=======
   <proof prover="8"><result status="valid" time="0.04" steps="51"/></proof>
   <proof prover="9"><result status="valid" time="0.02"/></proof>
->>>>>>> 0126a305
   </goal>
   <goal name="WP_parameter naturalrec.25" expl="25. postcondition">
   <proof prover="2"><result status="valid" time="0.02" steps="0"/></proof>
   <proof prover="4"><result status="valid" time="0.01"/></proof>
-<<<<<<< HEAD
-  <proof prover="8"><result status="valid" time="0.00"/></proof>
-  <proof prover="9"><result status="valid" time="0.02"/></proof>
-=======
   <proof prover="8"><result status="valid" time="0.02" steps="0"/></proof>
   <proof prover="9"><result status="valid" time="0.00"/></proof>
->>>>>>> 0126a305
   </goal>
   <goal name="WP_parameter naturalrec.26" expl="26. postcondition">
   <proof prover="2"><result status="valid" time="0.03" steps="35"/></proof>
   <proof prover="4"><result status="valid" time="0.04"/></proof>
-<<<<<<< HEAD
-  <proof prover="8"><result status="valid" time="0.02"/></proof>
-  <proof prover="9"><result status="valid" time="0.03"/></proof>
-=======
   <proof prover="8"><result status="valid" time="0.03" steps="36"/></proof>
   <proof prover="9"><result status="valid" time="0.02"/></proof>
->>>>>>> 0126a305
   </goal>
   <goal name="WP_parameter naturalrec.27" expl="27. postcondition">
   <proof prover="2"><result status="valid" time="0.05" steps="94"/></proof>
   <proof prover="4"><result status="valid" time="0.10"/></proof>
-<<<<<<< HEAD
-  <proof prover="8"><result status="valid" time="0.03"/></proof>
-  <proof prover="9"><result status="valid" time="0.07"/></proof>
-=======
   <proof prover="8"><result status="valid" time="0.07" steps="93"/></proof>
   <proof prover="9"><result status="valid" time="0.03"/></proof>
->>>>>>> 0126a305
   </goal>
   <goal name="WP_parameter naturalrec.28" expl="28. postcondition">
   <proof prover="2"><result status="valid" time="0.04" steps="74"/></proof>
   <proof prover="4"><result status="valid" time="0.04"/></proof>
-<<<<<<< HEAD
-  <proof prover="8"><result status="valid" time="0.02"/></proof>
-  <proof prover="9"><result status="valid" time="0.04"/></proof>
-=======
   <proof prover="8"><result status="valid" time="0.04" steps="75"/></proof>
   <proof prover="9"><result status="valid" time="0.02"/></proof>
->>>>>>> 0126a305
   </goal>
   <goal name="WP_parameter naturalrec.29" expl="29. loop invariant preservation">
   <proof prover="2"><result status="valid" time="0.02" steps="37"/></proof>
   <proof prover="4"><result status="valid" time="0.04"/></proof>
-<<<<<<< HEAD
-  <proof prover="8"><result status="valid" time="0.02"/></proof>
-  <proof prover="9"><result status="valid" time="0.03"/></proof>
-=======
   <proof prover="8"><result status="valid" time="0.03" steps="38"/></proof>
   <proof prover="9"><result status="valid" time="0.02"/></proof>
->>>>>>> 0126a305
   </goal>
   <goal name="WP_parameter naturalrec.30" expl="30. loop invariant preservation">
   <proof prover="2"><result status="valid" time="0.02" steps="37"/></proof>
@@ -2178,46 +1380,26 @@
   <goal name="WP_parameter naturalrec.31" expl="31. loop invariant preservation">
   <proof prover="2"><result status="valid" time="0.05" steps="101"/></proof>
   <proof prover="4"><result status="valid" time="0.11"/></proof>
-<<<<<<< HEAD
-  <proof prover="8"><result status="valid" time="0.02"/></proof>
-  <proof prover="9"><result status="valid" time="0.06"/></proof>
-=======
   <proof prover="8"><result status="valid" time="0.06" steps="100"/></proof>
   <proof prover="9"><result status="valid" time="0.02"/></proof>
->>>>>>> 0126a305
   </goal>
   <goal name="WP_parameter naturalrec.32" expl="32. loop invariant preservation">
   <proof prover="2"><result status="valid" time="0.04" steps="79"/></proof>
   <proof prover="4"><result status="valid" time="0.04"/></proof>
-<<<<<<< HEAD
-  <proof prover="8"><result status="valid" time="0.02"/></proof>
-  <proof prover="9"><result status="valid" time="0.04"/></proof>
-=======
   <proof prover="8"><result status="valid" time="0.04" steps="80"/></proof>
   <proof prover="9"><result status="valid" time="0.02"/></proof>
->>>>>>> 0126a305
   </goal>
   <goal name="WP_parameter naturalrec.33" expl="33. type invariant">
   <proof prover="2"><result status="valid" time="0.02" steps="18"/></proof>
   <proof prover="4"><result status="valid" time="0.03"/></proof>
-<<<<<<< HEAD
-  <proof prover="8"><result status="valid" time="0.01"/></proof>
-  <proof prover="9"><result status="valid" time="0.02"/></proof>
-=======
   <proof prover="8"><result status="valid" time="0.02" steps="18"/></proof>
   <proof prover="9"><result status="valid" time="0.01"/></proof>
->>>>>>> 0126a305
   </goal>
   <goal name="WP_parameter naturalrec.34" expl="34. type invariant">
   <proof prover="2"><result status="valid" time="0.02" steps="18"/></proof>
   <proof prover="4"><result status="valid" time="0.03"/></proof>
-<<<<<<< HEAD
-  <proof prover="8"><result status="valid" time="0.01"/></proof>
-  <proof prover="9"><result status="valid" time="0.02"/></proof>
-=======
   <proof prover="8"><result status="valid" time="0.02" steps="18"/></proof>
   <proof prover="9"><result status="valid" time="0.01"/></proof>
->>>>>>> 0126a305
   </goal>
   <goal name="WP_parameter naturalrec.35" expl="35. postcondition">
   <proof prover="2"><result status="valid" time="0.02" steps="19"/></proof>
@@ -2228,24 +1410,14 @@
   <goal name="WP_parameter naturalrec.36" expl="36. postcondition">
   <proof prover="2"><result status="valid" time="0.02" steps="18"/></proof>
   <proof prover="4"><result status="valid" time="0.03"/></proof>
-<<<<<<< HEAD
-  <proof prover="8"><result status="valid" time="0.01"/></proof>
-  <proof prover="9"><result status="valid" time="0.03"/></proof>
-=======
   <proof prover="8"><result status="valid" time="0.03" steps="18"/></proof>
   <proof prover="9"><result status="valid" time="0.01"/></proof>
->>>>>>> 0126a305
   </goal>
   <goal name="WP_parameter naturalrec.37" expl="37. postcondition">
   <proof prover="2"><result status="valid" time="0.02" steps="18"/></proof>
   <proof prover="4"><result status="valid" time="0.03"/></proof>
-<<<<<<< HEAD
-  <proof prover="8"><result status="valid" time="0.01"/></proof>
-  <proof prover="9"><result status="valid" time="0.02"/></proof>
-=======
   <proof prover="8"><result status="valid" time="0.02" steps="18"/></proof>
   <proof prover="9"><result status="valid" time="0.01"/></proof>
->>>>>>> 0126a305
   </goal>
   <goal name="WP_parameter naturalrec.38" expl="38. postcondition">
   <proof prover="2"><result status="valid" time="0.02" steps="26"/></proof>
@@ -2260,46 +1432,26 @@
   <goal name="WP_parameter natural_mergesort2.1" expl="1. precondition">
   <proof prover="2"><result status="valid" time="0.01" steps="3"/></proof>
   <proof prover="4"><result status="valid" time="0.02"/></proof>
-<<<<<<< HEAD
-  <proof prover="8"><result status="valid" time="0.02"/></proof>
-  <proof prover="9"><result status="valid" time="0.03"/></proof>
-=======
   <proof prover="8"><result status="valid" time="0.03" steps="3"/></proof>
   <proof prover="9"><result status="valid" time="0.02"/></proof>
->>>>>>> 0126a305
   </goal>
   <goal name="WP_parameter natural_mergesort2.2" expl="2. precondition">
   <proof prover="2"><result status="valid" time="0.01" steps="3"/></proof>
   <proof prover="4"><result status="valid" time="0.03"/></proof>
-<<<<<<< HEAD
-  <proof prover="8"><result status="valid" time="0.01"/></proof>
-  <proof prover="9"><result status="valid" time="0.02"/></proof>
-=======
   <proof prover="8"><result status="valid" time="0.02" steps="3"/></proof>
   <proof prover="9"><result status="valid" time="0.01"/></proof>
->>>>>>> 0126a305
   </goal>
   <goal name="WP_parameter natural_mergesort2.3" expl="3. postcondition">
   <proof prover="2"><result status="valid" time="0.02" steps="19"/></proof>
   <proof prover="4"><result status="valid" time="0.04"/></proof>
-<<<<<<< HEAD
-  <proof prover="8"><result status="valid" time="0.02"/></proof>
-  <proof prover="9"><result status="valid" time="0.03"/></proof>
-=======
   <proof prover="8"><result status="valid" time="0.03" steps="19"/></proof>
   <proof prover="9"><result status="valid" time="0.02"/></proof>
->>>>>>> 0126a305
   </goal>
   <goal name="WP_parameter natural_mergesort2.4" expl="4. postcondition">
   <proof prover="2"><result status="valid" time="0.02" steps="19"/></proof>
   <proof prover="4"><result status="valid" time="0.04"/></proof>
-<<<<<<< HEAD
-  <proof prover="8"><result status="valid" time="0.01"/></proof>
-  <proof prover="9"><result status="valid" time="0.03"/></proof>
-=======
   <proof prover="8"><result status="valid" time="0.03" steps="23"/></proof>
   <proof prover="9"><result status="valid" time="0.01"/></proof>
->>>>>>> 0126a305
   </goal>
  </transf>
  </goal>
