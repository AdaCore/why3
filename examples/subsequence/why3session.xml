<?xml version="1.0" encoding="UTF-8"?>
<!DOCTYPE why3session PUBLIC "-//Why3//proof session v5//EN"
"http://why3.lri.fr/why3session.dtd">
<why3session shape_version="6">
<prover id="2" name="CVC4" version="1.6" timelimit="1" steplimit="0" memlimit="1000"/>
<file format="whyml" proved="true">
<path name=".."/><path name="subsequence.mlw"/>
<theory name="Top" proved="true">
 <goal name="is_subsequence&#39;vc" expl="VC for is_subsequence" proved="true">
 <transf name="split_vc" proved="true" >
  <goal name="is_subsequence&#39;vc.0" expl="variant decrease" proved="true">
<<<<<<< HEAD
  <proof prover="2"><result status="valid" time="0.03" steps="11422"/></proof>
  </goal>
  <goal name="is_subsequence&#39;vc.1" expl="precondition" proved="true">
  <proof prover="2"><result status="valid" time="0.04" steps="11985"/></proof>
  </goal>
  <goal name="is_subsequence&#39;vc.2" expl="precondition" proved="true">
  <proof prover="2"><result status="valid" time="0.03" steps="12007"/></proof>
  </goal>
  <goal name="is_subsequence&#39;vc.3" expl="precondition" proved="true">
  <proof prover="2"><result status="valid" time="0.28" steps="55802"/></proof>
  </goal>
  <goal name="is_subsequence&#39;vc.4" expl="precondition" proved="true">
  <proof prover="2"><result status="valid" time="0.04" steps="14923"/></proof>
  </goal>
  <goal name="is_subsequence&#39;vc.5" expl="variant decrease" proved="true">
  <proof prover="2"><result status="valid" time="0.03" steps="11427"/></proof>
  </goal>
  <goal name="is_subsequence&#39;vc.6" expl="precondition" proved="true">
  <proof prover="2"><result status="valid" time="0.03" steps="11382"/></proof>
  </goal>
  <goal name="is_subsequence&#39;vc.7" expl="precondition" proved="true">
  <proof prover="2"><result status="valid" time="0.04" steps="11965"/></proof>
  </goal>
  <goal name="is_subsequence&#39;vc.8" expl="precondition" proved="true">
  <proof prover="2"><result status="valid" time="0.05" steps="15413"/></proof>
  </goal>
  <goal name="is_subsequence&#39;vc.9" expl="precondition" proved="true">
  <proof prover="2"><result status="valid" time="0.02" steps="14124"/></proof>
=======
  <proof prover="2"><result status="valid" time="0.03" steps="11678"/></proof>
  </goal>
  <goal name="is_subsequence&#39;vc.1" expl="precondition" proved="true">
  <proof prover="2"><result status="valid" time="0.04" steps="12309"/></proof>
  </goal>
  <goal name="is_subsequence&#39;vc.2" expl="precondition" proved="true">
  <proof prover="2"><result status="valid" time="0.03" steps="12333"/></proof>
  </goal>
  <goal name="is_subsequence&#39;vc.3" expl="precondition" proved="true">
  <proof prover="2"><result status="valid" time="0.28" steps="55894"/></proof>
  </goal>
  <goal name="is_subsequence&#39;vc.4" expl="precondition" proved="true">
  <proof prover="2"><result status="valid" time="0.04" steps="15190"/></proof>
  </goal>
  <goal name="is_subsequence&#39;vc.5" expl="variant decrease" proved="true">
  <proof prover="2"><result status="valid" time="0.03" steps="11683"/></proof>
  </goal>
  <goal name="is_subsequence&#39;vc.6" expl="precondition" proved="true">
  <proof prover="2"><result status="valid" time="0.03" steps="11638"/></proof>
  </goal>
  <goal name="is_subsequence&#39;vc.7" expl="precondition" proved="true">
  <proof prover="2"><result status="valid" time="0.04" steps="12291"/></proof>
  </goal>
  <goal name="is_subsequence&#39;vc.8" expl="precondition" proved="true">
  <proof prover="2"><result status="valid" time="0.05" steps="16603"/></proof>
  </goal>
  <goal name="is_subsequence&#39;vc.9" expl="precondition" proved="true">
  <proof prover="2"><result status="valid" time="0.02" steps="14455"/></proof>
>>>>>>> 92c89c24
  </goal>
  <goal name="is_subsequence&#39;vc.10" expl="postcondition" proved="true">
  <transf name="split_vc" proved="true" >
   <goal name="is_subsequence&#39;vc.10.0" expl="postcondition" proved="true">
   <transf name="split_vc" proved="true" >
    <goal name="is_subsequence&#39;vc.10.0.0" expl="postcondition" proved="true">
    <transf name="exists" proved="true" arg1="f">
     <goal name="is_subsequence&#39;vc.10.0.0.0" proved="true">
<<<<<<< HEAD
     <proof prover="2"><result status="valid" time="0.06" steps="21449"/></proof>
=======
     <proof prover="2"><result status="valid" time="0.06" steps="21789"/></proof>
>>>>>>> 92c89c24
     </goal>
    </transf>
    </goal>
    <goal name="is_subsequence&#39;vc.10.0.1" expl="postcondition" proved="true">
<<<<<<< HEAD
    <proof prover="2" timelimit="5"><result status="valid" time="0.05" steps="12095"/></proof>
    </goal>
    <goal name="is_subsequence&#39;vc.10.0.2" expl="postcondition" proved="true">
    <proof prover="2"><result status="valid" time="0.03" steps="11129"/></proof>
=======
    <proof prover="2" timelimit="5"><result status="valid" time="0.05" steps="12655"/></proof>
>>>>>>> 92c89c24
    </goal>
   </transf>
   </goal>
   <goal name="is_subsequence&#39;vc.10.1" expl="postcondition" proved="true">
<<<<<<< HEAD
   <proof prover="2"><result status="valid" time="0.04" steps="14427"/></proof>
=======
   <proof prover="2"><result status="valid" time="0.04" steps="14904"/></proof>
>>>>>>> 92c89c24
   </goal>
  </transf>
  </goal>
  <goal name="is_subsequence&#39;vc.11" expl="precondition" proved="true">
  <proof prover="2"><result status="valid" time="0.04" steps="11543"/></proof>
  </goal>
  <goal name="is_subsequence&#39;vc.12" expl="precondition" proved="true">
  <proof prover="2"><result status="valid" time="0.04" steps="11587"/></proof>
  </goal>
  <goal name="is_subsequence&#39;vc.13" expl="precondition" proved="true">
  <proof prover="2"><result status="valid" time="0.04" steps="13456"/></proof>
  </goal>
  <goal name="is_subsequence&#39;vc.14" expl="precondition" proved="true">
  <proof prover="2"><result status="valid" time="0.04" steps="13559"/></proof>
  </goal>
  <goal name="is_subsequence&#39;vc.15" expl="postcondition" proved="true">
  <proof prover="2"><result status="valid" time="0.02" steps="7409"/></proof>
  </goal>
 </transf>
 </goal>
</theory>
</file>
</why3session><|MERGE_RESOLUTION|>--- conflicted
+++ resolved
@@ -9,36 +9,6 @@
  <goal name="is_subsequence&#39;vc" expl="VC for is_subsequence" proved="true">
  <transf name="split_vc" proved="true" >
   <goal name="is_subsequence&#39;vc.0" expl="variant decrease" proved="true">
-<<<<<<< HEAD
-  <proof prover="2"><result status="valid" time="0.03" steps="11422"/></proof>
-  </goal>
-  <goal name="is_subsequence&#39;vc.1" expl="precondition" proved="true">
-  <proof prover="2"><result status="valid" time="0.04" steps="11985"/></proof>
-  </goal>
-  <goal name="is_subsequence&#39;vc.2" expl="precondition" proved="true">
-  <proof prover="2"><result status="valid" time="0.03" steps="12007"/></proof>
-  </goal>
-  <goal name="is_subsequence&#39;vc.3" expl="precondition" proved="true">
-  <proof prover="2"><result status="valid" time="0.28" steps="55802"/></proof>
-  </goal>
-  <goal name="is_subsequence&#39;vc.4" expl="precondition" proved="true">
-  <proof prover="2"><result status="valid" time="0.04" steps="14923"/></proof>
-  </goal>
-  <goal name="is_subsequence&#39;vc.5" expl="variant decrease" proved="true">
-  <proof prover="2"><result status="valid" time="0.03" steps="11427"/></proof>
-  </goal>
-  <goal name="is_subsequence&#39;vc.6" expl="precondition" proved="true">
-  <proof prover="2"><result status="valid" time="0.03" steps="11382"/></proof>
-  </goal>
-  <goal name="is_subsequence&#39;vc.7" expl="precondition" proved="true">
-  <proof prover="2"><result status="valid" time="0.04" steps="11965"/></proof>
-  </goal>
-  <goal name="is_subsequence&#39;vc.8" expl="precondition" proved="true">
-  <proof prover="2"><result status="valid" time="0.05" steps="15413"/></proof>
-  </goal>
-  <goal name="is_subsequence&#39;vc.9" expl="precondition" proved="true">
-  <proof prover="2"><result status="valid" time="0.02" steps="14124"/></proof>
-=======
   <proof prover="2"><result status="valid" time="0.03" steps="11678"/></proof>
   </goal>
   <goal name="is_subsequence&#39;vc.1" expl="precondition" proved="true">
@@ -67,7 +37,6 @@
   </goal>
   <goal name="is_subsequence&#39;vc.9" expl="precondition" proved="true">
   <proof prover="2"><result status="valid" time="0.02" steps="14455"/></proof>
->>>>>>> 92c89c24
   </goal>
   <goal name="is_subsequence&#39;vc.10" expl="postcondition" proved="true">
   <transf name="split_vc" proved="true" >
@@ -76,32 +45,17 @@
     <goal name="is_subsequence&#39;vc.10.0.0" expl="postcondition" proved="true">
     <transf name="exists" proved="true" arg1="f">
      <goal name="is_subsequence&#39;vc.10.0.0.0" proved="true">
-<<<<<<< HEAD
-     <proof prover="2"><result status="valid" time="0.06" steps="21449"/></proof>
-=======
      <proof prover="2"><result status="valid" time="0.06" steps="21789"/></proof>
->>>>>>> 92c89c24
      </goal>
     </transf>
     </goal>
     <goal name="is_subsequence&#39;vc.10.0.1" expl="postcondition" proved="true">
-<<<<<<< HEAD
-    <proof prover="2" timelimit="5"><result status="valid" time="0.05" steps="12095"/></proof>
-    </goal>
-    <goal name="is_subsequence&#39;vc.10.0.2" expl="postcondition" proved="true">
-    <proof prover="2"><result status="valid" time="0.03" steps="11129"/></proof>
-=======
     <proof prover="2" timelimit="5"><result status="valid" time="0.05" steps="12655"/></proof>
->>>>>>> 92c89c24
     </goal>
    </transf>
    </goal>
    <goal name="is_subsequence&#39;vc.10.1" expl="postcondition" proved="true">
-<<<<<<< HEAD
-   <proof prover="2"><result status="valid" time="0.04" steps="14427"/></proof>
-=======
    <proof prover="2"><result status="valid" time="0.04" steps="14904"/></proof>
->>>>>>> 92c89c24
    </goal>
   </transf>
   </goal>
