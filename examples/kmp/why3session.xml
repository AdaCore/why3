--- conflicted
+++ resolved
@@ -49,9 +49,8 @@
  <proof prover="0"><result status="valid" time="0.01"/></proof>
  <proof prover="6"><result status="valid" time="0.00" steps="8"/></proof>
  </goal>
-<<<<<<< HEAD
  <goal name="VC initnext" expl="VC for initnext" proved="true">
- <transf name="split_goal_wp" proved="true" >
+ <transf name="split_goal_right" proved="true" >
   <goal name="VC initnext.0" expl="array creation size" proved="true">
   <proof prover="0"><result status="valid" time="0.02"/></proof>
   <proof prover="6"><result status="valid" time="0.00" steps="2"/></proof>
@@ -105,64 +104,6 @@
    <transf name="instantiate" proved="true" arg1="H12" arg2="(z-1)">
     <goal name="VC initnext.12.0.0" expl="loop invariant preservation" proved="true">
     <proof prover="0"><result status="valid" time="0.03"/></proof>
-=======
- <goal name="WP_parameter initnext" expl="VC for initnext">
- <transf name="split_goal_right">
-  <goal name="WP_parameter initnext.1" expl="array creation size">
-  <proof prover="3"><result status="valid" time="0.01" steps="2"/></proof>
-  </goal>
-  <goal name="WP_parameter initnext.2" expl="index in array bounds">
-  <proof prover="3"><result status="valid" time="0.01" steps="5"/></proof>
-  </goal>
-  <goal name="WP_parameter initnext.3" expl="loop invariant init">
-  <proof prover="3"><result status="valid" time="0.01" steps="8"/></proof>
-  </goal>
-  <goal name="WP_parameter initnext.4" expl="loop invariant init">
-  <proof prover="3" timelimit="10" memlimit="0"><result status="valid" time="0.02" steps="15"/></proof>
-  </goal>
-  <goal name="WP_parameter initnext.5" expl="loop invariant init">
-  <proof prover="3" timelimit="10" memlimit="0"><result status="valid" time="0.01" steps="9"/></proof>
-  </goal>
-  <goal name="WP_parameter initnext.6" expl="loop invariant init">
-  <proof prover="3"><result status="valid" time="0.01" steps="11"/></proof>
-  </goal>
-  <goal name="WP_parameter initnext.7" expl="index in array bounds">
-  <proof prover="3" timelimit="10" memlimit="0"><result status="valid" time="0.02" steps="13"/></proof>
-  </goal>
-  <goal name="WP_parameter initnext.8" expl="index in array bounds">
-  <proof prover="3"><result status="valid" time="0.01" steps="14"/></proof>
-  </goal>
-  <goal name="WP_parameter initnext.9" expl="type invariant">
-  <proof prover="3"><result status="valid" time="0.01" steps="19"/></proof>
-  </goal>
-  <goal name="WP_parameter initnext.10" expl="index in array bounds">
-  <proof prover="3"><result status="valid" time="0.01" steps="19"/></proof>
-  </goal>
-  <goal name="WP_parameter initnext.11" expl="loop invariant preservation">
-  <proof prover="3"><result status="valid" time="0.02" steps="22"/></proof>
-  </goal>
-  <goal name="WP_parameter initnext.12" expl="loop invariant preservation">
-  <proof prover="3" timelimit="7"><result status="valid" time="0.02" steps="44"/></proof>
-  </goal>
-  <goal name="WP_parameter initnext.13" expl="loop invariant preservation">
-  <proof prover="0" timelimit="7" memlimit="1000" edited="kmp_WP_KnuthMorrisPratt_WP_parameter_initnext_2.v"><result status="valid" time="0.35"/></proof>
-  </goal>
-  <goal name="WP_parameter initnext.14" expl="loop invariant preservation">
-  <transf name="inline_goal">
-   <goal name="WP_parameter initnext.14.1" expl="loop invariant preservation">
-   <transf name="split_goal_right">
-    <goal name="WP_parameter initnext.14.1.1" expl="loop invariant preservation">
-    <proof prover="3"><result status="valid" time="0.07" steps="26"/></proof>
-    </goal>
-    <goal name="WP_parameter initnext.14.1.2" expl="loop invariant preservation">
-    <proof prover="3"><result status="valid" time="0.05" steps="23"/></proof>
-    </goal>
-    <goal name="WP_parameter initnext.14.1.3" expl="loop invariant preservation">
-    <proof prover="3"><result status="valid" time="0.06" steps="58"/></proof>
-    </goal>
-    <goal name="WP_parameter initnext.14.1.4" expl="loop invariant preservation">
-    <proof prover="3"><result status="valid" time="0.12" steps="125"/></proof>
->>>>>>> 8e560e42
     </goal>
    </transf>
    </goal>
@@ -179,37 +120,9 @@
   <proof prover="0"><result status="valid" time="0.01"/></proof>
   <proof prover="6"><result status="valid" time="0.00" steps="19"/></proof>
   </goal>
-<<<<<<< HEAD
   <goal name="VC initnext.16" expl="loop invariant preservation" proved="true">
   <proof prover="0"><result status="valid" time="0.01"/></proof>
   <proof prover="6"><result status="valid" time="0.00" steps="19"/></proof>
-=======
-  <goal name="WP_parameter initnext.19" expl="loop invariant preservation">
-  <proof prover="3"><result status="valid" time="0.02" steps="31"/></proof>
-  </goal>
-  <goal name="WP_parameter initnext.20" expl="loop invariant preservation">
-  <proof prover="0" timelimit="7" memlimit="1000" edited="kmp_WP_KnuthMorrisPratt_WP_parameter_initnext_3.v"><result status="valid" time="0.46"/></proof>
-  </goal>
-  <goal name="WP_parameter initnext.21" expl="loop invariant preservation">
-  <transf name="inline_goal">
-   <goal name="WP_parameter initnext.21.1" expl="loop invariant preservation">
-   <transf name="split_goal_right">
-    <goal name="WP_parameter initnext.21.1.1" expl="loop invariant preservation">
-    <proof prover="3"><result status="valid" time="0.03" steps="22"/></proof>
-    </goal>
-    <goal name="WP_parameter initnext.21.1.2" expl="loop invariant preservation">
-    <proof prover="3"><result status="valid" time="0.02" steps="23"/></proof>
-    </goal>
-    <goal name="WP_parameter initnext.21.1.3" expl="loop invariant preservation">
-    <proof prover="3"><result status="valid" time="0.11" steps="41"/></proof>
-    </goal>
-    <goal name="WP_parameter initnext.21.1.4" expl="loop invariant preservation">
-    <proof prover="3"><result status="valid" time="0.16" steps="156"/></proof>
-    </goal>
-   </transf>
-   </goal>
-  </transf>
->>>>>>> 8e560e42
   </goal>
   <goal name="VC initnext.17" expl="loop invariant preservation" proved="true">
   <proof prover="0"><result status="valid" time="0.02"/></proof>
@@ -254,9 +167,8 @@
   </goal>
  </transf>
  </goal>
-<<<<<<< HEAD
  <goal name="VC kmp" expl="VC for kmp" proved="true">
- <transf name="split_goal_wp" proved="true" >
+ <transf name="split_goal_right" proved="true" >
   <goal name="VC kmp.0" expl="precondition" proved="true">
   <proof prover="0"><result status="valid" time="0.01"/></proof>
   <proof prover="6"><result status="valid" time="0.00" steps="2"/></proof>
@@ -339,75 +251,6 @@
    </transf>
    </goal>
   </transf>
-=======
- <goal name="WP_parameter kmp" expl="VC for kmp">
- <transf name="split_goal_right">
-  <goal name="WP_parameter kmp.1" expl="precondition">
-  <proof prover="3" timelimit="10" memlimit="0"><result status="valid" time="0.01" steps="3"/></proof>
-  </goal>
-  <goal name="WP_parameter kmp.2" expl="loop invariant init">
-  <proof prover="3"><result status="valid" time="0.01" steps="5"/></proof>
-  </goal>
-  <goal name="WP_parameter kmp.3" expl="loop invariant init">
-  <proof prover="1" timelimit="15"><result status="valid" time="0.02"/></proof>
-  </goal>
-  <goal name="WP_parameter kmp.4" expl="loop invariant init">
-  <proof prover="3" timelimit="10" memlimit="0"><result status="valid" time="0.01" steps="6"/></proof>
-  </goal>
-  <goal name="WP_parameter kmp.5" expl="index in array bounds">
-  <proof prover="3" timelimit="10" memlimit="0"><result status="valid" time="0.01" steps="12"/></proof>
-  </goal>
-  <goal name="WP_parameter kmp.6" expl="index in array bounds">
-  <proof prover="3" timelimit="10" memlimit="0"><result status="valid" time="0.01" steps="12"/></proof>
-  </goal>
-  <goal name="WP_parameter kmp.7" expl="loop invariant preservation">
-  <proof prover="3"><result status="valid" time="0.01" steps="20"/></proof>
-  </goal>
-  <goal name="WP_parameter kmp.8" expl="loop invariant preservation">
-  <proof prover="3" timelimit="10" memlimit="0"><result status="valid" time="0.02" steps="38"/></proof>
-  </goal>
-  <goal name="WP_parameter kmp.9" expl="loop invariant preservation">
-  <proof prover="3" timelimit="10" memlimit="0"><result status="valid" time="0.02" steps="29"/></proof>
-  </goal>
-  <goal name="WP_parameter kmp.10" expl="loop variant decrease">
-  <proof prover="3"><result status="valid" time="0.01" steps="16"/></proof>
-  </goal>
-  <goal name="WP_parameter kmp.11" expl="loop invariant preservation">
-  <proof prover="3"><result status="valid" time="0.01" steps="16"/></proof>
-  </goal>
-  <goal name="WP_parameter kmp.12" expl="loop invariant preservation">
-  <proof prover="1" timelimit="10" memlimit="0"><result status="valid" time="0.02"/></proof>
-  </goal>
-  <goal name="WP_parameter kmp.13" expl="loop invariant preservation">
-  <proof prover="3"><result status="valid" time="0.05" steps="37"/></proof>
-  </goal>
-  <goal name="WP_parameter kmp.14" expl="loop variant decrease">
-  <proof prover="3"><result status="valid" time="0.02" steps="16"/></proof>
-  </goal>
-  <goal name="WP_parameter kmp.15" expl="index in array bounds">
-  <proof prover="3" timelimit="10" memlimit="0"><result status="valid" time="0.01" steps="15"/></proof>
-  </goal>
-  <goal name="WP_parameter kmp.16" expl="loop invariant preservation">
-  <proof prover="3"><result status="valid" time="0.07" steps="53"/></proof>
-  </goal>
-  <goal name="WP_parameter kmp.17" expl="loop invariant preservation">
-  <proof prover="3"><result status="valid" time="0.04" steps="97"/></proof>
-  </goal>
-  <goal name="WP_parameter kmp.18" expl="loop invariant preservation">
-  <proof prover="5"><result status="valid" time="3.66" steps="537"/></proof>
-  </goal>
-  <goal name="WP_parameter kmp.19" expl="loop variant decrease">
-  <proof prover="3"><result status="valid" time="0.04" steps="31"/></proof>
-  </goal>
-  <goal name="WP_parameter kmp.20" expl="postcondition">
-  <proof prover="3" timelimit="10" memlimit="0"><result status="valid" time="0.02" steps="12"/></proof>
-  </goal>
-  <goal name="WP_parameter kmp.21" expl="postcondition">
-  <proof prover="3" timelimit="10" memlimit="0"><result status="valid" time="0.02" steps="36"/></proof>
-  </goal>
-  <goal name="WP_parameter kmp.22" expl="postcondition">
-  <proof prover="3" timelimit="10" memlimit="0"><result status="valid" time="0.02" steps="27"/></proof>
->>>>>>> 8e560e42
   </goal>
   <goal name="VC kmp.19" expl="postcondition" proved="true">
   <proof prover="0"><result status="valid" time="0.10"/></proof>
