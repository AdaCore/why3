<?xml version="1.0" encoding="UTF-8"?>
<!DOCTYPE why3session PUBLIC "-//Why3//proof session v5//EN"
"http://why3.lri.fr/why3session.dtd">
<why3session shape_version="6">
<prover id="5" name="Alt-Ergo" version="2.3.3" timelimit="5" steplimit="0" memlimit="1000"/>
<prover id="6" name="CVC4" version="1.8" timelimit="5" steplimit="0" memlimit="1000"/>
<prover id="7" name="Z3" version="4.8.10" timelimit="5" steplimit="0" memlimit="1000"/>
<file format="whyml" proved="true">
<path name=".."/><path name="verifythis_2018_le_rouge_et_le_noir_1.mlw"/>
<theory name="ColoredTiles" proved="true">
 <goal name="valid_contr" proved="true">
 <proof prover="5"><result status="valid" time="0.01" steps="16"/></proof>
 </goal>
 <goal name="colo_0" proved="true">
 <transf name="split_vc" proved="true" >
  <goal name="colo_0.0" proved="true">
  <proof prover="5"><result status="valid" time="0.01" steps="15"/></proof>
  </goal>
  <goal name="colo_0.1" proved="true">
  <proof prover="5"><result status="valid" time="0.01" steps="17"/></proof>
  </goal>
  <goal name="colo_0.2" proved="true">
  <proof prover="6"><result status="valid" time="0.08" steps="21408"/></proof>
  </goal>
 </transf>
 </goal>
 <goal name="colo_1" proved="true">
 <transf name="split_vc" proved="true" >
  <goal name="colo_1.0" proved="true">
  <proof prover="5"><result status="valid" time="0.01" steps="12"/></proof>
  </goal>
  <goal name="colo_1.1" proved="true">
  <proof prover="5"><result status="valid" time="0.01" steps="48"/></proof>
  </goal>
  <goal name="colo_1.2" proved="true">
  <proof prover="5"><result status="valid" time="0.02" steps="36"/></proof>
  </goal>
  <goal name="colo_1.3" proved="true">
  <proof prover="6"><result status="valid" time="0.08" steps="21437"/></proof>
  </goal>
 </transf>
 </goal>
 <goal name="colo_2" proved="true">
 <transf name="split_vc" proved="true" >
  <goal name="colo_2.0" proved="true">
  <proof prover="5"><result status="valid" time="0.01" steps="13"/></proof>
  </goal>
  <goal name="colo_2.1" proved="true">
  <proof prover="5"><result status="valid" time="0.01" steps="13"/></proof>
  </goal>
  <goal name="colo_2.2" proved="true">
  <proof prover="5"><result status="valid" time="0.02" steps="48"/></proof>
  </goal>
  <goal name="colo_2.3" proved="true">
  <proof prover="5"><result status="valid" time="0.01" steps="27"/></proof>
  </goal>
  <goal name="colo_2.4" proved="true">
  <proof prover="5"><result status="valid" time="0.11" steps="966"/></proof>
  </goal>
  <goal name="colo_2.5" proved="true">
  <proof prover="6"><result status="valid" time="0.09" steps="21988"/></proof>
  </goal>
 </transf>
 </goal>
 <goal name="colo_3" proved="true">
 <transf name="split_vc" proved="true" >
  <goal name="colo_3.0" proved="true">
  <proof prover="5"><result status="valid" time="0.01" steps="16"/></proof>
  </goal>
  <goal name="colo_3.1" proved="true">
  <proof prover="5"><result status="valid" time="0.01" steps="28"/></proof>
  </goal>
  <goal name="colo_3.2" proved="true">
  <proof prover="5"><result status="valid" time="0.01" steps="16"/></proof>
  </goal>
  <goal name="colo_3.3" proved="true">
  <proof prover="5"><result status="valid" time="0.01" steps="17"/></proof>
  </goal>
  <goal name="colo_3.4" proved="true">
  <proof prover="5"><result status="valid" time="0.01" steps="18"/></proof>
  </goal>
  <goal name="colo_3.5" proved="true">
  <proof prover="5"><result status="valid" time="0.01" steps="17"/></proof>
  </goal>
  <goal name="colo_3.6" proved="true">
  <proof prover="5"><result status="valid" time="0.12" steps="795"/></proof>
  </goal>
  <goal name="colo_3.7" proved="true">
  <proof prover="5"><result status="valid" time="0.01" steps="33"/></proof>
  </goal>
  <goal name="colo_3.8" proved="true">
  <proof prover="5"><result status="valid" time="0.17" steps="1387"/></proof>
  </goal>
  <goal name="colo_3.9" proved="true">
  <proof prover="5"><result status="valid" time="0.02" steps="60"/></proof>
  </goal>
  <goal name="colo_3.10" proved="true">
  <proof prover="5"><result status="valid" time="0.30" steps="1518"/></proof>
  </goal>
  <goal name="colo_3.11" proved="true">
  <proof prover="6"><result status="valid" time="0.21" steps="35162"/></proof>
  </goal>
 </transf>
 </goal>
 <goal name="valid_split_fb&#39;vc" expl="VC for valid_split_fb" proved="true">
 <transf name="split_vc" proved="true" >
  <goal name="valid_split_fb&#39;vc.0" expl="precondition" proved="true">
  <proof prover="5"><result status="valid" time="0.01" steps="6"/></proof>
  </goal>
  <goal name="valid_split_fb&#39;vc.1" expl="assertion" proved="true">
  <transf name="split_vc" proved="true" >
   <goal name="valid_split_fb&#39;vc.1.0" expl="assertion" proved="true">
   <proof prover="5"><result status="valid" time="0.02" steps="43"/></proof>
   </goal>
   <goal name="valid_split_fb&#39;vc.1.1" expl="VC for valid_split_fb" proved="true">
   <proof prover="5"><result status="valid" time="0.02" steps="32"/></proof>
   </goal>
   <goal name="valid_split_fb&#39;vc.1.2" expl="VC for valid_split_fb" proved="true">
   <proof prover="5"><result status="valid" time="0.08" steps="372"/></proof>
   </goal>
  </transf>
  </goal>
  <goal name="valid_split_fb&#39;vc.2" expl="postcondition" proved="true">
  <proof prover="5"><result status="valid" time="0.12" steps="737"/></proof>
  </goal>
 </transf>
 </goal>
 <goal name="valid_restrict&#39;vc" expl="VC for valid_restrict" proved="true">
 <transf name="split_vc" proved="true" >
  <goal name="valid_restrict&#39;vc.0" expl="postcondition" proved="true">
  <transf name="split_all_full" proved="true" >
   <goal name="valid_restrict&#39;vc.0.0" expl="postcondition" proved="true">
   <proof prover="5"><result status="valid" time="0.48" steps="2214"/></proof>
   </goal>
  </transf>
  </goal>
 </transf>
 </goal>
 <goal name="first_black_tile&#39;vc" expl="VC for first_black_tile" proved="true">
 <transf name="split_vc" proved="true" >
  <goal name="first_black_tile&#39;vc.0" expl="assertion" proved="true">
  <proof prover="5"><result status="valid" time="0.02" steps="30"/></proof>
  </goal>
  <goal name="first_black_tile&#39;vc.1" expl="precondition" proved="true">
  <proof prover="5"><result status="valid" time="0.01" steps="9"/></proof>
  </goal>
  <goal name="first_black_tile&#39;vc.2" expl="variant decrease" proved="true">
  <proof prover="5"><result status="valid" time="0.01" steps="24"/></proof>
  </goal>
  <goal name="first_black_tile&#39;vc.3" expl="assertion" proved="true">
  <transf name="split_vc" proved="true" >
   <goal name="first_black_tile&#39;vc.3.0" expl="assertion" proved="true">
   <proof prover="5"><result status="valid" time="0.02" steps="19"/></proof>
   </goal>
   <goal name="first_black_tile&#39;vc.3.1" expl="VC for first_black_tile" proved="true">
   <proof prover="5"><result status="valid" time="0.04" steps="168"/></proof>
   </goal>
  </transf>
  </goal>
  <goal name="first_black_tile&#39;vc.4" expl="postcondition" proved="true">
  <proof prover="5"><result status="valid" time="0.02" steps="66"/></proof>
  </goal>
  <goal name="first_black_tile&#39;vc.5" expl="postcondition" proved="true">
  <proof prover="5"><result status="valid" time="0.02" steps="53"/></proof>
  </goal>
  <goal name="first_black_tile&#39;vc.6" expl="postcondition" proved="true">
  <proof prover="5"><result status="valid" time="0.04" steps="137"/></proof>
  </goal>
  <goal name="first_black_tile&#39;vc.7" expl="postcondition" proved="true">
  <proof prover="5"><result status="valid" time="0.03" steps="91"/></proof>
  </goal>
 </transf>
 </goal>
 <goal name="addleft&#39;vc" expl="VC for addleft" proved="true">
 <transf name="split_vc" proved="true" >
  <goal name="addleft&#39;vc.0" expl="variant decrease" proved="true">
  <proof prover="5"><result status="valid" time="0.01" steps="4"/></proof>
  </goal>
  <goal name="addleft&#39;vc.1" expl="postcondition" proved="true">
  <proof prover="5"><result status="valid" time="0.01" steps="26"/></proof>
  </goal>
 </transf>
 </goal>
 <goal name="addleft_fb" proved="true">
 <transf name="introduce_premises" proved="true" >
  <goal name="addleft_fb.0" proved="true">
  <transf name="induction" proved="true" arg1="nr">
   <goal name="addleft_fb.0.0" expl="base case" proved="true">
   <proof prover="5"><result status="valid" time="0.02" steps="24"/></proof>
   </goal>
   <goal name="addleft_fb.0.1" expl="recursive case" proved="true">
   <transf name="split_all_full" proved="true" >
    <goal name="addleft_fb.0.1.0" expl="recursive case" proved="true">
    <proof prover="7"><result status="valid" time="0.22" steps="362634"/></proof>
    </goal>
   </transf>
   </goal>
  </transf>
  </goal>
 </transf>
 </goal>
 <goal name="mapaddleft_fb" proved="true">
 <proof prover="5"><result status="valid" time="0.02" steps="82"/></proof>
 </goal>
 <goal name="bij_image&#39;vc" expl="VC for bij_image" proved="true">
 <transf name="split_vc" proved="true" >
  <goal name="bij_image&#39;vc.0" expl="assertion" proved="true">
  <proof prover="5"><result status="valid" time="0.01" steps="30"/></proof>
  </goal>
  <goal name="bij_image&#39;vc.1" expl="postcondition" proved="true">
  <proof prover="5"><result status="valid" time="0.02" steps="34"/></proof>
  </goal>
 </transf>
 </goal>
 <goal name="bij_cardinal&#39;vc" expl="VC for bij_cardinal" proved="true">
 <transf name="split_vc" proved="true" >
  <goal name="bij_cardinal&#39;vc.0" expl="assertion" proved="true">
  <proof prover="5"><result status="valid" time="0.01" steps="4"/></proof>
  </goal>
  <goal name="bij_cardinal&#39;vc.1" expl="assertion" proved="true">
  <proof prover="5"><result status="valid" time="0.01" steps="6"/></proof>
  </goal>
  <goal name="bij_cardinal&#39;vc.2" expl="assertion" proved="true">
  <proof prover="5"><result status="valid" time="0.02" steps="27"/></proof>
  </goal>
  <goal name="bij_cardinal&#39;vc.3" expl="postcondition" proved="true">
  <proof prover="5"><result status="valid" time="0.01" steps="8"/></proof>
  </goal>
 </transf>
 </goal>
 <goal name="ext" proved="true">
 <proof prover="5"><result status="valid" time="0.01" steps="4"/></proof>
 </goal>
 <goal name="app_eq" proved="true">
 <proof prover="5"><result status="valid" time="0.01" steps="4"/></proof>
 </goal>
 <goal name="addleft_result&#39;vc" expl="VC for addleft_result" proved="true">
 <transf name="split_vc" proved="true" >
  <goal name="addleft_result&#39;vc.0" expl="assertion" proved="true">
  <proof prover="5"><result status="valid" time="0.06" steps="144"/></proof>
  </goal>
  <goal name="addleft_result&#39;vc.1" expl="precondition" proved="true">
  <proof prover="5"><result status="valid" time="0.01" steps="6"/></proof>
  </goal>
  <goal name="addleft_result&#39;vc.2" expl="precondition" proved="true">
  <proof prover="5"><result status="valid" time="0.01" steps="10"/></proof>
  </goal>
  <goal name="addleft_result&#39;vc.3" expl="variant decrease" proved="true">
  <proof prover="5"><result status="valid" time="0.01" steps="14"/></proof>
  </goal>
  <goal name="addleft_result&#39;vc.4" expl="precondition" proved="true">
  <proof prover="5"><result status="valid" time="0.01" steps="14"/></proof>
  </goal>
  <goal name="addleft_result&#39;vc.5" expl="assertion" proved="true">
  <proof prover="6"><result status="valid" time="0.10" steps="25271"/></proof>
  </goal>
  <goal name="addleft_result&#39;vc.6" expl="assertion" proved="true">
  <transf name="split_vc" proved="true" >
   <goal name="addleft_result&#39;vc.6.0" expl="assertion" proved="true">
   <proof prover="5"><result status="valid" time="2.00" steps="3241"/></proof>
   </goal>
   <goal name="addleft_result&#39;vc.6.1" expl="VC for addleft_result" proved="true">
   <proof prover="5"><result status="valid" time="0.02" steps="22"/></proof>
   </goal>
  </transf>
  </goal>
  <goal name="addleft_result&#39;vc.7" expl="assertion" proved="true">
  <proof prover="5"><result status="valid" time="0.04" steps="100"/></proof>
  </goal>
  <goal name="addleft_result&#39;vc.8" expl="postcondition" proved="true">
<<<<<<< HEAD
  <proof prover="6"><result status="valid" time="3.51" steps="1529081"/></proof>
=======
  <proof prover="6"><result status="valid" time="3.45" steps="1527222"/></proof>
>>>>>>> 92c89c24
  </goal>
 </transf>
 </goal>
 <goal name="addleft_bijective&#39;vc" expl="VC for addleft_bijective" proved="true">
 <transf name="split_vc" proved="true" >
  <goal name="addleft_bijective&#39;vc.0" expl="assertion" proved="true">
  <proof prover="5"><result status="valid" time="0.25" steps="464"/></proof>
  </goal>
  <goal name="addleft_bijective&#39;vc.1" expl="assertion" proved="true">
  <proof prover="5"><result status="valid" time="0.07" steps="327"/></proof>
  </goal>
  <goal name="addleft_bijective&#39;vc.2" expl="postcondition" proved="true">
  <proof prover="5"><result status="valid" time="0.02" steps="25"/></proof>
  </goal>
 </transf>
 </goal>
 <goal name="mapaddleft_card&#39;vc" expl="VC for mapaddleft_card" proved="true">
 <transf name="split_vc" proved="true" >
  <goal name="mapaddleft_card&#39;vc.0" expl="precondition" proved="true">
  <proof prover="5"><result status="valid" time="0.01" steps="2"/></proof>
  </goal>
  <goal name="mapaddleft_card&#39;vc.1" expl="precondition" proved="true">
  <proof prover="5"><result status="valid" time="0.01" steps="8"/></proof>
  </goal>
  <goal name="mapaddleft_card&#39;vc.2" expl="postcondition" proved="true">
  <proof prover="5"><result status="valid" time="0.01" steps="12"/></proof>
  </goal>
 </transf>
 </goal>
 <goal name="addleft_valid&#39;vc" expl="VC for addleft_valid" proved="true">
 <transf name="split_vc" proved="true" >
  <goal name="addleft_valid&#39;vc.0" expl="precondition" proved="true">
  <proof prover="5"><result status="valid" time="0.01" steps="4"/></proof>
  </goal>
  <goal name="addleft_valid&#39;vc.1" expl="assertion" proved="true">
  <proof prover="6"><result status="valid" time="1.79" steps="299979"/></proof>
  </goal>
  <goal name="addleft_valid&#39;vc.2" expl="precondition" proved="true">
  <proof prover="5"><result status="valid" time="0.02" steps="14"/></proof>
  </goal>
  <goal name="addleft_valid&#39;vc.3" expl="precondition" proved="true">
  <proof prover="5"><result status="valid" time="0.02" steps="20"/></proof>
  </goal>
  <goal name="addleft_valid&#39;vc.4" expl="precondition" proved="true">
  <proof prover="5"><result status="valid" time="0.12" steps="261"/></proof>
  </goal>
  <goal name="addleft_valid&#39;vc.5" expl="postcondition" proved="true">
  <proof prover="5"><result status="valid" time="0.01" steps="6"/></proof>
  </goal>
 </transf>
 </goal>
 <goal name="mapaddleft_valid&#39;vc" expl="VC for mapaddleft_valid" proved="true">
 <proof prover="5"><result status="valid" time="0.06" steps="346"/></proof>
 </goal>
 <goal name="mapaddleft_length&#39;vc" expl="VC for mapaddleft_length" proved="true">
 <proof prover="5"><result status="valid" time="0.03" steps="98"/></proof>
 </goal>
 <goal name="disjoint_union&#39;vc" expl="VC for disjoint_union" proved="true">
 <transf name="split_vc" proved="true" >
  <goal name="disjoint_union&#39;vc.0" expl="assertion" proved="true">
  <proof prover="5"><result status="valid" time="0.02" steps="42"/></proof>
  </goal>
  <goal name="disjoint_union&#39;vc.1" expl="variant decrease" proved="true">
  <proof prover="5"><result status="valid" time="0.01" steps="7"/></proof>
  </goal>
  <goal name="disjoint_union&#39;vc.2" expl="precondition" proved="true">
  <proof prover="5"><result status="valid" time="0.02" steps="33"/></proof>
  </goal>
  <goal name="disjoint_union&#39;vc.3" expl="assertion" proved="true">
  <transf name="split_vc" proved="true" >
   <goal name="disjoint_union&#39;vc.3.0" expl="assertion" proved="true">
   <proof prover="5"><result status="valid" time="0.01" steps="6"/></proof>
   </goal>
   <goal name="disjoint_union&#39;vc.3.1" expl="VC for disjoint_union" proved="true">
   <proof prover="5"><result status="valid" time="0.02" steps="12"/></proof>
   </goal>
   <goal name="disjoint_union&#39;vc.3.2" expl="VC for disjoint_union" proved="true">
   <proof prover="5"><result status="valid" time="0.02" steps="43"/></proof>
   </goal>
   <goal name="disjoint_union&#39;vc.3.3" expl="VC for disjoint_union" proved="true">
   <proof prover="5"><result status="valid" time="0.02" steps="11"/></proof>
   </goal>
   <goal name="disjoint_union&#39;vc.3.4" expl="VC for disjoint_union" proved="true">
   <proof prover="5"><result status="valid" time="0.01" steps="12"/></proof>
   </goal>
   <goal name="disjoint_union&#39;vc.3.5" expl="VC for disjoint_union" proved="true">
   <proof prover="5"><result status="valid" time="0.01" steps="12"/></proof>
   </goal>
   <goal name="disjoint_union&#39;vc.3.6" expl="VC for disjoint_union" proved="true">
   <proof prover="5"><result status="valid" time="0.01" steps="9"/></proof>
   </goal>
   <goal name="disjoint_union&#39;vc.3.7" expl="VC for disjoint_union" proved="true">
   <proof prover="5"><result status="valid" time="0.01" steps="14"/></proof>
   </goal>
   <goal name="disjoint_union&#39;vc.3.8" expl="VC for disjoint_union" proved="true">
   <proof prover="5"><result status="valid" time="0.02" steps="11"/></proof>
   </goal>
   <goal name="disjoint_union&#39;vc.3.9" expl="VC for disjoint_union" proved="true">
   <proof prover="5"><result status="valid" time="0.01" steps="11"/></proof>
   </goal>
   <goal name="disjoint_union&#39;vc.3.10" expl="VC for disjoint_union" proved="true">
   <proof prover="5"><result status="valid" time="0.01" steps="14"/></proof>
   </goal>
   <goal name="disjoint_union&#39;vc.3.11" expl="VC for disjoint_union" proved="true">
   <proof prover="5"><result status="valid" time="0.01" steps="9"/></proof>
   </goal>
   <goal name="disjoint_union&#39;vc.3.12" expl="VC for disjoint_union" proved="true">
   <proof prover="5"><result status="valid" time="0.01" steps="12"/></proof>
   </goal>
   <goal name="disjoint_union&#39;vc.3.13" expl="VC for disjoint_union" proved="true">
   <proof prover="5"><result status="valid" time="0.03" steps="58"/></proof>
   </goal>
   <goal name="disjoint_union&#39;vc.3.14" expl="VC for disjoint_union" proved="true">
   <proof prover="5"><result status="valid" time="0.02" steps="59"/></proof>
   </goal>
   <goal name="disjoint_union&#39;vc.3.15" expl="VC for disjoint_union" proved="true">
   <proof prover="5"><result status="valid" time="0.02" steps="56"/></proof>
   </goal>
   <goal name="disjoint_union&#39;vc.3.16" expl="VC for disjoint_union" proved="true">
   <proof prover="5"><result status="valid" time="0.02" steps="10"/></proof>
   </goal>
  </transf>
  </goal>
  <goal name="disjoint_union&#39;vc.4" expl="postcondition" proved="true">
  <proof prover="5"><result status="valid" time="0.01" steps="2"/></proof>
  </goal>
  <goal name="disjoint_union&#39;vc.5" expl="postcondition" proved="true">
  <proof prover="5"><result status="valid" time="0.05" steps="108"/></proof>
  </goal>
 </transf>
 </goal>
 <goal name="enum&#39;vc" expl="VC for enum" proved="true">
 <transf name="split_vc" proved="true" >
  <goal name="enum&#39;vc.0" expl="array creation size" proved="true">
  <proof prover="5"><result status="valid" time="0.01" steps="0"/></proof>
  </goal>
  <goal name="enum&#39;vc.1" expl="array creation size" proved="true">
  <proof prover="5"><result status="valid" time="0.01" steps="2"/></proof>
  </goal>
  <goal name="enum&#39;vc.2" expl="index in array bounds" proved="true">
  <proof prover="5"><result status="valid" time="0.01" steps="4"/></proof>
  </goal>
  <goal name="enum&#39;vc.3" expl="index in array bounds" proved="true">
  <proof prover="5"><result status="valid" time="0.01" steps="10"/></proof>
  </goal>
  <goal name="enum&#39;vc.4" expl="assertion" proved="true">
  <proof prover="5"><result status="valid" time="0.03" steps="180"/></proof>
  </goal>
  <goal name="enum&#39;vc.5" expl="index in array bounds" proved="true">
  <proof prover="5"><result status="valid" time="0.01" steps="16"/></proof>
  </goal>
  <goal name="enum&#39;vc.6" expl="index in array bounds" proved="true">
  <proof prover="5"><result status="valid" time="0.01" steps="22"/></proof>
  </goal>
  <goal name="enum&#39;vc.7" expl="assertion" proved="true">
  <proof prover="5"><result status="valid" time="0.22" steps="1176"/></proof>
  </goal>
  <goal name="enum&#39;vc.8" expl="index in array bounds" proved="true">
  <proof prover="5"><result status="valid" time="0.01" steps="28"/></proof>
  </goal>
  <goal name="enum&#39;vc.9" expl="index in array bounds" proved="true">
  <proof prover="5"><result status="valid" time="0.01" steps="34"/></proof>
  </goal>
  <goal name="enum&#39;vc.10" expl="assertion" proved="true">
  <proof prover="6"><result status="valid" time="0.42" steps="68434"/></proof>
  </goal>
  <goal name="enum&#39;vc.11" expl="index in array bounds" proved="true">
  <proof prover="5"><result status="valid" time="0.02" steps="40"/></proof>
  </goal>
  <goal name="enum&#39;vc.12" expl="index in array bounds" proved="true">
  <proof prover="5"><result status="valid" time="0.02" steps="46"/></proof>
  </goal>
  <goal name="enum&#39;vc.13" expl="assertion" proved="true">
  <proof prover="6"><result status="valid" time="0.19" steps="42839"/></proof>
  </goal>
  <goal name="enum&#39;vc.14" expl="assertion" proved="true">
  <transf name="case" proved="true" arg1="i=3">
   <goal name="enum&#39;vc.14.0" expl="true case (assertion)" proved="true">
   <transf name="rewrite" proved="true" arg1="h">
    <goal name="enum&#39;vc.14.0.0" expl="true case (assertion)" proved="true">
    <transf name="rewrite" proved="true" arg1="Assert">
     <goal name="enum&#39;vc.14.0.0.0" expl="true case (assertion)" proved="true">
     <transf name="split_all_full" proved="true" >
      <goal name="enum&#39;vc.14.0.0.0.0" expl="VC for enum" proved="true">
      <transf name="introduce_premises" proved="true" >
       <goal name="enum&#39;vc.14.0.0.0.0.0" expl="VC for enum" proved="true">
       <transf name="apply" proved="true" arg1="colo_31">
        <goal name="enum&#39;vc.14.0.0.0.0.0.0" expl="apply premises" proved="true">
        <proof prover="5"><result status="valid" time="0.02" steps="60"/></proof>
        </goal>
        <goal name="enum&#39;vc.14.0.0.0.0.0.1" expl="apply premises" proved="true">
        <proof prover="5"><result status="valid" time="0.02" steps="60"/></proof>
        </goal>
       </transf>
       </goal>
      </transf>
      </goal>
      <goal name="enum&#39;vc.14.0.0.0.1" expl="VC for enum" proved="true">
      <proof prover="5"><result status="valid" time="0.10" steps="404"/></proof>
      </goal>
      <goal name="enum&#39;vc.14.0.0.0.2" expl="VC for enum" proved="true">
      <transf name="introduce_premises" proved="true" >
       <goal name="enum&#39;vc.14.0.0.0.2.0" expl="VC for enum" proved="true">
       <transf name="apply" proved="true" arg1="colo_3">
        <goal name="enum&#39;vc.14.0.0.0.2.0.0" expl="apply premises" proved="true">
        <proof prover="5"><result status="valid" time="0.10" steps="404"/></proof>
        </goal>
        <goal name="enum&#39;vc.14.0.0.0.2.0.1" expl="apply premises" proved="true">
        <transf name="apply" proved="true" arg1="H">
        </transf>
        </goal>
       </transf>
       </goal>
      </transf>
      </goal>
     </transf>
     </goal>
    </transf>
    </goal>
   </transf>
   </goal>
   <goal name="enum&#39;vc.14.1" expl="false case (assertion)" proved="true">
   <proof prover="5"><result status="valid" time="0.21" steps="1045"/></proof>
   </goal>
  </transf>
  </goal>
  <goal name="enum&#39;vc.15" expl="assertion" proved="true">
  <proof prover="5"><result status="valid" time="0.70" steps="1927"/></proof>
  </goal>
  <goal name="enum&#39;vc.16" expl="loop invariant init" proved="true">
  <proof prover="5"><result status="valid" time="0.04" steps="67"/></proof>
  </goal>
  <goal name="enum&#39;vc.17" expl="loop invariant init" proved="true">
  <proof prover="5"><result status="valid" time="0.06" steps="224"/></proof>
  </goal>
  <goal name="enum&#39;vc.18" expl="loop invariant init" proved="true">
  <transf name="assert" proved="true" arg1="(i=0\/i=1\/i=2\/i=3)">
   <goal name="enum&#39;vc.18.0" expl="asserted formula" proved="true">
   <proof prover="5"><result status="valid" time="0.02" steps="61"/></proof>
   </goal>
   <goal name="enum&#39;vc.18.1" expl="loop invariant init" proved="true">
   <transf name="revert" proved="true" arg1="h">
    <goal name="enum&#39;vc.18.1.0" expl="loop invariant init" proved="true">
    <transf name="split_all_full" proved="true" >
     <goal name="enum&#39;vc.18.1.0.0" expl="loop invariant init" proved="true">
     <proof prover="5"><result status="valid" time="0.48" steps="1227"/></proof>
     </goal>
     <goal name="enum&#39;vc.18.1.0.1" expl="loop invariant init" proved="true">
     <proof prover="5"><result status="valid" time="0.46" steps="1225"/></proof>
     </goal>
     <goal name="enum&#39;vc.18.1.0.2" expl="loop invariant init" proved="true">
     <proof prover="5"><result status="valid" time="0.45" steps="1223"/></proof>
     </goal>
     <goal name="enum&#39;vc.18.1.0.3" expl="loop invariant init" proved="true">
     <transf name="introduce_premises" proved="true" >
      <goal name="enum&#39;vc.18.1.0.3.0" expl="loop invariant init" proved="true">
      <transf name="replace" proved="true" arg1="i" arg2="3">
       <goal name="enum&#39;vc.18.1.0.3.0.0" expl="loop invariant init" proved="true">
       <transf name="replace" proved="true" arg1="sets[3]" arg2="colorings3">
        <goal name="enum&#39;vc.18.1.0.3.0.0.0" expl="loop invariant init" proved="true">
        <transf name="rewrite" proved="true" arg1="Assert">
         <goal name="enum&#39;vc.18.1.0.3.0.0.0.0" expl="loop invariant init" proved="true">
         <proof prover="5"><result status="valid" time="0.04" steps="65"/></proof>
         </goal>
        </transf>
        </goal>
        <goal name="enum&#39;vc.18.1.0.3.0.0.1" expl="equality hypothesis" proved="true">
        <proof prover="6"><result status="valid" time="0.20" steps="50857"/></proof>
        </goal>
       </transf>
       </goal>
       <goal name="enum&#39;vc.18.1.0.3.0.1" expl="equality hypothesis" proved="true">
       <proof prover="5"><result status="valid" time="0.03" steps="63"/></proof>
       </goal>
      </transf>
      </goal>
     </transf>
     </goal>
    </transf>
    </goal>
   </transf>
   </goal>
  </transf>
  </goal>
  <goal name="enum&#39;vc.19" expl="index in array bounds" proved="true">
  <proof prover="5"><result status="valid" time="0.02" steps="65"/></proof>
  </goal>
  <goal name="enum&#39;vc.20" expl="index in array bounds" proved="true">
  <proof prover="5"><result status="valid" time="0.02" steps="65"/></proof>
  </goal>
  <goal name="enum&#39;vc.21" expl="index in array bounds" proved="true">
  <proof prover="5"><result status="valid" time="0.02" steps="71"/></proof>
  </goal>
  <goal name="enum&#39;vc.22" expl="precondition" proved="true">
  <proof prover="5"><result status="valid" time="0.03" steps="75"/></proof>
  </goal>
  <goal name="enum&#39;vc.23" expl="precondition" proved="true">
  <proof prover="5"><result status="valid" time="0.02" steps="71"/></proof>
  </goal>
  <goal name="enum&#39;vc.24" expl="index in array bounds" proved="true">
  <proof prover="5"><result status="valid" time="0.02" steps="71"/></proof>
  </goal>
  <goal name="enum&#39;vc.25" expl="index in array bounds" proved="true">
  <proof prover="5"><result status="valid" time="0.03" steps="71"/></proof>
  </goal>
  <goal name="enum&#39;vc.26" expl="assertion" proved="true">
  <proof prover="5"><result status="valid" time="0.07" steps="262"/></proof>
  </goal>
  <goal name="enum&#39;vc.27" expl="assertion" proved="true">
  <proof prover="5"><result status="valid" time="0.07" steps="266"/></proof>
  </goal>
  <goal name="enum&#39;vc.28" expl="assertion" proved="true">
  <transf name="split_vc" proved="true" >
   <goal name="enum&#39;vc.28.0" expl="assertion" proved="true">
   <proof prover="5"><result status="valid" time="0.05" steps="85"/></proof>
   </goal>
   <goal name="enum&#39;vc.28.1" expl="VC for enum" proved="true">
   <proof prover="5"><result status="valid" time="0.05" steps="87"/></proof>
   </goal>
   <goal name="enum&#39;vc.28.2" expl="VC for enum" proved="true">
   <proof prover="5"><result status="valid" time="0.31" steps="605"/></proof>
   </goal>
   <goal name="enum&#39;vc.28.3" expl="VC for enum" proved="true">
   <proof prover="5"><result status="valid" time="0.05" steps="91"/></proof>
   </goal>
   <goal name="enum&#39;vc.28.4" expl="VC for enum" proved="true">
   <proof prover="5"><result status="valid" time="0.14" steps="344"/></proof>
   </goal>
   <goal name="enum&#39;vc.28.5" expl="VC for enum" proved="true">
   <proof prover="5"><result status="valid" time="0.05" steps="95"/></proof>
   </goal>
  </transf>
  </goal>
  <goal name="enum&#39;vc.29" expl="loop invariant init" proved="true">
  <proof prover="5"><result status="valid" time="0.12" steps="311"/></proof>
  </goal>
  <goal name="enum&#39;vc.30" expl="loop invariant init" proved="true">
  <proof prover="5"><result status="valid" time="0.12" steps="387"/></proof>
  </goal>
  <goal name="enum&#39;vc.31" expl="loop invariant init" proved="true">
  <proof prover="5"><result status="valid" time="0.12" steps="305"/></proof>
  </goal>
  <goal name="enum&#39;vc.32" expl="loop invariant init" proved="true">
  <proof prover="5"><result status="valid" time="1.23" steps="2209"/></proof>
  </goal>
  <goal name="enum&#39;vc.33" expl="loop invariant init" proved="true">
  <proof prover="5"><result status="valid" time="0.05" steps="80"/></proof>
  </goal>
  <goal name="enum&#39;vc.34" expl="index in array bounds" proved="true">
  <proof prover="5"><result status="valid" time="0.03" steps="88"/></proof>
  </goal>
  <goal name="enum&#39;vc.35" expl="index in array bounds" proved="true">
  <proof prover="5"><result status="valid" time="0.03" steps="88"/></proof>
  </goal>
  <goal name="enum&#39;vc.36" expl="index in array bounds" proved="true">
  <proof prover="5"><result status="valid" time="0.03" steps="88"/></proof>
  </goal>
  <goal name="enum&#39;vc.37" expl="index in array bounds" proved="true">
  <proof prover="5"><result status="valid" time="0.03" steps="94"/></proof>
  </goal>
  <goal name="enum&#39;vc.38" expl="precondition" proved="true">
  <proof prover="5"><result status="valid" time="0.05" steps="98"/></proof>
  </goal>
  <goal name="enum&#39;vc.39" expl="precondition" proved="true">
  <proof prover="5"><result status="valid" time="0.03" steps="94"/></proof>
  </goal>
  <goal name="enum&#39;vc.40" expl="precondition" proved="true">
  <proof prover="5"><result status="valid" time="0.03" steps="95"/></proof>
  </goal>
  <goal name="enum&#39;vc.41" expl="index in array bounds" proved="true">
  <proof prover="5"><result status="valid" time="0.03" steps="94"/></proof>
  </goal>
  <goal name="enum&#39;vc.42" expl="precondition" proved="true">
  <proof prover="5"><result status="valid" time="0.05" steps="98"/></proof>
  </goal>
  <goal name="enum&#39;vc.43" expl="precondition" proved="true">
  <proof prover="5"><result status="valid" time="0.03" steps="94"/></proof>
  </goal>
  <goal name="enum&#39;vc.44" expl="index in array bounds" proved="true">
  <proof prover="5"><result status="valid" time="0.03" steps="94"/></proof>
  </goal>
  <goal name="enum&#39;vc.45" expl="precondition" proved="true">
  <proof prover="5"><result status="valid" time="0.03" steps="94"/></proof>
  </goal>
  <goal name="enum&#39;vc.46" expl="index in array bounds" proved="true">
  <proof prover="5"><result status="valid" time="0.04" steps="96"/></proof>
  </goal>
  <goal name="enum&#39;vc.47" expl="assertion" proved="true">
  <proof prover="5"><result status="valid" time="0.05" steps="100"/></proof>
  </goal>
  <goal name="enum&#39;vc.48" expl="assertion" proved="true">
  <transf name="split_vc" proved="true" >
   <goal name="enum&#39;vc.48.0" expl="assertion" proved="true">
   <proof prover="5"><result status="valid" time="0.06" steps="104"/></proof>
   </goal>
   <goal name="enum&#39;vc.48.1" expl="VC for enum" proved="true">
   <proof prover="5"><result status="valid" time="0.36" steps="804"/></proof>
   </goal>
   <goal name="enum&#39;vc.48.2" expl="VC for enum" proved="true">
   <proof prover="5"><result status="valid" time="2.72" steps="2614"/></proof>
   </goal>
   <goal name="enum&#39;vc.48.3" expl="VC for enum" proved="true">
   <transf name="case" proved="true" arg1="i&lt;k">
    <goal name="enum&#39;vc.48.3.0" expl="true case" proved="true">
    <proof prover="5"><result status="valid" time="0.11" steps="399"/></proof>
    </goal>
    <goal name="enum&#39;vc.48.3.1" expl="false case" proved="true">
    <transf name="case" proved="true" arg1="i=k">
     <goal name="enum&#39;vc.48.3.1.0" expl="false case (true case)" proved="true">
     <proof prover="5"><result status="valid" time="0.19" steps="415"/></proof>
     </goal>
     <goal name="enum&#39;vc.48.3.1.1" expl="false case" proved="true">
     <transf name="assert" proved="true" arg1="(get1 c i = get1 c[k+1 ..] (i-k-1))">
      <goal name="enum&#39;vc.48.3.1.1.0" expl="asserted formula" proved="true">
      <proof prover="5"><result status="valid" time="0.70" steps="1107"/></proof>
      </goal>
      <goal name="enum&#39;vc.48.3.1.1.1" expl="false case" proved="true">
      <proof prover="5"><result status="valid" time="0.74" steps="1114"/></proof>
      </goal>
     </transf>
     </goal>
    </transf>
    </goal>
   </transf>
   </goal>
   <goal name="enum&#39;vc.48.4" expl="VC for enum" proved="true">
   <proof prover="5"><result status="valid" time="0.62" steps="934"/></proof>
   </goal>
   <goal name="enum&#39;vc.48.5" expl="VC for enum" proved="true">
   <proof prover="5"><result status="valid" time="0.05" steps="110"/></proof>
   </goal>
   <goal name="enum&#39;vc.48.6" expl="VC for enum" proved="true">
   <proof prover="5"><result status="valid" time="0.18" steps="400"/></proof>
   </goal>
   <goal name="enum&#39;vc.48.7" expl="VC for enum" proved="true">
   <proof prover="5"><result status="valid" time="0.04" steps="114"/></proof>
   </goal>
  </transf>
  </goal>
  <goal name="enum&#39;vc.49" expl="index in array bounds" proved="true">
  <proof prover="5"><result status="valid" time="0.03" steps="96"/></proof>
  </goal>
  <goal name="enum&#39;vc.50" expl="precondition" proved="true">
  <proof prover="5"><result status="valid" time="0.05" steps="100"/></proof>
  </goal>
  <goal name="enum&#39;vc.51" expl="index in array bounds" proved="true">
  <proof prover="5"><result status="valid" time="0.04" steps="98"/></proof>
  </goal>
  <goal name="enum&#39;vc.52" expl="assertion" proved="true">
  <proof prover="5"><result status="valid" time="0.08" steps="331"/></proof>
  </goal>
  <goal name="enum&#39;vc.53" expl="assertion" proved="true">
  <proof prover="5"><result status="valid" time="0.09" steps="336"/></proof>
  </goal>
  <goal name="enum&#39;vc.54" expl="loop invariant preservation" proved="true">
  <proof prover="5"><result status="valid" time="0.18" steps="394"/></proof>
  </goal>
  <goal name="enum&#39;vc.55" expl="loop invariant preservation" proved="true">
  <proof prover="5"><result status="valid" time="0.16" steps="487"/></proof>
  </goal>
  <goal name="enum&#39;vc.56" expl="loop invariant preservation" proved="true">
  <proof prover="5"><result status="valid" time="0.14" steps="386"/></proof>
  </goal>
  <goal name="enum&#39;vc.57" expl="loop invariant preservation" proved="true">
  <proof prover="5"><result status="valid" time="0.34" steps="1071"/></proof>
  </goal>
  <goal name="enum&#39;vc.58" expl="loop invariant preservation" proved="true">
  <proof prover="5"><result status="valid" time="0.06" steps="106"/></proof>
  </goal>
  <goal name="enum&#39;vc.59" expl="precondition" proved="true">
  <proof prover="5"><result status="valid" time="0.03" steps="84"/></proof>
  </goal>
  <goal name="enum&#39;vc.60" expl="assertion" proved="true">
  <proof prover="5"><result status="valid" time="0.04" steps="92"/></proof>
  </goal>
  <goal name="enum&#39;vc.61" expl="assertion" proved="true">
  <proof prover="5"><result status="valid" time="0.32" steps="673"/></proof>
  </goal>
  <goal name="enum&#39;vc.62" expl="assertion" proved="true">
  <transf name="introduce_premises" proved="true" >
   <goal name="enum&#39;vc.62.0" expl="assertion" proved="true">
   <transf name="inline_goal" proved="true" >
    <goal name="enum&#39;vc.62.0.0" expl="assertion" proved="true">
    <proof prover="5"><result status="valid" time="0.34" steps="953"/></proof>
    </goal>
   </transf>
   </goal>
  </transf>
  </goal>
  <goal name="enum&#39;vc.63" expl="index in array bounds" proved="true">
  <proof prover="5"><result status="valid" time="0.03" steps="92"/></proof>
  </goal>
  <goal name="enum&#39;vc.64" expl="index in array bounds" proved="true">
  <proof prover="5"><result status="valid" time="0.03" steps="92"/></proof>
  </goal>
  <goal name="enum&#39;vc.65" expl="index in array bounds" proved="true">
  <proof prover="5"><result status="valid" time="0.03" steps="98"/></proof>
  </goal>
  <goal name="enum&#39;vc.66" expl="precondition" proved="true">
  <proof prover="5"><result status="valid" time="0.06" steps="102"/></proof>
  </goal>
  <goal name="enum&#39;vc.67" expl="index in array bounds" proved="true">
  <proof prover="5"><result status="valid" time="0.04" steps="100"/></proof>
  </goal>
  <goal name="enum&#39;vc.68" expl="assertion" proved="true">
  <transf name="split_vc" proved="true" >
   <goal name="enum&#39;vc.68.0" expl="assertion" proved="true">
   <proof prover="5"><result status="valid" time="0.14" steps="385"/></proof>
   </goal>
   <goal name="enum&#39;vc.68.1" expl="VC for enum" proved="true">
   <proof prover="5"><result status="valid" time="0.09" steps="351"/></proof>
   </goal>
   <goal name="enum&#39;vc.68.2" expl="VC for enum" proved="true">
   <proof prover="5"><result status="valid" time="0.09" steps="341"/></proof>
   </goal>
  </transf>
  </goal>
  <goal name="enum&#39;vc.69" expl="assertion" proved="true">
  <transf name="split_all_full" proved="true" >
   <goal name="enum&#39;vc.69.0" expl="VC for enum" proved="true">
   <proof prover="5"><result status="valid" time="0.06" steps="116"/></proof>
   </goal>
   <goal name="enum&#39;vc.69.1" expl="VC for enum" proved="true">
   <proof prover="5"><result status="valid" time="0.18" steps="444"/></proof>
   </goal>
   <goal name="enum&#39;vc.69.2" expl="VC for enum" proved="true">
   <proof prover="5"><result status="valid" time="0.06" steps="114"/></proof>
   </goal>
   <goal name="enum&#39;vc.69.3" expl="VC for enum" proved="true">
   <proof prover="5"><result status="valid" time="0.56" steps="1431"/></proof>
   </goal>
  </transf>
  </goal>
  <goal name="enum&#39;vc.70" expl="assertion" proved="true">
  <proof prover="5"><result status="valid" time="0.09" steps="340"/></proof>
  </goal>
  <goal name="enum&#39;vc.71" expl="assertion" proved="true">
  <proof prover="5"><result status="valid" time="0.09" steps="343"/></proof>
  </goal>
  <goal name="enum&#39;vc.72" expl="loop invariant preservation" proved="true">
  <proof prover="5"><result status="valid" time="0.43" steps="1068"/></proof>
  </goal>
  <goal name="enum&#39;vc.73" expl="loop invariant preservation" proved="true">
  <proof prover="5"><result status="valid" time="0.28" steps="768"/></proof>
  </goal>
  <goal name="enum&#39;vc.74" expl="loop invariant preservation" proved="true">
  <proof prover="5"><result status="valid" time="0.29" steps="790"/></proof>
  </goal>
  <goal name="enum&#39;vc.75" expl="out of loop bounds" proved="true">
  <proof prover="5"><result status="valid" time="0.03" steps="77"/></proof>
  </goal>
  <goal name="enum&#39;vc.76" expl="postcondition" proved="true">
  <proof prover="5"><result status="valid" time="0.19" steps="765"/></proof>
  </goal>
  <goal name="enum&#39;vc.77" expl="VC for enum" proved="true">
  <proof prover="5"><result status="valid" time="0.02" steps="56"/></proof>
  </goal>
 </transf>
 </goal>
</theory>
</file>
</why3session><|MERGE_RESOLUTION|>--- conflicted
+++ resolved
@@ -268,11 +268,7 @@
   <proof prover="5"><result status="valid" time="0.04" steps="100"/></proof>
   </goal>
   <goal name="addleft_result&#39;vc.8" expl="postcondition" proved="true">
-<<<<<<< HEAD
-  <proof prover="6"><result status="valid" time="3.51" steps="1529081"/></proof>
-=======
   <proof prover="6"><result status="valid" time="3.45" steps="1527222"/></proof>
->>>>>>> 92c89c24
   </goal>
  </transf>
  </goal>
