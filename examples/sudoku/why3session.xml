--- conflicted
+++ resolved
@@ -22,22 +22,11 @@
  <proof prover="5"><result status="valid" time="1.16"/></proof>
  </goal>
 </theory>
-<<<<<<< HEAD
 <theory name="Solver" proved="true">
  <goal name="VC check_valid_chunk" expl="VC for check_valid_chunk" proved="true">
- <transf name="split_goal_wp" proved="true" >
+ <transf name="split_goal_right" proved="true" >
   <goal name="VC check_valid_chunk.0" expl="index in array bounds" proved="true">
   <proof prover="8"><result status="valid" time="0.04"/></proof>
-=======
-<theory name="Solver">
- <goal name="WP_parameter check_valid_chunk" expl="VC for check_valid_chunk">
- <transf name="split_goal_right">
-  <goal name="WP_parameter check_valid_chunk.1" expl="index in array bounds">
-  <proof prover="6"><result status="valid" time="0.01" steps="11"/></proof>
-  </goal>
-  <goal name="WP_parameter check_valid_chunk.2" expl="array creation size">
-  <proof prover="6"><result status="valid" time="0.01" steps="9"/></proof>
->>>>>>> 8e560e42
   </goal>
   <goal name="VC check_valid_chunk.1" expl="array creation size" proved="true">
   <proof prover="8"><result status="valid" time="0.02"/></proof>
@@ -108,7 +97,7 @@
  <proof prover="8"><result status="valid" time="0.08"/></proof>
  </goal>
  <goal name="VC valid_up_to_frame" expl="VC for valid_up_to_frame" proved="true">
- <transf name="split_goal_wp" proved="true" >
+ <transf name="split_goal_right" proved="true" >
   <goal name="VC valid_up_to_frame.0" expl="assertion" proved="true">
   <proof prover="8"><result status="valid" time="0.02"/></proof>
   </goal>
@@ -177,9 +166,8 @@
  <goal name="VC valid_up_to_change" expl="VC for valid_up_to_change" proved="true">
  <proof prover="8"><result status="valid" time="0.06"/></proof>
  </goal>
-<<<<<<< HEAD
  <goal name="VC solve_aux" expl="VC for solve_aux" proved="true">
- <transf name="split_goal_wp" proved="true" >
+ <transf name="split_goal_right" proved="true" >
   <goal name="VC solve_aux.0" expl="exceptional postcondition" proved="true">
   <proof prover="8"><result status="valid" time="0.02"/></proof>
   </goal>
@@ -331,357 +319,12 @@
   <proof prover="8"><result status="valid" time="0.02"/></proof>
   </goal>
   <goal name="VC solve_aux.50" expl="assertion" proved="true">
-  <transf name="split_goal_wp" proved="true" >
+  <transf name="split_goal_right" proved="true" >
    <goal name="VC solve_aux.50.0" expl="assertion" proved="true">
    <proof prover="8"><result status="valid" time="0.06"/></proof>
    </goal>
    <goal name="VC solve_aux.50.1" expl="assertion" proved="true">
    <proof prover="8"><result status="valid" time="0.09"/></proof>
-=======
- <goal name="WP_parameter solve_aux" expl="VC for solve_aux">
- <transf name="split_goal_right">
-  <goal name="WP_parameter solve_aux.1" expl="exceptional postcondition">
-  <proof prover="0"><result status="valid" time="0.04"/></proof>
-  <proof prover="2"><result status="valid" time="0.03"/></proof>
-  <proof prover="3"><result status="valid" time="0.04"/></proof>
-  <proof prover="5"><result status="valid" time="0.04"/></proof>
-  </goal>
-  <goal name="WP_parameter solve_aux.2" expl="index in array bounds">
-  <proof prover="0"><result status="valid" time="0.02"/></proof>
-  <proof prover="2"><result status="valid" time="0.00"/></proof>
-  <proof prover="3"><result status="valid" time="0.00"/></proof>
-  <proof prover="4"><result status="valid" time="0.02" steps="15"/></proof>
-  <proof prover="5"><result status="valid" time="0.02"/></proof>
-  </goal>
-  <goal name="WP_parameter solve_aux.3" expl="precondition">
-  <proof prover="0"><result status="valid" time="0.02"/></proof>
-  <proof prover="2"><result status="valid" time="0.01"/></proof>
-  <proof prover="3"><result status="valid" time="0.02"/></proof>
-  <proof prover="4"><result status="valid" time="0.02" steps="17"/></proof>
-  <proof prover="5"><result status="valid" time="0.02"/></proof>
-  </goal>
-  <goal name="WP_parameter solve_aux.4" expl="precondition">
-  <proof prover="0"><result status="valid" time="0.02"/></proof>
-  <proof prover="2"><result status="valid" time="0.03"/></proof>
-  <proof prover="3"><result status="valid" time="0.05"/></proof>
-  <proof prover="4"><result status="valid" time="0.03" steps="17"/></proof>
-  <proof prover="5"><result status="valid" time="0.03"/></proof>
-  </goal>
-  <goal name="WP_parameter solve_aux.5" expl="precondition">
-  <proof prover="0"><result status="valid" time="0.02"/></proof>
-  <proof prover="2"><result status="valid" time="0.03"/></proof>
-  <proof prover="3"><result status="valid" time="0.04"/></proof>
-  <proof prover="4"><result status="valid" time="0.02" steps="18"/></proof>
-  <proof prover="5"><result status="valid" time="0.02"/></proof>
-  </goal>
-  <goal name="WP_parameter solve_aux.6" expl="precondition">
-  <proof prover="0"><result status="valid" time="0.02"/></proof>
-  <proof prover="2"><result status="valid" time="0.07"/></proof>
-  <proof prover="3"><result status="valid" time="0.09"/></proof>
-  <proof prover="4"><result status="valid" time="0.03" steps="18"/></proof>
-  <proof prover="5"><result status="valid" time="0.03"/></proof>
-  </goal>
-  <goal name="WP_parameter solve_aux.7" expl="precondition">
-  <proof prover="0"><result status="valid" time="0.02"/></proof>
-  <proof prover="2"><result status="valid" time="0.01"/></proof>
-  <proof prover="3"><result status="valid" time="0.02"/></proof>
-  <proof prover="4"><result status="valid" time="0.03" steps="20"/></proof>
-  <proof prover="5"><result status="valid" time="0.02"/></proof>
-  </goal>
-  <goal name="WP_parameter solve_aux.8" expl="precondition">
-  <proof prover="0"><result status="valid" time="0.02"/></proof>
-  <proof prover="2"><result status="valid" time="0.03"/></proof>
-  <proof prover="3"><result status="valid" time="0.05"/></proof>
-  <proof prover="4"><result status="valid" time="0.02" steps="20"/></proof>
-  <proof prover="5"><result status="valid" time="0.03"/></proof>
-  </goal>
-  <goal name="WP_parameter solve_aux.9" expl="precondition">
-  <proof prover="0"><result status="valid" time="0.02"/></proof>
-  <proof prover="2"><result status="valid" time="0.03"/></proof>
-  <proof prover="3"><result status="valid" time="0.05"/></proof>
-  <proof prover="4"><result status="valid" time="0.03" steps="20"/></proof>
-  <proof prover="5"><result status="valid" time="0.03"/></proof>
-  </goal>
-  <goal name="WP_parameter solve_aux.10" expl="precondition">
-  <proof prover="0"><result status="valid" time="0.01"/></proof>
-  <proof prover="2"><result status="valid" time="0.06"/></proof>
-  <proof prover="4"><result status="valid" time="0.01" steps="24"/></proof>
-  <proof prover="5"><result status="valid" time="0.03"/></proof>
-  </goal>
-  <goal name="WP_parameter solve_aux.11" expl="precondition">
-  <proof prover="0"><result status="valid" time="0.02"/></proof>
-  <proof prover="2"><result status="valid" time="0.04"/></proof>
-  <proof prover="3"><result status="valid" time="0.04"/></proof>
-  <proof prover="4"><result status="valid" time="0.02" steps="22"/></proof>
-  <proof prover="5"><result status="valid" time="0.03"/></proof>
-  </goal>
-  <goal name="WP_parameter solve_aux.12" expl="precondition">
-  <proof prover="0"><result status="valid" time="0.01"/></proof>
-  <proof prover="2"><result status="valid" time="0.02"/></proof>
-  <proof prover="3"><result status="valid" time="0.04"/></proof>
-  <proof prover="5"><result status="valid" time="0.04"/></proof>
-  </goal>
-  <goal name="WP_parameter solve_aux.13" expl="precondition">
-  <proof prover="0"><result status="valid" time="0.02"/></proof>
-  <proof prover="2"><result status="valid" time="0.03"/></proof>
-  <proof prover="3"><result status="valid" time="0.05"/></proof>
-  <proof prover="4"><result status="valid" time="0.03" steps="22"/></proof>
-  <proof prover="5"><result status="valid" time="0.04"/></proof>
-  </goal>
-  <goal name="WP_parameter solve_aux.14" expl="precondition">
-  <proof prover="0"><result status="valid" time="0.02"/></proof>
-  <proof prover="2"><result status="valid" time="0.09"/></proof>
-  <proof prover="3"><result status="valid" time="0.11"/></proof>
-  <proof prover="4"><result status="valid" time="0.03" steps="28"/></proof>
-  <proof prover="5"><result status="valid" time="0.04"/></proof>
-  </goal>
-  <goal name="WP_parameter solve_aux.15" expl="variant decrease">
-  <proof prover="0"><result status="valid" time="0.02"/></proof>
-  <proof prover="2"><result status="valid" time="0.01"/></proof>
-  <proof prover="3"><result status="valid" time="0.03"/></proof>
-  <proof prover="4"><result status="valid" time="0.03" steps="24"/></proof>
-  <proof prover="5"><result status="valid" time="0.03"/></proof>
-  </goal>
-  <goal name="WP_parameter solve_aux.16" expl="precondition">
-  <proof prover="0"><result status="valid" time="0.02"/></proof>
-  <proof prover="2"><result status="valid" time="0.04"/></proof>
-  <proof prover="3"><result status="valid" time="0.32"/></proof>
-  <proof prover="4"><result status="valid" time="0.03" steps="24"/></proof>
-  <proof prover="5"><result status="valid" time="0.03"/></proof>
-  </goal>
-  <goal name="WP_parameter solve_aux.17" expl="precondition">
-  <proof prover="0"><result status="valid" time="0.02"/></proof>
-  <proof prover="2"><result status="valid" time="0.02"/></proof>
-  <proof prover="3"><result status="valid" time="0.03"/></proof>
-  <proof prover="4"><result status="valid" time="0.04" steps="24"/></proof>
-  <proof prover="5"><result status="valid" time="0.03"/></proof>
-  </goal>
-  <goal name="WP_parameter solve_aux.18" expl="precondition">
-  <proof prover="0"><result status="valid" time="0.02"/></proof>
-  <proof prover="2"><result status="valid" time="0.03"/></proof>
-  <proof prover="3"><result status="valid" time="0.05"/></proof>
-  <proof prover="4"><result status="valid" time="0.02" steps="24"/></proof>
-  <proof prover="5"><result status="valid" time="0.02"/></proof>
-  </goal>
-  <goal name="WP_parameter solve_aux.19" expl="precondition">
-  <proof prover="0"><result status="valid" time="0.03"/></proof>
-  <proof prover="2"><result status="valid" time="0.04"/></proof>
-  <proof prover="3"><result status="valid" time="0.04"/></proof>
-  <proof prover="4"><result status="valid" time="0.03" steps="24"/></proof>
-  <proof prover="5"><result status="valid" time="0.03"/></proof>
-  </goal>
-  <goal name="WP_parameter solve_aux.20" expl="precondition">
-  <proof prover="0"><result status="valid" time="0.03"/></proof>
-  <proof prover="5"><result status="valid" time="0.04"/></proof>
-  <proof prover="6"><result status="valid" time="0.18" steps="119"/></proof>
-  <proof prover="7"><result status="valid" time="0.02"/></proof>
-  </goal>
-  <goal name="WP_parameter solve_aux.21" expl="precondition">
-  <proof prover="0"><result status="valid" time="0.06"/></proof>
-  <proof prover="2"><result status="valid" time="0.04"/></proof>
-  <proof prover="3"><result status="valid" time="0.05"/></proof>
-  <proof prover="4"><result status="valid" time="0.12" steps="66"/></proof>
-  <proof prover="5"><result status="valid" time="0.03"/></proof>
-  </goal>
-  <goal name="WP_parameter solve_aux.22" expl="postcondition">
-  <proof prover="0"><result status="valid" time="0.02"/></proof>
-  <proof prover="2"><result status="valid" time="0.00"/></proof>
-  <proof prover="3"><result status="valid" time="0.00"/></proof>
-  <proof prover="4"><result status="valid" time="0.02" steps="29"/></proof>
-  <proof prover="5"><result status="valid" time="0.02"/></proof>
-  </goal>
-  <goal name="WP_parameter solve_aux.23" expl="postcondition">
-  <proof prover="0"><result status="valid" time="0.10"/></proof>
-  <proof prover="5"><result status="valid" time="0.04"/></proof>
-  </goal>
-  <goal name="WP_parameter solve_aux.24" expl="exceptional postcondition">
-  <proof prover="0"><result status="valid" time="0.01"/></proof>
-  <proof prover="2"><result status="valid" time="0.04"/></proof>
-  <proof prover="3"><result status="valid" time="0.05"/></proof>
-  <proof prover="5"><result status="valid" time="0.11"/></proof>
-  </goal>
-  <goal name="WP_parameter solve_aux.25" expl="postcondition">
-  <proof prover="0"><result status="valid" time="0.01"/></proof>
-  <proof prover="2"><result status="valid" time="0.01"/></proof>
-  <proof prover="3"><result status="valid" time="0.02"/></proof>
-  <proof prover="4"><result status="valid" time="0.02" steps="31"/></proof>
-  <proof prover="5"><result status="valid" time="0.02"/></proof>
-  </goal>
-  <goal name="WP_parameter solve_aux.26" expl="postcondition">
-  <proof prover="0"><result status="valid" time="0.06"/></proof>
-  <proof prover="4"><result status="valid" time="0.66" steps="138"/></proof>
-  <proof prover="5"><result status="valid" time="0.05"/></proof>
-  </goal>
-  <goal name="WP_parameter solve_aux.27" expl="postcondition">
-  <proof prover="0"><result status="valid" time="0.02"/></proof>
-  <proof prover="2"><result status="valid" time="0.00"/></proof>
-  <proof prover="3"><result status="valid" time="0.02"/></proof>
-  <proof prover="4"><result status="valid" time="0.02" steps="28"/></proof>
-  <proof prover="5"><result status="valid" time="0.03"/></proof>
-  </goal>
-  <goal name="WP_parameter solve_aux.28" expl="postcondition">
-  <proof prover="0"><result status="valid" time="0.35"/></proof>
-  <proof prover="4"><result status="valid" time="0.48" steps="133"/></proof>
-  <proof prover="5"><result status="valid" time="0.06"/></proof>
-  </goal>
-  <goal name="WP_parameter solve_aux.29" expl="postcondition">
-  <proof prover="0"><result status="valid" time="0.02"/></proof>
-  <proof prover="2"><result status="valid" time="0.01"/></proof>
-  <proof prover="3"><result status="valid" time="0.02"/></proof>
-  <proof prover="4"><result status="valid" time="0.02" steps="25"/></proof>
-  <proof prover="5"><result status="valid" time="0.03"/></proof>
-  </goal>
-  <goal name="WP_parameter solve_aux.30" expl="postcondition">
-  <proof prover="0"><result status="valid" time="0.02"/></proof>
-  <proof prover="5"><result status="valid" time="0.04"/></proof>
-  </goal>
-  <goal name="WP_parameter solve_aux.31" expl="index in array bounds">
-  <proof prover="0"><result status="valid" time="0.02"/></proof>
-  <proof prover="2"><result status="valid" time="0.02"/></proof>
-  <proof prover="3"><result status="valid" time="0.04"/></proof>
-  <proof prover="4"><result status="valid" time="0.02" steps="17"/></proof>
-  <proof prover="5"><result status="valid" time="0.03"/></proof>
-  </goal>
-  <goal name="WP_parameter solve_aux.32" expl="assertion">
-  <proof prover="0"><result status="valid" time="0.04"/></proof>
-  <proof prover="2"><result status="valid" time="0.03"/></proof>
-  <proof prover="3"><result status="valid" time="0.04"/></proof>
-  <proof prover="4"><result status="valid" time="0.02" steps="20"/></proof>
-  <proof prover="5"><result status="valid" time="0.04"/></proof>
-  </goal>
-  <goal name="WP_parameter solve_aux.33" expl="postcondition">
-  <proof prover="0"><result status="valid" time="0.05"/></proof>
-  <proof prover="2"><result status="valid" time="0.03"/></proof>
-  <proof prover="3"><result status="valid" time="0.05"/></proof>
-  <proof prover="4"><result status="valid" time="0.02" steps="18"/></proof>
-  <proof prover="5"><result status="valid" time="0.04"/></proof>
-  </goal>
-  <goal name="WP_parameter solve_aux.34" expl="postcondition">
-  <proof prover="5"><result status="valid" time="0.06"/></proof>
-  </goal>
-  <goal name="WP_parameter solve_aux.35" expl="loop invariant init">
-  <proof prover="0"><result status="valid" time="0.01"/></proof>
-  <proof prover="2"><result status="valid" time="0.00"/></proof>
-  <proof prover="3"><result status="valid" time="0.02"/></proof>
-  <proof prover="4"><result status="valid" time="0.03" steps="21"/></proof>
-  <proof prover="5"><result status="valid" time="0.03"/></proof>
-  </goal>
-  <goal name="WP_parameter solve_aux.36" expl="loop invariant init">
-  <proof prover="0"><result status="valid" time="0.01"/></proof>
-  <proof prover="2"><result status="valid" time="0.03"/></proof>
-  <proof prover="3"><result status="valid" time="0.04"/></proof>
-  <proof prover="4"><result status="valid" time="0.02" steps="18"/></proof>
-  <proof prover="5"><result status="valid" time="0.02"/></proof>
-  </goal>
-  <goal name="WP_parameter solve_aux.37" expl="loop invariant init">
-  <proof prover="0"><result status="valid" time="0.02"/></proof>
-  <proof prover="2"><result status="valid" time="0.00"/></proof>
-  <proof prover="3"><result status="valid" time="0.00"/></proof>
-  <proof prover="4"><result status="valid" time="0.03" steps="21"/></proof>
-  <proof prover="5"><result status="valid" time="0.02"/></proof>
-  </goal>
-  <goal name="WP_parameter solve_aux.38" expl="type invariant">
-  <proof prover="0"><result status="valid" time="0.02"/></proof>
-  <proof prover="2"><result status="valid" time="0.01"/></proof>
-  <proof prover="3"><result status="valid" time="0.03"/></proof>
-  <proof prover="4"><result status="valid" time="0.02" steps="22"/></proof>
-  <proof prover="5"><result status="valid" time="0.02"/></proof>
-  </goal>
-  <goal name="WP_parameter solve_aux.39" expl="index in array bounds">
-  <proof prover="0"><result status="valid" time="0.02"/></proof>
-  <proof prover="2"><result status="valid" time="0.03"/></proof>
-  <proof prover="3"><result status="valid" time="0.04"/></proof>
-  <proof prover="4"><result status="valid" time="0.02" steps="22"/></proof>
-  <proof prover="5"><result status="valid" time="0.02"/></proof>
-  </goal>
-  <goal name="WP_parameter solve_aux.40" expl="precondition">
-  <proof prover="4"><result status="valid" time="0.03" steps="23"/></proof>
-  </goal>
-  <goal name="WP_parameter solve_aux.41" expl="precondition">
-  <proof prover="0"><result status="valid" time="0.13"/></proof>
-  <proof prover="2"><result status="valid" time="0.05"/></proof>
-  <proof prover="3"><result status="valid" time="0.04"/></proof>
-  <proof prover="5"><result status="valid" time="0.06"/></proof>
-  </goal>
-  <goal name="WP_parameter solve_aux.42" expl="precondition">
-  <proof prover="0"><result status="valid" time="0.04"/></proof>
-  <proof prover="2"><result status="valid" time="0.04"/></proof>
-  <proof prover="3"><result status="valid" time="0.06"/></proof>
-  <proof prover="4"><result status="valid" time="0.02" steps="24"/></proof>
-  <proof prover="5"><result status="valid" time="0.06"/></proof>
-  </goal>
-  <goal name="WP_parameter solve_aux.43" expl="precondition">
-  <proof prover="0"><result status="valid" time="0.03"/></proof>
-  <proof prover="2"><result status="valid" time="0.06"/></proof>
-  <proof prover="3"><result status="valid" time="0.06"/></proof>
-  <proof prover="4"><result status="valid" time="0.04" steps="24"/></proof>
-  <proof prover="5"><result status="valid" time="0.06"/></proof>
-  </goal>
-  <goal name="WP_parameter solve_aux.44" expl="precondition">
-  <proof prover="0"><result status="valid" time="0.04"/></proof>
-  <proof prover="2"><result status="valid" time="0.02"/></proof>
-  <proof prover="3"><result status="valid" time="0.04"/></proof>
-  <proof prover="4"><result status="valid" time="0.03" steps="27"/></proof>
-  <proof prover="5"><result status="valid" time="0.05"/></proof>
-  </goal>
-  <goal name="WP_parameter solve_aux.45" expl="precondition">
-  <proof prover="0"><result status="valid" time="0.03"/></proof>
-  <proof prover="2"><result status="valid" time="0.06"/></proof>
-  <proof prover="3"><result status="valid" time="0.06"/></proof>
-  <proof prover="4"><result status="valid" time="0.03" steps="27"/></proof>
-  <proof prover="5"><result status="valid" time="0.05"/></proof>
-  </goal>
-  <goal name="WP_parameter solve_aux.46" expl="precondition">
-  <proof prover="0"><result status="valid" time="0.04"/></proof>
-  <proof prover="2"><result status="valid" time="0.04"/></proof>
-  <proof prover="3"><result status="valid" time="0.06"/></proof>
-  <proof prover="4"><result status="valid" time="0.02" steps="27"/></proof>
-  <proof prover="5"><result status="valid" time="0.03"/></proof>
-  </goal>
-  <goal name="WP_parameter solve_aux.47" expl="precondition">
-  <proof prover="0"><result status="valid" time="0.04"/></proof>
-  <proof prover="2"><result status="valid" time="0.04"/></proof>
-  <proof prover="3"><result status="valid" time="0.06"/></proof>
-  <proof prover="4"><result status="valid" time="0.03" steps="31"/></proof>
-  <proof prover="5"><result status="valid" time="0.04"/></proof>
-  </goal>
-  <goal name="WP_parameter solve_aux.48" expl="precondition">
-  <proof prover="0"><result status="valid" time="0.04"/></proof>
-  <proof prover="2"><result status="valid" time="0.02"/></proof>
-  <proof prover="3"><result status="valid" time="0.04"/></proof>
-  <proof prover="4"><result status="valid" time="0.02" steps="29"/></proof>
-  <proof prover="5"><result status="valid" time="0.04"/></proof>
-  </goal>
-  <goal name="WP_parameter solve_aux.49" expl="precondition">
-  <proof prover="0"><result status="valid" time="0.04"/></proof>
-  <proof prover="2"><result status="valid" time="0.04"/></proof>
-  <proof prover="3"><result status="valid" time="0.06"/></proof>
-  <proof prover="4"><result status="valid" time="0.02" steps="29"/></proof>
-  <proof prover="5"><result status="valid" time="0.04"/></proof>
-  </goal>
-  <goal name="WP_parameter solve_aux.50" expl="precondition">
-  <proof prover="0"><result status="valid" time="0.04"/></proof>
-  <proof prover="2"><result status="valid" time="0.04"/></proof>
-  <proof prover="3"><result status="valid" time="0.06"/></proof>
-  <proof prover="4"><result status="valid" time="0.02" steps="29"/></proof>
-  <proof prover="5"><result status="valid" time="0.04"/></proof>
-  </goal>
-  <goal name="WP_parameter solve_aux.51" expl="precondition">
-  <proof prover="0"><result status="valid" time="0.04"/></proof>
-  <proof prover="2"><result status="valid" time="0.04"/></proof>
-  <proof prover="3"><result status="valid" time="0.06"/></proof>
-  <proof prover="4"><result status="valid" time="0.04" steps="35"/></proof>
-  <proof prover="5"><result status="valid" time="0.03"/></proof>
-  </goal>
-  <goal name="WP_parameter solve_aux.52" expl="assertion">
-  <transf name="split_goal_right">
-   <goal name="WP_parameter solve_aux.52.1" expl="assertion">
-   <proof prover="0" timelimit="30"><result status="valid" time="0.04"/></proof>
-   <proof prover="2" timelimit="30"><result status="valid" time="0.02"/></proof>
-   <proof prover="3" timelimit="30"><result status="valid" time="0.04"/></proof>
-   <proof prover="4" timelimit="30"><result status="valid" time="0.36" steps="51"/></proof>
-   <proof prover="5" timelimit="30"><result status="valid" time="0.03"/></proof>
->>>>>>> 8e560e42
    </goal>
    <goal name="VC solve_aux.50.2" expl="assertion" proved="true">
    <proof prover="8"><result status="valid" time="0.10"/></proof>
@@ -761,7 +404,7 @@
   <proof prover="8"><result status="valid" time="0.06"/></proof>
   </goal>
   <goal name="VC solve_aux.73" expl="loop invariant preservation" proved="true">
-  <transf name="split_goal_wp" proved="true" >
+  <transf name="split_goal_right" proved="true" >
    <goal name="VC solve_aux.73.0" expl="loop invariant preservation" proved="true">
    <proof prover="8"><result status="valid" time="0.05"/></proof>
    </goal>
