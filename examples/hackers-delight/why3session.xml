--- conflicted
+++ resolved
@@ -2,106 +2,67 @@
 <!DOCTYPE why3session PUBLIC "-//Why3//proof session v5//EN"
 "http://why3.lri.fr/why3session.dtd">
 <why3session shape_version="4">
-<<<<<<< HEAD
-<prover id="0" name="Alt-Ergo" version="0.99.1" timelimit="5" steplimit="1" memlimit="1000"/>
-<prover id="1" name="CVC4" version="1.4" timelimit="5" steplimit="1" memlimit="1000"/>
-<prover id="5" name="CVC4" version="1.4" alternative="noBV" timelimit="5" memlimit="1000"/>
-<prover id="6" name="Alt-Ergo" version="1.01" timelimit="5" memlimit="1000"/>
-<prover id="7" name="Z3" version="4.4.1" timelimit="5" memlimit="1000"/>
-=======
 <prover id="0" name="Alt-Ergo" version="0.99.1" timelimit="5" steplimit="0" memlimit="1000"/>
 <prover id="1" name="CVC4" version="1.4" timelimit="5" steplimit="0" memlimit="1000"/>
 <prover id="2" name="Z3" version="4.4.0" alternative="noBV" timelimit="5" steplimit="0" memlimit="1000"/>
 <prover id="3" name="Alt-Ergo" version="1.10.prv" timelimit="5" steplimit="0" memlimit="1000"/>
 <prover id="4" name="Z3" version="4.4.0" timelimit="5" steplimit="0" memlimit="1000"/>
 <prover id="5" name="CVC4" version="1.4" alternative="noBV" timelimit="5" steplimit="0" memlimit="1000"/>
->>>>>>> b48938dc
 <file name="../hackers-delight.mlw" expanded="true">
-<theory name="Utils" sum="c9702dc183867b4a57d28d4801b5d3f4" expanded="true">
- <goal name="VC one" expl="VC for one">
- <proof prover="6"><result status="valid" time="0.02" steps="67"/></proof>
- </goal>
- <goal name="VC two" expl="VC for two">
- <proof prover="6"><result status="valid" time="0.01" steps="67"/></proof>
- </goal>
- <goal name="VC lastbit" expl="VC for lastbit">
- <proof prover="6"><result status="valid" time="0.01" steps="67"/></proof>
- </goal>
- <goal name="VC count" expl="VC for count">
- <proof prover="6"><result status="valid" time="0.01" steps="67"/></proof>
- </goal>
+<theory name="Utils" sum="d41d8cd98f00b204e9800998ecf8427e">
 </theory>
-<theory name="Utils_Spec" sum="60037f1a6b0af29598129da472449f32" expanded="true">
+<theory name="Utils_Spec" sum="b1d2e3d07b9e6cc8c94261984c153613" expanded="true">
  <goal name="countZero">
  <proof prover="1"><result status="valid" time="0.03"/></proof>
  </goal>
  <goal name="numOfZero">
- <proof prover="0"><result status="valid" time="0.32" steps="161"/></proof>
+ <proof prover="0"><result status="valid" time="0.70" steps="245"/></proof>
  </goal>
  <goal name="countStep">
+ <proof prover="1"><result status="valid" time="3.07"/></proof>
+ </goal>
+ <goal name="WP_parameter numof_shift" expl="VC for numof_shift">
+ <proof prover="1"><result status="valid" time="0.24"/></proof>
+ </goal>
+ <goal name="WP_parameter countSpec_Aux" expl="VC for countSpec_Aux">
  <transf name="split_goal_wp">
-  <goal name="countStep.1" expl="1.">
-  <proof prover="1" steplimit="-1"><result status="valid" time="3.98"/></proof>
-  </goal>
-  <goal name="countStep.2" expl="2.">
-  <proof prover="1" steplimit="-1"><result status="valid" time="0.08"/></proof>
-  <proof prover="7"><result status="valid" time="0.28"/></proof>
-  </goal>
-  <goal name="countStep.3" expl="3.">
-  <proof prover="1" steplimit="-1"><result status="valid" time="3.26"/></proof>
-  </goal>
-  <goal name="countStep.4" expl="4.">
-  <proof prover="1" steplimit="-1"><result status="valid" time="0.09"/></proof>
-  <proof prover="7"><result status="valid" time="0.39"/></proof>
-  </goal>
- </transf>
- </goal>
- <goal name="VC numof_shift" expl="VC for numof_shift">
- <proof prover="6"><result status="valid" time="3.05" steps="1001"/></proof>
- </goal>
- <goal name="VC countSpec_Aux" expl="VC for countSpec_Aux">
- <transf name="split_goal_wp">
-  <goal name="VC countSpec_Aux.1" expl="1. variant decrease">
-  <proof prover="0" steplimit="-1"><result status="valid" time="0.88" steps="219"/></proof>
-  <proof prover="1" steplimit="-1"><result status="valid" time="0.02"/></proof>
-  <proof prover="7"><result status="valid" time="0.02"/></proof>
-  </goal>
-  <goal name="VC countSpec_Aux.2" expl="2. assertion">
+  <goal name="WP_parameter countSpec_Aux.1" expl="1. postcondition">
+  <proof prover="0"><result status="valid" time="0.03" steps="75"/></proof>
+  </goal>
+  <goal name="WP_parameter countSpec_Aux.2" expl="2. variant decrease">
+  <proof prover="0"><result status="valid" time="0.71" steps="277"/></proof>
+  </goal>
+  <goal name="WP_parameter countSpec_Aux.3" expl="3. assertion">
   <transf name="split_goal_wp">
-   <goal name="VC countSpec_Aux.2.1" expl="1. assertion">
-   <proof prover="6"><result status="valid" time="0.36" steps="454"/></proof>
-   </goal>
-   <goal name="VC countSpec_Aux.2.2" expl="2. assertion">
-   <proof prover="1" steplimit="-1"><result status="valid" time="0.17"/></proof>
-   <proof prover="6"><result status="valid" time="0.73" steps="506"/></proof>
-   </goal>
-   <goal name="VC countSpec_Aux.2.3" expl="3. assertion">
-   <proof prover="6"><result status="valid" time="0.61" steps="245"/></proof>
-   </goal>
-   <goal name="VC countSpec_Aux.2.4" expl="4. assertion">
-   <transf name="inline_goal">
-    <goal name="VC countSpec_Aux.2.4.1" expl="1. assertion">
-    <proof prover="5"><result status="valid" time="4.34"/></proof>
-    </goal>
-   </transf>
+   <goal name="WP_parameter countSpec_Aux.3.1" expl="1. assertion">
+   <proof prover="0"><result status="valid" time="0.20" steps="149"/></proof>
+   </goal>
+   <goal name="WP_parameter countSpec_Aux.3.2" expl="2. assertion">
+   <proof prover="0"><result status="valid" time="2.59" steps="534"/></proof>
+   </goal>
+   <goal name="WP_parameter countSpec_Aux.3.3" expl="3. assertion">
+   <proof prover="0"><result status="valid" time="0.51" steps="153"/></proof>
+   </goal>
+   <goal name="WP_parameter countSpec_Aux.3.4" expl="4. assertion">
+   <proof prover="5"><result status="valid" time="2.29"/></proof>
    </goal>
   </transf>
   </goal>
-  <goal name="VC countSpec_Aux.3" expl="3. postcondition">
-  <proof prover="1" steplimit="-1"><result status="valid" time="0.63"/></proof>
+  <goal name="WP_parameter countSpec_Aux.4" expl="4. postcondition">
+  <proof prover="1"><result status="valid" time="0.31"/></proof>
   </goal>
  </transf>
  </goal>
  <goal name="countSpec">
  <proof prover="0"><result status="valid" time="0.05" steps="70"/></proof>
  </goal>
- <goal name="VC hamming_spec" expl="VC for hamming_spec">
+ <goal name="WP_parameter hamming_spec" expl="VC for hamming_spec">
  <transf name="split_goal_wp">
-  <goal name="VC hamming_spec.1" expl="1. assertion">
-  <proof prover="0" steplimit="-1"><result status="valid" time="0.45" steps="184"/></proof>
-  </goal>
-  <goal name="VC hamming_spec.2" expl="2. postcondition">
-  <proof prover="7"><result status="valid" time="0.03"/></proof>
+  <goal name="WP_parameter hamming_spec.1" expl="1. assertion">
+  <proof prover="5"><result status="valid" time="0.04"/></proof>
+  </goal>
+  <goal name="WP_parameter hamming_spec.2" expl="2. postcondition">
+  <proof prover="4"><result status="valid" time="0.02"/></proof>
   </goal>
  </transf>
  </goal>
@@ -111,39 +72,40 @@
  <goal name="separation">
  <proof prover="1"><result status="valid" time="0.19"/></proof>
  </goal>
- <goal name="VC numof_or" expl="VC for numof_or">
- <proof prover="1" steplimit="-1"><result status="valid" time="0.42"/></proof>
- <proof prover="7"><result status="valid" time="0.03"/></proof>
- </goal>
- <goal name="VC triangleInequalityInt" expl="VC for triangleInequalityInt">
- <transf name="split_goal_wp">
-  <goal name="VC triangleInequalityInt.1" expl="1. assertion">
-  <transf name="split_goal_wp">
-   <goal name="VC triangleInequalityInt.1.1" expl="1. VC for triangleInequalityInt">
-   <proof prover="6"><result status="valid" time="0.08" steps="130"/></proof>
-   </goal>
-   <goal name="VC triangleInequalityInt.1.2" expl="2. VC for triangleInequalityInt">
-   <proof prover="6"><result status="valid" time="0.21" steps="189"/></proof>
+ <goal name="WP_parameter numof_or" expl="VC for numof_or">
+ <proof prover="1"><result status="valid" time="0.45"/></proof>
+ </goal>
+ <goal name="WP_parameter triangleInequalityInt" expl="VC for triangleInequalityInt" expanded="true">
+ <transf name="split_goal_wp" expanded="true">
+  <goal name="WP_parameter triangleInequalityInt.1" expl="1. assertion" expanded="true">
+  <transf name="split_goal_wp" expanded="true">
+   <goal name="WP_parameter triangleInequalityInt.1.1" expl="1. VC for triangleInequalityInt" expanded="true">
+   <proof prover="3"><result status="valid" time="0.06" steps="132"/></proof>
+   <proof prover="5"><result status="valid" time="0.39"/></proof>
+   </goal>
+   <goal name="WP_parameter triangleInequalityInt.1.2" expl="2. VC for triangleInequalityInt" expanded="true">
+   <proof prover="2"><result status="valid" time="0.56"/></proof>
+   <proof prover="3"><result status="valid" time="0.28" steps="257"/></proof>
+   <proof prover="4"><result status="valid" time="0.02"/></proof>
+   <proof prover="5"><result status="valid" time="0.21"/></proof>
    </goal>
   </transf>
   </goal>
-  <goal name="VC triangleInequalityInt.2" expl="2. postcondition">
-  <proof prover="0" steplimit="-1"><result status="valid" time="0.08" steps="108"/></proof>
-  <proof prover="7"><result status="valid" time="0.03"/></proof>
+  <goal name="WP_parameter triangleInequalityInt.2" expl="2. postcondition">
+  <proof prover="0"><result status="valid" time="0.05" steps="108"/></proof>
   </goal>
  </transf>
  </goal>
  <goal name="triangleInequality">
- <proof prover="6"><result status="valid" time="1.68" steps="706"/></proof>
+ <proof prover="0"><result status="valid" time="4.49" steps="724"/></proof>
  </goal>
 </theory>
-<theory name="Hackers_delight" sum="2dea0c1d9927ef9432c25a2a81011f10" expanded="true">
- <goal name="VC ascii" expl="VC for ascii">
- <proof prover="1" steplimit="-1"><result status="valid" time="0.04"/></proof>
- <proof prover="7"><result status="valid" time="0.02"/></proof>
+<theory name="Hackers_delight" sum="84e0d744dbc0570b981d4bb3668fa3de" expanded="true">
+ <goal name="WP_parameter ascii" expl="VC for ascii">
+ <proof prover="1"><result status="valid" time="0.09"/></proof>
  </goal>
  <goal name="asciiProp">
- <proof prover="1"><result status="valid" time="1.14"/></proof>
+ <proof prover="1"><result status="valid" time="0.83"/></proof>
  </goal>
  <goal name="iso">
  <proof prover="1"><result status="valid" time="0.43"/></proof>
@@ -152,7 +114,7 @@
  <proof prover="1"><result status="valid" time="0.09"/></proof>
  </goal>
  <goal name="nthGray">
- <proof prover="0"><result status="valid" time="0.65" steps="285"/></proof>
+ <proof prover="0"><result status="valid" time="1.23" steps="532"/></proof>
  </goal>
  <goal name="lastNthGray">
  <proof prover="1"><result status="valid" time="0.04"/></proof>
@@ -194,7 +156,7 @@
  <proof prover="1"><result status="valid" time="0.06"/></proof>
  </goal>
  <goal name="Ac">
- <proof prover="0"><result status="valid" time="0.80" steps="308"/></proof>
+ <proof prover="0"><result status="valid" time="0.47" steps="308"/></proof>
  </goal>
  <goal name="Ad">
  <proof prover="1"><result status="valid" time="0.06"/></proof>
