<?xml version="1.0" encoding="UTF-8"?>
<!DOCTYPE why3session PUBLIC "-//Why3//proof session v5//EN"
"http://why3.lri.fr/why3session.dtd">
<why3session shape_version="4">
<prover id="3" name="Alt-Ergo" version="1.30" timelimit="1" steplimit="0" memlimit="1000"/>
<prover id="5" name="CVC4" version="1.4" alternative="noBV" timelimit="5" steplimit="0" memlimit="1000"/>
<prover id="8" name="Z3" version="4.5.0" timelimit="1" steplimit="0" memlimit="1000"/>
<prover id="9" name="CVC4" version="1.5" timelimit="1" steplimit="0" memlimit="1000"/>
<file name="../hackers-delight.mlw" proved="true">
<theory name="Utils" proved="true">
 <goal name="VC one" expl="VC for one" proved="true">
 <proof prover="9"><result status="valid" time="0.01"/></proof>
 </goal>
 <goal name="VC two" expl="VC for two" proved="true">
 <proof prover="9"><result status="valid" time="0.01"/></proof>
 </goal>
 <goal name="VC lastbit" expl="VC for lastbit" proved="true">
 <proof prover="9"><result status="valid" time="0.01"/></proof>
 </goal>
 <goal name="VC count" expl="VC for count" proved="true">
 <proof prover="9"><result status="valid" time="0.00"/></proof>
 </goal>
</theory>
<theory name="Utils_Spec" proved="true">
 <goal name="countZero" proved="true">
 <proof prover="9"><result status="valid" time="0.01"/></proof>
 </goal>
 <goal name="numOfZero" proved="true">
 <proof prover="9"><result status="valid" time="0.08"/></proof>
 </goal>
 <goal name="countStep" proved="true">
 <transf name="split_goal_wp" proved="true" >
  <goal name="countStep.0" proved="true">
  <proof prover="9"><result status="valid" time="1.35"/></proof>
  </goal>
  <goal name="countStep.1" proved="true">
  <proof prover="9"><result status="valid" time="0.08"/></proof>
  </goal>
  <goal name="countStep.2" proved="true">
  <proof prover="9" timelimit="10" memlimit="4000"><result status="valid" time="2.07"/></proof>
  </goal>
  <goal name="countStep.3" proved="true">
  <proof prover="9"><result status="valid" time="0.10"/></proof>
  </goal>
 </transf>
 </goal>
 <goal name="VC numof_shift" expl="VC for numof_shift" proved="true">
 <proof prover="9"><result status="valid" time="0.07"/></proof>
 </goal>
<<<<<<< HEAD
 <goal name="VC countSpec_Aux" expl="VC for countSpec_Aux" proved="true">
 <transf name="split_goal_wp" proved="true" >
  <goal name="VC countSpec_Aux.0" expl="variant decrease" proved="true">
  <transf name="split_goal_wp" proved="true" >
   <goal name="VC countSpec_Aux.0.0" expl="variant decrease" proved="true">
   <proof prover="9"><result status="valid" time="0.01"/></proof>
   </goal>
  </transf>
  </goal>
  <goal name="VC countSpec_Aux.1" expl="assertion" proved="true">
  <transf name="split_goal_wp" proved="true" >
   <goal name="VC countSpec_Aux.1.0" expl="assertion" proved="true">
   <proof prover="3"><result status="valid" time="0.10" steps="299"/></proof>
=======
 <goal name="WP_parameter countSpec_Aux" expl="VC for countSpec_Aux" proved="true">
 <transf name="split_goal_right" proved="true" >
  <goal name="WP_parameter countSpec_Aux.0" expl="postcondition" proved="true">
  <proof prover="1"><result status="valid" time="0.02"/></proof>
  </goal>
  <goal name="WP_parameter countSpec_Aux.1" expl="variant decrease" proved="true">
  <proof prover="7"><result status="valid" time="0.23" steps="253"/></proof>
  </goal>
  <goal name="WP_parameter countSpec_Aux.2" expl="assertion" proved="true">
  <transf name="split_goal_right" proved="true" >
   <goal name="WP_parameter countSpec_Aux.2.0" expl="assertion" proved="true">
   <proof prover="7"><result status="valid" time="0.45" steps="454"/></proof>
>>>>>>> 8e560e42
   </goal>
   <goal name="VC countSpec_Aux.1.1" expl="assertion" proved="true">
   <proof prover="9"><result status="valid" time="0.10"/></proof>
   </goal>
   <goal name="VC countSpec_Aux.1.2" expl="assertion" proved="true">
   <proof prover="3"><result status="valid" time="0.24" steps="374"/></proof>
   </goal>
   <goal name="VC countSpec_Aux.1.3" expl="assertion" proved="true">
   <proof prover="5"><result status="valid" time="2.83"/></proof>
   </goal>
  </transf>
  </goal>
  <goal name="VC countSpec_Aux.2" expl="postcondition" proved="true">
  <proof prover="9"><result status="valid" time="0.11"/></proof>
  </goal>
 </transf>
 </goal>
 <goal name="countSpec" proved="true">
 <proof prover="9"><result status="valid" time="0.04"/></proof>
 </goal>
<<<<<<< HEAD
 <goal name="VC hamming_spec" expl="VC for hamming_spec" proved="true">
 <transf name="split_goal_wp" proved="true" >
  <goal name="VC hamming_spec.0" expl="assertion" proved="true">
  <proof prover="9"><result status="valid" time="0.04"/></proof>
=======
 <goal name="WP_parameter hamming_spec" expl="VC for hamming_spec" proved="true">
 <transf name="split_goal_right" proved="true" >
  <goal name="WP_parameter hamming_spec.0" expl="assertion" proved="true">
  <proof prover="5"><result status="valid" time="0.04"/></proof>
>>>>>>> 8e560e42
  </goal>
  <goal name="VC hamming_spec.1" expl="postcondition" proved="true">
  <proof prover="8"><result status="valid" time="0.22"/></proof>
  </goal>
 </transf>
 </goal>
 <goal name="symmetric" proved="true">
 <proof prover="9"><result status="valid" time="0.02"/></proof>
 </goal>
 <goal name="separation" proved="true">
 <proof prover="9"><result status="valid" time="0.03"/></proof>
 </goal>
 <goal name="VC numof_or" expl="VC for numof_or" proved="true">
 <proof prover="9"><result status="valid" time="0.09"/></proof>
 </goal>
<<<<<<< HEAD
 <goal name="VC triangleInequalityInt" expl="VC for triangleInequalityInt" proved="true">
 <transf name="split_goal_wp" proved="true" >
  <goal name="VC triangleInequalityInt.0" expl="assertion" proved="true">
  <transf name="split_goal_wp" proved="true" >
   <goal name="VC triangleInequalityInt.0.0" expl="VC for triangleInequalityInt" proved="true">
   <proof prover="3"><result status="valid" time="0.07" steps="237"/></proof>
=======
 <goal name="WP_parameter triangleInequalityInt" expl="VC for triangleInequalityInt" proved="true">
 <transf name="split_goal_right" proved="true" >
  <goal name="WP_parameter triangleInequalityInt.0" expl="assertion" proved="true">
  <transf name="split_goal_right" proved="true" >
   <goal name="WP_parameter triangleInequalityInt.0.0" expl="VC for triangleInequalityInt" proved="true">
   <proof prover="5"><result status="valid" time="0.49"/></proof>
   <proof prover="7"><result status="valid" time="0.17" steps="219"/></proof>
>>>>>>> 8e560e42
   </goal>
   <goal name="VC triangleInequalityInt.0.1" expl="VC for triangleInequalityInt" proved="true">
   <proof prover="8"><result status="valid" time="0.03"/></proof>
   </goal>
  </transf>
  </goal>
  <goal name="VC triangleInequalityInt.1" expl="postcondition" proved="true">
  <proof prover="8"><result status="valid" time="0.10"/></proof>
  </goal>
 </transf>
 </goal>
 <goal name="triangleInequality" proved="true">
 <proof prover="3"><result status="valid" time="0.55" steps="635"/></proof>
 </goal>
</theory>
<theory name="Hackers_delight" proved="true">
 <goal name="VC ascii" expl="VC for ascii" proved="true">
 <proof prover="9"><result status="valid" time="0.03"/></proof>
 </goal>
 <goal name="asciiProp" proved="true">
 <proof prover="9"><result status="valid" time="0.63"/></proof>
 </goal>
 <goal name="iso" proved="true">
 <proof prover="9"><result status="valid" time="0.18"/></proof>
 </goal>
 <goal name="grayIsGray" proved="true">
 <proof prover="9"><result status="valid" time="0.04"/></proof>
 </goal>
 <goal name="nthGray" proved="true">
 <proof prover="9"><result status="valid" time="0.19"/></proof>
 </goal>
 <goal name="lastNthGray" proved="true">
 <proof prover="9"><result status="valid" time="0.22"/></proof>
 </goal>
 <goal name="nthBinary" proved="true">
 <proof prover="9"><result status="valid" time="0.43"/></proof>
 </goal>
 <goal name="evenOdd" proved="true">
 <proof prover="9"><result status="valid" time="0.22"/></proof>
 </goal>
 <goal name="DM1" proved="true">
 <proof prover="9"><result status="valid" time="0.03"/></proof>
 </goal>
 <goal name="DM2" proved="true">
 <proof prover="9"><result status="valid" time="0.03"/></proof>
 </goal>
 <goal name="DM3" proved="true">
 <proof prover="9"><result status="valid" time="0.03"/></proof>
 </goal>
 <goal name="DM4" proved="true">
 <proof prover="9"><result status="valid" time="0.04"/></proof>
 </goal>
 <goal name="DM5" proved="true">
 <proof prover="9"><result status="valid" time="0.03"/></proof>
 </goal>
 <goal name="DM6" proved="true">
 <proof prover="9"><result status="valid" time="0.05"/></proof>
 </goal>
 <goal name="DM7" proved="true">
 <proof prover="9"><result status="valid" time="0.04"/></proof>
 </goal>
 <goal name="DM8" proved="true">
 <proof prover="9"><result status="valid" time="0.04"/></proof>
 </goal>
 <goal name="DMtest" proved="true">
 <proof prover="9"><result status="valid" time="0.04"/></proof>
 </goal>
 <goal name="Aa" proved="true">
 <proof prover="9"><result status="valid" time="0.04"/></proof>
 </goal>
 <goal name="Ac" proved="true">
 <proof prover="9"><result status="valid" time="0.04"/></proof>
 </goal>
 <goal name="Ad" proved="true">
 <proof prover="9"><result status="valid" time="0.04"/></proof>
 </goal>
 <goal name="Ae" proved="true">
 <proof prover="9"><result status="valid" time="0.03"/></proof>
 </goal>
 <goal name="Af" proved="true">
 <proof prover="9"><result status="valid" time="0.05"/></proof>
 </goal>
 <goal name="Aj" proved="true">
 <proof prover="9"><result status="valid" time="0.03"/></proof>
 </goal>
 <goal name="An" proved="true">
 <proof prover="9"><result status="valid" time="0.04"/></proof>
 </goal>
 <goal name="Ao" proved="true">
 <proof prover="9"><result status="valid" time="0.06"/></proof>
 </goal>
 <goal name="Aq" proved="true">
 <proof prover="9"><result status="valid" time="0.10"/></proof>
 </goal>
 <goal name="At" proved="true">
 <proof prover="9"><result status="valid" time="0.06"/></proof>
 </goal>
 <goal name="Au" proved="true">
 <proof prover="9"><result status="valid" time="0.04"/></proof>
 </goal>
 <goal name="Av" proved="true">
 <proof prover="9"><result status="valid" time="0.04"/></proof>
 </goal>
 <goal name="IE1" proved="true">
 <proof prover="9"><result status="valid" time="0.05"/></proof>
 </goal>
 <goal name="IE2" proved="true">
 <proof prover="9"><result status="valid" time="0.04"/></proof>
 </goal>
 <goal name="IEa" proved="true">
 <proof prover="9"><result status="valid" time="0.04"/></proof>
 </goal>
 <goal name="IEb" proved="true">
 <proof prover="9"><result status="valid" time="0.03"/></proof>
 </goal>
 <goal name="IE3" proved="true">
 <proof prover="9"><result status="valid" time="0.04"/></proof>
 </goal>
 <goal name="IE4" proved="true">
 <proof prover="9"><result status="valid" time="0.05"/></proof>
 </goal>
 <goal name="SR1" proved="true">
 <proof prover="9"><result status="valid" time="0.06"/></proof>
 </goal>
 <goal name="RS_left" proved="true">
 <proof prover="9"><result status="valid" time="0.02"/></proof>
 </goal>
 <goal name="RS_right" proved="true">
 <proof prover="9"><result status="valid" time="0.02"/></proof>
 </goal>
 <goal name="BP" proved="true">
 <proof prover="9"><result status="valid" time="0.10"/></proof>
 </goal>
</theory>
</file>
</why3session><|MERGE_RESOLUTION|>--- conflicted
+++ resolved
@@ -29,7 +29,7 @@
  <proof prover="9"><result status="valid" time="0.08"/></proof>
  </goal>
  <goal name="countStep" proved="true">
- <transf name="split_goal_wp" proved="true" >
+ <transf name="split_goal_right" proved="true" >
   <goal name="countStep.0" proved="true">
   <proof prover="9"><result status="valid" time="1.35"/></proof>
   </goal>
@@ -47,34 +47,19 @@
  <goal name="VC numof_shift" expl="VC for numof_shift" proved="true">
  <proof prover="9"><result status="valid" time="0.07"/></proof>
  </goal>
-<<<<<<< HEAD
  <goal name="VC countSpec_Aux" expl="VC for countSpec_Aux" proved="true">
- <transf name="split_goal_wp" proved="true" >
+ <transf name="split_goal_right" proved="true" >
   <goal name="VC countSpec_Aux.0" expl="variant decrease" proved="true">
-  <transf name="split_goal_wp" proved="true" >
+  <transf name="split_goal_right" proved="true" >
    <goal name="VC countSpec_Aux.0.0" expl="variant decrease" proved="true">
    <proof prover="9"><result status="valid" time="0.01"/></proof>
    </goal>
   </transf>
   </goal>
   <goal name="VC countSpec_Aux.1" expl="assertion" proved="true">
-  <transf name="split_goal_wp" proved="true" >
+  <transf name="split_goal_right" proved="true" >
    <goal name="VC countSpec_Aux.1.0" expl="assertion" proved="true">
    <proof prover="3"><result status="valid" time="0.10" steps="299"/></proof>
-=======
- <goal name="WP_parameter countSpec_Aux" expl="VC for countSpec_Aux" proved="true">
- <transf name="split_goal_right" proved="true" >
-  <goal name="WP_parameter countSpec_Aux.0" expl="postcondition" proved="true">
-  <proof prover="1"><result status="valid" time="0.02"/></proof>
-  </goal>
-  <goal name="WP_parameter countSpec_Aux.1" expl="variant decrease" proved="true">
-  <proof prover="7"><result status="valid" time="0.23" steps="253"/></proof>
-  </goal>
-  <goal name="WP_parameter countSpec_Aux.2" expl="assertion" proved="true">
-  <transf name="split_goal_right" proved="true" >
-   <goal name="WP_parameter countSpec_Aux.2.0" expl="assertion" proved="true">
-   <proof prover="7"><result status="valid" time="0.45" steps="454"/></proof>
->>>>>>> 8e560e42
    </goal>
    <goal name="VC countSpec_Aux.1.1" expl="assertion" proved="true">
    <proof prover="9"><result status="valid" time="0.10"/></proof>
@@ -95,17 +80,10 @@
  <goal name="countSpec" proved="true">
  <proof prover="9"><result status="valid" time="0.04"/></proof>
  </goal>
-<<<<<<< HEAD
  <goal name="VC hamming_spec" expl="VC for hamming_spec" proved="true">
- <transf name="split_goal_wp" proved="true" >
+ <transf name="split_goal_right" proved="true" >
   <goal name="VC hamming_spec.0" expl="assertion" proved="true">
   <proof prover="9"><result status="valid" time="0.04"/></proof>
-=======
- <goal name="WP_parameter hamming_spec" expl="VC for hamming_spec" proved="true">
- <transf name="split_goal_right" proved="true" >
-  <goal name="WP_parameter hamming_spec.0" expl="assertion" proved="true">
-  <proof prover="5"><result status="valid" time="0.04"/></proof>
->>>>>>> 8e560e42
   </goal>
   <goal name="VC hamming_spec.1" expl="postcondition" proved="true">
   <proof prover="8"><result status="valid" time="0.22"/></proof>
@@ -121,22 +99,12 @@
  <goal name="VC numof_or" expl="VC for numof_or" proved="true">
  <proof prover="9"><result status="valid" time="0.09"/></proof>
  </goal>
-<<<<<<< HEAD
  <goal name="VC triangleInequalityInt" expl="VC for triangleInequalityInt" proved="true">
- <transf name="split_goal_wp" proved="true" >
+ <transf name="split_goal_right" proved="true" >
   <goal name="VC triangleInequalityInt.0" expl="assertion" proved="true">
-  <transf name="split_goal_wp" proved="true" >
+  <transf name="split_goal_right" proved="true" >
    <goal name="VC triangleInequalityInt.0.0" expl="VC for triangleInequalityInt" proved="true">
    <proof prover="3"><result status="valid" time="0.07" steps="237"/></proof>
-=======
- <goal name="WP_parameter triangleInequalityInt" expl="VC for triangleInequalityInt" proved="true">
- <transf name="split_goal_right" proved="true" >
-  <goal name="WP_parameter triangleInequalityInt.0" expl="assertion" proved="true">
-  <transf name="split_goal_right" proved="true" >
-   <goal name="WP_parameter triangleInequalityInt.0.0" expl="VC for triangleInequalityInt" proved="true">
-   <proof prover="5"><result status="valid" time="0.49"/></proof>
-   <proof prover="7"><result status="valid" time="0.17" steps="219"/></proof>
->>>>>>> 8e560e42
    </goal>
    <goal name="VC triangleInequalityInt.0.1" expl="VC for triangleInequalityInt" proved="true">
    <proof prover="8"><result status="valid" time="0.03"/></proof>
