--- conflicted
+++ resolved
@@ -618,11 +618,7 @@
      <goal name="branch_conflict_neg_atom&#39;vc.42.0.0.0" expl="VC for branch_conflict_neg_atom" proved="true">
      <transf name="split_vc" proved="true" >
       <goal name="branch_conflict_neg_atom&#39;vc.42.0.0.0.0" expl="VC for branch_conflict_neg_atom" proved="true">
-<<<<<<< HEAD
-      <proof prover="3"><result status="valid" time="0.13" steps="543474"/></proof>
-=======
       <proof prover="3"><result status="valid" time="0.13" steps="567244"/></proof>
->>>>>>> 92c89c24
       </goal>
       <goal name="branch_conflict_neg_atom&#39;vc.42.0.0.0.1" expl="VC for branch_conflict_neg_atom" proved="true">
       <proof prover="7"><result status="valid" time="0.89" steps="154827"/></proof>
@@ -1840,17 +1836,10 @@
      <goal name="decompose_literal&#39;vc.98.0.0.0" expl="VC for decompose_literal" proved="true">
      <transf name="split_vc" proved="true" >
       <goal name="decompose_literal&#39;vc.98.0.0.0.0" expl="VC for decompose_literal" proved="true">
-<<<<<<< HEAD
-      <proof prover="3"><result status="valid" time="0.15" steps="595556"/></proof>
-      </goal>
-      <goal name="decompose_literal&#39;vc.98.0.0.0.1" expl="VC for decompose_literal" proved="true">
-      <proof prover="3"><result status="valid" time="0.16" steps="595552"/></proof>
-=======
       <proof prover="3"><result status="valid" time="0.15" steps="614462"/></proof>
       </goal>
       <goal name="decompose_literal&#39;vc.98.0.0.0.1" expl="VC for decompose_literal" proved="true">
       <proof prover="3"><result status="valid" time="0.16" steps="614458"/></proof>
->>>>>>> 92c89c24
       </goal>
       <goal name="decompose_literal&#39;vc.98.0.0.0.2" expl="VC for decompose_literal" proved="true">
       <proof prover="2" timelimit="1"><result status="valid" time="0.23" steps="328"/></proof>
@@ -1859,11 +1848,7 @@
       <proof prover="2" timelimit="1"><result status="valid" time="0.24" steps="329"/></proof>
       </goal>
       <goal name="decompose_literal&#39;vc.98.0.0.0.4" expl="VC for decompose_literal" proved="true">
-<<<<<<< HEAD
-      <proof prover="3"><result status="valid" time="0.15" steps="594801"/></proof>
-=======
       <proof prover="3"><result status="valid" time="0.15" steps="613699"/></proof>
->>>>>>> 92c89c24
       </goal>
       <goal name="decompose_literal&#39;vc.98.0.0.0.5" expl="VC for decompose_literal" proved="true">
       <proof prover="7"><result status="valid" time="0.51" steps="148805"/></proof>
@@ -2732,17 +2717,10 @@
      <goal name="contradiction_atom&#39;vc.187.0.0.0" expl="VC for contradiction_atom" proved="true">
      <transf name="split_vc" proved="true" >
       <goal name="contradiction_atom&#39;vc.187.0.0.0.0" expl="VC for contradiction_atom" proved="true">
-<<<<<<< HEAD
-      <proof prover="3"><result status="valid" time="0.15" steps="568337"/></proof>
-      </goal>
-      <goal name="contradiction_atom&#39;vc.187.0.0.0.1" expl="VC for contradiction_atom" proved="true">
-      <proof prover="3"><result status="valid" time="0.16" steps="568334"/></proof>
-=======
       <proof prover="3"><result status="valid" time="0.15" steps="593299"/></proof>
       </goal>
       <goal name="contradiction_atom&#39;vc.187.0.0.0.1" expl="VC for contradiction_atom" proved="true">
       <proof prover="3"><result status="valid" time="0.16" steps="593296"/></proof>
->>>>>>> 92c89c24
       </goal>
       <goal name="contradiction_atom&#39;vc.187.0.0.0.2" expl="VC for contradiction_atom" proved="true">
       <proof prover="2" timelimit="1"><result status="valid" time="0.26" steps="305"/></proof>
@@ -2751,11 +2729,7 @@
       <proof prover="2" timelimit="1"><result status="valid" time="0.21" steps="306"/></proof>
       </goal>
       <goal name="contradiction_atom&#39;vc.187.0.0.0.4" expl="VC for contradiction_atom" proved="true">
-<<<<<<< HEAD
-      <proof prover="3"><result status="valid" time="0.13" steps="567534"/></proof>
-=======
       <proof prover="3"><result status="valid" time="0.13" steps="592488"/></proof>
->>>>>>> 92c89c24
       </goal>
       <goal name="contradiction_atom&#39;vc.187.0.0.0.5" expl="VC for contradiction_atom" proved="true">
       <proof prover="7"><result status="valid" time="0.66" steps="149293"/></proof>
@@ -2869,17 +2843,10 @@
      <goal name="contradiction_atom&#39;vc.213.0.0.0" expl="VC for contradiction_atom" proved="true">
      <transf name="split_vc" proved="true" >
       <goal name="contradiction_atom&#39;vc.213.0.0.0.0" expl="VC for contradiction_atom" proved="true">
-<<<<<<< HEAD
-      <proof prover="3"><result status="valid" time="0.15" steps="558520"/></proof>
-      </goal>
-      <goal name="contradiction_atom&#39;vc.213.0.0.0.1" expl="VC for contradiction_atom" proved="true">
-      <proof prover="3"><result status="valid" time="0.12" steps="558517"/></proof>
-=======
       <proof prover="3"><result status="valid" time="0.15" steps="583474"/></proof>
       </goal>
       <goal name="contradiction_atom&#39;vc.213.0.0.0.1" expl="VC for contradiction_atom" proved="true">
       <proof prover="3"><result status="valid" time="0.12" steps="583471"/></proof>
->>>>>>> 92c89c24
       </goal>
       <goal name="contradiction_atom&#39;vc.213.0.0.0.2" expl="VC for contradiction_atom" proved="true">
       <proof prover="7"><result status="valid" time="1.05" steps="162155"/></proof>
@@ -3684,11 +3651,7 @@
       <proof prover="7"><result status="valid" time="1.10" steps="163820"/></proof>
       </goal>
       <goal name="contradiction_neg_atom&#39;vc.209.0.0.0.1" expl="VC for contradiction_neg_atom" proved="true">
-<<<<<<< HEAD
-      <proof prover="3"><result status="valid" time="0.14" steps="559748"/></proof>
-=======
       <proof prover="3"><result status="valid" time="0.14" steps="584709"/></proof>
->>>>>>> 92c89c24
       </goal>
       <goal name="contradiction_neg_atom&#39;vc.209.0.0.0.2" expl="VC for contradiction_neg_atom" proved="true">
       <proof prover="2" timelimit="1"><result status="valid" time="0.15" steps="123"/></proof>
@@ -4007,17 +3970,10 @@
      <goal name="extend_branch&#39;vc.93.0.0.0" expl="VC for extend_branch" proved="true">
      <transf name="split_vc" proved="true" >
       <goal name="extend_branch&#39;vc.93.0.0.0.0" expl="VC for extend_branch" proved="true">
-<<<<<<< HEAD
-      <proof prover="3"><result status="valid" time="0.14" steps="556535"/></proof>
-      </goal>
-      <goal name="extend_branch&#39;vc.93.0.0.0.1" expl="VC for extend_branch" proved="true">
-      <proof prover="3"><result status="valid" time="0.14" steps="556531"/></proof>
-=======
       <proof prover="3"><result status="valid" time="0.14" steps="580314"/></proof>
       </goal>
       <goal name="extend_branch&#39;vc.93.0.0.0.1" expl="VC for extend_branch" proved="true">
       <proof prover="3"><result status="valid" time="0.14" steps="580310"/></proof>
->>>>>>> 92c89c24
       </goal>
       <goal name="extend_branch&#39;vc.93.0.0.0.2" expl="VC for extend_branch" proved="true">
       <proof prover="2" timelimit="1"><result status="valid" time="0.21" steps="227"/></proof>
@@ -4026,11 +3982,7 @@
       <proof prover="2" timelimit="1"><result status="valid" time="0.20" steps="228"/></proof>
       </goal>
       <goal name="extend_branch&#39;vc.93.0.0.0.4" expl="VC for extend_branch" proved="true">
-<<<<<<< HEAD
-      <proof prover="3"><result status="valid" time="0.14" steps="556028"/></proof>
-=======
       <proof prover="3"><result status="valid" time="0.14" steps="579799"/></proof>
->>>>>>> 92c89c24
       </goal>
       <goal name="extend_branch&#39;vc.93.0.0.0.5" expl="VC for extend_branch" proved="true">
       <proof prover="7"><result status="valid" time="0.53" steps="146083"/></proof>
@@ -4772,17 +4724,10 @@
      <goal name="contradiction_find_atom&#39;vc.198.0.0.0" expl="VC for contradiction_find_atom" proved="true">
      <transf name="split_vc" proved="true" >
       <goal name="contradiction_find_atom&#39;vc.198.0.0.0.0" expl="VC for contradiction_find_atom" proved="true">
-<<<<<<< HEAD
-      <proof prover="3"><result status="valid" time="0.16" steps="569362"/></proof>
-      </goal>
-      <goal name="contradiction_find_atom&#39;vc.198.0.0.0.1" expl="VC for contradiction_find_atom" proved="true">
-      <proof prover="3"><result status="valid" time="0.15" steps="569359"/></proof>
-=======
       <proof prover="3"><result status="valid" time="0.16" steps="593238"/></proof>
       </goal>
       <goal name="contradiction_find_atom&#39;vc.198.0.0.0.1" expl="VC for contradiction_find_atom" proved="true">
       <proof prover="3"><result status="valid" time="0.15" steps="593235"/></proof>
->>>>>>> 92c89c24
       </goal>
       <goal name="contradiction_find_atom&#39;vc.198.0.0.0.2" expl="VC for contradiction_find_atom" proved="true">
       <proof prover="2" timelimit="1"><result status="valid" time="0.24" steps="291"/></proof>
@@ -4791,11 +4736,7 @@
       <proof prover="2" timelimit="1"><result status="valid" time="0.21" steps="292"/></proof>
       </goal>
       <goal name="contradiction_find_atom&#39;vc.198.0.0.0.4" expl="VC for contradiction_find_atom" proved="true">
-<<<<<<< HEAD
-      <proof prover="3"><result status="valid" time="0.16" steps="568586"/></proof>
-=======
       <proof prover="3"><result status="valid" time="0.16" steps="592454"/></proof>
->>>>>>> 92c89c24
       </goal>
       <goal name="contradiction_find_atom&#39;vc.198.0.0.0.5" expl="VC for contradiction_find_atom" proved="true">
       <proof prover="7"><result status="valid" time="0.64" steps="149051"/></proof>
