
(* Ancient Egyptian Multiplication

   Multiply two integers a and b using only addition, multiplication by 2,
   and division by 2.

   Note: this is exactly the same algorithm as exponentiation by squaring
   with power/*/1 being replaced by */+/0.
*)

module BinaryMultiplication

<<<<<<< HEAD
  use import int.Int
  use import int.ComputerDivision
=======
  use import mach.int.Int
>>>>>>> b48938dc
  use import ref.Ref

  let binary_mult (a b: int)
    requires { b >= 0 }
    ensures  { result = a * b }
  = let x = ref a in
    let y = ref b in
    let z = ref 0 in
    while !y <> 0 do
      invariant { 0 <= !y }
      invariant { !z + !x * !y = a * b }
      variant   { !y }
<<<<<<< HEAD
      if mod !y 2 <> 0 then z := !z + !x;
=======
      if !y % 2 = 1 then z := !z + !x;
>>>>>>> b48938dc
      x := 2 * !x;
      y := div !y 2
    done;
    !z

end<|MERGE_RESOLUTION|>--- conflicted
+++ resolved
@@ -10,12 +10,7 @@
 
 module BinaryMultiplication
 
-<<<<<<< HEAD
-  use import int.Int
-  use import int.ComputerDivision
-=======
   use import mach.int.Int
->>>>>>> b48938dc
   use import ref.Ref
 
   let binary_mult (a b: int)
@@ -28,11 +23,7 @@
       invariant { 0 <= !y }
       invariant { !z + !x * !y = a * b }
       variant   { !y }
-<<<<<<< HEAD
-      if mod !y 2 <> 0 then z := !z + !x;
-=======
       if !y % 2 = 1 then z := !z + !x;
->>>>>>> b48938dc
       x := 2 * !x;
       y := div !y 2
     done;
