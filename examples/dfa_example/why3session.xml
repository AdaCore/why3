--- conflicted
+++ resolved
@@ -22,52 +22,16 @@
  <goal name="words_in_r1_end_with_one" proved="true">
  <proof prover="8"><result status="valid" time="0.06"/></proof>
  </goal>
-<<<<<<< HEAD
  <goal name="VC words_in_r1_suffix_in_r1" expl="VC for words_in_r1_suffix_in_r1" proved="true">
  <proof prover="1"><result status="valid" time="3.06"/></proof>
  </goal>
  <goal name="VC zero_w_in_r1" expl="VC for zero_w_in_r1" proved="true">
- <transf name="split_goal_wp" proved="true" >
+ <transf name="split_goal_right" proved="true" >
   <goal name="VC zero_w_in_r1.0" expl="assertion" proved="true">
   <proof prover="2"><result status="valid" time="0.01" steps="42"/></proof>
   </goal>
   <goal name="VC zero_w_in_r1.1" expl="postcondition" proved="true">
   <proof prover="3"><result status="valid" time="0.50"/></proof>
-=======
- <goal name="WP_parameter words_in_r1_suffix_in_r1" expl="VC for words_in_r1_suffix_in_r1">
- <transf name="split_goal_right">
-  <goal name="WP_parameter words_in_r1_suffix_in_r1.1" expl="assertion">
-  <proof prover="7"><result status="valid" time="0.04" steps="78"/></proof>
-  </goal>
-  <goal name="WP_parameter words_in_r1_suffix_in_r1.2" expl="postcondition">
-  <proof prover="1"><result status="valid" time="0.15"/></proof>
-  </goal>
- </transf>
- </goal>
- <goal name="WP_parameter zero_w_in_r1" expl="VC for zero_w_in_r1">
- <proof prover="8"><result status="valid" time="0.21"/></proof>
- </goal>
- <goal name="WP_parameter one_w_in_r1" expl="VC for one_w_in_r1">
- <transf name="split_goal_right">
-  <goal name="WP_parameter one_w_in_r1.1" expl="postcondition">
-  <proof prover="7"><result status="valid" time="0.28" steps="376"/></proof>
-  </goal>
-  <goal name="WP_parameter one_w_in_r1.2" expl="assertion">
-  <proof prover="7"><result status="valid" time="0.24" steps="386"/></proof>
-  </goal>
-  <goal name="WP_parameter one_w_in_r1.3" expl="assertion">
-  <proof prover="7"><result status="valid" time="0.04" steps="40"/></proof>
-  </goal>
-  <goal name="WP_parameter one_w_in_r1.4" expl="postcondition">
-  <transf name="split_goal_right">
-   <goal name="WP_parameter one_w_in_r1.4.1" expl="VC for one_w_in_r1">
-   <proof prover="7"><result status="valid" time="0.25" steps="337"/></proof>
-   </goal>
-   <goal name="WP_parameter one_w_in_r1.4.2" expl="VC for one_w_in_r1">
-   <proof prover="7"><result status="valid" time="0.01" steps="11"/></proof>
-   </goal>
-  </transf>
->>>>>>> 8e560e42
   </goal>
  </transf>
  </goal>
@@ -77,7 +41,6 @@
  <goal name="zero_w_in_r2" proved="true">
  <proof prover="2"><result status="valid" time="0.01" steps="48"/></proof>
  </goal>
-<<<<<<< HEAD
  <goal name="one_w_in_r2" proved="true">
  <proof prover="2"><result status="valid" time="0.01" steps="50"/></proof>
  </goal>
@@ -86,55 +49,6 @@
  </goal>
  <goal name="VC astate2" expl="VC for astate2" proved="true">
  <proof prover="2"><result status="valid" time="0.75" steps="3925"/></proof>
-=======
- <goal name="WP_parameter astate1" expl="VC for astate1">
- <transf name="split_goal_right">
-  <goal name="WP_parameter astate1.1" expl="postcondition">
-  <proof prover="7"><result status="valid" time="0.02" steps="45"/></proof>
-  </goal>
-  <goal name="WP_parameter astate1.2" expl="variant decrease">
-  <proof prover="7"><result status="valid" time="0.02" steps="27"/></proof>
-  </goal>
-  <goal name="WP_parameter astate1.3" expl="postcondition">
-  <transf name="split_goal_right">
-   <goal name="WP_parameter astate1.3.1" expl="VC for astate1">
-   <proof prover="7"><result status="valid" time="0.04" steps="9"/></proof>
-   </goal>
-   <goal name="WP_parameter astate1.3.2" expl="VC for astate1">
-   <proof prover="7"><result status="valid" time="0.06" steps="48"/></proof>
-   </goal>
-   <goal name="WP_parameter astate1.3.3" expl="VC for astate1">
-   <proof prover="7"><result status="valid" time="0.05" steps="37"/></proof>
-   </goal>
-  </transf>
-  </goal>
-  <goal name="WP_parameter astate1.4" expl="variant decrease">
-  <proof prover="7"><result status="valid" time="0.02" steps="27"/></proof>
-  </goal>
-  <goal name="WP_parameter astate1.5" expl="postcondition">
-  <proof prover="7"><result status="valid" time="0.12" steps="244"/></proof>
-  </goal>
- </transf>
- </goal>
- <goal name="WP_parameter astate2" expl="VC for astate2">
- <transf name="split_goal_right">
-  <goal name="WP_parameter astate2.1" expl="postcondition">
-  <proof prover="7"><result status="valid" time="0.02" steps="62"/></proof>
-  </goal>
-  <goal name="WP_parameter astate2.2" expl="variant decrease">
-  <proof prover="7"><result status="valid" time="0.02" steps="27"/></proof>
-  </goal>
-  <goal name="WP_parameter astate2.3" expl="postcondition">
-  <proof prover="7"><result status="valid" time="0.06" steps="163"/></proof>
-  </goal>
-  <goal name="WP_parameter astate2.4" expl="variant decrease">
-  <proof prover="7"><result status="valid" time="0.02" steps="27"/></proof>
-  </goal>
-  <goal name="WP_parameter astate2.5" expl="postcondition">
-  <proof prover="7"><result status="valid" time="0.12" steps="117"/></proof>
-  </goal>
- </transf>
->>>>>>> 8e560e42
  </goal>
 </theory>
 </file>
