<?xml version="1.0" encoding="UTF-8"?>
<!DOCTYPE why3session PUBLIC "-//Why3//proof session v5//EN"
"http://why3.lri.fr/why3session.dtd">
<why3session shape_version="4">
<prover id="0" name="CVC4" version="1.4" timelimit="5" steplimit="0" memlimit="1000"/>
<prover id="1" name="Alt-Ergo" version="1.30" timelimit="5" steplimit="0" memlimit="1000"/>
<prover id="2" name="Z3" version="3.2" timelimit="8" steplimit="0" memlimit="1000"/>
<prover id="3" name="CVC4" version="1.5" timelimit="1" steplimit="0" memlimit="1000"/>
<file name="../vstte10_queens.mlw" proved="true">
<theory name="NQueens" proved="true">
 <goal name="eq_board_set" proved="true">
 <proof prover="1"><result status="valid" time="0.00" steps="12"/></proof>
 </goal>
 <goal name="eq_board_sym" proved="true">
 <proof prover="1" timelimit="20" memlimit="0"><result status="valid" time="0.01" steps="3"/></proof>
 </goal>
 <goal name="eq_board_trans" proved="true">
 <proof prover="1" timelimit="20" memlimit="0"><result status="valid" time="0.01" steps="9"/></proof>
 </goal>
 <goal name="eq_board_extension" proved="true">
 <proof prover="1" timelimit="20" memlimit="0"><result status="valid" time="0.01" steps="10"/></proof>
 </goal>
 <goal name="consistent_row_eq" proved="true">
 <proof prover="1" timelimit="20" memlimit="0"><result status="valid" time="0.06" steps="32"/></proof>
 </goal>
 <goal name="VC check_is_consistent" expl="VC for check_is_consistent" proved="true">
 <proof prover="1"><result status="valid" time="0.02" steps="64"/></proof>
 </goal>
 <goal name="solution_eq_board" proved="true">
 <proof prover="2"><result status="valid" time="0.06"/></proof>
 </goal>
<<<<<<< HEAD
 <goal name="VC bt_queens" expl="VC for bt_queens" proved="true">
 <transf name="split_goal_wp" proved="true" >
  <goal name="VC bt_queens.0" expl="exceptional postcondition" proved="true">
  <proof prover="1"><result status="valid" time="0.01" steps="6"/></proof>
=======
 <goal name="WP_parameter bt_queens" expl="VC for bt_queens" proved="true">
 <proof prover="1"><result status="valid" time="1.42"/></proof>
 </goal>
 <goal name="WP_parameter queens" expl="VC for queens" proved="true">
 <proof prover="6" timelimit="20" memlimit="0"><result status="valid" time="0.02" steps="25"/></proof>
 </goal>
 <goal name="WP_parameter test8" expl="VC for test8" proved="true">
 <proof prover="6" timelimit="5"><result status="valid" time="0.01" steps="2"/></proof>
 </goal>
 <goal name="WP_parameter count_bt_queens" expl="VC for count_bt_queens" proved="true">
 <proof prover="0" timelimit="5" memlimit="4000"><result status="valid" time="0.27"/></proof>
 </goal>
 <goal name="WP_parameter count_queens" expl="VC for count_queens" proved="true">
 <proof prover="6"><result status="valid" time="0.01" steps="7"/></proof>
 </goal>
 <goal name="WP_parameter test_count_8" expl="VC for test_count_8" proved="true">
 <proof prover="6"><result status="valid" time="0.01" steps="2"/></proof>
 </goal>
</theory>
<theory name="NQueens63" proved="true">
 <goal name="WP_parameter check_is_consistent" expl="VC for check_is_consistent" proved="true">
 <proof prover="0"><result status="valid" time="0.09"/></proof>
 </goal>
 <goal name="WP_parameter count_bt_queens" expl="VC for count_bt_queens" proved="true">
 <transf name="split_goal_right" proved="true" >
  <goal name="WP_parameter count_bt_queens.0" expl="postcondition" proved="true">
  <proof prover="6"><result status="valid" time="0.02" steps="9"/></proof>
  </goal>
  <goal name="WP_parameter count_bt_queens.1" expl="integer overflow" proved="true">
  <proof prover="6"><result status="valid" time="0.02" steps="8"/></proof>
  </goal>
  <goal name="WP_parameter count_bt_queens.2" expl="loop invariant init" proved="true">
  <proof prover="6"><result status="valid" time="0.02" steps="9"/></proof>
  </goal>
  <goal name="WP_parameter count_bt_queens.3" expl="loop invariant init" proved="true">
  <proof prover="6"><result status="valid" time="0.02" steps="9"/></proof>
  </goal>
  <goal name="WP_parameter count_bt_queens.4" expl="type invariant" proved="true">
  <proof prover="6"><result status="valid" time="0.02" steps="14"/></proof>
  </goal>
  <goal name="WP_parameter count_bt_queens.5" expl="index in array63 bounds" proved="true">
  <proof prover="6"><result status="valid" time="0.02" steps="14"/></proof>
  </goal>
  <goal name="WP_parameter count_bt_queens.6" expl="precondition" proved="true">
  <proof prover="6"><result status="valid" time="0.02" steps="16"/></proof>
>>>>>>> 8e560e42
  </goal>
  <goal name="VC bt_queens.1" expl="loop invariant init" proved="true">
  <proof prover="3"><result status="valid" time="0.01"/></proof>
  </goal>
  <goal name="VC bt_queens.2" expl="loop invariant init" proved="true">
  <proof prover="1"><result status="valid" time="0.01" steps="11"/></proof>
  </goal>
  <goal name="VC bt_queens.3" expl="index in array bounds" proved="true">
  <proof prover="1"><result status="valid" time="0.01" steps="11"/></proof>
  </goal>
  <goal name="VC bt_queens.4" expl="precondition" proved="true">
  <proof prover="1"><result status="valid" time="0.01" steps="14"/></proof>
  </goal>
  <goal name="VC bt_queens.5" expl="variant decrease" proved="true">
  <proof prover="1"><result status="valid" time="0.01" steps="15"/></proof>
  </goal>
  <goal name="VC bt_queens.6" expl="precondition" proved="true">
  <proof prover="0"><result status="valid" time="0.04"/></proof>
  </goal>
  <goal name="VC bt_queens.7" expl="loop invariant preservation" proved="true">
  <proof prover="3"><result status="valid" time="0.08"/></proof>
  </goal>
  <goal name="VC bt_queens.8" expl="loop invariant preservation" proved="true">
  <proof prover="1"><result status="valid" time="0.06" steps="136"/></proof>
  </goal>
  <goal name="VC bt_queens.9" expl="exceptional postcondition" proved="true">
  <proof prover="1"><result status="valid" time="0.01" steps="17"/></proof>
  </goal>
  <goal name="VC bt_queens.10" expl="loop invariant preservation" proved="true">
  <proof prover="3"><result status="valid" time="0.04"/></proof>
  </goal>
  <goal name="VC bt_queens.11" expl="loop invariant preservation" proved="true">
  <proof prover="1"><result status="valid" time="0.16" steps="402"/></proof>
  </goal>
  <goal name="VC bt_queens.12" expl="postcondition" proved="true">
  <proof prover="3"><result status="valid" time="0.00"/></proof>
  </goal>
  <goal name="VC bt_queens.13" expl="postcondition" proved="true">
  <proof prover="1"><result status="valid" time="0.01" steps="29"/></proof>
  </goal>
  <goal name="VC bt_queens.14" expl="out of loop bounds" proved="true">
  <proof prover="1"><result status="valid" time="0.01" steps="6"/></proof>
  </goal>
 </transf>
 </goal>
 <goal name="VC queens" expl="VC for queens" proved="true">
 <proof prover="1"><result status="valid" time="0.00" steps="24"/></proof>
 </goal>
 <goal name="VC test8" expl="VC for test8" proved="true">
 <proof prover="1"><result status="valid" time="0.00" steps="1"/></proof>
 </goal>
 <goal name="VC count_bt_queens" expl="VC for count_bt_queens" proved="true">
 <proof prover="1"><result status="valid" time="2.13" steps="821"/></proof>
 </goal>
 <goal name="VC count_queens" expl="VC for count_queens" proved="true">
 <proof prover="1"><result status="valid" time="0.00" steps="7"/></proof>
 </goal>
 <goal name="VC test_count_8" expl="VC for test_count_8" proved="true">
 <proof prover="1"><result status="valid" time="0.00" steps="1"/></proof>
 </goal>
</theory>
<theory name="NQueens63" proved="true">
 <goal name="VC check_is_consistent" expl="VC for check_is_consistent" proved="true">
 <proof prover="1"><result status="valid" time="0.36" steps="1122"/></proof>
 </goal>
 <goal name="VC count_bt_queens" expl="VC for count_bt_queens" proved="true">
 <proof prover="1"><result status="valid" time="0.44" steps="1121"/></proof>
 </goal>
 <goal name="VC count_queens" expl="VC for count_queens" proved="true">
 <proof prover="1"><result status="valid" time="0.01" steps="12"/></proof>
 </goal>
 <goal name="VC test_count_8" expl="VC for test_count_8" proved="true">
 <proof prover="1"><result status="valid" time="0.01" steps="8"/></proof>
 </goal>
</theory>
</file>
</why3session><|MERGE_RESOLUTION|>--- conflicted
+++ resolved
@@ -29,58 +29,10 @@
  <goal name="solution_eq_board" proved="true">
  <proof prover="2"><result status="valid" time="0.06"/></proof>
  </goal>
-<<<<<<< HEAD
  <goal name="VC bt_queens" expl="VC for bt_queens" proved="true">
- <transf name="split_goal_wp" proved="true" >
+ <transf name="split_goal_right" proved="true" >
   <goal name="VC bt_queens.0" expl="exceptional postcondition" proved="true">
   <proof prover="1"><result status="valid" time="0.01" steps="6"/></proof>
-=======
- <goal name="WP_parameter bt_queens" expl="VC for bt_queens" proved="true">
- <proof prover="1"><result status="valid" time="1.42"/></proof>
- </goal>
- <goal name="WP_parameter queens" expl="VC for queens" proved="true">
- <proof prover="6" timelimit="20" memlimit="0"><result status="valid" time="0.02" steps="25"/></proof>
- </goal>
- <goal name="WP_parameter test8" expl="VC for test8" proved="true">
- <proof prover="6" timelimit="5"><result status="valid" time="0.01" steps="2"/></proof>
- </goal>
- <goal name="WP_parameter count_bt_queens" expl="VC for count_bt_queens" proved="true">
- <proof prover="0" timelimit="5" memlimit="4000"><result status="valid" time="0.27"/></proof>
- </goal>
- <goal name="WP_parameter count_queens" expl="VC for count_queens" proved="true">
- <proof prover="6"><result status="valid" time="0.01" steps="7"/></proof>
- </goal>
- <goal name="WP_parameter test_count_8" expl="VC for test_count_8" proved="true">
- <proof prover="6"><result status="valid" time="0.01" steps="2"/></proof>
- </goal>
-</theory>
-<theory name="NQueens63" proved="true">
- <goal name="WP_parameter check_is_consistent" expl="VC for check_is_consistent" proved="true">
- <proof prover="0"><result status="valid" time="0.09"/></proof>
- </goal>
- <goal name="WP_parameter count_bt_queens" expl="VC for count_bt_queens" proved="true">
- <transf name="split_goal_right" proved="true" >
-  <goal name="WP_parameter count_bt_queens.0" expl="postcondition" proved="true">
-  <proof prover="6"><result status="valid" time="0.02" steps="9"/></proof>
-  </goal>
-  <goal name="WP_parameter count_bt_queens.1" expl="integer overflow" proved="true">
-  <proof prover="6"><result status="valid" time="0.02" steps="8"/></proof>
-  </goal>
-  <goal name="WP_parameter count_bt_queens.2" expl="loop invariant init" proved="true">
-  <proof prover="6"><result status="valid" time="0.02" steps="9"/></proof>
-  </goal>
-  <goal name="WP_parameter count_bt_queens.3" expl="loop invariant init" proved="true">
-  <proof prover="6"><result status="valid" time="0.02" steps="9"/></proof>
-  </goal>
-  <goal name="WP_parameter count_bt_queens.4" expl="type invariant" proved="true">
-  <proof prover="6"><result status="valid" time="0.02" steps="14"/></proof>
-  </goal>
-  <goal name="WP_parameter count_bt_queens.5" expl="index in array63 bounds" proved="true">
-  <proof prover="6"><result status="valid" time="0.02" steps="14"/></proof>
-  </goal>
-  <goal name="WP_parameter count_bt_queens.6" expl="precondition" proved="true">
-  <proof prover="6"><result status="valid" time="0.02" steps="16"/></proof>
->>>>>>> 8e560e42
   </goal>
   <goal name="VC bt_queens.1" expl="loop invariant init" proved="true">
   <proof prover="3"><result status="valid" time="0.01"/></proof>
