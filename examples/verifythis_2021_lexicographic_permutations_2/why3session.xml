<?xml version="1.0" encoding="UTF-8"?>
<!DOCTYPE why3session PUBLIC "-//Why3//proof session v5//EN"
"http://why3.lri.fr/why3session.dtd">
<why3session shape_version="6">
<prover id="0" name="CVC4" version="1.7" timelimit="5" steplimit="0" memlimit="1000"/>
<prover id="1" name="Alt-Ergo" version="2.4.0" timelimit="5" steplimit="0" memlimit="1000"/>
<prover id="2" name="Z3" version="4.8.6" timelimit="5" steplimit="0" memlimit="1000"/>
<prover id="3" name="Alt-Ergo" version="2.3.0" timelimit="1" steplimit="0" memlimit="1000"/>
<prover id="4" name="Z3" version="4.8.10" timelimit="5" steplimit="0" memlimit="1000"/>
<file format="whyml" proved="true">
<path name=".."/><path name="verifythis_2021_lexicographic_permutations_2.mlw"/>
<theory name="ArrayListConversions" proved="true">
 <goal name="to_list_from&#39;vc" expl="VC for to_list_from" proved="true">
 <proof prover="0" timelimit="1"><result status="valid" time="0.15" steps="15266"/></proof>
 </goal>
 <goal name="to_list&#39;vc" expl="VC for to_list" proved="true">
 <proof prover="0" timelimit="1"><result status="valid" time="0.04" steps="5153"/></proof>
 </goal>
 <goal name="to_list_array_eq&#39;vc" expl="VC for to_list_array_eq" proved="true">
 <proof prover="0" timelimit="1"><result status="valid" time="0.05" steps="10820"/></proof>
 </goal>
 <goal name="of_list&#39;vc" expl="VC for of_list" proved="true">
 <transf name="split_vc" proved="true" >
  <goal name="of_list&#39;vc.0" expl="array creation size" proved="true">
  <proof prover="0" timelimit="1"><result status="valid" time="0.04" steps="5340"/></proof>
  </goal>
  <goal name="of_list&#39;vc.1" expl="postcondition" proved="true">
  <proof prover="0" timelimit="1"><result status="valid" time="0.05" steps="7297"/></proof>
  </goal>
  <goal name="of_list&#39;vc.2" expl="postcondition" proved="true">
  <proof prover="0" timelimit="1"><result status="valid" time="0.04" steps="6637"/></proof>
  </goal>
  <goal name="of_list&#39;vc.3" expl="index in array bounds" proved="true">
  <proof prover="0" timelimit="1"><result status="valid" time="0.06" steps="7560"/></proof>
  </goal>
  <goal name="of_list&#39;vc.4" expl="assertion" proved="true">
  <transf name="split_vc" proved="true" >
   <goal name="of_list&#39;vc.4.0" expl="assertion" proved="true">
   <proof prover="0" timelimit="1"><result status="valid" time="0.04" steps="7958"/></proof>
   </goal>
   <goal name="of_list&#39;vc.4.1" expl="VC for of_list" proved="true">
   <proof prover="0" timelimit="1"><result status="valid" time="0.04" steps="7999"/></proof>
   </goal>
  </transf>
  </goal>
  <goal name="of_list&#39;vc.5" expl="variant decrease" proved="true">
  <proof prover="0" timelimit="1"><result status="valid" time="0.04" steps="8302"/></proof>
  </goal>
  <goal name="of_list&#39;vc.6" expl="precondition" proved="true">
  <proof prover="0" timelimit="1"><result status="valid" time="0.03" steps="7282"/></proof>
  </goal>
  <goal name="of_list&#39;vc.7" expl="precondition" proved="true">
  <proof prover="0" timelimit="1"><result status="valid" time="0.03" steps="7893"/></proof>
  </goal>
  <goal name="of_list&#39;vc.8" expl="precondition" proved="true">
  <proof prover="1" timelimit="1"><result status="valid" time="0.08" steps="874"/></proof>
  </goal>
  <goal name="of_list&#39;vc.9" expl="postcondition" proved="true">
  <proof prover="0" timelimit="1"><result status="valid" time="0.08" steps="9985"/></proof>
  </goal>
  <goal name="of_list&#39;vc.10" expl="postcondition" proved="true">
  <proof prover="0" timelimit="1"><result status="valid" time="0.08" steps="9413"/></proof>
  </goal>
  <goal name="of_list&#39;vc.11" expl="precondition" proved="true">
  <proof prover="0" timelimit="1"><result status="valid" time="0.03" steps="5573"/></proof>
  </goal>
  <goal name="of_list&#39;vc.12" expl="precondition" proved="true">
  <proof prover="0" timelimit="1"><result status="valid" time="0.03" steps="5591"/></proof>
  </goal>
  <goal name="of_list&#39;vc.13" expl="precondition" proved="true">
  <proof prover="0" timelimit="1"><result status="valid" time="0.04" steps="5869"/></proof>
  </goal>
  <goal name="of_list&#39;vc.14" expl="postcondition" proved="true">
  <proof prover="0" timelimit="1"><result status="valid" time="0.04" steps="6645"/></proof>
  </goal>
  <goal name="of_list&#39;vc.15" expl="postcondition" proved="true">
  <proof prover="0" timelimit="1"><result status="valid" time="0.05" steps="7246"/></proof>
  </goal>
 </transf>
 </goal>
 <goal name="eq_nth&#39;vc" expl="VC for eq_nth" proved="true">
 <transf name="split_vc" proved="true" >
  <goal name="eq_nth&#39;vc.0" expl="assertion" proved="true">
  <proof prover="1" timelimit="1"><result status="valid" time="0.04" steps="815"/></proof>
  </goal>
  <goal name="eq_nth&#39;vc.1" expl="assertion" proved="true">
  <transf name="split_vc" proved="true" >
   <goal name="eq_nth&#39;vc.1.0" expl="assertion" proved="true">
   <proof prover="0" timelimit="1"><result status="valid" time="0.03" steps="7563"/></proof>
   </goal>
   <goal name="eq_nth&#39;vc.1.1" expl="VC for eq_nth" proved="true">
   <proof prover="0" timelimit="1"><result status="valid" time="0.04" steps="7561"/></proof>
   </goal>
  </transf>
  </goal>
  <goal name="eq_nth&#39;vc.2" expl="precondition" proved="true">
  <proof prover="0" timelimit="1"><result status="valid" time="0.04" steps="6248"/></proof>
  </goal>
  <goal name="eq_nth&#39;vc.3" expl="precondition" proved="true">
  <proof prover="0" timelimit="1"><result status="valid" time="0.05" steps="7477"/></proof>
  </goal>
  <goal name="eq_nth&#39;vc.4" expl="assertion" proved="true">
  <proof prover="0" timelimit="1"><result status="valid" time="0.03" steps="6950"/></proof>
  </goal>
  <goal name="eq_nth&#39;vc.5" expl="assertion" proved="true">
  <proof prover="0" timelimit="1"><result status="valid" time="0.03" steps="6988"/></proof>
  </goal>
  <goal name="eq_nth&#39;vc.6" expl="postcondition" proved="true">
  <proof prover="2" timelimit="1"><result status="valid" time="0.24" steps="1654283"/></proof>
  </goal>
 </transf>
 </goal>
 <goal name="of_to_list" proved="true">
 <proof prover="1" timelimit="1"><result status="valid" time="0.45" steps="6093"/></proof>
 </goal>
 <goal name="to_of_list" proved="true">
 <proof prover="1" timelimit="1"><result status="valid" time="0.01" steps="89"/></proof>
 </goal>
</theory>
<theory name="BoxedIntArrays" proved="true">
 <goal name="boxed_permut" proved="true">
 <proof prover="0"><result status="valid" time="0.22" steps="49095"/></proof>
 </goal>
 <goal name="greater&#39;vc" expl="VC for greater" proved="true">
 <proof prover="0"><result status="valid" time="0.06" steps="18941"/></proof>
 </goal>
 <goal name="boxed_greater" proved="true">
 <proof prover="0"><result status="valid" time="0.04" steps="10647"/></proof>
 </goal>
 <goal name="maxi&#39;vc" expl="VC for maxi" proved="true">
 <proof prover="3"><result status="valid" time="0.00" steps="0"/></proof>
 </goal>
</theory>
<theory name="Permut" proved="true">
 <goal name="find_eq&#39;vc" expl="VC for find_eq" proved="true">
<<<<<<< HEAD
 <proof prover="1"><result status="valid" time="0.02" steps="79"/></proof>
=======
 <proof prover="1"><result status="valid" time="0.02" steps="89"/></proof>
>>>>>>> 92c89c24
 </goal>
 <goal name="lt_trans" proved="true">
 <proof prover="1"><result status="valid" time="0.05" steps="342"/></proof>
 </goal>
 <goal name="find_le&#39;vc" expl="VC for find_le" proved="true">
<<<<<<< HEAD
 <proof prover="0"><result status="valid" time="0.15" steps="28320"/></proof>
=======
 <proof prover="0"><result status="valid" time="0.15" steps="38301"/></proof>
>>>>>>> 92c89c24
 </goal>
 <goal name="eq_le_compat" proved="true">
 <proof prover="0"><result status="valid" time="0.21" steps="44971"/></proof>
 </goal>
 <goal name="eq_lt_compat" proved="true">
 <proof prover="0"><result status="valid" time="0.13" steps="23253"/></proof>
 </goal>
 <goal name="le_or_lt" proved="true">
 <transf name="split_vc" proved="true" >
  <goal name="le_or_lt.0" proved="true">
  <proof prover="0"><result status="valid" time="0.05" steps="15733"/></proof>
  </goal>
  <goal name="le_or_lt.1" proved="true">
  <proof prover="0"><result status="valid" time="0.03" steps="15806"/></proof>
  </goal>
  <goal name="le_or_lt.2" proved="true">
  <proof prover="0"><result status="valid" time="0.07" steps="15934"/></proof>
  </goal>
  <goal name="le_or_lt.3" proved="true">
  <proof prover="0"><result status="valid" time="0.16" steps="37386"/></proof>
  </goal>
 </transf>
 </goal>
 <goal name="lt_not_le" proved="true">
 <transf name="split_vc" proved="true" >
  <goal name="lt_not_le.0" proved="true">
  <proof prover="0"><result status="valid" time="0.15" steps="15692"/></proof>
  </goal>
  <goal name="lt_not_le.1" proved="true">
  <proof prover="0"><result status="valid" time="0.05" steps="12398"/></proof>
  </goal>
  <goal name="lt_not_le.2" proved="true">
  <proof prover="0"><result status="valid" time="0.16" steps="15806"/></proof>
  </goal>
  <goal name="lt_not_le.3" proved="true">
  <proof prover="0"><result status="valid" time="0.19" steps="24902"/></proof>
  </goal>
 </transf>
 </goal>
 <goal name="eq_sub_permut&#39;vc" expl="VC for eq_sub_permut" proved="true">
<<<<<<< HEAD
 <proof prover="1"><result status="valid" time="0.39" steps="4537"/></proof>
=======
 <proof prover="1"><result status="valid" time="0.55" steps="4565"/></proof>
>>>>>>> 92c89c24
 </goal>
 <goal name="le_permut_sorted" proved="true">
 <transf name="split_vc" proved="true" >
  <goal name="le_permut_sorted.0" proved="true">
  <proof prover="0"><result status="valid" time="0.11" steps="17069"/></proof>
  </goal>
  <goal name="le_permut_sorted.1" proved="true">
  <proof prover="0"><result status="valid" time="0.25" steps="46350"/></proof>
  </goal>
  <goal name="le_permut_sorted.2" proved="true">
  <proof prover="2"><result status="valid" time="0.04" steps="85037"/></proof>
  </goal>
  <goal name="le_permut_sorted.3" proved="true">
  <proof prover="0"><result status="valid" time="0.07" steps="18657"/></proof>
  </goal>
 </transf>
 </goal>
 <goal name="le_permut_decr_sorted" proved="true">
 <transf name="split_vc" proved="true" >
  <goal name="le_permut_decr_sorted.0" proved="true">
  <proof prover="0"><result status="valid" time="0.11" steps="18443"/></proof>
  </goal>
  <goal name="le_permut_decr_sorted.1" proved="true">
  <proof prover="0"><result status="valid" time="0.32" steps="57896"/></proof>
  </goal>
  <goal name="le_permut_decr_sorted.2" proved="true">
  <proof prover="1"><result status="valid" time="0.05" steps="252"/></proof>
  </goal>
  <goal name="le_permut_decr_sorted.3" proved="true">
  <proof prover="0"><result status="valid" time="0.12" steps="20873"/></proof>
  </goal>
 </transf>
 </goal>
 <goal name="next&#39;vc" expl="VC for next" proved="true">
 <transf name="split_vc" proved="true" >
  <goal name="next&#39;vc.0" expl="loop invariant init" proved="true">
  <proof prover="0"><result status="valid" time="0.05" steps="11847"/></proof>
  </goal>
  <goal name="next&#39;vc.1" expl="loop invariant init" proved="true">
  <proof prover="0"><result status="valid" time="0.08" steps="13394"/></proof>
  </goal>
  <goal name="next&#39;vc.2" expl="index in array bounds" proved="true">
<<<<<<< HEAD
  <proof prover="0"><result status="valid" time="0.06" steps="12424"/></proof>
  </goal>
  <goal name="next&#39;vc.3" expl="index in array bounds" proved="true">
  <proof prover="0"><result status="valid" time="0.06" steps="12431"/></proof>
  </goal>
  <goal name="next&#39;vc.4" expl="loop variant decrease" proved="true">
  <proof prover="0"><result status="valid" time="0.05" steps="12659"/></proof>
  </goal>
  <goal name="next&#39;vc.5" expl="loop invariant preservation" proved="true">
  <proof prover="0"><result status="valid" time="0.06" steps="12603"/></proof>
  </goal>
  <goal name="next&#39;vc.6" expl="loop invariant preservation" proved="true">
  <proof prover="0"><result status="valid" time="0.10" steps="16416"/></proof>
  </goal>
  <goal name="next&#39;vc.7" expl="postcondition" proved="true">
  <proof prover="0"><result status="valid" time="0.08" steps="14129"/></proof>
  </goal>
  <goal name="next&#39;vc.8" expl="postcondition" proved="true">
  <proof prover="2"><result status="valid" time="0.05" steps="444930"/></proof>
  </goal>
  <goal name="next&#39;vc.9" expl="postcondition" proved="true">
  <proof prover="0"><result status="valid" time="0.04" steps="12125"/></proof>
  </goal>
  <goal name="next&#39;vc.10" expl="loop invariant init" proved="true">
  <proof prover="0"><result status="valid" time="0.04" steps="11978"/></proof>
  </goal>
  <goal name="next&#39;vc.11" expl="loop invariant init" proved="true">
  <proof prover="0"><result status="valid" time="0.05" steps="12045"/></proof>
  </goal>
  <goal name="next&#39;vc.12" expl="index in array bounds" proved="true">
  <proof prover="0"><result status="valid" time="0.07" steps="12671"/></proof>
  </goal>
  <goal name="next&#39;vc.13" expl="index in array bounds" proved="true">
  <proof prover="0"><result status="valid" time="0.06" steps="12706"/></proof>
  </goal>
  <goal name="next&#39;vc.14" expl="loop variant decrease" proved="true">
  <proof prover="0"><result status="valid" time="0.05" steps="12931"/></proof>
  </goal>
  <goal name="next&#39;vc.15" expl="loop invariant preservation" proved="true">
  <proof prover="0"><result status="valid" time="0.06" steps="12963"/></proof>
  </goal>
  <goal name="next&#39;vc.16" expl="loop invariant preservation" proved="true">
  <proof prover="0"><result status="valid" time="0.07" steps="14188"/></proof>
  </goal>
  <goal name="next&#39;vc.17" expl="assertion" proved="true">
  <proof prover="0"><result status="valid" time="0.04" steps="12164"/></proof>
  </goal>
  <goal name="next&#39;vc.18" expl="assertion" proved="true">
  <proof prover="0"><result status="valid" time="0.10" steps="17224"/></proof>
  </goal>
  <goal name="next&#39;vc.19" expl="index in array bounds" proved="true">
  <proof prover="0"><result status="valid" time="0.07" steps="12860"/></proof>
  </goal>
  <goal name="next&#39;vc.20" expl="index in array bounds" proved="true">
  <proof prover="0"><result status="valid" time="0.07" steps="12909"/></proof>
  </goal>
  <goal name="next&#39;vc.21" expl="index in array bounds" proved="true">
  <proof prover="0"><result status="valid" time="0.06" steps="12860"/></proof>
  </goal>
  <goal name="next&#39;vc.22" expl="index in array bounds" proved="true">
  <proof prover="0"><result status="valid" time="0.07" steps="15934"/></proof>
  </goal>
  <goal name="next&#39;vc.23" expl="assertion" proved="true">
  <proof prover="0"><result status="valid" time="0.13" steps="20493"/></proof>
  </goal>
  <goal name="next&#39;vc.24" expl="loop invariant init" proved="true">
  <proof prover="0"><result status="valid" time="0.04" steps="16161"/></proof>
  </goal>
  <goal name="next&#39;vc.25" expl="loop invariant init" proved="true">
  <proof prover="0"><result status="valid" time="0.04" steps="16165"/></proof>
  </goal>
  <goal name="next&#39;vc.26" expl="loop invariant init" proved="true">
  <proof prover="0"><result status="valid" time="0.06" steps="19086"/></proof>
  </goal>
  <goal name="next&#39;vc.27" expl="loop invariant init" proved="true">
  <proof prover="0"><result status="valid" time="0.06" steps="19251"/></proof>
  </goal>
  <goal name="next&#39;vc.28" expl="loop invariant init" proved="true">
  <proof prover="0"><result status="valid" time="0.07" steps="16389"/></proof>
  </goal>
  <goal name="next&#39;vc.29" expl="loop invariant init" proved="true">
  <proof prover="2"><result status="valid" time="0.08" steps="335904"/></proof>
  </goal>
  <goal name="next&#39;vc.30" expl="loop invariant init" proved="true">
  <proof prover="0"><result status="valid" time="0.04" steps="16896"/></proof>
  </goal>
  <goal name="next&#39;vc.31" expl="loop invariant init" proved="true">
  <proof prover="0"><result status="valid" time="0.05" steps="16022"/></proof>
  </goal>
  <goal name="next&#39;vc.32" expl="loop invariant init" proved="true">
  <proof prover="0"><result status="valid" time="0.07" steps="17227"/></proof>
  </goal>
  <goal name="next&#39;vc.33" expl="loop invariant init" proved="true">
  <proof prover="0"><result status="valid" time="0.05" steps="16334"/></proof>
  </goal>
  <goal name="next&#39;vc.34" expl="index in array bounds" proved="true">
  <proof prover="0"><result status="valid" time="0.06" steps="17322"/></proof>
  </goal>
  <goal name="next&#39;vc.35" expl="index in array bounds" proved="true">
  <proof prover="0"><result status="valid" time="0.08" steps="17343"/></proof>
  </goal>
  <goal name="next&#39;vc.36" expl="index in array bounds" proved="true">
  <proof prover="0"><result status="valid" time="0.07" steps="17343"/></proof>
  </goal>
  <goal name="next&#39;vc.37" expl="index in array bounds" proved="true">
  <proof prover="0"><result status="valid" time="0.07" steps="17492"/></proof>
  </goal>
  <goal name="next&#39;vc.38" expl="assertion" proved="true">
  <proof prover="0"><result status="valid" time="0.16" steps="24184"/></proof>
  </goal>
  <goal name="next&#39;vc.39" expl="loop variant decrease" proved="true">
  <proof prover="0"><result status="valid" time="0.07" steps="18251"/></proof>
  </goal>
  <goal name="next&#39;vc.40" expl="loop invariant preservation" proved="true">
  <proof prover="0"><result status="valid" time="0.08" steps="18299"/></proof>
  </goal>
  <goal name="next&#39;vc.41" expl="loop invariant preservation" proved="true">
  <proof prover="0"><result status="valid" time="0.07" steps="18391"/></proof>
  </goal>
  <goal name="next&#39;vc.42" expl="loop invariant preservation" proved="true">
  <proof prover="0"><result status="valid" time="0.11" steps="24713"/></proof>
  </goal>
  <goal name="next&#39;vc.43" expl="loop invariant preservation" proved="true">
  <proof prover="0"><result status="valid" time="0.14" steps="31163"/></proof>
  </goal>
  <goal name="next&#39;vc.44" expl="loop invariant preservation" proved="true">
  <proof prover="2"><result status="valid" time="0.08" steps="467688"/></proof>
  </goal>
  <goal name="next&#39;vc.45" expl="loop invariant preservation" proved="true">
  <proof prover="2"><result status="valid" time="0.03" steps="127298"/></proof>
  </goal>
  <goal name="next&#39;vc.46" expl="loop invariant preservation" proved="true">
  <proof prover="1"><result status="valid" time="0.42" steps="3284"/></proof>
  </goal>
  <goal name="next&#39;vc.47" expl="loop invariant preservation" proved="true">
  <proof prover="1"><result status="valid" time="0.25" steps="1847"/></proof>
  </goal>
  <goal name="next&#39;vc.48" expl="loop invariant preservation" proved="true">
  <proof prover="2"><result status="valid" time="0.05" steps="184923"/></proof>
  </goal>
  <goal name="next&#39;vc.49" expl="loop invariant preservation" proved="true">
  <proof prover="2"><result status="valid" time="1.02" steps="3008671"/></proof>
  </goal>
  <goal name="next&#39;vc.50" expl="assertion" proved="true">
  <proof prover="1"><result status="valid" time="0.21" steps="1920"/></proof>
=======
  <proof prover="0"><result status="valid" time="0.06" steps="12952"/></proof>
  </goal>
  <goal name="next&#39;vc.3" expl="index in array bounds" proved="true">
  <proof prover="0"><result status="valid" time="0.06" steps="12959"/></proof>
  </goal>
  <goal name="next&#39;vc.4" expl="loop variant decrease" proved="true">
  <proof prover="0"><result status="valid" time="0.05" steps="13214"/></proof>
  </goal>
  <goal name="next&#39;vc.5" expl="loop invariant preservation" proved="true">
  <proof prover="0"><result status="valid" time="0.06" steps="13158"/></proof>
  </goal>
  <goal name="next&#39;vc.6" expl="loop invariant preservation" proved="true">
  <proof prover="0"><result status="valid" time="0.10" steps="17077"/></proof>
  </goal>
  <goal name="next&#39;vc.7" expl="postcondition" proved="true">
  <proof prover="0"><result status="valid" time="0.08" steps="15177"/></proof>
  </goal>
  <goal name="next&#39;vc.8" expl="postcondition" proved="true">
  <proof prover="2"><result status="valid" time="0.05" steps="127498"/></proof>
  </goal>
  <goal name="next&#39;vc.9" expl="postcondition" proved="true">
  <proof prover="0"><result status="valid" time="0.04" steps="12653"/></proof>
  </goal>
  <goal name="next&#39;vc.10" expl="loop invariant init" proved="true">
  <proof prover="0"><result status="valid" time="0.04" steps="12507"/></proof>
  </goal>
  <goal name="next&#39;vc.11" expl="loop invariant init" proved="true">
  <proof prover="0"><result status="valid" time="0.05" steps="12593"/></proof>
  </goal>
  <goal name="next&#39;vc.12" expl="index in array bounds" proved="true">
  <proof prover="0"><result status="valid" time="0.07" steps="13518"/></proof>
  </goal>
  <goal name="next&#39;vc.13" expl="index in array bounds" proved="true">
  <proof prover="0"><result status="valid" time="0.06" steps="13540"/></proof>
  </goal>
  <goal name="next&#39;vc.14" expl="loop variant decrease" proved="true">
  <proof prover="0"><result status="valid" time="0.05" steps="13775"/></proof>
  </goal>
  <goal name="next&#39;vc.15" expl="loop invariant preservation" proved="true">
  <proof prover="0"><result status="valid" time="0.06" steps="13847"/></proof>
  </goal>
  <goal name="next&#39;vc.16" expl="loop invariant preservation" proved="true">
  <proof prover="0"><result status="valid" time="0.07" steps="15118"/></proof>
  </goal>
  <goal name="next&#39;vc.17" expl="assertion" proved="true">
  <proof prover="0"><result status="valid" time="0.04" steps="12735"/></proof>
  </goal>
  <goal name="next&#39;vc.18" expl="assertion" proved="true">
  <proof prover="0"><result status="valid" time="0.10" steps="18311"/></proof>
  </goal>
  <goal name="next&#39;vc.19" expl="index in array bounds" proved="true">
  <proof prover="0"><result status="valid" time="0.06" steps="13823"/></proof>
  </goal>
  <goal name="next&#39;vc.20" expl="index in array bounds" proved="true">
  <proof prover="0"><result status="valid" time="0.07" steps="13866"/></proof>
  </goal>
  <goal name="next&#39;vc.21" expl="index in array bounds" proved="true">
  <proof prover="0"><result status="valid" time="0.07" steps="13823"/></proof>
  </goal>
  <goal name="next&#39;vc.22" expl="index in array bounds" proved="true">
  <proof prover="0"><result status="valid" time="0.07" steps="16931"/></proof>
  </goal>
  <goal name="next&#39;vc.23" expl="assertion" proved="true">
  <proof prover="0"><result status="valid" time="0.13" steps="21055"/></proof>
  </goal>
  <goal name="next&#39;vc.24" expl="loop invariant init" proved="true">
  <proof prover="0"><result status="valid" time="0.04" steps="17229"/></proof>
  </goal>
  <goal name="next&#39;vc.25" expl="loop invariant init" proved="true">
  <proof prover="0"><result status="valid" time="0.04" steps="17232"/></proof>
  </goal>
  <goal name="next&#39;vc.26" expl="loop invariant init" proved="true">
  <proof prover="0"><result status="valid" time="0.06" steps="20424"/></proof>
  </goal>
  <goal name="next&#39;vc.27" expl="loop invariant init" proved="true">
  <proof prover="0"><result status="valid" time="0.06" steps="20634"/></proof>
  </goal>
  <goal name="next&#39;vc.28" expl="loop invariant init" proved="true">
  <proof prover="0"><result status="valid" time="0.07" steps="17615"/></proof>
  </goal>
  <goal name="next&#39;vc.29" expl="loop invariant init" proved="true">
  <proof prover="2"><result status="valid" time="0.82" steps="1288932"/></proof>
  </goal>
  <goal name="next&#39;vc.30" expl="loop invariant init" proved="true">
  <proof prover="0"><result status="valid" time="0.04" steps="18320"/></proof>
  </goal>
  <goal name="next&#39;vc.31" expl="loop invariant init" proved="true">
  <proof prover="0"><result status="valid" time="0.05" steps="16582"/></proof>
  </goal>
  <goal name="next&#39;vc.32" expl="loop invariant init" proved="true">
  <proof prover="0"><result status="valid" time="0.07" steps="18775"/></proof>
  </goal>
  <goal name="next&#39;vc.33" expl="loop invariant init" proved="true">
  <proof prover="0"><result status="valid" time="0.05" steps="16894"/></proof>
  </goal>
  <goal name="next&#39;vc.34" expl="index in array bounds" proved="true">
  <proof prover="0"><result status="valid" time="0.06" steps="18626"/></proof>
  </goal>
  <goal name="next&#39;vc.35" expl="index in array bounds" proved="true">
  <proof prover="0"><result status="valid" time="0.08" steps="18647"/></proof>
  </goal>
  <goal name="next&#39;vc.36" expl="index in array bounds" proved="true">
  <proof prover="0"><result status="valid" time="0.07" steps="18647"/></proof>
  </goal>
  <goal name="next&#39;vc.37" expl="index in array bounds" proved="true">
  <proof prover="0"><result status="valid" time="0.07" steps="18812"/></proof>
  </goal>
  <goal name="next&#39;vc.38" expl="assertion" proved="true">
  <proof prover="0"><result status="valid" time="0.16" steps="27995"/></proof>
  </goal>
  <goal name="next&#39;vc.39" expl="loop variant decrease" proved="true">
  <proof prover="0"><result status="valid" time="0.07" steps="19420"/></proof>
  </goal>
  <goal name="next&#39;vc.40" expl="loop invariant preservation" proved="true">
  <proof prover="0"><result status="valid" time="0.08" steps="19506"/></proof>
  </goal>
  <goal name="next&#39;vc.41" expl="loop invariant preservation" proved="true">
  <proof prover="0"><result status="valid" time="0.07" steps="19625"/></proof>
  </goal>
  <goal name="next&#39;vc.42" expl="loop invariant preservation" proved="true">
  <proof prover="0"><result status="valid" time="0.11" steps="28291"/></proof>
  </goal>
  <goal name="next&#39;vc.43" expl="loop invariant preservation" proved="true">
  <proof prover="0"><result status="valid" time="0.14" steps="37752"/></proof>
  </goal>
  <goal name="next&#39;vc.44" expl="loop invariant preservation" proved="true">
  <proof prover="2"><result status="valid" time="0.08" steps="186421"/></proof>
  </goal>
  <goal name="next&#39;vc.45" expl="loop invariant preservation" proved="true">
  <proof prover="2"><result status="valid" time="0.03" steps="139496"/></proof>
  </goal>
  <goal name="next&#39;vc.46" expl="loop invariant preservation" proved="true">
  <proof prover="1"><result status="valid" time="0.59" steps="3957"/></proof>
  </goal>
  <goal name="next&#39;vc.47" expl="loop invariant preservation" proved="true">
  <proof prover="1"><result status="valid" time="0.25" steps="2316"/></proof>
  </goal>
  <goal name="next&#39;vc.48" expl="loop invariant preservation" proved="true">
  <proof prover="2"><result status="valid" time="0.25" steps="475597"/></proof>
  </goal>
  <goal name="next&#39;vc.49" expl="loop invariant preservation" proved="true">
  <proof prover="2"><result status="valid" time="1.45" steps="1947374"/></proof>
  </goal>
  <goal name="next&#39;vc.50" expl="assertion" proved="true">
  <proof prover="1"><result status="valid" time="0.38" steps="2462"/></proof>
>>>>>>> 92c89c24
  </goal>
  <goal name="next&#39;vc.51" expl="assertion" proved="true">
  <transf name="split_vc" proved="true" >
   <goal name="next&#39;vc.51.0" expl="assertion" proved="true">
<<<<<<< HEAD
   <proof prover="0"><result status="valid" time="0.18" steps="31527"/></proof>
   </goal>
   <goal name="next&#39;vc.51.1" expl="assertion" proved="true">
   <proof prover="0"><result status="valid" time="0.12" steps="20186"/></proof>
   </goal>
   <goal name="next&#39;vc.51.2" expl="assertion" proved="true">
   <proof prover="0"><result status="valid" time="0.33" steps="57618"/></proof>
   </goal>
   <goal name="next&#39;vc.51.3" expl="assertion" proved="true">
   <proof prover="0"><result status="valid" time="0.22" steps="34110"/></proof>
   </goal>
   <goal name="next&#39;vc.51.4" expl="assertion" proved="true">
   <proof prover="0"><result status="valid" time="0.06" steps="17520"/></proof>
   </goal>
   <goal name="next&#39;vc.51.5" expl="VC for next" proved="true">
   <proof prover="0"><result status="valid" time="0.06" steps="17345"/></proof>
   </goal>
   <goal name="next&#39;vc.51.6" expl="VC for next" proved="true">
   <proof prover="4"><result status="valid" time="2.48" steps="6487411"/></proof>
   </goal>
   <goal name="next&#39;vc.51.7" expl="VC for next" proved="true">
   <proof prover="2"><result status="valid" time="0.05" steps="145289"/></proof>
   </goal>
   <goal name="next&#39;vc.51.8" expl="VC for next" proved="true">
   <proof prover="0"><result status="valid" time="0.10" steps="20983"/></proof>
   </goal>
   <goal name="next&#39;vc.51.9" expl="VC for next" proved="true">
   <proof prover="0"><result status="valid" time="0.32" steps="61920"/></proof>
   </goal>
   <goal name="next&#39;vc.51.10" expl="VC for next" proved="true">
   <proof prover="0"><result status="valid" time="0.21" steps="33976"/></proof>
   </goal>
   <goal name="next&#39;vc.51.11" expl="VC for next" proved="true">
   <proof prover="2"><result status="valid" time="0.10" steps="156240"/></proof>
   </goal>
   <goal name="next&#39;vc.51.12" expl="VC for next" proved="true">
   <proof prover="0"><result status="valid" time="0.87" steps="111885"/></proof>
   </goal>
   <goal name="next&#39;vc.51.13" expl="VC for next" proved="true">
   <proof prover="0"><result status="valid" time="0.13" steps="39016"/></proof>
   </goal>
   <goal name="next&#39;vc.51.14" expl="VC for next" proved="true">
   <proof prover="0"><result status="valid" time="0.18" steps="42936"/></proof>
   </goal>
   <goal name="next&#39;vc.51.15" expl="VC for next" proved="true">
   <proof prover="0"><result status="valid" time="0.09" steps="21440"/></proof>
   </goal>
   <goal name="next&#39;vc.51.16" expl="VC for next" proved="true">
   <proof prover="0"><result status="valid" time="0.07" steps="17640"/></proof>
=======
   <proof prover="0"><result status="valid" time="0.18" steps="35707"/></proof>
   </goal>
   <goal name="next&#39;vc.51.1" expl="assertion" proved="true">
   <proof prover="0"><result status="valid" time="0.12" steps="21683"/></proof>
   </goal>
   <goal name="next&#39;vc.51.2" expl="assertion" proved="true">
   <proof prover="0"><result status="valid" time="0.33" steps="65104"/></proof>
   </goal>
   <goal name="next&#39;vc.51.3" expl="assertion" proved="true">
   <proof prover="0"><result status="valid" time="0.22" steps="38428"/></proof>
   </goal>
   <goal name="next&#39;vc.51.4" expl="assertion" proved="true">
   <proof prover="0"><result status="valid" time="0.06" steps="18866"/></proof>
   </goal>
   <goal name="next&#39;vc.51.5" expl="VC for next" proved="true">
   <proof prover="0"><result status="valid" time="0.06" steps="18658"/></proof>
   </goal>
   <goal name="next&#39;vc.51.6" expl="VC for next" proved="true">
   <proof prover="0"><result status="valid" time="5.69" steps="636546"/></proof>
   </goal>
   <goal name="next&#39;vc.51.7" expl="VC for next" proved="true">
   <proof prover="2"><result status="valid" time="0.05" steps="157018"/></proof>
   </goal>
   <goal name="next&#39;vc.51.8" expl="VC for next" proved="true">
   <proof prover="0"><result status="valid" time="0.10" steps="21804"/></proof>
   </goal>
   <goal name="next&#39;vc.51.9" expl="VC for next" proved="true">
   <proof prover="0"><result status="valid" time="0.32" steps="63203"/></proof>
   </goal>
   <goal name="next&#39;vc.51.10" expl="VC for next" proved="true">
   <proof prover="0"><result status="valid" time="0.21" steps="37326"/></proof>
   </goal>
   <goal name="next&#39;vc.51.11" expl="VC for next" proved="true">
   <proof prover="2"><result status="valid" time="0.10" steps="185834"/></proof>
   </goal>
   <goal name="next&#39;vc.51.12" expl="VC for next" proved="true">
   <proof prover="0"><result status="valid" time="0.87" steps="126349"/></proof>
   </goal>
   <goal name="next&#39;vc.51.13" expl="VC for next" proved="true">
   <proof prover="0"><result status="valid" time="0.13" steps="41286"/></proof>
   </goal>
   <goal name="next&#39;vc.51.14" expl="VC for next" proved="true">
   <proof prover="0"><result status="valid" time="0.18" steps="46967"/></proof>
   </goal>
   <goal name="next&#39;vc.51.15" expl="VC for next" proved="true">
   <proof prover="0"><result status="valid" time="0.09" steps="22222"/></proof>
   </goal>
   <goal name="next&#39;vc.51.16" expl="VC for next" proved="true">
   <proof prover="0"><result status="valid" time="0.07" steps="19077"/></proof>
>>>>>>> 92c89c24
   </goal>
  </transf>
  </goal>
  <goal name="next&#39;vc.52" expl="postcondition" proved="true">
<<<<<<< HEAD
  <proof prover="0"><result status="valid" time="0.10" steps="22378"/></proof>
  </goal>
  <goal name="next&#39;vc.53" expl="postcondition" proved="true">
  <proof prover="0"><result status="valid" time="0.05" steps="16789"/></proof>
  </goal>
  <goal name="next&#39;vc.54" expl="postcondition" proved="true">
  <proof prover="0"><result status="valid" time="0.47" steps="97795"/></proof>
=======
  <proof prover="0"><result status="valid" time="0.10" steps="24902"/></proof>
  </goal>
  <goal name="next&#39;vc.53" expl="postcondition" proved="true">
  <proof prover="0"><result status="valid" time="0.05" steps="17194"/></proof>
  </goal>
  <goal name="next&#39;vc.54" expl="postcondition" proved="true">
  <proof prover="0"><result status="valid" time="0.29" steps="58976"/></proof>
>>>>>>> 92c89c24
  </goal>
 </transf>
 </goal>
 <goal name="as_num&#39;vc" expl="VC for as_num" proved="true">
 <transf name="split_vc" proved="true" >
  <goal name="as_num&#39;vc.0" expl="variant decrease" proved="true">
  <proof prover="0"><result status="valid" time="0.06" steps="20078"/></proof>
  </goal>
  <goal name="as_num&#39;vc.1" expl="precondition" proved="true">
  <proof prover="0"><result status="valid" time="0.07" steps="20026"/></proof>
  </goal>
  <goal name="as_num&#39;vc.2" expl="precondition" proved="true">
  <proof prover="0"><result status="valid" time="0.10" steps="20973"/></proof>
  </goal>
  <goal name="as_num&#39;vc.3" expl="assertion" proved="true">
  <transf name="split_vc" proved="true" >
   <goal name="as_num&#39;vc.3.0" expl="assertion" proved="true">
   <proof prover="1"><result status="valid" time="0.03" steps="20"/></proof>
   </goal>
   <goal name="as_num&#39;vc.3.1" expl="VC for as_num" proved="true">
   <proof prover="1"><result status="valid" time="0.02" steps="34"/></proof>
   </goal>
   <goal name="as_num&#39;vc.3.2" expl="VC for as_num" proved="true">
   <proof prover="0"><result status="valid" time="0.10" steps="20282"/></proof>
   </goal>
   <goal name="as_num&#39;vc.3.3" expl="VC for as_num" proved="true">
   <proof prover="1"><result status="valid" time="0.10" steps="426"/></proof>
   </goal>
   <goal name="as_num&#39;vc.3.4" expl="VC for as_num" proved="true">
   <proof prover="0"><result status="valid" time="0.07" steps="20342"/></proof>
   </goal>
   <goal name="as_num&#39;vc.3.5" expl="VC for as_num" proved="true">
   <proof prover="1"><result status="valid" time="1.17" steps="9764"/></proof>
   </goal>
   <goal name="as_num&#39;vc.3.6" expl="VC for as_num" proved="true">
   <proof prover="0"><result status="valid" time="0.10" steps="23251"/></proof>
   </goal>
  </transf>
  </goal>
  <goal name="as_num&#39;vc.4" expl="index in array bounds" proved="true">
  <proof prover="0"><result status="valid" time="0.08" steps="21198"/></proof>
  </goal>
  <goal name="as_num&#39;vc.5" expl="postcondition" proved="true">
  <proof prover="1"><result status="valid" time="0.02" steps="936"/></proof>
  </goal>
 </transf>
 </goal>
 <goal name="as_number&#39;vc" expl="VC for as_number" proved="true">
 <proof prover="0"><result status="valid" time="0.11" steps="23617"/></proof>
 </goal>
 <goal name="as_number_ind&#39;vc" expl="VC for as_number_ind" proved="true">
 <transf name="split_vc" proved="true" >
  <goal name="as_number_ind&#39;vc.0" expl="assertion" proved="true">
<<<<<<< HEAD
  <proof prover="0"><result status="valid" time="0.21" steps="32683"/></proof>
  </goal>
  <goal name="as_number_ind&#39;vc.1" expl="variant decrease" proved="true">
  <proof prover="0"><result status="valid" time="0.08" steps="20639"/></proof>
  </goal>
  <goal name="as_number_ind&#39;vc.2" expl="precondition" proved="true">
  <proof prover="0"><result status="valid" time="0.11" steps="21533"/></proof>
  </goal>
  <goal name="as_number_ind&#39;vc.3" expl="precondition" proved="true">
  <proof prover="0"><result status="valid" time="0.05" steps="20633"/></proof>
  </goal>
  <goal name="as_number_ind&#39;vc.4" expl="precondition" proved="true">
  <proof prover="0"><result status="valid" time="0.05" steps="20636"/></proof>
  </goal>
  <goal name="as_number_ind&#39;vc.5" expl="precondition" proved="true">
  <proof prover="0"><result status="valid" time="0.06" steps="20639"/></proof>
  </goal>
  <goal name="as_number_ind&#39;vc.6" expl="precondition" proved="true">
  <proof prover="0"><result status="valid" time="0.05" steps="20657"/></proof>
  </goal>
  <goal name="as_number_ind&#39;vc.7" expl="assertion" proved="true">
  <proof prover="1"><result status="valid" time="0.46" steps="8447"/></proof>
=======
  <proof prover="0"><result status="valid" time="0.21" steps="34382"/></proof>
  </goal>
  <goal name="as_number_ind&#39;vc.1" expl="variant decrease" proved="true">
  <proof prover="0"><result status="valid" time="0.08" steps="21192"/></proof>
  </goal>
  <goal name="as_number_ind&#39;vc.2" expl="precondition" proved="true">
  <proof prover="0"><result status="valid" time="0.11" steps="22114"/></proof>
  </goal>
  <goal name="as_number_ind&#39;vc.3" expl="precondition" proved="true">
  <proof prover="0"><result status="valid" time="0.05" steps="21186"/></proof>
  </goal>
  <goal name="as_number_ind&#39;vc.4" expl="precondition" proved="true">
  <proof prover="0"><result status="valid" time="0.05" steps="21189"/></proof>
  </goal>
  <goal name="as_number_ind&#39;vc.5" expl="precondition" proved="true">
  <proof prover="0"><result status="valid" time="0.06" steps="21192"/></proof>
  </goal>
  <goal name="as_number_ind&#39;vc.6" expl="precondition" proved="true">
  <proof prover="0"><result status="valid" time="0.05" steps="21210"/></proof>
  </goal>
  <goal name="as_number_ind&#39;vc.7" expl="assertion" proved="true">
  <proof prover="1"><result status="valid" time="1.57" steps="13473"/></proof>
>>>>>>> 92c89c24
  </goal>
  <goal name="as_number_ind&#39;vc.8" expl="postcondition" proved="true">
  <proof prover="1"><result status="valid" time="0.04" steps="316"/></proof>
  </goal>
 </transf>
 </goal>
 <goal name="as_number_strict&#39;vc" expl="VC for as_number_strict" proved="true">
 <proof prover="0"><result status="valid" time="3.85" steps="347008"/></proof>
 </goal>
 <goal name="seq_snoc_mem" proved="true">
 <proof prover="2"><result status="valid" time="0.13" steps="185092"/></proof>
 </goal>
 <goal name="permut&#39;vc" expl="VC for permut" proved="true">
 <transf name="split_vc" proved="true" >
  <goal name="permut&#39;vc.0" expl="assertion" proved="true">
  <proof prover="0"><result status="valid" time="0.18" steps="29446"/></proof>
  </goal>
  <goal name="permut&#39;vc.1" expl="postcondition" proved="true">
  <proof prover="0"><result status="valid" time="0.13" steps="33162"/></proof>
  </goal>
  <goal name="permut&#39;vc.2" expl="postcondition" proved="true">
  <proof prover="0"><result status="valid" time="0.12" steps="30717"/></proof>
  </goal>
  <goal name="permut&#39;vc.3" expl="assertion" proved="true">
  <transf name="split_vc" proved="true" >
   <goal name="permut&#39;vc.3.0" expl="assertion" proved="true">
   <proof prover="0"><result status="valid" time="0.23" steps="36922"/></proof>
   </goal>
   <goal name="permut&#39;vc.3.1" expl="VC for permut" proved="true">
   <proof prover="0"><result status="valid" time="0.14" steps="27845"/></proof>
   </goal>
  </transf>
  </goal>
  <goal name="permut&#39;vc.4" expl="loop invariant init" proved="true">
  <proof prover="0"><result status="valid" time="0.09" steps="24632"/></proof>
  </goal>
  <goal name="permut&#39;vc.5" expl="loop invariant init" proved="true">
  <proof prover="0"><result status="valid" time="0.86" steps="106755"/></proof>
  </goal>
  <goal name="permut&#39;vc.6" expl="loop invariant init" proved="true">
  <proof prover="0"><result status="valid" time="0.08" steps="24644"/></proof>
  </goal>
  <goal name="permut&#39;vc.7" expl="loop invariant init" proved="true">
  <proof prover="0"><result status="valid" time="0.11" steps="26256"/></proof>
  </goal>
  <goal name="permut&#39;vc.8" expl="loop invariant init" proved="true">
  <proof prover="0"><result status="valid" time="0.08" steps="25202"/></proof>
  </goal>
  <goal name="permut&#39;vc.9" expl="loop invariant init" proved="true">
  <proof prover="1"><result status="valid" time="0.02" steps="49"/></proof>
  </goal>
  <goal name="permut&#39;vc.10" expl="loop invariant init" proved="true">
  <proof prover="0"><result status="valid" time="0.09" steps="25171"/></proof>
  </goal>
  <goal name="permut&#39;vc.11" expl="loop invariant init" proved="true">
  <proof prover="0"><result status="valid" time="0.12" steps="30365"/></proof>
  </goal>
  <goal name="permut&#39;vc.12" expl="assertion" proved="true">
  <transf name="split_vc" proved="true" >
   <goal name="permut&#39;vc.12.0" expl="assertion" proved="true">
   <proof prover="3"><result status="valid" time="0.02" steps="50"/></proof>
   </goal>
   <goal name="permut&#39;vc.12.1" expl="VC for permut" proved="true">
   <proof prover="0" timelimit="1"><result status="valid" time="0.45" steps="64322"/></proof>
   </goal>
   <goal name="permut&#39;vc.12.2" expl="VC for permut" proved="true">
   <proof prover="3"><result status="valid" time="0.22" steps="737"/></proof>
   </goal>
  </transf>
  </goal>
  <goal name="permut&#39;vc.13" expl="assertion" proved="true">
  <proof prover="0" timelimit="1"><result status="valid" time="0.14" steps="40773"/></proof>
  </goal>
  <goal name="permut&#39;vc.14" expl="assertion" proved="true">
  <proof prover="0" timelimit="1"><result status="valid" time="0.43" steps="58220"/></proof>
  </goal>
  <goal name="permut&#39;vc.15" expl="assertion" proved="true">
  <transf name="split_vc" proved="true" >
   <goal name="permut&#39;vc.15.0" expl="assertion" proved="true">
   <proof prover="3"><result status="valid" time="0.03" steps="119"/></proof>
   </goal>
   <goal name="permut&#39;vc.15.1" expl="assertion" proved="true">
   <proof prover="3"><result status="valid" time="0.15" steps="309"/></proof>
   </goal>
   <goal name="permut&#39;vc.15.2" expl="VC for permut" proved="true">
   <proof prover="3"><result status="valid" time="0.20" steps="462"/></proof>
   </goal>
  </transf>
  </goal>
  <goal name="permut&#39;vc.16" expl="loop variant decrease" proved="true">
  <proof prover="3"><result status="valid" time="0.20" steps="335"/></proof>
  </goal>
  <goal name="permut&#39;vc.17" expl="loop invariant preservation" proved="true">
  <proof prover="3"><result status="valid" time="0.03" steps="105"/></proof>
  </goal>
  <goal name="permut&#39;vc.18" expl="loop invariant preservation" proved="true">
  <proof prover="3"><result status="valid" time="0.02" steps="48"/></proof>
  </goal>
  <goal name="permut&#39;vc.19" expl="loop invariant preservation" proved="true">
  <proof prover="3"><result status="valid" time="0.02" steps="48"/></proof>
  </goal>
  <goal name="permut&#39;vc.20" expl="loop invariant preservation" proved="true">
  <proof prover="3"><result status="valid" time="0.02" steps="54"/></proof>
  </goal>
  <goal name="permut&#39;vc.21" expl="loop invariant preservation" proved="true">
  <proof prover="3"><result status="valid" time="0.02" steps="50"/></proof>
  </goal>
  <goal name="permut&#39;vc.22" expl="loop invariant preservation" proved="true">
  <proof prover="3"><result status="valid" time="0.02" steps="54"/></proof>
  </goal>
  <goal name="permut&#39;vc.23" expl="loop invariant preservation" proved="true">
  <proof prover="3"><result status="valid" time="0.02" steps="52"/></proof>
  </goal>
  <goal name="permut&#39;vc.24" expl="loop invariant preservation" proved="true">
  <proof prover="3"><result status="valid" time="0.02" steps="60"/></proof>
  </goal>
  <goal name="permut&#39;vc.25" expl="assertion" proved="true">
  <proof prover="3"><result status="valid" time="0.02" steps="46"/></proof>
  </goal>
  <goal name="permut&#39;vc.26" expl="assertion" proved="true">
  <transf name="split_vc" proved="true" >
   <goal name="permut&#39;vc.26.0" expl="assertion" proved="true">
   <proof prover="3"><result status="valid" time="0.04" steps="111"/></proof>
   </goal>
   <goal name="permut&#39;vc.26.1" expl="assertion" proved="true">
   <proof prover="3"><result status="valid" time="0.12" steps="275"/></proof>
   </goal>
   <goal name="permut&#39;vc.26.2" expl="VC for permut" proved="true">
   <proof prover="3"><result status="valid" time="0.15" steps="408"/></proof>
   </goal>
  </transf>
  </goal>
  <goal name="permut&#39;vc.27" expl="loop variant decrease" proved="true">
  <proof prover="3"><result status="valid" time="0.02" steps="47"/></proof>
  </goal>
  <goal name="permut&#39;vc.28" expl="loop invariant preservation" proved="true">
  <proof prover="3"><result status="valid" time="0.02" steps="47"/></proof>
  </goal>
  <goal name="permut&#39;vc.29" expl="loop invariant preservation" proved="true">
  <proof prover="3"><result status="valid" time="0.02" steps="48"/></proof>
  </goal>
  <goal name="permut&#39;vc.30" expl="loop invariant preservation" proved="true">
  <proof prover="3"><result status="valid" time="0.02" steps="48"/></proof>
  </goal>
  <goal name="permut&#39;vc.31" expl="loop invariant preservation" proved="true">
  <proof prover="3"><result status="valid" time="0.01" steps="49"/></proof>
  </goal>
  <goal name="permut&#39;vc.32" expl="loop invariant preservation" proved="true">
  <proof prover="3"><result status="valid" time="0.16" steps="623"/></proof>
  </goal>
  <goal name="permut&#39;vc.33" expl="loop invariant preservation" proved="true">
  <proof prover="3"><result status="valid" time="0.01" steps="51"/></proof>
  </goal>
  <goal name="permut&#39;vc.34" expl="loop invariant preservation" proved="true">
  <proof prover="3"><result status="valid" time="0.02" steps="57"/></proof>
  </goal>
  <goal name="permut&#39;vc.35" expl="loop invariant preservation" proved="true">
  <proof prover="3"><result status="valid" time="0.02" steps="61"/></proof>
  </goal>
  <goal name="permut&#39;vc.36" expl="postcondition" proved="true">
  <proof prover="0"><result status="valid" time="0.19" steps="33328"/></proof>
  </goal>
  <goal name="permut&#39;vc.37" expl="postcondition" proved="true">
  <proof prover="0"><result status="valid" time="0.19" steps="50417"/></proof>
  </goal>
 </transf>
 </goal>
</theory>
</file>
</why3session><|MERGE_RESOLUTION|>--- conflicted
+++ resolved
@@ -133,21 +133,13 @@
 </theory>
 <theory name="Permut" proved="true">
  <goal name="find_eq&#39;vc" expl="VC for find_eq" proved="true">
-<<<<<<< HEAD
- <proof prover="1"><result status="valid" time="0.02" steps="79"/></proof>
-=======
  <proof prover="1"><result status="valid" time="0.02" steps="89"/></proof>
->>>>>>> 92c89c24
  </goal>
  <goal name="lt_trans" proved="true">
  <proof prover="1"><result status="valid" time="0.05" steps="342"/></proof>
  </goal>
  <goal name="find_le&#39;vc" expl="VC for find_le" proved="true">
-<<<<<<< HEAD
- <proof prover="0"><result status="valid" time="0.15" steps="28320"/></proof>
-=======
  <proof prover="0"><result status="valid" time="0.15" steps="38301"/></proof>
->>>>>>> 92c89c24
  </goal>
  <goal name="eq_le_compat" proved="true">
  <proof prover="0"><result status="valid" time="0.21" steps="44971"/></proof>
@@ -188,11 +180,7 @@
  </transf>
  </goal>
  <goal name="eq_sub_permut&#39;vc" expl="VC for eq_sub_permut" proved="true">
-<<<<<<< HEAD
- <proof prover="1"><result status="valid" time="0.39" steps="4537"/></proof>
-=======
  <proof prover="1"><result status="valid" time="0.55" steps="4565"/></proof>
->>>>>>> 92c89c24
  </goal>
  <goal name="le_permut_sorted" proved="true">
  <transf name="split_vc" proved="true" >
@@ -235,153 +223,6 @@
   <proof prover="0"><result status="valid" time="0.08" steps="13394"/></proof>
   </goal>
   <goal name="next&#39;vc.2" expl="index in array bounds" proved="true">
-<<<<<<< HEAD
-  <proof prover="0"><result status="valid" time="0.06" steps="12424"/></proof>
-  </goal>
-  <goal name="next&#39;vc.3" expl="index in array bounds" proved="true">
-  <proof prover="0"><result status="valid" time="0.06" steps="12431"/></proof>
-  </goal>
-  <goal name="next&#39;vc.4" expl="loop variant decrease" proved="true">
-  <proof prover="0"><result status="valid" time="0.05" steps="12659"/></proof>
-  </goal>
-  <goal name="next&#39;vc.5" expl="loop invariant preservation" proved="true">
-  <proof prover="0"><result status="valid" time="0.06" steps="12603"/></proof>
-  </goal>
-  <goal name="next&#39;vc.6" expl="loop invariant preservation" proved="true">
-  <proof prover="0"><result status="valid" time="0.10" steps="16416"/></proof>
-  </goal>
-  <goal name="next&#39;vc.7" expl="postcondition" proved="true">
-  <proof prover="0"><result status="valid" time="0.08" steps="14129"/></proof>
-  </goal>
-  <goal name="next&#39;vc.8" expl="postcondition" proved="true">
-  <proof prover="2"><result status="valid" time="0.05" steps="444930"/></proof>
-  </goal>
-  <goal name="next&#39;vc.9" expl="postcondition" proved="true">
-  <proof prover="0"><result status="valid" time="0.04" steps="12125"/></proof>
-  </goal>
-  <goal name="next&#39;vc.10" expl="loop invariant init" proved="true">
-  <proof prover="0"><result status="valid" time="0.04" steps="11978"/></proof>
-  </goal>
-  <goal name="next&#39;vc.11" expl="loop invariant init" proved="true">
-  <proof prover="0"><result status="valid" time="0.05" steps="12045"/></proof>
-  </goal>
-  <goal name="next&#39;vc.12" expl="index in array bounds" proved="true">
-  <proof prover="0"><result status="valid" time="0.07" steps="12671"/></proof>
-  </goal>
-  <goal name="next&#39;vc.13" expl="index in array bounds" proved="true">
-  <proof prover="0"><result status="valid" time="0.06" steps="12706"/></proof>
-  </goal>
-  <goal name="next&#39;vc.14" expl="loop variant decrease" proved="true">
-  <proof prover="0"><result status="valid" time="0.05" steps="12931"/></proof>
-  </goal>
-  <goal name="next&#39;vc.15" expl="loop invariant preservation" proved="true">
-  <proof prover="0"><result status="valid" time="0.06" steps="12963"/></proof>
-  </goal>
-  <goal name="next&#39;vc.16" expl="loop invariant preservation" proved="true">
-  <proof prover="0"><result status="valid" time="0.07" steps="14188"/></proof>
-  </goal>
-  <goal name="next&#39;vc.17" expl="assertion" proved="true">
-  <proof prover="0"><result status="valid" time="0.04" steps="12164"/></proof>
-  </goal>
-  <goal name="next&#39;vc.18" expl="assertion" proved="true">
-  <proof prover="0"><result status="valid" time="0.10" steps="17224"/></proof>
-  </goal>
-  <goal name="next&#39;vc.19" expl="index in array bounds" proved="true">
-  <proof prover="0"><result status="valid" time="0.07" steps="12860"/></proof>
-  </goal>
-  <goal name="next&#39;vc.20" expl="index in array bounds" proved="true">
-  <proof prover="0"><result status="valid" time="0.07" steps="12909"/></proof>
-  </goal>
-  <goal name="next&#39;vc.21" expl="index in array bounds" proved="true">
-  <proof prover="0"><result status="valid" time="0.06" steps="12860"/></proof>
-  </goal>
-  <goal name="next&#39;vc.22" expl="index in array bounds" proved="true">
-  <proof prover="0"><result status="valid" time="0.07" steps="15934"/></proof>
-  </goal>
-  <goal name="next&#39;vc.23" expl="assertion" proved="true">
-  <proof prover="0"><result status="valid" time="0.13" steps="20493"/></proof>
-  </goal>
-  <goal name="next&#39;vc.24" expl="loop invariant init" proved="true">
-  <proof prover="0"><result status="valid" time="0.04" steps="16161"/></proof>
-  </goal>
-  <goal name="next&#39;vc.25" expl="loop invariant init" proved="true">
-  <proof prover="0"><result status="valid" time="0.04" steps="16165"/></proof>
-  </goal>
-  <goal name="next&#39;vc.26" expl="loop invariant init" proved="true">
-  <proof prover="0"><result status="valid" time="0.06" steps="19086"/></proof>
-  </goal>
-  <goal name="next&#39;vc.27" expl="loop invariant init" proved="true">
-  <proof prover="0"><result status="valid" time="0.06" steps="19251"/></proof>
-  </goal>
-  <goal name="next&#39;vc.28" expl="loop invariant init" proved="true">
-  <proof prover="0"><result status="valid" time="0.07" steps="16389"/></proof>
-  </goal>
-  <goal name="next&#39;vc.29" expl="loop invariant init" proved="true">
-  <proof prover="2"><result status="valid" time="0.08" steps="335904"/></proof>
-  </goal>
-  <goal name="next&#39;vc.30" expl="loop invariant init" proved="true">
-  <proof prover="0"><result status="valid" time="0.04" steps="16896"/></proof>
-  </goal>
-  <goal name="next&#39;vc.31" expl="loop invariant init" proved="true">
-  <proof prover="0"><result status="valid" time="0.05" steps="16022"/></proof>
-  </goal>
-  <goal name="next&#39;vc.32" expl="loop invariant init" proved="true">
-  <proof prover="0"><result status="valid" time="0.07" steps="17227"/></proof>
-  </goal>
-  <goal name="next&#39;vc.33" expl="loop invariant init" proved="true">
-  <proof prover="0"><result status="valid" time="0.05" steps="16334"/></proof>
-  </goal>
-  <goal name="next&#39;vc.34" expl="index in array bounds" proved="true">
-  <proof prover="0"><result status="valid" time="0.06" steps="17322"/></proof>
-  </goal>
-  <goal name="next&#39;vc.35" expl="index in array bounds" proved="true">
-  <proof prover="0"><result status="valid" time="0.08" steps="17343"/></proof>
-  </goal>
-  <goal name="next&#39;vc.36" expl="index in array bounds" proved="true">
-  <proof prover="0"><result status="valid" time="0.07" steps="17343"/></proof>
-  </goal>
-  <goal name="next&#39;vc.37" expl="index in array bounds" proved="true">
-  <proof prover="0"><result status="valid" time="0.07" steps="17492"/></proof>
-  </goal>
-  <goal name="next&#39;vc.38" expl="assertion" proved="true">
-  <proof prover="0"><result status="valid" time="0.16" steps="24184"/></proof>
-  </goal>
-  <goal name="next&#39;vc.39" expl="loop variant decrease" proved="true">
-  <proof prover="0"><result status="valid" time="0.07" steps="18251"/></proof>
-  </goal>
-  <goal name="next&#39;vc.40" expl="loop invariant preservation" proved="true">
-  <proof prover="0"><result status="valid" time="0.08" steps="18299"/></proof>
-  </goal>
-  <goal name="next&#39;vc.41" expl="loop invariant preservation" proved="true">
-  <proof prover="0"><result status="valid" time="0.07" steps="18391"/></proof>
-  </goal>
-  <goal name="next&#39;vc.42" expl="loop invariant preservation" proved="true">
-  <proof prover="0"><result status="valid" time="0.11" steps="24713"/></proof>
-  </goal>
-  <goal name="next&#39;vc.43" expl="loop invariant preservation" proved="true">
-  <proof prover="0"><result status="valid" time="0.14" steps="31163"/></proof>
-  </goal>
-  <goal name="next&#39;vc.44" expl="loop invariant preservation" proved="true">
-  <proof prover="2"><result status="valid" time="0.08" steps="467688"/></proof>
-  </goal>
-  <goal name="next&#39;vc.45" expl="loop invariant preservation" proved="true">
-  <proof prover="2"><result status="valid" time="0.03" steps="127298"/></proof>
-  </goal>
-  <goal name="next&#39;vc.46" expl="loop invariant preservation" proved="true">
-  <proof prover="1"><result status="valid" time="0.42" steps="3284"/></proof>
-  </goal>
-  <goal name="next&#39;vc.47" expl="loop invariant preservation" proved="true">
-  <proof prover="1"><result status="valid" time="0.25" steps="1847"/></proof>
-  </goal>
-  <goal name="next&#39;vc.48" expl="loop invariant preservation" proved="true">
-  <proof prover="2"><result status="valid" time="0.05" steps="184923"/></proof>
-  </goal>
-  <goal name="next&#39;vc.49" expl="loop invariant preservation" proved="true">
-  <proof prover="2"><result status="valid" time="1.02" steps="3008671"/></proof>
-  </goal>
-  <goal name="next&#39;vc.50" expl="assertion" proved="true">
-  <proof prover="1"><result status="valid" time="0.21" steps="1920"/></proof>
-=======
   <proof prover="0"><result status="valid" time="0.06" steps="12952"/></proof>
   </goal>
   <goal name="next&#39;vc.3" expl="index in array bounds" proved="true">
@@ -527,62 +368,10 @@
   </goal>
   <goal name="next&#39;vc.50" expl="assertion" proved="true">
   <proof prover="1"><result status="valid" time="0.38" steps="2462"/></proof>
->>>>>>> 92c89c24
   </goal>
   <goal name="next&#39;vc.51" expl="assertion" proved="true">
   <transf name="split_vc" proved="true" >
    <goal name="next&#39;vc.51.0" expl="assertion" proved="true">
-<<<<<<< HEAD
-   <proof prover="0"><result status="valid" time="0.18" steps="31527"/></proof>
-   </goal>
-   <goal name="next&#39;vc.51.1" expl="assertion" proved="true">
-   <proof prover="0"><result status="valid" time="0.12" steps="20186"/></proof>
-   </goal>
-   <goal name="next&#39;vc.51.2" expl="assertion" proved="true">
-   <proof prover="0"><result status="valid" time="0.33" steps="57618"/></proof>
-   </goal>
-   <goal name="next&#39;vc.51.3" expl="assertion" proved="true">
-   <proof prover="0"><result status="valid" time="0.22" steps="34110"/></proof>
-   </goal>
-   <goal name="next&#39;vc.51.4" expl="assertion" proved="true">
-   <proof prover="0"><result status="valid" time="0.06" steps="17520"/></proof>
-   </goal>
-   <goal name="next&#39;vc.51.5" expl="VC for next" proved="true">
-   <proof prover="0"><result status="valid" time="0.06" steps="17345"/></proof>
-   </goal>
-   <goal name="next&#39;vc.51.6" expl="VC for next" proved="true">
-   <proof prover="4"><result status="valid" time="2.48" steps="6487411"/></proof>
-   </goal>
-   <goal name="next&#39;vc.51.7" expl="VC for next" proved="true">
-   <proof prover="2"><result status="valid" time="0.05" steps="145289"/></proof>
-   </goal>
-   <goal name="next&#39;vc.51.8" expl="VC for next" proved="true">
-   <proof prover="0"><result status="valid" time="0.10" steps="20983"/></proof>
-   </goal>
-   <goal name="next&#39;vc.51.9" expl="VC for next" proved="true">
-   <proof prover="0"><result status="valid" time="0.32" steps="61920"/></proof>
-   </goal>
-   <goal name="next&#39;vc.51.10" expl="VC for next" proved="true">
-   <proof prover="0"><result status="valid" time="0.21" steps="33976"/></proof>
-   </goal>
-   <goal name="next&#39;vc.51.11" expl="VC for next" proved="true">
-   <proof prover="2"><result status="valid" time="0.10" steps="156240"/></proof>
-   </goal>
-   <goal name="next&#39;vc.51.12" expl="VC for next" proved="true">
-   <proof prover="0"><result status="valid" time="0.87" steps="111885"/></proof>
-   </goal>
-   <goal name="next&#39;vc.51.13" expl="VC for next" proved="true">
-   <proof prover="0"><result status="valid" time="0.13" steps="39016"/></proof>
-   </goal>
-   <goal name="next&#39;vc.51.14" expl="VC for next" proved="true">
-   <proof prover="0"><result status="valid" time="0.18" steps="42936"/></proof>
-   </goal>
-   <goal name="next&#39;vc.51.15" expl="VC for next" proved="true">
-   <proof prover="0"><result status="valid" time="0.09" steps="21440"/></proof>
-   </goal>
-   <goal name="next&#39;vc.51.16" expl="VC for next" proved="true">
-   <proof prover="0"><result status="valid" time="0.07" steps="17640"/></proof>
-=======
    <proof prover="0"><result status="valid" time="0.18" steps="35707"/></proof>
    </goal>
    <goal name="next&#39;vc.51.1" expl="assertion" proved="true">
@@ -632,20 +421,10 @@
    </goal>
    <goal name="next&#39;vc.51.16" expl="VC for next" proved="true">
    <proof prover="0"><result status="valid" time="0.07" steps="19077"/></proof>
->>>>>>> 92c89c24
    </goal>
   </transf>
   </goal>
   <goal name="next&#39;vc.52" expl="postcondition" proved="true">
-<<<<<<< HEAD
-  <proof prover="0"><result status="valid" time="0.10" steps="22378"/></proof>
-  </goal>
-  <goal name="next&#39;vc.53" expl="postcondition" proved="true">
-  <proof prover="0"><result status="valid" time="0.05" steps="16789"/></proof>
-  </goal>
-  <goal name="next&#39;vc.54" expl="postcondition" proved="true">
-  <proof prover="0"><result status="valid" time="0.47" steps="97795"/></proof>
-=======
   <proof prover="0"><result status="valid" time="0.10" steps="24902"/></proof>
   </goal>
   <goal name="next&#39;vc.53" expl="postcondition" proved="true">
@@ -653,7 +432,6 @@
   </goal>
   <goal name="next&#39;vc.54" expl="postcondition" proved="true">
   <proof prover="0"><result status="valid" time="0.29" steps="58976"/></proof>
->>>>>>> 92c89c24
   </goal>
  </transf>
  </goal>
@@ -707,30 +485,6 @@
  <goal name="as_number_ind&#39;vc" expl="VC for as_number_ind" proved="true">
  <transf name="split_vc" proved="true" >
   <goal name="as_number_ind&#39;vc.0" expl="assertion" proved="true">
-<<<<<<< HEAD
-  <proof prover="0"><result status="valid" time="0.21" steps="32683"/></proof>
-  </goal>
-  <goal name="as_number_ind&#39;vc.1" expl="variant decrease" proved="true">
-  <proof prover="0"><result status="valid" time="0.08" steps="20639"/></proof>
-  </goal>
-  <goal name="as_number_ind&#39;vc.2" expl="precondition" proved="true">
-  <proof prover="0"><result status="valid" time="0.11" steps="21533"/></proof>
-  </goal>
-  <goal name="as_number_ind&#39;vc.3" expl="precondition" proved="true">
-  <proof prover="0"><result status="valid" time="0.05" steps="20633"/></proof>
-  </goal>
-  <goal name="as_number_ind&#39;vc.4" expl="precondition" proved="true">
-  <proof prover="0"><result status="valid" time="0.05" steps="20636"/></proof>
-  </goal>
-  <goal name="as_number_ind&#39;vc.5" expl="precondition" proved="true">
-  <proof prover="0"><result status="valid" time="0.06" steps="20639"/></proof>
-  </goal>
-  <goal name="as_number_ind&#39;vc.6" expl="precondition" proved="true">
-  <proof prover="0"><result status="valid" time="0.05" steps="20657"/></proof>
-  </goal>
-  <goal name="as_number_ind&#39;vc.7" expl="assertion" proved="true">
-  <proof prover="1"><result status="valid" time="0.46" steps="8447"/></proof>
-=======
   <proof prover="0"><result status="valid" time="0.21" steps="34382"/></proof>
   </goal>
   <goal name="as_number_ind&#39;vc.1" expl="variant decrease" proved="true">
@@ -753,7 +507,6 @@
   </goal>
   <goal name="as_number_ind&#39;vc.7" expl="assertion" proved="true">
   <proof prover="1"><result status="valid" time="1.57" steps="13473"/></proof>
->>>>>>> 92c89c24
   </goal>
   <goal name="as_number_ind&#39;vc.8" expl="postcondition" proved="true">
   <proof prover="1"><result status="valid" time="0.04" steps="316"/></proof>
