<?xml version="1.0" encoding="UTF-8"?>
<!DOCTYPE why3session PUBLIC "-//Why3//proof session v5//EN"
"http://why3.lri.fr/why3session.dtd">
<why3session shape_version="6">
<prover id="0" name="Alt-Ergo" version="2.4.1" timelimit="1" steplimit="0" memlimit="4000"/>
<prover id="1" name="CVC3" version="2.4.1" timelimit="5" steplimit="0" memlimit="1000"/>
<prover id="2" name="Alt-Ergo" version="2.2.0" timelimit="5" steplimit="0" memlimit="1000"/>
<prover id="3" name="Alt-Ergo" version="2.3.3" timelimit="5" steplimit="0" memlimit="1000"/>
<prover id="4" name="CVC4" version="1.8" timelimit="5" steplimit="0" memlimit="1000"/>
<file format="whyml" proved="true">
<path name=".."/><path name="verifythis_2019_ghc_sort.mlw"/>
<theory name="Top" proved="true">
 <goal name="StrictIncr.Transitive.Trans" proved="true">
 <proof prover="3"><result status="valid" time="0.01" steps="4"/></proof>
 </goal>
 <goal name="RevSorted.Transitive.Trans" proved="true">
 <proof prover="3"><result status="valid" time="0.01" steps="6"/></proof>
 </goal>
 <goal name="eqb&#39;vc" expl="VC for eqb" proved="true">
 <proof prover="3"><result status="valid" time="0.03" steps="180"/></proof>
 </goal>
 <goal name="list_seq&#39;vc" expl="VC for list_seq" proved="true">
 <proof prover="3"><result status="valid" time="0.02" steps="8"/></proof>
 </goal>
 <goal name="nil&#39;vc" expl="VC for nil" proved="true">
 <proof prover="3"><result status="valid" time="0.02" steps="8"/></proof>
 </goal>
 <goal name="extend&#39;vc" expl="VC for extend" proved="true">
 <proof prover="3"><result status="valid" time="0.06" steps="221"/></proof>
 </goal>
 <goal name="cutpoints&#39;vc" expl="VC for cutpoints" proved="true">
 <transf name="split_vc" proved="true" >
  <goal name="cutpoints&#39;vc.0" expl="loop invariant init" proved="true">
  <proof prover="3"><result status="valid" time="0.01" steps="14"/></proof>
  </goal>
  <goal name="cutpoints&#39;vc.1" expl="loop invariant init" proved="true">
  <proof prover="3"><result status="valid" time="0.02" steps="15"/></proof>
  </goal>
  <goal name="cutpoints&#39;vc.2" expl="loop invariant init" proved="true">
  <proof prover="3"><result status="valid" time="0.02" steps="66"/></proof>
  </goal>
  <goal name="cutpoints&#39;vc.3" expl="loop invariant init" proved="true">
  <proof prover="3"><result status="valid" time="0.05" steps="156"/></proof>
  </goal>
  <goal name="cutpoints&#39;vc.4" expl="loop invariant init" proved="true">
  <proof prover="3"><result status="valid" time="0.03" steps="69"/></proof>
  </goal>
  <goal name="cutpoints&#39;vc.5" expl="loop invariant init" proved="true">
  <proof prover="3"><result status="valid" time="0.03" steps="83"/></proof>
  </goal>
  <goal name="cutpoints&#39;vc.6" expl="loop invariant init" proved="true">
  <proof prover="3"><result status="valid" time="0.03" steps="99"/></proof>
  </goal>
  <goal name="cutpoints&#39;vc.7" expl="loop invariant init" proved="true">
  <proof prover="3"><result status="valid" time="0.05" steps="101"/></proof>
  </goal>
  <goal name="cutpoints&#39;vc.8" expl="index in array bounds" proved="true">
  <proof prover="3"><result status="valid" time="0.02" steps="30"/></proof>
  </goal>
  <goal name="cutpoints&#39;vc.9" expl="index in array bounds" proved="true">
  <proof prover="3"><result status="valid" time="0.02" steps="30"/></proof>
  </goal>
  <goal name="cutpoints&#39;vc.10" expl="loop invariant init" proved="true">
  <proof prover="3"><result status="valid" time="0.02" steps="30"/></proof>
  </goal>
  <goal name="cutpoints&#39;vc.11" expl="loop invariant init" proved="true">
  <proof prover="3"><result status="valid" time="0.02" steps="32"/></proof>
  </goal>
  <goal name="cutpoints&#39;vc.12" expl="index in array bounds" proved="true">
  <proof prover="3"><result status="valid" time="0.02" steps="38"/></proof>
  </goal>
  <goal name="cutpoints&#39;vc.13" expl="index in array bounds" proved="true">
  <proof prover="3"><result status="valid" time="0.02" steps="38"/></proof>
  </goal>
  <goal name="cutpoints&#39;vc.14" expl="loop variant decrease" proved="true">
  <proof prover="3"><result status="valid" time="0.02" steps="56"/></proof>
  </goal>
  <goal name="cutpoints&#39;vc.15" expl="loop invariant preservation" proved="true">
  <proof prover="3"><result status="valid" time="0.02" steps="56"/></proof>
  </goal>
  <goal name="cutpoints&#39;vc.16" expl="loop invariant preservation" proved="true">
  <proof prover="3"><result status="valid" time="0.12" steps="323"/></proof>
  </goal>
  <goal name="cutpoints&#39;vc.17" expl="assertion" proved="true">
  <proof prover="3"><result status="valid" time="0.04" steps="158"/></proof>
  </goal>
  <goal name="cutpoints&#39;vc.18" expl="assertion" proved="true">
<<<<<<< HEAD
  <proof prover="4"><result status="valid" time="0.88" steps="126175"/></proof>
=======
  <proof prover="4"><result status="valid" time="0.88" steps="128281"/></proof>
>>>>>>> 92c89c24
  </goal>
  <goal name="cutpoints&#39;vc.19" expl="loop variant decrease" proved="true">
  <proof prover="3"><result status="valid" time="0.02" steps="44"/></proof>
  </goal>
  <goal name="cutpoints&#39;vc.20" expl="loop invariant preservation" proved="true">
  <proof prover="3"><result status="valid" time="0.02" steps="44"/></proof>
  </goal>
  <goal name="cutpoints&#39;vc.21" expl="loop invariant preservation" proved="true">
  <proof prover="3"><result status="valid" time="0.02" steps="44"/></proof>
  </goal>
  <goal name="cutpoints&#39;vc.22" expl="loop invariant preservation" proved="true">
  <proof prover="3"><result status="valid" time="0.05" steps="169"/></proof>
  </goal>
  <goal name="cutpoints&#39;vc.23" expl="loop invariant preservation" proved="true">
<<<<<<< HEAD
  <proof prover="4"><result status="valid" time="0.43" steps="74798"/></proof>
=======
  <proof prover="4"><result status="valid" time="0.43" steps="76394"/></proof>
>>>>>>> 92c89c24
  </goal>
  <goal name="cutpoints&#39;vc.24" expl="loop invariant preservation" proved="true">
  <proof prover="3"><result status="valid" time="0.40" steps="2043"/></proof>
  </goal>
  <goal name="cutpoints&#39;vc.25" expl="loop invariant preservation" proved="true">
  <proof prover="3"><result status="valid" time="0.09" steps="350"/></proof>
  </goal>
  <goal name="cutpoints&#39;vc.26" expl="loop invariant preservation" proved="true">
  <proof prover="2"><result status="valid" time="3.24" steps="9223"/></proof>
  <transf name="remove" proved="true" arg1="zero,one,(-),(&gt;),(&lt;=),(&gt;=),get,set,([]&#39;),([&lt;-]&#39;),andb,orb,notb,xorb,implb,is_nil,mem,is_none,nth,hd,tl,(++),reverse,rev_append,num_occ,permut,fold_right,([]&#39;&#39;),singleton,cons,snoc,(++&#39;),of_list,point_wise,([]),sorted2,ge,sorted1,sorted,compat,eqb,n,Assoc1,Unit_def_l,Unit_def_r,Inv_def_l,Inv_def_r,Comm1,Assoc,Mul_distr_l,Mul_distr_r,Comm,Unitary,NonTrivialRing,Refl,Trans2,Antisymm,Total,ZeroLessOne,CompatOrderAdd,CompatOrderMult,occ_empty,occ_right_no_add,occ_right_add,occ_left_no_add,occ_left_add,occ_bounds,occ_append,occ_neq,occ_exists,occ_pos,occ_eq,occ_exchange,is_nil&#39;spec,Length_nonnegative,Length_nil,is_none&#39;spec,Nth_tl,Nth0_head,Append_assoc,Append_l_nil,Append_length,mem_append,mem_decomp,reverse_append,reverse_cons,cons_reverse,reverse_reverse,reverse_mem,rev_append_append_l,rev_append_length,rev_append_def,rev_append_append_r,Num_Occ_NonNeg,Mem_Num_Occ,Append_Num_Occ,reverse_num_occ,Permut_refl,Permut_sym,Permut_trans,Permut_cons,Permut_swap,Permut_cons_append,Permut_assoc,Permut_append,Permut_append_swap,Permut_mem,Permut_length,fold_right_append,length_nonnegative,(==)&#39;spec,create&#39;spec,empty&#39;def,set&#39;spec,set&#39;def,([&lt;-])&#39;def,singleton&#39;spec,cons&#39;spec,snoc&#39;spec,([..])&#39;spec,([..])&#39;def,([_..])&#39;def,([.._])&#39;def,(++)&#39;spec,associative,left_neutral,right_neutral,cons_def,snoc_def,double_sub_sequence,cons_back,snoc_back,cat_back,cons_dec,snoc_dec,cat_dec,empty_dec,singleton_dec,to_list_empty,to_list_cons,to_list_length,to_list_nth,to_list_def_cons,elts_seq_of_list,is_of_list,of_list_app,of_list_app_length,of_list_snoc,convolution_to_of_list,array&#39;invariant,([&lt;-])&#39;spec,make_spec,Trans1,sorted_mem2,sorted_append2,Trans,sorted_mem1,sorted_append1,sorted_mem,sorted_append,rev_append_sorted_incr,rev_append_sorted_decr,eqb&#39;spec,nil&#39;def,Requires,Ensures1,LoopInvariant13,H11,LoopInvariant12,LoopInvariant10,LoopInvariant9,LoopInvariant7,H9,H8,H7,H6,H5,H4,H2,LoopInvariant5,LoopInvariant4,LoopInvariant3,LoopInvariant">
   <goal name="cutpoints&#39;vc.26.0" expl="loop invariant preservation" proved="true">
   <proof prover="2"><result status="valid" time="0.52" steps="958"/></proof>
   </goal>
  </transf>
  </goal>
  <goal name="cutpoints&#39;vc.27" expl="loop invariant preservation" proved="true">
  <proof prover="3"><result status="valid" time="1.24" steps="2663"/></proof>
  </goal>
  <goal name="cutpoints&#39;vc.28" expl="assertion" proved="true">
  <proof prover="3"><result status="valid" time="0.50" steps="1744"/></proof>
  </goal>
  <goal name="cutpoints&#39;vc.29" expl="assertion" proved="true">
<<<<<<< HEAD
  <proof prover="4"><result status="valid" time="0.73" steps="105833"/></proof>
  </goal>
  <goal name="cutpoints&#39;vc.30" expl="postcondition" proved="true">
  <proof prover="4"><result status="valid" time="0.37" steps="62952"/></proof>
=======
  <proof prover="4"><result status="valid" time="0.73" steps="106202"/></proof>
  </goal>
  <goal name="cutpoints&#39;vc.30" expl="postcondition" proved="true">
  <proof prover="4"><result status="valid" time="0.37" steps="63303"/></proof>
>>>>>>> 92c89c24
  </goal>
  <goal name="cutpoints&#39;vc.31" expl="postcondition" proved="true">
  <proof prover="3"><result status="valid" time="0.02" steps="40"/></proof>
  </goal>
  <goal name="cutpoints&#39;vc.32" expl="postcondition" proved="true">
  <proof prover="3"><result status="valid" time="0.06" steps="124"/></proof>
  </goal>
  <goal name="cutpoints&#39;vc.33" expl="postcondition" proved="true">
  <proof prover="3"><result status="valid" time="0.07" steps="303"/></proof>
  </goal>
  <goal name="cutpoints&#39;vc.34" expl="postcondition" proved="true">
  <transf name="split_vc" proved="true" >
   <goal name="cutpoints&#39;vc.34.0" expl="postcondition" proved="true">
   <proof prover="0" timelimit="10"><result status="valid" time="5.81" steps="55793"/></proof>
   </goal>
  </transf>
  </goal>
  <goal name="cutpoints&#39;vc.35" expl="postcondition" proved="true">
  <proof prover="3"><result status="valid" time="0.78" steps="1584"/></proof>
  </goal>
  <goal name="cutpoints&#39;vc.36" expl="assertion" proved="true">
  <proof prover="3"><result status="valid" time="0.02" steps="34"/></proof>
  </goal>
  <goal name="cutpoints&#39;vc.37" expl="assertion" proved="true">
  <proof prover="3"><result status="valid" time="0.02" steps="39"/></proof>
  </goal>
  <goal name="cutpoints&#39;vc.38" expl="postcondition" proved="true">
  <proof prover="3"><result status="valid" time="0.02" steps="35"/></proof>
  </goal>
  <goal name="cutpoints&#39;vc.39" expl="postcondition" proved="true">
  <proof prover="3"><result status="valid" time="0.02" steps="35"/></proof>
  </goal>
  <goal name="cutpoints&#39;vc.40" expl="postcondition" proved="true">
  <proof prover="3"><result status="valid" time="0.04" steps="103"/></proof>
  </goal>
  <goal name="cutpoints&#39;vc.41" expl="postcondition" proved="true">
  <proof prover="3"><result status="valid" time="0.03" steps="40"/></proof>
  </goal>
  <goal name="cutpoints&#39;vc.42" expl="postcondition" proved="true">
  <proof prover="3"><result status="valid" time="0.08" steps="253"/></proof>
  </goal>
  <goal name="cutpoints&#39;vc.43" expl="postcondition" proved="true">
  <proof prover="3"><result status="valid" time="0.03" steps="45"/></proof>
  </goal>
 </transf>
 </goal>
 <goal name="reverse_sorted_incr" proved="true">
 <transf name="split_vc" proved="true" >
  <goal name="reverse_sorted_incr.0" proved="true">
  <proof prover="3"><result status="valid" time="0.02" steps="12"/></proof>
  </goal>
  <goal name="reverse_sorted_incr.1" proved="true">
  <proof prover="3"><result status="valid" time="0.02" steps="12"/></proof>
  </goal>
  <goal name="reverse_sorted_incr.2" proved="true">
  <proof prover="3"><result status="valid" time="0.02" steps="43"/></proof>
  </goal>
  <goal name="reverse_sorted_incr.3" proved="true">
  <proof prover="3"><result status="valid" time="0.03" steps="81"/></proof>
  </goal>
 </transf>
 </goal>
 <goal name="lt_le_sorted&#39;vc" expl="VC for lt_le_sorted" proved="true">
 <proof prover="3"><result status="valid" time="0.06" steps="369"/></proof>
 </goal>
 <goal name="order&#39;vc" expl="VC for order" proved="true">
 <proof prover="3"><result status="valid" time="0.20" steps="1418"/></proof>
 </goal>
 <goal name="list_from&#39;vc" expl="VC for list_from" proved="true">
 <transf name="split_vc" proved="true" >
  <goal name="list_from&#39;vc.0" expl="variant decrease" proved="true">
  <proof prover="3"><result status="valid" time="0.02" steps="24"/></proof>
  </goal>
  <goal name="list_from&#39;vc.1" expl="precondition" proved="true">
  <proof prover="3"><result status="valid" time="0.02" steps="24"/></proof>
  </goal>
  <goal name="list_from&#39;vc.2" expl="precondition" proved="true">
  <proof prover="3"><result status="valid" time="0.02" steps="27"/></proof>
  </goal>
  <goal name="list_from&#39;vc.3" expl="precondition" proved="true">
  <proof prover="3"><result status="valid" time="0.03" steps="82"/></proof>
  </goal>
  <goal name="list_from&#39;vc.4" expl="index in array bounds" proved="true">
  <proof prover="3"><result status="valid" time="0.01" steps="24"/></proof>
  </goal>
  <goal name="list_from&#39;vc.5" expl="postcondition" proved="true">
  <proof prover="3"><result status="valid" time="0.78" steps="2952"/></proof>
  </goal>
  <goal name="list_from&#39;vc.6" expl="postcondition" proved="true">
  <proof prover="3"><result status="valid" time="0.06" steps="219"/></proof>
  </goal>
  <goal name="list_from&#39;vc.7" expl="postcondition" proved="true">
  <proof prover="3"><result status="valid" time="0.18" steps="780"/></proof>
  </goal>
  <goal name="list_from&#39;vc.8" expl="postcondition" proved="true">
  <proof prover="3"><result status="valid" time="0.43" steps="1588"/></proof>
  </goal>
  <goal name="list_from&#39;vc.9" expl="postcondition" proved="true">
  <proof prover="3"><result status="valid" time="0.06" steps="230"/></proof>
  </goal>
 </transf>
 </goal>
 <goal name="occ_slice&#39;vc" expl="VC for occ_slice" proved="true">
 <transf name="split_vc" proved="true" >
  <goal name="occ_slice&#39;vc.0" expl="variant decrease" proved="true">
  <proof prover="3"><result status="valid" time="0.02" steps="24"/></proof>
  </goal>
  <goal name="occ_slice&#39;vc.1" expl="precondition" proved="true">
  <proof prover="3"><result status="valid" time="0.02" steps="24"/></proof>
  </goal>
  <goal name="occ_slice&#39;vc.2" expl="postcondition" proved="true">
  <proof prover="3"><result status="valid" time="0.03" steps="70"/></proof>
  </goal>
 </transf>
 </goal>
 <goal name="sorted_lists&#39;vc" expl="VC for sorted_lists" proved="true">
 <transf name="split_vc" proved="true" >
  <goal name="sorted_lists&#39;vc.0" expl="assertion" proved="true">
  <proof prover="3"><result status="valid" time="1.42" steps="3823"/></proof>
  </goal>
  <goal name="sorted_lists&#39;vc.1" expl="precondition" proved="true">
  <proof prover="1"><result status="valid" time="0.17"/></proof>
  <transf name="remove" proved="true" arg1="zero,one,(-),(&gt;),(&lt;=),(&gt;=),get,set,([]&#39;),([&lt;-]&#39;),andb,orb,notb,xorb,implb,is_nil,length1,is_none,nth,hd,tl,(++),reverse,rev_append,num_occ,permut,fold_right,([]&#39;&#39;),singleton,cons,snoc,(++&#39;),of_list,point_wise,([]),sorted2,ge,sorted1,sorted,compat,eqb,seq,Assoc1,Unit_def_l,Unit_def_r,Inv_def_l,Inv_def_r,Comm1,Assoc,Mul_distr_l,Mul_distr_r,Comm,Unitary,NonTrivialRing,Refl,Trans2,Antisymm,Total,ZeroLessOne,CompatOrderAdd,CompatOrderMult,occ_empty,occ_right_no_add,occ_right_add,occ_left_no_add,occ_left_add,occ_bounds,occ_append,occ_neq,occ_exists,occ_pos,occ_eq,occ_exchange,is_nil&#39;spec,Length_nonnegative,Length_nil,is_none&#39;spec,Nth_tl,Nth0_head,Append_assoc,Append_l_nil,Append_length,mem_append,mem_decomp,reverse_append,reverse_cons,cons_reverse,reverse_reverse,reverse_mem,Reverse_length,rev_append_append_l,rev_append_length,rev_append_def,rev_append_append_r,Num_Occ_NonNeg,Mem_Num_Occ,Append_Num_Occ,reverse_num_occ,Permut_refl,Permut_sym,Permut_trans,Permut_cons,Permut_swap,Permut_cons_append,Permut_assoc,Permut_append,Permut_append_swap,Permut_mem,Permut_length,fold_right_append,length_nonnegative,(==)&#39;spec,create&#39;spec,empty&#39;def,set&#39;spec,set&#39;def,([&lt;-])&#39;def,singleton&#39;spec,cons&#39;spec,snoc&#39;spec,([..])&#39;spec,([..])&#39;def,([_..])&#39;def,([.._])&#39;def,(++)&#39;spec,associative,left_neutral,right_neutral,cons_def,snoc_def,double_sub_sequence,cons_back,snoc_back,cat_back,cons_dec,snoc_dec,cat_dec,empty_dec,singleton_dec,to_list_empty,to_list_cons,to_list_length,to_list_nth,to_list_def_cons,length_of_list,elts_seq_of_list,is_of_list,of_list_app,of_list_app_length,of_list_snoc,convolution_to_of_list,array&#39;invariant,([&lt;-])&#39;spec,make_spec,Trans1,sorted_mem2,sorted_append2,Trans,sorted_mem1,sorted_append1,sorted_mem,sorted_append,rev_append_sorted_incr,rev_append_sorted_decr,eqb&#39;spec,list_seq&#39;invariant,nil&#39;def,reverse_sorted_incr,lt_le_sorted,order&#39;spec,order&#39;def,occ_slice,Requires3,Requires2,Requires,Assert">
   <goal name="sorted_lists&#39;vc.1.0" expl="precondition" proved="true">
   <proof prover="1" timelimit="1"><result status="valid" time="0.02"/></proof>
   <proof prover="3"><result status="valid" time="0.02" steps="178"/></proof>
   </goal>
  </transf>
  </goal>
  <goal name="sorted_lists&#39;vc.2" expl="precondition" proved="true">
  <proof prover="1"><result status="valid" time="0.16"/></proof>
  <transf name="remove" proved="true" arg1="zero,one,(-),(&gt;),(&lt;=),(&gt;=),get,set,([]&#39;),([&lt;-]&#39;),andb,orb,notb,xorb,implb,is_nil,length1,mem,is_none,nth,tl,(++),reverse,rev_append,permut,fold_right,([]&#39;&#39;),singleton,cons,snoc,(++&#39;),of_list,point_wise,([]),sorted2,ge,sorted1,sorted,compat,eqb,seq,Assoc1,Unit_def_l,Unit_def_r,Inv_def_l,Inv_def_r,Comm1,Assoc,Mul_distr_l,Mul_distr_r,Comm,Unitary,NonTrivialRing,Refl,Trans2,Antisymm,Total,ZeroLessOne,CompatOrderAdd,CompatOrderMult,occ_empty,occ_right_no_add,occ_right_add,occ_left_no_add,occ_left_add,occ_bounds,occ_append,occ_neq,occ_exists,occ_pos,occ_eq,is_nil&#39;spec,Length_nonnegative,Length_nil,is_none&#39;spec,Nth_tl,Nth0_head,Append_assoc,Append_l_nil,Append_length,mem_append,mem_decomp,reverse_append,reverse_cons,cons_reverse,reverse_reverse,reverse_mem,Reverse_length,rev_append_append_l,rev_append_length,rev_append_def,rev_append_append_r,Append_Num_Occ,reverse_num_occ,Permut_refl,Permut_sym,Permut_trans,Permut_cons,Permut_swap,Permut_cons_append,Permut_assoc,Permut_append,Permut_append_swap,Permut_mem,Permut_length,fold_right_append,length_nonnegative,(==)&#39;spec,create&#39;spec,empty&#39;def,set&#39;spec,set&#39;def,([&lt;-])&#39;def,singleton&#39;spec,cons&#39;spec,snoc&#39;spec,([..])&#39;spec,([..])&#39;def,([_..])&#39;def,([.._])&#39;def,(++)&#39;spec,associative,left_neutral,right_neutral,cons_def,snoc_def,double_sub_sequence,cons_back,snoc_back,cat_back,cons_dec,snoc_dec,cat_dec,empty_dec,singleton_dec,to_list_empty,to_list_cons,to_list_length,to_list_nth,to_list_def_cons,length_of_list,elts_seq_of_list,is_of_list,of_list_app,of_list_app_length,of_list_snoc,convolution_to_of_list,array&#39;invariant,([&lt;-])&#39;spec,make_spec,Trans1,sorted_mem2,sorted_append2,Trans,sorted_mem1,sorted_append1,sorted_mem,sorted_append,rev_append_sorted_incr,rev_append_sorted_decr,eqb&#39;spec,list_seq&#39;invariant,nil&#39;def,reverse_sorted_incr,lt_le_sorted,order&#39;spec,order&#39;def,occ_slice,Requires4,Requires3,Requires1,Assert,Requires">
   <goal name="sorted_lists&#39;vc.2.0" expl="precondition" proved="true">
   <proof prover="1" timelimit="1"><result status="valid" time="0.07"/></proof>
   <proof prover="3"><result status="valid" time="0.03" steps="247"/></proof>
   </goal>
  </transf>
  </goal>
  <goal name="sorted_lists&#39;vc.3" expl="precondition" proved="true">
  <proof prover="3"><result status="valid" time="0.08" steps="247"/></proof>
  </goal>
  <goal name="sorted_lists&#39;vc.4" expl="precondition" proved="true">
  <proof prover="3"><result status="valid" time="0.04" steps="100"/></proof>
  </goal>
  <goal name="sorted_lists&#39;vc.5" expl="precondition" proved="true">
  <proof prover="3"><result status="valid" time="1.33" steps="2303"/></proof>
  </goal>
  <goal name="sorted_lists&#39;vc.6" expl="assertion" proved="true">
  <proof prover="3"><result status="valid" time="0.03" steps="30"/></proof>
  </goal>
  <goal name="sorted_lists&#39;vc.7" expl="variant decrease" proved="true">
  <proof prover="3"><result status="valid" time="0.06" steps="188"/></proof>
  </goal>
  <goal name="sorted_lists&#39;vc.8" expl="precondition" proved="true">
  <proof prover="3"><result status="valid" time="0.04" steps="128"/></proof>
  </goal>
  <goal name="sorted_lists&#39;vc.9" expl="precondition" proved="true">
  <proof prover="3"><result status="valid" time="0.08" steps="158"/></proof>
  </goal>
  <goal name="sorted_lists&#39;vc.10" expl="precondition" proved="true">
<<<<<<< HEAD
  <proof prover="4"><result status="valid" time="1.35" steps="213427"/></proof>
=======
  <proof prover="4"><result status="valid" time="1.70" steps="214668"/></proof>
>>>>>>> 92c89c24
  </goal>
  <goal name="sorted_lists&#39;vc.11" expl="precondition" proved="true">
  <proof prover="3"><result status="valid" time="0.51" steps="897"/></proof>
  </goal>
  <goal name="sorted_lists&#39;vc.12" expl="precondition" proved="true">
  <proof prover="3"><result status="valid" time="0.02" steps="28"/></proof>
  </goal>
  <goal name="sorted_lists&#39;vc.13" expl="postcondition" proved="true">
  <transf name="split_vc" proved="true" >
   <goal name="sorted_lists&#39;vc.13.0" expl="postcondition" proved="true">
   <proof prover="3"><result status="valid" time="0.02" steps="22"/></proof>
   </goal>
   <goal name="sorted_lists&#39;vc.13.1" expl="postcondition" proved="true">
   <proof prover="3"><result status="valid" time="0.02" steps="22"/></proof>
   </goal>
   <goal name="sorted_lists&#39;vc.13.2" expl="postcondition" proved="true">
   <proof prover="3"><result status="valid" time="0.03" steps="54"/></proof>
   </goal>
  </transf>
  </goal>
  <goal name="sorted_lists&#39;vc.14" expl="postcondition" proved="true">
  <transf name="split_vc" proved="true" >
   <goal name="sorted_lists&#39;vc.14.0" expl="postcondition" proved="true">
   <proof prover="3"><result status="valid" time="0.03" steps="20"/></proof>
   </goal>
   <goal name="sorted_lists&#39;vc.14.1" expl="postcondition" proved="true">
   <proof prover="3"><result status="valid" time="0.05" steps="151"/></proof>
   </goal>
   <goal name="sorted_lists&#39;vc.14.2" expl="postcondition" proved="true">
   <transf name="assert" proved="true" arg1="(occ x (elts s) (get1 (seq1 cutp) 0) (get1 (seq1 cutp) (length2 (seq1 cutp) - 1)) = occ x (elts s) (get1 (seq1 cutp) 0) (get1 (seq1 lseq) (length2 (seq1 lseq) - 1)) + occ x (elts s) (get1 (seq1 lseq) (length2 (seq1 lseq) - 1)) (get1 (seq1 cutp) (length2 (seq1 cutp) - 1)))">
    <goal name="sorted_lists&#39;vc.14.2.0" expl="asserted formula" proved="true">
    <proof prover="3"><result status="valid" time="0.18" steps="424"/></proof>
    </goal>
    <goal name="sorted_lists&#39;vc.14.2.1" expl="postcondition" proved="true">
<<<<<<< HEAD
    <proof prover="0"><result status="valid" time="0.51" steps="4121"/></proof>
=======
    <proof prover="0" memlimit="1000"><result status="valid" time="0.69" steps="4763"/></proof>
>>>>>>> 92c89c24
    </goal>
   </transf>
   </goal>
  </transf>
  </goal>
 </transf>
 </goal>
 <goal name="merge&#39;vc" expl="VC for merge" proved="true">
 <transf name="split_all_full" proved="true" >
  <goal name="merge&#39;vc.0" expl="assertion" proved="true">
  <proof prover="3"><result status="valid" time="0.49" steps="2814"/></proof>
  </goal>
  <goal name="merge&#39;vc.1" expl="variant decrease" proved="true">
  <proof prover="3"><result status="valid" time="0.03" steps="56"/></proof>
  </goal>
  <goal name="merge&#39;vc.2" expl="precondition" proved="true">
  <proof prover="3"><result status="valid" time="0.02" steps="24"/></proof>
  </goal>
  <goal name="merge&#39;vc.3" expl="precondition" proved="true">
  <proof prover="3"><result status="valid" time="0.02" steps="24"/></proof>
  </goal>
  <goal name="merge&#39;vc.4" expl="assertion" proved="true">
  <proof prover="3"><result status="valid" time="0.15" steps="388"/></proof>
  </goal>
  <goal name="merge&#39;vc.5" expl="variant decrease" proved="true">
  <proof prover="3"><result status="valid" time="0.03" steps="56"/></proof>
  </goal>
  <goal name="merge&#39;vc.6" expl="precondition" proved="true">
  <proof prover="3"><result status="valid" time="0.01" steps="22"/></proof>
  </goal>
  <goal name="merge&#39;vc.7" expl="precondition" proved="true">
  <proof prover="3"><result status="valid" time="0.02" steps="24"/></proof>
  </goal>
  <goal name="merge&#39;vc.8" expl="postcondition" proved="true">
  <proof prover="3"><result status="valid" time="0.02" steps="22"/></proof>
  </goal>
  <goal name="merge&#39;vc.9" expl="postcondition" proved="true">
  <proof prover="3"><result status="valid" time="0.03" steps="25"/></proof>
  </goal>
  <goal name="merge&#39;vc.10" expl="postcondition" proved="true">
  <proof prover="3"><result status="valid" time="0.01" steps="24"/></proof>
  </goal>
  <goal name="merge&#39;vc.11" expl="postcondition" proved="true">
  <proof prover="3"><result status="valid" time="0.03" steps="87"/></proof>
  </goal>
  <goal name="merge&#39;vc.12" expl="postcondition" proved="true">
  <proof prover="3"><result status="valid" time="0.02" steps="24"/></proof>
  </goal>
  <goal name="merge&#39;vc.13" expl="postcondition" proved="true">
  <proof prover="3"><result status="valid" time="0.02" steps="83"/></proof>
  </goal>
  <goal name="merge&#39;vc.14" expl="postcondition" proved="true">
  <proof prover="3"><result status="valid" time="0.08" steps="298"/></proof>
  </goal>
  <goal name="merge&#39;vc.15" expl="postcondition" proved="true">
  <proof prover="3"><result status="valid" time="0.06" steps="158"/></proof>
  </goal>
  <goal name="merge&#39;vc.16" expl="postcondition" proved="true">
  <proof prover="3"><result status="valid" time="0.10" steps="380"/></proof>
  </goal>
  <goal name="merge&#39;vc.17" expl="postcondition" proved="true">
  <proof prover="3"><result status="valid" time="0.17" steps="420"/></proof>
  </goal>
 </transf>
 </goal>
 <goal name="merge_pair&#39;vc" expl="VC for merge_pair" proved="true">
 <transf name="split_all_full" proved="true" >
  <goal name="merge_pair&#39;vc.0" expl="variant decrease" proved="true">
  <proof prover="3"><result status="valid" time="0.02" steps="19"/></proof>
  </goal>
  <goal name="merge_pair&#39;vc.1" expl="precondition" proved="true">
  <proof prover="3"><result status="valid" time="0.05" steps="192"/></proof>
  </goal>
  <goal name="merge_pair&#39;vc.2" expl="precondition" proved="true">
  <proof prover="3"><result status="valid" time="0.04" steps="91"/></proof>
  </goal>
  <goal name="merge_pair&#39;vc.3" expl="precondition" proved="true">
  <proof prover="3"><result status="valid" time="0.05" steps="190"/></proof>
  </goal>
  <goal name="merge_pair&#39;vc.4" expl="postcondition" proved="true">
  <proof prover="3"><result status="valid" time="0.02" steps="16"/></proof>
  </goal>
  <goal name="merge_pair&#39;vc.5" expl="postcondition" proved="true">
  <proof prover="3"><result status="valid" time="0.02" steps="20"/></proof>
  </goal>
  <goal name="merge_pair&#39;vc.6" expl="postcondition" proved="true">
  <proof prover="3"><result status="valid" time="0.03" steps="23"/></proof>
  </goal>
  <goal name="merge_pair&#39;vc.7" expl="postcondition" proved="true">
  <proof prover="3"><result status="valid" time="0.02" steps="21"/></proof>
  </goal>
  <goal name="merge_pair&#39;vc.8" expl="postcondition" proved="true">
  <proof prover="3"><result status="valid" time="0.02" steps="18"/></proof>
  </goal>
  <goal name="merge_pair&#39;vc.9" expl="postcondition" proved="true">
  <proof prover="3"><result status="valid" time="0.02" steps="22"/></proof>
  </goal>
  <goal name="merge_pair&#39;vc.10" expl="postcondition" proved="true">
  <proof prover="3"><result status="valid" time="0.02" steps="25"/></proof>
  </goal>
  <goal name="merge_pair&#39;vc.11" expl="postcondition" proved="true">
  <proof prover="3"><result status="valid" time="0.02" steps="23"/></proof>
  </goal>
  <goal name="merge_pair&#39;vc.12" expl="postcondition" proved="true">
  <proof prover="3"><result status="valid" time="0.04" steps="39"/></proof>
  </goal>
  <goal name="merge_pair&#39;vc.13" expl="postcondition" proved="true">
  <proof prover="3"><result status="valid" time="0.04" steps="84"/></proof>
  </goal>
  <goal name="merge_pair&#39;vc.14" expl="postcondition" proved="true">
  <proof prover="3"><result status="valid" time="0.03" steps="44"/></proof>
  </goal>
  <goal name="merge_pair&#39;vc.15" expl="postcondition" proved="true">
  <proof prover="3"><result status="valid" time="0.68" steps="1808"/></proof>
  </goal>
 </transf>
 </goal>
 <goal name="mergerec&#39;vc" expl="VC for mergerec" proved="true">
 <proof prover="3"><result status="valid" time="0.16" steps="985"/></proof>
 </goal>
 <goal name="find&#39;vc" expl="VC for find" proved="true">
 <proof prover="3"><result status="valid" time="0.10" steps="214"/></proof>
 </goal>
 <goal name="same_occs_same_lengths&#39;vc" expl="VC for same_occs_same_lengths" proved="true">
 <transf name="split_vc" proved="true" >
  <goal name="same_occs_same_lengths&#39;vc.0" expl="assertion" proved="true">
  <proof prover="3"><result status="valid" time="0.11" steps="328"/></proof>
  </goal>
  <goal name="same_occs_same_lengths&#39;vc.1" expl="assertion" proved="true">
  <transf name="split_vc" proved="true" >
   <goal name="same_occs_same_lengths&#39;vc.1.0" expl="assertion" proved="true">
   <proof prover="3"><result status="valid" time="0.04" steps="61"/></proof>
   </goal>
   <goal name="same_occs_same_lengths&#39;vc.1.1" expl="VC for same_occs_same_lengths" proved="true">
   <proof prover="3"><result status="valid" time="0.04" steps="61"/></proof>
   </goal>
  </transf>
  </goal>
  <goal name="same_occs_same_lengths&#39;vc.2" expl="index in array bounds" proved="true">
  <proof prover="3"><result status="valid" time="0.02" steps="22"/></proof>
  </goal>
  <goal name="same_occs_same_lengths&#39;vc.3" expl="precondition" proved="true">
  <proof prover="3"><result status="valid" time="0.02" steps="24"/></proof>
  </goal>
  <goal name="same_occs_same_lengths&#39;vc.4" expl="precondition" proved="true">
  <proof prover="3"><result status="valid" time="0.03" steps="63"/></proof>
  </goal>
  <goal name="same_occs_same_lengths&#39;vc.5" expl="precondition" proved="true">
  <proof prover="3"><result status="valid" time="0.02" steps="28"/></proof>
  </goal>
  <goal name="same_occs_same_lengths&#39;vc.6" expl="precondition" proved="true">
  <proof prover="3"><result status="valid" time="0.02" steps="30"/></proof>
  </goal>
  <goal name="same_occs_same_lengths&#39;vc.7" expl="assertion" proved="true">
  <transf name="split_vc" proved="true" >
   <goal name="same_occs_same_lengths&#39;vc.7.0" expl="assertion" proved="true">
   <proof prover="3"><result status="valid" time="0.23" steps="656"/></proof>
   </goal>
   <goal name="same_occs_same_lengths&#39;vc.7.1" expl="VC for same_occs_same_lengths" proved="true">
   <proof prover="3"><result status="valid" time="0.29" steps="318"/></proof>
   </goal>
   <goal name="same_occs_same_lengths&#39;vc.7.2" expl="VC for same_occs_same_lengths" proved="true">
   <proof prover="3"><result status="valid" time="0.06" steps="143"/></proof>
   </goal>
   <goal name="same_occs_same_lengths&#39;vc.7.3" expl="VC for same_occs_same_lengths" proved="true">
   <proof prover="3"><result status="valid" time="0.09" steps="284"/></proof>
   </goal>
   <goal name="same_occs_same_lengths&#39;vc.7.4" expl="VC for same_occs_same_lengths" proved="true">
   <proof prover="3"><result status="valid" time="0.08" steps="282"/></proof>
   </goal>
  </transf>
  </goal>
  <goal name="same_occs_same_lengths&#39;vc.8" expl="variant decrease" proved="true">
  <proof prover="3"><result status="valid" time="0.02" steps="36"/></proof>
  </goal>
  <goal name="same_occs_same_lengths&#39;vc.9" expl="precondition" proved="true">
  <proof prover="3"><result status="valid" time="0.02" steps="36"/></proof>
  </goal>
  <goal name="same_occs_same_lengths&#39;vc.10" expl="precondition" proved="true">
  <proof prover="3"><result status="valid" time="0.09" steps="227"/></proof>
  </goal>
  <goal name="same_occs_same_lengths&#39;vc.11" expl="postcondition" proved="true">
  <proof prover="3"><result status="valid" time="0.04" steps="90"/></proof>
  </goal>
 </transf>
 </goal>
 <goal name="num_occ_seq_occ&#39;vc" expl="VC for num_occ_seq_occ" proved="true">
 <transf name="split_all_full" proved="true" >
  <goal name="num_occ_seq_occ&#39;vc.0" expl="assertion" proved="true">
  <proof prover="3"><result status="valid" time="0.11" steps="429"/></proof>
  </goal>
  <goal name="num_occ_seq_occ&#39;vc.1" expl="variant decrease" proved="true">
  <proof prover="3"><result status="valid" time="0.04" steps="168"/></proof>
  </goal>
  <goal name="num_occ_seq_occ&#39;vc.2" expl="postcondition" proved="true">
  <proof prover="3"><result status="valid" time="0.04" steps="77"/></proof>
  </goal>
  <goal name="num_occ_seq_occ&#39;vc.3" expl="postcondition" proved="true">
  <proof prover="3"><result status="valid" time="0.40" steps="1093"/></proof>
  </goal>
 </transf>
 </goal>
 <goal name="sort_to_list&#39;vc" expl="VC for sort_to_list" proved="true">
 <transf name="split_vc" proved="true" >
  <goal name="sort_to_list&#39;vc.0" expl="precondition" proved="true">
  <proof prover="3"><result status="valid" time="0.02" steps="14"/></proof>
  </goal>
  <goal name="sort_to_list&#39;vc.1" expl="precondition" proved="true">
  <proof prover="3"><result status="valid" time="0.02" steps="20"/></proof>
  </goal>
  <goal name="sort_to_list&#39;vc.2" expl="precondition" proved="true">
  <proof prover="3"><result status="valid" time="0.04" steps="29"/></proof>
  </goal>
  <goal name="sort_to_list&#39;vc.3" expl="precondition" proved="true">
  <proof prover="3"><result status="valid" time="0.03" steps="24"/></proof>
  </goal>
  <goal name="sort_to_list&#39;vc.4" expl="precondition" proved="true">
  <proof prover="3"><result status="valid" time="0.07" steps="185"/></proof>
  </goal>
  <goal name="sort_to_list&#39;vc.5" expl="precondition" proved="true">
  <proof prover="3"><result status="valid" time="0.03" steps="24"/></proof>
  </goal>
  <goal name="sort_to_list&#39;vc.6" expl="precondition" proved="true">
  <proof prover="3"><result status="valid" time="0.02" steps="24"/></proof>
  </goal>
  <goal name="sort_to_list&#39;vc.7" expl="precondition" proved="true">
  <proof prover="3"><result status="valid" time="0.06" steps="104"/></proof>
  </goal>
  <goal name="sort_to_list&#39;vc.8" expl="postcondition" proved="true">
  <proof prover="3"><result status="valid" time="0.02" steps="26"/></proof>
  </goal>
  <goal name="sort_to_list&#39;vc.9" expl="postcondition" proved="true">
  <proof prover="3"><result status="valid" time="0.06" steps="105"/></proof>
  </goal>
  <goal name="sort_to_list&#39;vc.10" expl="postcondition" proved="true">
  <proof prover="3"><result status="valid" time="0.03" steps="28"/></proof>
  </goal>
 </transf>
 </goal>
 <goal name="copy_list&#39;vc" expl="VC for copy_list" proved="true">
 <transf name="split_vc" proved="true" >
  <goal name="copy_list&#39;vc.0" expl="postcondition" proved="true">
  <proof prover="3"><result status="valid" time="0.03" steps="24"/></proof>
  </goal>
  <goal name="copy_list&#39;vc.1" expl="postcondition" proved="true">
  <proof prover="3"><result status="valid" time="0.02" steps="22"/></proof>
  </goal>
  <goal name="copy_list&#39;vc.2" expl="postcondition" proved="true">
  <proof prover="3"><result status="valid" time="0.03" steps="66"/></proof>
  </goal>
  <goal name="copy_list&#39;vc.3" expl="index in array bounds" proved="true">
  <proof prover="3"><result status="valid" time="0.03" steps="65"/></proof>
  </goal>
  <goal name="copy_list&#39;vc.4" expl="variant decrease" proved="true">
  <proof prover="3"><result status="valid" time="0.04" steps="108"/></proof>
  </goal>
  <goal name="copy_list&#39;vc.5" expl="precondition" proved="true">
  <proof prover="3"><result status="valid" time="0.02" steps="24"/></proof>
  </goal>
  <goal name="copy_list&#39;vc.6" expl="precondition" proved="true">
  <proof prover="3"><result status="valid" time="0.03" steps="27"/></proof>
  </goal>
  <goal name="copy_list&#39;vc.7" expl="postcondition" proved="true">
  <proof prover="3"><result status="valid" time="0.04" steps="91"/></proof>
  </goal>
  <goal name="copy_list&#39;vc.8" expl="postcondition" proved="true">
  <proof prover="3"><result status="valid" time="0.04" steps="131"/></proof>
  </goal>
  <goal name="copy_list&#39;vc.9" expl="postcondition" proved="true">
  <proof prover="3"><result status="valid" time="0.11" steps="379"/></proof>
  </goal>
 </transf>
 </goal>
 <goal name="mem_nth_in_bounds&#39;vc" expl="VC for mem_nth_in_bounds" proved="true">
 <proof prover="3"><result status="valid" time="0.04" steps="196"/></proof>
 </goal>
 <goal name="sorted_list_nth&#39;vc" expl="VC for sorted_list_nth" proved="true">
 <transf name="split_vc" proved="true" >
  <goal name="sorted_list_nth&#39;vc.0" expl="variant decrease" proved="true">
  <proof prover="3"><result status="valid" time="0.04" steps="106"/></proof>
  </goal>
  <goal name="sorted_list_nth&#39;vc.1" expl="precondition" proved="true">
  <proof prover="3"><result status="valid" time="0.03" steps="28"/></proof>
  </goal>
  <goal name="sorted_list_nth&#39;vc.2" expl="precondition" proved="true">
  <proof prover="3"><result status="valid" time="0.03" steps="30"/></proof>
  </goal>
  <goal name="sorted_list_nth&#39;vc.3" expl="postcondition" proved="true">
  <proof prover="3"><result status="valid" time="0.12" steps="536"/></proof>
  </goal>
 </transf>
 </goal>
 <goal name="ghc_sort&#39;vc" expl="VC for ghc_sort" proved="true">
 <transf name="split_vc" proved="true" >
  <goal name="ghc_sort&#39;vc.0" expl="postcondition" proved="true">
  <proof prover="3"><result status="valid" time="0.03" steps="70"/></proof>
  </goal>
  <goal name="ghc_sort&#39;vc.1" expl="postcondition" proved="true">
  <proof prover="3"><result status="valid" time="0.03" steps="50"/></proof>
  </goal>
  <goal name="ghc_sort&#39;vc.2" expl="precondition" proved="true">
  <proof prover="3"><result status="valid" time="0.03" steps="18"/></proof>
  </goal>
  <goal name="ghc_sort&#39;vc.3" expl="assertion" proved="true">
  <proof prover="3"><result status="valid" time="0.02" steps="20"/></proof>
  </goal>
  <goal name="ghc_sort&#39;vc.4" expl="precondition" proved="true">
  <proof prover="3"><result status="valid" time="0.02" steps="20"/></proof>
  </goal>
  <goal name="ghc_sort&#39;vc.5" expl="precondition" proved="true">
  <proof prover="3"><result status="valid" time="0.02" steps="21"/></proof>
  </goal>
  <goal name="ghc_sort&#39;vc.6" expl="postcondition" proved="true">
  <proof prover="3"><result status="valid" time="0.12" steps="377"/></proof>
  </goal>
  <goal name="ghc_sort&#39;vc.7" expl="postcondition" proved="true">
  <proof prover="3"><result status="valid" time="0.04" steps="94"/></proof>
  </goal>
 </transf>
 </goal>
</theory>
</file>
</why3session><|MERGE_RESOLUTION|>--- conflicted
+++ resolved
@@ -85,11 +85,7 @@
   <proof prover="3"><result status="valid" time="0.04" steps="158"/></proof>
   </goal>
   <goal name="cutpoints&#39;vc.18" expl="assertion" proved="true">
-<<<<<<< HEAD
-  <proof prover="4"><result status="valid" time="0.88" steps="126175"/></proof>
-=======
   <proof prover="4"><result status="valid" time="0.88" steps="128281"/></proof>
->>>>>>> 92c89c24
   </goal>
   <goal name="cutpoints&#39;vc.19" expl="loop variant decrease" proved="true">
   <proof prover="3"><result status="valid" time="0.02" steps="44"/></proof>
@@ -104,11 +100,7 @@
   <proof prover="3"><result status="valid" time="0.05" steps="169"/></proof>
   </goal>
   <goal name="cutpoints&#39;vc.23" expl="loop invariant preservation" proved="true">
-<<<<<<< HEAD
-  <proof prover="4"><result status="valid" time="0.43" steps="74798"/></proof>
-=======
   <proof prover="4"><result status="valid" time="0.43" steps="76394"/></proof>
->>>>>>> 92c89c24
   </goal>
   <goal name="cutpoints&#39;vc.24" expl="loop invariant preservation" proved="true">
   <proof prover="3"><result status="valid" time="0.40" steps="2043"/></proof>
@@ -131,17 +123,10 @@
   <proof prover="3"><result status="valid" time="0.50" steps="1744"/></proof>
   </goal>
   <goal name="cutpoints&#39;vc.29" expl="assertion" proved="true">
-<<<<<<< HEAD
-  <proof prover="4"><result status="valid" time="0.73" steps="105833"/></proof>
-  </goal>
-  <goal name="cutpoints&#39;vc.30" expl="postcondition" proved="true">
-  <proof prover="4"><result status="valid" time="0.37" steps="62952"/></proof>
-=======
   <proof prover="4"><result status="valid" time="0.73" steps="106202"/></proof>
   </goal>
   <goal name="cutpoints&#39;vc.30" expl="postcondition" proved="true">
   <proof prover="4"><result status="valid" time="0.37" steps="63303"/></proof>
->>>>>>> 92c89c24
   </goal>
   <goal name="cutpoints&#39;vc.31" expl="postcondition" proved="true">
   <proof prover="3"><result status="valid" time="0.02" steps="40"/></proof>
@@ -302,11 +287,7 @@
   <proof prover="3"><result status="valid" time="0.08" steps="158"/></proof>
   </goal>
   <goal name="sorted_lists&#39;vc.10" expl="precondition" proved="true">
-<<<<<<< HEAD
-  <proof prover="4"><result status="valid" time="1.35" steps="213427"/></proof>
-=======
   <proof prover="4"><result status="valid" time="1.70" steps="214668"/></proof>
->>>>>>> 92c89c24
   </goal>
   <goal name="sorted_lists&#39;vc.11" expl="precondition" proved="true">
   <proof prover="3"><result status="valid" time="0.51" steps="897"/></proof>
@@ -341,11 +322,7 @@
     <proof prover="3"><result status="valid" time="0.18" steps="424"/></proof>
     </goal>
     <goal name="sorted_lists&#39;vc.14.2.1" expl="postcondition" proved="true">
-<<<<<<< HEAD
-    <proof prover="0"><result status="valid" time="0.51" steps="4121"/></proof>
-=======
     <proof prover="0" memlimit="1000"><result status="valid" time="0.69" steps="4763"/></proof>
->>>>>>> 92c89c24
     </goal>
    </transf>
    </goal>
