--- conflicted
+++ resolved
@@ -29,11 +29,7 @@
   type bitvec64 = BV64.t
 
   let mask ( x : t ) =
-<<<<<<< HEAD
-    ensures{ result  = BV8.of_int 1 }
-=======
     ensures{ BV8.eq result BV8.one }
->>>>>>> 7129b259
     (* ensures{ not ( BV8.eq result (BV8.of_int 1) ) } *)
     let res = C8_32.toSmall(
                 bw_and
