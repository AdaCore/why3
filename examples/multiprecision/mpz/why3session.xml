<?xml version="1.0" encoding="UTF-8"?>
<!DOCTYPE why3session PUBLIC "-//Why3//proof session v5//EN"
"http://why3.lri.fr/why3session.dtd">
<why3session shape_version="6">
<prover id="0" name="Eprover" version="2.0" timelimit="5" steplimit="0" memlimit="2000"/>
<prover id="1" name="Alt-Ergo" version="2.2.0" timelimit="1" steplimit="0" memlimit="1000"/>
<prover id="2" name="CVC4" version="1.6" timelimit="1" steplimit="0" memlimit="1000"/>
<prover id="3" name="Alt-Ergo" version="2.3.0" timelimit="1" steplimit="0" memlimit="1000"/>
<file format="whyml" proved="true">
<path name=".."/><path name="mpz.mlw"/>
<theory name="Z" proved="true">
 <goal name="mpz_memo&#39;vc" expl="VC for mpz_memo" proved="true">
 <transf name="split_vc" proved="true" >
  <goal name="mpz_memo&#39;vc.0" expl="type invariant" proved="true">
  <proof prover="2"><result status="valid" time="0.04" steps="14669"/></proof>
  </goal>
 </transf>
 </goal>
 <goal name="unchanged&#39;vc" expl="VC for unchanged" proved="true">
 <proof prover="2"><result status="valid" time="0.07" steps="15720"/></proof>
 </goal>
 <goal name="unchanged_transitive" proved="true">
 <proof prover="2"><result status="valid" time="0.08" steps="17036"/></proof>
 </goal>
 <goal name="abs&#39;vc" expl="VC for abs" proved="true">
 <proof prover="2"><result status="valid" time="0.08" steps="16982"/></proof>
 </goal>
 <goal name="abs_size_of&#39;vc" expl="VC for abs_size_of" proved="true">
 <proof prover="1"><result status="valid" time="0.01" steps="160"/></proof>
 </goal>
</theory>
<theory name="Zutil" proved="true">
 <goal name="wmpz_ptr_decl&#39;vc" expl="VC for wmpz_ptr_decl" proved="true">
 <transf name="split_vc" proved="true" >
  <goal name="wmpz_ptr_decl&#39;vc.0" expl="postcondition" proved="true">
  <proof prover="3"><result status="valid" time="0.01" steps="27"/></proof>
  </goal>
  <goal name="wmpz_ptr_decl&#39;vc.1" expl="postcondition" proved="true">
  <proof prover="3"><result status="valid" time="0.01" steps="27"/></proof>
  </goal>
  <goal name="wmpz_ptr_decl&#39;vc.2" expl="postcondition" proved="true">
  <proof prover="3"><result status="valid" time="0.01" steps="27"/></proof>
  </goal>
  <goal name="wmpz_ptr_decl&#39;vc.3" expl="postcondition" proved="true">
  <proof prover="3"><result status="valid" time="0.01" steps="28"/></proof>
  </goal>
  <goal name="wmpz_ptr_decl&#39;vc.4" expl="postcondition" proved="true">
  <proof prover="3"><result status="valid" time="0.01" steps="29"/></proof>
  </goal>
  <goal name="wmpz_ptr_decl&#39;vc.5" expl="postcondition" proved="true">
  <proof prover="3"><result status="valid" time="0.01" steps="30"/></proof>
  </goal>
  <goal name="wmpz_ptr_decl&#39;vc.6" expl="postcondition" proved="true">
  <proof prover="3"><result status="valid" time="0.01" steps="35"/></proof>
  </goal>
 </transf>
 </goal>
 <goal name="wmpz_do_realloc&#39;vc" expl="VC for wmpz_do_realloc" proved="true">
 <transf name="split_vc" proved="true" >
  <goal name="wmpz_do_realloc&#39;vc.0" expl="precondition" proved="true">
  <proof prover="2"><result status="valid" time="0.08" steps="13123"/></proof>
  </goal>
  <goal name="wmpz_do_realloc&#39;vc.1" expl="assertion" proved="true">
  <proof prover="2"><result status="valid" time="0.07" steps="17548"/></proof>
  </goal>
  <goal name="wmpz_do_realloc&#39;vc.2" expl="precondition" proved="true">
  <proof prover="3"><result status="valid" time="0.02" steps="45"/></proof>
  </goal>
  <goal name="wmpz_do_realloc&#39;vc.3" expl="precondition" proved="true">
  <proof prover="2"><result status="valid" time="0.05" steps="15041"/></proof>
  </goal>
  <goal name="wmpz_do_realloc&#39;vc.4" expl="precondition" proved="true">
  <proof prover="2"><result status="valid" time="0.07" steps="14204"/></proof>
  </goal>
  <goal name="wmpz_do_realloc&#39;vc.5" expl="precondition" proved="true">
  <proof prover="2"><result status="valid" time="0.05" steps="14213"/></proof>
  </goal>
  <goal name="wmpz_do_realloc&#39;vc.6" expl="precondition" proved="true">
  <proof prover="2"><result status="valid" time="0.06" steps="14401"/></proof>
  </goal>
  <goal name="wmpz_do_realloc&#39;vc.7" expl="precondition" proved="true">
  <proof prover="3"><result status="valid" time="0.01" steps="48"/></proof>
  </goal>
  <goal name="wmpz_do_realloc&#39;vc.8" expl="precondition" proved="true">
  <proof prover="2"><result status="valid" time="0.08" steps="13970"/></proof>
  </goal>
  <goal name="wmpz_do_realloc&#39;vc.9" expl="precondition" proved="true">
  <proof prover="3"><result status="valid" time="0.02" steps="71"/></proof>
  </goal>
  <goal name="wmpz_do_realloc&#39;vc.10" expl="precondition" proved="true">
<<<<<<< HEAD
  <proof prover="2"><result status="valid" time="0.12" steps="15258"/></proof>
  </goal>
  <goal name="wmpz_do_realloc&#39;vc.11" expl="precondition" proved="true">
  <proof prover="2"><result status="valid" time="0.11" steps="15444"/></proof>
  </goal>
  <goal name="wmpz_do_realloc&#39;vc.12" expl="precondition" proved="true">
  <proof prover="2"><result status="valid" time="0.07" steps="15647"/></proof>
  </goal>
  <goal name="wmpz_do_realloc&#39;vc.13" expl="precondition" proved="true">
  <proof prover="2"><result status="valid" time="0.12" steps="15009"/></proof>
=======
  <proof prover="2"><result status="valid" time="0.12" steps="15889"/></proof>
  </goal>
  <goal name="wmpz_do_realloc&#39;vc.11" expl="precondition" proved="true">
  <proof prover="2"><result status="valid" time="0.11" steps="16075"/></proof>
  </goal>
  <goal name="wmpz_do_realloc&#39;vc.12" expl="precondition" proved="true">
  <proof prover="2"><result status="valid" time="0.07" steps="16278"/></proof>
  </goal>
  <goal name="wmpz_do_realloc&#39;vc.13" expl="precondition" proved="true">
  <proof prover="2"><result status="valid" time="0.12" steps="15585"/></proof>
>>>>>>> 92c89c24
  </goal>
  <goal name="wmpz_do_realloc&#39;vc.14" expl="precondition" proved="true">
  <proof prover="3"><result status="valid" time="0.01" steps="101"/></proof>
  </goal>
  <goal name="wmpz_do_realloc&#39;vc.15" expl="precondition" proved="true">
<<<<<<< HEAD
  <proof prover="2"><result status="valid" time="0.09" steps="15029"/></proof>
  </goal>
  <goal name="wmpz_do_realloc&#39;vc.16" expl="precondition" proved="true">
  <proof prover="2"><result status="valid" time="0.05" steps="15214"/></proof>
=======
  <proof prover="2"><result status="valid" time="0.09" steps="15605"/></proof>
  </goal>
  <goal name="wmpz_do_realloc&#39;vc.16" expl="precondition" proved="true">
  <proof prover="2"><result status="valid" time="0.05" steps="15790"/></proof>
>>>>>>> 92c89c24
  </goal>
  <goal name="wmpz_do_realloc&#39;vc.17" expl="precondition" proved="true">
  <proof prover="3"><result status="valid" time="0.01" steps="101"/></proof>
  </goal>
  <goal name="wmpz_do_realloc&#39;vc.18" expl="precondition" proved="true">
<<<<<<< HEAD
  <proof prover="2"><result status="valid" time="0.05" steps="15855"/></proof>
=======
  <proof prover="2"><result status="valid" time="0.05" steps="16486"/></proof>
>>>>>>> 92c89c24
  </goal>
  <goal name="wmpz_do_realloc&#39;vc.19" expl="postcondition" proved="true">
  <transf name="apply" proved="true" arg1="unchanged_transitive" arg2="with" arg3="mpz1">
   <goal name="wmpz_do_realloc&#39;vc.19.0" expl="apply premises" proved="true">
<<<<<<< HEAD
   <proof prover="2"><result status="valid" time="0.10" steps="16518"/></proof>
   <proof prover="3"><result status="valid" time="0.04" steps="115"/></proof>
=======
   <proof prover="2"><result status="valid" time="0.10" steps="17181"/></proof>
   <proof prover="3"><result status="valid" time="0.04" steps="117"/></proof>
>>>>>>> 92c89c24
   </goal>
   <goal name="wmpz_do_realloc&#39;vc.19.1" expl="apply premises" proved="true">
   <transf name="apply" proved="true" arg1="unchanged_transitive" arg2="with" arg3="mpz2">
    <goal name="wmpz_do_realloc&#39;vc.19.1.0" expl="apply premises" proved="true">
<<<<<<< HEAD
    <proof prover="2"><result status="valid" time="0.13" steps="16518"/></proof>
    <proof prover="3"><result status="valid" time="0.04" steps="115"/></proof>
=======
    <proof prover="2"><result status="valid" time="0.13" steps="17181"/></proof>
    <proof prover="3"><result status="valid" time="0.04" steps="117"/></proof>
>>>>>>> 92c89c24
    </goal>
    <goal name="wmpz_do_realloc&#39;vc.19.1.1" expl="apply premises" proved="true">
    <transf name="apply" proved="true" arg1="unchanged_transitive" arg2="with" arg3="mpz3">
     <goal name="wmpz_do_realloc&#39;vc.19.1.1.0" expl="apply premises" proved="true">
<<<<<<< HEAD
     <proof prover="2"><result status="valid" time="0.10" steps="16518"/></proof>
     <proof prover="3"><result status="valid" time="0.04" steps="115"/></proof>
     </goal>
     <goal name="wmpz_do_realloc&#39;vc.19.1.1.1" expl="apply premises" proved="true">
     <proof prover="2"><result status="valid" time="0.11" steps="16518"/></proof>
     <proof prover="3"><result status="valid" time="0.04" steps="115"/></proof>
=======
     <proof prover="2"><result status="valid" time="0.10" steps="17181"/></proof>
     <proof prover="3"><result status="valid" time="0.04" steps="117"/></proof>
     </goal>
     <goal name="wmpz_do_realloc&#39;vc.19.1.1.1" expl="apply premises" proved="true">
     <proof prover="2"><result status="valid" time="0.11" steps="17181"/></proof>
     <proof prover="3"><result status="valid" time="0.04" steps="117"/></proof>
>>>>>>> 92c89c24
     </goal>
    </transf>
    </goal>
   </transf>
   </goal>
  </transf>
  </goal>
  <goal name="wmpz_do_realloc&#39;vc.20" expl="postcondition" proved="true">
<<<<<<< HEAD
  <proof prover="2"><result status="valid" time="0.06" steps="14578"/></proof>
  </goal>
  <goal name="wmpz_do_realloc&#39;vc.21" expl="postcondition" proved="true">
  <proof prover="2"><result status="valid" time="0.12" steps="16118"/></proof>
  </goal>
  <goal name="wmpz_do_realloc&#39;vc.22" expl="postcondition" proved="true">
  <proof prover="2"><result status="valid" time="0.07" steps="14599"/></proof>
  </goal>
  <goal name="wmpz_do_realloc&#39;vc.23" expl="postcondition" proved="true">
  <proof prover="2"><result status="valid" time="0.08" steps="14820"/></proof>
  </goal>
  <goal name="wmpz_do_realloc&#39;vc.24" expl="postcondition" proved="true">
  <proof prover="2"><result status="valid" time="0.05" steps="15344"/></proof>
  </goal>
  <goal name="wmpz_do_realloc&#39;vc.25" expl="postcondition" proved="true">
  <proof prover="2"><result status="valid" time="0.05" steps="15459"/></proof>
  </goal>
  <goal name="wmpz_do_realloc&#39;vc.26" expl="postcondition" proved="true">
  <proof prover="2"><result status="valid" time="0.08" steps="15359"/></proof>
=======
  <proof prover="2"><result status="valid" time="0.06" steps="15122"/></proof>
  </goal>
  <goal name="wmpz_do_realloc&#39;vc.21" expl="postcondition" proved="true">
  <proof prover="2"><result status="valid" time="0.12" steps="16749"/></proof>
  </goal>
  <goal name="wmpz_do_realloc&#39;vc.22" expl="postcondition" proved="true">
  <proof prover="2"><result status="valid" time="0.07" steps="15143"/></proof>
  </goal>
  <goal name="wmpz_do_realloc&#39;vc.23" expl="postcondition" proved="true">
  <proof prover="2"><result status="valid" time="0.08" steps="15396"/></proof>
  </goal>
  <goal name="wmpz_do_realloc&#39;vc.24" expl="postcondition" proved="true">
  <proof prover="2"><result status="valid" time="0.05" steps="15920"/></proof>
  </goal>
  <goal name="wmpz_do_realloc&#39;vc.25" expl="postcondition" proved="true">
  <proof prover="2"><result status="valid" time="0.05" steps="16035"/></proof>
  </goal>
  <goal name="wmpz_do_realloc&#39;vc.26" expl="postcondition" proved="true">
  <proof prover="2"><result status="valid" time="0.08" steps="15935"/></proof>
>>>>>>> 92c89c24
  </goal>
  <goal name="wmpz_do_realloc&#39;vc.27" expl="postcondition" proved="true">
  <proof prover="3"><result status="valid" time="0.03" steps="114"/></proof>
  </goal>
  <goal name="wmpz_do_realloc&#39;vc.28" expl="postcondition" proved="true">
<<<<<<< HEAD
  <proof prover="2"><result status="valid" time="0.07" steps="15099"/></proof>
  </goal>
  <goal name="wmpz_do_realloc&#39;vc.29" expl="postcondition" proved="true">
  <proof prover="2"><result status="valid" time="0.08" steps="16242"/></proof>
=======
  <proof prover="2"><result status="valid" time="0.07" steps="15675"/></proof>
  </goal>
  <goal name="wmpz_do_realloc&#39;vc.29" expl="postcondition" proved="true">
  <proof prover="2"><result status="valid" time="0.08" steps="16873"/></proof>
>>>>>>> 92c89c24
  </goal>
  <goal name="wmpz_do_realloc&#39;vc.30" expl="precondition" proved="true">
  <proof prover="3"><result status="valid" time="0.10" steps="265"/></proof>
  </goal>
  <goal name="wmpz_do_realloc&#39;vc.31" expl="precondition" proved="true">
<<<<<<< HEAD
  <proof prover="2"><result status="valid" time="0.16" steps="15374"/></proof>
  </goal>
  <goal name="wmpz_do_realloc&#39;vc.32" expl="precondition" proved="true">
  <proof prover="2"><result status="valid" time="0.10" steps="15328"/></proof>
  </goal>
  <goal name="wmpz_do_realloc&#39;vc.33" expl="precondition" proved="true">
  <proof prover="2"><result status="valid" time="0.07" steps="14876"/></proof>
  </goal>
  <goal name="wmpz_do_realloc&#39;vc.34" expl="precondition" proved="true">
  <proof prover="2"><result status="valid" time="0.06" steps="14614"/></proof>
  </goal>
  <goal name="wmpz_do_realloc&#39;vc.35" expl="precondition" proved="true">
  <proof prover="2"><result status="valid" time="0.07" steps="14896"/></proof>
  </goal>
  <goal name="wmpz_do_realloc&#39;vc.36" expl="precondition" proved="true">
  <proof prover="2"><result status="valid" time="0.12" steps="15081"/></proof>
  </goal>
  <goal name="wmpz_do_realloc&#39;vc.37" expl="precondition" proved="true">
  <proof prover="2"><result status="valid" time="0.06" steps="15900"/></proof>
  </goal>
  <goal name="wmpz_do_realloc&#39;vc.38" expl="precondition" proved="true">
  <proof prover="2"><result status="valid" time="0.12" steps="15661"/></proof>
=======
  <proof prover="2"><result status="valid" time="0.16" steps="16005"/></proof>
  </goal>
  <goal name="wmpz_do_realloc&#39;vc.32" expl="precondition" proved="true">
  <proof prover="2"><result status="valid" time="0.10" steps="15959"/></proof>
  </goal>
  <goal name="wmpz_do_realloc&#39;vc.33" expl="precondition" proved="true">
  <proof prover="2"><result status="valid" time="0.07" steps="15452"/></proof>
  </goal>
  <goal name="wmpz_do_realloc&#39;vc.34" expl="precondition" proved="true">
  <proof prover="2"><result status="valid" time="0.06" steps="15190"/></proof>
  </goal>
  <goal name="wmpz_do_realloc&#39;vc.35" expl="precondition" proved="true">
  <proof prover="2"><result status="valid" time="0.07" steps="15472"/></proof>
  </goal>
  <goal name="wmpz_do_realloc&#39;vc.36" expl="precondition" proved="true">
  <proof prover="2"><result status="valid" time="0.12" steps="15657"/></proof>
  </goal>
  <goal name="wmpz_do_realloc&#39;vc.37" expl="precondition" proved="true">
  <proof prover="2"><result status="valid" time="0.06" steps="16531"/></proof>
  </goal>
  <goal name="wmpz_do_realloc&#39;vc.38" expl="precondition" proved="true">
  <proof prover="2"><result status="valid" time="0.12" steps="16292"/></proof>
>>>>>>> 92c89c24
  </goal>
  <goal name="wmpz_do_realloc&#39;vc.39" expl="postcondition" proved="true">
  <transf name="apply" proved="true" arg1="unchanged_transitive" arg2="with" arg3="mpz1">
   <goal name="wmpz_do_realloc&#39;vc.39.0" expl="apply premises" proved="true">
<<<<<<< HEAD
   <proof prover="2" timelimit="5"><result status="valid" time="0.07" steps="16297"/></proof>
   <proof prover="3" timelimit="5"><result status="valid" time="0.03" steps="105"/></proof>
=======
   <proof prover="2" timelimit="5"><result status="valid" time="0.07" steps="16960"/></proof>
   <proof prover="3" timelimit="5"><result status="valid" time="0.03" steps="107"/></proof>
>>>>>>> 92c89c24
   </goal>
   <goal name="wmpz_do_realloc&#39;vc.39.1" expl="apply premises" proved="true">
   <transf name="apply" proved="true" arg1="unchanged_transitive" arg2="with" arg3="mpz2">
    <goal name="wmpz_do_realloc&#39;vc.39.1.0" expl="apply premises" proved="true">
<<<<<<< HEAD
    <proof prover="2"><result status="valid" time="0.08" steps="16297"/></proof>
    <proof prover="3"><result status="valid" time="0.03" steps="105"/></proof>
    </goal>
    <goal name="wmpz_do_realloc&#39;vc.39.1.1" expl="apply premises" proved="true">
    <proof prover="2"><result status="valid" time="0.07" steps="16297"/></proof>
    <proof prover="3"><result status="valid" time="0.03" steps="105"/></proof>
=======
    <proof prover="2"><result status="valid" time="0.08" steps="16960"/></proof>
    <proof prover="3"><result status="valid" time="0.03" steps="107"/></proof>
    </goal>
    <goal name="wmpz_do_realloc&#39;vc.39.1.1" expl="apply premises" proved="true">
    <proof prover="2"><result status="valid" time="0.07" steps="16960"/></proof>
    <proof prover="3"><result status="valid" time="0.03" steps="107"/></proof>
>>>>>>> 92c89c24
    </goal>
   </transf>
   </goal>
  </transf>
  </goal>
  <goal name="wmpz_do_realloc&#39;vc.40" expl="postcondition" proved="true">
<<<<<<< HEAD
  <proof prover="2"><result status="valid" time="0.08" steps="14473"/></proof>
  </goal>
  <goal name="wmpz_do_realloc&#39;vc.41" expl="postcondition" proved="true">
  <proof prover="2"><result status="valid" time="0.08" steps="15926"/></proof>
  </goal>
  <goal name="wmpz_do_realloc&#39;vc.42" expl="postcondition" proved="true">
  <proof prover="2"><result status="valid" time="0.10" steps="14494"/></proof>
  </goal>
  <goal name="wmpz_do_realloc&#39;vc.43" expl="postcondition" proved="true">
  <proof prover="2"><result status="valid" time="0.07" steps="14687"/></proof>
  </goal>
  <goal name="wmpz_do_realloc&#39;vc.44" expl="postcondition" proved="true">
  <proof prover="2"><result status="valid" time="0.05" steps="15211"/></proof>
  </goal>
  <goal name="wmpz_do_realloc&#39;vc.45" expl="postcondition" proved="true">
  <proof prover="2"><result status="valid" time="0.08" steps="15326"/></proof>
  </goal>
  <goal name="wmpz_do_realloc&#39;vc.46" expl="postcondition" proved="true">
  <proof prover="2"><result status="valid" time="0.07" steps="15226"/></proof>
  </goal>
  <goal name="wmpz_do_realloc&#39;vc.47" expl="postcondition" proved="true">
  <proof prover="2"><result status="valid" time="0.06" steps="16611"/></proof>
  </goal>
  <goal name="wmpz_do_realloc&#39;vc.48" expl="postcondition" proved="true">
  <proof prover="2"><result status="valid" time="0.07" steps="14966"/></proof>
=======
  <proof prover="2"><result status="valid" time="0.08" steps="15017"/></proof>
  </goal>
  <goal name="wmpz_do_realloc&#39;vc.41" expl="postcondition" proved="true">
  <proof prover="2"><result status="valid" time="0.08" steps="16557"/></proof>
  </goal>
  <goal name="wmpz_do_realloc&#39;vc.42" expl="postcondition" proved="true">
  <proof prover="2"><result status="valid" time="0.10" steps="15038"/></proof>
  </goal>
  <goal name="wmpz_do_realloc&#39;vc.43" expl="postcondition" proved="true">
  <proof prover="2"><result status="valid" time="0.07" steps="15263"/></proof>
  </goal>
  <goal name="wmpz_do_realloc&#39;vc.44" expl="postcondition" proved="true">
  <proof prover="2"><result status="valid" time="0.05" steps="15787"/></proof>
  </goal>
  <goal name="wmpz_do_realloc&#39;vc.45" expl="postcondition" proved="true">
  <proof prover="2"><result status="valid" time="0.08" steps="15902"/></proof>
  </goal>
  <goal name="wmpz_do_realloc&#39;vc.46" expl="postcondition" proved="true">
  <proof prover="2"><result status="valid" time="0.07" steps="15802"/></proof>
  </goal>
  <goal name="wmpz_do_realloc&#39;vc.47" expl="postcondition" proved="true">
  <proof prover="2"><result status="valid" time="0.06" steps="17274"/></proof>
  </goal>
  <goal name="wmpz_do_realloc&#39;vc.48" expl="postcondition" proved="true">
  <proof prover="2"><result status="valid" time="0.07" steps="15542"/></proof>
>>>>>>> 92c89c24
  </goal>
  <goal name="wmpz_do_realloc&#39;vc.49" expl="postcondition" proved="true">
  <proof prover="3"><result status="valid" time="0.05" steps="108"/></proof>
  </goal>
 </transf>
 </goal>
 <goal name="wmpz_realloc&#39;vc" expl="VC for wmpz_realloc" proved="true">
 <transf name="split_vc" proved="true" >
  <goal name="wmpz_realloc&#39;vc.0" expl="precondition" proved="true">
  <proof prover="2"><result status="valid" time="0.07" steps="13131"/></proof>
  </goal>
  <goal name="wmpz_realloc&#39;vc.1" expl="precondition" proved="true">
  <proof prover="2"><result status="valid" time="0.07" steps="14605"/></proof>
  </goal>
  <goal name="wmpz_realloc&#39;vc.2" expl="precondition" proved="true">
  <proof prover="2"><result status="valid" time="0.05" steps="13177"/></proof>
  </goal>
  <goal name="wmpz_realloc&#39;vc.3" expl="precondition" proved="true">
  <proof prover="3"><result status="valid" time="0.01" steps="24"/></proof>
  </goal>
  <goal name="wmpz_realloc&#39;vc.4" expl="postcondition" proved="true">
  <proof prover="2"><result status="valid" time="0.10" steps="15196"/></proof>
  </goal>
  <goal name="wmpz_realloc&#39;vc.5" expl="postcondition" proved="true">
  <proof prover="2"><result status="valid" time="0.07" steps="13599"/></proof>
  </goal>
  <goal name="wmpz_realloc&#39;vc.6" expl="postcondition" proved="true">
  <proof prover="0"><result status="valid" time="0.03"/></proof>
  </goal>
  <goal name="wmpz_realloc&#39;vc.7" expl="postcondition" proved="true">
  <transf name="split_vc" proved="true" >
   <goal name="wmpz_realloc&#39;vc.7.0" expl="postcondition" proved="true">
   <proof prover="2"><result status="valid" time="0.06" steps="13749"/></proof>
   </goal>
  </transf>
  </goal>
  <goal name="wmpz_realloc&#39;vc.8" expl="postcondition" proved="true">
  <proof prover="2"><result status="valid" time="0.08" steps="14259"/></proof>
  </goal>
  <goal name="wmpz_realloc&#39;vc.9" expl="postcondition" proved="true">
  <proof prover="2"><result status="valid" time="0.08" steps="15167"/></proof>
  </goal>
  <goal name="wmpz_realloc&#39;vc.10" expl="postcondition" proved="true">
  <proof prover="2"><result status="valid" time="0.08" steps="14279"/></proof>
  </goal>
  <goal name="wmpz_realloc&#39;vc.11" expl="postcondition" proved="true">
  <proof prover="2"><result status="valid" time="0.10" steps="15718"/></proof>
  </goal>
  <goal name="wmpz_realloc&#39;vc.12" expl="postcondition" proved="true">
  <proof prover="2"><result status="valid" time="0.13" steps="14024"/></proof>
  </goal>
  <goal name="wmpz_realloc&#39;vc.13" expl="postcondition" proved="true">
  <proof prover="2"><result status="valid" time="0.15" steps="18571"/></proof>
  </goal>
  <goal name="wmpz_realloc&#39;vc.14" expl="postcondition" proved="true">
  <proof prover="2"><result status="valid" time="0.08" steps="14932"/></proof>
  </goal>
  <goal name="wmpz_realloc&#39;vc.15" expl="postcondition" proved="true">
  <proof prover="2"><result status="valid" time="0.07" steps="14948"/></proof>
  </goal>
  <goal name="wmpz_realloc&#39;vc.16" expl="precondition" proved="true">
  <proof prover="2"><result status="valid" time="0.05" steps="13183"/></proof>
  </goal>
  <goal name="wmpz_realloc&#39;vc.17" expl="postcondition" proved="true">
  <proof prover="2"><result status="valid" time="0.08" steps="17785"/></proof>
  </goal>
  <goal name="wmpz_realloc&#39;vc.18" expl="postcondition" proved="true">
  <proof prover="2"><result status="valid" time="0.06" steps="13590"/></proof>
  </goal>
  <goal name="wmpz_realloc&#39;vc.19" expl="postcondition" proved="true">
  <proof prover="2"><result status="valid" time="0.08" steps="13600"/></proof>
  </goal>
  <goal name="wmpz_realloc&#39;vc.20" expl="postcondition" proved="true">
  <proof prover="2"><result status="valid" time="0.08" steps="13751"/></proof>
  </goal>
  <goal name="wmpz_realloc&#39;vc.21" expl="postcondition" proved="true">
  <proof prover="2"><result status="valid" time="0.08" steps="14262"/></proof>
  </goal>
  <goal name="wmpz_realloc&#39;vc.22" expl="postcondition" proved="true">
  <proof prover="2"><result status="valid" time="0.07" steps="13990"/></proof>
  </goal>
  <goal name="wmpz_realloc&#39;vc.23" expl="postcondition" proved="true">
  <proof prover="2"><result status="valid" time="0.08" steps="14274"/></proof>
  </goal>
  <goal name="wmpz_realloc&#39;vc.24" expl="postcondition" proved="true">
  <proof prover="2"><result status="valid" time="0.06" steps="14462"/></proof>
  </goal>
  <goal name="wmpz_realloc&#39;vc.25" expl="postcondition" proved="true">
  <proof prover="2"><result status="valid" time="0.12" steps="14011"/></proof>
  </goal>
  <goal name="wmpz_realloc&#39;vc.26" expl="postcondition" proved="true">
  <proof prover="2"><result status="valid" time="0.08" steps="14839"/></proof>
  </goal>
  <goal name="wmpz_realloc&#39;vc.27" expl="postcondition" proved="true">
  <proof prover="2"><result status="valid" time="0.08" steps="14881"/></proof>
  </goal>
  <goal name="wmpz_realloc&#39;vc.28" expl="postcondition" proved="true">
  <proof prover="2"><result status="valid" time="0.08" steps="14941"/></proof>
  </goal>
 </transf>
 </goal>
 <goal name="mpz_ptr_swap&#39;vc" expl="VC for mpz_ptr_swap" proved="true">
 <transf name="split_vc" proved="true" >
  <goal name="mpz_ptr_swap&#39;vc.0" expl="postcondition" proved="true">
  <proof prover="2" timelimit="5" memlimit="2000"><result status="valid" time="0.06" steps="14397"/></proof>
  </goal>
  <goal name="mpz_ptr_swap&#39;vc.1" expl="postcondition" proved="true">
  <proof prover="2" timelimit="5" memlimit="2000"><result status="valid" time="0.08" steps="13726"/></proof>
  </goal>
  <goal name="mpz_ptr_swap&#39;vc.2" expl="postcondition" proved="true">
  <proof prover="2" timelimit="5" memlimit="2000"><result status="valid" time="0.05" steps="13729"/></proof>
  </goal>
 </transf>
 </goal>
</theory>
</file>
</why3session><|MERGE_RESOLUTION|>--- conflicted
+++ resolved
@@ -88,18 +88,6 @@
   <proof prover="3"><result status="valid" time="0.02" steps="71"/></proof>
   </goal>
   <goal name="wmpz_do_realloc&#39;vc.10" expl="precondition" proved="true">
-<<<<<<< HEAD
-  <proof prover="2"><result status="valid" time="0.12" steps="15258"/></proof>
-  </goal>
-  <goal name="wmpz_do_realloc&#39;vc.11" expl="precondition" proved="true">
-  <proof prover="2"><result status="valid" time="0.11" steps="15444"/></proof>
-  </goal>
-  <goal name="wmpz_do_realloc&#39;vc.12" expl="precondition" proved="true">
-  <proof prover="2"><result status="valid" time="0.07" steps="15647"/></proof>
-  </goal>
-  <goal name="wmpz_do_realloc&#39;vc.13" expl="precondition" proved="true">
-  <proof prover="2"><result status="valid" time="0.12" steps="15009"/></proof>
-=======
   <proof prover="2"><result status="valid" time="0.12" steps="15889"/></proof>
   </goal>
   <goal name="wmpz_do_realloc&#39;vc.11" expl="precondition" proved="true">
@@ -110,74 +98,43 @@
   </goal>
   <goal name="wmpz_do_realloc&#39;vc.13" expl="precondition" proved="true">
   <proof prover="2"><result status="valid" time="0.12" steps="15585"/></proof>
->>>>>>> 92c89c24
   </goal>
   <goal name="wmpz_do_realloc&#39;vc.14" expl="precondition" proved="true">
   <proof prover="3"><result status="valid" time="0.01" steps="101"/></proof>
   </goal>
   <goal name="wmpz_do_realloc&#39;vc.15" expl="precondition" proved="true">
-<<<<<<< HEAD
-  <proof prover="2"><result status="valid" time="0.09" steps="15029"/></proof>
-  </goal>
-  <goal name="wmpz_do_realloc&#39;vc.16" expl="precondition" proved="true">
-  <proof prover="2"><result status="valid" time="0.05" steps="15214"/></proof>
-=======
   <proof prover="2"><result status="valid" time="0.09" steps="15605"/></proof>
   </goal>
   <goal name="wmpz_do_realloc&#39;vc.16" expl="precondition" proved="true">
   <proof prover="2"><result status="valid" time="0.05" steps="15790"/></proof>
->>>>>>> 92c89c24
   </goal>
   <goal name="wmpz_do_realloc&#39;vc.17" expl="precondition" proved="true">
   <proof prover="3"><result status="valid" time="0.01" steps="101"/></proof>
   </goal>
   <goal name="wmpz_do_realloc&#39;vc.18" expl="precondition" proved="true">
-<<<<<<< HEAD
-  <proof prover="2"><result status="valid" time="0.05" steps="15855"/></proof>
-=======
   <proof prover="2"><result status="valid" time="0.05" steps="16486"/></proof>
->>>>>>> 92c89c24
   </goal>
   <goal name="wmpz_do_realloc&#39;vc.19" expl="postcondition" proved="true">
   <transf name="apply" proved="true" arg1="unchanged_transitive" arg2="with" arg3="mpz1">
    <goal name="wmpz_do_realloc&#39;vc.19.0" expl="apply premises" proved="true">
-<<<<<<< HEAD
-   <proof prover="2"><result status="valid" time="0.10" steps="16518"/></proof>
-   <proof prover="3"><result status="valid" time="0.04" steps="115"/></proof>
-=======
    <proof prover="2"><result status="valid" time="0.10" steps="17181"/></proof>
    <proof prover="3"><result status="valid" time="0.04" steps="117"/></proof>
->>>>>>> 92c89c24
    </goal>
    <goal name="wmpz_do_realloc&#39;vc.19.1" expl="apply premises" proved="true">
    <transf name="apply" proved="true" arg1="unchanged_transitive" arg2="with" arg3="mpz2">
     <goal name="wmpz_do_realloc&#39;vc.19.1.0" expl="apply premises" proved="true">
-<<<<<<< HEAD
-    <proof prover="2"><result status="valid" time="0.13" steps="16518"/></proof>
-    <proof prover="3"><result status="valid" time="0.04" steps="115"/></proof>
-=======
     <proof prover="2"><result status="valid" time="0.13" steps="17181"/></proof>
     <proof prover="3"><result status="valid" time="0.04" steps="117"/></proof>
->>>>>>> 92c89c24
     </goal>
     <goal name="wmpz_do_realloc&#39;vc.19.1.1" expl="apply premises" proved="true">
     <transf name="apply" proved="true" arg1="unchanged_transitive" arg2="with" arg3="mpz3">
      <goal name="wmpz_do_realloc&#39;vc.19.1.1.0" expl="apply premises" proved="true">
-<<<<<<< HEAD
-     <proof prover="2"><result status="valid" time="0.10" steps="16518"/></proof>
-     <proof prover="3"><result status="valid" time="0.04" steps="115"/></proof>
-     </goal>
-     <goal name="wmpz_do_realloc&#39;vc.19.1.1.1" expl="apply premises" proved="true">
-     <proof prover="2"><result status="valid" time="0.11" steps="16518"/></proof>
-     <proof prover="3"><result status="valid" time="0.04" steps="115"/></proof>
-=======
      <proof prover="2"><result status="valid" time="0.10" steps="17181"/></proof>
      <proof prover="3"><result status="valid" time="0.04" steps="117"/></proof>
      </goal>
      <goal name="wmpz_do_realloc&#39;vc.19.1.1.1" expl="apply premises" proved="true">
      <proof prover="2"><result status="valid" time="0.11" steps="17181"/></proof>
      <proof prover="3"><result status="valid" time="0.04" steps="117"/></proof>
->>>>>>> 92c89c24
      </goal>
     </transf>
     </goal>
@@ -186,27 +143,6 @@
   </transf>
   </goal>
   <goal name="wmpz_do_realloc&#39;vc.20" expl="postcondition" proved="true">
-<<<<<<< HEAD
-  <proof prover="2"><result status="valid" time="0.06" steps="14578"/></proof>
-  </goal>
-  <goal name="wmpz_do_realloc&#39;vc.21" expl="postcondition" proved="true">
-  <proof prover="2"><result status="valid" time="0.12" steps="16118"/></proof>
-  </goal>
-  <goal name="wmpz_do_realloc&#39;vc.22" expl="postcondition" proved="true">
-  <proof prover="2"><result status="valid" time="0.07" steps="14599"/></proof>
-  </goal>
-  <goal name="wmpz_do_realloc&#39;vc.23" expl="postcondition" proved="true">
-  <proof prover="2"><result status="valid" time="0.08" steps="14820"/></proof>
-  </goal>
-  <goal name="wmpz_do_realloc&#39;vc.24" expl="postcondition" proved="true">
-  <proof prover="2"><result status="valid" time="0.05" steps="15344"/></proof>
-  </goal>
-  <goal name="wmpz_do_realloc&#39;vc.25" expl="postcondition" proved="true">
-  <proof prover="2"><result status="valid" time="0.05" steps="15459"/></proof>
-  </goal>
-  <goal name="wmpz_do_realloc&#39;vc.26" expl="postcondition" proved="true">
-  <proof prover="2"><result status="valid" time="0.08" steps="15359"/></proof>
-=======
   <proof prover="2"><result status="valid" time="0.06" steps="15122"/></proof>
   </goal>
   <goal name="wmpz_do_realloc&#39;vc.21" expl="postcondition" proved="true">
@@ -226,52 +162,20 @@
   </goal>
   <goal name="wmpz_do_realloc&#39;vc.26" expl="postcondition" proved="true">
   <proof prover="2"><result status="valid" time="0.08" steps="15935"/></proof>
->>>>>>> 92c89c24
   </goal>
   <goal name="wmpz_do_realloc&#39;vc.27" expl="postcondition" proved="true">
   <proof prover="3"><result status="valid" time="0.03" steps="114"/></proof>
   </goal>
   <goal name="wmpz_do_realloc&#39;vc.28" expl="postcondition" proved="true">
-<<<<<<< HEAD
-  <proof prover="2"><result status="valid" time="0.07" steps="15099"/></proof>
-  </goal>
-  <goal name="wmpz_do_realloc&#39;vc.29" expl="postcondition" proved="true">
-  <proof prover="2"><result status="valid" time="0.08" steps="16242"/></proof>
-=======
   <proof prover="2"><result status="valid" time="0.07" steps="15675"/></proof>
   </goal>
   <goal name="wmpz_do_realloc&#39;vc.29" expl="postcondition" proved="true">
   <proof prover="2"><result status="valid" time="0.08" steps="16873"/></proof>
->>>>>>> 92c89c24
   </goal>
   <goal name="wmpz_do_realloc&#39;vc.30" expl="precondition" proved="true">
   <proof prover="3"><result status="valid" time="0.10" steps="265"/></proof>
   </goal>
   <goal name="wmpz_do_realloc&#39;vc.31" expl="precondition" proved="true">
-<<<<<<< HEAD
-  <proof prover="2"><result status="valid" time="0.16" steps="15374"/></proof>
-  </goal>
-  <goal name="wmpz_do_realloc&#39;vc.32" expl="precondition" proved="true">
-  <proof prover="2"><result status="valid" time="0.10" steps="15328"/></proof>
-  </goal>
-  <goal name="wmpz_do_realloc&#39;vc.33" expl="precondition" proved="true">
-  <proof prover="2"><result status="valid" time="0.07" steps="14876"/></proof>
-  </goal>
-  <goal name="wmpz_do_realloc&#39;vc.34" expl="precondition" proved="true">
-  <proof prover="2"><result status="valid" time="0.06" steps="14614"/></proof>
-  </goal>
-  <goal name="wmpz_do_realloc&#39;vc.35" expl="precondition" proved="true">
-  <proof prover="2"><result status="valid" time="0.07" steps="14896"/></proof>
-  </goal>
-  <goal name="wmpz_do_realloc&#39;vc.36" expl="precondition" proved="true">
-  <proof prover="2"><result status="valid" time="0.12" steps="15081"/></proof>
-  </goal>
-  <goal name="wmpz_do_realloc&#39;vc.37" expl="precondition" proved="true">
-  <proof prover="2"><result status="valid" time="0.06" steps="15900"/></proof>
-  </goal>
-  <goal name="wmpz_do_realloc&#39;vc.38" expl="precondition" proved="true">
-  <proof prover="2"><result status="valid" time="0.12" steps="15661"/></proof>
-=======
   <proof prover="2"><result status="valid" time="0.16" steps="16005"/></proof>
   </goal>
   <goal name="wmpz_do_realloc&#39;vc.32" expl="precondition" proved="true">
@@ -294,70 +198,28 @@
   </goal>
   <goal name="wmpz_do_realloc&#39;vc.38" expl="precondition" proved="true">
   <proof prover="2"><result status="valid" time="0.12" steps="16292"/></proof>
->>>>>>> 92c89c24
   </goal>
   <goal name="wmpz_do_realloc&#39;vc.39" expl="postcondition" proved="true">
   <transf name="apply" proved="true" arg1="unchanged_transitive" arg2="with" arg3="mpz1">
    <goal name="wmpz_do_realloc&#39;vc.39.0" expl="apply premises" proved="true">
-<<<<<<< HEAD
-   <proof prover="2" timelimit="5"><result status="valid" time="0.07" steps="16297"/></proof>
-   <proof prover="3" timelimit="5"><result status="valid" time="0.03" steps="105"/></proof>
-=======
    <proof prover="2" timelimit="5"><result status="valid" time="0.07" steps="16960"/></proof>
    <proof prover="3" timelimit="5"><result status="valid" time="0.03" steps="107"/></proof>
->>>>>>> 92c89c24
    </goal>
    <goal name="wmpz_do_realloc&#39;vc.39.1" expl="apply premises" proved="true">
    <transf name="apply" proved="true" arg1="unchanged_transitive" arg2="with" arg3="mpz2">
     <goal name="wmpz_do_realloc&#39;vc.39.1.0" expl="apply premises" proved="true">
-<<<<<<< HEAD
-    <proof prover="2"><result status="valid" time="0.08" steps="16297"/></proof>
-    <proof prover="3"><result status="valid" time="0.03" steps="105"/></proof>
-    </goal>
-    <goal name="wmpz_do_realloc&#39;vc.39.1.1" expl="apply premises" proved="true">
-    <proof prover="2"><result status="valid" time="0.07" steps="16297"/></proof>
-    <proof prover="3"><result status="valid" time="0.03" steps="105"/></proof>
-=======
     <proof prover="2"><result status="valid" time="0.08" steps="16960"/></proof>
     <proof prover="3"><result status="valid" time="0.03" steps="107"/></proof>
     </goal>
     <goal name="wmpz_do_realloc&#39;vc.39.1.1" expl="apply premises" proved="true">
     <proof prover="2"><result status="valid" time="0.07" steps="16960"/></proof>
     <proof prover="3"><result status="valid" time="0.03" steps="107"/></proof>
->>>>>>> 92c89c24
     </goal>
    </transf>
    </goal>
   </transf>
   </goal>
   <goal name="wmpz_do_realloc&#39;vc.40" expl="postcondition" proved="true">
-<<<<<<< HEAD
-  <proof prover="2"><result status="valid" time="0.08" steps="14473"/></proof>
-  </goal>
-  <goal name="wmpz_do_realloc&#39;vc.41" expl="postcondition" proved="true">
-  <proof prover="2"><result status="valid" time="0.08" steps="15926"/></proof>
-  </goal>
-  <goal name="wmpz_do_realloc&#39;vc.42" expl="postcondition" proved="true">
-  <proof prover="2"><result status="valid" time="0.10" steps="14494"/></proof>
-  </goal>
-  <goal name="wmpz_do_realloc&#39;vc.43" expl="postcondition" proved="true">
-  <proof prover="2"><result status="valid" time="0.07" steps="14687"/></proof>
-  </goal>
-  <goal name="wmpz_do_realloc&#39;vc.44" expl="postcondition" proved="true">
-  <proof prover="2"><result status="valid" time="0.05" steps="15211"/></proof>
-  </goal>
-  <goal name="wmpz_do_realloc&#39;vc.45" expl="postcondition" proved="true">
-  <proof prover="2"><result status="valid" time="0.08" steps="15326"/></proof>
-  </goal>
-  <goal name="wmpz_do_realloc&#39;vc.46" expl="postcondition" proved="true">
-  <proof prover="2"><result status="valid" time="0.07" steps="15226"/></proof>
-  </goal>
-  <goal name="wmpz_do_realloc&#39;vc.47" expl="postcondition" proved="true">
-  <proof prover="2"><result status="valid" time="0.06" steps="16611"/></proof>
-  </goal>
-  <goal name="wmpz_do_realloc&#39;vc.48" expl="postcondition" proved="true">
-  <proof prover="2"><result status="valid" time="0.07" steps="14966"/></proof>
-=======
   <proof prover="2"><result status="valid" time="0.08" steps="15017"/></proof>
   </goal>
   <goal name="wmpz_do_realloc&#39;vc.41" expl="postcondition" proved="true">
@@ -383,7 +245,6 @@
   </goal>
   <goal name="wmpz_do_realloc&#39;vc.48" expl="postcondition" proved="true">
   <proof prover="2"><result status="valid" time="0.07" steps="15542"/></proof>
->>>>>>> 92c89c24
   </goal>
   <goal name="wmpz_do_realloc&#39;vc.49" expl="postcondition" proved="true">
   <proof prover="3"><result status="valid" time="0.05" steps="108"/></proof>
