module sqrt.Sqrt1

  prelude "\n\
#include \"sqrtinit.h\"\n\
\n\
uint64_t rsa_estimate (uint64_t a) {\n\
  uint64_t abits, x0;\n\
  abits = a >> 55;\n\
  x0 = 0x100 | invsqrttab[abits - 0x80];\n\
  return x0;\n\
}\n\
"

end

module powm.Powm

prelude "#include \"binverttab.h\"\n\
\n\
uint64_t binvert_limb_table (uint64_t n) {\n\
  return (uint64_t)binverttab[n];\n\
}\n\
"

end

module mach.int.UInt64GMP

  prelude "\n\
typedef unsigned __int128 uint128_t;\n\
\n\
struct __mul64_double_result\n\
{ uint64_t __field_0;\n\
  uint64_t __field_1;\n\
};\n\
\n\
struct __mul64_double_result mul64_double(uint64_t x, uint64_t y)\n\
{\n\
  uint128_t z = (uint128_t)x * (uint128_t)y;\n\
  struct __mul64_double_result result = { z, z >> 64 };\n\
  return result;\n\
}\n\
\n\
uint64_t div64_2by1(uint64_t ul, uint64_t uh, uint64_t d)\n\
{\n\
  return (((uint128_t)uh << 64) | ul) / d;\n\
}\n\
"

  interface "\n\
typedef unsigned __int128 uint128_t;\n\
\n\
struct __mul64_double_result\n\
{ uint64_t __field_0;\n\
  uint64_t __field_1;\n\
};\n\
\n\
static inline struct __mul64_double_result mul64_double(uint64_t x, uint64_t y)\n\
{\n\
  uint128_t z = (uint128_t)x * (uint128_t)y;\n\
  struct __mul64_double_result result = { z, z >> 64 };\n\
  return result;\n\
}\n\
\n\
static inline uint64_t div64_2by1(uint64_t ul, uint64_t uh, uint64_t d)\n\
{\n\
  return (((uint128_t)uh << 64) | ul) / d;\n\
}\n\
"

(* "
static struct __mul64_double_result mul64_double(uint64_t x, uint64_t y)
{
  struct __mul64_double_result result;
  umul_ppmm(result.__field_1,result.__field_0,x,y);
  return result;
}

static uint64_t div64_2by1(uint64_t ul, uint64_t uh, uint64_t d)
{
  uint64_t q;
  uint64_t _dummy __attribute__((unused));
  udiv_qrnnd(q,_dummy,uh,ul,d);
  return q;
}
" *)

  syntax val mul_double "mul64_double"
  syntax val div2by1 "div64_2by1"

end

module ptralias.Alias

<<<<<<< HEAD
  interface "
struct __open_sep_result
{ uint64_t *__field_0;
  uint64_t *__field_1;
  uint64_t *__field_2;
};

struct __open_rx_result
{ uint64_t *__field_0;
  uint64_t *__field_1;
  uint64_t *__field_2;
};

struct __open_ry_result
{ uint64_t *__field_0;
  uint64_t *__field_1;
  uint64_t *__field_2;
};

struct __open_rxy_result
{ uint64_t *__field_0;
  uint64_t *__field_1;
  uint64_t *__field_2;
};

static inline struct __open_sep_result
open_sep (uint64_t * r, uint64_t * x, int32_t sx, uint64_t * y, int32_t sy)
{
  struct __open_sep_result result;
  result.__field_0 = r;
  result.__field_1 = x;
  result.__field_2 = y;
  return result;
}


static inline struct __open_rx_result
open_rx (uint64_t * x, int32_t sx, uint64_t * y, int32_t sy)
{
  struct __open_rx_result result;
  result.__field_0 = x;
  result.__field_1 = x;
  result.__field_2 = y;
  return result;
}

static inline struct __open_ry_result
open_ry (uint64_t * x, int32_t sx, uint64_t * y, int32_t sy)
{
  struct __open_ry_result result;
  result.__field_0 = y;
  result.__field_1 = x;
  result.__field_2 = y;
  return result;
}

static inline struct __open_rxy_result
open_rxy (uint64_t * x, int32_t sx)
{
  struct __open_rxy_result result;
  result.__field_0 = x;
  result.__field_1 = x;
  result.__field_2 = x;
  return result;
}
"

  syntax val open_sep "open_sep"
  syntax val open_rx "open_rx"
  syntax val open_ry "open_ry"
  syntax val open_rxy "open_rxy"
  syntax val close_sep "IGNORE3(%1,%2,%4)" prec 1 15 15 15
  syntax val close_rx "IGNORE3(%1,%2,%4)" prec 1 15 15 15
  syntax val close_ry "IGNORE3(%1,%2,%4)" prec 1 15 15 15
  syntax val close_rxy "IGNORE3(%1,%2,%4)" prec 1 15 15 15

end

module mpz.Z

prelude "
typedef struct
{
  int _alloc;
  int _size;
  uint64_t * _ptr;
} __mpz_struct;

typedef __mpz_struct *mpz_ptr;

#define SIZ(x) ((x)->_size)
#define ALLOC(x) ((x)->_alloc)
#define PTR(x) ((x)->_ptr)

mpz_ptr wmpz_init () {
  mpz_ptr x;
  ALLOC(x) = 1;
  SIZ(x) = 0;
  PTR(x) = malloc(1);
  PTR(x)[0] = 0;
  return x;
}

void wmpz_clear (mpz_ptr x)
{
  free (PTR(x));
}
=======
  prelude "\n\
struct __open_sep_result\n\
{ uint64_t *__field_0;\n\
  uint64_t *__field_1;\n\
  uint64_t *__field_2;\n\
}\n\
\n\
struct __open_rx_result\n\
{ uint64_t *__field_0;\n\
  uint64_t *__field_1;\n\
  uint64_t *__field_2;\n\
}\n\
\n\
struct __open_ry_result\n\
{ uint64_t *__field_0;\n\
  uint64_t *__field_1;\n\
  uint64_t *__field_2;\n\
}\n\
\n\
struct __open_rxy_result\n\
{ uint64_t *__field_0;\n\
  uint64_t *__field_1;\n\
  uint64_t *__field_2;\n\
}\n\
\n\
struct __open_sep_result open_sep (uint64_t * r, uint64_t * x, int32_t sx,\n\
                                   uint64_t * y, int32_t sy)\n\
{\n\
  struct __open_sep_result result;\n\
  result.__field_0 = r;\n\
  result.__field_1 = x;\n\
  result.__field_2 = y;\n\
  return result;\n\
}\n\
\n\
\n\
struct __open_rx_result open_rx (uint64_t * x, int32_t sx,\n\
                                 uint64_t * y, int32_t sy)\n\
{\n\
  struct __open_sep_result result;\n\
  result.__field_0 = x;\n\
  result.__field_1 = x;\n\
  result.__field_2 = y;\n\
  return result;\n\
}\n\
\n\
struct __open_ry_result open_ry (uint64_t * x, int32_t sx,\n\
                                 uint64_t * y, int32_t sy)\n\
{\n\
  struct __open_sep_result result;\n\
  result.__field_0 = y;\n\
  result.__field_1 = x;\n\
  result.__field_2 = y;\n\
  return result;\n\
}\n\
\n\
struct __open_rxy_result open_rxy (uint64_t * x, int32_t sx)\n\
{\n\
  struct __open_sep_result result;\n\
  result.__field_0 = x;\n\
  result.__field_1 = x;\n\
  result.__field_2 = x;\n\
  return result;\n\
}\n\
"

  interface "\n\
struct __open_sep_result\n\
{ uint64_t *__field_0;\n\
  uint64_t *__field_1;\n\
  uint64_t *__field_2;\n\
}\n\
\n\
struct __open_rx_result\n\
{ uint64_t *__field_0;\n\
  uint64_t *__field_1;\n\
  uint64_t *__field_2;\n\
}\n\
\n\
struct __open_ry_result\n\
{ uint64_t *__field_0;\n\
  uint64_t *__field_1;\n\
  uint64_t *__field_2;\n\
}\n\
\n\
struct __open_rxy_result\n\
{ uint64_t *__field_0;\n\
  uint64_t *__field_1;\n\
  uint64_t *__field_2;\n\
}\n\
\n\
struct __open_sep_result open_sep (uint64_t * r, uint64_t * x, int32_t sx,\n\
                                   uint64_t * y, int32_t sy);\n\
\n\
struct __open_rx_result open_rx (uint64_t * x, int32_t sx,\n\
                                 uint64_t * y, int32_t sy);\n\
\n\
struct __open_ry_result open_ry (uint64_t * x, int32_t sx,\n\
                                 uint64_t * y, int32_t sy);\n\
\n\
struct __open_rxy_result open_rxy (uint64_t * x, int32_t sx);\n\
>>>>>>> fe4e2606
"

interface "
typedef struct
{
  int _alloc;
  int _size;
  uint64_t * _ptr;
} __mpz_struct;

typedef __mpz_struct *mpz_ptr;

#define SIZ(x) ((x)->_size)
#define ALLOC(x) ((x)->_alloc)
#define PTR(x) ((x)->_ptr)

mpz_ptr wmpz_init ();
void wmpz_clear (mpz_ptr x);
"

  syntax type mpz_ptr "mpz_ptr"
  syntax val mpz_eq "%1 == %2" prec 7 15 14
  syntax val size_of "SIZ(%1)" prec 1 15
  syntax val alloc_of "ALLOC(%1)" prec 1 15
  syntax val set_size "SIZ(%1) = %2" prec 14 15 14
  syntax val set_size_0 "SIZ(%1) = 0" prec 14 15
  syntax val wmpz_minus "SIZ(%1) = -SIZ(%1)" prec 14 15 15
  syntax val set_alloc "ALLOC(%1) = %2" prec 14 15 14
  syntax val set_ptr "PTR(%1) = %2" prec 14 15 14
  syntax val get_read_ptr "PTR(%1)" prec 1 15
  syntax val get_write_ptr "PTR(%1)" prec 1 15
  syntax val release_reader "(void)(%1)" prec 2 15
  syntax val release_writer "(void)(%1)" prec 2 15
  syntax val wmpz_init "wmpz_init"
  syntax val wmpz_clear "wmpz_clear"

end<|MERGE_RESOLUTION|>--- conflicted
+++ resolved
@@ -92,7 +92,6 @@
 
 module ptralias.Alias
 
-<<<<<<< HEAD
   interface "
 struct __open_sep_result
 { uint64_t *__field_0;
@@ -200,109 +199,6 @@
 {
   free (PTR(x));
 }
-=======
-  prelude "\n\
-struct __open_sep_result\n\
-{ uint64_t *__field_0;\n\
-  uint64_t *__field_1;\n\
-  uint64_t *__field_2;\n\
-}\n\
-\n\
-struct __open_rx_result\n\
-{ uint64_t *__field_0;\n\
-  uint64_t *__field_1;\n\
-  uint64_t *__field_2;\n\
-}\n\
-\n\
-struct __open_ry_result\n\
-{ uint64_t *__field_0;\n\
-  uint64_t *__field_1;\n\
-  uint64_t *__field_2;\n\
-}\n\
-\n\
-struct __open_rxy_result\n\
-{ uint64_t *__field_0;\n\
-  uint64_t *__field_1;\n\
-  uint64_t *__field_2;\n\
-}\n\
-\n\
-struct __open_sep_result open_sep (uint64_t * r, uint64_t * x, int32_t sx,\n\
-                                   uint64_t * y, int32_t sy)\n\
-{\n\
-  struct __open_sep_result result;\n\
-  result.__field_0 = r;\n\
-  result.__field_1 = x;\n\
-  result.__field_2 = y;\n\
-  return result;\n\
-}\n\
-\n\
-\n\
-struct __open_rx_result open_rx (uint64_t * x, int32_t sx,\n\
-                                 uint64_t * y, int32_t sy)\n\
-{\n\
-  struct __open_sep_result result;\n\
-  result.__field_0 = x;\n\
-  result.__field_1 = x;\n\
-  result.__field_2 = y;\n\
-  return result;\n\
-}\n\
-\n\
-struct __open_ry_result open_ry (uint64_t * x, int32_t sx,\n\
-                                 uint64_t * y, int32_t sy)\n\
-{\n\
-  struct __open_sep_result result;\n\
-  result.__field_0 = y;\n\
-  result.__field_1 = x;\n\
-  result.__field_2 = y;\n\
-  return result;\n\
-}\n\
-\n\
-struct __open_rxy_result open_rxy (uint64_t * x, int32_t sx)\n\
-{\n\
-  struct __open_sep_result result;\n\
-  result.__field_0 = x;\n\
-  result.__field_1 = x;\n\
-  result.__field_2 = x;\n\
-  return result;\n\
-}\n\
-"
-
-  interface "\n\
-struct __open_sep_result\n\
-{ uint64_t *__field_0;\n\
-  uint64_t *__field_1;\n\
-  uint64_t *__field_2;\n\
-}\n\
-\n\
-struct __open_rx_result\n\
-{ uint64_t *__field_0;\n\
-  uint64_t *__field_1;\n\
-  uint64_t *__field_2;\n\
-}\n\
-\n\
-struct __open_ry_result\n\
-{ uint64_t *__field_0;\n\
-  uint64_t *__field_1;\n\
-  uint64_t *__field_2;\n\
-}\n\
-\n\
-struct __open_rxy_result\n\
-{ uint64_t *__field_0;\n\
-  uint64_t *__field_1;\n\
-  uint64_t *__field_2;\n\
-}\n\
-\n\
-struct __open_sep_result open_sep (uint64_t * r, uint64_t * x, int32_t sx,\n\
-                                   uint64_t * y, int32_t sy);\n\
-\n\
-struct __open_rx_result open_rx (uint64_t * x, int32_t sx,\n\
-                                 uint64_t * y, int32_t sy);\n\
-\n\
-struct __open_ry_result open_ry (uint64_t * x, int32_t sx,\n\
-                                 uint64_t * y, int32_t sy);\n\
-\n\
-struct __open_rxy_result open_rxy (uint64_t * x, int32_t sx);\n\
->>>>>>> fe4e2606
 "
 
 interface "
