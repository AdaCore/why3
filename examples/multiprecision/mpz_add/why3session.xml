--- conflicted
+++ resolved
@@ -2395,18 +2395,6 @@
   <proof prover="2"><result status="valid" time="0.03" steps="39"/></proof>
   </goal>
   <goal name="wmpz_add_ui&#39;vc.26" expl="precondition" proved="true">
-<<<<<<< HEAD
-  <proof prover="3"><result status="valid" time="0.04" steps="13609"/></proof>
-  </goal>
-  <goal name="wmpz_add_ui&#39;vc.27" expl="assertion" proved="true">
-  <proof prover="3"><result status="valid" time="0.08" steps="15810"/></proof>
-  </goal>
-  <goal name="wmpz_add_ui&#39;vc.28" expl="assertion" proved="true">
-  <proof prover="3"><result status="valid" time="0.08" steps="15845"/></proof>
-  </goal>
-  <goal name="wmpz_add_ui&#39;vc.29" expl="precondition" proved="true">
-  <proof prover="3"><result status="valid" time="0.17" steps="25081"/></proof>
-=======
   <proof prover="3"><result status="valid" time="0.04" steps="14347"/></proof>
   </goal>
   <goal name="wmpz_add_ui&#39;vc.27" expl="assertion" proved="true">
@@ -2417,7 +2405,6 @@
   </goal>
   <goal name="wmpz_add_ui&#39;vc.29" expl="precondition" proved="true">
   <proof prover="3"><result status="valid" time="0.17" steps="26147"/></proof>
->>>>>>> 92c89c24
   </goal>
   <goal name="wmpz_add_ui&#39;vc.30" expl="precondition" proved="true">
   <proof prover="2" timelimit="5" memlimit="2000"><result status="valid" time="0.02" steps="81"/></proof>
@@ -2429,21 +2416,13 @@
   <proof prover="5"><result status="valid" time="0.10" steps="336"/></proof>
   </goal>
   <goal name="wmpz_add_ui&#39;vc.33" expl="postcondition" proved="true">
-<<<<<<< HEAD
-  <proof prover="6"><result status="valid" time="0.05" steps="15177"/></proof>
-=======
   <proof prover="6"><result status="valid" time="0.05" steps="15706"/></proof>
->>>>>>> 92c89c24
   </goal>
   <goal name="wmpz_add_ui&#39;vc.34" expl="postcondition" proved="true">
   <proof prover="2" timelimit="5" memlimit="2000"><result status="valid" time="0.04" steps="93"/></proof>
   </goal>
   <goal name="wmpz_add_ui&#39;vc.35" expl="postcondition" proved="true">
-<<<<<<< HEAD
-  <proof prover="3"><result status="valid" time="0.15" steps="14737"/></proof>
-=======
   <proof prover="3"><result status="valid" time="0.15" steps="15266"/></proof>
->>>>>>> 92c89c24
   </goal>
   <goal name="wmpz_add_ui&#39;vc.36" expl="postcondition" proved="true">
   <transf name="split_vc" proved="true" >
@@ -2453,30 +2432,6 @@
   </transf>
   </goal>
   <goal name="wmpz_add_ui&#39;vc.37" expl="precondition" proved="true">
-<<<<<<< HEAD
-  <proof prover="3"><result status="valid" time="0.09" steps="17694"/></proof>
-  </goal>
-  <goal name="wmpz_add_ui&#39;vc.38" expl="precondition" proved="true">
-  <proof prover="3"><result status="valid" time="0.17" steps="25119"/></proof>
-  </goal>
-  <goal name="wmpz_add_ui&#39;vc.39" expl="precondition" proved="true">
-  <proof prover="3"><result status="valid" time="0.22" steps="20626"/></proof>
-  </goal>
-  <goal name="wmpz_add_ui&#39;vc.40" expl="precondition" proved="true">
-  <proof prover="3"><result status="valid" time="0.16" steps="19674"/></proof>
-  </goal>
-  <goal name="wmpz_add_ui&#39;vc.41" expl="precondition" proved="true">
-  <proof prover="3"><result status="valid" time="0.13" steps="14996"/></proof>
-  </goal>
-  <goal name="wmpz_add_ui&#39;vc.42" expl="precondition" proved="true">
-  <proof prover="3" timelimit="5" memlimit="2000"><result status="valid" time="0.10" steps="15218"/></proof>
-  </goal>
-  <goal name="wmpz_add_ui&#39;vc.43" expl="precondition" proved="true">
-  <proof prover="3"><result status="valid" time="0.08" steps="19916"/></proof>
-  </goal>
-  <goal name="wmpz_add_ui&#39;vc.44" expl="precondition" proved="true">
-  <proof prover="3" timelimit="5" memlimit="2000"><result status="valid" time="0.10" steps="15760"/></proof>
-=======
   <proof prover="3"><result status="valid" time="0.09" steps="18771"/></proof>
   </goal>
   <goal name="wmpz_add_ui&#39;vc.38" expl="precondition" proved="true">
@@ -2499,7 +2454,6 @@
   </goal>
   <goal name="wmpz_add_ui&#39;vc.44" expl="precondition" proved="true">
   <proof prover="3" timelimit="5" memlimit="2000"><result status="valid" time="0.10" steps="16377"/></proof>
->>>>>>> 92c89c24
   </goal>
   <goal name="wmpz_add_ui&#39;vc.45" expl="precondition" proved="true">
   <proof prover="5"><result status="valid" time="0.05" steps="119"/></proof>
@@ -2508,15 +2462,6 @@
   <proof prover="5"><result status="valid" time="0.28" steps="569"/></proof>
   </goal>
   <goal name="wmpz_add_ui&#39;vc.47" expl="postcondition" proved="true">
-<<<<<<< HEAD
-  <proof prover="3"><result status="valid" time="0.08" steps="15811"/></proof>
-  </goal>
-  <goal name="wmpz_add_ui&#39;vc.48" expl="postcondition" proved="true">
-  <proof prover="3"><result status="valid" time="0.20" steps="20735"/></proof>
-  </goal>
-  <goal name="wmpz_add_ui&#39;vc.49" expl="postcondition" proved="true">
-  <proof prover="6"><result status="valid" time="0.11" steps="20713"/></proof>
-=======
   <proof prover="3"><result status="valid" time="0.08" steps="16340"/></proof>
   </goal>
   <goal name="wmpz_add_ui&#39;vc.48" expl="postcondition" proved="true">
@@ -2524,37 +2469,22 @@
   </goal>
   <goal name="wmpz_add_ui&#39;vc.49" expl="postcondition" proved="true">
   <proof prover="6"><result status="valid" time="0.11" steps="21518"/></proof>
->>>>>>> 92c89c24
   </goal>
   <goal name="wmpz_add_ui&#39;vc.50" expl="postcondition" proved="true">
   <transf name="apply" proved="true" arg1="unchanged_transitive" arg2="with" arg3="mpz2">
    <goal name="wmpz_add_ui&#39;vc.50.0" expl="apply premises" proved="true">
-<<<<<<< HEAD
-   <proof prover="3"><result status="valid" time="0.25" steps="33197"/></proof>
-   </goal>
-   <goal name="wmpz_add_ui&#39;vc.50.1" expl="apply premises" proved="true">
-   <proof prover="3"><result status="valid" time="0.10" steps="17682"/></proof>
-=======
    <proof prover="3"><result status="valid" time="0.25" steps="34349"/></proof>
    </goal>
    <goal name="wmpz_add_ui&#39;vc.50.1" expl="apply premises" proved="true">
    <proof prover="3"><result status="valid" time="0.10" steps="18320"/></proof>
->>>>>>> 92c89c24
    </goal>
   </transf>
   </goal>
   <goal name="wmpz_add_ui&#39;vc.51" expl="precondition" proved="true">
-<<<<<<< HEAD
-  <proof prover="6"><result status="valid" time="0.07" steps="17227"/></proof>
-  </goal>
-  <goal name="wmpz_add_ui&#39;vc.52" expl="precondition" proved="true">
-  <proof prover="3"><result status="valid" time="0.08" steps="15222"/></proof>
-=======
   <proof prover="6"><result status="valid" time="0.07" steps="17851"/></proof>
   </goal>
   <goal name="wmpz_add_ui&#39;vc.52" expl="precondition" proved="true">
   <proof prover="3"><result status="valid" time="0.08" steps="15751"/></proof>
->>>>>>> 92c89c24
   </goal>
   <goal name="wmpz_add_ui&#39;vc.53" expl="precondition" proved="true">
   <proof prover="5" timelimit="1" memlimit="1000"><result status="valid" time="0.02" steps="110"/></proof>
@@ -2562,17 +2492,10 @@
   <goal name="wmpz_add_ui&#39;vc.54" expl="assertion" proved="true">
   <transf name="split_vc" proved="true" >
    <goal name="wmpz_add_ui&#39;vc.54.0" expl="assertion" proved="true">
-<<<<<<< HEAD
-   <proof prover="0"><result status="valid" time="0.38" steps="617174"/></proof>
-   </goal>
-   <goal name="wmpz_add_ui&#39;vc.54.1" expl="VC for wmpz_add_ui" proved="true">
-   <proof prover="3" timelimit="5" memlimit="2000"><result status="valid" time="0.10" steps="17122"/></proof>
-=======
    <proof prover="0"><result status="valid" time="0.38" steps="619627"/></proof>
    </goal>
    <goal name="wmpz_add_ui&#39;vc.54.1" expl="VC for wmpz_add_ui" proved="true">
    <proof prover="3" timelimit="5" memlimit="2000"><result status="valid" time="0.10" steps="17764"/></proof>
->>>>>>> 92c89c24
    </goal>
    <goal name="wmpz_add_ui&#39;vc.54.2" expl="VC for wmpz_add_ui" proved="true">
    <proof prover="5"><result status="valid" time="0.22" steps="336"/></proof>
@@ -2580,11 +2503,7 @@
   </transf>
   </goal>
   <goal name="wmpz_add_ui&#39;vc.55" expl="precondition" proved="true">
-<<<<<<< HEAD
-  <proof prover="3"><result status="valid" time="0.07" steps="17195"/></proof>
-=======
   <proof prover="3"><result status="valid" time="0.07" steps="17837"/></proof>
->>>>>>> 92c89c24
   </goal>
   <goal name="wmpz_add_ui&#39;vc.56" expl="integer overflow" proved="true">
   <proof prover="5"><result status="valid" time="0.11" steps="125"/></proof>
@@ -2593,46 +2512,27 @@
   <proof prover="5"><result status="valid" time="0.08" steps="121"/></proof>
   </goal>
   <goal name="wmpz_add_ui&#39;vc.58" expl="assertion" proved="true">
-<<<<<<< HEAD
-  <proof prover="6"><result status="valid" time="0.07" steps="17502"/></proof>
-=======
   <proof prover="6"><result status="valid" time="0.07" steps="18144"/></proof>
->>>>>>> 92c89c24
   </goal>
   <goal name="wmpz_add_ui&#39;vc.59" expl="assertion" proved="true">
   <transf name="split_vc" proved="true" >
    <goal name="wmpz_add_ui&#39;vc.59.0" expl="assertion" proved="true">
-<<<<<<< HEAD
-   <proof prover="3" timelimit="5" memlimit="2000"><result status="valid" time="0.16" steps="21594"/></proof>
-=======
    <proof prover="3" timelimit="5" memlimit="2000"><result status="valid" time="0.16" steps="22451"/></proof>
->>>>>>> 92c89c24
    </goal>
    <goal name="wmpz_add_ui&#39;vc.59.1" expl="assertion" proved="true">
    <proof prover="5"><result status="valid" time="0.66" steps="1424"/></proof>
    </goal>
    <goal name="wmpz_add_ui&#39;vc.59.2" expl="assertion" proved="true">
-<<<<<<< HEAD
-   <proof prover="3" timelimit="5" memlimit="2000"><result status="valid" time="0.14" steps="17636"/></proof>
-=======
    <proof prover="3" timelimit="5" memlimit="2000"><result status="valid" time="0.14" steps="18278"/></proof>
->>>>>>> 92c89c24
    </goal>
    <goal name="wmpz_add_ui&#39;vc.59.3" expl="assertion" proved="true">
    <proof prover="5"><result status="valid" time="1.34" steps="373"/></proof>
    </goal>
    <goal name="wmpz_add_ui&#39;vc.59.4" expl="assertion" proved="true">
-<<<<<<< HEAD
-   <proof prover="3" timelimit="5" memlimit="2000"><result status="valid" time="0.15" steps="17979"/></proof>
-   </goal>
-   <goal name="wmpz_add_ui&#39;vc.59.5" expl="VC for wmpz_add_ui" proved="true">
-   <proof prover="3" timelimit="5" memlimit="2000"><result status="valid" time="0.18" steps="22945"/></proof>
-=======
    <proof prover="3" timelimit="5" memlimit="2000"><result status="valid" time="0.15" steps="18621"/></proof>
    </goal>
    <goal name="wmpz_add_ui&#39;vc.59.5" expl="VC for wmpz_add_ui" proved="true">
    <proof prover="3" timelimit="5" memlimit="2000"><result status="valid" time="0.18" steps="23803"/></proof>
->>>>>>> 92c89c24
    </goal>
   </transf>
   </goal>
@@ -2643,17 +2543,10 @@
   <proof prover="1"><result status="valid" time="0.10"/></proof>
   </goal>
   <goal name="wmpz_add_ui&#39;vc.62" expl="precondition" proved="true">
-<<<<<<< HEAD
-  <proof prover="3"><result status="valid" time="0.06" steps="16050"/></proof>
-  </goal>
-  <goal name="wmpz_add_ui&#39;vc.63" expl="precondition" proved="true">
-  <proof prover="3"><result status="valid" time="0.15" steps="16068"/></proof>
-=======
   <proof prover="3"><result status="valid" time="0.06" steps="16573"/></proof>
   </goal>
   <goal name="wmpz_add_ui&#39;vc.63" expl="precondition" proved="true">
   <proof prover="3"><result status="valid" time="0.15" steps="16591"/></proof>
->>>>>>> 92c89c24
   </goal>
   <goal name="wmpz_add_ui&#39;vc.64" expl="precondition" proved="true">
   <transf name="split_vc" proved="true" >
@@ -2665,11 +2558,7 @@
   <goal name="wmpz_add_ui&#39;vc.65" expl="precondition" proved="true">
   <transf name="split_vc" proved="true" >
    <goal name="wmpz_add_ui&#39;vc.65.0" expl="precondition" proved="true">
-<<<<<<< HEAD
-   <proof prover="3" timelimit="5" memlimit="2000"><result status="valid" time="0.17" steps="23174"/></proof>
-=======
    <proof prover="3" timelimit="5" memlimit="2000"><result status="valid" time="0.17" steps="24031"/></proof>
->>>>>>> 92c89c24
    </goal>
   </transf>
   </goal>
@@ -2677,25 +2566,12 @@
   <proof prover="2"><result status="valid" time="0.10" steps="129"/></proof>
   </goal>
   <goal name="wmpz_add_ui&#39;vc.67" expl="precondition" proved="true">
-<<<<<<< HEAD
-  <proof prover="3"><result status="valid" time="0.22" steps="35925"/></proof>
-=======
   <proof prover="3"><result status="valid" time="0.22" steps="37104"/></proof>
->>>>>>> 92c89c24
   </goal>
   <goal name="wmpz_add_ui&#39;vc.68" expl="precondition" proved="true">
   <proof prover="1"><result status="valid" time="0.01"/></proof>
   </goal>
   <goal name="wmpz_add_ui&#39;vc.69" expl="precondition" proved="true">
-<<<<<<< HEAD
-  <proof prover="3"><result status="valid" time="0.15" steps="17344"/></proof>
-  </goal>
-  <goal name="wmpz_add_ui&#39;vc.70" expl="precondition" proved="true">
-  <proof prover="3"><result status="valid" time="0.06" steps="16347"/></proof>
-  </goal>
-  <goal name="wmpz_add_ui&#39;vc.71" expl="precondition" proved="true">
-  <proof prover="3"><result status="valid" time="0.09" steps="18586"/></proof>
-=======
   <proof prover="3"><result status="valid" time="0.15" steps="17986"/></proof>
   </goal>
   <goal name="wmpz_add_ui&#39;vc.70" expl="precondition" proved="true">
@@ -2703,7 +2579,6 @@
   </goal>
   <goal name="wmpz_add_ui&#39;vc.71" expl="precondition" proved="true">
   <proof prover="3"><result status="valid" time="0.09" steps="19222"/></proof>
->>>>>>> 92c89c24
   </goal>
   <goal name="wmpz_add_ui&#39;vc.72" expl="precondition" proved="true">
   <proof prover="5"><result status="valid" time="0.04" steps="141"/></proof>
@@ -2716,35 +2591,20 @@
    <goal name="wmpz_add_ui&#39;vc.74.0" expl="apply premises" proved="true">
    <transf name="apply" proved="true" arg1="unchanged_transitive" arg2="with" arg3="mpz1">
     <goal name="wmpz_add_ui&#39;vc.74.0.0" expl="apply premises" proved="true">
-<<<<<<< HEAD
-    <proof prover="3"><result status="valid" time="0.18" steps="26329"/></proof>
-    </goal>
-    <goal name="wmpz_add_ui&#39;vc.74.0.1" expl="apply premises" proved="true">
-    <proof prover="3"><result status="valid" time="0.12" steps="18283"/></proof>
-=======
     <proof prover="3"><result status="valid" time="0.18" steps="27129"/></proof>
     </goal>
     <goal name="wmpz_add_ui&#39;vc.74.0.1" expl="apply premises" proved="true">
     <proof prover="3"><result status="valid" time="0.12" steps="18925"/></proof>
->>>>>>> 92c89c24
     </goal>
    </transf>
    </goal>
    <goal name="wmpz_add_ui&#39;vc.74.1" expl="apply premises" proved="true">
-<<<<<<< HEAD
-   <proof prover="3"><result status="valid" time="0.13" steps="18283"/></proof>
-=======
    <proof prover="3"><result status="valid" time="0.13" steps="18925"/></proof>
->>>>>>> 92c89c24
    </goal>
   </transf>
   </goal>
   <goal name="wmpz_add_ui&#39;vc.75" expl="postcondition" proved="true">
-<<<<<<< HEAD
-  <proof prover="3"><result status="valid" time="0.16" steps="17818"/></proof>
-=======
   <proof prover="3"><result status="valid" time="0.16" steps="18460"/></proof>
->>>>>>> 92c89c24
   </goal>
   <goal name="wmpz_add_ui&#39;vc.76" expl="precondition" proved="true">
   <proof prover="4"><result status="valid" time="0.08"/></proof>
@@ -2756,18 +2616,6 @@
   <proof prover="2"><result status="valid" time="0.02" steps="91"/></proof>
   </goal>
   <goal name="wmpz_add_ui&#39;vc.79" expl="integer overflow" proved="true">
-<<<<<<< HEAD
-  <proof prover="3"><result status="valid" time="0.14" steps="24433"/></proof>
-  </goal>
-  <goal name="wmpz_add_ui&#39;vc.80" expl="precondition" proved="true">
-  <proof prover="3"><result status="valid" time="0.12" steps="16970"/></proof>
-  </goal>
-  <goal name="wmpz_add_ui&#39;vc.81" expl="precondition" proved="true">
-  <proof prover="3"><result status="valid" time="0.09" steps="14891"/></proof>
-  </goal>
-  <goal name="wmpz_add_ui&#39;vc.82" expl="assertion" proved="true">
-  <proof prover="3"><result status="valid" time="0.22" steps="37509"/></proof>
-=======
   <proof prover="3"><result status="valid" time="0.14" steps="25132"/></proof>
   </goal>
   <goal name="wmpz_add_ui&#39;vc.80" expl="precondition" proved="true">
@@ -2778,42 +2626,22 @@
   </goal>
   <goal name="wmpz_add_ui&#39;vc.82" expl="assertion" proved="true">
   <proof prover="3"><result status="valid" time="0.22" steps="38946"/></proof>
->>>>>>> 92c89c24
   </goal>
   <goal name="wmpz_add_ui&#39;vc.83" expl="postcondition" proved="true">
   <transf name="inline_goal" proved="true" >
    <goal name="wmpz_add_ui&#39;vc.83.0" expl="postcondition" proved="true">
    <transf name="split_vc" proved="true" >
     <goal name="wmpz_add_ui&#39;vc.83.0.0" expl="postcondition" proved="true">
-<<<<<<< HEAD
-    <proof prover="3"><result status="valid" time="0.08" steps="17085"/></proof>
-    </goal>
-    <goal name="wmpz_add_ui&#39;vc.83.0.1" expl="postcondition" proved="true">
-    <proof prover="6" timelimit="1" memlimit="1000"><result status="valid" time="0.05" steps="15260"/></proof>
-=======
     <proof prover="3"><result status="valid" time="0.08" steps="17723"/></proof>
     </goal>
     <goal name="wmpz_add_ui&#39;vc.83.0.1" expl="postcondition" proved="true">
     <proof prover="6" timelimit="1" memlimit="1000"><result status="valid" time="0.05" steps="15789"/></proof>
->>>>>>> 92c89c24
     </goal>
    </transf>
    </goal>
   </transf>
   </goal>
   <goal name="wmpz_add_ui&#39;vc.84" expl="postcondition" proved="true">
-<<<<<<< HEAD
-  <proof prover="3" timelimit="5" memlimit="2000"><result status="valid" time="0.19" steps="25364"/></proof>
-  </goal>
-  <goal name="wmpz_add_ui&#39;vc.85" expl="postcondition" proved="true">
-  <proof prover="0"><result status="valid" time="0.14" steps="214869"/></proof>
-  </goal>
-  <goal name="wmpz_add_ui&#39;vc.86" expl="postcondition" proved="true">
-  <proof prover="3"><result status="valid" time="0.04" steps="17344"/></proof>
-  </goal>
-  <goal name="wmpz_add_ui&#39;vc.87" expl="postcondition" proved="true">
-  <proof prover="3" timelimit="5" memlimit="2000"><result status="valid" time="0.05" steps="15058"/></proof>
-=======
   <proof prover="3" timelimit="5" memlimit="2000"><result status="valid" time="0.19" steps="25928"/></proof>
   </goal>
   <goal name="wmpz_add_ui&#39;vc.85" expl="postcondition" proved="true">
@@ -2824,7 +2652,6 @@
   </goal>
   <goal name="wmpz_add_ui&#39;vc.87" expl="postcondition" proved="true">
   <proof prover="3" timelimit="5" memlimit="2000"><result status="valid" time="0.05" steps="15500"/></proof>
->>>>>>> 92c89c24
   </goal>
   <goal name="wmpz_add_ui&#39;vc.88" expl="postcondition" proved="true">
   <proof prover="5"><result status="valid" time="0.06" steps="117"/></proof>
@@ -2832,17 +2659,10 @@
   <goal name="wmpz_add_ui&#39;vc.89" expl="assertion" proved="true">
   <transf name="split_vc" proved="true" >
    <goal name="wmpz_add_ui&#39;vc.89.0" expl="assertion" proved="true">
-<<<<<<< HEAD
-   <proof prover="7"><result status="valid" time="0.08" steps="1392"/></proof>
-   </goal>
-   <goal name="wmpz_add_ui&#39;vc.89.1" expl="assertion" proved="true">
-   <proof prover="7"><result status="valid" time="0.46" steps="3098"/></proof>
-=======
    <proof prover="7"><result status="valid" time="0.08" steps="1401"/></proof>
    </goal>
    <goal name="wmpz_add_ui&#39;vc.89.1" expl="assertion" proved="true">
    <proof prover="7"><result status="valid" time="0.46" steps="3105"/></proof>
->>>>>>> 92c89c24
    </goal>
   </transf>
   </goal>
@@ -2853,17 +2673,10 @@
   <proof prover="5"><result status="valid" time="0.19" steps="502"/></proof>
   </goal>
   <goal name="wmpz_add_ui&#39;vc.92" expl="precondition" proved="true">
-<<<<<<< HEAD
-  <proof prover="3"><result status="valid" time="0.26" steps="29743"/></proof>
-  </goal>
-  <goal name="wmpz_add_ui&#39;vc.93" expl="precondition" proved="true">
-  <proof prover="3"><result status="valid" time="0.19" steps="20020"/></proof>
-=======
   <proof prover="3"><result status="valid" time="0.26" steps="30727"/></proof>
   </goal>
   <goal name="wmpz_add_ui&#39;vc.93" expl="precondition" proved="true">
   <proof prover="3"><result status="valid" time="0.19" steps="20937"/></proof>
->>>>>>> 92c89c24
   </goal>
   <goal name="wmpz_add_ui&#39;vc.94" expl="precondition" proved="true">
   <proof prover="5"><result status="valid" time="0.04" steps="87"/></proof>
@@ -2872,26 +2685,15 @@
   <proof prover="5"><result status="valid" time="0.31" steps="305"/></proof>
   </goal>
   <goal name="wmpz_add_ui&#39;vc.96" expl="assertion" proved="true">
-<<<<<<< HEAD
-  <proof prover="3"><result status="valid" time="0.13" steps="17324"/></proof>
-=======
   <proof prover="3"><result status="valid" time="0.13" steps="17962"/></proof>
->>>>>>> 92c89c24
   </goal>
   <goal name="wmpz_add_ui&#39;vc.97" expl="integer overflow" proved="true">
   <transf name="split_vc" proved="true" >
    <goal name="wmpz_add_ui&#39;vc.97.0" expl="integer overflow" proved="true">
-<<<<<<< HEAD
-   <proof prover="3" timelimit="5" memlimit="2000"><result status="valid" time="0.18" steps="17385"/></proof>
-   </goal>
-   <goal name="wmpz_add_ui&#39;vc.97.1" expl="integer overflow" proved="true">
-   <proof prover="6" timelimit="1" memlimit="1000"><result status="valid" time="0.10" steps="24958"/></proof>
-=======
    <proof prover="3" timelimit="5" memlimit="2000"><result status="valid" time="0.18" steps="18023"/></proof>
    </goal>
    <goal name="wmpz_add_ui&#39;vc.97.1" expl="integer overflow" proved="true">
    <proof prover="6" timelimit="1" memlimit="1000"><result status="valid" time="0.10" steps="25763"/></proof>
->>>>>>> 92c89c24
    </goal>
   </transf>
   </goal>
@@ -2902,21 +2704,13 @@
   <proof prover="5"><result status="valid" time="0.05" steps="110"/></proof>
   </goal>
   <goal name="wmpz_add_ui&#39;vc.100" expl="integer overflow" proved="true">
-<<<<<<< HEAD
-  <proof prover="3"><result status="valid" time="0.20" steps="22281"/></proof>
-=======
   <proof prover="3"><result status="valid" time="0.20" steps="23139"/></proof>
->>>>>>> 92c89c24
   </goal>
   <goal name="wmpz_add_ui&#39;vc.101" expl="precondition" proved="true">
   <proof prover="2"><result status="valid" time="0.22" steps="349"/></proof>
   </goal>
   <goal name="wmpz_add_ui&#39;vc.102" expl="integer overflow" proved="true">
-<<<<<<< HEAD
-  <proof prover="3" timelimit="5" memlimit="2000"><result status="valid" time="0.15" steps="22226"/></proof>
-=======
   <proof prover="3" timelimit="5" memlimit="2000"><result status="valid" time="0.15" steps="23085"/></proof>
->>>>>>> 92c89c24
   </goal>
   <goal name="wmpz_add_ui&#39;vc.103" expl="integer overflow" proved="true">
   <proof prover="1"><result status="valid" time="6.70"/></proof>
@@ -2927,17 +2721,10 @@
   <goal name="wmpz_add_ui&#39;vc.105" expl="assertion" proved="true">
   <transf name="split_vc" proved="true" >
    <goal name="wmpz_add_ui&#39;vc.105.0" expl="assertion" proved="true">
-<<<<<<< HEAD
-   <proof prover="3" timelimit="5" memlimit="2000"><result status="valid" time="0.14" steps="18668"/></proof>
-   </goal>
-   <goal name="wmpz_add_ui&#39;vc.105.1" expl="assertion" proved="true">
-   <proof prover="3" timelimit="5" memlimit="2000"><result status="valid" time="0.20" steps="23396"/></proof>
-=======
    <proof prover="3" timelimit="5" memlimit="2000"><result status="valid" time="0.14" steps="19191"/></proof>
    </goal>
    <goal name="wmpz_add_ui&#39;vc.105.1" expl="assertion" proved="true">
    <proof prover="3" timelimit="5" memlimit="2000"><result status="valid" time="0.20" steps="23960"/></proof>
->>>>>>> 92c89c24
    </goal>
    <goal name="wmpz_add_ui&#39;vc.105.2" expl="assertion" proved="true">
    <proof prover="5"><result status="valid" time="0.42" steps="601"/></proof>
@@ -2946,30 +2733,6 @@
    <proof prover="1" timelimit="1" memlimit="1000"><result status="valid" time="0.27"/></proof>
    </goal>
    <goal name="wmpz_add_ui&#39;vc.105.4" expl="VC for wmpz_add_ui" proved="true">
-<<<<<<< HEAD
-   <proof prover="3" timelimit="5" memlimit="2000"><result status="valid" time="0.18" steps="22621"/></proof>
-   </goal>
-   <goal name="wmpz_add_ui&#39;vc.105.5" expl="VC for wmpz_add_ui" proved="true">
-   <proof prover="3" timelimit="5" memlimit="2000"><result status="valid" time="0.20" steps="22958"/></proof>
-   </goal>
-   <goal name="wmpz_add_ui&#39;vc.105.6" expl="VC for wmpz_add_ui" proved="true">
-   <proof prover="3" timelimit="5" memlimit="2000"><result status="valid" time="0.16" steps="18682"/></proof>
-   </goal>
-   <goal name="wmpz_add_ui&#39;vc.105.7" expl="VC for wmpz_add_ui" proved="true">
-   <proof prover="3" timelimit="5" memlimit="2000"><result status="valid" time="0.12" steps="18224"/></proof>
-   </goal>
-   <goal name="wmpz_add_ui&#39;vc.105.8" expl="VC for wmpz_add_ui" proved="true">
-   <proof prover="3" timelimit="5" memlimit="2000"><result status="valid" time="0.10" steps="16034"/></proof>
-   </goal>
-   <goal name="wmpz_add_ui&#39;vc.105.9" expl="VC for wmpz_add_ui" proved="true">
-   <proof prover="3" timelimit="5" memlimit="2000"><result status="valid" time="0.18" steps="22990"/></proof>
-   </goal>
-   <goal name="wmpz_add_ui&#39;vc.105.10" expl="VC for wmpz_add_ui" proved="true">
-   <proof prover="3" timelimit="5" memlimit="2000"><result status="valid" time="0.20" steps="24129"/></proof>
-   </goal>
-   <goal name="wmpz_add_ui&#39;vc.105.11" expl="VC for wmpz_add_ui" proved="true">
-   <proof prover="3" timelimit="5" memlimit="2000"><result status="valid" time="0.14" steps="18532"/></proof>
-=======
    <proof prover="3" timelimit="5" memlimit="2000"><result status="valid" time="0.18" steps="23185"/></proof>
    </goal>
    <goal name="wmpz_add_ui&#39;vc.105.5" expl="VC for wmpz_add_ui" proved="true">
@@ -2992,7 +2755,6 @@
    </goal>
    <goal name="wmpz_add_ui&#39;vc.105.11" expl="VC for wmpz_add_ui" proved="true">
    <proof prover="3" timelimit="5" memlimit="2000"><result status="valid" time="0.14" steps="19055"/></proof>
->>>>>>> 92c89c24
    </goal>
    <goal name="wmpz_add_ui&#39;vc.105.12" expl="VC for wmpz_add_ui" proved="true">
    <proof prover="5"><result status="valid" time="0.22" steps="140"/></proof>
@@ -3012,27 +2774,6 @@
   </transf>
   </goal>
   <goal name="wmpz_add_ui&#39;vc.106" expl="postcondition" proved="true">
-<<<<<<< HEAD
-  <proof prover="3"><result status="valid" time="0.10" steps="18378"/></proof>
-  </goal>
-  <goal name="wmpz_add_ui&#39;vc.107" expl="postcondition" proved="true">
-  <proof prover="3"><result status="valid" time="0.13" steps="23978"/></proof>
-  </goal>
-  <goal name="wmpz_add_ui&#39;vc.108" expl="postcondition" proved="true">
-  <proof prover="3"><result status="valid" time="0.06" steps="16003"/></proof>
-  </goal>
-  <goal name="wmpz_add_ui&#39;vc.109" expl="postcondition" proved="true">
-  <proof prover="3"><result status="valid" time="0.06" steps="18468"/></proof>
-  </goal>
-  <goal name="wmpz_add_ui&#39;vc.110" expl="postcondition" proved="true">
-  <proof prover="3"><result status="valid" time="0.08" steps="15619"/></proof>
-  </goal>
-  <goal name="wmpz_add_ui&#39;vc.111" expl="postcondition" proved="true">
-  <proof prover="3"><result status="valid" time="0.08" steps="15623"/></proof>
-  </goal>
-  <goal name="wmpz_add_ui&#39;vc.112" expl="precondition" proved="true">
-  <proof prover="3"><result status="valid" time="0.17" steps="17697"/></proof>
-=======
   <proof prover="3"><result status="valid" time="0.10" steps="18901"/></proof>
   </goal>
   <goal name="wmpz_add_ui&#39;vc.107" expl="postcondition" proved="true">
@@ -3052,7 +2793,6 @@
   </goal>
   <goal name="wmpz_add_ui&#39;vc.112" expl="precondition" proved="true">
   <proof prover="3"><result status="valid" time="0.17" steps="18774"/></proof>
->>>>>>> 92c89c24
   </goal>
   <goal name="wmpz_add_ui&#39;vc.113" expl="precondition" proved="true">
   <proof prover="4"><result status="valid" time="0.09"/></proof>
@@ -3061,30 +2801,6 @@
   <proof prover="4"><result status="valid" time="0.27"/></proof>
   </goal>
   <goal name="wmpz_add_ui&#39;vc.115" expl="precondition" proved="true">
-<<<<<<< HEAD
-  <proof prover="3"><result status="valid" time="0.18" steps="21086"/></proof>
-  </goal>
-  <goal name="wmpz_add_ui&#39;vc.116" expl="integer overflow" proved="true">
-  <proof prover="3"><result status="valid" time="0.20" steps="21836"/></proof>
-  </goal>
-  <goal name="wmpz_add_ui&#39;vc.117" expl="precondition" proved="true">
-  <proof prover="6"><result status="valid" time="0.09" steps="17395"/></proof>
-  </goal>
-  <goal name="wmpz_add_ui&#39;vc.118" expl="precondition" proved="true">
-  <proof prover="3"><result status="valid" time="0.09" steps="15343"/></proof>
-  </goal>
-  <goal name="wmpz_add_ui&#39;vc.119" expl="assertion" proved="true">
-  <proof prover="3"><result status="valid" time="0.37" steps="33315"/></proof>
-  </goal>
-  <goal name="wmpz_add_ui&#39;vc.120" expl="precondition" proved="true">
-  <proof prover="3" timelimit="5" memlimit="2000"><result status="valid" time="0.05" steps="15441"/></proof>
-  </goal>
-  <goal name="wmpz_add_ui&#39;vc.121" expl="precondition" proved="true">
-  <proof prover="3"><result status="valid" time="0.10" steps="20360"/></proof>
-  </goal>
-  <goal name="wmpz_add_ui&#39;vc.122" expl="precondition" proved="true">
-  <proof prover="3"><result status="valid" time="0.05" steps="15983"/></proof>
-=======
   <proof prover="3"><result status="valid" time="0.18" steps="22080"/></proof>
   </goal>
   <goal name="wmpz_add_ui&#39;vc.116" expl="integer overflow" proved="true">
@@ -3107,7 +2823,6 @@
   </goal>
   <goal name="wmpz_add_ui&#39;vc.122" expl="precondition" proved="true">
   <proof prover="3"><result status="valid" time="0.05" steps="16506"/></proof>
->>>>>>> 92c89c24
   </goal>
   <goal name="wmpz_add_ui&#39;vc.123" expl="precondition" proved="true">
   <proof prover="5"><result status="valid" time="0.05" steps="139"/></proof>
@@ -3116,32 +2831,18 @@
   <proof prover="5"><result status="valid" time="0.11" steps="153"/></proof>
   </goal>
   <goal name="wmpz_add_ui&#39;vc.125" expl="postcondition" proved="true">
-<<<<<<< HEAD
-  <proof prover="3"><result status="valid" time="0.10" steps="22664"/></proof>
-  </goal>
-  <goal name="wmpz_add_ui&#39;vc.126" expl="postcondition" proved="true">
-  <proof prover="0"><result status="valid" time="0.12" steps="297791"/></proof>
-=======
   <proof prover="3"><result status="valid" time="0.10" steps="23228"/></proof>
   </goal>
   <goal name="wmpz_add_ui&#39;vc.126" expl="postcondition" proved="true">
   <proof prover="0"><result status="valid" time="0.12" steps="299766"/></proof>
->>>>>>> 92c89c24
   </goal>
   <goal name="wmpz_add_ui&#39;vc.127" expl="postcondition" proved="true">
   <transf name="apply" proved="true" arg1="unchanged_transitive" arg2="with" arg3="mpz2">
    <goal name="wmpz_add_ui&#39;vc.127.0" expl="apply premises" proved="true">
-<<<<<<< HEAD
-   <proof prover="3"><result status="valid" time="0.32" steps="36976"/></proof>
-   </goal>
-   <goal name="wmpz_add_ui&#39;vc.127.1" expl="apply premises" proved="true">
-   <proof prover="3" timelimit="5" memlimit="2000"><result status="valid" time="0.14" steps="18030"/></proof>
-=======
    <proof prover="3"><result status="valid" time="0.32" steps="37545"/></proof>
    </goal>
    <goal name="wmpz_add_ui&#39;vc.127.1" expl="apply premises" proved="true">
    <proof prover="3" timelimit="5" memlimit="2000"><result status="valid" time="0.14" steps="18553"/></proof>
->>>>>>> 92c89c24
    </goal>
   </transf>
   </goal>
@@ -3154,17 +2855,10 @@
   <goal name="wmpz_add_ui&#39;vc.130" expl="assertion" proved="true">
   <transf name="split_vc" proved="true" >
    <goal name="wmpz_add_ui&#39;vc.130.0" expl="assertion" proved="true">
-<<<<<<< HEAD
-   <proof prover="7"><result status="valid" time="0.16" steps="2481"/></proof>
-   </goal>
-   <goal name="wmpz_add_ui&#39;vc.130.1" expl="assertion" proved="true">
-   <proof prover="7" timelimit="5" memlimit="2000"><result status="valid" time="2.13" steps="36492"/></proof>
-=======
    <proof prover="7"><result status="valid" time="0.16" steps="2658"/></proof>
    </goal>
    <goal name="wmpz_add_ui&#39;vc.130.1" expl="assertion" proved="true">
    <proof prover="7" timelimit="5" memlimit="2000"><result status="valid" time="2.26" steps="38804"/></proof>
->>>>>>> 92c89c24
    </goal>
   </transf>
   </goal>
@@ -3175,11 +2869,7 @@
   <proof prover="2" timelimit="5" memlimit="2000"><result status="valid" time="0.06" steps="223"/></proof>
   </goal>
   <goal name="wmpz_add_ui&#39;vc.133" expl="precondition" proved="true">
-<<<<<<< HEAD
-  <proof prover="3"><result status="valid" time="0.09" steps="20354"/></proof>
-=======
   <proof prover="3"><result status="valid" time="0.09" steps="21552"/></proof>
->>>>>>> 92c89c24
   </goal>
   <goal name="wmpz_add_ui&#39;vc.134" expl="precondition" proved="true">
   <proof prover="4"><result status="valid" time="0.11"/></proof>
@@ -3203,17 +2893,10 @@
   <proof prover="2"><result status="valid" time="0.03" steps="140"/></proof>
   </goal>
   <goal name="wmpz_add_ui&#39;vc.141" expl="precondition" proved="true">
-<<<<<<< HEAD
-  <proof prover="3"><result status="valid" time="0.20" steps="23448"/></proof>
-  </goal>
-  <goal name="wmpz_add_ui&#39;vc.142" expl="integer overflow" proved="true">
-  <proof prover="3"><result status="valid" time="0.22" steps="23374"/></proof>
-=======
   <proof prover="3"><result status="valid" time="0.20" steps="24280"/></proof>
   </goal>
   <goal name="wmpz_add_ui&#39;vc.142" expl="integer overflow" proved="true">
   <proof prover="3"><result status="valid" time="0.22" steps="24280"/></proof>
->>>>>>> 92c89c24
   </goal>
   <goal name="wmpz_add_ui&#39;vc.143" expl="integer overflow" proved="true">
   <proof prover="5"><result status="valid" time="0.31" steps="672"/></proof>
@@ -3221,32 +2904,16 @@
   <goal name="wmpz_add_ui&#39;vc.144" expl="assertion" proved="true">
   <transf name="split_vc" proved="true" >
    <goal name="wmpz_add_ui&#39;vc.144.0" expl="assertion" proved="true">
-<<<<<<< HEAD
-   <proof prover="6" timelimit="1" memlimit="1000"><result status="valid" time="0.36" steps="74426"/></proof>
-   </goal>
-   <goal name="wmpz_add_ui&#39;vc.144.1" expl="assertion" proved="true">
-   <proof prover="7"><result status="valid" time="0.14" steps="3095"/></proof>
-=======
    <proof prover="6" timelimit="1" memlimit="1000"><result status="valid" time="0.36" steps="74990"/></proof>
    </goal>
    <goal name="wmpz_add_ui&#39;vc.144.1" expl="assertion" proved="true">
    <proof prover="7"><result status="valid" time="0.14" steps="3105"/></proof>
->>>>>>> 92c89c24
    </goal>
   </transf>
   </goal>
   <goal name="wmpz_add_ui&#39;vc.145" expl="assertion" proved="true">
   <transf name="split_vc" proved="true" >
    <goal name="wmpz_add_ui&#39;vc.145.0" expl="assertion" proved="true">
-<<<<<<< HEAD
-   <proof prover="3" timelimit="5" memlimit="2000"><result status="valid" time="0.17" steps="19185"/></proof>
-   </goal>
-   <goal name="wmpz_add_ui&#39;vc.145.1" expl="assertion" proved="true">
-   <proof prover="3" timelimit="5" memlimit="2000"><result status="valid" time="0.24" steps="24434"/></proof>
-   </goal>
-   <goal name="wmpz_add_ui&#39;vc.145.2" expl="assertion" proved="true">
-   <proof prover="5"><result status="valid" time="0.58" steps="962"/></proof>
-=======
    <proof prover="3" timelimit="5" memlimit="2000"><result status="valid" time="0.17" steps="19708"/></proof>
    </goal>
    <goal name="wmpz_add_ui&#39;vc.145.1" expl="assertion" proved="true">
@@ -3254,36 +2921,11 @@
    </goal>
    <goal name="wmpz_add_ui&#39;vc.145.2" expl="assertion" proved="true">
    <proof prover="5"><result status="valid" time="0.61" steps="964"/></proof>
->>>>>>> 92c89c24
    </goal>
    <goal name="wmpz_add_ui&#39;vc.145.3" expl="assertion" proved="true">
    <proof prover="1"><result status="valid" time="0.36"/></proof>
    </goal>
    <goal name="wmpz_add_ui&#39;vc.145.4" expl="VC for wmpz_add_ui" proved="true">
-<<<<<<< HEAD
-   <proof prover="3" timelimit="5" memlimit="2000"><result status="valid" time="0.21" steps="23726"/></proof>
-   </goal>
-   <goal name="wmpz_add_ui&#39;vc.145.5" expl="VC for wmpz_add_ui" proved="true">
-   <proof prover="3" timelimit="5" memlimit="2000"><result status="valid" time="0.10" steps="24113"/></proof>
-   </goal>
-   <goal name="wmpz_add_ui&#39;vc.145.6" expl="VC for wmpz_add_ui" proved="true">
-   <proof prover="3" timelimit="5" memlimit="2000"><result status="valid" time="0.16" steps="19131"/></proof>
-   </goal>
-   <goal name="wmpz_add_ui&#39;vc.145.7" expl="VC for wmpz_add_ui" proved="true">
-   <proof prover="3" timelimit="5" memlimit="2000"><result status="valid" time="0.15" steps="18577"/></proof>
-   </goal>
-   <goal name="wmpz_add_ui&#39;vc.145.8" expl="VC for wmpz_add_ui" proved="true">
-   <proof prover="3" timelimit="5" memlimit="2000"><result status="valid" time="0.10" steps="16429"/></proof>
-   </goal>
-   <goal name="wmpz_add_ui&#39;vc.145.9" expl="VC for wmpz_add_ui" proved="true">
-   <proof prover="3" timelimit="5" memlimit="2000"><result status="valid" time="0.22" steps="24162"/></proof>
-   </goal>
-   <goal name="wmpz_add_ui&#39;vc.145.10" expl="VC for wmpz_add_ui" proved="true">
-   <proof prover="3" timelimit="5" memlimit="2000"><result status="valid" time="0.23" steps="25531"/></proof>
-   </goal>
-   <goal name="wmpz_add_ui&#39;vc.145.11" expl="VC for wmpz_add_ui" proved="true">
-   <proof prover="3" timelimit="5" memlimit="2000"><result status="valid" time="0.18" steps="18805"/></proof>
-=======
    <proof prover="3" timelimit="5" memlimit="2000"><result status="valid" time="0.21" steps="24289"/></proof>
    </goal>
    <goal name="wmpz_add_ui&#39;vc.145.5" expl="VC for wmpz_add_ui" proved="true">
@@ -3306,7 +2948,6 @@
    </goal>
    <goal name="wmpz_add_ui&#39;vc.145.11" expl="VC for wmpz_add_ui" proved="true">
    <proof prover="3" timelimit="5" memlimit="2000"><result status="valid" time="0.18" steps="19328"/></proof>
->>>>>>> 92c89c24
    </goal>
    <goal name="wmpz_add_ui&#39;vc.145.12" expl="VC for wmpz_add_ui" proved="true">
    <proof prover="5"><result status="valid" time="0.15" steps="163"/></proof>
@@ -3326,35 +2967,18 @@
   </transf>
   </goal>
   <goal name="wmpz_add_ui&#39;vc.146" expl="precondition" proved="true">
-<<<<<<< HEAD
-  <proof prover="3"><result status="valid" time="0.13" steps="16111"/></proof>
-=======
   <proof prover="3"><result status="valid" time="0.13" steps="16547"/></proof>
->>>>>>> 92c89c24
   </goal>
   <goal name="wmpz_add_ui&#39;vc.147" expl="precondition" proved="true">
   <proof prover="4"><result status="valid" time="0.08"/></proof>
   </goal>
   <goal name="wmpz_add_ui&#39;vc.148" expl="precondition" proved="true">
-<<<<<<< HEAD
-  <proof prover="3"><result status="valid" time="0.14" steps="16653"/></proof>
-=======
   <proof prover="3"><result status="valid" time="0.14" steps="17089"/></proof>
->>>>>>> 92c89c24
   </goal>
   <goal name="wmpz_add_ui&#39;vc.149" expl="precondition" proved="true">
   <proof prover="2" timelimit="5" memlimit="2000"><result status="valid" time="0.09" steps="145"/></proof>
   </goal>
   <goal name="wmpz_add_ui&#39;vc.150" expl="postcondition" proved="true">
-<<<<<<< HEAD
-  <proof prover="3" timelimit="5" memlimit="2000"><result status="valid" time="0.09" steps="19014"/></proof>
-  </goal>
-  <goal name="wmpz_add_ui&#39;vc.151" expl="postcondition" proved="true">
-  <proof prover="3"><result status="valid" time="0.22" steps="25961"/></proof>
-  </goal>
-  <goal name="wmpz_add_ui&#39;vc.152" expl="postcondition" proved="true">
-  <proof prover="6"><result status="valid" time="0.07" steps="16609"/></proof>
-=======
   <proof prover="3" timelimit="5" memlimit="2000"><result status="valid" time="0.09" steps="19537"/></proof>
   </goal>
   <goal name="wmpz_add_ui&#39;vc.151" expl="postcondition" proved="true">
@@ -3362,41 +2986,18 @@
   </goal>
   <goal name="wmpz_add_ui&#39;vc.152" expl="postcondition" proved="true">
   <proof prover="6"><result status="valid" time="0.07" steps="17051"/></proof>
->>>>>>> 92c89c24
   </goal>
   <goal name="wmpz_add_ui&#39;vc.153" expl="postcondition" proved="true">
   <transf name="apply" proved="true" arg1="unchanged_transitive" arg2="with" arg3="mpz2">
    <goal name="wmpz_add_ui&#39;vc.153.0" expl="apply premises" proved="true">
-<<<<<<< HEAD
-   <proof prover="3" timelimit="5" memlimit="2000"><result status="valid" time="0.28" steps="44095"/></proof>
-   </goal>
-   <goal name="wmpz_add_ui&#39;vc.153.1" expl="apply premises" proved="true">
-   <proof prover="3" timelimit="5" memlimit="2000"><result status="valid" time="0.19" steps="19105"/></proof>
-=======
    <proof prover="3" timelimit="5" memlimit="2000"><result status="valid" time="0.28" steps="44654"/></proof>
    </goal>
    <goal name="wmpz_add_ui&#39;vc.153.1" expl="apply premises" proved="true">
    <proof prover="3" timelimit="5" memlimit="2000"><result status="valid" time="0.19" steps="19628"/></proof>
->>>>>>> 92c89c24
    </goal>
   </transf>
   </goal>
   <goal name="wmpz_add_ui&#39;vc.154" expl="postcondition" proved="true">
-<<<<<<< HEAD
-  <proof prover="3"><result status="valid" time="0.20" steps="23936"/></proof>
-  </goal>
-  <goal name="wmpz_add_ui&#39;vc.155" expl="postcondition" proved="true">
-  <proof prover="3"><result status="valid" time="0.20" steps="23873"/></proof>
-  </goal>
-  <goal name="wmpz_add_ui&#39;vc.156" expl="precondition" proved="true">
-  <proof prover="3"><result status="valid" time="0.07" steps="16629"/></proof>
-  </goal>
-  <goal name="wmpz_add_ui&#39;vc.157" expl="precondition" proved="true">
-  <proof prover="3"><result status="valid" time="0.05" steps="14839"/></proof>
-  </goal>
-  <goal name="wmpz_add_ui&#39;vc.158" expl="precondition" proved="true">
-  <proof prover="3"><result status="valid" time="0.12" steps="15614"/></proof>
-=======
   <proof prover="3"><result status="valid" time="0.20" steps="24500"/></proof>
   </goal>
   <goal name="wmpz_add_ui&#39;vc.155" expl="postcondition" proved="true">
@@ -3410,7 +3011,6 @@
   </goal>
   <goal name="wmpz_add_ui&#39;vc.158" expl="precondition" proved="true">
   <proof prover="3"><result status="valid" time="0.12" steps="16050"/></proof>
->>>>>>> 92c89c24
   </goal>
   <goal name="wmpz_add_ui&#39;vc.159" expl="precondition" proved="true">
   <proof prover="1"><result status="valid" time="0.05"/></proof>
@@ -3419,28 +3019,6 @@
   <proof prover="4"><result status="valid" time="0.11"/></proof>
   </goal>
   <goal name="wmpz_add_ui&#39;vc.161" expl="precondition" proved="true">
-<<<<<<< HEAD
-  <proof prover="3"><result status="valid" time="0.14" steps="17351"/></proof>
-  </goal>
-  <goal name="wmpz_add_ui&#39;vc.162" expl="precondition" proved="true">
-  <proof prover="3"><result status="valid" time="0.13" steps="16809"/></proof>
-  </goal>
-  <goal name="wmpz_add_ui&#39;vc.163" expl="precondition" proved="true">
-  <proof prover="3"><result status="valid" time="0.09" steps="15435"/></proof>
-  </goal>
-  <goal name="wmpz_add_ui&#39;vc.164" expl="precondition" proved="true">
-  <proof prover="3"><result status="valid" time="0.10" steps="16956"/></proof>
-  </goal>
-  <goal name="wmpz_add_ui&#39;vc.165" expl="precondition" proved="true">
-  <proof prover="3" timelimit="5" memlimit="2000"><result status="valid" time="0.09" steps="16705"/></proof>
-  </goal>
-  <goal name="wmpz_add_ui&#39;vc.166" expl="precondition" proved="true">
-  <proof prover="3"><result status="valid" time="0.09" steps="15900"/></proof>
-  </goal>
-  <goal name="wmpz_add_ui&#39;vc.167" expl="precondition" proved="true">
-  <proof prover="1"><result status="valid" time="0.05"/></proof>
-  <proof prover="3"><result status="valid" time="0.12" steps="17909"/></proof>
-=======
   <proof prover="3"><result status="valid" time="0.14" steps="17878"/></proof>
   </goal>
   <goal name="wmpz_add_ui&#39;vc.162" expl="precondition" proved="true">
@@ -3461,7 +3039,6 @@
   <goal name="wmpz_add_ui&#39;vc.167" expl="precondition" proved="true">
   <proof prover="1"><result status="valid" time="0.05"/></proof>
   <proof prover="3"><result status="valid" time="0.12" steps="18430"/></proof>
->>>>>>> 92c89c24
   </goal>
   <goal name="wmpz_add_ui&#39;vc.168" expl="precondition" proved="true">
   <proof prover="5"><result status="valid" time="0.04" steps="108"/></proof>
@@ -3474,35 +3051,20 @@
    <goal name="wmpz_add_ui&#39;vc.170.0" expl="apply premises" proved="true">
    <transf name="apply" proved="true" arg1="unchanged_transitive" arg2="with" arg3="mpz1">
     <goal name="wmpz_add_ui&#39;vc.170.0.0" expl="apply premises" proved="true">
-<<<<<<< HEAD
-    <proof prover="3"><result status="valid" time="0.19" steps="24494"/></proof>
-    </goal>
-    <goal name="wmpz_add_ui&#39;vc.170.0.1" expl="apply premises" proved="true">
-    <proof prover="3"><result status="valid" time="0.12" steps="17581"/></proof>
-=======
     <proof prover="3"><result status="valid" time="0.19" steps="25120"/></proof>
     </goal>
     <goal name="wmpz_add_ui&#39;vc.170.0.1" expl="apply premises" proved="true">
     <proof prover="3"><result status="valid" time="0.12" steps="18108"/></proof>
->>>>>>> 92c89c24
     </goal>
    </transf>
    </goal>
    <goal name="wmpz_add_ui&#39;vc.170.1" expl="apply premises" proved="true">
-<<<<<<< HEAD
-   <proof prover="3" timelimit="5" memlimit="2000"><result status="valid" time="0.14" steps="17581"/></proof>
-=======
    <proof prover="3" timelimit="5" memlimit="2000"><result status="valid" time="0.14" steps="18108"/></proof>
->>>>>>> 92c89c24
    </goal>
   </transf>
   </goal>
   <goal name="wmpz_add_ui&#39;vc.171" expl="postcondition" proved="true">
-<<<<<<< HEAD
-  <proof prover="6"><result status="valid" time="0.08" steps="17119"/></proof>
-=======
   <proof prover="6"><result status="valid" time="0.08" steps="17646"/></proof>
->>>>>>> 92c89c24
   </goal>
  </transf>
  </goal>
