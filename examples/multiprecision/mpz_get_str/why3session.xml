<?xml version="1.0" encoding="UTF-8"?>
<!DOCTYPE why3session PUBLIC "-//Why3//proof session v5//EN"
"http://why3.lri.fr/why3session.dtd">
<why3session shape_version="6">
<prover id="0" name="Z3" version="4.6.0" timelimit="5" steplimit="0" memlimit="2000"/>
<prover id="1" name="CVC3" version="2.4.1" timelimit="5" steplimit="0" memlimit="2000"/>
<prover id="2" name="Eprover" version="2.0" timelimit="5" steplimit="0" memlimit="2000"/>
<prover id="3" name="Alt-Ergo" version="2.3.0" timelimit="5" steplimit="0" memlimit="2000"/>
<prover id="4" name="CVC4" version="1.7" timelimit="5" steplimit="0" memlimit="2000"/>
<prover id="6" name="CVC4" version="1.8" alternative="strings" timelimit="5" steplimit="0" memlimit="2000"/>
<file format="whyml" proved="true">
<path name=".."/><path name="mpz_get_str.mlw"/>
<theory name="Zget_str" proved="true">
 <goal name="pow_mon_strict&#39;vc" expl="VC for pow_mon_strict" proved="true">
 <proof prover="3"><result status="valid" time="0.07" steps="82"/></proof>
 </goal>
 <goal name="pow_mon&#39;vc" expl="VC for pow_mon" proved="true">
 <transf name="split_vc" proved="true" >
  <goal name="pow_mon&#39;vc.0" expl="assertion" proved="true">
  <transf name="split_vc" proved="true" >
   <goal name="pow_mon&#39;vc.0.0" expl="assertion" proved="true">
   <proof prover="1"><result status="valid" time="0.23"/></proof>
   </goal>
   <goal name="pow_mon&#39;vc.0.1" expl="VC for pow_mon" proved="true">
   <proof prover="3"><result status="valid" time="0.06" steps="90"/></proof>
   </goal>
   <goal name="pow_mon&#39;vc.0.2" expl="VC for pow_mon" proved="true">
   <proof prover="3"><result status="valid" time="0.09" steps="90"/></proof>
   </goal>
   <goal name="pow_mon&#39;vc.0.3" expl="VC for pow_mon" proved="true">
   <proof prover="4"><result status="valid" time="0.22" steps="39610"/></proof>
   </goal>
  </transf>
  </goal>
  <goal name="pow_mon&#39;vc.1" expl="precondition" proved="true">
  <transf name="split_vc" proved="true" >
   <goal name="pow_mon&#39;vc.1.0" expl="precondition" proved="true">
   <proof prover="3" timelimit="1" memlimit="1000"><result status="valid" time="0.08" steps="84"/></proof>
   </goal>
  </transf>
  </goal>
  <goal name="pow_mon&#39;vc.2" expl="precondition" proved="true">
  <proof prover="4"><result status="valid" time="0.16" steps="36000"/></proof>
  </goal>
  <goal name="pow_mon&#39;vc.3" expl="precondition" proved="true">
  <proof prover="4"><result status="valid" time="0.21" steps="39515"/></proof>
  </goal>
  <goal name="pow_mon&#39;vc.4" expl="postcondition" proved="true">
  <proof prover="4"><result status="valid" time="0.14" steps="39370"/></proof>
  </goal>
 </transf>
 </goal>
 <goal name="wmpz_get_str&#39;vc" expl="VC for wmpz_get_str" proved="true">
 <transf name="split_vc" proved="true" >
  <goal name="wmpz_get_str&#39;vc.0" expl="postcondition" proved="true">
  <proof prover="4"><result status="valid" time="0.14" steps="40084"/></proof>
  </goal>
  <goal name="wmpz_get_str&#39;vc.1" expl="postcondition" proved="true">
  <proof prover="4"><result status="valid" time="0.20" steps="36635"/></proof>
  </goal>
  <goal name="wmpz_get_str&#39;vc.2" expl="postcondition" proved="true">
  <proof prover="4"><result status="valid" time="0.15" steps="36652"/></proof>
  </goal>
  <goal name="wmpz_get_str&#39;vc.3" expl="postcondition" proved="true">
  <transf name="split_vc" proved="true" >
   <goal name="wmpz_get_str&#39;vc.3.0" expl="postcondition" proved="true">
   <transf name="replace" proved="true" arg1="(length result)" arg2="62">
    <goal name="wmpz_get_str&#39;vc.3.0.0" expl="postcondition" proved="true">
    <proof prover="3" timelimit="1" memlimit="1000"><result status="valid" time="0.30" steps="648"/></proof>
    </goal>
    <goal name="wmpz_get_str&#39;vc.3.0.1" expl="equality hypothesis" proved="true">
    <proof prover="6"><result status="valid" time="0.12" steps="43303"/></proof>
    </goal>
   </transf>
   </goal>
   <goal name="wmpz_get_str&#39;vc.3.1" expl="postcondition" proved="true">
   <transf name="replace" proved="true" arg1="(length result)" arg2="36">
    <goal name="wmpz_get_str&#39;vc.3.1.0" expl="postcondition" proved="true">
    <proof prover="3" timelimit="1" memlimit="1000"><result status="valid" time="0.54" steps="998"/></proof>
    </goal>
    <goal name="wmpz_get_str&#39;vc.3.1.1" expl="equality hypothesis" proved="true">
    <proof prover="6"><result status="valid" time="0.10" steps="47585"/></proof>
    </goal>
   </transf>
   </goal>
  </transf>
  </goal>
  <goal name="wmpz_get_str&#39;vc.4" expl="integer overflow" proved="true">
  <proof prover="3" timelimit="1" memlimit="1000"><result status="valid" time="0.04" steps="97"/></proof>
  </goal>
  <goal name="wmpz_get_str&#39;vc.5" expl="postcondition" proved="true">
  <proof prover="3"><result status="valid" time="1.30" steps="1450"/></proof>
  </goal>
  <goal name="wmpz_get_str&#39;vc.6" expl="postcondition" proved="true">
  <proof prover="3"><result status="valid" time="0.28" steps="668"/></proof>
  </goal>
  <goal name="wmpz_get_str&#39;vc.7" expl="postcondition" proved="true">
  <proof prover="0"><result status="valid" time="0.09" steps="238175"/></proof>
  </goal>
  <goal name="wmpz_get_str&#39;vc.8" expl="postcondition" proved="true">
  <proof prover="0"><result status="valid" time="0.14" steps="238594"/></proof>
  </goal>
  <goal name="wmpz_get_str&#39;vc.9" expl="precondition" proved="true">
  <proof prover="3"><result status="valid" time="0.06" steps="90"/></proof>
  </goal>
  <goal name="wmpz_get_str&#39;vc.10" expl="precondition" proved="true">
  <proof prover="3"><result status="valid" time="0.11" steps="265"/></proof>
  <transf name="inline_goal" proved="true" >
   <goal name="wmpz_get_str&#39;vc.10.0" expl="precondition" proved="true">
   <transf name="split_vc" proved="true" >
    <goal name="wmpz_get_str&#39;vc.10.0.0" expl="precondition" proved="true">
    <transf name="inline_goal" proved="true" >
     <goal name="wmpz_get_str&#39;vc.10.0.0.0" expl="precondition" proved="true">
     <transf name="split_vc" proved="true" >
      <goal name="wmpz_get_str&#39;vc.10.0.0.0.0" expl="precondition" proved="true">
      <proof prover="3"><result status="valid" time="0.09" steps="103"/></proof>
      </goal>
     </transf>
     </goal>
    </transf>
    </goal>
    <goal name="wmpz_get_str&#39;vc.10.0.1" expl="precondition" proved="true">
    <proof prover="3"><result status="valid" time="0.07" steps="101"/></proof>
    </goal>
   </transf>
   </goal>
  </transf>
  </goal>
  <goal name="wmpz_get_str&#39;vc.11" expl="precondition" proved="true">
  <proof prover="4"><result status="valid" time="0.16" steps="36968"/></proof>
  </goal>
  <goal name="wmpz_get_str&#39;vc.12" expl="precondition" proved="true">
  <proof prover="3"><result status="valid" time="0.13" steps="288"/></proof>
  </goal>
  <goal name="wmpz_get_str&#39;vc.13" expl="precondition" proved="true">
  <proof prover="3"><result status="valid" time="0.06" steps="115"/></proof>
  </goal>
  <goal name="wmpz_get_str&#39;vc.14" expl="assertion" proved="true">
  <proof prover="3"><result status="valid" time="0.13" steps="424"/></proof>
  </goal>
  <goal name="wmpz_get_str&#39;vc.15" expl="assertion" proved="true">
  <transf name="split_vc" proved="true" >
   <goal name="wmpz_get_str&#39;vc.15.0" expl="assertion" proved="true">
   <proof prover="4"><result status="valid" time="0.24" steps="41303"/></proof>
   </goal>
   <goal name="wmpz_get_str&#39;vc.15.1" expl="VC for wmpz_get_str" proved="true">
   <proof prover="3"><result status="valid" time="0.13" steps="135"/></proof>
   </goal>
   <goal name="wmpz_get_str&#39;vc.15.2" expl="VC for wmpz_get_str" proved="true">
   <proof prover="1"><result status="valid" time="1.37"/></proof>
   </goal>
   <goal name="wmpz_get_str&#39;vc.15.3" expl="VC for wmpz_get_str" proved="true">
   <proof prover="3"><result status="valid" time="1.00" steps="2257"/></proof>
   </goal>
   <goal name="wmpz_get_str&#39;vc.15.4" expl="VC for wmpz_get_str" proved="true">
   <proof prover="4"><result status="valid" time="0.24" steps="42446"/></proof>
   </goal>
  </transf>
  </goal>
  <goal name="wmpz_get_str&#39;vc.16" expl="postcondition" proved="true">
  <proof prover="3"><result status="valid" time="0.06" steps="130"/></proof>
  </goal>
  <goal name="wmpz_get_str&#39;vc.17" expl="postcondition" proved="true">
  <transf name="inline_goal" proved="true" >
   <goal name="wmpz_get_str&#39;vc.17.0" expl="postcondition" proved="true">
   <transf name="split_vc" proved="true" >
    <goal name="wmpz_get_str&#39;vc.17.0.0" expl="postcondition" proved="true">
    <proof prover="4"><result status="valid" time="0.12" steps="39011"/></proof>
    </goal>
    <goal name="wmpz_get_str&#39;vc.17.0.1" expl="postcondition" proved="true">
    <proof prover="3"><result status="valid" time="0.33" steps="530"/></proof>
    </goal>
   </transf>
   </goal>
  </transf>
  </goal>
  <goal name="wmpz_get_str&#39;vc.18" expl="postcondition" proved="true">
  <transf name="inline_goal" proved="true" >
   <goal name="wmpz_get_str&#39;vc.18.0" expl="postcondition" proved="true">
   <transf name="left" proved="true" >
    <goal name="wmpz_get_str&#39;vc.18.0.0" expl="left case" proved="true">
    <proof prover="1"><result status="valid" time="1.91"/></proof>
    </goal>
   </transf>
   </goal>
  </transf>
  </goal>
  <goal name="wmpz_get_str&#39;vc.19" expl="postcondition" proved="true">
  <proof prover="3"><result status="valid" time="0.11" steps="139"/></proof>
  </goal>
  <goal name="wmpz_get_str&#39;vc.20" expl="postcondition" proved="true">
  <proof prover="3"><result status="valid" time="0.36" steps="515"/></proof>
  </goal>
  <goal name="wmpz_get_str&#39;vc.21" expl="precondition" proved="true">
  <proof prover="3"><result status="valid" time="0.06" steps="98"/></proof>
  </goal>
  <goal name="wmpz_get_str&#39;vc.22" expl="precondition" proved="true">
  <transf name="inline_goal" proved="true" >
   <goal name="wmpz_get_str&#39;vc.22.0" expl="precondition" proved="true">
   <proof prover="1"><result status="valid" time="0.28"/></proof>
   </goal>
  </transf>
  </goal>
  <goal name="wmpz_get_str&#39;vc.23" expl="precondition" proved="true">
  <proof prover="3"><result status="valid" time="0.12" steps="108"/></proof>
  </goal>
  <goal name="wmpz_get_str&#39;vc.24" expl="integer overflow" proved="true">
  <transf name="split_vc" proved="true" >
   <goal name="wmpz_get_str&#39;vc.24.0" expl="integer overflow" proved="true">
   <proof prover="3"><result status="valid" time="0.12" steps="124"/></proof>
   </goal>
  </transf>
  </goal>
  <goal name="wmpz_get_str&#39;vc.25" expl="precondition" proved="true">
  <proof prover="3"><result status="valid" time="0.20" steps="441"/></proof>
  </goal>
  <goal name="wmpz_get_str&#39;vc.26" expl="precondition" proved="true">
  <proof prover="3"><result status="valid" time="0.23" steps="597"/></proof>
  </goal>
  <goal name="wmpz_get_str&#39;vc.27" expl="precondition" proved="true">
  <proof prover="3"><result status="valid" time="0.06" steps="127"/></proof>
  </goal>
  <goal name="wmpz_get_str&#39;vc.28" expl="assertion" proved="true">
  <transf name="split_vc" proved="true" >
   <goal name="wmpz_get_str&#39;vc.28.0" expl="assertion" proved="true">
   <proof prover="3"><result status="valid" time="0.24" steps="575"/></proof>
   </goal>
  </transf>
  </goal>
  <goal name="wmpz_get_str&#39;vc.29" expl="precondition" proved="true">
  <proof prover="4"><result status="valid" time="0.16" steps="38031"/></proof>
  </goal>
  <goal name="wmpz_get_str&#39;vc.30" expl="assertion" proved="true">
  <proof prover="3"><result status="valid" time="0.24" steps="616"/></proof>
  </goal>
  <goal name="wmpz_get_str&#39;vc.31" expl="precondition" proved="true">
  <proof prover="3"><result status="valid" time="0.19" steps="417"/></proof>
  </goal>
  <goal name="wmpz_get_str&#39;vc.32" expl="integer overflow" proved="true">
  <proof prover="3"><result status="valid" time="0.22" steps="210"/></proof>
  </goal>
  <goal name="wmpz_get_str&#39;vc.33" expl="precondition" proved="true">
  <proof prover="0"><result status="valid" time="0.11" steps="176876"/></proof>
  </goal>
  <goal name="wmpz_get_str&#39;vc.34" expl="integer overflow" proved="true">
  <proof prover="3"><result status="valid" time="0.24" steps="214"/></proof>
  </goal>
  <goal name="wmpz_get_str&#39;vc.35" expl="precondition" proved="true">
  <proof prover="0"><result status="valid" time="0.26" steps="599210"/></proof>
  </goal>
  <goal name="wmpz_get_str&#39;vc.36" expl="precondition" proved="true">
  <proof prover="3"><result status="valid" time="1.08" steps="777"/></proof>
  </goal>
  <goal name="wmpz_get_str&#39;vc.37" expl="precondition" proved="true">
  <proof prover="4"><result status="valid" time="0.20" steps="43138"/></proof>
  </goal>
  <goal name="wmpz_get_str&#39;vc.38" expl="integer overflow" proved="true">
  <transf name="inline_goal" proved="true" >
   <goal name="wmpz_get_str&#39;vc.38.0" expl="integer overflow" proved="true">
   <proof prover="1"><result status="valid" time="0.14"/></proof>
   </goal>
  </transf>
  </goal>
  <goal name="wmpz_get_str&#39;vc.39" expl="integer overflow" proved="true">
  <proof prover="3"><result status="valid" time="0.23" steps="228"/></proof>
  </goal>
  <goal name="wmpz_get_str&#39;vc.40" expl="integer overflow" proved="true">
  <proof prover="3"><result status="valid" time="0.23" steps="230"/></proof>
  </goal>
  <goal name="wmpz_get_str&#39;vc.41" expl="assertion" proved="true">
  <transf name="split_vc" proved="true" >
   <goal name="wmpz_get_str&#39;vc.41.0" expl="assertion" proved="true">
   <proof prover="2"><result status="valid" time="0.85"/></proof>
   </goal>
   <goal name="wmpz_get_str&#39;vc.41.1" expl="assertion" proved="true">
   <proof prover="4"><result status="valid" time="0.16" steps="40098"/></proof>
   </goal>
   <goal name="wmpz_get_str&#39;vc.41.2" expl="assertion" proved="true">
   <proof prover="3"><result status="valid" time="0.44" steps="232"/></proof>
   </goal>
   <goal name="wmpz_get_str&#39;vc.41.3" expl="assertion" proved="true">
   <proof prover="1"><result status="valid" time="0.22"/></proof>
   </goal>
   <goal name="wmpz_get_str&#39;vc.41.4" expl="assertion" proved="true">
   <proof prover="3"><result status="valid" time="0.43" steps="232"/></proof>
   </goal>
   <goal name="wmpz_get_str&#39;vc.41.5" expl="VC for wmpz_get_str" proved="true">
   <proof prover="2"><result status="valid" time="0.34"/></proof>
   </goal>
   <goal name="wmpz_get_str&#39;vc.41.6" expl="VC for wmpz_get_str" proved="true">
   <proof prover="0"><result status="valid" time="0.18" steps="264427"/></proof>
   </goal>
   <goal name="wmpz_get_str&#39;vc.41.7" expl="VC for wmpz_get_str" proved="true">
   <proof prover="1"><result status="valid" time="0.16"/></proof>
   </goal>
   <goal name="wmpz_get_str&#39;vc.41.8" expl="VC for wmpz_get_str" proved="true">
   <proof prover="1"><result status="valid" time="0.48"/></proof>
   </goal>
   <goal name="wmpz_get_str&#39;vc.41.9" expl="VC for wmpz_get_str" proved="true">
   <proof prover="4"><result status="valid" time="0.19" steps="44829"/></proof>
   </goal>
   <goal name="wmpz_get_str&#39;vc.41.10" expl="VC for wmpz_get_str" proved="true">
   <proof prover="4"><result status="valid" time="0.17" steps="44630"/></proof>
   </goal>
  </transf>
  </goal>
  <goal name="wmpz_get_str&#39;vc.42" expl="assertion" proved="true">
  <transf name="split_vc" proved="true" >
   <goal name="wmpz_get_str&#39;vc.42.0" expl="assertion" proved="true">
   <proof prover="4"><result status="valid" time="0.15" steps="43332"/></proof>
   </goal>
   <goal name="wmpz_get_str&#39;vc.42.1" expl="VC for wmpz_get_str" proved="true">
   <proof prover="4"><result status="valid" time="0.18" steps="39196"/></proof>
   </goal>
   <goal name="wmpz_get_str&#39;vc.42.2" expl="VC for wmpz_get_str" proved="true">
   <proof prover="3"><result status="valid" time="0.44" steps="237"/></proof>
   </goal>
   <goal name="wmpz_get_str&#39;vc.42.3" expl="VC for wmpz_get_str" proved="true">
   <transf name="apply" proved="true" arg1="pow_mon_strict" arg2="with" arg3="2">
    <goal name="wmpz_get_str&#39;vc.42.3.0" expl="apply premises" proved="true">
    <proof prover="3" timelimit="1" memlimit="1000"><result status="valid" time="0.11" steps="234"/></proof>
    </goal>
    <goal name="wmpz_get_str&#39;vc.42.3.1" expl="apply premises" proved="true">
    <proof prover="3" timelimit="1" memlimit="1000"><result status="valid" time="0.49" steps="594"/></proof>
    </goal>
    <goal name="wmpz_get_str&#39;vc.42.3.2" expl="apply premises" proved="true">
    <proof prover="3" timelimit="1" memlimit="1000"><result status="valid" time="0.47" steps="593"/></proof>
    </goal>
   </transf>
   </goal>
   <goal name="wmpz_get_str&#39;vc.42.4" expl="VC for wmpz_get_str" proved="true">
   <proof prover="4"><result status="valid" time="0.17" steps="39271"/></proof>
   </goal>
   <goal name="wmpz_get_str&#39;vc.42.5" expl="VC for wmpz_get_str" proved="true">
   <proof prover="0"><result status="valid" time="2.24" steps="2753952"/></proof>
   </goal>
  </transf>
  </goal>
  <goal name="wmpz_get_str&#39;vc.43" expl="assertion" proved="true">
  <transf name="split_vc" proved="true" >
   <goal name="wmpz_get_str&#39;vc.43.0" expl="assertion" proved="true">
   <proof prover="4"><result status="valid" time="0.19" steps="39226"/></proof>
   </goal>
   <goal name="wmpz_get_str&#39;vc.43.1" expl="assertion" proved="true">
   <proof prover="4"><result status="valid" time="0.15" steps="43559"/></proof>
   </goal>
   <goal name="wmpz_get_str&#39;vc.43.2" expl="assertion" proved="true">
   <proof prover="3"><result status="valid" time="0.42" steps="238"/></proof>
   </goal>
   <goal name="wmpz_get_str&#39;vc.43.3" expl="VC for wmpz_get_str" proved="true">
   <transf name="apply" proved="true" arg1="pow_mon" arg2="with" arg3="2">
    <goal name="wmpz_get_str&#39;vc.43.3.0" expl="apply premises" proved="true">
    <proof prover="3" timelimit="1" memlimit="1000"><result status="valid" time="0.14" steps="236"/></proof>
    </goal>
    <goal name="wmpz_get_str&#39;vc.43.3.1" expl="apply premises" proved="true">
    <proof prover="3" timelimit="1" memlimit="1000"><result status="valid" time="0.50" steps="608"/></proof>
    </goal>
    <goal name="wmpz_get_str&#39;vc.43.3.2" expl="apply premises" proved="true">
    <proof prover="3" timelimit="1" memlimit="1000"><result status="valid" time="0.42" steps="241"/></proof>
    </goal>
   </transf>
   </goal>
   <goal name="wmpz_get_str&#39;vc.43.4" expl="VC for wmpz_get_str" proved="true">
   <proof prover="4"><result status="valid" time="0.17" steps="39345"/></proof>
   </goal>
   <goal name="wmpz_get_str&#39;vc.43.5" expl="VC for wmpz_get_str" proved="true">
   <proof prover="0"><result status="valid" time="0.09" steps="138523"/></proof>
   </goal>
   <goal name="wmpz_get_str&#39;vc.43.6" expl="VC for wmpz_get_str" proved="true">
   <proof prover="4"><result status="valid" time="0.28" steps="44079"/></proof>
   </goal>
   <goal name="wmpz_get_str&#39;vc.43.7" expl="VC for wmpz_get_str" proved="true">
   <proof prover="3"><result status="valid" time="0.10" steps="245"/></proof>
   </goal>
   <goal name="wmpz_get_str&#39;vc.43.8" expl="VC for wmpz_get_str" proved="true">
   <proof prover="4"><result status="valid" time="0.18" steps="43913"/></proof>
   </goal>
  </transf>
  </goal>
  <goal name="wmpz_get_str&#39;vc.44" expl="precondition" proved="true">
  <proof prover="3"><result status="valid" time="0.41" steps="240"/></proof>
  </goal>
  <goal name="wmpz_get_str&#39;vc.45" expl="precondition" proved="true">
  <proof prover="0"><result status="valid" time="1.12" steps="1527715"/></proof>
  </goal>
  <goal name="wmpz_get_str&#39;vc.46" expl="precondition" proved="true">
  <proof prover="0"><result status="valid" time="0.12" steps="137980"/></proof>
  </goal>
  <goal name="wmpz_get_str&#39;vc.47" expl="precondition" proved="true">
  <transf name="inline_goal" proved="true" >
   <goal name="wmpz_get_str&#39;vc.47.0" expl="precondition" proved="true">
   <transf name="split_vc" proved="true" >
    <goal name="wmpz_get_str&#39;vc.47.0.0" expl="precondition" proved="true">
    <proof prover="3"><result status="valid" time="0.41" steps="245"/></proof>
    </goal>
    <goal name="wmpz_get_str&#39;vc.47.0.1" expl="precondition" proved="true">
    <proof prover="3"><result status="valid" time="0.17" steps="240"/></proof>
    </goal>
    <goal name="wmpz_get_str&#39;vc.47.0.2" expl="precondition" proved="true">
    <proof prover="3"><result status="valid" time="0.40" steps="245"/></proof>
    </goal>
    <goal name="wmpz_get_str&#39;vc.47.0.3" expl="precondition" proved="true">
    <proof prover="3"><result status="valid" time="0.41" steps="245"/></proof>
    </goal>
    <goal name="wmpz_get_str&#39;vc.47.0.4" expl="precondition" proved="true">
    <proof prover="3"><result status="valid" time="0.54" steps="245"/></proof>
    </goal>
    <goal name="wmpz_get_str&#39;vc.47.0.5" expl="precondition" proved="true">
    <proof prover="3"><result status="valid" time="0.41" steps="245"/></proof>
    </goal>
   </transf>
   </goal>
  </transf>
  </goal>
  <goal name="wmpz_get_str&#39;vc.48" expl="precondition" proved="true">
  <transf name="split_vc" proved="true" >
   <goal name="wmpz_get_str&#39;vc.48.0" expl="precondition" proved="true">
   <proof prover="3"><result status="valid" time="0.10" steps="242"/></proof>
   </goal>
  </transf>
  </goal>
  <goal name="wmpz_get_str&#39;vc.49" expl="precondition" proved="true">
  <proof prover="0"><result status="valid" time="0.12" steps="7660"/></proof>
  </goal>
  <goal name="wmpz_get_str&#39;vc.50" expl="precondition" proved="true">
  <proof prover="3"><result status="valid" time="0.50" steps="248"/></proof>
  </goal>
  <goal name="wmpz_get_str&#39;vc.51" expl="precondition" proved="true">
  <proof prover="3"><result status="valid" time="0.18" steps="245"/></proof>
  </goal>
  <goal name="wmpz_get_str&#39;vc.52" expl="precondition" proved="true">
  <proof prover="4"><result status="valid" time="0.18" steps="39504"/></proof>
  </goal>
  <goal name="wmpz_get_str&#39;vc.53" expl="assertion" proved="true">
  <proof prover="0"><result status="valid" time="0.12" steps="218859"/></proof>
  </goal>
  <goal name="wmpz_get_str&#39;vc.54" expl="precondition" proved="true">
  <transf name="split_vc" proved="true" >
   <goal name="wmpz_get_str&#39;vc.54.0" expl="precondition" proved="true">
   <proof prover="3"><result status="valid" time="0.12" steps="272"/></proof>
   </goal>
  </transf>
  </goal>
  <goal name="wmpz_get_str&#39;vc.55" expl="integer overflow" proved="true">
  <proof prover="3"><result status="valid" time="0.47" steps="279"/></proof>
  </goal>
  <goal name="wmpz_get_str&#39;vc.56" expl="assertion" proved="true">
  <proof prover="3"><result status="valid" time="0.22" steps="276"/></proof>
  </goal>
  <goal name="wmpz_get_str&#39;vc.57" expl="assertion" proved="true">
  <transf name="split_vc" proved="true" >
   <goal name="wmpz_get_str&#39;vc.57.0" expl="assertion" proved="true">
   <proof prover="4"><result status="valid" time="0.17" steps="44615"/></proof>
   </goal>
   <goal name="wmpz_get_str&#39;vc.57.1" expl="VC for wmpz_get_str" proved="true">
   <proof prover="3"><result status="valid" time="0.46" steps="284"/></proof>
   </goal>
   <goal name="wmpz_get_str&#39;vc.57.2" expl="VC for wmpz_get_str" proved="true">
   <proof prover="2"><result status="valid" time="0.51"/></proof>
   </goal>
   <goal name="wmpz_get_str&#39;vc.57.3" expl="VC for wmpz_get_str" proved="true">
   <proof prover="4"><result status="valid" time="0.18" steps="46443"/></proof>
   </goal>
  </transf>
  </goal>
  <goal name="wmpz_get_str&#39;vc.58" expl="assertion" proved="true">
  <proof prover="3"><result status="valid" time="0.22" steps="280"/></proof>
  </goal>
  <goal name="wmpz_get_str&#39;vc.59" expl="assertion" proved="true">
  <transf name="split_vc" proved="true" >
   <goal name="wmpz_get_str&#39;vc.59.0" expl="assertion" proved="true">
   <proof prover="4"><result status="valid" time="0.20" steps="46624"/></proof>
   </goal>
   <goal name="wmpz_get_str&#39;vc.59.1" expl="VC for wmpz_get_str" proved="true">
   <proof prover="2"><result status="valid" time="0.06"/></proof>
   </goal>
   <goal name="wmpz_get_str&#39;vc.59.2" expl="VC for wmpz_get_str" proved="true">
   <proof prover="4"><result status="valid" time="0.18" steps="45855"/></proof>
   </goal>
   <goal name="wmpz_get_str&#39;vc.59.3" expl="VC for wmpz_get_str" proved="true">
   <proof prover="4"><result status="valid" time="0.16" steps="45856"/></proof>
   </goal>
   <goal name="wmpz_get_str&#39;vc.59.4" expl="VC for wmpz_get_str" proved="true">
   <proof prover="3"><result status="valid" time="0.48" steps="295"/></proof>
   </goal>
   <goal name="wmpz_get_str&#39;vc.59.5" expl="VC for wmpz_get_str" proved="true">
   <transf name="revert" proved="true" arg1="H3">
    <goal name="wmpz_get_str&#39;vc.59.5.0" expl="VC for wmpz_get_str" proved="true">
    <transf name="unfold" proved="true" arg1="in_base">
     <goal name="wmpz_get_str&#39;vc.59.5.0.0" expl="VC for wmpz_get_str" proved="true">
     <proof prover="2"><result status="valid" time="0.20"/></proof>
     </goal>
    </transf>
    </goal>
   </transf>
   </goal>
  </transf>
  </goal>
  <goal name="wmpz_get_str&#39;vc.60" expl="precondition" proved="true">
  <proof prover="3"><result status="valid" time="0.13" steps="281"/></proof>
  </goal>
  <goal name="wmpz_get_str&#39;vc.61" expl="precondition" proved="true">
  <transf name="split_vc" proved="true" >
   <goal name="wmpz_get_str&#39;vc.61.0" expl="precondition" proved="true">
   <proof prover="3"><result status="valid" time="0.21" steps="281"/></proof>
   </goal>
  </transf>
  </goal>
  <goal name="wmpz_get_str&#39;vc.62" expl="precondition" proved="true">
  <proof prover="3"><result status="valid" time="0.12" steps="282"/></proof>
  </goal>
  <goal name="wmpz_get_str&#39;vc.63" expl="precondition" proved="true">
  <transf name="split_vc" proved="true" >
   <goal name="wmpz_get_str&#39;vc.63.0" expl="precondition" proved="true">
   <proof prover="4"><result status="valid" time="0.17" steps="45337"/></proof>
   </goal>
  </transf>
  </goal>
  <goal name="wmpz_get_str&#39;vc.64" expl="precondition" proved="true">
  <proof prover="0"><result status="valid" time="0.04" steps="41431"/></proof>
  </goal>
  <goal name="wmpz_get_str&#39;vc.65" expl="precondition" proved="true">
  <proof prover="4"><result status="valid" time="0.17" steps="45980"/></proof>
  </goal>
  <goal name="wmpz_get_str&#39;vc.66" expl="assertion" proved="true">
  <proof prover="0"><result status="valid" time="0.10" steps="171236"/></proof>
  </goal>
  <goal name="wmpz_get_str&#39;vc.67" expl="assertion" proved="true">
  <transf name="split_vc" proved="true" >
   <goal name="wmpz_get_str&#39;vc.67.0" expl="assertion" proved="true">
   <proof prover="4"><result status="valid" time="0.20" steps="40741"/></proof>
   </goal>
   <goal name="wmpz_get_str&#39;vc.67.1" expl="VC for wmpz_get_str" proved="true">
   <proof prover="4"><result status="valid" time="0.19" steps="41116"/></proof>
   </goal>
   <goal name="wmpz_get_str&#39;vc.67.2" expl="VC for wmpz_get_str" proved="true">
   <proof prover="0"><result status="valid" time="0.08" steps="8138"/></proof>
   </goal>
   <goal name="wmpz_get_str&#39;vc.67.3" expl="VC for wmpz_get_str" proved="true">
   <proof prover="4"><result status="valid" time="0.19" steps="46724"/></proof>
   </goal>
   <goal name="wmpz_get_str&#39;vc.67.4" expl="VC for wmpz_get_str" proved="true">
   <proof prover="0"><result status="valid" time="0.11" steps="169452"/></proof>
   </goal>
   <goal name="wmpz_get_str&#39;vc.67.5" expl="VC for wmpz_get_str" proved="true">
   <proof prover="3"><result status="valid" time="0.18" steps="305"/></proof>
   </goal>
   <goal name="wmpz_get_str&#39;vc.67.6" expl="VC for wmpz_get_str" proved="true">
   <proof prover="4"><result status="valid" time="0.17" steps="45873"/></proof>
   </goal>
   <goal name="wmpz_get_str&#39;vc.67.7" expl="VC for wmpz_get_str" proved="true">
   <proof prover="3" timelimit="1" memlimit="1000"><result status="valid" time="0.18" steps="305"/></proof>
   </goal>
  </transf>
  </goal>
  <goal name="wmpz_get_str&#39;vc.68" expl="assertion" proved="true">
  <transf name="split_vc" proved="true" >
   <goal name="wmpz_get_str&#39;vc.68.0" expl="assertion" proved="true">
   <proof prover="4"><result status="valid" time="0.21" steps="41750"/></proof>
   </goal>
   <goal name="wmpz_get_str&#39;vc.68.1" expl="VC for wmpz_get_str" proved="true">
   <proof prover="0"><result status="valid" time="0.16" steps="230983"/></proof>
   </goal>
   <goal name="wmpz_get_str&#39;vc.68.2" expl="VC for wmpz_get_str" proved="true">
   <proof prover="2"><result status="valid" time="0.07"/></proof>
   </goal>
   <goal name="wmpz_get_str&#39;vc.68.3" expl="VC for wmpz_get_str" proved="true">
   <proof prover="4"><result status="valid" time="0.20" steps="41574"/></proof>
   </goal>
   <goal name="wmpz_get_str&#39;vc.68.4" expl="VC for wmpz_get_str" proved="true">
   <proof prover="4"><result status="valid" time="0.20" steps="41530"/></proof>
   </goal>
   <goal name="wmpz_get_str&#39;vc.68.5" expl="VC for wmpz_get_str" proved="true">
   <proof prover="0"><result status="valid" time="0.68" steps="956685"/></proof>
   </goal>
  </transf>
  </goal>
  <goal name="wmpz_get_str&#39;vc.69" expl="integer overflow" proved="true">
  <proof prover="4"><result status="valid" time="0.30" steps="46077"/></proof>
  </goal>
  <goal name="wmpz_get_str&#39;vc.70" expl="loop invariant init" proved="true">
  <proof prover="3"><result status="valid" time="0.26" steps="310"/></proof>
  </goal>
  <goal name="wmpz_get_str&#39;vc.71" expl="loop invariant init" proved="true">
  <proof prover="3" timelimit="1" memlimit="1000"><result status="valid" time="0.15" steps="315"/></proof>
  </goal>
  <goal name="wmpz_get_str&#39;vc.72" expl="loop invariant init" proved="true">
  <proof prover="0"><result status="valid" time="0.11" steps="175744"/></proof>
  </goal>
  <goal name="wmpz_get_str&#39;vc.73" expl="loop invariant init" proved="true">
  <proof prover="0"><result status="valid" time="0.05" steps="176869"/></proof>
  </goal>
  <goal name="wmpz_get_str&#39;vc.74" expl="loop invariant init" proved="true">
  <proof prover="0"><result status="valid" time="0.12" steps="177988"/></proof>
  </goal>
  <goal name="wmpz_get_str&#39;vc.75" expl="loop invariant init" proved="true">
  <transf name="split_vc" proved="true" >
   <goal name="wmpz_get_str&#39;vc.75.0" expl="loop invariant init" proved="true">
   <proof prover="1"><result status="valid" time="0.34"/></proof>
   </goal>
  </transf>
  </goal>
  <goal name="wmpz_get_str&#39;vc.76" expl="loop invariant init" proved="true">
  <proof prover="4"><result status="valid" time="0.31" steps="47621"/></proof>
  </goal>
  <goal name="wmpz_get_str&#39;vc.77" expl="loop invariant init" proved="true">
  <proof prover="0"><result status="valid" time="0.11" steps="177574"/></proof>
  </goal>
  <goal name="wmpz_get_str&#39;vc.78" expl="loop invariant init" proved="true">
  <proof prover="3"><result status="valid" time="0.16" steps="315"/></proof>
  </goal>
  <goal name="wmpz_get_str&#39;vc.79" expl="loop invariant init" proved="true">
  <proof prover="3" timelimit="1" memlimit="1000"><result status="valid" time="0.15" steps="315"/></proof>
  </goal>
  <goal name="wmpz_get_str&#39;vc.80" expl="precondition" proved="true">
  <transf name="split_vc" proved="true" >
   <goal name="wmpz_get_str&#39;vc.80.0" expl="precondition" proved="true">
   <proof prover="0"><result status="valid" time="0.12" steps="178739"/></proof>
   </goal>
   <goal name="wmpz_get_str&#39;vc.80.1" expl="precondition" proved="true">
   <proof prover="0"><result status="valid" time="0.11" steps="179700"/></proof>
   </goal>
  </transf>
  </goal>
  <goal name="wmpz_get_str&#39;vc.81" expl="assertion" proved="true">
  <transf name="split_vc" proved="true" >
   <goal name="wmpz_get_str&#39;vc.81.0" expl="assertion" proved="true">
   <proof prover="3"><result status="valid" time="0.56" steps="341"/></proof>
   </goal>
   <goal name="wmpz_get_str&#39;vc.81.1" expl="assertion" proved="true">
<<<<<<< HEAD
   <proof prover="0"><result status="valid" time="0.08" steps="240587"/></proof>
=======
   <proof prover="0"><result status="valid" time="0.08" steps="248973"/></proof>
>>>>>>> 92c89c24
   </goal>
   <goal name="wmpz_get_str&#39;vc.81.2" expl="VC for wmpz_get_str" proved="true">
   <proof prover="3"><result status="valid" time="0.59" steps="345"/></proof>
   </goal>
   <goal name="wmpz_get_str&#39;vc.81.3" expl="VC for wmpz_get_str" proved="true">
   <proof prover="3"><result status="valid" time="0.59" steps="345"/></proof>
   </goal>
   <goal name="wmpz_get_str&#39;vc.81.4" expl="VC for wmpz_get_str" proved="true">
   <proof prover="4"><result status="valid" time="0.30" steps="66385"/></proof>
   </goal>
   <goal name="wmpz_get_str&#39;vc.81.5" expl="VC for wmpz_get_str" proved="true">
   <proof prover="3"><result status="valid" time="0.59" steps="351"/></proof>
   </goal>
   <goal name="wmpz_get_str&#39;vc.81.6" expl="VC for wmpz_get_str" proved="true">
   <proof prover="4"><result status="valid" time="0.18" steps="49347"/></proof>
   </goal>
   <goal name="wmpz_get_str&#39;vc.81.7" expl="VC for wmpz_get_str" proved="true">
   <proof prover="4"><result status="valid" time="0.19" steps="43555"/></proof>
   </goal>
   <goal name="wmpz_get_str&#39;vc.81.8" expl="VC for wmpz_get_str" proved="true">
   <proof prover="4"><result status="valid" time="0.18" steps="49476"/></proof>
   </goal>
   <goal name="wmpz_get_str&#39;vc.81.9" expl="VC for wmpz_get_str" proved="true">
   <proof prover="4"><result status="valid" time="0.19" steps="49394"/></proof>
   </goal>
   <goal name="wmpz_get_str&#39;vc.81.10" expl="VC for wmpz_get_str" proved="true">
   <proof prover="4"><result status="valid" time="0.19" steps="49371"/></proof>
   </goal>
   <goal name="wmpz_get_str&#39;vc.81.11" expl="VC for wmpz_get_str" proved="true">
   <proof prover="4"><result status="valid" time="0.16" steps="48925"/></proof>
   </goal>
   <goal name="wmpz_get_str&#39;vc.81.12" expl="VC for wmpz_get_str" proved="true">
   <proof prover="4"><result status="valid" time="0.18" steps="48934"/></proof>
   </goal>
  </transf>
  </goal>
  <goal name="wmpz_get_str&#39;vc.82" expl="assertion" proved="true">
  <transf name="split_vc" proved="true" >
   <goal name="wmpz_get_str&#39;vc.82.0" expl="assertion" proved="true">
   <proof prover="3"><result status="valid" time="0.16" steps="340"/></proof>
   <proof prover="4"><result status="valid" time="0.19" steps="43271"/></proof>
   </goal>
   <goal name="wmpz_get_str&#39;vc.82.1" expl="assertion" proved="true">
   <proof prover="3"><result status="valid" time="0.16" steps="340"/></proof>
   <proof prover="4"><result status="valid" time="0.20" steps="43273"/></proof>
   </goal>
   <goal name="wmpz_get_str&#39;vc.82.2" expl="assertion" proved="true">
   <proof prover="4"><result status="valid" time="0.16" steps="47969"/></proof>
   </goal>
  </transf>
  </goal>
  <goal name="wmpz_get_str&#39;vc.83" expl="precondition" proved="true">
  <proof prover="4"><result status="valid" time="0.19" steps="48136"/></proof>
  </goal>
  <goal name="wmpz_get_str&#39;vc.84" expl="assertion" proved="true">
  <proof prover="1"><result status="valid" time="0.34"/></proof>
  </goal>
  <goal name="wmpz_get_str&#39;vc.85" expl="assertion" proved="true">
  <transf name="split_vc" proved="true" >
   <goal name="wmpz_get_str&#39;vc.85.0" expl="assertion" proved="true">
   <proof prover="1"><result status="valid" time="0.35"/></proof>
   </goal>
   <goal name="wmpz_get_str&#39;vc.85.1" expl="VC for wmpz_get_str" proved="true">
   <proof prover="0"><result status="valid" time="0.16" steps="233844"/></proof>
   </goal>
   <goal name="wmpz_get_str&#39;vc.85.2" expl="VC for wmpz_get_str" proved="true">
   <proof prover="0"><result status="valid" time="0.13" steps="180677"/></proof>
   </goal>
   <goal name="wmpz_get_str&#39;vc.85.3" expl="VC for wmpz_get_str" proved="true">
   <proof prover="0"><result status="valid" time="0.12" steps="179844"/></proof>
   </goal>
   <goal name="wmpz_get_str&#39;vc.85.4" expl="VC for wmpz_get_str" proved="true">
   <proof prover="0"><result status="valid" time="0.59" steps="967921"/></proof>
   </goal>
   <goal name="wmpz_get_str&#39;vc.85.5" expl="VC for wmpz_get_str" proved="true">
   <proof prover="0"><result status="valid" time="0.10" steps="180672"/></proof>
   </goal>
   <goal name="wmpz_get_str&#39;vc.85.6" expl="VC for wmpz_get_str" proved="true">
   <proof prover="4"><result status="valid" time="0.30" steps="49264"/></proof>
   </goal>
  </transf>
  </goal>
  <goal name="wmpz_get_str&#39;vc.86" expl="precondition" proved="true">
  <proof prover="0"><result status="valid" time="0.19" steps="239163"/></proof>
  </goal>
  <goal name="wmpz_get_str&#39;vc.87" expl="precondition" proved="true">
  <proof prover="3"><result status="valid" time="0.18" steps="351"/></proof>
  <proof prover="4"><result status="valid" time="0.19" steps="42750"/></proof>
  </goal>
  <goal name="wmpz_get_str&#39;vc.88" expl="assertion" proved="true">
  <transf name="split_vc" proved="true" >
   <goal name="wmpz_get_str&#39;vc.88.0" expl="assertion" proved="true">
   <proof prover="3"><result status="valid" time="0.21" steps="368"/></proof>
   </goal>
   <goal name="wmpz_get_str&#39;vc.88.1" expl="assertion" proved="true">
   <proof prover="3"><result status="valid" time="0.65" steps="375"/></proof>
   </goal>
   <goal name="wmpz_get_str&#39;vc.88.2" expl="VC for wmpz_get_str" proved="true">
   <proof prover="4"><result status="valid" time="0.19" steps="49151"/></proof>
   </goal>
  </transf>
  </goal>
  <goal name="wmpz_get_str&#39;vc.89" expl="precondition" proved="true">
  <proof prover="3"><result status="valid" time="0.20" steps="368"/></proof>
  <proof prover="4"><result status="valid" time="0.18" steps="49427"/></proof>
  </goal>
  <goal name="wmpz_get_str&#39;vc.90" expl="assertion" proved="true">
  <proof prover="1"><result status="valid" time="0.24"/></proof>
  </goal>
  <goal name="wmpz_get_str&#39;vc.91" expl="loop invariant preservation" proved="true">
  <proof prover="0" timelimit="1" memlimit="1000"><result status="valid" time="0.15" steps="182087"/></proof>
  <proof prover="4"><result status="valid" time="0.29" steps="48984"/></proof>
  </goal>
  <goal name="wmpz_get_str&#39;vc.92" expl="loop invariant preservation" proved="true">
  <proof prover="3"><result status="valid" time="0.69" steps="381"/></proof>
  </goal>
  <goal name="wmpz_get_str&#39;vc.93" expl="loop invariant preservation" proved="true">
  <proof prover="0"><result status="valid" time="0.12" steps="188734"/></proof>
  </goal>
  <goal name="wmpz_get_str&#39;vc.94" expl="loop invariant preservation" proved="true">
  <proof prover="0"><result status="valid" time="0.07" steps="188856"/></proof>
  </goal>
  <goal name="wmpz_get_str&#39;vc.95" expl="loop invariant preservation" proved="true">
  <proof prover="0"><result status="valid" time="0.05" steps="188931"/></proof>
  </goal>
  <goal name="wmpz_get_str&#39;vc.96" expl="loop invariant preservation" proved="true">
  <proof prover="3"><result status="valid" time="0.20" steps="368"/></proof>
  <proof prover="4"><result status="valid" time="0.16" steps="44735"/></proof>
  </goal>
  <goal name="wmpz_get_str&#39;vc.97" expl="loop invariant preservation" proved="true">
  <proof prover="1"><result status="valid" time="2.12"/></proof>
  </goal>
  <goal name="wmpz_get_str&#39;vc.98" expl="loop invariant preservation" proved="true">
  <transf name="inline_goal" proved="true" >
   <goal name="wmpz_get_str&#39;vc.98.0" expl="loop invariant preservation" proved="true">
   <transf name="introduce_premises" proved="true" >
    <goal name="wmpz_get_str&#39;vc.98.0.0" expl="loop invariant preservation" proved="true">
    <transf name="case" proved="true" arg1="(i = offset sp + (j+1))">
     <goal name="wmpz_get_str&#39;vc.98.0.0.0" expl="true case (loop invariant preservation)" proved="true">
     <proof prover="3" timelimit="1" memlimit="1000"><result status="valid" time="0.20" steps="372"/></proof>
     <proof prover="4"><result status="valid" time="0.17" steps="49456"/></proof>
     </goal>
     <goal name="wmpz_get_str&#39;vc.98.0.0.1" expl="false case (loop invariant preservation)" proved="true">
<<<<<<< HEAD
     <proof prover="1"><result status="valid" time="2.28"/></proof>
=======
     <proof prover="1"><result status="valid" time="2.29"/></proof>
>>>>>>> 92c89c24
     </goal>
    </transf>
    </goal>
   </transf>
   </goal>
  </transf>
  </goal>
  <goal name="wmpz_get_str&#39;vc.99" expl="loop invariant preservation" proved="true">
  <transf name="split_vc" proved="true" >
   <goal name="wmpz_get_str&#39;vc.99.0" expl="loop invariant preservation" proved="true">
   <proof prover="3"><result status="valid" time="0.20" steps="372"/></proof>
   <proof prover="4"><result status="valid" time="0.32" steps="50537"/></proof>
   </goal>
  </transf>
  </goal>
  <goal name="wmpz_get_str&#39;vc.100" expl="loop invariant preservation" proved="true">
  <proof prover="3" timelimit="1" memlimit="1000"><result status="valid" time="0.20" steps="372"/></proof>
  <proof prover="4"><result status="valid" time="0.20" steps="45004"/></proof>
  </goal>
  <goal name="wmpz_get_str&#39;vc.101" expl="precondition" proved="true">
  <proof prover="0"><result status="valid" time="0.13" steps="231737"/></proof>
  </goal>
  <goal name="wmpz_get_str&#39;vc.102" expl="precondition" proved="true">
  <transf name="inline_goal" proved="true" >
   <goal name="wmpz_get_str&#39;vc.102.0" expl="precondition" proved="true">
   <transf name="split_vc" proved="true" >
    <goal name="wmpz_get_str&#39;vc.102.0.0" expl="precondition" proved="true">
    <proof prover="3"><result status="valid" time="0.17" steps="334"/></proof>
    </goal>
   </transf>
   </goal>
  </transf>
  </goal>
  <goal name="wmpz_get_str&#39;vc.103" expl="precondition" proved="true">
  <transf name="inline_goal" proved="true" >
   <goal name="wmpz_get_str&#39;vc.103.0" expl="precondition" proved="true">
   <proof prover="4"><result status="valid" time="0.20" steps="48752"/></proof>
   </goal>
  </transf>
  </goal>
  <goal name="wmpz_get_str&#39;vc.104" expl="assertion" proved="true">
  <transf name="apply" proved="true" arg1="strlen_def">
   <goal name="wmpz_get_str&#39;vc.104.0" expl="apply premises" proved="true">
   <proof prover="3" timelimit="1" memlimit="1000"><result status="valid" time="0.19" steps="347"/></proof>
   </goal>
   <goal name="wmpz_get_str&#39;vc.104.1" expl="apply premises" proved="true">
   <proof prover="1"><result status="valid" time="1.28"/></proof>
   </goal>
   <goal name="wmpz_get_str&#39;vc.104.2" expl="apply premises" proved="true">
   <proof prover="3" timelimit="1" memlimit="1000"><result status="valid" time="0.18" steps="347"/></proof>
   </goal>
  </transf>
  </goal>
  <goal name="wmpz_get_str&#39;vc.105" expl="assertion" proved="true">
  <transf name="apply" proved="true" arg1="strlen_def">
   <goal name="wmpz_get_str&#39;vc.105.0" expl="apply premises" proved="true">
   <proof prover="3" timelimit="1" memlimit="1000"><result status="valid" time="0.30" steps="349"/></proof>
   </goal>
   <goal name="wmpz_get_str&#39;vc.105.1" expl="apply premises" proved="true">
   <proof prover="1"><result status="valid" time="1.35"/></proof>
   </goal>
   <goal name="wmpz_get_str&#39;vc.105.2" expl="apply premises" proved="true">
   <proof prover="3" timelimit="1" memlimit="1000"><result status="valid" time="0.28" steps="349"/></proof>
   </goal>
  </transf>
  </goal>
  <goal name="wmpz_get_str&#39;vc.106" expl="assertion" proved="true">
  <transf name="split_vc" proved="true" >
   <goal name="wmpz_get_str&#39;vc.106.0" expl="assertion" proved="true">
   <proof prover="4"><result status="valid" time="0.16" steps="42676"/></proof>
   </goal>
   <goal name="wmpz_get_str&#39;vc.106.1" expl="VC for wmpz_get_str" proved="true">
   <proof prover="4"><result status="valid" time="0.17" steps="43376"/></proof>
   </goal>
   <goal name="wmpz_get_str&#39;vc.106.2" expl="VC for wmpz_get_str" proved="true">
   <proof prover="3"><result status="valid" time="0.26" steps="352"/></proof>
   </goal>
   <goal name="wmpz_get_str&#39;vc.106.3" expl="VC for wmpz_get_str" proved="true">
   <transf name="inline_goal" proved="true" >
    <goal name="wmpz_get_str&#39;vc.106.3.0" expl="VC for wmpz_get_str" proved="true">
    <transf name="introduce_premises" proved="true" >
     <goal name="wmpz_get_str&#39;vc.106.3.0.0" expl="VC for wmpz_get_str" proved="true">
     <proof prover="1"><result status="valid" time="1.24"/></proof>
     <transf name="inline_goal" proved="true" >
      <goal name="wmpz_get_str&#39;vc.106.3.0.0.0" expl="VC for wmpz_get_str" proved="true">
      <proof prover="1"><result status="valid" time="1.27"/></proof>
      </goal>
     </transf>
     </goal>
    </transf>
    </goal>
   </transf>
   </goal>
   <goal name="wmpz_get_str&#39;vc.106.4" expl="VC for wmpz_get_str" proved="true">
   <proof prover="3"><result status="valid" time="0.18" steps="355"/></proof>
   </goal>
  </transf>
  </goal>
  <goal name="wmpz_get_str&#39;vc.107" expl="assertion" proved="true">
  <transf name="split_vc" proved="true" >
   <goal name="wmpz_get_str&#39;vc.107.0" expl="assertion" proved="true">
   <proof prover="3"><result status="valid" time="0.60" steps="359"/></proof>
   </goal>
   <goal name="wmpz_get_str&#39;vc.107.1" expl="VC for wmpz_get_str" proved="true">
   <proof prover="1"><result status="valid" time="0.24"/></proof>
   </goal>
   <goal name="wmpz_get_str&#39;vc.107.2" expl="VC for wmpz_get_str" proved="true">
   <proof prover="4"><result status="valid" time="0.17" steps="43608"/></proof>
   </goal>
   <goal name="wmpz_get_str&#39;vc.107.3" expl="VC for wmpz_get_str" proved="true">
   <proof prover="4"><result status="valid" time="0.18" steps="43083"/></proof>
   </goal>
   <goal name="wmpz_get_str&#39;vc.107.4" expl="VC for wmpz_get_str" proved="true">
   <proof prover="0"><result status="valid" time="0.77" steps="1147645"/></proof>
   </goal>
   <goal name="wmpz_get_str&#39;vc.107.5" expl="VC for wmpz_get_str" proved="true">
   <proof prover="4"><result status="valid" time="0.18" steps="42560"/></proof>
   </goal>
   <goal name="wmpz_get_str&#39;vc.107.6" expl="VC for wmpz_get_str" proved="true">
   <proof prover="3"><result status="valid" time="0.44" steps="365"/></proof>
   </goal>
  </transf>
  </goal>
  <goal name="wmpz_get_str&#39;vc.108" expl="precondition" proved="true">
  <proof prover="4"><result status="valid" time="0.11" steps="42781"/></proof>
  </goal>
  <goal name="wmpz_get_str&#39;vc.109" expl="precondition" proved="true">
  <proof prover="3"><result status="valid" time="0.18" steps="355"/></proof>
  <proof prover="4"><result status="valid" time="0.13" steps="43383"/></proof>
  </goal>
  <goal name="wmpz_get_str&#39;vc.110" expl="precondition" proved="true">
  <proof prover="3"><result status="valid" time="0.18" steps="356"/></proof>
  </goal>
  <goal name="wmpz_get_str&#39;vc.111" expl="precondition" proved="true">
  <proof prover="3"><result status="valid" time="0.19" steps="356"/></proof>
  </goal>
  <goal name="wmpz_get_str&#39;vc.112" expl="postcondition" proved="true">
  <proof prover="3"><result status="valid" time="0.19" steps="367"/></proof>
  </goal>
  <goal name="wmpz_get_str&#39;vc.113" expl="postcondition" proved="true">
  <transf name="inline_goal" proved="true" >
   <goal name="wmpz_get_str&#39;vc.113.0" expl="postcondition" proved="true">
   <transf name="split_vc" proved="true" >
    <goal name="wmpz_get_str&#39;vc.113.0.0" expl="postcondition" proved="true">
    <proof prover="3" timelimit="1" memlimit="1000"><result status="valid" time="0.19" steps="367"/></proof>
    </goal>
    <goal name="wmpz_get_str&#39;vc.113.0.1" expl="postcondition" proved="true">
    <transf name="inline_goal" proved="true" >
     <goal name="wmpz_get_str&#39;vc.113.0.1.0" expl="postcondition" proved="true">
     <transf name="split_vc" proved="true" >
      <goal name="wmpz_get_str&#39;vc.113.0.1.0.0" expl="postcondition" proved="true">
      <proof prover="0" timelimit="1" memlimit="1000"><result status="valid" time="0.09" steps="185121"/></proof>
      </goal>
      <goal name="wmpz_get_str&#39;vc.113.0.1.0.1" expl="postcondition" proved="true">
      <proof prover="3" timelimit="1" memlimit="1000"><result status="valid" time="0.18" steps="367"/></proof>
      </goal>
      <goal name="wmpz_get_str&#39;vc.113.0.1.0.2" expl="postcondition" proved="true">
      <proof prover="0" timelimit="1" memlimit="1000"><result status="valid" time="0.10" steps="182201"/></proof>
      </goal>
      <goal name="wmpz_get_str&#39;vc.113.0.1.0.3" expl="postcondition" proved="true">
      <proof prover="0" timelimit="1" memlimit="1000"><result status="valid" time="0.08" steps="182306"/></proof>
      </goal>
      <goal name="wmpz_get_str&#39;vc.113.0.1.0.4" expl="postcondition" proved="true">
      <proof prover="0" timelimit="1" memlimit="1000"><result status="valid" time="0.06" steps="185513"/></proof>
      </goal>
      <goal name="wmpz_get_str&#39;vc.113.0.1.0.5" expl="postcondition" proved="true">
      <proof prover="0" timelimit="1" memlimit="1000"><result status="valid" time="0.10" steps="241812"/></proof>
      </goal>
     </transf>
     </goal>
    </transf>
    </goal>
   </transf>
   </goal>
  </transf>
  </goal>
  <goal name="wmpz_get_str&#39;vc.114" expl="postcondition" proved="true">
  <proof prover="0"><result status="valid" time="0.41" steps="953936"/></proof>
  </goal>
  <goal name="wmpz_get_str&#39;vc.115" expl="postcondition" proved="true">
  <transf name="case" proved="true" arg1="(x=u)">
   <goal name="wmpz_get_str&#39;vc.115.0" expl="true case (postcondition)" proved="true">
   <proof prover="3" timelimit="1" memlimit="1000"><result status="valid" time="0.62" steps="379"/></proof>
   </goal>
   <goal name="wmpz_get_str&#39;vc.115.1" expl="false case (postcondition)" proved="true">
   <proof prover="0" timelimit="1" memlimit="1000"><result status="valid" time="0.40" steps="953098"/></proof>
   </goal>
  </transf>
  </goal>
  <goal name="wmpz_get_str&#39;vc.116" expl="postcondition" proved="true">
  <proof prover="0"><result status="valid" time="0.14" steps="242605"/></proof>
  </goal>
  <goal name="wmpz_get_str&#39;vc.117" expl="out of loop bounds" proved="true">
<<<<<<< HEAD
  <proof prover="3"><result status="valid" time="0.19" steps="309"/></proof>
  <proof prover="4"><result status="valid" time="0.19" steps="49345"/></proof>
=======
  <proof prover="4"><result status="valid" time="0.18" steps="50948"/></proof>
>>>>>>> 92c89c24
  </goal>
  <goal name="wmpz_get_str&#39;vc.118" expl="precondition" proved="true">
  <proof prover="3"><result status="valid" time="0.21" steps="212"/></proof>
  </goal>
  <goal name="wmpz_get_str&#39;vc.119" expl="precondition" proved="true">
  <proof prover="1"><result status="valid" time="0.16"/></proof>
  </goal>
  <goal name="wmpz_get_str&#39;vc.120" expl="precondition" proved="true">
  <proof prover="3"><result status="valid" time="0.21" steps="216"/></proof>
  </goal>
  <goal name="wmpz_get_str&#39;vc.121" expl="precondition" proved="true">
  <proof prover="3"><result status="valid" time="0.22" steps="218"/></proof>
  </goal>
  <goal name="wmpz_get_str&#39;vc.122" expl="precondition" proved="true">
  <proof prover="3"><result status="valid" time="1.98" steps="1485"/></proof>
  </goal>
  <goal name="wmpz_get_str&#39;vc.123" expl="precondition" proved="true">
  <proof prover="3"><result status="valid" time="0.17" steps="230"/></proof>
  </goal>
  <goal name="wmpz_get_str&#39;vc.124" expl="precondition" proved="true">
  <proof prover="3"><result status="valid" time="0.10" steps="223"/></proof>
  </goal>
  <goal name="wmpz_get_str&#39;vc.125" expl="assertion" proved="true">
  <proof prover="3"><result status="valid" time="0.17" steps="254"/></proof>
  </goal>
  <goal name="wmpz_get_str&#39;vc.126" expl="integer overflow" proved="true">
  <proof prover="3"><result status="valid" time="0.18" steps="256"/></proof>
  </goal>
  <goal name="wmpz_get_str&#39;vc.127" expl="precondition" proved="true">
  <proof prover="3"><result status="valid" time="1.08" steps="776"/></proof>
  </goal>
  <goal name="wmpz_get_str&#39;vc.128" expl="precondition" proved="true">
  <proof prover="3"><result status="valid" time="0.14" steps="260"/></proof>
  </goal>
  <goal name="wmpz_get_str&#39;vc.129" expl="precondition" proved="true">
  <proof prover="3"><result status="valid" time="0.17" steps="251"/></proof>
  </goal>
  <goal name="wmpz_get_str&#39;vc.130" expl="precondition" proved="true">
  <proof prover="3"><result status="valid" time="0.17" steps="252"/></proof>
  </goal>
  <goal name="wmpz_get_str&#39;vc.131" expl="precondition" proved="true">
  <proof prover="3"><result status="valid" time="0.09" steps="252"/></proof>
  </goal>
  <goal name="wmpz_get_str&#39;vc.132" expl="precondition" proved="true">
  <proof prover="3"><result status="valid" time="0.65" steps="804"/></proof>
  </goal>
  <goal name="wmpz_get_str&#39;vc.133" expl="precondition" proved="true">
  <proof prover="3"><result status="valid" time="0.18" steps="254"/></proof>
  </goal>
  <goal name="wmpz_get_str&#39;vc.134" expl="precondition" proved="true">
  <transf name="inline_goal" proved="true" >
   <goal name="wmpz_get_str&#39;vc.134.0" expl="precondition" proved="true">
   <transf name="split_vc" proved="true" >
    <goal name="wmpz_get_str&#39;vc.134.0.0" expl="precondition" proved="true">
    <proof prover="3"><result status="valid" time="0.16" steps="266"/></proof>
    </goal>
    <goal name="wmpz_get_str&#39;vc.134.0.1" expl="precondition" proved="true">
    <proof prover="4"><result status="valid" time="0.26" steps="43787"/></proof>
    </goal>
    <goal name="wmpz_get_str&#39;vc.134.0.2" expl="precondition" proved="true">
    <proof prover="3"><result status="valid" time="0.15" steps="266"/></proof>
    </goal>
    <goal name="wmpz_get_str&#39;vc.134.0.3" expl="precondition" proved="true">
    <proof prover="3"><result status="valid" time="0.15" steps="266"/></proof>
    </goal>
    <goal name="wmpz_get_str&#39;vc.134.0.4" expl="precondition" proved="true">
    <proof prover="3"><result status="valid" time="0.23" steps="266"/></proof>
    </goal>
    <goal name="wmpz_get_str&#39;vc.134.0.5" expl="precondition" proved="true">
    <proof prover="3"><result status="valid" time="0.25" steps="266"/></proof>
    </goal>
   </transf>
   </goal>
  </transf>
  </goal>
  <goal name="wmpz_get_str&#39;vc.135" expl="precondition" proved="true">
  <proof prover="3"><result status="valid" time="0.09" steps="257"/></proof>
  </goal>
  <goal name="wmpz_get_str&#39;vc.136" expl="precondition" proved="true">
  <proof prover="3"><result status="valid" time="0.26" steps="293"/></proof>
  </goal>
  <goal name="wmpz_get_str&#39;vc.137" expl="integer overflow" proved="true">
  <proof prover="3"><result status="valid" time="0.22" steps="295"/></proof>
  </goal>
  <goal name="wmpz_get_str&#39;vc.138" expl="assertion" proved="true">
  <transf name="split_vc" proved="true" >
   <goal name="wmpz_get_str&#39;vc.138.0" expl="assertion" proved="true">
   <proof prover="4"><result status="valid" time="0.10" steps="40429"/></proof>
   </goal>
   <goal name="wmpz_get_str&#39;vc.138.1" expl="VC for wmpz_get_str" proved="true">
   <proof prover="3"><result status="valid" time="0.20" steps="298"/></proof>
   </goal>
   <goal name="wmpz_get_str&#39;vc.138.2" expl="VC for wmpz_get_str" proved="true">
   <proof prover="3"><result status="valid" time="0.46" steps="870"/></proof>
   </goal>
   <goal name="wmpz_get_str&#39;vc.138.3" expl="VC for wmpz_get_str" proved="true">
   <proof prover="2"><result status="valid" time="0.06"/></proof>
   </goal>
  </transf>
  </goal>
  <goal name="wmpz_get_str&#39;vc.139" expl="assertion" proved="true">
  <transf name="inline_goal" proved="true" >
   <goal name="wmpz_get_str&#39;vc.139.0" expl="assertion" proved="true">
   <proof prover="3"><result status="valid" time="0.21" steps="299"/></proof>
   </goal>
  </transf>
  </goal>
  <goal name="wmpz_get_str&#39;vc.140" expl="assertion" proved="true">
  <proof prover="3"><result status="valid" time="0.12" steps="290"/></proof>
  </goal>
  <goal name="wmpz_get_str&#39;vc.141" expl="assertion" proved="true">
  <transf name="split_vc" proved="true" >
   <goal name="wmpz_get_str&#39;vc.141.0" expl="assertion" proved="true">
   <proof prover="4"><result status="valid" time="0.18" steps="46392"/></proof>
   </goal>
   <goal name="wmpz_get_str&#39;vc.141.1" expl="VC for wmpz_get_str" proved="true">
   <proof prover="3"><result status="valid" time="0.28" steps="306"/></proof>
   </goal>
   <goal name="wmpz_get_str&#39;vc.141.2" expl="VC for wmpz_get_str" proved="true">
   <proof prover="4"><result status="valid" time="0.16" steps="45663"/></proof>
   </goal>
   <goal name="wmpz_get_str&#39;vc.141.3" expl="VC for wmpz_get_str" proved="true">
   <proof prover="4"><result status="valid" time="0.16" steps="45664"/></proof>
   </goal>
   <goal name="wmpz_get_str&#39;vc.141.4" expl="VC for wmpz_get_str" proved="true">
   <proof prover="3"><result status="valid" time="0.20" steps="310"/></proof>
   </goal>
   <goal name="wmpz_get_str&#39;vc.141.5" expl="VC for wmpz_get_str" proved="true">
   <transf name="revert" proved="true" arg1="H3">
    <goal name="wmpz_get_str&#39;vc.141.5.0" expl="VC for wmpz_get_str" proved="true">
    <transf name="unfold" proved="true" arg1="in_base">
     <goal name="wmpz_get_str&#39;vc.141.5.0.0" expl="VC for wmpz_get_str" proved="true">
     <proof prover="2"><result status="valid" time="0.20"/></proof>
     </goal>
    </transf>
    </goal>
   </transf>
   </goal>
  </transf>
  </goal>
  <goal name="wmpz_get_str&#39;vc.142" expl="precondition" proved="true">
  <transf name="split_vc" proved="true" >
   <goal name="wmpz_get_str&#39;vc.142.0" expl="precondition" proved="true">
   <proof prover="0"><result status="valid" time="0.12" steps="7938"/></proof>
   </goal>
  </transf>
  </goal>
  <goal name="wmpz_get_str&#39;vc.143" expl="precondition" proved="true">
  <proof prover="4"><result status="valid" time="0.16" steps="44833"/></proof>
  </goal>
  <goal name="wmpz_get_str&#39;vc.144" expl="precondition" proved="true">
  <proof prover="3"><result status="valid" time="0.21" steps="291"/></proof>
  </goal>
  <goal name="wmpz_get_str&#39;vc.145" expl="precondition" proved="true">
  <proof prover="0"><result status="valid" time="0.09" steps="143436"/></proof>
  </goal>
  <goal name="wmpz_get_str&#39;vc.146" expl="precondition" proved="true">
  <proof prover="3"><result status="valid" time="0.19" steps="293"/></proof>
  </goal>
  <goal name="wmpz_get_str&#39;vc.147" expl="precondition" proved="true">
  <proof prover="4"><result status="valid" time="0.28" steps="45737"/></proof>
  </goal>
  <goal name="wmpz_get_str&#39;vc.148" expl="assertion" proved="true">
  <proof prover="3"><result status="valid" time="0.22" steps="325"/></proof>
  </goal>
  <goal name="wmpz_get_str&#39;vc.149" expl="assertion" proved="true">
  <transf name="split_vc" proved="true" >
   <goal name="wmpz_get_str&#39;vc.149.0" expl="assertion" proved="true">
   <proof prover="4"><result status="valid" time="0.17" steps="45609"/></proof>
   </goal>
   <goal name="wmpz_get_str&#39;vc.149.1" expl="VC for wmpz_get_str" proved="true">
   <proof prover="4"><result status="valid" time="0.19" steps="41268"/></proof>
   </goal>
   <goal name="wmpz_get_str&#39;vc.149.2" expl="VC for wmpz_get_str" proved="true">
   <proof prover="4"><result status="valid" time="0.18" steps="41342"/></proof>
   </goal>
   <goal name="wmpz_get_str&#39;vc.149.3" expl="VC for wmpz_get_str" proved="true">
   <proof prover="4"><result status="valid" time="0.18" steps="46513"/></proof>
   </goal>
   <goal name="wmpz_get_str&#39;vc.149.4" expl="VC for wmpz_get_str" proved="true">
   <proof prover="3"><result status="valid" time="0.29" steps="322"/></proof>
   </goal>
   <goal name="wmpz_get_str&#39;vc.149.5" expl="VC for wmpz_get_str" proved="true">
   <proof prover="4"><result status="valid" time="0.19" steps="41519"/></proof>
   </goal>
   <goal name="wmpz_get_str&#39;vc.149.6" expl="VC for wmpz_get_str" proved="true">
   <proof prover="4"><result status="valid" time="0.16" steps="45709"/></proof>
   </goal>
   <goal name="wmpz_get_str&#39;vc.149.7" expl="VC for wmpz_get_str" proved="true">
   <proof prover="4"><result status="valid" time="0.16" steps="45970"/></proof>
   </goal>
  </transf>
  </goal>
  <goal name="wmpz_get_str&#39;vc.150" expl="assertion" proved="true">
  <transf name="split_vc" proved="true" >
   <goal name="wmpz_get_str&#39;vc.150.0" expl="assertion" proved="true">
   <proof prover="4"><result status="valid" time="0.18" steps="41808"/></proof>
   </goal>
   <goal name="wmpz_get_str&#39;vc.150.1" expl="VC for wmpz_get_str" proved="true">
   <proof prover="3"><result status="valid" time="0.46" steps="841"/></proof>
   </goal>
   <goal name="wmpz_get_str&#39;vc.150.2" expl="VC for wmpz_get_str" proved="true">
   <proof prover="3"><result status="valid" time="0.26" steps="326"/></proof>
   </goal>
   <goal name="wmpz_get_str&#39;vc.150.3" expl="VC for wmpz_get_str" proved="true">
   <proof prover="4"><result status="valid" time="0.18" steps="41632"/></proof>
   </goal>
   <goal name="wmpz_get_str&#39;vc.150.4" expl="VC for wmpz_get_str" proved="true">
   <proof prover="4"><result status="valid" time="0.17" steps="41614"/></proof>
   </goal>
   <goal name="wmpz_get_str&#39;vc.150.5" expl="VC for wmpz_get_str" proved="true">
   <proof prover="3"><result status="valid" time="1.85" steps="932"/></proof>
   </goal>
  </transf>
  </goal>
  <goal name="wmpz_get_str&#39;vc.151" expl="integer overflow" proved="true">
  <transf name="split_vc" proved="true" >
   <goal name="wmpz_get_str&#39;vc.151.0" expl="integer overflow" proved="true">
   <proof prover="3"><result status="valid" time="0.23" steps="327"/></proof>
   </goal>
  </transf>
  </goal>
  <goal name="wmpz_get_str&#39;vc.152" expl="loop invariant init" proved="true">
  <proof prover="3"><result status="valid" time="0.21" steps="319"/></proof>
  </goal>
  <goal name="wmpz_get_str&#39;vc.153" expl="loop invariant init" proved="true">
  <transf name="split_vc" proved="true" >
  </transf>
  </goal>
  <goal name="wmpz_get_str&#39;vc.154" expl="loop invariant init" proved="true">
  <proof prover="3"><result status="valid" time="0.42" steps="845"/></proof>
  </goal>
  <goal name="wmpz_get_str&#39;vc.155" expl="loop invariant init" proved="true">
  <proof prover="3"><result status="valid" time="0.42" steps="843"/></proof>
  </goal>
  <goal name="wmpz_get_str&#39;vc.156" expl="loop invariant init" proved="true">
  <proof prover="1"><result status="valid" time="0.19"/></proof>
  </goal>
  <goal name="wmpz_get_str&#39;vc.157" expl="loop invariant init" proved="true">
  <proof prover="3"><result status="valid" time="0.29" steps="338"/></proof>
  </goal>
  <goal name="wmpz_get_str&#39;vc.158" expl="loop invariant init" proved="true">
  <proof prover="3"><result status="valid" time="0.14" steps="326"/></proof>
  </goal>
  <goal name="wmpz_get_str&#39;vc.159" expl="loop invariant init" proved="true">
  <proof prover="3"><result status="valid" time="0.58" steps="862"/></proof>
  </goal>
  <goal name="wmpz_get_str&#39;vc.160" expl="loop invariant init" proved="true">
  <proof prover="4"><result status="valid" time="0.22" steps="42905"/></proof>
  </goal>
  <goal name="wmpz_get_str&#39;vc.161" expl="loop invariant init" proved="true">
  <proof prover="3" timelimit="1" memlimit="1000"><result status="valid" time="0.12" steps="324"/></proof>
  </goal>
  <goal name="wmpz_get_str&#39;vc.162" expl="precondition" proved="true">
  <proof prover="3"><result status="valid" time="1.66" steps="677"/></proof>
  </goal>
  <goal name="wmpz_get_str&#39;vc.163" expl="assertion" proved="true">
  <transf name="split_vc" proved="true" >
   <goal name="wmpz_get_str&#39;vc.163.0" expl="assertion" proved="true">
   <proof prover="3"><result status="valid" time="0.28" steps="360"/></proof>
   </goal>
   <goal name="wmpz_get_str&#39;vc.163.1" expl="assertion" proved="true">
   <proof prover="0"><result status="valid" time="0.07" steps="197286"/></proof>
   </goal>
   <goal name="wmpz_get_str&#39;vc.163.2" expl="VC for wmpz_get_str" proved="true">
   <proof prover="3"><result status="valid" time="0.27" steps="364"/></proof>
   </goal>
   <goal name="wmpz_get_str&#39;vc.163.3" expl="VC for wmpz_get_str" proved="true">
   <transf name="replace" proved="true" arg1="(offset sp)" arg2="(offset sp2)">
    <goal name="wmpz_get_str&#39;vc.163.3.0" expl="VC for wmpz_get_str" proved="true">
    <transf name="revert" proved="true" arg1="bs">
     <goal name="wmpz_get_str&#39;vc.163.3.0.0" expl="VC for wmpz_get_str" proved="true">
     <proof prover="3"><result status="valid" time="0.29" steps="364"/></proof>
     </goal>
    </transf>
    </goal>
    <goal name="wmpz_get_str&#39;vc.163.3.1" expl="equality hypothesis" proved="true">
    <proof prover="3" timelimit="1" memlimit="1000"><result status="valid" time="0.16" steps="347"/></proof>
    <proof prover="4"><result status="valid" time="0.15" steps="47812"/></proof>
    </goal>
   </transf>
   </goal>
   <goal name="wmpz_get_str&#39;vc.163.4" expl="VC for wmpz_get_str" proved="true">
   <proof prover="4"><result status="valid" time="0.34" steps="63740"/></proof>
   </goal>
   <goal name="wmpz_get_str&#39;vc.163.5" expl="VC for wmpz_get_str" proved="true">
   <proof prover="3"><result status="valid" time="0.28" steps="370"/></proof>
   </goal>
   <goal name="wmpz_get_str&#39;vc.163.6" expl="VC for wmpz_get_str" proved="true">
   <proof prover="4"><result status="valid" time="0.19" steps="49109"/></proof>
   </goal>
   <goal name="wmpz_get_str&#39;vc.163.7" expl="VC for wmpz_get_str" proved="true">
   <proof prover="3"><result status="valid" time="0.16" steps="355"/></proof>
   <proof prover="4"><result status="valid" time="0.20" steps="43692"/></proof>
   </goal>
   <goal name="wmpz_get_str&#39;vc.163.8" expl="VC for wmpz_get_str" proved="true">
   <proof prover="4"><result status="valid" time="0.18" steps="49313"/></proof>
   </goal>
   <goal name="wmpz_get_str&#39;vc.163.9" expl="VC for wmpz_get_str" proved="true">
   <proof prover="4"><result status="valid" time="0.19" steps="49160"/></proof>
   </goal>
   <goal name="wmpz_get_str&#39;vc.163.10" expl="VC for wmpz_get_str" proved="true">
   <proof prover="4"><result status="valid" time="0.18" steps="49213"/></proof>
   </goal>
   <goal name="wmpz_get_str&#39;vc.163.11" expl="VC for wmpz_get_str" proved="true">
   <proof prover="4"><result status="valid" time="0.16" steps="48729"/></proof>
   </goal>
   <goal name="wmpz_get_str&#39;vc.163.12" expl="VC for wmpz_get_str" proved="true">
   <proof prover="4"><result status="valid" time="0.17" steps="48738"/></proof>
   </goal>
  </transf>
  </goal>
  <goal name="wmpz_get_str&#39;vc.164" expl="assertion" proved="true">
  <transf name="split_vc" proved="true" >
   <goal name="wmpz_get_str&#39;vc.164.0" expl="assertion" proved="true">
   <proof prover="3"><result status="valid" time="0.27" steps="349"/></proof>
   <proof prover="4"><result status="valid" time="0.19" steps="43408"/></proof>
   </goal>
   <goal name="wmpz_get_str&#39;vc.164.1" expl="assertion" proved="true">
   <proof prover="3"><result status="valid" time="0.26" steps="349"/></proof>
   <proof prover="4"><result status="valid" time="0.20" steps="43410"/></proof>
   </goal>
   <goal name="wmpz_get_str&#39;vc.164.2" expl="assertion" proved="true">
<<<<<<< HEAD
   <proof prover="4"><result status="valid" time="0.31" steps="47773"/></proof>
=======
   <proof prover="4"><result status="valid" time="0.17" steps="49649"/></proof>
>>>>>>> 92c89c24
   </goal>
  </transf>
  </goal>
  <goal name="wmpz_get_str&#39;vc.165" expl="precondition" proved="true">
  <proof prover="4"><result status="valid" time="0.18" steps="47933"/></proof>
  </goal>
  <goal name="wmpz_get_str&#39;vc.166" expl="assertion" proved="true">
  <proof prover="1"><result status="valid" time="0.27"/></proof>
  </goal>
  <goal name="wmpz_get_str&#39;vc.167" expl="assertion" proved="true">
  <transf name="split_vc" proved="true" >
   <goal name="wmpz_get_str&#39;vc.167.0" expl="assertion" proved="true">
   <proof prover="1"><result status="valid" time="0.28"/></proof>
   </goal>
   <goal name="wmpz_get_str&#39;vc.167.1" expl="VC for wmpz_get_str" proved="true">
   <proof prover="0"><result status="valid" time="0.14" steps="192640"/></proof>
   </goal>
   <goal name="wmpz_get_str&#39;vc.167.2" expl="VC for wmpz_get_str" proved="true">
   <proof prover="3"><result status="valid" time="0.93" steps="1518"/></proof>
   </goal>
   <goal name="wmpz_get_str&#39;vc.167.3" expl="VC for wmpz_get_str" proved="true">
   <proof prover="3"><result status="valid" time="0.86" steps="377"/></proof>
   </goal>
   <goal name="wmpz_get_str&#39;vc.167.4" expl="VC for wmpz_get_str" proved="true">
   <proof prover="0"><result status="valid" time="0.20" steps="415636"/></proof>
   </goal>
   <goal name="wmpz_get_str&#39;vc.167.5" expl="VC for wmpz_get_str" proved="true">
   <proof prover="0"><result status="valid" time="0.10" steps="169943"/></proof>
   </goal>
   <goal name="wmpz_get_str&#39;vc.167.6" expl="VC for wmpz_get_str" proved="true">
   <proof prover="4"><result status="valid" time="0.19" steps="49026"/></proof>
   </goal>
  </transf>
  </goal>
  <goal name="wmpz_get_str&#39;vc.168" expl="precondition" proved="true">
  <proof prover="3"><result status="valid" time="1.85" steps="708"/></proof>
  </goal>
  <goal name="wmpz_get_str&#39;vc.169" expl="precondition" proved="true">
  <proof prover="1"><result status="valid" time="0.20"/></proof>
  <proof prover="4"><result status="valid" time="0.21" steps="42887"/></proof>
  </goal>
  <goal name="wmpz_get_str&#39;vc.170" expl="assertion" proved="true">
  <transf name="split_vc" proved="true" >
   <goal name="wmpz_get_str&#39;vc.170.0" expl="assertion" proved="true">
   <proof prover="3"><result status="valid" time="0.16" steps="377"/></proof>
   </goal>
   <goal name="wmpz_get_str&#39;vc.170.1" expl="assertion" proved="true">
   <proof prover="3"><result status="valid" time="0.33" steps="394"/></proof>
   </goal>
   <goal name="wmpz_get_str&#39;vc.170.2" expl="VC for wmpz_get_str" proved="true">
   <proof prover="4"><result status="valid" time="0.30" steps="48993"/></proof>
   </goal>
  </transf>
  </goal>
  <goal name="wmpz_get_str&#39;vc.171" expl="precondition" proved="true">
  <proof prover="4"><result status="valid" time="0.18" steps="49189"/></proof>
  </goal>
  <goal name="wmpz_get_str&#39;vc.172" expl="assertion" proved="true">
  <proof prover="1"><result status="valid" time="0.21"/></proof>
  </goal>
  <goal name="wmpz_get_str&#39;vc.173" expl="loop invariant preservation" proved="true">
  <transf name="inline_goal" proved="true" >
   <goal name="wmpz_get_str&#39;vc.173.0" expl="loop invariant preservation" proved="true">
   <transf name="split_vc" proved="true" >
    <goal name="wmpz_get_str&#39;vc.173.0.0" expl="loop invariant preservation" proved="true">
    <proof prover="4"><result status="valid" time="0.17" steps="43383"/></proof>
    </goal>
    <goal name="wmpz_get_str&#39;vc.173.0.1" expl="loop invariant preservation" proved="true">
    <transf name="inline_goal" proved="true" >
     <goal name="wmpz_get_str&#39;vc.173.0.1.0" expl="loop invariant preservation" proved="true">
     <transf name="split_vc" proved="true" >
      <goal name="wmpz_get_str&#39;vc.173.0.1.0.0" expl="loop invariant preservation" proved="true">
      <proof prover="3"><result status="valid" time="0.18" steps="375"/></proof>
      <proof prover="4"><result status="valid" time="0.18" steps="48740"/></proof>
      </goal>
     </transf>
     </goal>
    </transf>
    </goal>
   </transf>
   </goal>
  </transf>
  </goal>
  <goal name="wmpz_get_str&#39;vc.174" expl="loop invariant preservation" proved="true">
  <proof prover="3"><result status="valid" time="0.34" steps="400"/></proof>
  </goal>
  <goal name="wmpz_get_str&#39;vc.175" expl="loop invariant preservation" proved="true">
  <proof prover="0"><result status="valid" time="0.12" steps="179106"/></proof>
  </goal>
  <goal name="wmpz_get_str&#39;vc.176" expl="loop invariant preservation" proved="true">
  <proof prover="0"><result status="valid" time="0.11" steps="179229"/></proof>
  </goal>
  <goal name="wmpz_get_str&#39;vc.177" expl="loop invariant preservation" proved="true">
  <proof prover="0"><result status="valid" time="0.06" steps="179303"/></proof>
  </goal>
  <goal name="wmpz_get_str&#39;vc.178" expl="loop invariant preservation" proved="true">
  <proof prover="3"><result status="valid" time="0.18" steps="377"/></proof>
  <proof prover="4"><result status="valid" time="0.18" steps="44872"/></proof>
  </goal>
  <goal name="wmpz_get_str&#39;vc.179" expl="loop invariant preservation" proved="true">
  <proof prover="1"><result status="valid" time="0.99"/></proof>
  </goal>
  <goal name="wmpz_get_str&#39;vc.180" expl="loop invariant preservation" proved="true">
  <transf name="inline_goal" proved="true" >
   <goal name="wmpz_get_str&#39;vc.180.0" expl="loop invariant preservation" proved="true">
   <transf name="introduce_premises" proved="true" >
    <goal name="wmpz_get_str&#39;vc.180.0.0" expl="loop invariant preservation" proved="true">
    <transf name="case" proved="true" arg1="(i = offset sp + (j+1))">
     <goal name="wmpz_get_str&#39;vc.180.0.0.0" expl="true case (loop invariant preservation)" proved="true">
     <proof prover="3" timelimit="1" memlimit="1000"><result status="valid" time="0.17" steps="381"/></proof>
     <proof prover="4"><result status="valid" time="0.17" steps="49263"/></proof>
     </goal>
     <goal name="wmpz_get_str&#39;vc.180.0.0.1" expl="false case (loop invariant preservation)" proved="true">
     <proof prover="1"><result status="valid" time="1.07"/></proof>
     </goal>
    </transf>
    </goal>
   </transf>
   </goal>
  </transf>
  </goal>
  <goal name="wmpz_get_str&#39;vc.181" expl="loop invariant preservation" proved="true">
  <proof prover="4"><result status="valid" time="0.19" steps="50366"/></proof>
  </goal>
  <goal name="wmpz_get_str&#39;vc.182" expl="loop invariant preservation" proved="true">
  <proof prover="3" timelimit="1" memlimit="1000"><result status="valid" time="0.16" steps="381"/></proof>
  <proof prover="4"><result status="valid" time="0.20" steps="45088"/></proof>
  </goal>
  <goal name="wmpz_get_str&#39;vc.183" expl="precondition" proved="true">
  <proof prover="3"><result status="valid" time="0.80" steps="666"/></proof>
  </goal>
  <goal name="wmpz_get_str&#39;vc.184" expl="precondition" proved="true">
  <proof prover="3"><result status="valid" time="0.15" steps="343"/></proof>
  </goal>
  <goal name="wmpz_get_str&#39;vc.185" expl="precondition" proved="true">
  <proof prover="4"><result status="valid" time="0.27" steps="48510"/></proof>
  </goal>
  <goal name="wmpz_get_str&#39;vc.186" expl="assertion" proved="true">
  <transf name="apply" proved="true" arg1="strlen_def">
   <goal name="wmpz_get_str&#39;vc.186.0" expl="apply premises" proved="true">
   <proof prover="3" timelimit="1" memlimit="1000"><result status="valid" time="0.16" steps="356"/></proof>
   </goal>
   <goal name="wmpz_get_str&#39;vc.186.1" expl="apply premises" proved="true">
   <proof prover="1"><result status="valid" time="0.54"/></proof>
   </goal>
   <goal name="wmpz_get_str&#39;vc.186.2" expl="apply premises" proved="true">
   <proof prover="3" timelimit="1" memlimit="1000"><result status="valid" time="0.16" steps="356"/></proof>
   </goal>
  </transf>
  </goal>
  <goal name="wmpz_get_str&#39;vc.187" expl="assertion" proved="true">
  <transf name="apply" proved="true" arg1="strlen_def">
   <goal name="wmpz_get_str&#39;vc.187.0" expl="apply premises" proved="true">
   <proof prover="3" timelimit="1" memlimit="1000"><result status="valid" time="0.15" steps="358"/></proof>
   </goal>
   <goal name="wmpz_get_str&#39;vc.187.1" expl="apply premises" proved="true">
   <proof prover="1"><result status="valid" time="0.61"/></proof>
   </goal>
   <goal name="wmpz_get_str&#39;vc.187.2" expl="apply premises" proved="true">
   <proof prover="3" timelimit="1" memlimit="1000"><result status="valid" time="0.26" steps="358"/></proof>
   </goal>
  </transf>
  </goal>
  <goal name="wmpz_get_str&#39;vc.188" expl="assertion" proved="true">
  <transf name="split_vc" proved="true" >
   <goal name="wmpz_get_str&#39;vc.188.0" expl="assertion" proved="true">
   <proof prover="4"><result status="valid" time="0.15" steps="42813"/></proof>
   </goal>
   <goal name="wmpz_get_str&#39;vc.188.1" expl="VC for wmpz_get_str" proved="true">
   <proof prover="4"><result status="valid" time="0.16" steps="43513"/></proof>
   </goal>
   <goal name="wmpz_get_str&#39;vc.188.2" expl="VC for wmpz_get_str" proved="true">
   <proof prover="4"><result status="valid" time="0.20" steps="49563"/></proof>
   </goal>
   <goal name="wmpz_get_str&#39;vc.188.3" expl="VC for wmpz_get_str" proved="true">
   <transf name="inline_goal" proved="true" >
    <goal name="wmpz_get_str&#39;vc.188.3.0" expl="VC for wmpz_get_str" proved="true">
    <transf name="introduce_premises" proved="true" >
     <goal name="wmpz_get_str&#39;vc.188.3.0.0" expl="VC for wmpz_get_str" proved="true">
     <proof prover="1"><result status="valid" time="0.54"/></proof>
     </goal>
    </transf>
    </goal>
   </transf>
   </goal>
   <goal name="wmpz_get_str&#39;vc.188.4" expl="VC for wmpz_get_str" proved="true">
   <proof prover="3"><result status="valid" time="0.21" steps="364"/></proof>
   </goal>
  </transf>
  </goal>
  <goal name="wmpz_get_str&#39;vc.189" expl="assertion" proved="true">
  <transf name="split_vc" proved="true" >
   <goal name="wmpz_get_str&#39;vc.189.0" expl="assertion" proved="true">
   <proof prover="3"><result status="valid" time="0.31" steps="378"/></proof>
   </goal>
   <goal name="wmpz_get_str&#39;vc.189.1" expl="VC for wmpz_get_str" proved="true">
   <proof prover="1"><result status="valid" time="0.24"/></proof>
   </goal>
   <goal name="wmpz_get_str&#39;vc.189.2" expl="VC for wmpz_get_str" proved="true">
   <proof prover="4"><result status="valid" time="0.20" steps="43745"/></proof>
   </goal>
   <goal name="wmpz_get_str&#39;vc.189.3" expl="VC for wmpz_get_str" proved="true">
   <proof prover="3" timelimit="1" memlimit="1000"><result status="valid" time="0.16" steps="364"/></proof>
   </goal>
   <goal name="wmpz_get_str&#39;vc.189.4" expl="VC for wmpz_get_str" proved="true">
   <proof prover="0"><result status="valid" time="0.29" steps="434832"/></proof>
   </goal>
   <goal name="wmpz_get_str&#39;vc.189.5" expl="VC for wmpz_get_str" proved="true">
   <proof prover="4"><result status="valid" time="0.19" steps="42697"/></proof>
   </goal>
   <goal name="wmpz_get_str&#39;vc.189.6" expl="VC for wmpz_get_str" proved="true">
   <proof prover="3"><result status="valid" time="0.31" steps="384"/></proof>
   </goal>
  </transf>
  </goal>
  <goal name="wmpz_get_str&#39;vc.190" expl="precondition" proved="true">
  <proof prover="3"><result status="valid" time="0.17" steps="364"/></proof>
  </goal>
  <goal name="wmpz_get_str&#39;vc.191" expl="precondition" proved="true">
  <proof prover="3"><result status="valid" time="0.16" steps="365"/></proof>
  </goal>
  <goal name="wmpz_get_str&#39;vc.192" expl="precondition" proved="true">
  <proof prover="3"><result status="valid" time="0.16" steps="366"/></proof>
  </goal>
  <goal name="wmpz_get_str&#39;vc.193" expl="precondition" proved="true">
  <proof prover="1"><result status="valid" time="0.20"/></proof>
  </goal>
  <goal name="wmpz_get_str&#39;vc.194" expl="postcondition" proved="true">
  <proof prover="3"><result status="valid" time="0.17" steps="376"/></proof>
  </goal>
  <goal name="wmpz_get_str&#39;vc.195" expl="postcondition" proved="true">
  <transf name="inline_goal" proved="true" >
   <goal name="wmpz_get_str&#39;vc.195.0" expl="postcondition" proved="true">
   <transf name="split_vc" proved="true" >
    <goal name="wmpz_get_str&#39;vc.195.0.0" expl="postcondition" proved="true">
    <proof prover="3" timelimit="1" memlimit="1000"><result status="valid" time="0.17" steps="376"/></proof>
    </goal>
    <goal name="wmpz_get_str&#39;vc.195.0.1" expl="postcondition" proved="true">
    <transf name="inline_goal" proved="true" >
     <goal name="wmpz_get_str&#39;vc.195.0.1.0" expl="postcondition" proved="true">
     <transf name="split_vc" proved="true" >
      <goal name="wmpz_get_str&#39;vc.195.0.1.0.0" expl="postcondition" proved="true">
      <proof prover="0" timelimit="1" memlimit="1000"><result status="valid" time="0.10" steps="174242"/></proof>
      </goal>
      <goal name="wmpz_get_str&#39;vc.195.0.1.0.1" expl="postcondition" proved="true">
      <proof prover="3" timelimit="1" memlimit="1000"><result status="valid" time="0.16" steps="376"/></proof>
      </goal>
      <goal name="wmpz_get_str&#39;vc.195.0.1.0.2" expl="postcondition" proved="true">
      <proof prover="3" timelimit="1" memlimit="1000"><result status="valid" time="0.33" steps="392"/></proof>
      </goal>
      <goal name="wmpz_get_str&#39;vc.195.0.1.0.3" expl="postcondition" proved="true">
      <proof prover="3" timelimit="1" memlimit="1000"><result status="valid" time="0.33" steps="392"/></proof>
      </goal>
      <goal name="wmpz_get_str&#39;vc.195.0.1.0.4" expl="postcondition" proved="true">
      <proof prover="0" timelimit="1" memlimit="1000"><result status="valid" time="0.09" steps="175062"/></proof>
      </goal>
      <goal name="wmpz_get_str&#39;vc.195.0.1.0.5" expl="postcondition" proved="true">
      <proof prover="0" timelimit="1" memlimit="1000"><result status="valid" time="0.06" steps="197409"/></proof>
      </goal>
     </transf>
     </goal>
    </transf>
    </goal>
   </transf>
   </goal>
  </transf>
  </goal>
  <goal name="wmpz_get_str&#39;vc.196" expl="postcondition" proved="true">
  <transf name="inline_goal" proved="true" >
   <goal name="wmpz_get_str&#39;vc.196.0" expl="postcondition" proved="true">
   <transf name="right" proved="true" >
    <goal name="wmpz_get_str&#39;vc.196.0.0" expl="right case" proved="true">
    <transf name="split_vc" proved="true" >
     <goal name="wmpz_get_str&#39;vc.196.0.0.0" expl="right case" proved="true">
     <proof prover="4"><result status="valid" time="0.20" steps="49907"/></proof>
     </goal>
     <goal name="wmpz_get_str&#39;vc.196.0.0.1" expl="right case" proved="true">
     <proof prover="4"><result status="valid" time="0.19" steps="49101"/></proof>
     </goal>
     <goal name="wmpz_get_str&#39;vc.196.0.0.2" expl="right case" proved="true">
     <proof prover="0"><result status="valid" time="0.09" steps="201607"/></proof>
     </goal>
    </transf>
    </goal>
   </transf>
   </goal>
  </transf>
  </goal>
  <goal name="wmpz_get_str&#39;vc.197" expl="postcondition" proved="true">
  <transf name="case" proved="true" arg1="(x=u)">
   <goal name="wmpz_get_str&#39;vc.197.0" expl="true case (postcondition)" proved="true">
   <proof prover="3" timelimit="1" memlimit="1000"><result status="valid" time="0.33" steps="398"/></proof>
   </goal>
   <goal name="wmpz_get_str&#39;vc.197.1" expl="false case (postcondition)" proved="true">
   <proof prover="0" timelimit="1" memlimit="1000"><result status="valid" time="0.17" steps="384287"/></proof>
   </goal>
  </transf>
  </goal>
  <goal name="wmpz_get_str&#39;vc.198" expl="postcondition" proved="true">
  <proof prover="3"><result status="valid" time="0.84" steps="398"/></proof>
  </goal>
  <goal name="wmpz_get_str&#39;vc.199" expl="out of loop bounds" proved="true">
  <proof prover="3" timelimit="1" memlimit="1000"><result status="valid" time="0.12" steps="318"/></proof>
  </goal>
  <goal name="wmpz_get_str&#39;vc.200" expl="precondition" proved="true">
  <proof prover="1"><result status="valid" time="0.15"/></proof>
  </goal>
  <goal name="wmpz_get_str&#39;vc.201" expl="precondition" proved="true">
  <proof prover="3"><result status="valid" time="0.21" steps="551"/></proof>
  </goal>
  <goal name="wmpz_get_str&#39;vc.202" expl="precondition" proved="true">
  <proof prover="3"><result status="valid" time="0.06" steps="110"/></proof>
  </goal>
  <goal name="wmpz_get_str&#39;vc.203" expl="assertion" proved="true">
  <proof prover="3"><result status="valid" time="0.08" steps="134"/></proof>
  </goal>
  <goal name="wmpz_get_str&#39;vc.204" expl="precondition" proved="true">
  <proof prover="4"><result status="valid" time="0.12" steps="37601"/></proof>
  </goal>
  <goal name="wmpz_get_str&#39;vc.205" expl="assertion" proved="true">
  <proof prover="3"><result status="valid" time="0.23" steps="580"/></proof>
  </goal>
  <goal name="wmpz_get_str&#39;vc.206" expl="precondition" proved="true">
  <proof prover="3"><result status="valid" time="0.12" steps="382"/></proof>
  </goal>
  <goal name="wmpz_get_str&#39;vc.207" expl="integer overflow" proved="true">
  <proof prover="3"><result status="valid" time="0.12" steps="191"/></proof>
  </goal>
  <goal name="wmpz_get_str&#39;vc.208" expl="precondition" proved="true">
  <proof prover="3"><result status="valid" time="0.19" steps="193"/></proof>
  </goal>
  <goal name="wmpz_get_str&#39;vc.209" expl="integer overflow" proved="true">
  <proof prover="3"><result status="valid" time="0.24" steps="195"/></proof>
  </goal>
  <goal name="wmpz_get_str&#39;vc.210" expl="precondition" proved="true">
  <proof prover="3"><result status="valid" time="0.18" steps="452"/></proof>
  </goal>
  <goal name="wmpz_get_str&#39;vc.211" expl="precondition" proved="true">
  <proof prover="3"><result status="valid" time="1.05" steps="738"/></proof>
  </goal>
  <goal name="wmpz_get_str&#39;vc.212" expl="precondition" proved="true">
  <proof prover="3"><result status="valid" time="0.07" steps="200"/></proof>
  </goal>
  <goal name="wmpz_get_str&#39;vc.213" expl="integer overflow" proved="true">
  <proof prover="1"><result status="valid" time="0.14"/></proof>
  </goal>
  <goal name="wmpz_get_str&#39;vc.214" expl="integer overflow" proved="true">
  <proof prover="3"><result status="valid" time="0.19" steps="209"/></proof>
  </goal>
  <goal name="wmpz_get_str&#39;vc.215" expl="integer overflow" proved="true">
  <proof prover="0"><result status="valid" time="0.12" steps="240422"/></proof>
  </goal>
  <goal name="wmpz_get_str&#39;vc.216" expl="assertion" proved="true">
  <transf name="split_vc" proved="true" >
   <goal name="wmpz_get_str&#39;vc.216.0" expl="assertion" proved="true">
   <proof prover="2"><result status="valid" time="0.87"/></proof>
   </goal>
   <goal name="wmpz_get_str&#39;vc.216.1" expl="assertion" proved="true">
   <proof prover="4"><result status="valid" time="0.17" steps="39704"/></proof>
   </goal>
   <goal name="wmpz_get_str&#39;vc.216.2" expl="assertion" proved="true">
   <proof prover="3"><result status="valid" time="0.42" steps="213"/></proof>
   </goal>
   <goal name="wmpz_get_str&#39;vc.216.3" expl="assertion" proved="true">
   <proof prover="1"><result status="valid" time="0.21"/></proof>
   </goal>
   <goal name="wmpz_get_str&#39;vc.216.4" expl="assertion" proved="true">
   <proof prover="3"><result status="valid" time="0.39" steps="213"/></proof>
   </goal>
   <goal name="wmpz_get_str&#39;vc.216.5" expl="VC for wmpz_get_str" proved="true">
   <proof prover="2"><result status="valid" time="0.36"/></proof>
   </goal>
   <goal name="wmpz_get_str&#39;vc.216.6" expl="VC for wmpz_get_str" proved="true">
   <proof prover="0"><result status="valid" time="0.08" steps="262044"/></proof>
   </goal>
   <goal name="wmpz_get_str&#39;vc.216.7" expl="VC for wmpz_get_str" proved="true">
   <proof prover="1"><result status="valid" time="0.16"/></proof>
   </goal>
   <goal name="wmpz_get_str&#39;vc.216.8" expl="VC for wmpz_get_str" proved="true">
   <proof prover="1"><result status="valid" time="0.44"/></proof>
   </goal>
   <goal name="wmpz_get_str&#39;vc.216.9" expl="VC for wmpz_get_str" proved="true">
   <proof prover="0"><result status="valid" time="1.77" steps="3460582"/></proof>
   </goal>
   <goal name="wmpz_get_str&#39;vc.216.10" expl="VC for wmpz_get_str" proved="true">
   <proof prover="4"><result status="valid" time="0.20" steps="44074"/></proof>
   </goal>
  </transf>
  </goal>
  <goal name="wmpz_get_str&#39;vc.217" expl="assertion" proved="true">
  <transf name="split_vc" proved="true" >
   <goal name="wmpz_get_str&#39;vc.217.0" expl="assertion" proved="true">
   <proof prover="4"><result status="valid" time="0.24" steps="42833"/></proof>
   </goal>
   <goal name="wmpz_get_str&#39;vc.217.1" expl="VC for wmpz_get_str" proved="true">
   <proof prover="4"><result status="valid" time="0.16" steps="38802"/></proof>
   </goal>
   <goal name="wmpz_get_str&#39;vc.217.2" expl="VC for wmpz_get_str" proved="true">
   <proof prover="3"><result status="valid" time="0.41" steps="218"/></proof>
   </goal>
   <goal name="wmpz_get_str&#39;vc.217.3" expl="VC for wmpz_get_str" proved="true">
   <transf name="apply" proved="true" arg1="pow_mon_strict" arg2="with" arg3="2">
    <goal name="wmpz_get_str&#39;vc.217.3.0" expl="apply premises" proved="true">
    <proof prover="3" timelimit="1" memlimit="1000"><result status="valid" time="0.10" steps="215"/></proof>
    </goal>
    <goal name="wmpz_get_str&#39;vc.217.3.1" expl="apply premises" proved="true">
    <proof prover="3" timelimit="1" memlimit="1000"><result status="valid" time="0.45" steps="558"/></proof>
    </goal>
    <goal name="wmpz_get_str&#39;vc.217.3.2" expl="apply premises" proved="true">
    <proof prover="3" timelimit="1" memlimit="1000"><result status="valid" time="0.46" steps="557"/></proof>
    </goal>
   </transf>
   </goal>
   <goal name="wmpz_get_str&#39;vc.217.4" expl="VC for wmpz_get_str" proved="true">
   <proof prover="4"><result status="valid" time="0.18" steps="38877"/></proof>
   </goal>
   <goal name="wmpz_get_str&#39;vc.217.5" expl="VC for wmpz_get_str" proved="true">
   <proof prover="0"><result status="valid" time="2.35" steps="2751760"/></proof>
   </goal>
  </transf>
  </goal>
  <goal name="wmpz_get_str&#39;vc.218" expl="assertion" proved="true">
  <transf name="split_vc" proved="true" >
   <goal name="wmpz_get_str&#39;vc.218.0" expl="assertion" proved="true">
   <proof prover="4"><result status="valid" time="0.18" steps="38832"/></proof>
   </goal>
   <goal name="wmpz_get_str&#39;vc.218.1" expl="assertion" proved="true">
   <proof prover="4"><result status="valid" time="0.17" steps="43055"/></proof>
   </goal>
   <goal name="wmpz_get_str&#39;vc.218.2" expl="assertion" proved="true">
   <proof prover="3"><result status="valid" time="0.38" steps="219"/></proof>
   </goal>
   <goal name="wmpz_get_str&#39;vc.218.3" expl="VC for wmpz_get_str" proved="true">
   <proof prover="3"><result status="valid" time="0.54" steps="807"/></proof>
   </goal>
   <goal name="wmpz_get_str&#39;vc.218.4" expl="VC for wmpz_get_str" proved="true">
   <proof prover="4"><result status="valid" time="0.20" steps="38951"/></proof>
   </goal>
   <goal name="wmpz_get_str&#39;vc.218.5" expl="VC for wmpz_get_str" proved="true">
   <proof prover="0"><result status="valid" time="0.08" steps="136900"/></proof>
   </goal>
   <goal name="wmpz_get_str&#39;vc.218.6" expl="VC for wmpz_get_str" proved="true">
   <proof prover="4"><result status="valid" time="0.16" steps="43568"/></proof>
   </goal>
   <goal name="wmpz_get_str&#39;vc.218.7" expl="VC for wmpz_get_str" proved="true">
   <proof prover="3"><result status="valid" time="0.10" steps="226"/></proof>
   </goal>
   <goal name="wmpz_get_str&#39;vc.218.8" expl="VC for wmpz_get_str" proved="true">
   <proof prover="4"><result status="valid" time="0.18" steps="43404"/></proof>
   </goal>
  </transf>
  </goal>
  <goal name="wmpz_get_str&#39;vc.219" expl="precondition" proved="true">
  <proof prover="3"><result status="valid" time="0.37" steps="221"/></proof>
  </goal>
  <goal name="wmpz_get_str&#39;vc.220" expl="precondition" proved="true">
  <proof prover="0"><result status="valid" time="1.14" steps="1525173"/></proof>
  </goal>
  <goal name="wmpz_get_str&#39;vc.221" expl="precondition" proved="true">
  <proof prover="4"><result status="valid" time="0.16" steps="43447"/></proof>
  </goal>
  <goal name="wmpz_get_str&#39;vc.222" expl="precondition" proved="true">
  <transf name="inline_goal" proved="true" >
   <goal name="wmpz_get_str&#39;vc.222.0" expl="precondition" proved="true">
   <transf name="split_vc" proved="true" >
    <goal name="wmpz_get_str&#39;vc.222.0.0" expl="precondition" proved="true">
    <proof prover="3" timelimit="1" memlimit="1000"><result status="valid" time="0.38" steps="226"/></proof>
    </goal>
    <goal name="wmpz_get_str&#39;vc.222.0.1" expl="precondition" proved="true">
    <proof prover="3" timelimit="1" memlimit="1000"><result status="valid" time="0.15" steps="221"/></proof>
    </goal>
    <goal name="wmpz_get_str&#39;vc.222.0.2" expl="precondition" proved="true">
    <proof prover="3" timelimit="1" memlimit="1000"><result status="valid" time="0.39" steps="226"/></proof>
    </goal>
    <goal name="wmpz_get_str&#39;vc.222.0.3" expl="precondition" proved="true">
    <proof prover="3" timelimit="1" memlimit="1000"><result status="valid" time="0.39" steps="226"/></proof>
    </goal>
    <goal name="wmpz_get_str&#39;vc.222.0.4" expl="precondition" proved="true">
    <proof prover="3" timelimit="1" memlimit="1000"><result status="valid" time="0.50" steps="226"/></proof>
    </goal>
    <goal name="wmpz_get_str&#39;vc.222.0.5" expl="precondition" proved="true">
    <proof prover="3" timelimit="1" memlimit="1000"><result status="valid" time="0.40" steps="226"/></proof>
    </goal>
   </transf>
   </goal>
  </transf>
  </goal>
  <goal name="wmpz_get_str&#39;vc.223" expl="precondition" proved="true">
  <proof prover="4"><result status="valid" time="0.17" steps="43510"/></proof>
  </goal>
  <goal name="wmpz_get_str&#39;vc.224" expl="precondition" proved="true">
  <proof prover="1"><result status="valid" time="0.18"/></proof>
  </goal>
  <goal name="wmpz_get_str&#39;vc.225" expl="precondition" proved="true">
  <proof prover="3"><result status="valid" time="0.47" steps="229"/></proof>
  </goal>
  <goal name="wmpz_get_str&#39;vc.226" expl="precondition" proved="true">
  <proof prover="3"><result status="valid" time="0.19" steps="226"/></proof>
  </goal>
  <goal name="wmpz_get_str&#39;vc.227" expl="precondition" proved="true">
  <proof prover="1"><result status="valid" time="0.19"/></proof>
  </goal>
  <goal name="wmpz_get_str&#39;vc.228" expl="assertion" proved="true">
  <proof prover="0" timelimit="1" memlimit="1000"><result status="valid" time="0.10" steps="7938"/></proof>
  </goal>
  <goal name="wmpz_get_str&#39;vc.229" expl="precondition" proved="true">
  <proof prover="3"><result status="valid" time="0.10" steps="252"/></proof>
  </goal>
  <goal name="wmpz_get_str&#39;vc.230" expl="integer overflow" proved="true">
  <transf name="split_vc" proved="true" >
   <goal name="wmpz_get_str&#39;vc.230.0" expl="integer overflow" proved="true">
   <proof prover="4"><result status="valid" time="0.14" steps="44419"/></proof>
   </goal>
  </transf>
  </goal>
  <goal name="wmpz_get_str&#39;vc.231" expl="assertion" proved="true">
  <proof prover="0"><result status="valid" time="0.10" steps="139488"/></proof>
  </goal>
  <goal name="wmpz_get_str&#39;vc.232" expl="assertion" proved="true">
  <transf name="split_vc" proved="true" >
   <goal name="wmpz_get_str&#39;vc.232.0" expl="assertion" proved="true">
   <proof prover="4"><result status="valid" time="0.17" steps="44078"/></proof>
   </goal>
   <goal name="wmpz_get_str&#39;vc.232.1" expl="VC for wmpz_get_str" proved="true">
   <proof prover="3"><result status="valid" time="0.45" steps="264"/></proof>
   </goal>
   <goal name="wmpz_get_str&#39;vc.232.2" expl="VC for wmpz_get_str" proved="true">
   <proof prover="2"><result status="valid" time="0.07"/></proof>
   </goal>
   <goal name="wmpz_get_str&#39;vc.232.3" expl="VC for wmpz_get_str" proved="true">
   <proof prover="4"><result status="valid" time="0.17" steps="45877"/></proof>
   </goal>
  </transf>
  </goal>
  <goal name="wmpz_get_str&#39;vc.233" expl="assertion" proved="true">
  <proof prover="4"><result status="valid" time="0.16" steps="45204"/></proof>
  </goal>
  <goal name="wmpz_get_str&#39;vc.234" expl="assertion" proved="true">
  <transf name="split_vc" proved="true" >
   <goal name="wmpz_get_str&#39;vc.234.0" expl="assertion" proved="true">
   <proof prover="4"><result status="valid" time="0.19" steps="46084"/></proof>
   </goal>
   <goal name="wmpz_get_str&#39;vc.234.1" expl="VC for wmpz_get_str" proved="true">
   <proof prover="3"><result status="valid" time="0.58" steps="271"/></proof>
   </goal>
   <goal name="wmpz_get_str&#39;vc.234.2" expl="VC for wmpz_get_str" proved="true">
   <proof prover="4"><result status="valid" time="0.16" steps="45310"/></proof>
   </goal>
   <goal name="wmpz_get_str&#39;vc.234.3" expl="VC for wmpz_get_str" proved="true">
   <proof prover="4"><result status="valid" time="0.18" steps="45311"/></proof>
   </goal>
   <goal name="wmpz_get_str&#39;vc.234.4" expl="VC for wmpz_get_str" proved="true">
   <proof prover="3"><result status="valid" time="0.46" steps="275"/></proof>
   </goal>
   <goal name="wmpz_get_str&#39;vc.234.5" expl="VC for wmpz_get_str" proved="true">
   <transf name="revert" proved="true" arg1="H3">
    <goal name="wmpz_get_str&#39;vc.234.5.0" expl="VC for wmpz_get_str" proved="true">
    <transf name="unfold" proved="true" arg1="in_base">
     <goal name="wmpz_get_str&#39;vc.234.5.0.0" expl="VC for wmpz_get_str" proved="true">
     <proof prover="2"><result status="valid" time="0.17"/></proof>
     </goal>
    </transf>
    </goal>
   </transf>
   </goal>
  </transf>
  </goal>
  <goal name="wmpz_get_str&#39;vc.235" expl="precondition" proved="true">
  <proof prover="1"><result status="valid" time="0.30"/></proof>
  </goal>
  <goal name="wmpz_get_str&#39;vc.236" expl="precondition" proved="true">
  <transf name="split_vc" proved="true" >
   <goal name="wmpz_get_str&#39;vc.236.0" expl="precondition" proved="true">
   <proof prover="3"><result status="valid" time="0.11" steps="261"/></proof>
   </goal>
  </transf>
  </goal>
  <goal name="wmpz_get_str&#39;vc.237" expl="precondition" proved="true">
  <proof prover="1"><result status="valid" time="0.20"/></proof>
  </goal>
  <goal name="wmpz_get_str&#39;vc.238" expl="precondition" proved="true">
  <proof prover="3"><result status="valid" time="0.11" steps="263"/></proof>
  </goal>
  <goal name="wmpz_get_str&#39;vc.239" expl="precondition" proved="true">
  <transf name="split_vc" proved="true" >
   <goal name="wmpz_get_str&#39;vc.239.0" expl="precondition" proved="true">
   <proof prover="4"><result status="valid" time="0.16" steps="45098"/></proof>
   </goal>
  </transf>
  </goal>
  <goal name="wmpz_get_str&#39;vc.240" expl="precondition" proved="true">
  <proof prover="4"><result status="valid" time="0.18" steps="45391"/></proof>
  </goal>
  <goal name="wmpz_get_str&#39;vc.241" expl="assertion" proved="true">
  <proof prover="3"><result status="valid" time="0.48" steps="290"/></proof>
  </goal>
  <goal name="wmpz_get_str&#39;vc.242" expl="assertion" proved="true">
  <transf name="split_vc" proved="true" >
   <goal name="wmpz_get_str&#39;vc.242.0" expl="assertion" proved="true">
   <proof prover="4"><result status="valid" time="0.21" steps="40335"/></proof>
   </goal>
   <goal name="wmpz_get_str&#39;vc.242.1" expl="VC for wmpz_get_str" proved="true">
   <proof prover="4"><result status="valid" time="0.22" steps="40713"/></proof>
   </goal>
   <goal name="wmpz_get_str&#39;vc.242.2" expl="VC for wmpz_get_str" proved="true">
   <proof prover="4"><result status="valid" time="0.19" steps="40929"/></proof>
   </goal>
   <goal name="wmpz_get_str&#39;vc.242.3" expl="VC for wmpz_get_str" proved="true">
   <proof prover="4"><result status="valid" time="0.19" steps="46277"/></proof>
   </goal>
   <goal name="wmpz_get_str&#39;vc.242.4" expl="VC for wmpz_get_str" proved="true">
   <proof prover="0"><result status="valid" time="0.10" steps="166977"/></proof>
   </goal>
   <goal name="wmpz_get_str&#39;vc.242.5" expl="VC for wmpz_get_str" proved="true">
   <proof prover="4"><result status="valid" time="0.19" steps="40384"/></proof>
   </goal>
   <goal name="wmpz_get_str&#39;vc.242.6" expl="VC for wmpz_get_str" proved="true">
   <proof prover="4"><result status="valid" time="0.16" steps="45252"/></proof>
   </goal>
   <goal name="wmpz_get_str&#39;vc.242.7" expl="VC for wmpz_get_str" proved="true">
   <proof prover="4"><result status="valid" time="0.18" steps="45683"/></proof>
   </goal>
  </transf>
  </goal>
  <goal name="wmpz_get_str&#39;vc.243" expl="assertion" proved="true">
  <proof prover="4"><result status="valid" time="0.11" steps="41459"/></proof>
  </goal>
  <goal name="wmpz_get_str&#39;vc.244" expl="integer overflow" proved="true">
  <proof prover="3"><result status="valid" time="0.47" steps="290"/></proof>
  </goal>
  <goal name="wmpz_get_str&#39;vc.245" expl="loop invariant init" proved="true">
  <proof prover="4"><result status="valid" time="0.18" steps="40480"/></proof>
  </goal>
  <goal name="wmpz_get_str&#39;vc.246" expl="loop invariant init" proved="true">
  <transf name="split_vc" proved="true" >
  </transf>
  </goal>
  <goal name="wmpz_get_str&#39;vc.247" expl="loop invariant init" proved="true">
  <proof prover="3"><result status="valid" time="1.02" steps="934"/></proof>
  </goal>
  <goal name="wmpz_get_str&#39;vc.248" expl="loop invariant init" proved="true">
  <proof prover="3"><result status="valid" time="1.00" steps="932"/></proof>
  </goal>
  <goal name="wmpz_get_str&#39;vc.249" expl="loop invariant init" proved="true">
  <proof prover="3"><result status="valid" time="1.03" steps="932"/></proof>
  </goal>
  <goal name="wmpz_get_str&#39;vc.250" expl="loop invariant init" proved="true">
  <proof prover="3"><result status="valid" time="0.59" steps="294"/></proof>
  </goal>
  <goal name="wmpz_get_str&#39;vc.251" expl="loop invariant init" proved="true">
  <proof prover="3"><result status="valid" time="0.13" steps="292"/></proof>
  </goal>
  <goal name="wmpz_get_str&#39;vc.252" expl="loop invariant init" proved="true">
  <proof prover="0"><result status="valid" time="0.11" steps="174902"/></proof>
  </goal>
  <goal name="wmpz_get_str&#39;vc.253" expl="loop invariant init" proved="true">
  <transf name="split_vc" proved="true" >
   <goal name="wmpz_get_str&#39;vc.253.0" expl="loop invariant init" proved="true">
   <proof prover="3"><result status="valid" time="0.13" steps="292"/></proof>
   </goal>
  </transf>
  </goal>
  <goal name="wmpz_get_str&#39;vc.254" expl="loop invariant init" proved="true">
  <proof prover="3" timelimit="1" memlimit="1000"><result status="valid" time="0.14" steps="292"/></proof>
  </goal>
  <goal name="wmpz_get_str&#39;vc.255" expl="precondition" proved="true">
  <proof prover="0"><result status="valid" time="0.17" steps="233463"/></proof>
  </goal>
  <goal name="wmpz_get_str&#39;vc.256" expl="assertion" proved="true">
  <transf name="split_vc" proved="true" >
   <goal name="wmpz_get_str&#39;vc.256.0" expl="assertion" proved="true">
   <transf name="apply" proved="true" arg1="LoopInvariant8">
    <goal name="wmpz_get_str&#39;vc.256.0.0" expl="apply premises" proved="true">
    <proof prover="3" timelimit="1" memlimit="1000"><result status="valid" time="0.16" steps="309"/></proof>
    </goal>
   </transf>
   </goal>
   <goal name="wmpz_get_str&#39;vc.256.1" expl="assertion" proved="true">
   <proof prover="0"><result status="valid" time="0.16" steps="238250"/></proof>
   </goal>
   <goal name="wmpz_get_str&#39;vc.256.2" expl="VC for wmpz_get_str" proved="true">
   <proof prover="3"><result status="valid" time="0.54" steps="321"/></proof>
   </goal>
   <goal name="wmpz_get_str&#39;vc.256.3" expl="VC for wmpz_get_str" proved="true">
   <transf name="revert" proved="true" arg1="bs">
    <goal name="wmpz_get_str&#39;vc.256.3.0" expl="VC for wmpz_get_str" proved="true">
    <proof prover="3"><result status="valid" time="2.83" steps="1538"/></proof>
    </goal>
   </transf>
   </goal>
   <goal name="wmpz_get_str&#39;vc.256.4" expl="VC for wmpz_get_str" proved="true">
   <proof prover="4"><result status="valid" time="0.33" steps="65117"/></proof>
   </goal>
   <goal name="wmpz_get_str&#39;vc.256.5" expl="VC for wmpz_get_str" proved="true">
   <proof prover="3"><result status="valid" time="0.55" steps="327"/></proof>
   </goal>
   <goal name="wmpz_get_str&#39;vc.256.6" expl="VC for wmpz_get_str" proved="true">
   <proof prover="4"><result status="valid" time="0.18" steps="48792"/></proof>
   </goal>
   <goal name="wmpz_get_str&#39;vc.256.7" expl="VC for wmpz_get_str" proved="true">
   <proof prover="3"><result status="valid" time="0.15" steps="321"/></proof>
   <proof prover="4"><result status="valid" time="0.20" steps="43253"/></proof>
   </goal>
   <goal name="wmpz_get_str&#39;vc.256.8" expl="VC for wmpz_get_str" proved="true">
   <proof prover="4"><result status="valid" time="0.19" steps="48970"/></proof>
   </goal>
   <goal name="wmpz_get_str&#39;vc.256.9" expl="VC for wmpz_get_str" proved="true">
   <proof prover="4"><result status="valid" time="0.19" steps="48844"/></proof>
   </goal>
   <goal name="wmpz_get_str&#39;vc.256.10" expl="VC for wmpz_get_str" proved="true">
   <proof prover="4"><result status="valid" time="0.19" steps="48870"/></proof>
   </goal>
   <goal name="wmpz_get_str&#39;vc.256.11" expl="VC for wmpz_get_str" proved="true">
   <proof prover="4"><result status="valid" time="0.18" steps="48405"/></proof>
   </goal>
   <goal name="wmpz_get_str&#39;vc.256.12" expl="VC for wmpz_get_str" proved="true">
   <proof prover="4"><result status="valid" time="0.17" steps="48414"/></proof>
   </goal>
  </transf>
  </goal>
  <goal name="wmpz_get_str&#39;vc.257" expl="assertion" proved="true">
  <transf name="split_vc" proved="true" >
   <goal name="wmpz_get_str&#39;vc.257.0" expl="assertion" proved="true">
   <proof prover="3"><result status="valid" time="0.16" steps="315"/></proof>
   <proof prover="4"><result status="valid" time="0.20" steps="43004"/></proof>
   </goal>
   <goal name="wmpz_get_str&#39;vc.257.1" expl="assertion" proved="true">
   <proof prover="4"><result status="valid" time="0.20" steps="43006"/></proof>
   </goal>
   <goal name="wmpz_get_str&#39;vc.257.2" expl="assertion" proved="true">
   <proof prover="4"><result status="valid" time="0.18" steps="47404"/></proof>
   </goal>
  </transf>
  </goal>
  <goal name="wmpz_get_str&#39;vc.258" expl="precondition" proved="true">
  <transf name="split_vc" proved="true" >
   <goal name="wmpz_get_str&#39;vc.258.0" expl="precondition" proved="true">
   <proof prover="3"><result status="valid" time="0.15" steps="318"/></proof>
   <proof prover="4"><result status="valid" time="0.18" steps="47447"/></proof>
   </goal>
   <goal name="wmpz_get_str&#39;vc.258.1" expl="precondition" proved="true">
   <proof prover="4"><result status="valid" time="0.18" steps="47468"/></proof>
   </goal>
  </transf>
  </goal>
  <goal name="wmpz_get_str&#39;vc.259" expl="assertion" proved="true">
  <proof prover="1"><result status="valid" time="0.34"/></proof>
  </goal>
  <goal name="wmpz_get_str&#39;vc.260" expl="assertion" proved="true">
  <transf name="split_vc" proved="true" >
   <goal name="wmpz_get_str&#39;vc.260.0" expl="assertion" proved="true">
   <proof prover="1"><result status="valid" time="0.34"/></proof>
   </goal>
   <goal name="wmpz_get_str&#39;vc.260.1" expl="VC for wmpz_get_str" proved="true">
   <proof prover="0"><result status="valid" time="0.17" steps="231486"/></proof>
   </goal>
   <goal name="wmpz_get_str&#39;vc.260.2" expl="VC for wmpz_get_str" proved="true">
   <proof prover="0"><result status="valid" time="0.12" steps="178244"/></proof>
   </goal>
   <goal name="wmpz_get_str&#39;vc.260.3" expl="VC for wmpz_get_str" proved="true">
   <proof prover="0"><result status="valid" time="0.12" steps="177460"/></proof>
   </goal>
   <goal name="wmpz_get_str&#39;vc.260.4" expl="VC for wmpz_get_str" proved="true">
   <proof prover="0"><result status="valid" time="0.56" steps="964416"/></proof>
   </goal>
   <goal name="wmpz_get_str&#39;vc.260.5" expl="VC for wmpz_get_str" proved="true">
   <proof prover="0"><result status="valid" time="0.14" steps="178219"/></proof>
   </goal>
   <goal name="wmpz_get_str&#39;vc.260.6" expl="VC for wmpz_get_str" proved="true">
   <proof prover="4"><result status="valid" time="0.19" steps="48759"/></proof>
   </goal>
  </transf>
  </goal>
  <goal name="wmpz_get_str&#39;vc.261" expl="precondition" proved="true">
  <proof prover="1"><result status="valid" time="1.49"/></proof>
  </goal>
  <goal name="wmpz_get_str&#39;vc.262" expl="precondition" proved="true">
  <proof prover="3"><result status="valid" time="0.28" steps="326"/></proof>
  <proof prover="4"><result status="valid" time="0.17" steps="42448"/></proof>
  </goal>
  <goal name="wmpz_get_str&#39;vc.263" expl="assertion" proved="true">
  <transf name="split_vc" proved="true" >
   <goal name="wmpz_get_str&#39;vc.263.0" expl="assertion" proved="true">
   <proof prover="3"><result status="valid" time="0.19" steps="343"/></proof>
   </goal>
   <goal name="wmpz_get_str&#39;vc.263.1" expl="assertion" proved="true">
   <proof prover="3"><result status="valid" time="0.59" steps="351"/></proof>
   </goal>
   <goal name="wmpz_get_str&#39;vc.263.2" expl="VC for wmpz_get_str" proved="true">
   <proof prover="4"><result status="valid" time="0.18" steps="48650"/></proof>
   </goal>
  </transf>
  </goal>
  <goal name="wmpz_get_str&#39;vc.264" expl="precondition" proved="true">
  <proof prover="3"><result status="valid" time="0.27" steps="343"/></proof>
  <proof prover="4"><result status="valid" time="0.20" steps="48887"/></proof>
  </goal>
  <goal name="wmpz_get_str&#39;vc.265" expl="assertion" proved="true">
  <proof prover="1"><result status="valid" time="0.24"/></proof>
  </goal>
  <goal name="wmpz_get_str&#39;vc.266" expl="loop invariant preservation" proved="true">
  <proof prover="4"><result status="valid" time="0.19" steps="48385"/></proof>
  </goal>
  <goal name="wmpz_get_str&#39;vc.267" expl="loop invariant preservation" proved="true">
  <proof prover="3"><result status="valid" time="0.64" steps="357"/></proof>
  </goal>
  <goal name="wmpz_get_str&#39;vc.268" expl="loop invariant preservation" proved="true">
  <proof prover="0"><result status="valid" time="0.12" steps="185226"/></proof>
  </goal>
  <goal name="wmpz_get_str&#39;vc.269" expl="loop invariant preservation" proved="true">
  <proof prover="0"><result status="valid" time="0.12" steps="185348"/></proof>
  </goal>
  <goal name="wmpz_get_str&#39;vc.270" expl="loop invariant preservation" proved="true">
  <proof prover="0"><result status="valid" time="0.12" steps="185423"/></proof>
  </goal>
  <goal name="wmpz_get_str&#39;vc.271" expl="loop invariant preservation" proved="true">
  <transf name="inline_goal" proved="true" >
   <goal name="wmpz_get_str&#39;vc.271.0" expl="loop invariant preservation" proved="true">
   <transf name="split_vc" proved="true" >
    <goal name="wmpz_get_str&#39;vc.271.0.0" expl="loop invariant preservation" proved="true">
    <transf name="inline_goal" proved="true" >
     <goal name="wmpz_get_str&#39;vc.271.0.0.0" expl="loop invariant preservation" proved="true">
     <transf name="split_vc" proved="true" >
      <goal name="wmpz_get_str&#39;vc.271.0.0.0.0" expl="loop invariant preservation" proved="true">
      <proof prover="3"><result status="valid" time="0.18" steps="343"/></proof>
      <proof prover="4"><result status="valid" time="0.20" steps="44444"/></proof>
      </goal>
     </transf>
     </goal>
    </transf>
    </goal>
   </transf>
   </goal>
  </transf>
  </goal>
  <goal name="wmpz_get_str&#39;vc.272" expl="loop invariant preservation" proved="true">
  <proof prover="1"><result status="valid" time="1.85"/></proof>
  </goal>
  <goal name="wmpz_get_str&#39;vc.273" expl="loop invariant preservation" proved="true">
  <transf name="inline_goal" proved="true" >
   <goal name="wmpz_get_str&#39;vc.273.0" expl="loop invariant preservation" proved="true">
   <transf name="introduce_premises" proved="true" >
    <goal name="wmpz_get_str&#39;vc.273.0.0" expl="loop invariant preservation" proved="true">
    <transf name="case" proved="true" arg1="(i = offset sp + (j+1))">
     <goal name="wmpz_get_str&#39;vc.273.0.0.0" expl="true case (loop invariant preservation)" proved="true">
     <proof prover="3" timelimit="1" memlimit="1000"><result status="valid" time="0.28" steps="347"/></proof>
     <proof prover="4"><result status="valid" time="0.30" steps="48910"/></proof>
     </goal>
     <goal name="wmpz_get_str&#39;vc.273.0.0.1" expl="false case (loop invariant preservation)" proved="true">
     <proof prover="1"><result status="valid" time="2.10"/></proof>
     </goal>
    </transf>
    </goal>
   </transf>
   </goal>
  </transf>
  </goal>
  <goal name="wmpz_get_str&#39;vc.274" expl="loop invariant preservation" proved="true">
  <proof prover="3"><result status="valid" time="0.18" steps="345"/></proof>
  <proof prover="4"><result status="valid" time="0.19" steps="43975"/></proof>
  </goal>
  <goal name="wmpz_get_str&#39;vc.275" expl="loop invariant preservation" proved="true">
  <proof prover="3"><result status="valid" time="0.20" steps="355"/></proof>
  </goal>
  <goal name="wmpz_get_str&#39;vc.276" expl="precondition" proved="true">
  <proof prover="0"><result status="valid" time="0.15" steps="230194"/></proof>
  </goal>
  <goal name="wmpz_get_str&#39;vc.277" expl="precondition" proved="true">
  <transf name="split_vc" proved="true" >
   <goal name="wmpz_get_str&#39;vc.277.0" expl="precondition" proved="true">
   <proof prover="4"><result status="valid" time="0.10" steps="42108"/></proof>
   </goal>
  </transf>
  </goal>
  <goal name="wmpz_get_str&#39;vc.278" expl="precondition" proved="true">
  <proof prover="3"><result status="valid" time="0.16" steps="328"/></proof>
  </goal>
  <goal name="wmpz_get_str&#39;vc.279" expl="assertion" proved="true">
  <transf name="apply" proved="true" arg1="strlen_def">
   <goal name="wmpz_get_str&#39;vc.279.0" expl="apply premises" proved="true">
   <proof prover="3" timelimit="1" memlimit="1000"><result status="valid" time="0.22" steps="324"/></proof>
   </goal>
   <goal name="wmpz_get_str&#39;vc.279.1" expl="apply premises" proved="true">
   <proof prover="1"><result status="valid" time="1.13"/></proof>
   </goal>
   <goal name="wmpz_get_str&#39;vc.279.2" expl="apply premises" proved="true">
   <proof prover="3" timelimit="1" memlimit="1000"><result status="valid" time="0.23" steps="324"/></proof>
   </goal>
  </transf>
  </goal>
  <goal name="wmpz_get_str&#39;vc.280" expl="assertion" proved="true">
  <proof prover="3"><result status="valid" time="0.17" steps="326"/></proof>
  </goal>
  <goal name="wmpz_get_str&#39;vc.281" expl="assertion" proved="true">
  <transf name="split_vc" proved="true" >
   <goal name="wmpz_get_str&#39;vc.281.0" expl="assertion" proved="true">
   <proof prover="4"><result status="valid" time="0.13" steps="42386"/></proof>
   </goal>
   <goal name="wmpz_get_str&#39;vc.281.1" expl="VC for wmpz_get_str" proved="true">
   <proof prover="4"><result status="valid" time="0.14" steps="43124"/></proof>
   </goal>
   <goal name="wmpz_get_str&#39;vc.281.2" expl="VC for wmpz_get_str" proved="true">
   <proof prover="3" timelimit="1" memlimit="1000"><result status="valid" time="0.17" steps="328"/></proof>
   </goal>
   <goal name="wmpz_get_str&#39;vc.281.3" expl="VC for wmpz_get_str" proved="true">
   <transf name="inline_goal" proved="true" >
    <goal name="wmpz_get_str&#39;vc.281.3.0" expl="VC for wmpz_get_str" proved="true">
    <transf name="introduce_premises" proved="true" >
     <goal name="wmpz_get_str&#39;vc.281.3.0.0" expl="VC for wmpz_get_str" proved="true">
     <transf name="inline_goal" proved="true" >
      <goal name="wmpz_get_str&#39;vc.281.3.0.0.0" expl="VC for wmpz_get_str" proved="true">
      <proof prover="1"><result status="valid" time="1.09"/></proof>
      </goal>
     </transf>
     </goal>
    </transf>
    </goal>
   </transf>
   </goal>
   <goal name="wmpz_get_str&#39;vc.281.4" expl="VC for wmpz_get_str" proved="true">
   <proof prover="4"><result status="valid" time="0.20" steps="49137"/></proof>
   </goal>
  </transf>
  </goal>
  <goal name="wmpz_get_str&#39;vc.282" expl="assertion" proved="true">
  <transf name="split_vc" proved="true" >
   <goal name="wmpz_get_str&#39;vc.282.0" expl="assertion" proved="true">
   <proof prover="3"><result status="valid" time="0.56" steps="335"/></proof>
   </goal>
   <goal name="wmpz_get_str&#39;vc.282.1" expl="VC for wmpz_get_str" proved="true">
   <proof prover="4"><result status="valid" time="0.19" steps="42935"/></proof>
   </goal>
   <goal name="wmpz_get_str&#39;vc.282.2" expl="VC for wmpz_get_str" proved="true">
   <proof prover="0"><result status="valid" time="0.44" steps="945851"/></proof>
   </goal>
   <goal name="wmpz_get_str&#39;vc.282.3" expl="VC for wmpz_get_str" proved="true">
   <proof prover="3" timelimit="1" memlimit="1000"><result status="valid" time="0.17" steps="331"/></proof>
   </goal>
   <goal name="wmpz_get_str&#39;vc.282.4" expl="VC for wmpz_get_str" proved="true">
   <proof prover="4"><result status="valid" time="0.18" steps="42250"/></proof>
   </goal>
   <goal name="wmpz_get_str&#39;vc.282.5" expl="VC for wmpz_get_str" proved="true">
   <proof prover="0" timelimit="1" memlimit="1000"><result status="valid" time="0.74" steps="1129305"/></proof>
   </goal>
   <goal name="wmpz_get_str&#39;vc.282.6" expl="VC for wmpz_get_str" proved="true">
   <proof prover="3"><result status="valid" time="0.41" steps="342"/></proof>
   </goal>
  </transf>
  </goal>
  <goal name="wmpz_get_str&#39;vc.283" expl="precondition" proved="true">
  <proof prover="4"><result status="valid" time="0.18" steps="42491"/></proof>
  </goal>
  <goal name="wmpz_get_str&#39;vc.284" expl="precondition" proved="true">
  <transf name="inline_goal" proved="true" >
   <goal name="wmpz_get_str&#39;vc.284.0" expl="precondition" proved="true">
   <transf name="split_vc" proved="true" >
    <goal name="wmpz_get_str&#39;vc.284.0.0" expl="precondition" proved="true">
    <proof prover="3"><result status="valid" time="0.18" steps="331"/></proof>
    </goal>
   </transf>
   </goal>
  </transf>
  </goal>
  <goal name="wmpz_get_str&#39;vc.285" expl="precondition" proved="true">
  <proof prover="3"><result status="valid" time="0.18" steps="332"/></proof>
  </goal>
  <goal name="wmpz_get_str&#39;vc.286" expl="precondition" proved="true">
  <proof prover="0" timelimit="1" memlimit="1000"><result status="valid" time="0.03" steps="8588"/></proof>
  </goal>
  <goal name="wmpz_get_str&#39;vc.287" expl="postcondition" proved="true">
  <proof prover="4"><result status="valid" time="0.23" steps="42936"/></proof>
  </goal>
  <goal name="wmpz_get_str&#39;vc.288" expl="postcondition" proved="true">
  <transf name="inline_goal" proved="true" >
   <goal name="wmpz_get_str&#39;vc.288.0" expl="postcondition" proved="true">
   <transf name="split_vc" proved="true" >
    <goal name="wmpz_get_str&#39;vc.288.0.0" expl="postcondition" proved="true">
    <proof prover="3" timelimit="1" memlimit="1000"><result status="valid" time="0.18" steps="343"/></proof>
    </goal>
    <goal name="wmpz_get_str&#39;vc.288.0.1" expl="postcondition" proved="true">
    <transf name="inline_goal" proved="true" >
     <goal name="wmpz_get_str&#39;vc.288.0.1.0" expl="postcondition" proved="true">
     <transf name="split_vc" proved="true" >
      <goal name="wmpz_get_str&#39;vc.288.0.1.0.0" expl="postcondition" proved="true">
      <proof prover="0" timelimit="1" memlimit="1000"><result status="valid" time="0.10" steps="181896"/></proof>
      </goal>
      <goal name="wmpz_get_str&#39;vc.288.0.1.0.1" expl="postcondition" proved="true">
      <proof prover="3" timelimit="1" memlimit="1000"><result status="valid" time="0.18" steps="343"/></proof>
      </goal>
      <goal name="wmpz_get_str&#39;vc.288.0.1.0.2" expl="postcondition" proved="true">
      <proof prover="0" timelimit="1" memlimit="1000"><result status="valid" time="0.09" steps="179428"/></proof>
      </goal>
      <goal name="wmpz_get_str&#39;vc.288.0.1.0.3" expl="postcondition" proved="true">
      <proof prover="0" timelimit="1" memlimit="1000"><result status="valid" time="0.10" steps="179500"/></proof>
      </goal>
      <goal name="wmpz_get_str&#39;vc.288.0.1.0.4" expl="postcondition" proved="true">
      <proof prover="0" timelimit="1" memlimit="1000"><result status="valid" time="0.06" steps="182285"/></proof>
      </goal>
      <goal name="wmpz_get_str&#39;vc.288.0.1.0.5" expl="postcondition" proved="true">
      <proof prover="0" timelimit="1" memlimit="1000"><result status="valid" time="0.09" steps="240596"/></proof>
      </goal>
     </transf>
     </goal>
    </transf>
    </goal>
   </transf>
   </goal>
  </transf>
  </goal>
  <goal name="wmpz_get_str&#39;vc.289" expl="postcondition" proved="true">
  <proof prover="3"><result status="valid" time="0.60" steps="351"/></proof>
  </goal>
  <goal name="wmpz_get_str&#39;vc.290" expl="postcondition" proved="true">
  <transf name="case" proved="true" arg1="(x=u)">
   <goal name="wmpz_get_str&#39;vc.290.0" expl="true case (postcondition)" proved="true">
   <proof prover="0"><result status="valid" time="0.06" steps="180162"/></proof>
   </goal>
   <goal name="wmpz_get_str&#39;vc.290.1" expl="false case (postcondition)" proved="true">
   <proof prover="0" timelimit="1" memlimit="1000"><result status="valid" time="0.46" steps="949562"/></proof>
   </goal>
  </transf>
  </goal>
  <goal name="wmpz_get_str&#39;vc.291" expl="postcondition" proved="true">
  <proof prover="0"><result status="valid" time="0.19" steps="241757"/></proof>
  </goal>
  <goal name="wmpz_get_str&#39;vc.292" expl="out of loop bounds" proved="true">
<<<<<<< HEAD
  <proof prover="4"><result status="valid" time="0.18" steps="48779"/></proof>
=======
  <proof prover="3"><result status="valid" time="0.19" steps="287"/></proof>
  <proof prover="4"><result status="valid" time="0.19" steps="50382"/></proof>
>>>>>>> 92c89c24
  </goal>
  <goal name="wmpz_get_str&#39;vc.293" expl="precondition" proved="true">
  <proof prover="3"><result status="valid" time="0.10" steps="193"/></proof>
  </goal>
  <goal name="wmpz_get_str&#39;vc.294" expl="precondition" proved="true">
  <proof prover="3"><result status="valid" time="0.29" steps="748"/></proof>
  </goal>
  <goal name="wmpz_get_str&#39;vc.295" expl="precondition" proved="true">
  <proof prover="3"><result status="valid" time="0.18" steps="197"/></proof>
  </goal>
  <goal name="wmpz_get_str&#39;vc.296" expl="precondition" proved="true">
  <proof prover="3"><result status="valid" time="0.20" steps="199"/></proof>
  </goal>
  <goal name="wmpz_get_str&#39;vc.297" expl="precondition" proved="true">
  <proof prover="3"><result status="valid" time="1.96" steps="1680"/></proof>
  </goal>
  <goal name="wmpz_get_str&#39;vc.298" expl="precondition" proved="true">
  <proof prover="3"><result status="valid" time="0.11" steps="211"/></proof>
  </goal>
  <goal name="wmpz_get_str&#39;vc.299" expl="precondition" proved="true">
  <proof prover="4"><result status="valid" time="0.18" steps="38591"/></proof>
  </goal>
  <goal name="wmpz_get_str&#39;vc.300" expl="assertion" proved="true">
  <proof prover="3"><result status="valid" time="0.15" steps="235"/></proof>
  </goal>
  <goal name="wmpz_get_str&#39;vc.301" expl="integer overflow" proved="true">
  <proof prover="0"><result status="valid" time="0.12" steps="145909"/></proof>
  </goal>
  <goal name="wmpz_get_str&#39;vc.302" expl="precondition" proved="true">
  <transf name="split_vc" proved="true" >
   <goal name="wmpz_get_str&#39;vc.302.0" expl="precondition" proved="true">
   <proof prover="0"><result status="valid" time="0.11" steps="299040"/></proof>
   </goal>
  </transf>
  </goal>
  <goal name="wmpz_get_str&#39;vc.303" expl="precondition" proved="true">
  <proof prover="3"><result status="valid" time="0.13" steps="241"/></proof>
  </goal>
  <goal name="wmpz_get_str&#39;vc.304" expl="precondition" proved="true">
  <proof prover="3"><result status="valid" time="0.08" steps="232"/></proof>
  </goal>
  <goal name="wmpz_get_str&#39;vc.305" expl="precondition" proved="true">
  <proof prover="3"><result status="valid" time="0.07" steps="233"/></proof>
  </goal>
  <goal name="wmpz_get_str&#39;vc.306" expl="precondition" proved="true">
  <proof prover="3"><result status="valid" time="0.16" steps="233"/></proof>
  </goal>
  <goal name="wmpz_get_str&#39;vc.307" expl="precondition" proved="true">
  <proof prover="3"><result status="valid" time="0.61" steps="755"/></proof>
  </goal>
  <goal name="wmpz_get_str&#39;vc.308" expl="precondition" proved="true">
  <proof prover="3"><result status="valid" time="0.09" steps="235"/></proof>
  </goal>
  <goal name="wmpz_get_str&#39;vc.309" expl="precondition" proved="true">
  <transf name="inline_goal" proved="true" >
   <goal name="wmpz_get_str&#39;vc.309.0" expl="precondition" proved="true">
   <transf name="split_vc" proved="true" >
    <goal name="wmpz_get_str&#39;vc.309.0.0" expl="precondition" proved="true">
    <proof prover="3" timelimit="1" memlimit="1000"><result status="valid" time="0.24" steps="247"/></proof>
    </goal>
    <goal name="wmpz_get_str&#39;vc.309.0.1" expl="precondition" proved="true">
    <proof prover="3" timelimit="1" memlimit="1000"><result status="valid" time="0.16" steps="236"/></proof>
    </goal>
    <goal name="wmpz_get_str&#39;vc.309.0.2" expl="precondition" proved="true">
    <proof prover="3" timelimit="1" memlimit="1000"><result status="valid" time="0.14" steps="247"/></proof>
    </goal>
    <goal name="wmpz_get_str&#39;vc.309.0.3" expl="precondition" proved="true">
    <proof prover="3" timelimit="1" memlimit="1000"><result status="valid" time="0.24" steps="247"/></proof>
    </goal>
    <goal name="wmpz_get_str&#39;vc.309.0.4" expl="precondition" proved="true">
    <proof prover="3" timelimit="1" memlimit="1000"><result status="valid" time="0.24" steps="247"/></proof>
    </goal>
    <goal name="wmpz_get_str&#39;vc.309.0.5" expl="precondition" proved="true">
    <proof prover="3" timelimit="1" memlimit="1000"><result status="valid" time="0.21" steps="247"/></proof>
    </goal>
   </transf>
   </goal>
  </transf>
  </goal>
  <goal name="wmpz_get_str&#39;vc.310" expl="precondition" proved="true">
  <proof prover="3"><result status="valid" time="0.19" steps="249"/></proof>
  </goal>
  <goal name="wmpz_get_str&#39;vc.311" expl="precondition" proved="true">
  <proof prover="3"><result status="valid" time="0.16" steps="274"/></proof>
  </goal>
  <goal name="wmpz_get_str&#39;vc.312" expl="integer overflow" proved="true">
  <transf name="split_vc" proved="true" >
   <goal name="wmpz_get_str&#39;vc.312.0" expl="integer overflow" proved="true">
   <transf name="revert" proved="true" arg1="H3">
    <goal name="wmpz_get_str&#39;vc.312.0.0" expl="integer overflow" proved="true">
    <transf name="unfold" proved="true" arg1="in_base">
     <goal name="wmpz_get_str&#39;vc.312.0.0.0" expl="integer overflow" proved="true">
     <proof prover="2"><result status="valid" time="0.04"/></proof>
     </goal>
    </transf>
    </goal>
   </transf>
   </goal>
  </transf>
  </goal>
  <goal name="wmpz_get_str&#39;vc.313" expl="assertion" proved="true">
  <proof prover="4"><result status="valid" time="0.12" steps="40850"/></proof>
  </goal>
  <goal name="wmpz_get_str&#39;vc.314" expl="assertion" proved="true">
  <transf name="split_vc" proved="true" >
   <goal name="wmpz_get_str&#39;vc.314.0" expl="assertion" proved="true">
   <proof prover="4"><result status="valid" time="0.26" steps="43588"/></proof>
   </goal>
   <goal name="wmpz_get_str&#39;vc.314.1" expl="VC for wmpz_get_str" proved="true">
   <proof prover="3"><result status="valid" time="0.17" steps="280"/></proof>
   </goal>
   <goal name="wmpz_get_str&#39;vc.314.2" expl="VC for wmpz_get_str" proved="true">
   <proof prover="3"><result status="valid" time="0.33" steps="280"/></proof>
   </goal>
   <goal name="wmpz_get_str&#39;vc.314.3" expl="VC for wmpz_get_str" proved="true">
   <proof prover="4"><result status="valid" time="0.19" steps="45808"/></proof>
   </goal>
  </transf>
  </goal>
  <goal name="wmpz_get_str&#39;vc.315" expl="assertion" proved="true">
  <proof prover="0"><result status="valid" time="0.03" steps="7884"/></proof>
  </goal>
  <goal name="wmpz_get_str&#39;vc.316" expl="assertion" proved="true">
  <transf name="split_vc" proved="true" >
   <goal name="wmpz_get_str&#39;vc.316.0" expl="assertion" proved="true">
   <proof prover="4"><result status="valid" time="0.19" steps="45895"/></proof>
   </goal>
   <goal name="wmpz_get_str&#39;vc.316.1" expl="VC for wmpz_get_str" proved="true">
   <proof prover="3"><result status="valid" time="0.21" steps="286"/></proof>
   </goal>
   <goal name="wmpz_get_str&#39;vc.316.2" expl="VC for wmpz_get_str" proved="true">
   <proof prover="4"><result status="valid" time="0.25" steps="45102"/></proof>
   </goal>
   <goal name="wmpz_get_str&#39;vc.316.3" expl="VC for wmpz_get_str" proved="true">
   <proof prover="4"><result status="valid" time="0.25" steps="45103"/></proof>
   </goal>
   <goal name="wmpz_get_str&#39;vc.316.4" expl="VC for wmpz_get_str" proved="true">
   <proof prover="3"><result status="valid" time="0.19" steps="290"/></proof>
   </goal>
   <goal name="wmpz_get_str&#39;vc.316.5" expl="VC for wmpz_get_str" proved="true">
   <proof prover="3"><result status="valid" time="2.17" steps="872"/></proof>
   </goal>
  </transf>
  </goal>
  <goal name="wmpz_get_str&#39;vc.317" expl="precondition" proved="true">
  <transf name="split_vc" proved="true" >
   <goal name="wmpz_get_str&#39;vc.317.0" expl="precondition" proved="true">
   <proof prover="3"><result status="valid" time="0.18" steps="270"/></proof>
   </goal>
  </transf>
  </goal>
  <goal name="wmpz_get_str&#39;vc.318" expl="precondition" proved="true">
  <transf name="split_vc" proved="true" >
   <goal name="wmpz_get_str&#39;vc.318.0" expl="precondition" proved="true">
   <transf name="inline_goal" proved="true" >
    <goal name="wmpz_get_str&#39;vc.318.0.0" expl="precondition" proved="true">
    <proof prover="1"><result status="valid" time="0.15"/></proof>
    </goal>
   </transf>
   </goal>
  </transf>
  </goal>
  <goal name="wmpz_get_str&#39;vc.319" expl="precondition" proved="true">
  <transf name="split_vc" proved="true" >
   <goal name="wmpz_get_str&#39;vc.319.0" expl="precondition" proved="true">
   <proof prover="0"><result status="valid" time="0.11" steps="40559"/></proof>
   </goal>
  </transf>
  </goal>
  <goal name="wmpz_get_str&#39;vc.320" expl="precondition" proved="true">
  <proof prover="4"><result status="valid" time="0.28" steps="44627"/></proof>
  </goal>
  <goal name="wmpz_get_str&#39;vc.321" expl="precondition" proved="true">
  <proof prover="3"><result status="valid" time="0.16" steps="273"/></proof>
  </goal>
  <goal name="wmpz_get_str&#39;vc.322" expl="precondition" proved="true">
  <proof prover="3"><result status="valid" time="0.20" steps="285"/></proof>
  </goal>
  <goal name="wmpz_get_str&#39;vc.323" expl="assertion" proved="true">
  <proof prover="0"><result status="valid" time="0.11" steps="159121"/></proof>
  </goal>
  <goal name="wmpz_get_str&#39;vc.324" expl="assertion" proved="true">
  <proof prover="3"><result status="valid" time="0.22" steps="301"/></proof>
  </goal>
  <goal name="wmpz_get_str&#39;vc.325" expl="assertion" proved="true">
  <proof prover="3"><result status="valid" time="0.12" steps="294"/></proof>
  </goal>
  <goal name="wmpz_get_str&#39;vc.326" expl="integer overflow" proved="true">
  <proof prover="3" timelimit="1" memlimit="1000"><result status="valid" time="0.23" steps="305"/></proof>
  </goal>
  <goal name="wmpz_get_str&#39;vc.327" expl="loop invariant init" proved="true">
  <proof prover="4"><result status="valid" time="0.17" steps="40617"/></proof>
  </goal>
  <goal name="wmpz_get_str&#39;vc.328" expl="loop invariant init" proved="true">
  <proof prover="3"><result status="valid" time="0.22" steps="301"/></proof>
  </goal>
  <goal name="wmpz_get_str&#39;vc.329" expl="loop invariant init" proved="true">
  <proof prover="1"><result status="valid" time="0.18"/></proof>
  </goal>
  <goal name="wmpz_get_str&#39;vc.330" expl="loop invariant init" proved="true">
  <proof prover="3"><result status="valid" time="0.34" steps="789"/></proof>
  </goal>
  <goal name="wmpz_get_str&#39;vc.331" expl="loop invariant init" proved="true">
  <proof prover="3"><result status="valid" time="0.33" steps="789"/></proof>
  </goal>
  <goal name="wmpz_get_str&#39;vc.332" expl="loop invariant init" proved="true">
  <proof prover="3"><result status="valid" time="0.24" steps="315"/></proof>
  </goal>
  <goal name="wmpz_get_str&#39;vc.333" expl="loop invariant init" proved="true">
  <proof prover="3"><result status="valid" time="0.22" steps="301"/></proof>
  </goal>
  <goal name="wmpz_get_str&#39;vc.334" expl="loop invariant init" proved="true">
  <proof prover="3"><result status="valid" time="0.43" steps="808"/></proof>
  </goal>
  <goal name="wmpz_get_str&#39;vc.335" expl="loop invariant init" proved="true">
  <proof prover="4"><result status="valid" time="0.19" steps="42610"/></proof>
  </goal>
  <goal name="wmpz_get_str&#39;vc.336" expl="loop invariant init" proved="true">
  <proof prover="4"><result status="valid" time="0.19" steps="42624"/></proof>
  </goal>
  <goal name="wmpz_get_str&#39;vc.337" expl="precondition" proved="true">
  <proof prover="0"><result status="valid" time="0.13" steps="188174"/></proof>
  </goal>
  <goal name="wmpz_get_str&#39;vc.338" expl="assertion" proved="true">
  <transf name="split_vc" proved="true" >
   <goal name="wmpz_get_str&#39;vc.338.0" expl="assertion" proved="true">
   <transf name="apply" proved="true" arg1="LoopInvariant8">
    <goal name="wmpz_get_str&#39;vc.338.0.0" expl="apply premises" proved="true">
    <proof prover="3" timelimit="1" memlimit="1000"><result status="valid" time="0.14" steps="318"/></proof>
    </goal>
   </transf>
   </goal>
   <goal name="wmpz_get_str&#39;vc.338.1" expl="assertion" proved="true">
   <proof prover="0"><result status="valid" time="0.12" steps="194050"/></proof>
   </goal>
   <goal name="wmpz_get_str&#39;vc.338.2" expl="VC for wmpz_get_str" proved="true">
   <proof prover="3"><result status="valid" time="0.26" steps="340"/></proof>
   </goal>
   <goal name="wmpz_get_str&#39;vc.338.3" expl="VC for wmpz_get_str" proved="true">
   <proof prover="3"><result status="valid" time="1.76" steps="1312"/></proof>
   </goal>
   <goal name="wmpz_get_str&#39;vc.338.4" expl="VC for wmpz_get_str" proved="true">
   <proof prover="4"><result status="valid" time="0.32" steps="62384"/></proof>
   </goal>
   <goal name="wmpz_get_str&#39;vc.338.5" expl="VC for wmpz_get_str" proved="true">
   <proof prover="3"><result status="valid" time="0.26" steps="346"/></proof>
   </goal>
   <goal name="wmpz_get_str&#39;vc.338.6" expl="VC for wmpz_get_str" proved="true">
   <proof prover="4"><result status="valid" time="0.19" steps="48541"/></proof>
   </goal>
   <goal name="wmpz_get_str&#39;vc.338.7" expl="VC for wmpz_get_str" proved="true">
   <proof prover="3"><result status="valid" time="0.14" steps="330"/></proof>
   <proof prover="4"><result status="valid" time="0.18" steps="43390"/></proof>
   </goal>
   <goal name="wmpz_get_str&#39;vc.338.8" expl="VC for wmpz_get_str" proved="true">
   <proof prover="4"><result status="valid" time="0.16" steps="48802"/></proof>
   </goal>
   <goal name="wmpz_get_str&#39;vc.338.9" expl="VC for wmpz_get_str" proved="true">
   <proof prover="4"><result status="valid" time="0.18" steps="48597"/></proof>
   </goal>
   <goal name="wmpz_get_str&#39;vc.338.10" expl="VC for wmpz_get_str" proved="true">
   <proof prover="4"><result status="valid" time="0.18" steps="48707"/></proof>
   </goal>
   <goal name="wmpz_get_str&#39;vc.338.11" expl="VC for wmpz_get_str" proved="true">
   <proof prover="4"><result status="valid" time="0.18" steps="48197"/></proof>
   </goal>
   <goal name="wmpz_get_str&#39;vc.338.12" expl="VC for wmpz_get_str" proved="true">
   <proof prover="4"><result status="valid" time="0.18" steps="48206"/></proof>
   </goal>
  </transf>
  </goal>
  <goal name="wmpz_get_str&#39;vc.339" expl="assertion" proved="true">
  <transf name="inline_goal" proved="true" >
   <goal name="wmpz_get_str&#39;vc.339.0" expl="assertion" proved="true">
   <transf name="split_vc" proved="true" >
    <goal name="wmpz_get_str&#39;vc.339.0.0" expl="assertion" proved="true">
    <proof prover="3"><result status="valid" time="0.22" steps="324"/></proof>
    <proof prover="4"><result status="valid" time="0.17" steps="48087"/></proof>
    </goal>
    <goal name="wmpz_get_str&#39;vc.339.0.1" expl="assertion" proved="true">
    <proof prover="3"><result status="valid" time="0.23" steps="324"/></proof>
    <proof prover="4"><result status="valid" time="0.19" steps="43143"/></proof>
    </goal>
    <goal name="wmpz_get_str&#39;vc.339.0.2" expl="assertion" proved="true">
    <transf name="inline_goal" proved="true" >
     <goal name="wmpz_get_str&#39;vc.339.0.2.0" expl="assertion" proved="true">
     <transf name="split_vc" proved="true" >
      <goal name="wmpz_get_str&#39;vc.339.0.2.0.0" expl="assertion" proved="true">
      <proof prover="3"><result status="valid" time="0.24" steps="324"/></proof>
      <proof prover="4"><result status="valid" time="0.18" steps="47259"/></proof>
      </goal>
     </transf>
     </goal>
    </transf>
    </goal>
   </transf>
   </goal>
  </transf>
  </goal>
  <goal name="wmpz_get_str&#39;vc.340" expl="precondition" proved="true">
  <proof prover="1"><result status="valid" time="0.20"/></proof>
  <proof prover="4"><result status="valid" time="0.20" steps="47348"/></proof>
  </goal>
  <goal name="wmpz_get_str&#39;vc.341" expl="assertion" proved="true">
  <proof prover="1"><result status="valid" time="0.26"/></proof>
  </goal>
  <goal name="wmpz_get_str&#39;vc.342" expl="assertion" proved="true">
  <transf name="split_vc" proved="true" >
   <goal name="wmpz_get_str&#39;vc.342.0" expl="assertion" proved="true">
   <proof prover="1"><result status="valid" time="0.26"/></proof>
   </goal>
   <goal name="wmpz_get_str&#39;vc.342.1" expl="VC for wmpz_get_str" proved="true">
   <proof prover="3"><result status="valid" time="2.26" steps="1135"/></proof>
   </goal>
   <goal name="wmpz_get_str&#39;vc.342.2" expl="VC for wmpz_get_str" proved="true">
   <proof prover="3"><result status="valid" time="0.84" steps="1469"/></proof>
   </goal>
   <goal name="wmpz_get_str&#39;vc.342.3" expl="VC for wmpz_get_str" proved="true">
   <proof prover="3"><result status="valid" time="0.50" steps="353"/></proof>
   </goal>
   <goal name="wmpz_get_str&#39;vc.342.4" expl="VC for wmpz_get_str" proved="true">
   <proof prover="0"><result status="valid" time="0.16" steps="389885"/></proof>
   </goal>
   <goal name="wmpz_get_str&#39;vc.342.5" expl="VC for wmpz_get_str" proved="true">
   <proof prover="3"><result status="valid" time="2.57" steps="1157"/></proof>
   </goal>
   <goal name="wmpz_get_str&#39;vc.342.6" expl="VC for wmpz_get_str" proved="true">
   <proof prover="4"><result status="valid" time="0.17" steps="48509"/></proof>
   </goal>
  </transf>
  </goal>
  <goal name="wmpz_get_str&#39;vc.343" expl="precondition" proved="true">
  <proof prover="3"><result status="valid" time="0.91" steps="658"/></proof>
  </goal>
  <goal name="wmpz_get_str&#39;vc.344" expl="precondition" proved="true">
  <proof prover="3"><result status="valid" time="0.22" steps="335"/></proof>
  <proof prover="4"><result status="valid" time="0.18" steps="42585"/></proof>
  </goal>
  <goal name="wmpz_get_str&#39;vc.345" expl="assertion" proved="true">
  <transf name="split_vc" proved="true" >
   <goal name="wmpz_get_str&#39;vc.345.0" expl="assertion" proved="true">
   <proof prover="3"><result status="valid" time="0.15" steps="352"/></proof>
   </goal>
   <goal name="wmpz_get_str&#39;vc.345.1" expl="assertion" proved="true">
   <proof prover="3"><result status="valid" time="0.30" steps="370"/></proof>
   </goal>
   <goal name="wmpz_get_str&#39;vc.345.2" expl="VC for wmpz_get_str" proved="true">
   <proof prover="4"><result status="valid" time="0.29" steps="48487"/></proof>
   </goal>
  </transf>
  </goal>
  <goal name="wmpz_get_str&#39;vc.346" expl="precondition" proved="true">
  <proof prover="3"><result status="valid" time="0.15" steps="352"/></proof>
  <proof prover="4"><result status="valid" time="0.19" steps="48637"/></proof>
  </goal>
  <goal name="wmpz_get_str&#39;vc.347" expl="assertion" proved="true">
  <proof prover="1"><result status="valid" time="0.20"/></proof>
  </goal>
  <goal name="wmpz_get_str&#39;vc.348" expl="loop invariant preservation" proved="true">
  <transf name="split_vc" proved="true" >
   <goal name="wmpz_get_str&#39;vc.348.0" expl="loop invariant preservation" proved="true">
   <proof prover="0"><result status="valid" time="0.05" steps="154021"/></proof>
   <proof prover="4"><result status="valid" time="0.30" steps="47700"/></proof>
   </goal>
   <goal name="wmpz_get_str&#39;vc.348.1" expl="loop invariant preservation" proved="true">
   <proof prover="1"><result status="valid" time="0.19"/></proof>
   <proof prover="4"><result status="valid" time="0.19" steps="48104"/></proof>
   </goal>
  </transf>
  </goal>
  <goal name="wmpz_get_str&#39;vc.349" expl="loop invariant preservation" proved="true">
  <proof prover="3"><result status="valid" time="0.30" steps="376"/></proof>
  </goal>
  <goal name="wmpz_get_str&#39;vc.350" expl="loop invariant preservation" proved="true">
  <proof prover="0"><result status="valid" time="0.10" steps="174771"/></proof>
  </goal>
  <goal name="wmpz_get_str&#39;vc.351" expl="loop invariant preservation" proved="true">
  <proof prover="0"><result status="valid" time="0.11" steps="174893"/></proof>
  </goal>
  <goal name="wmpz_get_str&#39;vc.352" expl="loop invariant preservation" proved="true">
  <proof prover="0"><result status="valid" time="0.11" steps="174968"/></proof>
  </goal>
  <goal name="wmpz_get_str&#39;vc.353" expl="loop invariant preservation" proved="true">
  <proof prover="4"><result status="valid" time="0.12" steps="44598"/></proof>
  </goal>
  <goal name="wmpz_get_str&#39;vc.354" expl="loop invariant preservation" proved="true">
  <proof prover="1"><result status="valid" time="0.72"/></proof>
  </goal>
  <goal name="wmpz_get_str&#39;vc.355" expl="loop invariant preservation" proved="true">
  <transf name="inline_goal" proved="true" >
   <goal name="wmpz_get_str&#39;vc.355.0" expl="loop invariant preservation" proved="true">
   <transf name="introduce_premises" proved="true" >
    <goal name="wmpz_get_str&#39;vc.355.0.0" expl="loop invariant preservation" proved="true">
    <transf name="case" proved="true" arg1="(i = offset sp + (j+1))">
     <goal name="wmpz_get_str&#39;vc.355.0.0.0" expl="true case (loop invariant preservation)" proved="true">
     <proof prover="3" timelimit="1" memlimit="1000"><result status="valid" time="0.16" steps="356"/></proof>
     <proof prover="4"><result status="valid" time="0.18" steps="48712"/></proof>
     </goal>
     <goal name="wmpz_get_str&#39;vc.355.0.0.1" expl="false case (loop invariant preservation)" proved="true">
     <proof prover="1"><result status="valid" time="0.86"/></proof>
     </goal>
    </transf>
    </goal>
   </transf>
   </goal>
  </transf>
  </goal>
  <goal name="wmpz_get_str&#39;vc.356" expl="loop invariant preservation" proved="true">
  <proof prover="4"><result status="valid" time="0.18" steps="44112"/></proof>
  </goal>
  <goal name="wmpz_get_str&#39;vc.357" expl="loop invariant preservation" proved="true">
  <proof prover="3"><result status="valid" time="0.15" steps="364"/></proof>
  </goal>
  <goal name="wmpz_get_str&#39;vc.358" expl="precondition" proved="true">
  <proof prover="3"><result status="valid" time="0.70" steps="622"/></proof>
  </goal>
  <goal name="wmpz_get_str&#39;vc.359" expl="precondition" proved="true">
  <proof prover="4"><result status="valid" time="0.16" steps="42257"/></proof>
  </goal>
  <goal name="wmpz_get_str&#39;vc.360" expl="precondition" proved="true">
  <transf name="split_vc" proved="true" >
   <goal name="wmpz_get_str&#39;vc.360.0" expl="precondition" proved="true">
   <proof prover="1"><result status="valid" time="0.30"/></proof>
   </goal>
  </transf>
  </goal>
  <goal name="wmpz_get_str&#39;vc.361" expl="assertion" proved="true">
  <transf name="apply" proved="true" arg1="strlen_def">
   <goal name="wmpz_get_str&#39;vc.361.0" expl="apply premises" proved="true">
   <proof prover="3" timelimit="1" memlimit="1000"><result status="valid" time="0.21" steps="331"/></proof>
   </goal>
   <goal name="wmpz_get_str&#39;vc.361.1" expl="apply premises" proved="true">
   <proof prover="1"><result status="valid" time="0.50"/></proof>
   </goal>
   <goal name="wmpz_get_str&#39;vc.361.2" expl="apply premises" proved="true">
   <proof prover="3" timelimit="1" memlimit="1000"><result status="valid" time="0.21" steps="331"/></proof>
   </goal>
  </transf>
  </goal>
  <goal name="wmpz_get_str&#39;vc.362" expl="assertion" proved="true">
  <transf name="split_vc" proved="true" >
   <goal name="wmpz_get_str&#39;vc.362.0" expl="assertion" proved="true">
   <proof prover="4"><result status="valid" time="0.18" steps="43240"/></proof>
   </goal>
  </transf>
  </goal>
  <goal name="wmpz_get_str&#39;vc.363" expl="assertion" proved="true">
  <transf name="split_vc" proved="true" >
   <goal name="wmpz_get_str&#39;vc.363.0" expl="assertion" proved="true">
   <proof prover="4"><result status="valid" time="0.17" steps="42523"/></proof>
   </goal>
   <goal name="wmpz_get_str&#39;vc.363.1" expl="VC for wmpz_get_str" proved="true">
   <proof prover="4"><result status="valid" time="0.18" steps="43261"/></proof>
   </goal>
   <goal name="wmpz_get_str&#39;vc.363.2" expl="VC for wmpz_get_str" proved="true">
   <proof prover="3" timelimit="1" memlimit="1000"><result status="valid" time="0.14" steps="335"/></proof>
   </goal>
   <goal name="wmpz_get_str&#39;vc.363.3" expl="VC for wmpz_get_str" proved="true">
   <transf name="inline_goal" proved="true" >
    <goal name="wmpz_get_str&#39;vc.363.3.0" expl="VC for wmpz_get_str" proved="true">
    <transf name="introduce_premises" proved="true" >
     <goal name="wmpz_get_str&#39;vc.363.3.0.0" expl="VC for wmpz_get_str" proved="true">
     <proof prover="1"><result status="valid" time="0.51"/></proof>
     </goal>
    </transf>
    </goal>
   </transf>
   </goal>
   <goal name="wmpz_get_str&#39;vc.363.4" expl="VC for wmpz_get_str" proved="true">
   <proof prover="4"><result status="valid" time="0.20" steps="48994"/></proof>
   </goal>
  </transf>
  </goal>
  <goal name="wmpz_get_str&#39;vc.364" expl="assertion" proved="true">
  <transf name="split_vc" proved="true" >
   <goal name="wmpz_get_str&#39;vc.364.0" expl="assertion" proved="true">
   <proof prover="3"><result status="valid" time="0.27" steps="353"/></proof>
   </goal>
   <goal name="wmpz_get_str&#39;vc.364.1" expl="VC for wmpz_get_str" proved="true">
   <proof prover="4"><result status="valid" time="0.20" steps="43072"/></proof>
   </goal>
   <goal name="wmpz_get_str&#39;vc.364.2" expl="VC for wmpz_get_str" proved="true">
   <transf name="inline_goal" proved="true" >
    <goal name="wmpz_get_str&#39;vc.364.2.0" expl="VC for wmpz_get_str" proved="true">
    <proof prover="3"><result status="valid" time="0.16" steps="346"/></proof>
    </goal>
   </transf>
   </goal>
   <goal name="wmpz_get_str&#39;vc.364.3" expl="VC for wmpz_get_str" proved="true">
   <proof prover="4"><result status="valid" time="0.13" steps="42968"/></proof>
   </goal>
   <goal name="wmpz_get_str&#39;vc.364.4" expl="VC for wmpz_get_str" proved="true">
   <proof prover="4"><result status="valid" time="0.19" steps="42387"/></proof>
   </goal>
   <goal name="wmpz_get_str&#39;vc.364.5" expl="VC for wmpz_get_str" proved="true">
   <proof prover="0"><result status="valid" time="0.19" steps="423280"/></proof>
   </goal>
   <goal name="wmpz_get_str&#39;vc.364.6" expl="VC for wmpz_get_str" proved="true">
   <proof prover="3"><result status="valid" time="0.28" steps="360"/></proof>
   </goal>
  </transf>
  </goal>
  <goal name="wmpz_get_str&#39;vc.365" expl="precondition" proved="true">
  <proof prover="3"><result status="valid" time="0.15" steps="338"/></proof>
  </goal>
  <goal name="wmpz_get_str&#39;vc.366" expl="precondition" proved="true">
  <proof prover="0"><result status="valid" time="0.10" steps="42793"/></proof>
  <proof prover="4"><result status="valid" time="0.16" steps="42931"/></proof>
  </goal>
  <goal name="wmpz_get_str&#39;vc.367" expl="precondition" proved="true">
  <proof prover="3"><result status="valid" time="0.15" steps="340"/></proof>
  </goal>
  <goal name="wmpz_get_str&#39;vc.368" expl="precondition" proved="true">
  <proof prover="3"><result status="valid" time="0.22" steps="341"/></proof>
  </goal>
  <goal name="wmpz_get_str&#39;vc.369" expl="postcondition" proved="true">
  <proof prover="3"><result status="valid" time="0.15" steps="350"/></proof>
  </goal>
  <goal name="wmpz_get_str&#39;vc.370" expl="postcondition" proved="true">
  <transf name="inline_goal" proved="true" >
   <goal name="wmpz_get_str&#39;vc.370.0" expl="postcondition" proved="true">
   <transf name="split_vc" proved="true" >
    <goal name="wmpz_get_str&#39;vc.370.0.0" expl="postcondition" proved="true">
    <proof prover="3" timelimit="1" memlimit="1000"><result status="valid" time="0.14" steps="350"/></proof>
    </goal>
    <goal name="wmpz_get_str&#39;vc.370.0.1" expl="postcondition" proved="true">
    <transf name="inline_goal" proved="true" >
     <goal name="wmpz_get_str&#39;vc.370.0.1.0" expl="postcondition" proved="true">
     <transf name="split_vc" proved="true" >
      <goal name="wmpz_get_str&#39;vc.370.0.1.0.0" expl="postcondition" proved="true">
      <proof prover="0" timelimit="1" memlimit="1000"><result status="valid" time="0.12" steps="171342"/></proof>
      </goal>
      <goal name="wmpz_get_str&#39;vc.370.0.1.0.1" expl="postcondition" proved="true">
      <proof prover="3" timelimit="1" memlimit="1000"><result status="valid" time="0.14" steps="350"/></proof>
      </goal>
      <goal name="wmpz_get_str&#39;vc.370.0.1.0.2" expl="postcondition" proved="true">
      <proof prover="3" timelimit="1" memlimit="1000"><result status="valid" time="0.28" steps="367"/></proof>
      </goal>
      <goal name="wmpz_get_str&#39;vc.370.0.1.0.3" expl="postcondition" proved="true">
      <proof prover="3" timelimit="1" memlimit="1000"><result status="valid" time="0.29" steps="367"/></proof>
      </goal>
      <goal name="wmpz_get_str&#39;vc.370.0.1.0.4" expl="postcondition" proved="true">
      <proof prover="0" timelimit="1" memlimit="1000"><result status="valid" time="0.10" steps="171664"/></proof>
      </goal>
      <goal name="wmpz_get_str&#39;vc.370.0.1.0.5" expl="postcondition" proved="true">
      <proof prover="0" timelimit="1" memlimit="1000"><result status="valid" time="0.13" steps="193308"/></proof>
      </goal>
     </transf>
     </goal>
    </transf>
    </goal>
   </transf>
   </goal>
  </transf>
  </goal>
  <goal name="wmpz_get_str&#39;vc.371" expl="postcondition" proved="true">
  <proof prover="0"><result status="valid" time="0.17" steps="387614"/></proof>
  </goal>
  <goal name="wmpz_get_str&#39;vc.372" expl="postcondition" proved="true">
  <transf name="case" proved="true" arg1="(x=u)">
   <goal name="wmpz_get_str&#39;vc.372.0" expl="true case (postcondition)" proved="true">
   <proof prover="3" timelimit="1" memlimit="1000"><result status="valid" time="0.30" steps="373"/></proof>
   </goal>
   <goal name="wmpz_get_str&#39;vc.372.1" expl="false case (postcondition)" proved="true">
   <proof prover="0" timelimit="1" memlimit="1000"><result status="valid" time="0.24" steps="380424"/></proof>
   </goal>
  </transf>
  </goal>
  <goal name="wmpz_get_str&#39;vc.373" expl="postcondition" proved="true">
  <proof prover="3"><result status="valid" time="0.64" steps="373"/></proof>
  </goal>
  <goal name="wmpz_get_str&#39;vc.374" expl="out of loop bounds" proved="true">
  <proof prover="3" timelimit="1" memlimit="1000"><result status="valid" time="0.13" steps="296"/></proof>
  </goal>
 </transf>
 </goal>
</theory>
</file>
</why3session><|MERGE_RESOLUTION|>--- conflicted
+++ resolved
@@ -628,11 +628,7 @@
    <proof prover="3"><result status="valid" time="0.56" steps="341"/></proof>
    </goal>
    <goal name="wmpz_get_str&#39;vc.81.1" expl="assertion" proved="true">
-<<<<<<< HEAD
-   <proof prover="0"><result status="valid" time="0.08" steps="240587"/></proof>
-=======
    <proof prover="0"><result status="valid" time="0.08" steps="248973"/></proof>
->>>>>>> 92c89c24
    </goal>
    <goal name="wmpz_get_str&#39;vc.81.2" expl="VC for wmpz_get_str" proved="true">
    <proof prover="3"><result status="valid" time="0.59" steps="345"/></proof>
@@ -776,11 +772,7 @@
      <proof prover="4"><result status="valid" time="0.17" steps="49456"/></proof>
      </goal>
      <goal name="wmpz_get_str&#39;vc.98.0.0.1" expl="false case (loop invariant preservation)" proved="true">
-<<<<<<< HEAD
-     <proof prover="1"><result status="valid" time="2.28"/></proof>
-=======
      <proof prover="1"><result status="valid" time="2.29"/></proof>
->>>>>>> 92c89c24
      </goal>
     </transf>
     </goal>
@@ -974,12 +966,7 @@
   <proof prover="0"><result status="valid" time="0.14" steps="242605"/></proof>
   </goal>
   <goal name="wmpz_get_str&#39;vc.117" expl="out of loop bounds" proved="true">
-<<<<<<< HEAD
-  <proof prover="3"><result status="valid" time="0.19" steps="309"/></proof>
-  <proof prover="4"><result status="valid" time="0.19" steps="49345"/></proof>
-=======
   <proof prover="4"><result status="valid" time="0.18" steps="50948"/></proof>
->>>>>>> 92c89c24
   </goal>
   <goal name="wmpz_get_str&#39;vc.118" expl="precondition" proved="true">
   <proof prover="3"><result status="valid" time="0.21" steps="212"/></proof>
@@ -1303,11 +1290,7 @@
    <proof prover="4"><result status="valid" time="0.20" steps="43410"/></proof>
    </goal>
    <goal name="wmpz_get_str&#39;vc.164.2" expl="assertion" proved="true">
-<<<<<<< HEAD
-   <proof prover="4"><result status="valid" time="0.31" steps="47773"/></proof>
-=======
    <proof prover="4"><result status="valid" time="0.17" steps="49649"/></proof>
->>>>>>> 92c89c24
    </goal>
   </transf>
   </goal>
@@ -2334,12 +2317,8 @@
   <proof prover="0"><result status="valid" time="0.19" steps="241757"/></proof>
   </goal>
   <goal name="wmpz_get_str&#39;vc.292" expl="out of loop bounds" proved="true">
-<<<<<<< HEAD
-  <proof prover="4"><result status="valid" time="0.18" steps="48779"/></proof>
-=======
   <proof prover="3"><result status="valid" time="0.19" steps="287"/></proof>
   <proof prover="4"><result status="valid" time="0.19" steps="50382"/></proof>
->>>>>>> 92c89c24
   </goal>
   <goal name="wmpz_get_str&#39;vc.293" expl="precondition" proved="true">
   <proof prover="3"><result status="valid" time="0.10" steps="193"/></proof>
