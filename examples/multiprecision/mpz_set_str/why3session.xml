<?xml version="1.0" encoding="UTF-8"?>
<!DOCTYPE why3session PUBLIC "-//Why3//proof session v5//EN"
"http://why3.lri.fr/why3session.dtd">
<why3session shape_version="6">
<prover id="0" name="Z3" version="4.6.0" timelimit="1" steplimit="0" memlimit="1000"/>
<prover id="1" name="CVC3" version="2.4.1" timelimit="5" steplimit="0" memlimit="2000"/>
<prover id="2" name="Eprover" version="2.0" timelimit="5" steplimit="0" memlimit="2000"/>
<prover id="3" name="CVC4" version="1.7" timelimit="5" steplimit="0" memlimit="2000"/>
<prover id="4" name="Alt-Ergo" version="2.3.0" timelimit="1" steplimit="0" memlimit="1000"/>
<file format="whyml" proved="true">
<path name=".."/><path name="mpz_set_str.mlw"/>
<theory name="Zset_str" proved="true">
 <goal name="wmpz_set_str&#39;vc" expl="VC for wmpz_set_str" proved="true">
 <transf name="split_vc" proved="true" >
  <goal name="wmpz_set_str&#39;vc.0" expl="precondition" proved="true">
  <proof prover="4"><result status="valid" time="0.12" steps="331"/></proof>
  </goal>
  <goal name="wmpz_set_str&#39;vc.1" expl="precondition" proved="true">
  <proof prover="4"><result status="valid" time="0.02" steps="86"/></proof>
  </goal>
  <goal name="wmpz_set_str&#39;vc.2" expl="assertion" proved="true">
  <proof prover="4" timelimit="5" memlimit="2000"><result status="valid" time="0.06" steps="93"/></proof>
  </goal>
  <goal name="wmpz_set_str&#39;vc.3" expl="assertion" proved="true">
  <transf name="split_vc" proved="true" >
   <goal name="wmpz_set_str&#39;vc.3.0" expl="assertion" proved="true">
   <proof prover="3"><result status="valid" time="0.19" steps="41554"/></proof>
   </goal>
   <goal name="wmpz_set_str&#39;vc.3.1" expl="VC for wmpz_set_str" proved="true">
   <proof prover="4"><result status="valid" time="0.05" steps="257"/></proof>
   </goal>
  </transf>
  </goal>
  <goal name="wmpz_set_str&#39;vc.4" expl="assertion" proved="true">
  <proof prover="4" timelimit="5" memlimit="2000"><result status="valid" time="0.05" steps="96"/></proof>
  </goal>
  <goal name="wmpz_set_str&#39;vc.5" expl="precondition" proved="true">
  <proof prover="4"><result status="valid" time="0.10" steps="375"/></proof>
  </goal>
  <goal name="wmpz_set_str&#39;vc.6" expl="precondition" proved="true">
  <proof prover="4" timelimit="5" memlimit="2000"><result status="valid" time="0.08" steps="399"/></proof>
  </goal>
  <goal name="wmpz_set_str&#39;vc.7" expl="assertion" proved="true">
  <proof prover="4" timelimit="5" memlimit="2000"><result status="valid" time="0.11" steps="403"/></proof>
  </goal>
  <goal name="wmpz_set_str&#39;vc.8" expl="assertion" proved="true">
  <transf name="introduce_premises" proved="true" >
   <goal name="wmpz_set_str&#39;vc.8.0" expl="assertion" proved="true">
   <transf name="inline_goal" proved="true" >
    <goal name="wmpz_set_str&#39;vc.8.0.0" expl="assertion" proved="true">
    <proof prover="1"><result status="valid" time="1.79"/></proof>
    </goal>
   </transf>
   </goal>
  </transf>
  </goal>
  <goal name="wmpz_set_str&#39;vc.9" expl="precondition" proved="true">
  <proof prover="4"><result status="valid" time="0.06" steps="114"/></proof>
  </goal>
  <goal name="wmpz_set_str&#39;vc.10" expl="postcondition" proved="true">
  <proof prover="4"><result status="valid" time="0.09" steps="136"/></proof>
  </goal>
  <goal name="wmpz_set_str&#39;vc.11" expl="postcondition" proved="true">
  <proof prover="4"><result status="valid" time="0.06" steps="126"/></proof>
  </goal>
  <goal name="wmpz_set_str&#39;vc.12" expl="postcondition" proved="true">
  <proof prover="4"><result status="valid" time="0.05" steps="127"/></proof>
  </goal>
  <goal name="wmpz_set_str&#39;vc.13" expl="postcondition" proved="true">
  <proof prover="4"><result status="valid" time="0.07" steps="128"/></proof>
  </goal>
  <goal name="wmpz_set_str&#39;vc.14" expl="postcondition" proved="true">
  <proof prover="4"><result status="valid" time="0.07" steps="130"/></proof>
  </goal>
  <goal name="wmpz_set_str&#39;vc.15" expl="precondition" proved="true">
  <proof prover="4"><result status="valid" time="0.06" steps="110"/></proof>
  </goal>
  <goal name="wmpz_set_str&#39;vc.16" expl="precondition" proved="true">
  <proof prover="4"><result status="valid" time="0.08" steps="112"/></proof>
  </goal>
  <goal name="wmpz_set_str&#39;vc.17" expl="assertion" proved="true">
  <transf name="introduce_premises" proved="true" >
   <goal name="wmpz_set_str&#39;vc.17.0" expl="assertion" proved="true">
   <transf name="inline_goal" proved="true" >
    <goal name="wmpz_set_str&#39;vc.17.0.0" expl="assertion" proved="true">
    <transf name="split_vc" proved="true" >
     <goal name="wmpz_set_str&#39;vc.17.0.0.0" expl="assertion" proved="true">
     <proof prover="4"><result status="valid" time="0.07" steps="130"/></proof>
     </goal>
     <goal name="wmpz_set_str&#39;vc.17.0.0.1" expl="assertion" proved="true">
     <proof prover="4"><result status="valid" time="0.05" steps="122"/></proof>
     </goal>
     <goal name="wmpz_set_str&#39;vc.17.0.0.2" expl="assertion" proved="true">
     <proof prover="4"><result status="valid" time="0.08" steps="130"/></proof>
     </goal>
     <goal name="wmpz_set_str&#39;vc.17.0.0.3" expl="assertion" proved="true">
     <proof prover="4"><result status="valid" time="0.07" steps="130"/></proof>
     </goal>
     <goal name="wmpz_set_str&#39;vc.17.0.0.4" expl="assertion" proved="true">
     <proof prover="4"><result status="valid" time="0.08" steps="130"/></proof>
     </goal>
     <goal name="wmpz_set_str&#39;vc.17.0.0.5" expl="assertion" proved="true">
     <proof prover="4"><result status="valid" time="0.05" steps="130"/></proof>
     </goal>
    </transf>
    </goal>
   </transf>
   </goal>
  </transf>
  </goal>
  <goal name="wmpz_set_str&#39;vc.18" expl="loop invariant init" proved="true">
  <proof prover="4"><result status="valid" time="0.04" steps="123"/></proof>
  </goal>
  <goal name="wmpz_set_str&#39;vc.19" expl="loop invariant init" proved="true">
  <proof prover="4"><result status="valid" time="0.09" steps="129"/></proof>
  </goal>
  <goal name="wmpz_set_str&#39;vc.20" expl="loop invariant init" proved="true">
  <proof prover="4" timelimit="5" memlimit="2000"><result status="valid" time="0.09" steps="433"/></proof>
  </goal>
  <goal name="wmpz_set_str&#39;vc.21" expl="loop invariant init" proved="true">
  <proof prover="4"><result status="valid" time="0.10" steps="139"/></proof>
  </goal>
  <goal name="wmpz_set_str&#39;vc.22" expl="loop invariant init" proved="true">
  <proof prover="4"><result status="valid" time="0.15" steps="442"/></proof>
  </goal>
  <goal name="wmpz_set_str&#39;vc.23" expl="loop invariant init" proved="true">
  <proof prover="4"><result status="valid" time="0.08" steps="333"/></proof>
  </goal>
  <goal name="wmpz_set_str&#39;vc.24" expl="loop invariant init" proved="true">
  <proof prover="4"><result status="valid" time="0.04" steps="135"/></proof>
  </goal>
  <goal name="wmpz_set_str&#39;vc.25" expl="loop invariant init" proved="true">
  <proof prover="4"><result status="valid" time="0.04" steps="135"/></proof>
  </goal>
  <goal name="wmpz_set_str&#39;vc.26" expl="loop invariant init" proved="true">
  <proof prover="4"><result status="valid" time="0.04" steps="135"/></proof>
  </goal>
  <goal name="wmpz_set_str&#39;vc.27" expl="loop invariant init" proved="true">
  <proof prover="4"><result status="valid" time="0.03" steps="135"/></proof>
  </goal>
  <goal name="wmpz_set_str&#39;vc.28" expl="loop invariant init" proved="true">
  <proof prover="4"><result status="valid" time="0.10" steps="458"/></proof>
  </goal>
  <goal name="wmpz_set_str&#39;vc.29" expl="precondition" proved="true">
  <proof prover="4"><result status="valid" time="0.07" steps="179"/></proof>
  </goal>
  <goal name="wmpz_set_str&#39;vc.30" expl="assertion" proved="true">
  <proof prover="4" timelimit="5" memlimit="2000"><result status="valid" time="0.07" steps="183"/></proof>
  </goal>
  <goal name="wmpz_set_str&#39;vc.31" expl="precondition" proved="true">
  <proof prover="4"><result status="valid" time="0.08" steps="185"/></proof>
  </goal>
  <goal name="wmpz_set_str&#39;vc.32" expl="assertion" proved="true">
  <proof prover="3"><result status="valid" time="0.10" steps="39411"/></proof>
  </goal>
  <goal name="wmpz_set_str&#39;vc.33" expl="integer overflow" proved="true">
  <proof prover="4"><result status="valid" time="0.12" steps="213"/></proof>
  </goal>
  <goal name="wmpz_set_str&#39;vc.34" expl="precondition" proved="true">
  <proof prover="4"><result status="valid" time="0.07" steps="207"/></proof>
  </goal>
  <goal name="wmpz_set_str&#39;vc.35" expl="assertion" proved="true">
  <transf name="split_vc" proved="true" >
   <goal name="wmpz_set_str&#39;vc.35.0" expl="assertion" proved="true">
   <proof prover="1"><result status="valid" time="3.10"/></proof>
   </goal>
   <goal name="wmpz_set_str&#39;vc.35.1" expl="VC for wmpz_set_str" proved="true">
   <proof prover="3"><result status="valid" time="0.15" steps="39410"/></proof>
   </goal>
   <goal name="wmpz_set_str&#39;vc.35.2" expl="VC for wmpz_set_str" proved="true">
   <proof prover="3"><result status="valid" time="0.25" steps="43659"/></proof>
   </goal>
   <goal name="wmpz_set_str&#39;vc.35.3" expl="VC for wmpz_set_str" proved="true">
   <proof prover="1"><result status="valid" time="0.14"/></proof>
   </goal>
   <goal name="wmpz_set_str&#39;vc.35.4" expl="VC for wmpz_set_str" proved="true">
   <proof prover="4" timelimit="5" memlimit="2000"><result status="valid" time="0.52" steps="663"/></proof>
   </goal>
   <goal name="wmpz_set_str&#39;vc.35.5" expl="VC for wmpz_set_str" proved="true">
   <proof prover="4" timelimit="5" memlimit="2000"><result status="valid" time="0.79" steps="667"/></proof>
   </goal>
   <goal name="wmpz_set_str&#39;vc.35.6" expl="VC for wmpz_set_str" proved="true">
   <proof prover="3"><result status="valid" time="0.25" steps="43462"/></proof>
   </goal>
  </transf>
  </goal>
  <goal name="wmpz_set_str&#39;vc.36" expl="postcondition" proved="true">
  <proof prover="4" timelimit="5" memlimit="2000"><result status="valid" time="0.62" steps="658"/></proof>
  </goal>
  <goal name="wmpz_set_str&#39;vc.37" expl="postcondition" proved="true">
  <proof prover="1"><result status="valid" time="0.25"/></proof>
  </goal>
  <goal name="wmpz_set_str&#39;vc.38" expl="postcondition" proved="true">
  <proof prover="4"><result status="valid" time="0.09" steps="213"/></proof>
  </goal>
  <goal name="wmpz_set_str&#39;vc.39" expl="integer overflow" proved="true">
  <proof prover="4" timelimit="5" memlimit="2000"><result status="valid" time="0.12" steps="233"/></proof>
  </goal>
  <goal name="wmpz_set_str&#39;vc.40" expl="integer overflow" proved="true">
  <proof prover="4"><result status="valid" time="0.14" steps="235"/></proof>
  </goal>
  <goal name="wmpz_set_str&#39;vc.41" expl="assertion" proved="true">
  <proof prover="4" timelimit="5" memlimit="2000"><result status="valid" time="0.62" steps="744"/></proof>
  </goal>
  <goal name="wmpz_set_str&#39;vc.42" expl="integer overflow" proved="true">
  <proof prover="4"><result status="valid" time="0.13" steps="243"/></proof>
  </goal>
  <goal name="wmpz_set_str&#39;vc.43" expl="integer overflow" proved="true">
  <proof prover="4"><result status="valid" time="0.13" steps="245"/></proof>
  </goal>
  <goal name="wmpz_set_str&#39;vc.44" expl="precondition" proved="true">
  <proof prover="4"><result status="valid" time="0.07" steps="225"/></proof>
  </goal>
  <goal name="wmpz_set_str&#39;vc.45" expl="assertion" proved="true">
  <transf name="split_vc" proved="true" >
   <goal name="wmpz_set_str&#39;vc.45.0" expl="assertion" proved="true">
   <proof prover="1"><result status="valid" time="2.09"/></proof>
   </goal>
   <goal name="wmpz_set_str&#39;vc.45.1" expl="VC for wmpz_set_str" proved="true">
   <proof prover="3"><result status="valid" time="0.14" steps="39719"/></proof>
   </goal>
   <goal name="wmpz_set_str&#39;vc.45.2" expl="VC for wmpz_set_str" proved="true">
   <proof prover="3"><result status="valid" time="0.26" steps="44215"/></proof>
   </goal>
   <goal name="wmpz_set_str&#39;vc.45.3" expl="VC for wmpz_set_str" proved="true">
   <proof prover="1"><result status="valid" time="0.23"/></proof>
   </goal>
   <goal name="wmpz_set_str&#39;vc.45.4" expl="VC for wmpz_set_str" proved="true">
   <proof prover="4" timelimit="5" memlimit="2000"><result status="valid" time="0.67" steps="827"/></proof>
   </goal>
   <goal name="wmpz_set_str&#39;vc.45.5" expl="VC for wmpz_set_str" proved="true">
   <proof prover="4" timelimit="5" memlimit="2000"><result status="valid" time="0.09" steps="235"/></proof>
   </goal>
   <goal name="wmpz_set_str&#39;vc.45.6" expl="VC for wmpz_set_str" proved="true">
   <proof prover="3"><result status="valid" time="0.15" steps="44008"/></proof>
   </goal>
  </transf>
  </goal>
  <goal name="wmpz_set_str&#39;vc.46" expl="postcondition" proved="true">
  <proof prover="4"><result status="valid" time="0.09" steps="230"/></proof>
  </goal>
  <goal name="wmpz_set_str&#39;vc.47" expl="postcondition" proved="true">
  <proof prover="3"><result status="valid" time="0.16" steps="40257"/></proof>
  </goal>
  <goal name="wmpz_set_str&#39;vc.48" expl="postcondition" proved="true">
  <proof prover="4"><result status="valid" time="0.08" steps="228"/></proof>
  </goal>
  <goal name="wmpz_set_str&#39;vc.49" expl="integer overflow" proved="true">
  <proof prover="4"><result status="valid" time="0.12" steps="243"/></proof>
  </goal>
  <goal name="wmpz_set_str&#39;vc.50" expl="integer overflow" proved="true">
  <proof prover="4"><result status="valid" time="0.13" steps="245"/></proof>
  </goal>
  <goal name="wmpz_set_str&#39;vc.51" expl="precondition" proved="true">
  <proof prover="4"><result status="valid" time="0.08" steps="221"/></proof>
  </goal>
  <goal name="wmpz_set_str&#39;vc.52" expl="assertion" proved="true">
  <transf name="split_vc" proved="true" >
   <goal name="wmpz_set_str&#39;vc.52.0" expl="assertion" proved="true">
   <proof prover="1"><result status="valid" time="2.28"/></proof>
   </goal>
   <goal name="wmpz_set_str&#39;vc.52.1" expl="VC for wmpz_set_str" proved="true">
   <proof prover="4"><result status="valid" time="0.04" steps="227"/></proof>
   </goal>
   <goal name="wmpz_set_str&#39;vc.52.2" expl="VC for wmpz_set_str" proved="true">
   <proof prover="4"><result status="valid" time="0.08" steps="227"/></proof>
   </goal>
   <goal name="wmpz_set_str&#39;vc.52.3" expl="VC for wmpz_set_str" proved="true">
   <proof prover="0"><result status="valid" time="0.10" steps="162585"/></proof>
   </goal>
   <goal name="wmpz_set_str&#39;vc.52.4" expl="VC for wmpz_set_str" proved="true">
   <proof prover="4"><result status="valid" time="0.66" steps="836"/></proof>
   </goal>
   <goal name="wmpz_set_str&#39;vc.52.5" expl="VC for wmpz_set_str" proved="true">
   <proof prover="4" timelimit="5" memlimit="2000"><result status="valid" time="0.91" steps="840"/></proof>
   </goal>
   <goal name="wmpz_set_str&#39;vc.52.6" expl="VC for wmpz_set_str" proved="true">
   <proof prover="4"><result status="valid" time="0.09" steps="234"/></proof>
   </goal>
  </transf>
  </goal>
  <goal name="wmpz_set_str&#39;vc.53" expl="postcondition" proved="true">
  <proof prover="4" timelimit="5" memlimit="2000"><result status="valid" time="0.71" steps="831"/></proof>
  </goal>
  <goal name="wmpz_set_str&#39;vc.54" expl="postcondition" proved="true">
  <proof prover="1"><result status="valid" time="0.24"/></proof>
  </goal>
  <goal name="wmpz_set_str&#39;vc.55" expl="postcondition" proved="true">
  <proof prover="4"><result status="valid" time="0.08" steps="227"/></proof>
  </goal>
  <goal name="wmpz_set_str&#39;vc.56" expl="assertion" proved="true">
  <proof prover="1"><result status="valid" time="0.24"/></proof>
  </goal>
  <goal name="wmpz_set_str&#39;vc.57" expl="precondition" proved="true">
  <proof prover="4"><result status="valid" time="0.07" steps="201"/></proof>
  </goal>
  <goal name="wmpz_set_str&#39;vc.58" expl="assertion" proved="true">
  <transf name="split_vc" proved="true" >
   <goal name="wmpz_set_str&#39;vc.58.0" expl="assertion" proved="true">
   <proof prover="1"><result status="valid" time="2.21"/></proof>
   </goal>
   <goal name="wmpz_set_str&#39;vc.58.1" expl="VC for wmpz_set_str" proved="true">
   <proof prover="4"><result status="valid" time="0.10" steps="207"/></proof>
   </goal>
   <goal name="wmpz_set_str&#39;vc.58.2" expl="VC for wmpz_set_str" proved="true">
   <proof prover="4"><result status="valid" time="0.11" steps="207"/></proof>
   </goal>
   <goal name="wmpz_set_str&#39;vc.58.3" expl="VC for wmpz_set_str" proved="true">
   <proof prover="1"><result status="valid" time="0.14"/></proof>
   </goal>
   <goal name="wmpz_set_str&#39;vc.58.4" expl="VC for wmpz_set_str" proved="true">
   <proof prover="4"><result status="valid" time="0.06" steps="208"/></proof>
   </goal>
   <goal name="wmpz_set_str&#39;vc.58.5" expl="VC for wmpz_set_str" proved="true">
   <proof prover="4"><result status="valid" time="0.11" steps="208"/></proof>
   </goal>
   <goal name="wmpz_set_str&#39;vc.58.6" expl="VC for wmpz_set_str" proved="true">
   <proof prover="4"><result status="valid" time="0.10" steps="208"/></proof>
   </goal>
  </transf>
  </goal>
  <goal name="wmpz_set_str&#39;vc.59" expl="postcondition" proved="true">
  <proof prover="4"><result status="valid" time="0.05" steps="206"/></proof>
  </goal>
  <goal name="wmpz_set_str&#39;vc.60" expl="postcondition" proved="true">
  <proof prover="3"><result status="valid" time="0.16" steps="40301"/></proof>
  </goal>
  <goal name="wmpz_set_str&#39;vc.61" expl="postcondition" proved="true">
  <transf name="split_vc" proved="true" >
   <goal name="wmpz_set_str&#39;vc.61.0" expl="postcondition" proved="true">
   <proof prover="3"><result status="valid" time="0.16" steps="43991"/></proof>
   </goal>
   <goal name="wmpz_set_str&#39;vc.61.1" expl="postcondition" proved="true">
   <proof prover="3"><result status="valid" time="0.18" steps="43894"/></proof>
   </goal>
  </transf>
  </goal>
  <goal name="wmpz_set_str&#39;vc.62" expl="integer overflow" proved="true">
  <proof prover="4"><result status="valid" time="0.12" steps="213"/></proof>
  </goal>
  <goal name="wmpz_set_str&#39;vc.63" expl="precondition" proved="true">
  <proof prover="4"><result status="valid" time="0.07" steps="207"/></proof>
  </goal>
  <goal name="wmpz_set_str&#39;vc.64" expl="assertion" proved="true">
  <transf name="split_vc" proved="true" >
   <goal name="wmpz_set_str&#39;vc.64.0" expl="assertion" proved="true">
   <proof prover="1"><result status="valid" time="3.55"/></proof>
   </goal>
   <goal name="wmpz_set_str&#39;vc.64.1" expl="VC for wmpz_set_str" proved="true">
   <proof prover="3"><result status="valid" time="0.17" steps="39414"/></proof>
   </goal>
   <goal name="wmpz_set_str&#39;vc.64.2" expl="VC for wmpz_set_str" proved="true">
   <proof prover="3"><result status="valid" time="0.25" steps="43663"/></proof>
   </goal>
   <goal name="wmpz_set_str&#39;vc.64.3" expl="VC for wmpz_set_str" proved="true">
   <proof prover="1"><result status="valid" time="0.23"/></proof>
   </goal>
   <goal name="wmpz_set_str&#39;vc.64.4" expl="VC for wmpz_set_str" proved="true">
   <proof prover="4" timelimit="5" memlimit="2000"><result status="valid" time="0.53" steps="664"/></proof>
   </goal>
   <goal name="wmpz_set_str&#39;vc.64.5" expl="VC for wmpz_set_str" proved="true">
   <proof prover="4" timelimit="5" memlimit="2000"><result status="valid" time="0.79" steps="668"/></proof>
   </goal>
   <goal name="wmpz_set_str&#39;vc.64.6" expl="VC for wmpz_set_str" proved="true">
   <proof prover="3"><result status="valid" time="0.22" steps="43456"/></proof>
   </goal>
  </transf>
  </goal>
  <goal name="wmpz_set_str&#39;vc.65" expl="postcondition" proved="true">
  <proof prover="4"><result status="valid" time="0.55" steps="660"/></proof>
  </goal>
  <goal name="wmpz_set_str&#39;vc.66" expl="postcondition" proved="true">
  <proof prover="3"><result status="valid" time="0.17" steps="39959"/></proof>
  </goal>
  <goal name="wmpz_set_str&#39;vc.67" expl="postcondition" proved="true">
  <proof prover="3"><result status="valid" time="0.16" steps="43411"/></proof>
  </goal>
  <goal name="wmpz_set_str&#39;vc.68" expl="integer overflow" proved="true">
  <proof prover="4" timelimit="5" memlimit="2000"><result status="valid" time="0.12" steps="233"/></proof>
  </goal>
  <goal name="wmpz_set_str&#39;vc.69" expl="integer overflow" proved="true">
  <proof prover="4" timelimit="5" memlimit="2000"><result status="valid" time="0.10" steps="235"/></proof>
  </goal>
  <goal name="wmpz_set_str&#39;vc.70" expl="assertion" proved="true">
  <proof prover="4" timelimit="5" memlimit="2000"><result status="valid" time="0.62" steps="745"/></proof>
  </goal>
  <goal name="wmpz_set_str&#39;vc.71" expl="integer overflow" proved="true">
  <proof prover="4"><result status="valid" time="0.13" steps="243"/></proof>
  </goal>
  <goal name="wmpz_set_str&#39;vc.72" expl="integer overflow" proved="true">
  <proof prover="4" timelimit="5" memlimit="2000"><result status="valid" time="0.11" steps="245"/></proof>
  </goal>
  <goal name="wmpz_set_str&#39;vc.73" expl="precondition" proved="true">
  <proof prover="3"><result status="valid" time="0.26" steps="43729"/></proof>
  <proof prover="4"><result status="valid" time="0.07" steps="225"/></proof>
  </goal>
  <goal name="wmpz_set_str&#39;vc.74" expl="assertion" proved="true">
  <transf name="split_vc" proved="true" >
   <goal name="wmpz_set_str&#39;vc.74.0" expl="assertion" proved="true">
   <proof prover="1"><result status="valid" time="2.37"/></proof>
   </goal>
   <goal name="wmpz_set_str&#39;vc.74.1" expl="VC for wmpz_set_str" proved="true">
   <proof prover="3"><result status="valid" time="0.16" steps="39723"/></proof>
   </goal>
   <goal name="wmpz_set_str&#39;vc.74.2" expl="VC for wmpz_set_str" proved="true">
   <proof prover="3"><result status="valid" time="0.16" steps="44219"/></proof>
   </goal>
   <goal name="wmpz_set_str&#39;vc.74.3" expl="VC for wmpz_set_str" proved="true">
   <proof prover="1"><result status="valid" time="0.26"/></proof>
   </goal>
   <goal name="wmpz_set_str&#39;vc.74.4" expl="VC for wmpz_set_str" proved="true">
   <proof prover="4" timelimit="5" memlimit="2000"><result status="valid" time="0.69" steps="828"/></proof>
   </goal>
   <goal name="wmpz_set_str&#39;vc.74.5" expl="VC for wmpz_set_str" proved="true">
   <proof prover="4" timelimit="5" memlimit="2000"><result status="valid" time="0.11" steps="235"/></proof>
   </goal>
   <goal name="wmpz_set_str&#39;vc.74.6" expl="VC for wmpz_set_str" proved="true">
   <proof prover="3"><result status="valid" time="0.28" steps="44012"/></proof>
   </goal>
  </transf>
  </goal>
  <goal name="wmpz_set_str&#39;vc.75" expl="postcondition" proved="true">
  <proof prover="4" timelimit="5" memlimit="2000"><result status="valid" time="0.10" steps="230"/></proof>
  </goal>
  <goal name="wmpz_set_str&#39;vc.76" expl="postcondition" proved="true">
  <proof prover="4"><result status="valid" time="0.06" steps="230"/></proof>
  </goal>
  <goal name="wmpz_set_str&#39;vc.77" expl="postcondition" proved="true">
  <proof prover="3"><result status="valid" time="0.15" steps="43967"/></proof>
  </goal>
  <goal name="wmpz_set_str&#39;vc.78" expl="integer overflow" proved="true">
  <proof prover="4" timelimit="5" memlimit="2000"><result status="valid" time="0.12" steps="243"/></proof>
  </goal>
  <goal name="wmpz_set_str&#39;vc.79" expl="integer overflow" proved="true">
  <proof prover="4" timelimit="5" memlimit="2000"><result status="valid" time="0.10" steps="245"/></proof>
  </goal>
  <goal name="wmpz_set_str&#39;vc.80" expl="assertion" proved="true">
  <proof prover="4" timelimit="5" memlimit="2000"><result status="valid" time="0.74" steps="825"/></proof>
  </goal>
  <goal name="wmpz_set_str&#39;vc.81" expl="integer overflow" proved="true">
  <proof prover="4"><result status="valid" time="0.12" steps="253"/></proof>
  </goal>
  <goal name="wmpz_set_str&#39;vc.82" expl="integer overflow" proved="true">
  <proof prover="4"><result status="valid" time="0.13" steps="255"/></proof>
  </goal>
  <goal name="wmpz_set_str&#39;vc.83" expl="precondition" proved="true">
  <proof prover="4"><result status="valid" time="0.08" steps="231"/></proof>
  </goal>
  <goal name="wmpz_set_str&#39;vc.84" expl="assertion" proved="true">
  <transf name="split_vc" proved="true" >
   <goal name="wmpz_set_str&#39;vc.84.0" expl="assertion" proved="true">
   <proof prover="1"><result status="valid" time="2.62"/></proof>
   </goal>
   <goal name="wmpz_set_str&#39;vc.84.1" expl="VC for wmpz_set_str" proved="true">
   <proof prover="3"><result status="valid" time="0.16" steps="39909"/></proof>
   </goal>
   <goal name="wmpz_set_str&#39;vc.84.2" expl="VC for wmpz_set_str" proved="true">
   <proof prover="3"><result status="valid" time="0.27" steps="44563"/></proof>
   </goal>
   <goal name="wmpz_set_str&#39;vc.84.3" expl="VC for wmpz_set_str" proved="true">
   <proof prover="1"><result status="valid" time="0.26"/></proof>
   </goal>
   <goal name="wmpz_set_str&#39;vc.84.4" expl="VC for wmpz_set_str" proved="true">
   <proof prover="4" timelimit="5" memlimit="2000"><result status="valid" time="0.76" steps="913"/></proof>
   </goal>
   <goal name="wmpz_set_str&#39;vc.84.5" expl="VC for wmpz_set_str" proved="true">
   <proof prover="3"><result status="valid" time="0.25" steps="45323"/></proof>
   </goal>
   <goal name="wmpz_set_str&#39;vc.84.6" expl="VC for wmpz_set_str" proved="true">
   <proof prover="3"><result status="valid" time="0.26" steps="44356"/></proof>
   </goal>
  </transf>
  </goal>
  <goal name="wmpz_set_str&#39;vc.85" expl="postcondition" proved="true">
  <proof prover="4"><result status="valid" time="0.05" steps="236"/></proof>
  </goal>
  <goal name="wmpz_set_str&#39;vc.86" expl="postcondition" proved="true">
  <proof prover="3"><result status="valid" time="0.21" steps="40447"/></proof>
  </goal>
  <goal name="wmpz_set_str&#39;vc.87" expl="postcondition" proved="true">
  <proof prover="3"><result status="valid" time="0.27" steps="44311"/></proof>
  </goal>
  <goal name="wmpz_set_str&#39;vc.88" expl="assertion" proved="true">
  <proof prover="1"><result status="valid" time="0.16"/></proof>
  </goal>
  <goal name="wmpz_set_str&#39;vc.89" expl="precondition" proved="true">
  <proof prover="4"><result status="valid" time="0.07" steps="201"/></proof>
  </goal>
  <goal name="wmpz_set_str&#39;vc.90" expl="assertion" proved="true">
  <transf name="split_vc" proved="true" >
   <goal name="wmpz_set_str&#39;vc.90.0" expl="assertion" proved="true">
   <proof prover="1"><result status="valid" time="2.18"/></proof>
   </goal>
   <goal name="wmpz_set_str&#39;vc.90.1" expl="VC for wmpz_set_str" proved="true">
   <proof prover="3"><result status="valid" time="0.15" steps="39767"/></proof>
   </goal>
   <goal name="wmpz_set_str&#39;vc.90.2" expl="VC for wmpz_set_str" proved="true">
   <proof prover="3"><result status="valid" time="0.23" steps="44336"/></proof>
   </goal>
   <goal name="wmpz_set_str&#39;vc.90.3" expl="VC for wmpz_set_str" proved="true">
   <proof prover="4" timelimit="5" memlimit="2000"><result status="valid" time="0.66" steps="771"/></proof>
   </goal>
   <goal name="wmpz_set_str&#39;vc.90.4" expl="VC for wmpz_set_str" proved="true">
   <proof prover="4" timelimit="5" memlimit="2000"><result status="valid" time="0.05" steps="208"/></proof>
   </goal>
   <goal name="wmpz_set_str&#39;vc.90.5" expl="VC for wmpz_set_str" proved="true">
   <proof prover="4" timelimit="5" memlimit="2000"><result status="valid" time="0.09" steps="208"/></proof>
   </goal>
   <goal name="wmpz_set_str&#39;vc.90.6" expl="VC for wmpz_set_str" proved="true">
   <proof prover="3"><result status="valid" time="0.25" steps="44132"/></proof>
   </goal>
  </transf>
  </goal>
  <goal name="wmpz_set_str&#39;vc.91" expl="postcondition" proved="true">
  <proof prover="4"><result status="valid" time="0.09" steps="206"/></proof>
  </goal>
  <goal name="wmpz_set_str&#39;vc.92" expl="postcondition" proved="true">
  <proof prover="3"><result status="valid" time="0.20" steps="40305"/></proof>
  </goal>
  <goal name="wmpz_set_str&#39;vc.93" expl="postcondition" proved="true">
  <proof prover="4"><result status="valid" time="0.08" steps="205"/></proof>
  </goal>
  <goal name="wmpz_set_str&#39;vc.94" expl="precondition" proved="true">
  <proof prover="4"><result status="valid" time="0.06" steps="179"/></proof>
  </goal>
  <goal name="wmpz_set_str&#39;vc.95" expl="precondition" proved="true">
  <proof prover="4"><result status="valid" time="0.06" steps="185"/></proof>
  </goal>
  <goal name="wmpz_set_str&#39;vc.96" expl="postcondition" proved="true">
  <proof prover="4"><result status="valid" time="0.05" steps="210"/></proof>
  </goal>
  <goal name="wmpz_set_str&#39;vc.97" expl="postcondition" proved="true">
  <proof prover="4"><result status="valid" time="0.07" steps="197"/></proof>
  </goal>
  <goal name="wmpz_set_str&#39;vc.98" expl="postcondition" proved="true">
  <proof prover="4"><result status="valid" time="0.06" steps="198"/></proof>
  </goal>
  <goal name="wmpz_set_str&#39;vc.99" expl="postcondition" proved="true">
  <proof prover="4"><result status="valid" time="0.06" steps="199"/></proof>
  </goal>
  <goal name="wmpz_set_str&#39;vc.100" expl="postcondition" proved="true">
  <proof prover="4"><result status="valid" time="0.02" steps="201"/></proof>
  </goal>
  <goal name="wmpz_set_str&#39;vc.101" expl="assertion" proved="true">
  <proof prover="4"><result status="valid" time="0.05" steps="185"/></proof>
  </goal>
  <goal name="wmpz_set_str&#39;vc.102" expl="precondition" proved="true">
  <proof prover="4"><result status="valid" time="0.04" steps="193"/></proof>
  </goal>
  <goal name="wmpz_set_str&#39;vc.103" expl="precondition" proved="true">
  <proof prover="4"><result status="valid" time="0.07" steps="190"/></proof>
  </goal>
  <goal name="wmpz_set_str&#39;vc.104" expl="assertion" proved="true">
  <transf name="introduce_premises" proved="true" >
   <goal name="wmpz_set_str&#39;vc.104.0" expl="assertion" proved="true">
   <transf name="inline_goal" proved="true" >
    <goal name="wmpz_set_str&#39;vc.104.0.0" expl="assertion" proved="true">
    <transf name="introduce_premises" proved="true" >
     <goal name="wmpz_set_str&#39;vc.104.0.0.0" expl="assertion" proved="true">
     <transf name="case" proved="true" arg1="(i = dn)">
      <goal name="wmpz_set_str&#39;vc.104.0.0.0.0" expl="true case (assertion)" proved="true">
      <proof prover="4"><result status="valid" time="0.06" steps="208"/></proof>
      </goal>
      <goal name="wmpz_set_str&#39;vc.104.0.0.0.1" expl="false case (assertion)" proved="true">
      <transf name="replace" proved="true" arg1="(pelts dp)[i]&#39;&#39;" arg2="(pelts dp1)[i]&#39;&#39;">
       <goal name="wmpz_set_str&#39;vc.104.0.0.0.1.0" expl="false case (assertion)" proved="true">
       <proof prover="1"><result status="valid" time="0.15"/></proof>
       </goal>
       <goal name="wmpz_set_str&#39;vc.104.0.0.0.1.1" expl="equality hypothesis" proved="true">
       <proof prover="4"><result status="valid" time="0.05" steps="208"/></proof>
       </goal>
      </transf>
      </goal>
     </transf>
     </goal>
    </transf>
    </goal>
   </transf>
   </goal>
  </transf>
  </goal>
  <goal name="wmpz_set_str&#39;vc.105" expl="precondition" proved="true">
  <proof prover="4"><result status="valid" time="0.28" steps="573"/></proof>
  </goal>
  <goal name="wmpz_set_str&#39;vc.106" expl="precondition" proved="true">
  <proof prover="4"><result status="valid" time="0.06" steps="206"/></proof>
  </goal>
  <goal name="wmpz_set_str&#39;vc.107" expl="precondition" proved="true">
  <proof prover="4"><result status="valid" time="0.05" steps="207"/></proof>
  </goal>
  <goal name="wmpz_set_str&#39;vc.108" expl="precondition" proved="true">
  <proof prover="4"><result status="valid" time="0.09" steps="207"/></proof>
  </goal>
  <goal name="wmpz_set_str&#39;vc.109" expl="integer overflow" proved="true">
  <proof prover="4"><result status="valid" time="0.30" steps="445"/></proof>
  </goal>
  <goal name="wmpz_set_str&#39;vc.110" expl="precondition" proved="true">
  <proof prover="4"><result status="valid" time="0.15" steps="219"/></proof>
  </goal>
  <goal name="wmpz_set_str&#39;vc.111" expl="loop variant decrease" proved="true">
  <proof prover="4"><result status="valid" time="0.05" steps="224"/></proof>
  </goal>
  <goal name="wmpz_set_str&#39;vc.112" expl="loop invariant preservation" proved="true">
  <proof prover="4"><result status="valid" time="0.10" steps="224"/></proof>
  </goal>
  <goal name="wmpz_set_str&#39;vc.113" expl="loop invariant preservation" proved="true">
  <proof prover="4"><result status="valid" time="0.10" steps="225"/></proof>
  </goal>
  <goal name="wmpz_set_str&#39;vc.114" expl="loop invariant preservation" proved="true">
  <proof prover="4"><result status="valid" time="0.14" steps="238"/></proof>
  </goal>
  <goal name="wmpz_set_str&#39;vc.115" expl="loop invariant preservation" proved="true">
  <proof prover="4" timelimit="5" memlimit="2000"><result status="valid" time="0.16" steps="241"/></proof>
  </goal>
  <goal name="wmpz_set_str&#39;vc.116" expl="loop invariant preservation" proved="true">
  <proof prover="4"><result status="valid" time="0.06" steps="232"/></proof>
  </goal>
  <goal name="wmpz_set_str&#39;vc.117" expl="loop invariant preservation" proved="true">
  <transf name="split_vc" proved="true" >
   <goal name="wmpz_set_str&#39;vc.117.0" expl="loop invariant preservation" proved="true">
   <proof prover="4" timelimit="5" memlimit="2000"><result status="valid" time="0.16" steps="246"/></proof>
   </goal>
   <goal name="wmpz_set_str&#39;vc.117.1" expl="loop invariant preservation" proved="true">
   <transf name="replace" proved="true" arg1="(offset spi)" arg2="(offset sp + (sign + dn))">
    <goal name="wmpz_set_str&#39;vc.117.1.0" expl="loop invariant preservation" proved="true">
    <transf name="apply" proved="true" arg1="strlen_before_null">
     <goal name="wmpz_set_str&#39;vc.117.1.0.0" expl="apply premises" proved="true">
     <proof prover="4"><result status="valid" time="0.07" steps="243"/></proof>
     </goal>
    </transf>
    </goal>
    <goal name="wmpz_set_str&#39;vc.117.1.1" expl="equality hypothesis" proved="true">
    <proof prover="4"><result status="valid" time="0.09" steps="235"/></proof>
    </goal>
   </transf>
   </goal>
  </transf>
  </goal>
  <goal name="wmpz_set_str&#39;vc.118" expl="loop invariant preservation" proved="true">
  <proof prover="4"><result status="valid" time="0.10" steps="233"/></proof>
  </goal>
  <goal name="wmpz_set_str&#39;vc.119" expl="loop invariant preservation" proved="true">
  <proof prover="4"><result status="valid" time="0.11" steps="235"/></proof>
  </goal>
  <goal name="wmpz_set_str&#39;vc.120" expl="loop invariant preservation" proved="true">
  <proof prover="4"><result status="valid" time="0.10" steps="236"/></proof>
  </goal>
  <goal name="wmpz_set_str&#39;vc.121" expl="loop invariant preservation" proved="true">
  <proof prover="4"><result status="valid" time="0.11" steps="237"/></proof>
  </goal>
  <goal name="wmpz_set_str&#39;vc.122" expl="loop invariant preservation" proved="true">
  <transf name="introduce_premises" proved="true" >
   <goal name="wmpz_set_str&#39;vc.122.0" expl="loop invariant preservation" proved="true">
   <transf name="inline_goal" proved="true" >
    <goal name="wmpz_set_str&#39;vc.122.0.0" expl="loop invariant preservation" proved="true">
    <transf name="introduce_premises" proved="true" >
     <goal name="wmpz_set_str&#39;vc.122.0.0.0" expl="loop invariant preservation" proved="true">
     <transf name="case" proved="true" arg1="(i = offset spi)">
      <goal name="wmpz_set_str&#39;vc.122.0.0.0.0" expl="true case (loop invariant preservation)" proved="true">
      <proof prover="4"><result status="valid" time="0.09" steps="241"/></proof>
      </goal>
      <goal name="wmpz_set_str&#39;vc.122.0.0.0.1" expl="false case (loop invariant preservation)" proved="true">
      <proof prover="1"><result status="valid" time="0.16"/></proof>
      </goal>
     </transf>
     </goal>
    </transf>
    </goal>
   </transf>
   </goal>
  </transf>
  </goal>
  <goal name="wmpz_set_str&#39;vc.123" expl="assertion" proved="true">
  <proof prover="4"><result status="valid" time="0.07" steps="173"/></proof>
  </goal>
  <goal name="wmpz_set_str&#39;vc.124" expl="assertion" proved="true">
  <transf name="case" proved="true" arg1="(sign=1)">
   <goal name="wmpz_set_str&#39;vc.124.0" expl="true case (assertion)" proved="true">
   <transf name="introduce_premises" proved="true" >
    <goal name="wmpz_set_str&#39;vc.124.0.0" expl="true case (assertion)" proved="true">
    <transf name="inline_goal" proved="true" >
     <goal name="wmpz_set_str&#39;vc.124.0.0.0" expl="true case (assertion)" proved="true">
     <proof prover="1"><result status="valid" time="0.11"/></proof>
     <transf name="remove" proved="true" arg1="zero,one,(-),(&gt;),(&lt;=),(&gt;=),abs,min,max,get2,set,([]&#39;&#39;),([&lt;-]&#39;),const,map_eq_sub,empty,is_digit,([]),eq_string,min_unsigned4,in_bounds6,int32&#39;maxInt,int32&#39;minInt,min_int32,max_int32,to_int6,in_bounds8,uint32&#39;maxInt,uint32&#39;minInt,max_uint32,length4,radix3,to_int5,min_unsigned5,in_bounds7,min_unsigned3,in_bounds5,(!),int64&#39;maxInt,int64&#39;minInt,min_int64,max_int64,to_int,in_bounds1,uint64&#39;maxInt,uint64&#39;minInt,max_uint64,length1,radix,to_int2,min_unsigned1,in_bounds2,min_unsigned,in_bounds,even,odd,divides,prime,coprime,([]&#39;),in_us_bounds,in_bounds4,plength,pelts,valid_ptr_shift,valid,zero_num,nine_num,minus_char,small_a,small_z,big_a,big_z,digitstring,lowstring,upstring,valid_string,uchar&#39;maxInt,uchar&#39;minInt,max_uchar,to_int3,length2,radix1,min_unsigned2,in_bounds3,map_eq_sub_shift,l2i,p2i,value,identical,value_of,sgn_value,mpz_unchanged,in_base,string_in_base1,svalue_le,svalue,numlowstring,num_to_lowercase_text,to_lowercase_text,numupstring,num_to_uppercase_text,to_uppercase_text,numuplowstring,num_to_bothcase_text,to_bothcase_text,num_to_text,to_num,abs_value_text,value_text,string_in_base,compare_int,reciprocal,reciprocal_3by2,normalized,toom22_threshold,redc,valueb,Assoc2,Unit_def_l,Unit_def_r,Inv_def_l,Inv_def_r,Comm2,Assoc1,Mul_distr_l,Mul_distr_r,Comm1,Unitary,NonTrivialRing,Refl,Trans,Antisymm,Total,ZeroLessOne,CompatOrderAdd,CompatOrderMult,Abs_le,Abs_pos,Min_r,Max_l,Min_comm,Max_comm,Min_assoc,Max_assoc,Div_mod1,Mod_bound1,Div_unique,Div_bound1,Mod_11,Div_11,Div_inf1,Div_inf_neg,Mod_0,Div_1_left,Div_minus1_left,Mod_1_left,Mod_minus1_left,Div_mult1,Mod_mult1,Div_mod,Div_bound,Mod_bound,Div_sign_pos,Div_sign_neg,Mod_sign_pos,Mod_sign_neg,Rounds_toward_zero,Div_1,Mod_1,Div_inf,Mod_inf,Div_mult,Mod_mult,Power_0,Power_s,Power_s_alt,Power_1,Power_sum,Power_mult,Power_comm1,Power_comm2,Power_non_neg,Power_pos,Power_monotonic,concat_assoc,concat_empty,length_empty,length_concat,lt_empty,lt_not_com,lt_ref,lt_trans,le_empty,le_ref,lt_le,lt_le_eq,le_trans,at_out_of_range,at_empty,at_length,concat_at,substring_out_of_range,substring_of_length_zero_or_less,substring_of_empty,substring_smaller,substring_smaller_x,substring_length,substring_at,substring_substring,concat_substring,prefixof_substring,prefixof_concat,prefixof_empty,prefixof_empty2,suffixof_substring,suffixof_concat,suffixof_empty,suffixof_empty2,contains_prefixof,contains_suffixof,contains_empty,contains_empty2,contains_substring,contains_concat,contains_at,indexof_empty,indexof_empty1,indexof_contains,contains_indexof,not_contains_indexof,substring_indexof,indexof_out_of_range,indexof_in_range,indexof_contains_substring,replace_empty,replace_not_contains,replace_empty2,replace_substring_indexof,replaceall_empty1,not_contains_replaceall,to_int_gt_minus_1,to_int_empty,from_int_negative,from_int_to_int,char&#39;invariant,char_eq,code,code_chr,chr_code,get,substring_get,concat_first,concat_second,extensionality2,make_length,make_contents,to_int_in_bounds5,extensionality6,zero_unsigned_is_zero4,radix_def,to_int_in_bounds7,extensionality8,to_int_in_bounds6,extensionality7,zero_unsigned_is_zero5,to_int_in_bounds4,extensionality5,zero_unsigned_is_zero3,is_msb_set&#39;spec1,to_int_in_bounds1,extensionality1,to_int_in_bounds2,extensionality3,zero_unsigned_is_zero1,to_int_in_bounds,extensionality,zero_unsigned_is_zero,uint64_max&#39;def,is_msb_set&#39;spec,even_or_odd,even_not_odd,odd_not_even,even_odd,odd_even,even_even,odd_odd,even_2k,odd_2k1,even_mod2,divides&#39;spec,divides_refl,divides_1_n,divides_0,divides_left,divides_right,divides_oppr,divides_oppl,divides_oppr_rev,divides_oppl_rev,divides_plusr,divides_minusr,divides_multl,divides_multr,divides_factorl,divides_factorr,divides_n_1,divides_antisym,divides_trans,divides_bounds,mod_divides_euclidean,divides_mod_euclidean,mod_divides_computer,divides_mod_computer,even_divides,odd_divides,gcd_nonneg,gcd_def1,gcd_def2,gcd_def3,gcd_unique,Assoc,Comm,gcd_0_pos,gcd_0_neg,gcd_opp,gcd_euclid,Gcd_computer_mod,Gcd_euclidean_mod,gcd_mult,not_prime_1,prime_2,prime_3,prime_divisors,small_divisors,even_prime,odd_prime,prime_coprime,Gauss,Euclid,gcd_coprime,array&#39;invariant,([&lt;-])&#39;spec,make_spec,is_not_null&#39;spec,valid_itv_to_shift,zero_char&#39;def,numcodes,lowcodes,upcodes,code_a,code_A,strlen_def,strlen_invalid,strlen_before_null,strlen_at_null,strlen_not_0,strlen_0,strlen_sup,to_int_in_bounds3,extensionality4,zero_unsigned_is_zero2,of_char&#39;spec,to_char&#39;spec,map_eq_shift,map_eq_shift_zero,limb_max_bound,prod_compat_strict_r,prod_compat_r,prod_compat_strict_lr,prod_compat_lr,simp_compat_strict_l,value_sub&#39;def,value_sub_frame,value_sub_frame_shift,value_sub_tail,value_sub_concat,value_sub_head,value_sub_update,value_zero,value_sub_update_no_change,value_sub_shift_no_change,value_sub_lower_bound,value_sub_upper_bound,value_sub_lower_bound_tight,value_sub_upper_bound_tight,value_tail,value_concat,value_sub_eq,mpz_eq&#39;spec,mpz_memo&#39;invariant,unchanged_transitive,pow2_64,mod_mult,wmpn_base_info&#39;invariant,pow_compat,in_base_concat,svalue_le_sub&#39;def,svalue_le_sub_tail,svalue_le_sub_concat,svalue_le_sub_head,svalue_le_sub_frame,svalue_le_tail,svalue_le_concat,svalue_sub&#39;def,svalue_sub_tail,svalue_sub_concat,svalue_sub_head,svalue_sub_frame,svalue_le_sub_lower_bound,svalue_sub_lower_bound,svalue_le_sub_upper_bound,svalue_sub_upper_bound,lowconcat,upconcat,digitsublow,digitsubup,lowsub,upsub,lowupconcat,digitsublowup,upsublowup,lowsublowup,lower,upper,lowup,tnt_low,tnt_up,tnt_both,tnt,abs_value_sub_text&#39;def,text_conversion,abs_value_sub_text_frame,valuation&#39;spec,valuation&#39;def,valuation_mul,power_ge_1,valuation_times_pow,valuation_split,valuation_lower_bound,valuation_pow,valuation_monotonous,valuation_nondiv,valuation_zero_prod,valuation_times_nondiv,valuation_prod,valuation_mod,valuation_decomp,fact_div,bounds_imply_rec3by2,no_borrow,no_borrow_ptr,mod_mul,mod_sum,mod_id,mod_prod,unredc_inv,unredc,valueb_lower_bound,valueb_upper_bound,valueb_mod,valueb_mon,redc_mul,Requires1,Requires,H3,H2,Assert3,Assert2,Assert1,Ensures7,Ensures6,Ensures5,Ensures4,Ensures3,Ensures2,Ensures1,Ensures,H,h">
      <goal name="wmpz_set_str&#39;vc.124.0.0.0.0" expl="true case (assertion)" proved="true">
      <proof prover="1" timelimit="1"><result status="valid" time="0.23"/></proof>
      <proof prover="4"><result status="valid" time="0.02" steps="186"/></proof>
      </goal>
     </transf>
     </goal>
    </transf>
    </goal>
   </transf>
   </goal>
   <goal name="wmpz_set_str&#39;vc.124.1" expl="false case (assertion)" proved="true">
   <proof prover="4" timelimit="5" memlimit="2000"><result status="valid" time="0.06" steps="173"/></proof>
   </goal>
  </transf>
  </goal>
  <goal name="wmpz_set_str&#39;vc.125" expl="precondition" proved="true">
  <proof prover="4"><result status="valid" time="0.06" steps="173"/></proof>
  </goal>
  <goal name="wmpz_set_str&#39;vc.126" expl="postcondition" proved="true">
  <proof prover="4"><result status="valid" time="0.08" steps="173"/></proof>
  </goal>
  <goal name="wmpz_set_str&#39;vc.127" expl="postcondition" proved="true">
  <proof prover="4"><result status="valid" time="0.07" steps="173"/></proof>
  </goal>
  <goal name="wmpz_set_str&#39;vc.128" expl="postcondition" proved="true">
  <proof prover="4"><result status="valid" time="0.07" steps="173"/></proof>
  </goal>
  <goal name="wmpz_set_str&#39;vc.129" expl="postcondition" proved="true">
  <proof prover="4"><result status="valid" time="0.06" steps="173"/></proof>
  </goal>
  <goal name="wmpz_set_str&#39;vc.130" expl="postcondition" proved="true">
  <proof prover="4"><result status="valid" time="0.07" steps="173"/></proof>
  </goal>
  <goal name="wmpz_set_str&#39;vc.131" expl="assertion" proved="true">
  <proof prover="4"><result status="valid" time="0.04" steps="179"/></proof>
  </goal>
  <goal name="wmpz_set_str&#39;vc.132" expl="assertion" proved="true">
  <proof prover="4"><result status="valid" time="0.50" steps="838"/></proof>
  </goal>
  <goal name="wmpz_set_str&#39;vc.133" expl="assertion" proved="true">
  <proof prover="3"><result status="valid" time="0.16" steps="42953"/></proof>
  </goal>
  <goal name="wmpz_set_str&#39;vc.134" expl="precondition" proved="true">
  <proof prover="4"><result status="valid" time="0.05" steps="183"/></proof>
  </goal>
  <goal name="wmpz_set_str&#39;vc.135" expl="precondition" proved="true">
  <proof prover="4"><result status="valid" time="0.04" steps="185"/></proof>
  </goal>
  <goal name="wmpz_set_str&#39;vc.136" expl="assertion" proved="true">
  <proof prover="4" timelimit="5" memlimit="2000"><result status="valid" time="0.07" steps="195"/></proof>
  </goal>
  <goal name="wmpz_set_str&#39;vc.137" expl="precondition" proved="true">
  <proof prover="4"><result status="valid" time="0.04" steps="195"/></proof>
  </goal>
  <goal name="wmpz_set_str&#39;vc.138" expl="integer overflow" proved="true">
  <proof prover="4" timelimit="5" memlimit="2000"><result status="valid" time="0.09" steps="210"/></proof>
  </goal>
  <goal name="wmpz_set_str&#39;vc.139" expl="integer overflow" proved="true">
  <proof prover="4" timelimit="5" memlimit="2000"><result status="valid" time="0.11" steps="212"/></proof>
  </goal>
  <goal name="wmpz_set_str&#39;vc.140" expl="division by zero" proved="true">
  <proof prover="4"><result status="valid" time="0.04" steps="201"/></proof>
  </goal>
  <goal name="wmpz_set_str&#39;vc.141" expl="integer overflow" proved="true">
  <proof prover="1"><result status="valid" time="0.16"/></proof>
  </goal>
  <goal name="wmpz_set_str&#39;vc.142" expl="precondition" proved="true">
  <proof prover="4"><result status="valid" time="0.04" steps="203"/></proof>
  </goal>
  <goal name="wmpz_set_str&#39;vc.143" expl="precondition" proved="true">
  <proof prover="4"><result status="valid" time="0.05" steps="204"/></proof>
  </goal>
  <goal name="wmpz_set_str&#39;vc.144" expl="assertion" proved="true">
  <transf name="split_vc" proved="true" >
   <goal name="wmpz_set_str&#39;vc.144.0" expl="assertion" proved="true">
   <proof prover="4"><result status="valid" time="0.08" steps="225"/></proof>
   </goal>
   <goal name="wmpz_set_str&#39;vc.144.1" expl="assertion" proved="true">
   <proof prover="4"><result status="valid" time="0.34" steps="240"/></proof>
   </goal>
   <goal name="wmpz_set_str&#39;vc.144.2" expl="VC for wmpz_set_str" proved="true">
   <proof prover="4"><result status="valid" time="0.35" steps="243"/></proof>
   </goal>
   <goal name="wmpz_set_str&#39;vc.144.3" expl="VC for wmpz_set_str" proved="true">
   <proof prover="4"><result status="valid" time="0.13" steps="230"/></proof>
   </goal>
   <goal name="wmpz_set_str&#39;vc.144.4" expl="VC for wmpz_set_str" proved="true">
   <proof prover="4"><result status="valid" time="0.13" steps="230"/></proof>
   </goal>
   <goal name="wmpz_set_str&#39;vc.144.5" expl="VC for wmpz_set_str" proved="true">
   <proof prover="4"><result status="valid" time="0.22" steps="249"/></proof>
   </goal>
  </transf>
  </goal>
  <goal name="wmpz_set_str&#39;vc.145" expl="precondition" proved="true">
  <proof prover="4"><result status="valid" time="0.04" steps="227"/></proof>
  </goal>
  <goal name="wmpz_set_str&#39;vc.146" expl="precondition" proved="true">
  <proof prover="4"><result status="valid" time="0.08" steps="229"/></proof>
  </goal>
  <goal name="wmpz_set_str&#39;vc.147" expl="precondition" proved="true">
  <proof prover="4"><result status="valid" time="0.26" steps="248"/></proof>
  </goal>
  <goal name="wmpz_set_str&#39;vc.148" expl="precondition" proved="true">
  <transf name="introduce_premises" proved="true" >
   <goal name="wmpz_set_str&#39;vc.148.0" expl="precondition" proved="true">
   <transf name="inline_goal" proved="true" >
    <goal name="wmpz_set_str&#39;vc.148.0.0" expl="precondition" proved="true">
    <proof prover="4"><result status="valid" time="0.51" steps="777"/></proof>
    </goal>
   </transf>
   </goal>
  </transf>
  </goal>
  <goal name="wmpz_set_str&#39;vc.149" expl="precondition" proved="true">
  <transf name="introduce_premises" proved="true" >
   <goal name="wmpz_set_str&#39;vc.149.0" expl="precondition" proved="true">
   <transf name="inline_goal" proved="true" >
    <goal name="wmpz_set_str&#39;vc.149.0.0" expl="precondition" proved="true">
    <transf name="split_vc" proved="true" >
     <goal name="wmpz_set_str&#39;vc.149.0.0.0" expl="precondition" proved="true">
     <proof prover="4"><result status="valid" time="0.25" steps="250"/></proof>
     </goal>
     <goal name="wmpz_set_str&#39;vc.149.0.0.1" expl="precondition" proved="true">
     <proof prover="4"><result status="valid" time="0.13" steps="235"/></proof>
     </goal>
     <goal name="wmpz_set_str&#39;vc.149.0.0.2" expl="precondition" proved="true">
     <proof prover="4"><result status="valid" time="0.13" steps="235"/></proof>
     </goal>
     <goal name="wmpz_set_str&#39;vc.149.0.0.3" expl="precondition" proved="true">
     <proof prover="4"><result status="valid" time="0.10" steps="235"/></proof>
     </goal>
     <goal name="wmpz_set_str&#39;vc.149.0.0.4" expl="precondition" proved="true">
     <proof prover="4"><result status="valid" time="0.11" steps="247"/></proof>
     </goal>
     <goal name="wmpz_set_str&#39;vc.149.0.0.5" expl="precondition" proved="true">
     <proof prover="4"><result status="valid" time="0.38" steps="250"/></proof>
     </goal>
    </transf>
    </goal>
   </transf>
   </goal>
  </transf>
  </goal>
  <goal name="wmpz_set_str&#39;vc.150" expl="precondition" proved="true">
  <proof prover="4"><result status="valid" time="0.05" steps="237"/></proof>
  </goal>
  <goal name="wmpz_set_str&#39;vc.151" expl="precondition" proved="true">
  <proof prover="4"><result status="valid" time="0.06" steps="238"/></proof>
  </goal>
  <goal name="wmpz_set_str&#39;vc.152" expl="precondition" proved="true">
  <proof prover="4"><result status="valid" time="0.03" steps="239"/></proof>
  </goal>
  <goal name="wmpz_set_str&#39;vc.153" expl="precondition" proved="true">
  <proof prover="4"><result status="valid" time="0.04" steps="243"/></proof>
  </goal>
  <goal name="wmpz_set_str&#39;vc.154" expl="integer overflow" proved="true">
  <proof prover="4"><result status="valid" time="0.48" steps="268"/></proof>
  </goal>
  <goal name="wmpz_set_str&#39;vc.155" expl="precondition" proved="true">
  <proof prover="4"><result status="valid" time="0.08" steps="255"/></proof>
  </goal>
  <goal name="wmpz_set_str&#39;vc.156" expl="assertion" proved="true">
  <transf name="split_vc" proved="true" >
   <goal name="wmpz_set_str&#39;vc.156.0" expl="assertion" proved="true">
   <proof prover="3"><result status="valid" time="0.12" steps="41259"/></proof>
   </goal>
   <goal name="wmpz_set_str&#39;vc.156.1" expl="VC for wmpz_set_str" proved="true">
   <proof prover="1"><result status="valid" time="0.21"/></proof>
   </goal>
   <goal name="wmpz_set_str&#39;vc.156.2" expl="VC for wmpz_set_str" proved="true">
   <proof prover="0" timelimit="5" memlimit="2000"><result status="valid" time="0.43" steps="668509"/></proof>
   </goal>
   <goal name="wmpz_set_str&#39;vc.156.3" expl="VC for wmpz_set_str" proved="true">
   <proof prover="4" timelimit="5" memlimit="2000"><result status="valid" time="0.09" steps="263"/></proof>
   </goal>
  </transf>
  </goal>
  <goal name="wmpz_set_str&#39;vc.157" expl="integer overflow" proved="true">
  <proof prover="4"><result status="valid" time="0.27" steps="273"/></proof>
  </goal>
  <goal name="wmpz_set_str&#39;vc.158" expl="assertion" proved="true">
  <transf name="split_vc" proved="true" >
   <goal name="wmpz_set_str&#39;vc.158.0" expl="assertion" proved="true">
   <transf name="split_vc" proved="true" >
    <goal name="wmpz_set_str&#39;vc.158.0.0" expl="assertion" proved="true">
    <transf name="split_vc" proved="true" >
     <goal name="wmpz_set_str&#39;vc.158.0.0.0" expl="assertion" proved="true">
     <proof prover="4" timelimit="5"><result status="valid" time="0.50" steps="675"/></proof>
     </goal>
     <goal name="wmpz_set_str&#39;vc.158.0.0.1" expl="assertion" proved="true">
     <proof prover="4" timelimit="5"><result status="valid" time="0.36" steps="630"/></proof>
     </goal>
    </transf>
    </goal>
    <goal name="wmpz_set_str&#39;vc.158.0.1" expl="assertion" proved="true">
    <proof prover="4" timelimit="5"><result status="valid" time="0.84" steps="617"/></proof>
    </goal>
   </transf>
   </goal>
   <goal name="wmpz_set_str&#39;vc.158.1" expl="assertion" proved="true">
   <proof prover="4" timelimit="5" memlimit="2000"><result status="valid" time="0.29" steps="269"/></proof>
   </goal>
   <goal name="wmpz_set_str&#39;vc.158.2" expl="VC for wmpz_set_str" proved="true">
   <proof prover="1"><result status="valid" time="8.58"/></proof>
   </goal>
   <goal name="wmpz_set_str&#39;vc.158.3" expl="VC for wmpz_set_str" proved="true">
   <proof prover="4" timelimit="5" memlimit="2000"><result status="valid" time="0.78" steps="275"/></proof>
   </goal>
   <goal name="wmpz_set_str&#39;vc.158.4" expl="VC for wmpz_set_str" proved="true">
   <proof prover="3"><result status="valid" time="0.18" steps="46205"/></proof>
   </goal>
   <goal name="wmpz_set_str&#39;vc.158.5" expl="VC for wmpz_set_str" proved="true">
   <proof prover="4"><result status="valid" time="0.08" steps="261"/></proof>
   </goal>
   <goal name="wmpz_set_str&#39;vc.158.6" expl="VC for wmpz_set_str" proved="true">
   <transf name="apply" proved="true" arg1="strlen_def">
    <goal name="wmpz_set_str&#39;vc.158.6.0" expl="apply premises" proved="true">
    <proof prover="4"><result status="valid" time="0.10" steps="265"/></proof>
    </goal>
    <goal name="wmpz_set_str&#39;vc.158.6.1" expl="apply premises" proved="true">
    <proof prover="1"><result status="valid" time="3.99"/></proof>
    </goal>
    <goal name="wmpz_set_str&#39;vc.158.6.2" expl="apply premises" proved="true">
    <proof prover="4"><result status="valid" time="0.15" steps="265"/></proof>
    </goal>
   </transf>
   </goal>
   <goal name="wmpz_set_str&#39;vc.158.7" expl="VC for wmpz_set_str" proved="true">
   <proof prover="4"><result status="valid" time="0.48" steps="283"/></proof>
   </goal>
   <goal name="wmpz_set_str&#39;vc.158.8" expl="VC for wmpz_set_str" proved="true">
   <proof prover="4" timelimit="5" memlimit="2000"><result status="valid" time="0.90" steps="858"/></proof>
   </goal>
   <goal name="wmpz_set_str&#39;vc.158.9" expl="VC for wmpz_set_str" proved="true">
   <transf name="case" proved="true" arg1="(sign=0)">
    <goal name="wmpz_set_str&#39;vc.158.9.0" expl="true case" proved="true">
    <proof prover="4" timelimit="5" memlimit="2000"><result status="valid" time="0.10" steps="269"/></proof>
    </goal>
    <goal name="wmpz_set_str&#39;vc.158.9.1" expl="false case" proved="true">
    <proof prover="3"><result status="valid" time="0.26" steps="47253"/></proof>
    </goal>
   </transf>
   </goal>
  </transf>
  </goal>
  <goal name="wmpz_set_str&#39;vc.159" expl="precondition" proved="true">
  <proof prover="4"><result status="valid" time="0.15" steps="249"/></proof>
  </goal>
  <goal name="wmpz_set_str&#39;vc.160" expl="precondition" proved="true">
  <proof prover="4"><result status="valid" time="0.15" steps="250"/></proof>
  </goal>
  <goal name="wmpz_set_str&#39;vc.161" expl="precondition" proved="true">
  <proof prover="4"><result status="valid" time="0.15" steps="250"/></proof>
  </goal>
  <goal name="wmpz_set_str&#39;vc.162" expl="precondition" proved="true">
  <proof prover="4"><result status="valid" time="0.16" steps="251"/></proof>
  </goal>
  <goal name="wmpz_set_str&#39;vc.163" expl="precondition" proved="true">
  <proof prover="4"><result status="valid" time="0.34" steps="275"/></proof>
  </goal>
  <goal name="wmpz_set_str&#39;vc.164" expl="precondition" proved="true">
  <proof prover="1"><result status="valid" time="0.31"/></proof>
  </goal>
  <goal name="wmpz_set_str&#39;vc.165" expl="precondition" proved="true">
  <proof prover="4"><result status="valid" time="0.15" steps="256"/></proof>
  </goal>
  <goal name="wmpz_set_str&#39;vc.166" expl="precondition" proved="true">
  <proof prover="2"><result status="valid" time="1.24"/></proof>
  </goal>
  <goal name="wmpz_set_str&#39;vc.167" expl="precondition" proved="true">
  <proof prover="4"><result status="valid" time="0.15" steps="259"/></proof>
  </goal>
  <goal name="wmpz_set_str&#39;vc.168" expl="precondition" proved="true">
  <proof prover="4"><result status="valid" time="0.15" steps="260"/></proof>
  </goal>
  <goal name="wmpz_set_str&#39;vc.169" expl="precondition" proved="true">
  <proof prover="4"><result status="valid" time="0.16" steps="261"/></proof>
  </goal>
  <goal name="wmpz_set_str&#39;vc.170" expl="precondition" proved="true">
  <proof prover="4"><result status="valid" time="0.36" steps="289"/></proof>
  </goal>
  <goal name="wmpz_set_str&#39;vc.171" expl="precondition" proved="true">
  <proof prover="4"><result status="valid" time="0.15" steps="264"/></proof>
  </goal>
  <goal name="wmpz_set_str&#39;vc.172" expl="postcondition" proved="true">
  <transf name="apply" proved="true" arg1="unchanged_transitive" arg2="with" arg3="mpz1">
   <goal name="wmpz_set_str&#39;vc.172.0" expl="apply premises" proved="true">
   <proof prover="0"><result status="valid" time="0.07" steps="188111"/></proof>
   </goal>
   <goal name="wmpz_set_str&#39;vc.172.1" expl="apply premises" proved="true">
   <transf name="apply" proved="true" arg1="unchanged_transitive" arg2="with" arg3="mpz2">
    <goal name="wmpz_set_str&#39;vc.172.1.0" expl="apply premises" proved="true">
    <proof prover="4"><result status="valid" time="0.22" steps="299"/></proof>
    </goal>
    <goal name="wmpz_set_str&#39;vc.172.1.1" expl="apply premises" proved="true">
    <proof prover="4"><result status="valid" time="0.22" steps="299"/></proof>
    </goal>
   </transf>
   </goal>
  </transf>
  </goal>
  <goal name="wmpz_set_str&#39;vc.173" expl="postcondition" proved="true">
  <proof prover="4"><result status="valid" time="0.14" steps="271"/></proof>
  </goal>
  <goal name="wmpz_set_str&#39;vc.174" expl="postcondition" proved="true">
  <proof prover="4" timelimit="5" memlimit="2000"><result status="valid" time="2.99" steps="1465"/></proof>
  </goal>
  <goal name="wmpz_set_str&#39;vc.175" expl="postcondition" proved="true">
  <proof prover="4"><result status="valid" time="0.14" steps="273"/></proof>
  </goal>
  <goal name="wmpz_set_str&#39;vc.176" expl="postcondition" proved="true">
  <proof prover="4"><result status="valid" time="0.14" steps="275"/></proof>
  </goal>
  <goal name="wmpz_set_str&#39;vc.177" expl="precondition" proved="true">
  <proof prover="4"><result status="valid" time="0.04" steps="193"/></proof>
  </goal>
  <goal name="wmpz_set_str&#39;vc.178" expl="precondition" proved="true">
  <proof prover="4"><result status="valid" time="0.06" steps="195"/></proof>
  </goal>
  <goal name="wmpz_set_str&#39;vc.179" expl="precondition" proved="true">
  <proof prover="4"><result status="valid" time="0.16" steps="212"/></proof>
  </goal>
  <goal name="wmpz_set_str&#39;vc.180" expl="precondition" proved="true">
  <proof prover="4"><result status="valid" time="0.17" steps="214"/></proof>
  </goal>
  <goal name="wmpz_set_str&#39;vc.181" expl="integer overflow" proved="true">
  <proof prover="4"><result status="valid" time="0.66" steps="887"/></proof>
  </goal>
  <goal name="wmpz_set_str&#39;vc.182" expl="integer overflow" proved="true">
  <proof prover="0"><result status="valid" time="0.09" steps="147748"/></proof>
  </goal>
  <goal name="wmpz_set_str&#39;vc.183" expl="division by zero" proved="true">
  <proof prover="4"><result status="valid" time="0.15" steps="220"/></proof>
  </goal>
  <goal name="wmpz_set_str&#39;vc.184" expl="integer overflow" proved="true">
  <proof prover="0"><result status="valid" time="0.10" steps="160892"/></proof>
  </goal>
  <goal name="wmpz_set_str&#39;vc.185" expl="assertion" proved="true">
  <transf name="split_vc" proved="true" >
   <goal name="wmpz_set_str&#39;vc.185.0" expl="assertion" proved="true">
   <proof prover="4" timelimit="5" memlimit="2000"><result status="valid" time="1.00" steps="948"/></proof>
   </goal>
   <goal name="wmpz_set_str&#39;vc.185.1" expl="VC for wmpz_set_str" proved="true">
   <proof prover="4"><result status="valid" time="0.23" steps="224"/></proof>
   </goal>
   <goal name="wmpz_set_str&#39;vc.185.2" expl="VC for wmpz_set_str" proved="true">
   <proof prover="4"><result status="valid" time="0.25" steps="226"/></proof>
   </goal>
   <goal name="wmpz_set_str&#39;vc.185.3" expl="VC for wmpz_set_str" proved="true">
   <proof prover="0"><result status="valid" time="0.10" steps="165122"/></proof>
   </goal>
   <goal name="wmpz_set_str&#39;vc.185.4" expl="VC for wmpz_set_str" proved="true">
   <proof prover="4"><result status="valid" time="0.11" steps="215"/></proof>
   </goal>
   <goal name="wmpz_set_str&#39;vc.185.5" expl="VC for wmpz_set_str" proved="true">
   <proof prover="4"><result status="valid" time="0.09" steps="215"/></proof>
   </goal>
   <goal name="wmpz_set_str&#39;vc.185.6" expl="VC for wmpz_set_str" proved="true">
   <proof prover="4" timelimit="5" memlimit="2000"><result status="valid" time="0.16" steps="232"/></proof>
   </goal>
   <goal name="wmpz_set_str&#39;vc.185.7" expl="VC for wmpz_set_str" proved="true">
   <proof prover="4" timelimit="5" memlimit="2000"><result status="valid" time="0.40" steps="232"/></proof>
   </goal>
   <goal name="wmpz_set_str&#39;vc.185.8" expl="VC for wmpz_set_str" proved="true">
   <proof prover="4" timelimit="5" memlimit="2000"><result status="valid" time="2.76" steps="959"/></proof>
   </goal>
   <goal name="wmpz_set_str&#39;vc.185.9" expl="VC for wmpz_set_str" proved="true">
   <proof prover="4"><result status="valid" time="0.06" steps="225"/></proof>
   </goal>
  </transf>
  </goal>
  <goal name="wmpz_set_str&#39;vc.186" expl="assertion" proved="true">
  <transf name="split_vc" proved="true" >
   <goal name="wmpz_set_str&#39;vc.186.0" expl="assertion" proved="true">
   <proof prover="3"><result status="valid" time="0.19" steps="43461"/></proof>
   </goal>
   <goal name="wmpz_set_str&#39;vc.186.1" expl="VC for wmpz_set_str" proved="true">
   <proof prover="0" timelimit="5" memlimit="2000"><result status="valid" time="2.44" steps="1794520"/></proof>
   </goal>
  </transf>
  </goal>
  <goal name="wmpz_set_str&#39;vc.187" expl="precondition" proved="true">
  <proof prover="4"><result status="valid" time="0.04" steps="211"/></proof>
  </goal>
  <goal name="wmpz_set_str&#39;vc.188" expl="precondition" proved="true">
  <proof prover="4"><result status="valid" time="0.05" steps="212"/></proof>
  </goal>
  <goal name="wmpz_set_str&#39;vc.189" expl="precondition" proved="true">
  <proof prover="4"><result status="valid" time="0.04" steps="233"/></proof>
  </goal>
  <goal name="wmpz_set_str&#39;vc.190" expl="precondition" proved="true">
  <proof prover="4"><result status="valid" time="0.04" steps="235"/></proof>
  </goal>
  <goal name="wmpz_set_str&#39;vc.191" expl="precondition" proved="true">
  <proof prover="4"><result status="valid" time="0.06" steps="237"/></proof>
  </goal>
  <goal name="wmpz_set_str&#39;vc.192" expl="precondition" proved="true">
  <proof prover="4"><result status="valid" time="0.08" steps="239"/></proof>
  </goal>
  <goal name="wmpz_set_str&#39;vc.193" expl="precondition" proved="true">
  <proof prover="1"><result status="valid" time="2.68"/></proof>
  </goal>
  <goal name="wmpz_set_str&#39;vc.194" expl="precondition" proved="true">
  <transf name="introduce_premises" proved="true" >
   <goal name="wmpz_set_str&#39;vc.194.0" expl="precondition" proved="true">
   <transf name="inline_goal" proved="true" >
    <goal name="wmpz_set_str&#39;vc.194.0.0" expl="precondition" proved="true">
    <transf name="split_vc" proved="true" >
     <goal name="wmpz_set_str&#39;vc.194.0.0.0" expl="precondition" proved="true">
     <proof prover="4"><result status="valid" time="0.18" steps="258"/></proof>
     </goal>
     <goal name="wmpz_set_str&#39;vc.194.0.0.1" expl="precondition" proved="true">
     <proof prover="4"><result status="valid" time="0.11" steps="241"/></proof>
     </goal>
     <goal name="wmpz_set_str&#39;vc.194.0.0.2" expl="precondition" proved="true">
     <proof prover="4"><result status="valid" time="0.11" steps="241"/></proof>
     </goal>
     <goal name="wmpz_set_str&#39;vc.194.0.0.3" expl="precondition" proved="true">
     <proof prover="4"><result status="valid" time="0.08" steps="241"/></proof>
     </goal>
     <goal name="wmpz_set_str&#39;vc.194.0.0.4" expl="precondition" proved="true">
     <proof prover="4"><result status="valid" time="0.09" steps="255"/></proof>
     </goal>
     <goal name="wmpz_set_str&#39;vc.194.0.0.5" expl="precondition" proved="true">
     <proof prover="3" timelimit="1" memlimit="1000"><result status="valid" time="0.16" steps="44849"/></proof>
     </goal>
    </transf>
    </goal>
   </transf>
   </goal>
  </transf>
  </goal>
  <goal name="wmpz_set_str&#39;vc.195" expl="precondition" proved="true">
  <proof prover="4"><result status="valid" time="0.04" steps="243"/></proof>
  </goal>
  <goal name="wmpz_set_str&#39;vc.196" expl="precondition" proved="true">
  <proof prover="4"><result status="valid" time="0.10" steps="245"/></proof>
  </goal>
  <goal name="wmpz_set_str&#39;vc.197" expl="precondition" proved="true">
  <proof prover="4"><result status="valid" time="0.05" steps="246"/></proof>
  </goal>
  <goal name="wmpz_set_str&#39;vc.198" expl="precondition" proved="true">
  <proof prover="4"><result status="valid" time="0.04" steps="246"/></proof>
  </goal>
  <goal name="wmpz_set_str&#39;vc.199" expl="precondition" proved="true">
  <proof prover="4"><result status="valid" time="0.04" steps="247"/></proof>
  </goal>
  <goal name="wmpz_set_str&#39;vc.200" expl="integer overflow" proved="true">
  <proof prover="4" timelimit="5" memlimit="2000"><result status="valid" time="1.41" steps="272"/></proof>
  </goal>
  <goal name="wmpz_set_str&#39;vc.201" expl="precondition" proved="true">
  <proof prover="3"><result status="valid" time="0.16" steps="44886"/></proof>
  </goal>
  <goal name="wmpz_set_str&#39;vc.202" expl="integer overflow" proved="true">
  <proof prover="4" timelimit="5" memlimit="2000"><result status="valid" time="0.31" steps="276"/></proof>
  </goal>
  <goal name="wmpz_set_str&#39;vc.203" expl="precondition" proved="true">
  <proof prover="1"><result status="valid" time="0.34"/></proof>
  </goal>
  <goal name="wmpz_set_str&#39;vc.204" expl="assertion" proved="true">
  <transf name="split_vc" proved="true" >
   <goal name="wmpz_set_str&#39;vc.204.0" expl="assertion" proved="true">
   <proof prover="4" timelimit="5" memlimit="2000"><result status="valid" time="1.80" steps="284"/></proof>
   </goal>
   <goal name="wmpz_set_str&#39;vc.204.1" expl="assertion" proved="true">
   <proof prover="4" timelimit="5" memlimit="2000"><result status="valid" time="1.36" steps="283"/></proof>
   </goal>
  </transf>
  </goal>
  <goal name="wmpz_set_str&#39;vc.205" expl="integer overflow" proved="true">
  <proof prover="2"><result status="valid" time="0.06"/></proof>
  </goal>
  <goal name="wmpz_set_str&#39;vc.206" expl="assertion" proved="true">
  <proof prover="3"><result status="valid" time="0.15" steps="45568"/></proof>
  </goal>
  <goal name="wmpz_set_str&#39;vc.207" expl="assertion" proved="true">
  <proof prover="4" timelimit="5" memlimit="2000"><result status="valid" time="0.10" steps="267"/></proof>
  </goal>
  <goal name="wmpz_set_str&#39;vc.208" expl="integer overflow" proved="true">
  <proof prover="4"><result status="valid" time="0.26" steps="295"/></proof>
  </goal>
  <goal name="wmpz_set_str&#39;vc.209" expl="precondition" proved="true">
  <proof prover="4"><result status="valid" time="0.10" steps="273"/></proof>
  </goal>
  <goal name="wmpz_set_str&#39;vc.210" expl="assertion" proved="true">
  <transf name="split_vc" proved="true" >
   <goal name="wmpz_set_str&#39;vc.210.0" expl="assertion" proved="true">
   <proof prover="4"><result status="valid" time="0.24" steps="301"/></proof>
   </goal>
   <goal name="wmpz_set_str&#39;vc.210.1" expl="VC for wmpz_set_str" proved="true">
   <proof prover="4"><result status="valid" time="0.25" steps="305"/></proof>
   </goal>
   <goal name="wmpz_set_str&#39;vc.210.2" expl="VC for wmpz_set_str" proved="true">
   <proof prover="4" timelimit="5" memlimit="2000"><result status="valid" time="0.25" steps="307"/></proof>
   </goal>
   <goal name="wmpz_set_str&#39;vc.210.3" expl="VC for wmpz_set_str" proved="true">
   <proof prover="2"><result status="valid" time="0.03"/></proof>
   </goal>
   <goal name="wmpz_set_str&#39;vc.210.4" expl="VC for wmpz_set_str" proved="true">
   <proof prover="4"><result status="valid" time="0.15" steps="285"/></proof>
   </goal>
  </transf>
  </goal>
  <goal name="wmpz_set_str&#39;vc.211" expl="integer overflow" proved="true">
  <proof prover="1"><result status="valid" time="0.19"/></proof>
  </goal>
  <goal name="wmpz_set_str&#39;vc.212" expl="assertion" proved="true">
  <transf name="split_vc" proved="true" >
   <goal name="wmpz_set_str&#39;vc.212.0" expl="assertion" proved="true">
   <proof prover="2"><result status="valid" time="0.11"/></proof>
   </goal>
   <goal name="wmpz_set_str&#39;vc.212.1" expl="assertion" proved="true">
   <proof prover="4" timelimit="5" memlimit="2000"><result status="valid" time="0.25" steps="297"/></proof>
   </goal>
   <goal name="wmpz_set_str&#39;vc.212.2" expl="VC for wmpz_set_str" proved="true">
   <proof prover="1"><result status="valid" time="4.50"/></proof>
   </goal>
   <goal name="wmpz_set_str&#39;vc.212.3" expl="VC for wmpz_set_str" proved="true">
   <proof prover="1"><result status="valid" time="3.22"/></proof>
   </goal>
   <goal name="wmpz_set_str&#39;vc.212.4" expl="VC for wmpz_set_str" proved="true">
   <proof prover="3"><result status="valid" time="0.18" steps="46957"/></proof>
   </goal>
   <goal name="wmpz_set_str&#39;vc.212.5" expl="VC for wmpz_set_str" proved="true">
   <proof prover="4"><result status="valid" time="0.20" steps="281"/></proof>
   </goal>
   <goal name="wmpz_set_str&#39;vc.212.6" expl="VC for wmpz_set_str" proved="true">
   <transf name="apply" proved="true" arg1="strlen_def">
    <goal name="wmpz_set_str&#39;vc.212.6.0" expl="apply premises" proved="true">
    <proof prover="4"><result status="valid" time="0.19" steps="285"/></proof>
    </goal>
    <goal name="wmpz_set_str&#39;vc.212.6.1" expl="apply premises" proved="true">
<<<<<<< HEAD
    <proof prover="3" memlimit="1000"><result status="valid" time="2.02" steps="233145"/></proof>
=======
    <proof prover="3" memlimit="1000"><result status="valid" time="2.02" steps="238544"/></proof>
>>>>>>> 92c89c24
    </goal>
    <goal name="wmpz_set_str&#39;vc.212.6.2" expl="apply premises" proved="true">
    <proof prover="4"><result status="valid" time="0.20" steps="285"/></proof>
    </goal>
   </transf>
   </goal>
   <goal name="wmpz_set_str&#39;vc.212.7" expl="VC for wmpz_set_str" proved="true">
   <proof prover="1"><result status="valid" time="3.79"/></proof>
   </goal>
   <goal name="wmpz_set_str&#39;vc.212.8" expl="VC for wmpz_set_str" proved="true">
   <proof prover="1"><result status="valid" time="2.62"/></proof>
   </goal>
   <goal name="wmpz_set_str&#39;vc.212.9" expl="VC for wmpz_set_str" proved="true">
   <transf name="case" proved="true" arg1="(sign=0)">
    <goal name="wmpz_set_str&#39;vc.212.9.0" expl="true case" proved="true">
    <proof prover="4" timelimit="5" memlimit="2000"><result status="valid" time="0.18" steps="283"/></proof>
    </goal>
    <goal name="wmpz_set_str&#39;vc.212.9.1" expl="false case" proved="true">
    <proof prover="3"><result status="valid" time="0.26" steps="48156"/></proof>
    </goal>
   </transf>
   </goal>
  </transf>
  </goal>
  <goal name="wmpz_set_str&#39;vc.213" expl="precondition" proved="true">
  <proof prover="4"><result status="valid" time="0.05" steps="269"/></proof>
  </goal>
  <goal name="wmpz_set_str&#39;vc.214" expl="precondition" proved="true">
  <proof prover="4"><result status="valid" time="0.04" steps="270"/></proof>
  </goal>
  <goal name="wmpz_set_str&#39;vc.215" expl="precondition" proved="true">
  <proof prover="4"><result status="valid" time="0.05" steps="270"/></proof>
  </goal>
  <goal name="wmpz_set_str&#39;vc.216" expl="precondition" proved="true">
  <proof prover="4"><result status="valid" time="0.15" steps="271"/></proof>
  </goal>
  <goal name="wmpz_set_str&#39;vc.217" expl="precondition" proved="true">
  <proof prover="3" timelimit="1" memlimit="1000"><result status="valid" time="0.28" steps="47310"/></proof>
  </goal>
  <goal name="wmpz_set_str&#39;vc.218" expl="precondition" proved="true">
  <proof prover="1"><result status="valid" time="0.31"/></proof>
  </goal>
  <goal name="wmpz_set_str&#39;vc.219" expl="precondition" proved="true">
  <proof prover="4"><result status="valid" time="0.15" steps="276"/></proof>
  </goal>
  <goal name="wmpz_set_str&#39;vc.220" expl="precondition" proved="true">
  <proof prover="1"><result status="valid" time="0.25"/></proof>
  </goal>
  <goal name="wmpz_set_str&#39;vc.221" expl="precondition" proved="true">
  <proof prover="4"><result status="valid" time="0.16" steps="279"/></proof>
  </goal>
  <goal name="wmpz_set_str&#39;vc.222" expl="precondition" proved="true">
  <proof prover="4"><result status="valid" time="0.16" steps="280"/></proof>
  </goal>
  <goal name="wmpz_set_str&#39;vc.223" expl="precondition" proved="true">
  <proof prover="4"><result status="valid" time="0.16" steps="281"/></proof>
  </goal>
  <goal name="wmpz_set_str&#39;vc.224" expl="precondition" proved="true">
  <proof prover="3" timelimit="1" memlimit="1000"><result status="valid" time="0.24" steps="47721"/></proof>
  </goal>
  <goal name="wmpz_set_str&#39;vc.225" expl="precondition" proved="true">
  <proof prover="4"><result status="valid" time="0.15" steps="284"/></proof>
  </goal>
  <goal name="wmpz_set_str&#39;vc.226" expl="postcondition" proved="true">
  <transf name="apply" proved="true" arg1="unchanged_transitive" arg2="with" arg3="mpz1">
   <goal name="wmpz_set_str&#39;vc.226.0" expl="apply premises" proved="true">
   <proof prover="0"><result status="valid" time="0.10" steps="195164"/></proof>
   </goal>
   <goal name="wmpz_set_str&#39;vc.226.1" expl="apply premises" proved="true">
   <transf name="apply" proved="true" arg1="unchanged_transitive" arg2="with" arg3="mpz2">
    <goal name="wmpz_set_str&#39;vc.226.1.0" expl="apply premises" proved="true">
    <proof prover="4"><result status="valid" time="0.27" steps="327"/></proof>
    </goal>
    <goal name="wmpz_set_str&#39;vc.226.1.1" expl="apply premises" proved="true">
    <proof prover="4"><result status="valid" time="0.26" steps="327"/></proof>
    </goal>
   </transf>
   </goal>
  </transf>
  </goal>
  <goal name="wmpz_set_str&#39;vc.227" expl="postcondition" proved="true">
  <proof prover="4"><result status="valid" time="0.14" steps="291"/></proof>
  </goal>
  <goal name="wmpz_set_str&#39;vc.228" expl="postcondition" proved="true">
  <proof prover="1"><result status="valid" time="0.28"/></proof>
  </goal>
  <goal name="wmpz_set_str&#39;vc.229" expl="postcondition" proved="true">
  <proof prover="4"><result status="valid" time="0.15" steps="293"/></proof>
  </goal>
  <goal name="wmpz_set_str&#39;vc.230" expl="postcondition" proved="true">
  <proof prover="4"><result status="valid" time="0.17" steps="295"/></proof>
  </goal>
 </transf>
 </goal>
</theory>
</file>
</why3session><|MERGE_RESOLUTION|>--- conflicted
+++ resolved
@@ -1215,11 +1215,7 @@
     <proof prover="4"><result status="valid" time="0.19" steps="285"/></proof>
     </goal>
     <goal name="wmpz_set_str&#39;vc.212.6.1" expl="apply premises" proved="true">
-<<<<<<< HEAD
-    <proof prover="3" memlimit="1000"><result status="valid" time="2.02" steps="233145"/></proof>
-=======
     <proof prover="3" memlimit="1000"><result status="valid" time="2.02" steps="238544"/></proof>
->>>>>>> 92c89c24
     </goal>
     <goal name="wmpz_set_str&#39;vc.212.6.2" expl="apply premises" proved="true">
     <proof prover="4"><result status="valid" time="0.20" steps="285"/></proof>
