--- conflicted
+++ resolved
@@ -33,17 +33,10 @@
     locfile="programs/vacid_0_sparse_array/../vacid_0_sparse_array.mlw"
     loclnum="58" loccnumb="6" loccnume="12"
     expl="normal postcondition"
-<<<<<<< HEAD
-    sum="d61cd20d8b3b1cf569a4fc791cc39c2c"
-    proved="true"
-    expanded="true"
-    shape="ainfix =V6V0Aasa_invamk sparse_arrayamk arrayV6V7amk arrayV4V5amk arrayV2V3c0V1Iainfix =V6V0FIainfix =V4V0FIainfix =V2V0FIainfix &lt;=V0amaxlenAainfix &lt;=c0V0F">
-=======
     sum="a71b3c89fb40ab7d13aa8408fcca191b"
     proved="true"
     expanded="true"
     shape="ainfix =V6V0Aainfix =V1V1Aainfix =c0c0Aasa_invamk sparse_arrayamk arrayV6V7amk arrayV4V5amk arrayV2V3c0V1Iainfix =V6V0FIainfix =V4V0FIainfix =V2V0FIainfix &lt;=V0amaxlenAainfix &lt;=c0V0F">
->>>>>>> f709f96d
     <label
      name="expl:parameter create"/>
     <proof
@@ -76,17 +69,10 @@
     locfile="programs/vacid_0_sparse_array/../vacid_0_sparse_array.mlw"
     loclnum="70" loccnumb="6" loccnume="10"
     expl="parameter test"
-<<<<<<< HEAD
-    sum="018f897574d8620192f6675bb93bd0e9"
-    proved="true"
-    expanded="true"
-    shape="iainfix &lt;=c0agetV8V5iainfix &lt;agetV8V5V6ais_eltV9V5qainfix =agetV7V10V5Aainfix &lt;V10V3Aainfix &lt;=c0V10LagetV8V5Aainfix &lt;V5V2Aainfix &lt;=c0V5ais_eltV9V5NAainfix &lt;V5V2Aainfix &lt;=c0V5ais_eltV9V5NAainfix &lt;V5V2Aainfix &lt;=c0V5Iasa_invV9Aainfix &lt;V5V0Aainfix &lt;=c0V5Lamk sparse_arrayamk arrayV0V1amk arrayV2V8amk arrayV3V7V6V4FF">
-=======
     sum="cbbf0943b7d6aafac19470f28ac43a8b"
     proved="true"
     expanded="true"
     shape="iainfix &lt;=c0agetV7V4iainfix &lt;agetV7V4V5ais_eltV9V4qainfix =agetV6V10V4Aainfix &lt;V10V2Aainfix &lt;=c0V10LagetV7V4Aainfix &lt;V4V1Aainfix &lt;=c0V4ais_eltV9V4NAainfix &lt;V4V1Aainfix &lt;=c0V4ais_eltV9V4NAainfix &lt;V4V1Aainfix &lt;=c0V4Iasa_invV9Aainfix &lt;V4V0Aainfix &lt;=c0V4Lamk sparse_arrayamk arrayV0V8amk arrayV1V7amk arrayV2V6V5V3FF">
->>>>>>> f709f96d
     <label
      name="expl:parameter test"/>
     <proof
@@ -111,7 +97,7 @@
      memlimit="0"
      obsolete="false"
      archived="false">
-     <result status="valid" time="0.08"/>
+     <result status="valid" time="0.09"/>
     </proof>
    </goal>
    <goal
@@ -147,7 +133,7 @@
      memlimit="0"
      obsolete="false"
      archived="false">
-     <result status="valid" time="0.02"/>
+     <result status="valid" time="0.03"/>
     </proof>
    </goal>
    <goal
@@ -165,7 +151,7 @@
      edited="vacid_0_sparse_array_WP_SparseArray_permutation_1.v"
      obsolete="false"
      archived="false">
-     <result status="valid" time="0.63"/>
+     <result status="valid" time="0.65"/>
     </proof>
    </goal>
    <goal
@@ -403,11 +389,7 @@
          memlimit="0"
          obsolete="false"
          archived="false">
-<<<<<<< HEAD
-         <result status="valid" time="1.65"/>
-=======
          <result status="valid" time="1.58"/>
->>>>>>> f709f96d
         </proof>
        </goal>
        <goal
@@ -435,11 +417,7 @@
          memlimit="0"
          obsolete="false"
          archived="false">
-<<<<<<< HEAD
-         <result status="valid" time="0.51"/>
-=======
          <result status="valid" time="0.50"/>
->>>>>>> f709f96d
         </proof>
        </goal>
        <goal
@@ -467,11 +445,7 @@
          memlimit="0"
          obsolete="false"
          archived="false">
-<<<<<<< HEAD
-         <result status="valid" time="2.39"/>
-=======
          <result status="valid" time="2.54"/>
->>>>>>> f709f96d
         </proof>
        </goal>
       </transf>
@@ -509,7 +483,7 @@
        memlimit="0"
        obsolete="false"
        archived="false">
-       <result status="valid" time="0.35"/>
+       <result status="valid" time="0.34"/>
       </proof>
      </goal>
     </transf>
@@ -569,44 +543,44 @@
        memlimit="0"
        obsolete="false"
        archived="false">
+       <result status="valid" time="0.01"/>
+      </proof>
+     </goal>
+     <goal
+      name="WP_parameter harness.2"
+      locfile="programs/vacid_0_sparse_array/../vacid_0_sparse_array.mlw"
+      loclnum="117" loccnumb="6" loccnume="13"
+      expl="precondition"
+      sum="dc38c1250a0c792cd01d25bd0f4b36f1"
+      proved="true"
+      expanded="true"
+      shape="ainfix &lt;=c20amaxlenAainfix &lt;=c0c20Iainfix =V0c10Aainfix =V7adefaultAainfix =V6c0Aasa_invV8Lamk sparse_arrayamk arrayV0V1amk arrayV2V3amk arrayV4V5V6V7FIainfix &lt;=c10amaxlenAainfix &lt;=c0c10">
+      <label
+       name="expl:parameter harness"/>
+      <proof
+       prover="3"
+       timelimit="5"
+       memlimit="0"
+       obsolete="false"
+       archived="false">
        <result status="valid" time="0.00"/>
       </proof>
-     </goal>
-     <goal
-      name="WP_parameter harness.2"
-      locfile="programs/vacid_0_sparse_array/../vacid_0_sparse_array.mlw"
-      loclnum="117" loccnumb="6" loccnume="13"
-      expl="precondition"
-      sum="dc38c1250a0c792cd01d25bd0f4b36f1"
-      proved="true"
-      expanded="true"
-      shape="ainfix &lt;=c20amaxlenAainfix &lt;=c0c20Iainfix =V0c10Aainfix =V7adefaultAainfix =V6c0Aasa_invV8Lamk sparse_arrayamk arrayV0V1amk arrayV2V3amk arrayV4V5V6V7FIainfix &lt;=c10amaxlenAainfix &lt;=c0c10">
-      <label
-       name="expl:parameter harness"/>
-      <proof
-       prover="3"
-       timelimit="5"
+      <proof
+       prover="1"
+       timelimit="5"
+       memlimit="0"
+       obsolete="false"
+       archived="false">
+       <result status="valid" time="0.01"/>
+      </proof>
+      <proof
+       prover="0"
+       timelimit="10"
        memlimit="0"
        obsolete="false"
        archived="false">
        <result status="valid" time="0.00"/>
       </proof>
-      <proof
-       prover="1"
-       timelimit="5"
-       memlimit="0"
-       obsolete="false"
-       archived="false">
-       <result status="valid" time="0.01"/>
-      </proof>
-      <proof
-       prover="0"
-       timelimit="10"
-       memlimit="0"
-       obsolete="false"
-       archived="false">
-       <result status="valid" time="0.00"/>
-      </proof>
      </goal>
      <goal
       name="WP_parameter harness.3"
@@ -641,7 +615,7 @@
        memlimit="0"
        obsolete="false"
        archived="false">
-       <result status="valid" time="0.00"/>
+       <result status="valid" time="0.01"/>
       </proof>
      </goal>
      <goal
@@ -669,7 +643,7 @@
        memlimit="0"
        obsolete="false"
        archived="false">
-       <result status="valid" time="0.01"/>
+       <result status="valid" time="0.02"/>
       </proof>
       <proof
        prover="0"
@@ -749,7 +723,7 @@
        memlimit="0"
        obsolete="false"
        archived="false">
-       <result status="valid" time="0.01"/>
+       <result status="valid" time="0.02"/>
       </proof>
      </goal>
      <goal
@@ -841,7 +815,7 @@
        memlimit="0"
        obsolete="false"
        archived="false">
-       <result status="valid" time="0.02"/>
+       <result status="valid" time="0.03"/>
       </proof>
       <proof
        prover="1"
@@ -957,7 +931,7 @@
        memlimit="0"
        obsolete="false"
        archived="false">
-       <result status="valid" time="0.01"/>
+       <result status="valid" time="0.02"/>
       </proof>
       <proof
        prover="0"
@@ -1037,7 +1011,7 @@
        memlimit="0"
        obsolete="false"
        archived="false">
-       <result status="valid" time="0.13"/>
+       <result status="valid" time="0.14"/>
       </proof>
      </goal>
      <goal
@@ -1057,7 +1031,7 @@
        memlimit="0"
        obsolete="false"
        archived="false">
-       <result status="valid" time="0.02"/>
+       <result status="valid" time="0.03"/>
       </proof>
       <proof
        prover="1"
@@ -1101,11 +1075,7 @@
        memlimit="0"
        obsolete="false"
        archived="false">
-<<<<<<< HEAD
-       <result status="valid" time="0.31"/>
-=======
        <result status="valid" time="0.21"/>
->>>>>>> f709f96d
       </proof>
       <proof
        prover="0"
@@ -1141,7 +1111,7 @@
        memlimit="0"
        obsolete="false"
        archived="false">
-       <result status="valid" time="0.01"/>
+       <result status="valid" time="0.02"/>
       </proof>
       <proof
        prover="0"
@@ -1177,11 +1147,7 @@
        memlimit="0"
        obsolete="false"
        archived="false">
-<<<<<<< HEAD
-       <result status="valid" time="0.24"/>
-=======
        <result status="valid" time="0.22"/>
->>>>>>> f709f96d
       </proof>
       <proof
        prover="0"
@@ -1245,7 +1211,7 @@
        memlimit="0"
        obsolete="false"
        archived="false">
-       <result status="valid" time="0.02"/>
+       <result status="valid" time="0.03"/>
       </proof>
       <proof
        prover="1"
