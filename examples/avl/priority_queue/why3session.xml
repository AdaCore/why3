--- conflicted
+++ resolved
@@ -2,125 +2,71 @@
 <!DOCTYPE why3session PUBLIC "-//Why3//proof session v5//EN"
 "http://why3.lri.fr/why3session.dtd">
 <why3session shape_version="4">
-<prover id="0" name="CVC4" version="1.4" timelimit="5" steplimit="0" memlimit="1000"/>
-<prover id="1" name="Alt-Ergo" version="1.30" timelimit="1" steplimit="0" memlimit="1000"/>
+<prover id="0" name="Alt-Ergo" version="1.30" timelimit="1" steplimit="0" memlimit="1000"/>
+<prover id="1" name="CVC4" version="1.4" timelimit="5" steplimit="0" memlimit="1000"/>
 <prover id="2" name="Eprover" version="1.8-001" timelimit="20" steplimit="0" memlimit="1000"/>
 <prover id="3" name="Z3" version="4.4.1" timelimit="5" steplimit="0" memlimit="1000"/>
-<<<<<<< HEAD
-<prover id="4" name="CVC4" version="1.5" timelimit="1" steplimit="0" memlimit="1000"/>
-<file name="../priority_queue.mlw" proved="true">
-<theory name="PQueue" proved="true" sum="c7511f1fe312a1ffdf3e6f079b7386ed">
- <goal name="VC balancing" expl="VC for balancing" proved="true">
- <proof prover="1" timelimit="5"><result status="valid" time="0.01" steps="3"/></proof>
-=======
 <file name="../priority_queue.mlw">
 <theory name="PQueue" sum="e23c35d223ab0e71f2ebef12220c16bc">
  <goal name="VC balancing" expl="VC for balancing">
  <proof prover="0"><result status="valid" time="0.00" steps="3"/></proof>
->>>>>>> 4a591f6f
- </goal>
- <goal name="M.VC assoc_m" expl="VC for assoc_m" proved="true">
- <transf name="split_goal_wp" proved="true" >
-  <goal name="VC assoc_m.0" expl="assertion" proved="true">
-  <proof prover="0"><result status="valid" time="0.03"/></proof>
-  </goal>
-  <goal name="VC assoc_m.1" expl="assertion" proved="true">
-  <proof prover="0"><result status="valid" time="0.03"/></proof>
-  </goal>
-  <goal name="VC assoc_m.2" expl="assertion" proved="true">
-  <proof prover="0"><result status="valid" time="0.03"/></proof>
-  </goal>
-  <goal name="VC assoc_m.3" expl="assertion" proved="true">
-  <proof prover="0"><result status="valid" time="0.03"/></proof>
-  </goal>
-  <goal name="VC assoc_m.4" expl="assertion" proved="true">
-  <proof prover="0"><result status="valid" time="0.03"/></proof>
-  </goal>
-  <goal name="VC assoc_m.5" expl="assertion" proved="true">
-  <proof prover="0"><result status="valid" time="0.03"/></proof>
-  </goal>
-  <goal name="VC assoc_m.6" expl="assertion" proved="true">
-  <proof prover="0"><result status="valid" time="0.03"/></proof>
-  </goal>
-  <goal name="VC assoc_m.7" expl="postcondition" proved="true">
-  <transf name="split_goal_wp" proved="true" >
-   <goal name="VC assoc_m.7.0" expl="postcondition" proved="true">
-   <proof prover="0"><result status="valid" time="0.06"/></proof>
-   </goal>
-   <goal name="VC assoc_m.7.1" expl="postcondition" proved="true">
-   <proof prover="0"><result status="valid" time="0.06"/></proof>
-   </goal>
-   <goal name="VC assoc_m.7.2" expl="postcondition" proved="true">
-   <proof prover="0"><result status="valid" time="0.06"/></proof>
-   </goal>
-   <goal name="VC assoc_m.7.3" expl="postcondition" proved="true">
-   <proof prover="0"><result status="valid" time="0.05"/></proof>
-   </goal>
-   <goal name="VC assoc_m.7.4" expl="postcondition" proved="true">
-   <proof prover="0"><result status="valid" time="0.06"/></proof>
-   </goal>
-   <goal name="VC assoc_m.7.5" expl="postcondition" proved="true">
-   <proof prover="0"><result status="valid" time="0.06"/></proof>
-   </goal>
-   <goal name="VC assoc_m.7.6" expl="postcondition" proved="true">
-   <proof prover="0"><result status="valid" time="0.03"/></proof>
-   </goal>
-   <goal name="VC assoc_m.7.7" expl="postcondition" proved="true">
-   <proof prover="0"><result status="valid" time="0.06"/></proof>
-   </goal>
-  </transf>
-  </goal>
- </transf>
- </goal>
- <goal name="M.VC neutral_m" expl="VC for neutral_m" proved="true">
- <proof prover="0"><result status="valid" time="0.04"/></proof>
- </goal>
-<<<<<<< HEAD
- <goal name="M.assoc" proved="true">
- <proof prover="1"><result status="valid" time="0.02" steps="5"/></proof>
- </goal>
- <goal name="M.neutral" proved="true">
- <proof prover="1"><result status="valid" time="0.01" steps="7"/></proof>
- </goal>
- <goal name="M.M.assoc" proved="true">
- <proof prover="1"><result status="valid" time="0.01" steps="5"/></proof>
- </goal>
- <goal name="M.M.neutral" proved="true">
- <proof prover="1"><result status="valid" time="0.01" steps="7"/></proof>
- </goal>
- <goal name="M.VC zero" expl="VC for zero" proved="true">
- <proof prover="1"><result status="valid" time="0.01" steps="4"/></proof>
- </goal>
- <goal name="M.VC op" expl="VC for op" proved="true">
- <transf name="split_goal_wp" proved="true" >
-  <goal name="VC op.0" expl="postcondition" proved="true">
-  <proof prover="1"><result status="valid" time="0.02" steps="7"/></proof>
-  </goal>
-  <goal name="VC op.1" expl="postcondition" proved="true">
-  <proof prover="1"><result status="valid" time="0.01" steps="8"/></proof>
-  </goal>
-  <goal name="VC op.2" expl="postcondition" proved="true">
-  <proof prover="1"><result status="valid" time="0.01" steps="41"/></proof>
-  </goal>
- </transf>
- </goal>
- <goal name="D.VC measure" expl="VC for measure" proved="true">
- <proof prover="1"><result status="valid" time="0.02" steps="4"/></proof>
- </goal>
- <goal name="VC monoid_sum_is_min" expl="VC for monoid_sum_is_min" proved="true">
- <transf name="split_goal_wp" proved="true" >
-  <goal name="VC monoid_sum_is_min.0" expl="precondition" proved="true">
-  <proof prover="1"><result status="valid" time="0.01" steps="6"/></proof>
-  </goal>
-  <goal name="VC monoid_sum_is_min.1" expl="variant decrease" proved="true">
-  <proof prover="1"><result status="valid" time="0.02" steps="19"/></proof>
-  </goal>
-  <goal name="VC monoid_sum_is_min.2" expl="assertion" proved="true">
-  <proof prover="1"><result status="valid" time="0.01" steps="8"/></proof>
-  </goal>
-  <goal name="VC monoid_sum_is_min.3" expl="assertion" proved="true">
-  <proof prover="1"><result status="valid" time="0.02" steps="41"/></proof>
-=======
+ </goal>
+ <goal name="M.VC assoc_m" expl="VC for assoc_m">
+ <transf name="split_goal_wp">
+  <goal name="VC assoc_m.1" expl="assertion">
+  <proof prover="1"><result status="valid" time="0.03"/></proof>
+  </goal>
+  <goal name="VC assoc_m.2" expl="assertion">
+  <proof prover="1"><result status="valid" time="0.03"/></proof>
+  </goal>
+  <goal name="VC assoc_m.3" expl="assertion">
+  <proof prover="1"><result status="valid" time="0.03"/></proof>
+  </goal>
+  <goal name="VC assoc_m.4" expl="assertion">
+  <proof prover="1"><result status="valid" time="0.03"/></proof>
+  </goal>
+  <goal name="VC assoc_m.5" expl="assertion">
+  <proof prover="1"><result status="valid" time="0.03"/></proof>
+  </goal>
+  <goal name="VC assoc_m.6" expl="assertion">
+  <proof prover="1"><result status="valid" time="0.03"/></proof>
+  </goal>
+  <goal name="VC assoc_m.7" expl="assertion">
+  <proof prover="1"><result status="valid" time="0.03"/></proof>
+  </goal>
+  <goal name="VC assoc_m.8" expl="postcondition">
+  <transf name="split_goal_wp">
+   <goal name="VC assoc_m.8.1" expl="postcondition">
+   <proof prover="1"><result status="valid" time="0.06"/></proof>
+   </goal>
+   <goal name="VC assoc_m.8.2" expl="postcondition">
+   <proof prover="1"><result status="valid" time="0.06"/></proof>
+   </goal>
+   <goal name="VC assoc_m.8.3" expl="postcondition">
+   <proof prover="1"><result status="valid" time="0.06"/></proof>
+   </goal>
+   <goal name="VC assoc_m.8.4" expl="postcondition">
+   <proof prover="1"><result status="valid" time="0.05"/></proof>
+   </goal>
+   <goal name="VC assoc_m.8.5" expl="postcondition">
+   <proof prover="1"><result status="valid" time="0.06"/></proof>
+   </goal>
+   <goal name="VC assoc_m.8.6" expl="postcondition">
+   <proof prover="1"><result status="valid" time="0.06"/></proof>
+   </goal>
+   <goal name="VC assoc_m.8.7" expl="postcondition">
+   <proof prover="1"><result status="valid" time="0.03"/></proof>
+   </goal>
+   <goal name="VC assoc_m.8.8" expl="postcondition">
+   <proof prover="1"><result status="valid" time="0.06"/></proof>
+   </goal>
+  </transf>
+  </goal>
+ </transf>
+ </goal>
+ <goal name="M.VC neutral_m" expl="VC for neutral_m">
+ <proof prover="1"><result status="valid" time="0.04"/></proof>
+ </goal>
  <goal name="M.assoc" expl="">
  <proof prover="0"><result status="valid" time="0.01" steps="5"/></proof>
  </goal>
@@ -165,190 +111,22 @@
   </goal>
   <goal name="VC monoid_sum_is_min.4" expl="assertion">
   <proof prover="0"><result status="valid" time="0.02" steps="41"/></proof>
->>>>>>> 4a591f6f
-  </goal>
-  <goal name="VC monoid_sum_is_min.4" expl="postcondition" proved="true">
-  <transf name="split_goal_wp" proved="true" >
-   <goal name="VC monoid_sum_is_min.4.0" expl="VC for monoid_sum_is_min" proved="true">
-   <proof prover="0"><result status="valid" time="0.09"/></proof>
-   </goal>
-<<<<<<< HEAD
-   <goal name="VC monoid_sum_is_min.4.1" expl="VC for monoid_sum_is_min" proved="true">
-   <proof prover="0"><result status="valid" time="2.76"/></proof>
-   </goal>
-   <goal name="VC monoid_sum_is_min.4.2" expl="VC for monoid_sum_is_min" proved="true">
-   <proof prover="0"><result status="valid" time="1.20"/></proof>
-=======
+  </goal>
+  <goal name="VC monoid_sum_is_min.5" expl="postcondition">
+  <transf name="split_goal_wp">
+   <goal name="VC monoid_sum_is_min.5.1" expl="VC for monoid_sum_is_min">
+   <proof prover="1"><result status="valid" time="0.09"/></proof>
+   </goal>
    <goal name="VC monoid_sum_is_min.5.2" expl="VC for monoid_sum_is_min">
    <proof prover="1"><result status="valid" time="4.10"/></proof>
    </goal>
    <goal name="VC monoid_sum_is_min.5.3" expl="VC for monoid_sum_is_min">
    <proof prover="1"><result status="valid" time="1.86"/></proof>
->>>>>>> 4a591f6f
-   </goal>
-  </transf>
-  </goal>
- </transf>
- </goal>
-<<<<<<< HEAD
- <goal name="VC selected_is_min" expl="VC for selected_is_min" proved="true">
- <transf name="split_goal_wp" proved="true" >
-  <goal name="VC selected_is_min.0" expl="unreachable point" proved="true">
-  <proof prover="1"><result status="valid" time="0.01" steps="6"/></proof>
-  </goal>
-  <goal name="VC selected_is_min.1" expl="assertion" proved="true">
-  <transf name="split_goal_wp" proved="true" >
-   <goal name="VC selected_is_min.1.0" expl="assertion" proved="true">
-   <proof prover="1"><result status="valid" time="0.68" steps="1664"/></proof>
-   </goal>
-   <goal name="VC selected_is_min.1.1" expl="assertion" proved="true">
-   <proof prover="0"><result status="valid" time="2.70"/></proof>
-   </goal>
-   <goal name="VC selected_is_min.1.2" expl="assertion" proved="true">
-   <proof prover="0"><result status="valid" time="0.50"/></proof>
-   </goal>
-   <goal name="VC selected_is_min.1.3" expl="assertion" proved="true">
-   <proof prover="1"><result status="valid" time="0.02" steps="9"/></proof>
-   </goal>
-  </transf>
-  </goal>
-  <goal name="VC selected_is_min.2" expl="postcondition" proved="true">
-  <proof prover="1"><result status="valid" time="0.01" steps="20"/></proof>
-  </goal>
- </transf>
- </goal>
- <goal name="VC selected_part" expl="VC for selected_part" proved="true">
- <transf name="split_goal_wp" proved="true" >
-  <goal name="VC selected_part.0" expl="postcondition" proved="true">
-  <proof prover="4"><result status="valid" time="0.15"/></proof>
-  </goal>
-  <goal name="VC selected_part.1" expl="postcondition" proved="true">
-  <transf name="split_goal_wp" proved="true" >
-   <goal name="VC selected_part.1.0" expl="VC for selected_part" proved="true">
-   <proof prover="4"><result status="valid" time="0.30"/></proof>
-   </goal>
-   <goal name="VC selected_part.1.1" expl="VC for selected_part" proved="true">
-   <proof prover="4"><result status="valid" time="0.07"/></proof>
-   </goal>
-   <goal name="VC selected_part.1.2" expl="VC for selected_part" proved="true">
-   <proof prover="4"><result status="valid" time="0.08"/></proof>
-   </goal>
-   <goal name="VC selected_part.1.3" expl="VC for selected_part" proved="true">
-   <proof prover="4"><result status="valid" time="0.08"/></proof>
-   </goal>
-   <goal name="VC selected_part.1.4" expl="VC for selected_part" proved="true">
-   <proof prover="4"><result status="valid" time="0.11"/></proof>
-   </goal>
-   <goal name="VC selected_part.1.5" expl="VC for selected_part" proved="true">
-   <proof prover="4"><result status="valid" time="0.08"/></proof>
-   </goal>
-   <goal name="VC selected_part.1.6" expl="VC for selected_part" proved="true">
-   <proof prover="4"><result status="valid" time="0.13"/></proof>
-   </goal>
-   <goal name="VC selected_part.1.7" expl="VC for selected_part" proved="true">
-   <proof prover="4"><result status="valid" time="0.22"/></proof>
-   </goal>
-   <goal name="VC selected_part.1.8" expl="VC for selected_part" proved="true">
-   <proof prover="4"><result status="valid" time="0.12"/></proof>
-   </goal>
-   <goal name="VC selected_part.1.9" expl="VC for selected_part" proved="true">
-   <proof prover="1"><result status="valid" time="0.12" steps="363"/></proof>
-   </goal>
-   <goal name="VC selected_part.1.10" expl="VC for selected_part" proved="true">
-   <proof prover="4"><result status="valid" time="0.11"/></proof>
-   </goal>
-   <goal name="VC selected_part.1.11" expl="VC for selected_part" proved="true">
-   <proof prover="4"><result status="valid" time="0.08"/></proof>
-   </goal>
-   <goal name="VC selected_part.1.12" expl="VC for selected_part" proved="true">
-   <proof prover="4"><result status="valid" time="0.10"/></proof>
-   </goal>
-  </transf>
-  </goal>
-  <goal name="VC selected_part.2" expl="postcondition" proved="true">
-  <transf name="split_goal_wp" proved="true" >
-   <goal name="VC selected_part.2.0" expl="VC for selected_part" proved="true">
-   <proof prover="4"><result status="valid" time="0.31"/></proof>
-   </goal>
-   <goal name="VC selected_part.2.1" expl="VC for selected_part" proved="true">
-   <proof prover="4"><result status="valid" time="0.08"/></proof>
-   </goal>
-   <goal name="VC selected_part.2.2" expl="VC for selected_part" proved="true">
-   <proof prover="4"><result status="valid" time="0.09"/></proof>
-   </goal>
-   <goal name="VC selected_part.2.3" expl="VC for selected_part" proved="true">
-   <proof prover="4"><result status="valid" time="0.10"/></proof>
-   </goal>
-   <goal name="VC selected_part.2.4" expl="VC for selected_part" proved="true">
-   <proof prover="4"><result status="valid" time="0.09"/></proof>
-   </goal>
-   <goal name="VC selected_part.2.5" expl="VC for selected_part" proved="true">
-   <proof prover="4"><result status="valid" time="0.10"/></proof>
-   </goal>
-   <goal name="VC selected_part.2.6" expl="VC for selected_part" proved="true">
-   <proof prover="4"><result status="valid" time="0.10"/></proof>
-   </goal>
-   <goal name="VC selected_part.2.7" expl="VC for selected_part" proved="true">
-   <proof prover="4"><result status="valid" time="0.12"/></proof>
-   </goal>
-   <goal name="VC selected_part.2.8" expl="VC for selected_part" proved="true">
-   <proof prover="4"><result status="valid" time="0.10"/></proof>
-   </goal>
-   <goal name="VC selected_part.2.9" expl="VC for selected_part" proved="true">
-   <proof prover="4"><result status="valid" time="0.11"/></proof>
-   </goal>
-   <goal name="VC selected_part.2.10" expl="VC for selected_part" proved="true">
-   <proof prover="4"><result status="valid" time="0.32"/></proof>
-   </goal>
-   <goal name="VC selected_part.2.11" expl="VC for selected_part" proved="true">
-   <proof prover="4"><result status="valid" time="0.10"/></proof>
-   </goal>
-   <goal name="VC selected_part.2.12" expl="VC for selected_part" proved="true">
-   <proof prover="1"><result status="valid" time="0.30" steps="830"/></proof>
-   </goal>
-  </transf>
-  </goal>
-  <goal name="VC selected_part.3" expl="postcondition" proved="true">
-  <transf name="split_goal_wp" proved="true" >
-   <goal name="VC selected_part.3.0" expl="VC for selected_part" proved="true">
-   <proof prover="4"><result status="valid" time="0.53"/></proof>
-   </goal>
-   <goal name="VC selected_part.3.1" expl="VC for selected_part" proved="true">
-   <proof prover="4"><result status="valid" time="0.07"/></proof>
-   </goal>
-   <goal name="VC selected_part.3.2" expl="VC for selected_part" proved="true">
-   <proof prover="4"><result status="valid" time="0.08"/></proof>
-   </goal>
-   <goal name="VC selected_part.3.3" expl="VC for selected_part" proved="true">
-   <proof prover="4"><result status="valid" time="0.09"/></proof>
-   </goal>
-   <goal name="VC selected_part.3.4" expl="VC for selected_part" proved="true">
-   <proof prover="4"><result status="valid" time="0.08"/></proof>
-   </goal>
-   <goal name="VC selected_part.3.5" expl="VC for selected_part" proved="true">
-   <proof prover="4"><result status="valid" time="0.08"/></proof>
-   </goal>
-   <goal name="VC selected_part.3.6" expl="VC for selected_part" proved="true">
-   <proof prover="4"><result status="valid" time="0.08"/></proof>
-   </goal>
-   <goal name="VC selected_part.3.7" expl="VC for selected_part" proved="true">
-   <proof prover="4"><result status="valid" time="0.77"/></proof>
-   </goal>
-   <goal name="VC selected_part.3.8" expl="VC for selected_part" proved="true">
-   <proof prover="4"><result status="valid" time="0.08"/></proof>
-   </goal>
-   <goal name="VC selected_part.3.9" expl="VC for selected_part" proved="true">
-   <proof prover="1"><result status="valid" time="0.15" steps="473"/></proof>
-   </goal>
-   <goal name="VC selected_part.3.10" expl="VC for selected_part" proved="true">
-   <proof prover="4"><result status="valid" time="0.55"/></proof>
-   </goal>
-   <goal name="VC selected_part.3.11" expl="VC for selected_part" proved="true">
-   <proof prover="4"><result status="valid" time="0.08"/></proof>
-   </goal>
-   <goal name="VC selected_part.3.12" expl="VC for selected_part" proved="true">
-   <proof prover="1"><result status="valid" time="0.47" steps="1371"/></proof>
-=======
+   </goal>
+  </transf>
+  </goal>
+ </transf>
+ </goal>
  <goal name="VC selected_is_min" expl="VC for selected_is_min">
  <transf name="split_goal_wp">
   <goal name="VC selected_is_min.1" expl="unreachable point">
@@ -553,28 +331,11 @@
    </goal>
    <goal name="VC selected_part.4.13" expl="VC for selected_part">
    <proof prover="0"><result status="valid" time="0.86" steps="1371"/></proof>
->>>>>>> 4a591f6f
-   </goal>
-  </transf>
-  </goal>
- </transf>
- </goal>
-<<<<<<< HEAD
- <goal name="Sel.M.assoc" proved="true">
- <proof prover="1"><result status="valid" time="0.01" steps="5"/></proof>
- </goal>
- <goal name="Sel.M.neutral" proved="true">
- <proof prover="1"><result status="valid" time="0.01" steps="7"/></proof>
- </goal>
- <goal name="Sel.M.VC zero" expl="VC for zero" proved="true">
- <proof prover="1"><result status="valid" time="0.01" steps="4"/></proof>
- </goal>
- <goal name="Sel.M.VC op" expl="VC for op" proved="true">
- <proof prover="1"><result status="valid" time="0.02" steps="4"/></proof>
- </goal>
- <goal name="Sel.M.agg_empty" proved="true">
- <proof prover="1"><result status="valid" time="0.01" steps="7"/></proof>
-=======
+   </goal>
+  </transf>
+  </goal>
+ </transf>
+ </goal>
  <goal name="Sel.M.assoc" expl="">
  <proof prover="0"><result status="valid" time="0.02" steps="5"/></proof>
  </goal>
@@ -589,199 +350,10 @@
  </goal>
  <goal name="Sel.M.agg_empty" expl="">
  <proof prover="0"><result status="valid" time="0.01" steps="7"/></proof>
->>>>>>> 4a591f6f
- </goal>
- <goal name="Sel.M.agg_sing" proved="true">
- <proof prover="0"><result status="valid" time="0.08"/></proof>
- </goal>
-<<<<<<< HEAD
- <goal name="Sel.M.agg_cat" proved="true">
- <proof prover="1"><result status="valid" time="0.02" steps="5"/></proof>
- </goal>
- <goal name="Sel.D.VC measure" expl="VC for measure" proved="true">
- <proof prover="1"><result status="valid" time="0.01" steps="4"/></proof>
- </goal>
- <goal name="Sel.VC balancing" expl="VC for balancing" proved="true">
- <proof prover="1" timelimit="5"><result status="valid" time="0.00" steps="4"/></proof>
- </goal>
- <goal name="Sel.selection_empty" proved="true">
- <proof prover="1"><result status="valid" time="0.02" steps="8"/></proof>
- </goal>
- <goal name="Sel.VC selected_part" expl="VC for selected_part" proved="true">
- <proof prover="4"><result status="valid" time="0.07"/></proof>
- </goal>
- <goal name="VC to_bag" expl="VC for to_bag" proved="true">
- <proof prover="1"><result status="valid" time="0.01" steps="4"/></proof>
- </goal>
- <goal name="VC to_bag_mem" expl="VC for to_bag_mem" proved="true">
- <transf name="split_goal_wp" proved="true" >
-  <goal name="VC to_bag_mem.0" expl="assertion" proved="true">
-  <transf name="split_goal_wp" proved="true" >
-   <goal name="VC to_bag_mem.0.0" expl="assertion" proved="true">
-   <proof prover="1"><result status="valid" time="0.03" steps="15"/></proof>
-   </goal>
-   <goal name="VC to_bag_mem.0.1" expl="assertion" proved="true">
-   <proof prover="1"><result status="valid" time="0.03" steps="35"/></proof>
-   </goal>
-   <goal name="VC to_bag_mem.0.2" expl="assertion" proved="true">
-   <proof prover="1"><result status="valid" time="0.23" steps="235"/></proof>
-   </goal>
-   <goal name="VC to_bag_mem.0.3" expl="VC for to_bag_mem" proved="true">
-   <proof prover="1"><result status="valid" time="0.38" steps="643"/></proof>
-   </goal>
-  </transf>
-  </goal>
-  <goal name="VC to_bag_mem.1" expl="postcondition" proved="true">
-  <proof prover="1"><result status="valid" time="0.04" steps="78"/></proof>
-  </goal>
- </transf>
- </goal>
- <goal name="VC get_minimum_index" expl="VC for get_minimum_index" proved="true">
- <transf name="split_goal_wp" proved="true" >
-  <goal name="VC get_minimum_index.0" expl="loop invariant init" proved="true">
-  <proof prover="1"><result status="valid" time="0.04" steps="64"/></proof>
-  </goal>
-  <goal name="VC get_minimum_index.1" expl="loop invariant init" proved="true">
-  <proof prover="1"><result status="valid" time="0.02" steps="20"/></proof>
-  </goal>
-  <goal name="VC get_minimum_index.2" expl="loop invariant init" proved="true">
-  <proof prover="1"><result status="valid" time="0.02" steps="8"/></proof>
-  </goal>
-  <goal name="VC get_minimum_index.3" expl="assertion" proved="true">
-  <proof prover="1"><result status="valid" time="0.17" steps="207"/></proof>
-  </goal>
-  <goal name="VC get_minimum_index.4" expl="loop invariant preservation" proved="true">
-  <proof prover="1"><result status="valid" time="0.50" steps="692"/></proof>
-  </goal>
-  <goal name="VC get_minimum_index.5" expl="loop invariant preservation" proved="true">
-  <proof prover="1"><result status="valid" time="0.03" steps="54"/></proof>
-  </goal>
-  <goal name="VC get_minimum_index.6" expl="loop invariant preservation" proved="true">
-  <proof prover="1"><result status="valid" time="0.02" steps="20"/></proof>
-  </goal>
-  <goal name="VC get_minimum_index.7" expl="loop invariant preservation" proved="true">
-  <proof prover="1"><result status="valid" time="0.03" steps="16"/></proof>
-  </goal>
-  <goal name="VC get_minimum_index.8" expl="loop invariant preservation" proved="true">
-  <proof prover="1"><result status="valid" time="0.56" steps="543"/></proof>
-  </goal>
-  <goal name="VC get_minimum_index.9" expl="loop invariant preservation" proved="true">
-  <proof prover="1"><result status="valid" time="0.03" steps="17"/></proof>
-  </goal>
-  <goal name="VC get_minimum_index.10" expl="assertion" proved="true">
-  <proof prover="1"><result status="valid" time="0.77" steps="1369"/></proof>
-  </goal>
-  <goal name="VC get_minimum_index.11" expl="postcondition" proved="true">
-  <proof prover="1"><result status="valid" time="0.04" steps="13"/></proof>
-  </goal>
-  <goal name="VC get_minimum_index.12" expl="postcondition" proved="true">
-  <proof prover="1"><result status="valid" time="0.05" steps="59"/></proof>
-  </goal>
-  <goal name="VC get_minimum_index.13" expl="postcondition" proved="true">
-  <proof prover="1"><result status="valid" time="0.03" steps="14"/></proof>
-  </goal>
-  <goal name="VC get_minimum_index.14" expl="postcondition" proved="true">
-  <proof prover="1"><result status="valid" time="0.03" steps="26"/></proof>
-  </goal>
-  <goal name="VC get_minimum_index.15" expl="out of loop bounds" proved="true">
-  <proof prover="1"><result status="valid" time="0.02" steps="27"/></proof>
-  </goal>
- </transf>
- </goal>
- <goal name="VC split_gives_minimum" expl="VC for split_gives_minimum" proved="true">
- <transf name="split_goal_wp" proved="true" >
-  <goal name="VC split_gives_minimum.0" expl="precondition" proved="true">
-  <proof prover="1"><result status="valid" time="0.03" steps="46"/></proof>
-  </goal>
-  <goal name="VC split_gives_minimum.1" expl="unreachable point" proved="true">
-  <proof prover="1"><result status="valid" time="0.03" steps="11"/></proof>
-  </goal>
-  <goal name="VC split_gives_minimum.2" expl="assertion" proved="true">
-  <proof prover="1"><result status="valid" time="0.54" steps="574"/></proof>
-  </goal>
-  <goal name="VC split_gives_minimum.3" expl="assertion" proved="true">
-  <proof prover="1"><result status="valid" time="0.15" steps="141"/></proof>
-  </goal>
-  <goal name="VC split_gives_minimum.4" expl="assertion" proved="true">
-  <proof prover="0"><result status="valid" time="0.85"/></proof>
-  </goal>
-  <goal name="VC split_gives_minimum.5" expl="postcondition" proved="true">
-  <proof prover="1"><result status="valid" time="0.42" steps="803"/></proof>
-  </goal>
- </transf>
- </goal>
- <goal name="VC correction" expl="VC for correction" proved="true">
- <transf name="split_goal_wp" proved="true" >
-  <goal name="VC correction.0" expl="precondition" proved="true">
-  <proof prover="1"><result status="valid" time="0.03" steps="12"/></proof>
-  </goal>
-  <goal name="VC correction.1" expl="postcondition" proved="true">
-  <proof prover="1"><result status="valid" time="0.41" steps="484"/></proof>
-  </goal>
-  <goal name="VC correction.2" expl="postcondition" proved="true">
-  <proof prover="1"><result status="valid" time="0.04" steps="84"/></proof>
-  </goal>
-  <goal name="VC correction.3" expl="postcondition" proved="true">
-  <proof prover="1" timelimit="20"><result status="valid" time="9.84" steps="3186"/></proof>
-  </goal>
-  <goal name="VC correction.4" expl="postcondition" proved="true">
-  <proof prover="1"><result status="valid" time="0.05" steps="34"/></proof>
-  </goal>
-  <goal name="VC correction.5" expl="postcondition" proved="true">
-  <proof prover="1"><result status="valid" time="0.03" steps="7"/></proof>
-  </goal>
-  <goal name="VC correction.6" expl="postcondition" proved="true">
-  <proof prover="1"><result status="valid" time="0.04" steps="13"/></proof>
-  </goal>
- </transf>
- </goal>
- <goal name="VC empty" expl="VC for empty" proved="true">
- <proof prover="1"><result status="valid" time="0.02" steps="20"/></proof>
- </goal>
- <goal name="VC singleton" expl="VC for singleton" proved="true">
- <proof prover="1"><result status="valid" time="0.03" steps="83"/></proof>
- </goal>
- <goal name="VC is_empty" expl="VC for is_empty" proved="true">
- <proof prover="1"><result status="valid" time="0.04" steps="116"/></proof>
- </goal>
- <goal name="VC merge" expl="VC for merge" proved="true">
- <proof prover="1"><result status="valid" time="0.26" steps="378"/></proof>
- </goal>
- <goal name="VC remove_count" expl="VC for remove_count" proved="true">
- <transf name="split_goal_wp" proved="true" >
-  <goal name="VC remove_count.0" expl="assertion" proved="true">
-  <proof prover="1"><result status="valid" time="0.03" steps="61"/></proof>
-  </goal>
-  <goal name="VC remove_count.1" expl="postcondition" proved="true">
-  <proof prover="0"><result status="valid" time="2.08"/></proof>
-  </goal>
-  <goal name="VC remove_count.2" expl="postcondition" proved="true">
-  <proof prover="2"><result status="valid" time="6.40"/></proof>
-  </goal>
- </transf>
- </goal>
- <goal name="VC extract_min" expl="VC for extract_min" proved="true">
- <transf name="split_goal_wp" proved="true" >
-  <goal name="VC extract_min.0" expl="postcondition" proved="true">
-  <proof prover="1"><result status="valid" time="0.04" steps="20"/></proof>
-  </goal>
-  <goal name="VC extract_min.1" expl="precondition" proved="true">
-  <proof prover="1"><result status="valid" time="0.02" steps="7"/></proof>
-  </goal>
-  <goal name="VC extract_min.2" expl="unreachable point" proved="true">
-  <proof prover="1"><result status="valid" time="0.03" steps="14"/></proof>
-  </goal>
-  <goal name="VC extract_min.3" expl="postcondition" proved="true">
-  <transf name="split_goal_wp" proved="true" >
-   <goal name="VC extract_min.3.0" expl="VC for extract_min" proved="true">
-   <proof prover="1"><result status="valid" time="0.03" steps="21"/></proof>
-   </goal>
-   <goal name="VC extract_min.3.1" expl="VC for extract_min" proved="true">
-   <proof prover="1"><result status="valid" time="0.04" steps="23"/></proof>
-   </goal>
-   <goal name="VC extract_min.3.2" expl="VC for extract_min" proved="true">
-   <proof prover="1"><result status="valid" time="0.12" steps="105"/></proof>
-=======
+ </goal>
+ <goal name="Sel.M.agg_sing" expl="">
+ <proof prover="1"><result status="valid" time="0.08"/></proof>
+ </goal>
  <goal name="Sel.M.agg_cat" expl="">
  <proof prover="0"><result status="valid" time="0.02" steps="5"/></proof>
  </goal>
@@ -968,56 +540,20 @@
    </goal>
    <goal name="VC extract_min.4.3" expl="VC for extract_min">
    <proof prover="0"><result status="valid" time="0.12" steps="105"/></proof>
->>>>>>> 4a591f6f
-   </goal>
-   <goal name="VC extract_min.3.3" expl="VC for extract_min" proved="true">
+   </goal>
+   <goal name="VC extract_min.4.4" expl="VC for extract_min">
    <proof prover="3"><result status="valid" time="0.06"/></proof>
    </goal>
-<<<<<<< HEAD
-   <goal name="VC extract_min.3.4" expl="VC for extract_min" proved="true">
-   <proof prover="1"><result status="valid" time="0.06" steps="54"/></proof>
-=======
    <goal name="VC extract_min.4.5" expl="VC for extract_min">
    <proof prover="0"><result status="valid" time="0.06" steps="54"/></proof>
->>>>>>> 4a591f6f
-   </goal>
-   <goal name="VC extract_min.3.5" expl="VC for extract_min" proved="true">
+   </goal>
+   <goal name="VC extract_min.4.6" expl="VC for extract_min">
    <proof prover="3"><result status="valid" time="0.06"/></proof>
    </goal>
   </transf>
   </goal>
  </transf>
  </goal>
-<<<<<<< HEAD
- <goal name="VC min" expl="VC for min" proved="true">
- <transf name="split_goal_wp" proved="true" >
-  <goal name="VC min.0" expl="precondition" proved="true">
-  <proof prover="1"><result status="valid" time="0.02" steps="12"/></proof>
-  </goal>
-  <goal name="VC min.1" expl="unreachable point" proved="true">
-  <proof prover="1"><result status="valid" time="0.03" steps="10"/></proof>
-  </goal>
-  <goal name="VC min.2" expl="postcondition" proved="true">
-  <proof prover="1"><result status="valid" time="0.15" steps="163"/></proof>
-  </goal>
- </transf>
- </goal>
- <goal name="VC pop_min" expl="VC for pop_min" proved="true">
- <transf name="split_goal_wp" proved="true" >
-  <goal name="VC pop_min.0" expl="precondition" proved="true">
-  <proof prover="1"><result status="valid" time="0.02" steps="12"/></proof>
-  </goal>
-  <goal name="VC pop_min.1" expl="unreachable point" proved="true">
-  <proof prover="1"><result status="valid" time="0.03" steps="11"/></proof>
-  </goal>
-  <goal name="VC pop_min.2" expl="precondition" proved="true">
-  <proof prover="1"><result status="valid" time="0.03" steps="11"/></proof>
-  </goal>
-  <goal name="VC pop_min.3" expl="postcondition" proved="true">
-  <transf name="split_goal_wp" proved="true" >
-   <goal name="VC pop_min.3.0" expl="VC for pop_min" proved="true">
-   <proof prover="1"><result status="valid" time="0.12" steps="76"/></proof>
-=======
  <goal name="VC min" expl="VC for min">
  <transf name="split_goal_wp">
   <goal name="VC min.1" expl="precondition">
@@ -1046,35 +582,17 @@
   <transf name="split_goal_wp">
    <goal name="VC pop_min.4.1" expl="VC for pop_min">
    <proof prover="0"><result status="valid" time="0.12" steps="76"/></proof>
->>>>>>> 4a591f6f
-   </goal>
-   <goal name="VC pop_min.3.1" expl="VC for pop_min" proved="true">
-   <proof prover="1" timelimit="5"><result status="valid" time="1.08" steps="614"/></proof>
-   </goal>
-<<<<<<< HEAD
-   <goal name="VC pop_min.3.2" expl="VC for pop_min" proved="true">
-   <proof prover="1" timelimit="20"><result status="valid" time="6.54" steps="2313"/></proof>
-=======
+   </goal>
+   <goal name="VC pop_min.4.2" expl="VC for pop_min">
+   <proof prover="0" timelimit="5"><result status="valid" time="1.08" steps="613"/></proof>
+   </goal>
    <goal name="VC pop_min.4.3" expl="VC for pop_min">
    <proof prover="0" timelimit="20"><result status="valid" time="6.54" steps="2307"/></proof>
->>>>>>> 4a591f6f
-   </goal>
-  </transf>
-  </goal>
- </transf>
- </goal>
-<<<<<<< HEAD
- <goal name="VC add" expl="VC for add" proved="true">
- <transf name="split_goal_wp" proved="true" >
-  <goal name="VC add.0" expl="assertion" proved="true">
-  <proof prover="1"><result status="valid" time="0.03" steps="70"/></proof>
-  </goal>
-  <goal name="VC add.1" expl="postcondition" proved="true">
-  <proof prover="1" timelimit="20"><result status="valid" time="7.95" steps="3503"/></proof>
-  </goal>
-  <goal name="VC add.2" expl="postcondition" proved="true">
-  <proof prover="1"><result status="valid" time="0.02" steps="11"/></proof>
-=======
+   </goal>
+  </transf>
+  </goal>
+ </transf>
+ </goal>
  <goal name="VC add" expl="VC for add">
  <transf name="split_goal_wp">
   <goal name="VC add.1" expl="assertion">
@@ -1085,7 +603,6 @@
   </goal>
   <goal name="VC add.3" expl="postcondition">
   <proof prover="0"><result status="valid" time="0.02" steps="11"/></proof>
->>>>>>> 4a591f6f
   </goal>
  </transf>
  </goal>
