<?xml version="1.0" encoding="UTF-8"?>
<!DOCTYPE why3session PUBLIC "-//Why3//proof session v5//EN"
"http://why3.lri.fr/why3session.dtd">
<why3session shape_version="4">
<<<<<<< HEAD
<prover id="0" name="Alt-Ergo" version="1.01" timelimit="5" steplimit="1" memlimit="1000"/>
=======
<prover id="1" name="Alt-Ergo" version="0.99.1" timelimit="6" steplimit="0" memlimit="1000"/>
>>>>>>> b48938dc
<file name="../all_distinct.mlw" expanded="true">
<theory name="AllDistinct" sum="d0fdc968e71fba542b0c675b6cab2360" expanded="true">
 <goal name="VC all_distinct" expl="VC for all_distinct" expanded="true">
 <transf name="split_goal_wp" expanded="true">
  <goal name="VC all_distinct.1" expl="1. array creation size">
  <proof prover="0"><result status="valid" time="0.00" steps="1"/></proof>
  </goal>
  <goal name="VC all_distinct.2" expl="2. postcondition">
  <proof prover="0" steplimit="-1"><result status="valid" time="0.00" steps="3"/></proof>
  </goal>
  <goal name="VC all_distinct.3" expl="3. loop invariant init">
  <proof prover="0"><result status="valid" time="0.00" steps="3"/></proof>
  </goal>
  <goal name="VC all_distinct.4" expl="4. loop invariant init">
  <proof prover="0"><result status="valid" time="0.00" steps="8"/></proof>
  </goal>
  <goal name="VC all_distinct.5" expl="5. index in array bounds">
  <proof prover="0"><result status="valid" time="0.00" steps="5"/></proof>
  </goal>
  <goal name="VC all_distinct.6" expl="6. index in array bounds">
  <proof prover="0"><result status="valid" time="0.01" steps="18"/></proof>
  </goal>
  <goal name="VC all_distinct.7" expl="7. postcondition">
  <proof prover="0"><result status="valid" time="0.01" steps="22"/></proof>
  </goal>
  <goal name="VC all_distinct.8" expl="8. index in array bounds">
  <proof prover="0"><result status="valid" time="0.00" steps="19"/></proof>
  </goal>
  <goal name="VC all_distinct.9" expl="9. loop invariant preservation">
  <proof prover="0"><result status="valid" time="0.01" steps="53"/></proof>
  </goal>
  <goal name="VC all_distinct.10" expl="10. loop invariant preservation">
  <proof prover="0"><result status="valid" time="0.01" steps="55"/></proof>
  </goal>
  <goal name="VC all_distinct.11" expl="11. postcondition">
  <proof prover="0" steplimit="-1"><result status="valid" time="0.00" steps="18"/></proof>
  </goal>
 </transf>
 </goal>
</theory>
</file>
</why3session><|MERGE_RESOLUTION|>--- conflicted
+++ resolved
@@ -2,47 +2,46 @@
 <!DOCTYPE why3session PUBLIC "-//Why3//proof session v5//EN"
 "http://why3.lri.fr/why3session.dtd">
 <why3session shape_version="4">
-<<<<<<< HEAD
-<prover id="0" name="Alt-Ergo" version="1.01" timelimit="5" steplimit="1" memlimit="1000"/>
-=======
 <prover id="1" name="Alt-Ergo" version="0.99.1" timelimit="6" steplimit="0" memlimit="1000"/>
->>>>>>> b48938dc
 <file name="../all_distinct.mlw" expanded="true">
-<theory name="AllDistinct" sum="d0fdc968e71fba542b0c675b6cab2360" expanded="true">
- <goal name="VC all_distinct" expl="VC for all_distinct" expanded="true">
+<theory name="AllDistinct" sum="3b44ec37df3232d188580bcf31db876f" expanded="true">
+ <goal name="WP_parameter all_distinct" expl="VC for all_distinct" expanded="true">
  <transf name="split_goal_wp" expanded="true">
-  <goal name="VC all_distinct.1" expl="1. array creation size">
-  <proof prover="0"><result status="valid" time="0.00" steps="1"/></proof>
+  <goal name="WP_parameter all_distinct.1" expl="1. array creation size" expanded="true">
+  <proof prover="1"><result status="valid" time="0.02" steps="2"/></proof>
   </goal>
-  <goal name="VC all_distinct.2" expl="2. postcondition">
-  <proof prover="0" steplimit="-1"><result status="valid" time="0.00" steps="3"/></proof>
+  <goal name="WP_parameter all_distinct.2" expl="2. postcondition" expanded="true">
+  <proof prover="1"><result status="valid" time="0.01" steps="8"/></proof>
   </goal>
-  <goal name="VC all_distinct.3" expl="3. loop invariant init">
-  <proof prover="0"><result status="valid" time="0.00" steps="3"/></proof>
+  <goal name="WP_parameter all_distinct.3" expl="3. loop invariant init" expanded="true">
+  <proof prover="1"><result status="valid" time="0.02" steps="8"/></proof>
   </goal>
-  <goal name="VC all_distinct.4" expl="4. loop invariant init">
-  <proof prover="0"><result status="valid" time="0.00" steps="8"/></proof>
+  <goal name="WP_parameter all_distinct.4" expl="4. loop invariant init" expanded="true">
+  <proof prover="1"><result status="valid" time="0.02" steps="10"/></proof>
   </goal>
-  <goal name="VC all_distinct.5" expl="5. index in array bounds">
-  <proof prover="0"><result status="valid" time="0.00" steps="5"/></proof>
+  <goal name="WP_parameter all_distinct.5" expl="5. index in array bounds" expanded="true">
+  <proof prover="1"><result status="valid" time="0.02" steps="7"/></proof>
   </goal>
-  <goal name="VC all_distinct.6" expl="6. index in array bounds">
-  <proof prover="0"><result status="valid" time="0.01" steps="18"/></proof>
+  <goal name="WP_parameter all_distinct.6" expl="6. type invariant" expanded="true">
+  <proof prover="1"><result status="valid" time="0.02" steps="7"/></proof>
   </goal>
-  <goal name="VC all_distinct.7" expl="7. postcondition">
-  <proof prover="0"><result status="valid" time="0.01" steps="22"/></proof>
+  <goal name="WP_parameter all_distinct.7" expl="7. index in array bounds" expanded="true">
+  <proof prover="1"><result status="valid" time="0.01" steps="10"/></proof>
   </goal>
-  <goal name="VC all_distinct.8" expl="8. index in array bounds">
-  <proof prover="0"><result status="valid" time="0.00" steps="19"/></proof>
+  <goal name="WP_parameter all_distinct.8" expl="8. postcondition" expanded="true">
+  <proof prover="1"><result status="valid" time="0.01" steps="15"/></proof>
   </goal>
-  <goal name="VC all_distinct.9" expl="9. loop invariant preservation">
-  <proof prover="0"><result status="valid" time="0.01" steps="53"/></proof>
+  <goal name="WP_parameter all_distinct.9" expl="9. index in array bounds" expanded="true">
+  <proof prover="1"><result status="valid" time="0.02" steps="10"/></proof>
   </goal>
-  <goal name="VC all_distinct.10" expl="10. loop invariant preservation">
-  <proof prover="0"><result status="valid" time="0.01" steps="55"/></proof>
+  <goal name="WP_parameter all_distinct.10" expl="10. loop invariant preservation" expanded="true">
+  <proof prover="1"><result status="valid" time="0.02" steps="36"/></proof>
   </goal>
-  <goal name="VC all_distinct.11" expl="11. postcondition">
-  <proof prover="0" steplimit="-1"><result status="valid" time="0.00" steps="18"/></proof>
+  <goal name="WP_parameter all_distinct.11" expl="11. loop invariant preservation" expanded="true">
+  <proof prover="1"><result status="valid" time="0.02" steps="34"/></proof>
+  </goal>
+  <goal name="WP_parameter all_distinct.12" expl="12. postcondition" expanded="true">
+  <proof prover="1"><result status="valid" time="0.02" steps="17"/></proof>
   </goal>
  </transf>
  </goal>
