<?xml version="1.0" encoding="UTF-8"?>
<!DOCTYPE why3session PUBLIC "-//Why3//proof session v5//EN"
"http://why3.lri.fr/why3session.dtd">
<why3session shape_version="4">
<prover id="0" name="Coq" version="8.7.1" timelimit="4" steplimit="0" memlimit="0"/>
<prover id="2" name="Alt-Ergo" version="0.99.1" timelimit="5" steplimit="0" memlimit="1000"/>
<file name="../hello_proof.why">
<theory name="HelloProof">
 <goal name="G1" proved="true">
 <proof prover="2"><result status="valid" time="0.00" steps="0"/></proof>
 </goal>
 <goal name="G2">
 <proof prover="2" timelimit="4" memlimit="0"><result status="unknown" time="0.00"/></proof>
<<<<<<< HEAD
 <transf name="split_goal_wp" >
  <goal name="G2.0">
=======
 <transf name="split_goal_right">
  <goal name="G2.1" expl="">
>>>>>>> 8e560e42
  <proof prover="0" edited="hello_proof_HelloProof_G2_1.v"><result status="unknown" time="0.29"/></proof>
  <proof prover="2"><result status="unknown" time="0.00"/></proof>
  </goal>
  <goal name="G2.1" proved="true">
  <proof prover="2"><result status="valid" time="0.00" steps="0"/></proof>
  </goal>
 </transf>
 </goal>
 <goal name="G3" proved="true">
 <proof prover="2" timelimit="4" memlimit="0"><result status="valid" time="0.00" steps="0"/></proof>
 </goal>
</theory>
</file>
</why3session><|MERGE_RESOLUTION|>--- conflicted
+++ resolved
@@ -11,13 +11,8 @@
  </goal>
  <goal name="G2">
  <proof prover="2" timelimit="4" memlimit="0"><result status="unknown" time="0.00"/></proof>
-<<<<<<< HEAD
- <transf name="split_goal_wp" >
+ <transf name="split_goal_right" >
   <goal name="G2.0">
-=======
- <transf name="split_goal_right">
-  <goal name="G2.1" expl="">
->>>>>>> 8e560e42
   <proof prover="0" edited="hello_proof_HelloProof_G2_1.v"><result status="unknown" time="0.29"/></proof>
   <proof prover="2"><result status="unknown" time="0.00"/></proof>
   </goal>
