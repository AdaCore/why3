--- conflicted
+++ resolved
@@ -10,10 +10,9 @@
 </theory>
 <theory name="StackMachine" sum="d41d8cd98f00b204e9800998ecf8427e">
 </theory>
-<<<<<<< HEAD
 <theory name="Compiler" sum="49b441dd2b3bb33e086e232b8e6a988f" expanded="true">
  <goal name="VC soundness_gen" expl="VC for soundness_gen" expanded="true">
- <transf name="split_goal_wp" expanded="true">
+ <transf name="split_goal_right" expanded="true">
   <goal name="VC soundness_gen.1" expl="assertion">
   <proof prover="1"><result status="valid" time="0.01" steps="37"/></proof>
   </goal>
@@ -36,7 +35,7 @@
   <proof prover="1"><result status="valid" time="0.02" steps="75"/></proof>
   </goal>
   <goal name="VC soundness_gen.8" expl="postcondition" expanded="true">
-  <transf name="split_goal_wp" expanded="true">
+  <transf name="split_goal_right" expanded="true">
    <goal name="VC soundness_gen.8.1" expl="postcondition">
    <proof prover="6"><result status="valid" time="0.09"/></proof>
    </goal>
@@ -50,70 +49,6 @@
    <proof prover="0"><result status="valid" time="0.06" steps="168"/></proof>
    </goal>
   </transf>
-=======
-<theory name="Compiler">
- <goal name="WP_parameter soundness_gen" expl="VC for soundness_gen">
- <transf name="split_goal_right">
-  <goal name="WP_parameter soundness_gen.1" expl="assertion">
-  <proof prover="0"><result status="valid" time="0.02"/></proof>
-  <proof prover="2"><result status="valid" time="0.51"/></proof>
-  <proof prover="5"><result status="valid" time="0.02" steps="45"/></proof>
-  <proof prover="6"><result status="valid" time="0.05"/></proof>
-  </goal>
-  <goal name="WP_parameter soundness_gen.2" expl="postcondition">
-  <proof prover="6"><result status="valid" time="0.12"/></proof>
-  </goal>
-  <goal name="WP_parameter soundness_gen.3" expl="variant decrease">
-  <proof prover="0"><result status="valid" time="0.02"/></proof>
-  <proof prover="2"><result status="valid" time="0.02"/></proof>
-  <proof prover="5"><result status="valid" time="0.03" steps="40"/></proof>
-  <proof prover="6"><result status="valid" time="0.07"/></proof>
-  <proof prover="7"><result status="valid" time="0.01"/></proof>
-  </goal>
-  <goal name="WP_parameter soundness_gen.4" expl="variant decrease">
-  <proof prover="0"><result status="valid" time="0.03"/></proof>
-  <proof prover="2"><result status="valid" time="0.03"/></proof>
-  <proof prover="5"><result status="valid" time="0.02" steps="44"/></proof>
-  <proof prover="6"><result status="valid" time="0.04"/></proof>
-  <proof prover="7"><result status="valid" time="0.01"/></proof>
-  </goal>
-  <goal name="WP_parameter soundness_gen.5" expl="postcondition">
-  <proof prover="5"><result status="valid" time="0.09" steps="125"/></proof>
-  </goal>
-  <goal name="WP_parameter soundness_gen.6" expl="variant decrease">
-  <proof prover="0"><result status="valid" time="0.02"/></proof>
-  <proof prover="2"><result status="valid" time="0.02"/></proof>
-  <proof prover="5"><result status="valid" time="0.03" steps="40"/></proof>
-  <proof prover="6"><result status="valid" time="0.04"/></proof>
-  <proof prover="7"><result status="valid" time="0.01"/></proof>
-  </goal>
-  <goal name="WP_parameter soundness_gen.7" expl="variant decrease">
-  <proof prover="0"><result status="valid" time="0.03"/></proof>
-  <proof prover="2"><result status="valid" time="0.02"/></proof>
-  <proof prover="5"><result status="valid" time="0.02" steps="44"/></proof>
-  <proof prover="6"><result status="valid" time="0.04"/></proof>
-  <proof prover="7"><result status="valid" time="0.01"/></proof>
-  </goal>
-  <goal name="WP_parameter soundness_gen.8" expl="postcondition">
-  <proof prover="5"><result status="valid" time="0.12" steps="157"/></proof>
-  </goal>
-  <goal name="WP_parameter soundness_gen.9" expl="variant decrease">
-  <proof prover="0"><result status="valid" time="0.03"/></proof>
-  <proof prover="2"><result status="valid" time="0.03"/></proof>
-  <proof prover="5"><result status="valid" time="0.04" steps="40"/></proof>
-  <proof prover="6"><result status="valid" time="0.04"/></proof>
-  <proof prover="7"><result status="valid" time="0.02"/></proof>
-  </goal>
-  <goal name="WP_parameter soundness_gen.10" expl="variant decrease">
-  <proof prover="0"><result status="valid" time="0.02"/></proof>
-  <proof prover="2"><result status="valid" time="0.02"/></proof>
-  <proof prover="5"><result status="valid" time="0.02" steps="44"/></proof>
-  <proof prover="6"><result status="valid" time="0.04"/></proof>
-  <proof prover="7"><result status="valid" time="0.01"/></proof>
-  </goal>
-  <goal name="WP_parameter soundness_gen.11" expl="postcondition">
-  <proof prover="5"><result status="valid" time="0.22" steps="124"/></proof>
->>>>>>> 8e560e42
   </goal>
  </transf>
  </goal>
