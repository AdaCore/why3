--- conflicted
+++ resolved
@@ -26,53 +26,6 @@
 open Ptree_helpers
 (* END{buildenv} *)
 
-<<<<<<< HEAD
-(* BEGIN{helper1} *)
-let mk_ident s = { id_str = s; id_ats = []; id_loc = Loc.dummy_position }
-
-let mk_qualid l =
-  let rec aux l =
-    match l with
-      | [] -> assert false
-      | [x] -> Qident(mk_ident x)
-      | x::r -> Qdot(aux r,mk_ident x)
-  in
-  aux (List.rev l)
-
-let use_import l =
-  let qid_id_opt = (mk_qualid l, None) in
-  Duseimport(Loc.dummy_position,false,[qid_id_opt])
-
-let mk_expr e = { expr_desc = e; expr_loc = Loc.dummy_position }
-
-let mk_term t = { term_desc = t; term_loc = Loc.dummy_position }
-
-let mk_pat p = { pat_desc = p; pat_loc = Loc.dummy_position }
-let pat_var id = mk_pat (Pvar id)
-
-let mk_var id = mk_term (Tident id)
-
-let param0 = [Loc.dummy_position, None, false, Some (PTtuple [])]
-let param1 id ty = [Loc.dummy_position, Some id, false, Some ty]
-
-let mk_const i =
-  Constant.(ConstInt Number.{ il_kind = ILitDec; il_int = BigInt.of_int i })
-
-let mk_tconst i = mk_term (Tconst (mk_const i))
-
-let mk_econst i = mk_expr (Econst (mk_const i))
-
-let mk_tapp f l = mk_term (Tidapp(f,l))
-
-let mk_eapp f l = mk_expr (Eidapp(f,l))
-
-let mk_eapply e1 e2 = mk_expr (Eapply(e1,e2))
-
-let mk_evar x = mk_expr(Eident x)
-(* END{helper1} *)
-
-=======
->>>>>>> fd63c5e2
 (* declaration of
   BEGIN{source1}
 module M1
@@ -122,17 +75,10 @@
   let use_int_Int = use ~import:false (["int";"Int"]) in
   (* f *)
   let f =
-<<<<<<< HEAD
-    let id_x = mk_ident "x" in
-    let pre = mk_tapp eq_symb [mk_var (Qident id_x); mk_tconst 6] in
-    let result = mk_ident "result" in
-    let post = mk_tapp eq_symb [mk_var (Qident result); mk_tconst 42] in
-=======
     let id_x = ident "x" in
     let pre = tapp eq_symb [tvar (Qident id_x); tconst 6] in
     let result = ident "result" in
     let post = tapp eq_symb [tvar (Qident result); tconst 42] in
->>>>>>> fd63c5e2
     let spec = {
       sp_pre = [pre];
       sp_post = [Loc.dummy_position,[pat_var result,post]];
@@ -146,11 +92,7 @@
       sp_partial = false;
     }
     in
-<<<<<<< HEAD
-    let body = mk_eapp mul_int [mk_evar (Qident id_x); mk_econst 7] in
-=======
     let body = eapp mul_int [evar (Qident id_x); econst 7] in
->>>>>>> fd63c5e2
     let f =
       Efun(one_binder ~pty:int_type "x", None, pat Pwild,
            Ity.MaskVisible, spec, body)
@@ -182,13 +124,8 @@
   let use_ref_Ref = use ~import:false (["ref";"Ref"]) in
   (* f *)
   let f =
-<<<<<<< HEAD
-    let result = mk_ident "result" in
-    let post = mk_term(Tidapp(ge_int,[mk_var (Qident result);mk_tconst 0])) in
-=======
     let result = ident "result" in
     let post = term(Tidapp(ge_int,[tvar (Qident result);tconst 0])) in
->>>>>>> fd63c5e2
     let spec = {
       sp_pre = [];
       sp_post = [Loc.dummy_position,[pat_var result,post]];
@@ -203,19 +140,11 @@
     }
     in
     let body =
-<<<<<<< HEAD
-      let e1 = mk_eapply (mk_evar (mk_qualid ["Ref";"ref"])) (mk_econst 42) in
-      let id_x = mk_ident "x" in
-      let qid = mk_qualid ["Ref";Ident.op_prefix "!"] in
-      let e2 = mk_eapply (mk_evar qid) (mk_evar (Qident id_x)) in
-      mk_expr(Elet(id_x,false,Expr.RKnone,e1,e2))
-=======
       let e1 = eapply (evar (qualid ["Ref";"ref"])) (econst 42) in
       let id_x = ident "x" in
       let qid = qualid ["Ref";Ident.op_prefix "!"] in
       let e2 = eapply (evar qid) (evar (Qident id_x)) in
       expr(Elet(id_x,false,Expr.RKnone,e1,e2))
->>>>>>> fd63c5e2
     in
     let f = Efun(unit_binder (),None,pat Pwild,Ity.MaskVisible,spec,body)
     in
@@ -254,19 +183,11 @@
   let f =
     let id_a = ident "a" in
     let pre =
-<<<<<<< HEAD
-      mk_tapp ge_int [mk_tapp length [mk_var (Qident id_a)]; mk_tconst 1]
-    in
-    let post =
-      mk_tapp eq_symb [mk_tapp array_get [mk_var (Qident id_a); mk_tconst 0];
-                       mk_tconst 42]
-=======
       tapp ge_int [tapp length [tvar (Qident id_a)]; tconst 1]
     in
     let post =
       tapp eq_symb [tapp array_get [tvar (Qident id_a); tconst 0];
                        tconst 42]
->>>>>>> fd63c5e2
     in
     let spec = {
       sp_pre = [pre];
@@ -282,11 +203,7 @@
     }
     in
     let body =
-<<<<<<< HEAD
-      mk_eapp array_set [mk_evar (Qident id_a); mk_econst 0; mk_econst 42]
-=======
       eapp array_set [evar (Qident id_a); econst 0; econst 42]
->>>>>>> fd63c5e2
     in
     let f = Efun(one_binder ~pty:array_int_type "a",
                  None,pat Pwild,Ity.MaskVisible,spec,body)
@@ -320,11 +237,7 @@
         ld_ident = ident "f";
         ld_params = [(Loc.dummy_position,Some (ident "x"),false,int_type)] ;
         ld_type = Some int_type;
-<<<<<<< HEAD
-        ld_def = Some (mk_var (Qident (mk_ident "x"))) ;
-=======
         ld_def = Some (tvar (Qident (ident "x"))) ;
->>>>>>> fd63c5e2
       } in
       Dlogic([logic])
     in
