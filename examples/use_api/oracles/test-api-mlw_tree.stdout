module M1
  use  int.Int
  
  goal g: Int.( = ) 4 (Int.( + ) 2 2)
end

module M2
  use  int.Int
  
  let f (x : int)
    requires { x = 6 }
    ensures { result = 42 }
  = Int.( * ) x 7
end

module M3
  use  int.Int
  use  ref.Ref
  
  let f (_ : ())
    ensures { Int.( >= ) result 0 }
  = let x = Ref.ref 42 in Ref.( ! ) x
end

module M4
  use  int.Int
  use  array.Array
  
  let f (a : Array.array int)
    requires { Int.( >= ) (a.Array.length) 1 }
<<<<<<< HEAD
    ensures { (Array.( [] ) a 0) = 42 } =
    Array.( []<- ) a 0 42
=======
    ensures { (Array.( [] ) a 0) = 42 }
  = Array.( []<- ) a 0 42
>>>>>>> fd63c5e2
end
module M5
  use  int.Int
  use  array.Array
  
  let f (a : Array.array int)
    requires { Int.( >= ) (a.Array.length) 1 }
    ensures { (Array.( [] ) a 0) = 42 }
  = Array.( []<- ) a 0 42
end
module M6
  use  int.Int
  use  array.Array
  
  let f (a : Array.array int)
    requires { Int.( >= ) (a.Array.length) 1 }
    ensures { (Array.( [] ) a 0) = 42 }
  = Array.( []<- ) a 0 42
end
On task 1, alt-ergo answers Prover result is: valid (0.0xs, 8 steps).<|MERGE_RESOLUTION|>--- conflicted
+++ resolved
@@ -28,13 +28,8 @@
   
   let f (a : Array.array int)
     requires { Int.( >= ) (a.Array.length) 1 }
-<<<<<<< HEAD
-    ensures { (Array.( [] ) a 0) = 42 } =
-    Array.( []<- ) a 0 42
-=======
     ensures { (Array.( [] ) a 0) = 42 }
   = Array.( []<- ) a 0 42
->>>>>>> fd63c5e2
 end
 module M5
   use  int.Int
