--- conflicted
+++ resolved
@@ -168,16 +168,10 @@
   <transf name="split_goal_right" proved="true" >
    <goal name="count&#39;vc.0.0" expl="precondition" proved="true">
    <proof prover="0"><result status="valid" time="0.04"/></proof>
-<<<<<<< HEAD
-   <proof prover="4"><result status="valid" time="0.07"/></proof>
-   <proof prover="6"><result status="valid" time="0.04" steps="79"/></proof>
-   <proof prover="7"><result status="valid" time="0.02" steps="25219"/></proof>
-=======
    <proof prover="2"><result status="valid" time="0.02"/></proof>
    <proof prover="4"><result status="valid" time="0.06"/></proof>
    <proof prover="5"><result status="valid" time="0.02"/></proof>
    <proof prover="6"><result status="valid" time="0.05" steps="79"/></proof>
->>>>>>> 92c89c24
    </goal>
   </transf>
   </goal>
@@ -191,16 +185,10 @@
   <transf name="split_goal_right" proved="true" >
    <goal name="count&#39;vc.2.0" expl="precondition" proved="true">
    <proof prover="0"><result status="valid" time="0.04"/></proof>
-<<<<<<< HEAD
-   <proof prover="4"><result status="valid" time="0.06"/></proof>
-   <proof prover="6"><result status="valid" time="0.05" steps="79"/></proof>
-   <proof prover="7"><result status="valid" time="0.02" steps="2998"/></proof>
-=======
    <proof prover="2"><result status="valid" time="0.02"/></proof>
    <proof prover="4"><result status="valid" time="0.07"/></proof>
    <proof prover="5"><result status="valid" time="0.01"/></proof>
    <proof prover="6"><result status="valid" time="0.04" steps="79"/></proof>
->>>>>>> 92c89c24
    </goal>
   </transf>
   </goal>
@@ -633,13 +621,8 @@
  <goal name="numof_or&#39;vc" expl="VC for numof_or" proved="true">
  <proof prover="0"><result status="valid" time="0.34"/></proof>
  <proof prover="4"><result status="valid" time="0.39"/></proof>
-<<<<<<< HEAD
- <proof prover="6" timelimit="5"><result status="valid" time="2.59" steps="2306"/></proof>
- <proof prover="7"><result status="valid" time="0.06" steps="77368"/></proof>
-=======
  <proof prover="5"><result status="valid" time="0.06"/></proof>
  <proof prover="6" timelimit="5"><result status="valid" time="3.49" steps="2709"/></proof>
->>>>>>> 92c89c24
  </goal>
  <goal name="triangleInequalityInt&#39;vc" expl="VC for triangleInequalityInt" proved="true">
  <transf name="split_goal_right" proved="true" >
@@ -798,11 +781,7 @@
   <proof prover="7"><result status="valid" time="0.01" steps="4043"/></proof>
   </goal>
   <goal name="tmp&#39;vc.2" expl="postcondition" proved="true">
-<<<<<<< HEAD
-  <proof prover="7"><result status="valid" time="0.38" steps="870681"/></proof>
-=======
   <proof prover="5"><result status="valid" time="1.24"/></proof>
->>>>>>> 92c89c24
   </goal>
  </transf>
  </goal>
