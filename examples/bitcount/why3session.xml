--- conflicted
+++ resolved
@@ -15,22 +15,12 @@
  <proof prover="3"><result status="valid" time="0.16" steps="166"/></proof>
  <proof prover="4"><result status="valid" time="0.08"/></proof>
  </goal>
-<<<<<<< HEAD
  <goal name="VC step1" expl="VC for step1" proved="true">
- <transf name="split_goal_wp" proved="true" >
+ <transf name="split_goal_right" proved="true" >
   <goal name="VC step1.0" expl="assertion" proved="true">
-  <transf name="split_goal_wp" proved="true" >
+  <transf name="split_goal_right" proved="true" >
    <goal name="VC step1.0.0" expl="assertion" proved="true">
    <proof prover="5" memlimit="1000"><result status="valid" time="0.02"/></proof>
-=======
- <goal name="WP_parameter step1" expl="VC for step1" proved="true">
- <transf name="split_goal_right" proved="true" >
-  <goal name="WP_parameter step1.0" expl="assertion" proved="true">
-  <transf name="split_goal_right" proved="true" >
-   <goal name="WP_parameter step1.0.0" expl="assertion" proved="true">
-   <proof prover="4"><result status="valid" time="0.06"/></proof>
-   <proof prover="6"><result status="valid" time="0.02"/></proof>
->>>>>>> 8e560e42
    </goal>
    <goal name="VC step1.0.1" expl="assertion" proved="true">
    <proof prover="0"><result status="valid" time="0.56"/></proof>
@@ -46,17 +36,10 @@
   </goal>
  </transf>
  </goal>
-<<<<<<< HEAD
  <goal name="VC step2" expl="VC for step2" proved="true">
- <transf name="split_goal_wp" proved="true" >
+ <transf name="split_goal_right" proved="true" >
   <goal name="VC step2.0" expl="precondition" proved="true">
   <proof prover="0"><result status="valid" time="0.04"/></proof>
-=======
- <goal name="WP_parameter step2" expl="VC for step2" proved="true">
- <transf name="split_goal_right" proved="true" >
-  <goal name="WP_parameter step2.0" expl="precondition" proved="true">
-  <proof prover="0"><result status="valid" time="0.02"/></proof>
->>>>>>> 8e560e42
   <proof prover="1"><result status="valid" time="0.04" steps="77"/></proof>
   <proof prover="2"><result status="valid" time="0.02"/></proof>
   <proof prover="3"><result status="valid" time="0.03" steps="78"/></proof>
@@ -64,7 +47,7 @@
   <proof prover="5"><result status="valid" time="0.02"/></proof>
   </goal>
   <goal name="VC step2.1" expl="precondition" proved="true">
-  <transf name="split_goal_wp" proved="true" >
+  <transf name="split_goal_right" proved="true" >
    <goal name="VC step2.1.0" expl="precondition" proved="true">
    <proof prover="0"><result status="valid" time="0.04"/></proof>
    <proof prover="1"><result status="valid" time="0.02" steps="79"/></proof>
@@ -75,9 +58,8 @@
    </goal>
   </transf>
   </goal>
-<<<<<<< HEAD
   <goal name="VC step2.2" expl="precondition" proved="true">
-  <transf name="split_goal_wp" proved="true" >
+  <transf name="split_goal_right" proved="true" >
    <goal name="VC step2.2.0" expl="VC for step2" proved="true">
    <proof prover="0"><result status="valid" time="0.04"/></proof>
    <proof prover="1"><result status="valid" time="0.05" steps="80"/></proof>
@@ -85,17 +67,6 @@
    <proof prover="3"><result status="valid" time="0.03" steps="81"/></proof>
    <proof prover="4"><result status="valid" time="0.07"/></proof>
    <proof prover="5"><result status="valid" time="0.02"/></proof>
-=======
-  <goal name="WP_parameter step2.2" expl="precondition" proved="true">
-  <transf name="split_goal_right" proved="true" >
-   <goal name="WP_parameter step2.2.0" expl="VC for step2" proved="true">
-   <proof prover="0"><result status="valid" time="0.02"/></proof>
-   <proof prover="1"><result status="valid" time="0.05" steps="82"/></proof>
-   <proof prover="2"><result status="valid" time="0.04"/></proof>
-   <proof prover="3"><result status="valid" time="0.03" steps="83"/></proof>
-   <proof prover="4"><result status="valid" time="0.02"/></proof>
-   <proof prover="5"><result status="valid" time="0.07"/></proof>
->>>>>>> 8e560e42
    </goal>
    <goal name="VC step2.2.1" expl="VC for step2" proved="true">
    <proof prover="0"><result status="valid" time="0.04"/></proof>
@@ -115,9 +86,8 @@
   <proof prover="4"><result status="valid" time="0.07"/></proof>
   <proof prover="5"><result status="valid" time="0.02"/></proof>
   </goal>
-<<<<<<< HEAD
   <goal name="VC step2.4" expl="assertion" proved="true">
-  <transf name="split_goal_wp" proved="true" >
+  <transf name="split_goal_right" proved="true" >
    <goal name="VC step2.4.0" expl="assertion" proved="true">
    <proof prover="0"><result status="valid" time="0.11"/></proof>
    <proof prover="1"><result status="valid" time="0.10" steps="114"/></proof>
@@ -135,29 +105,6 @@
    <proof prover="3"><result status="valid" time="0.84" steps="248"/></proof>
    <proof prover="4"><result status="valid" time="0.12"/></proof>
    <proof prover="5"><result status="valid" time="0.07"/></proof>
-=======
-  <goal name="WP_parameter step2.4" expl="assertion" proved="true">
-  <transf name="split_goal_right" proved="true" >
-   <goal name="WP_parameter step2.4.0" expl="assertion" proved="true">
-   <proof prover="0"><result status="valid" time="0.66"/></proof>
-   <proof prover="1"><result status="valid" time="0.10" steps="118"/></proof>
-   <proof prover="2"><result status="valid" time="0.11"/></proof>
-   <proof prover="3"><result status="valid" time="0.05" steps="105"/></proof>
-   <proof prover="4"><result status="valid" time="0.04"/></proof>
-   <proof prover="5"><result status="valid" time="0.10"/></proof>
-   </goal>
-   <goal name="WP_parameter step2.4.1" expl="assertion" proved="true">
-   <proof prover="1"><result status="valid" time="0.10" steps="151"/></proof>
-   <proof prover="2"><result status="valid" time="0.16"/></proof>
-   <proof prover="3"><result status="valid" time="0.12" steps="153"/></proof>
-   <proof prover="4"><result status="valid" time="0.04"/></proof>
-   </goal>
-   <goal name="WP_parameter step2.4.2" expl="assertion" proved="true">
-   <proof prover="1"><result status="valid" time="0.73" steps="358"/></proof>
-   <proof prover="3"><result status="valid" time="0.84" steps="252"/></proof>
-   <proof prover="4"><result status="valid" time="0.07"/></proof>
-   <proof prover="5"><result status="valid" time="0.12"/></proof>
->>>>>>> 8e560e42
    </goal>
    <goal name="VC step2.4.3" expl="assertion" proved="true">
    <proof prover="0"><result status="valid" time="0.04"/></proof>
@@ -182,17 +129,10 @@
   </goal>
  </transf>
  </goal>
-<<<<<<< HEAD
  <goal name="VC prove" expl="VC for prove" proved="true">
- <transf name="split_goal_wp" proved="true" >
+ <transf name="split_goal_right" proved="true" >
   <goal name="VC prove.0" expl="precondition" proved="true">
   <proof prover="0"><result status="valid" time="0.03"/></proof>
-=======
- <goal name="WP_parameter prove" expl="VC for prove" proved="true">
- <transf name="split_goal_right" proved="true" >
-  <goal name="WP_parameter prove.0" expl="precondition" proved="true">
-  <proof prover="0"><result status="valid" time="0.02"/></proof>
->>>>>>> 8e560e42
   <proof prover="1"><result status="valid" time="0.04" steps="78"/></proof>
   <proof prover="2"><result status="valid" time="0.02"/></proof>
   <proof prover="3"><result status="valid" time="0.03" steps="79"/></proof>
@@ -249,11 +189,10 @@
   </goal>
  </transf>
  </goal>
-<<<<<<< HEAD
  <goal name="VC count" expl="VC for count" proved="true">
- <transf name="split_goal_wp" proved="true" >
+ <transf name="split_goal_right" proved="true" >
   <goal name="VC count.0" expl="precondition" proved="true">
-  <transf name="split_goal_wp" proved="true" >
+  <transf name="split_goal_right" proved="true" >
    <goal name="VC count.0.0" expl="precondition" proved="true">
    <proof prover="0"><result status="valid" time="0.04"/></proof>
    <proof prover="1"><result status="valid" time="0.04" steps="78"/></proof>
@@ -263,12 +202,6 @@
    <proof prover="5"><result status="valid" time="0.01"/></proof>
    </goal>
   </transf>
-=======
- <goal name="WP_parameter count" expl="VC for count" proved="true">
- <transf name="split_goal_right" proved="true" >
-  <goal name="WP_parameter count.0" expl="precondition" proved="true">
-  <proof prover="7"><result status="valid" time="0.02"/></proof>
->>>>>>> 8e560e42
   </goal>
   <goal name="VC count.1" expl="precondition" proved="true">
   <proof prover="0"><result status="valid" time="0.04"/></proof>
@@ -279,7 +212,7 @@
   <proof prover="5"><result status="valid" time="0.02"/></proof>
   </goal>
   <goal name="VC count.2" expl="precondition" proved="true">
-  <transf name="split_goal_wp" proved="true" >
+  <transf name="split_goal_right" proved="true" >
    <goal name="VC count.2.0" expl="precondition" proved="true">
    <proof prover="0"><result status="valid" time="0.04"/></proof>
    <proof prover="1"><result status="valid" time="0.05" steps="78"/></proof>
@@ -302,15 +235,9 @@
  </goal>
 </theory>
 <theory name="BitCounting32" proved="true">
-<<<<<<< HEAD
  <goal name="VC proof0" expl="VC for proof0" proved="true">
- <transf name="split_goal_wp" proved="true" >
+ <transf name="split_goal_right" proved="true" >
   <goal name="VC proof0.0" expl="assertion" proved="true">
-=======
- <goal name="WP_parameter proof0" expl="VC for proof0" proved="true">
- <transf name="split_goal_right" proved="true" >
-  <goal name="WP_parameter proof0.0" expl="assertion" proved="true">
->>>>>>> 8e560e42
   <proof prover="1"><result status="valid" time="0.03" steps="89"/></proof>
   <proof prover="3"><result status="valid" time="0.03" steps="89"/></proof>
   </goal>
@@ -318,9 +245,8 @@
   <proof prover="1"><result status="valid" time="0.04" steps="82"/></proof>
   <proof prover="3"><result status="valid" time="0.04" steps="82"/></proof>
   </goal>
-<<<<<<< HEAD
   <goal name="VC proof0.2" expl="assertion" proved="true">
-  <transf name="split_goal_wp" proved="true" >
+  <transf name="split_goal_right" proved="true" >
    <goal name="VC proof0.2.0" expl="VC for proof0" proved="true">
    <transf name="introduce_premises" proved="true" >
     <goal name="VC proof0.2.0.0" expl="VC for proof0" proved="true">
@@ -330,15 +256,6 @@
    </goal>
    <goal name="VC proof0.2.1" expl="VC for proof0" proved="true">
    <proof prover="1"><result status="valid" time="0.40" steps="348"/></proof>
-=======
-  <goal name="WP_parameter proof0.2" expl="assertion" proved="true">
-  <transf name="split_goal_right" proved="true" >
-   <goal name="WP_parameter proof0.2.0" expl="VC for proof0" proved="true">
-   <proof prover="7"><result status="valid" time="0.12"/></proof>
-   </goal>
-   <goal name="WP_parameter proof0.2.1" expl="VC for proof0" proved="true">
-   <proof prover="1"><result status="valid" time="0.41" steps="348"/></proof>
->>>>>>> 8e560e42
    <proof prover="3"><result status="valid" time="0.05" steps="130"/></proof>
    <proof prover="4"><result status="valid" time="0.12"/></proof>
    </goal>
@@ -358,17 +275,10 @@
   </goal>
  </transf>
  </goal>
-<<<<<<< HEAD
  <goal name="VC proof1" expl="VC for proof1" proved="true">
- <transf name="split_goal_wp" proved="true" >
+ <transf name="split_goal_right" proved="true" >
   <goal name="VC proof1.0" expl="precondition" proved="true">
   <proof prover="0"><result status="valid" time="0.05"/></proof>
-=======
- <goal name="WP_parameter proof1" expl="VC for proof1" proved="true">
- <transf name="split_goal_right" proved="true" >
-  <goal name="WP_parameter proof1.0" expl="precondition" proved="true">
-  <proof prover="0"><result status="valid" time="0.04"/></proof>
->>>>>>> 8e560e42
   <proof prover="1"><result status="valid" time="0.03" steps="77"/></proof>
   <proof prover="2"><result status="valid" time="0.04"/></proof>
   <proof prover="3"><result status="valid" time="0.03" steps="78"/></proof>
@@ -410,9 +320,8 @@
   <proof prover="1"><result status="valid" time="0.21" steps="151"/></proof>
   <proof prover="3"><result status="valid" time="0.13" steps="151"/></proof>
   </goal>
-<<<<<<< HEAD
   <goal name="VC proof1.6" expl="assertion" proved="true">
-  <transf name="split_goal_wp" proved="true" >
+  <transf name="split_goal_right" proved="true" >
    <goal name="VC proof1.6.0" expl="VC for proof1" proved="true">
    <proof prover="1"><result status="valid" time="0.03" steps="89"/></proof>
    <proof prover="3"><result status="valid" time="0.04" steps="90"/></proof>
@@ -422,19 +331,6 @@
    <goal name="VC proof1.6.1" expl="VC for proof1" proved="true">
    <proof prover="0"><result status="valid" time="0.05"/></proof>
    <proof prover="5"><result status="valid" time="0.12"/></proof>
-=======
-  <goal name="WP_parameter proof1.6" expl="assertion" proved="true">
-  <transf name="split_goal_right" proved="true" >
-   <goal name="WP_parameter proof1.6.0" expl="VC for proof1" proved="true">
-   <proof prover="1"><result status="valid" time="0.03" steps="93"/></proof>
-   <proof prover="3"><result status="valid" time="0.04" steps="94"/></proof>
-   <proof prover="4"><result status="valid" time="0.06"/></proof>
-   <proof prover="5"><result status="valid" time="0.10"/></proof>
-   </goal>
-   <goal name="WP_parameter proof1.6.1" expl="VC for proof1" proved="true">
-   <proof prover="2"><result status="valid" time="0.05"/></proof>
-   <proof prover="4"><result status="valid" time="0.12"/></proof>
->>>>>>> 8e560e42
    </goal>
    <goal name="VC proof1.6.2" expl="VC for proof1" proved="true">
    <proof prover="1"><result status="valid" time="0.04" steps="92"/></proof>
@@ -449,17 +345,10 @@
   </goal>
  </transf>
  </goal>
-<<<<<<< HEAD
  <goal name="VC proof2" expl="VC for proof2" proved="true">
- <transf name="split_goal_wp" proved="true" >
+ <transf name="split_goal_right" proved="true" >
   <goal name="VC proof2.0" expl="precondition" proved="true">
   <proof prover="0"><result status="valid" time="0.05"/></proof>
-=======
- <goal name="WP_parameter proof2" expl="VC for proof2" proved="true">
- <transf name="split_goal_right" proved="true" >
-  <goal name="WP_parameter proof2.0" expl="precondition" proved="true">
-  <proof prover="0"><result status="valid" time="0.03"/></proof>
->>>>>>> 8e560e42
   <proof prover="1"><result status="valid" time="0.04" steps="80"/></proof>
   <proof prover="2"><result status="valid" time="0.03"/></proof>
   <proof prover="3"><result status="valid" time="0.02" steps="81"/></proof>
@@ -522,23 +411,13 @@
   <proof prover="1"><result status="valid" time="0.11" steps="95"/></proof>
   <proof prover="3"><result status="valid" time="0.02" steps="95"/></proof>
   </goal>
-<<<<<<< HEAD
   <goal name="VC proof2.9" expl="assertion" proved="true">
-  <transf name="split_goal_wp" proved="true" >
+  <transf name="split_goal_right" proved="true" >
    <goal name="VC proof2.9.0" expl="VC for proof2" proved="true">
    <proof prover="1"><result status="valid" time="0.03" steps="93"/></proof>
    <proof prover="3"><result status="valid" time="0.04" steps="94"/></proof>
    <proof prover="4"><result status="valid" time="0.10"/></proof>
    <proof prover="5"><result status="valid" time="0.27"/></proof>
-=======
-  <goal name="WP_parameter proof2.9" expl="assertion" proved="true">
-  <transf name="split_goal_right" proved="true" >
-   <goal name="WP_parameter proof2.9.0" expl="VC for proof2" proved="true">
-   <proof prover="1"><result status="valid" time="0.03" steps="97"/></proof>
-   <proof prover="3"><result status="valid" time="0.04" steps="98"/></proof>
-   <proof prover="4"><result status="valid" time="0.09"/></proof>
-   <proof prover="5"><result status="valid" time="0.10"/></proof>
->>>>>>> 8e560e42
    </goal>
    <goal name="VC proof2.9.1" expl="VC for proof2" proved="true">
    <proof prover="0"><result status="valid" time="0.07"/></proof>
@@ -558,17 +437,10 @@
   </goal>
  </transf>
  </goal>
-<<<<<<< HEAD
  <goal name="VC proof3" expl="VC for proof3" proved="true">
- <transf name="split_goal_wp" proved="true" >
+ <transf name="split_goal_right" proved="true" >
   <goal name="VC proof3.0" expl="precondition" proved="true">
   <proof prover="0"><result status="valid" time="0.05"/></proof>
-=======
- <goal name="WP_parameter proof3" expl="VC for proof3" proved="true">
- <transf name="split_goal_right" proved="true" >
-  <goal name="WP_parameter proof3.0" expl="precondition" proved="true">
-  <proof prover="0"><result status="valid" time="0.03"/></proof>
->>>>>>> 8e560e42
   <proof prover="1"><result status="valid" time="0.04" steps="82"/></proof>
   <proof prover="2"><result status="valid" time="0.03"/></proof>
   <proof prover="3"><result status="valid" time="0.03" steps="83"/></proof>
@@ -647,9 +519,8 @@
   <proof prover="1"><result status="valid" time="0.03" steps="98"/></proof>
   <proof prover="3"><result status="valid" time="0.03" steps="98"/></proof>
   </goal>
-<<<<<<< HEAD
   <goal name="VC proof3.11" expl="assertion" proved="true">
-  <transf name="split_goal_wp" proved="true" >
+  <transf name="split_goal_right" proved="true" >
    <goal name="VC proof3.11.0" expl="VC for proof3" proved="true">
    <proof prover="1"><result status="valid" time="0.04" steps="96"/></proof>
    <proof prover="3"><result status="valid" time="0.04" steps="97"/></proof>
@@ -665,25 +536,6 @@
    <proof prover="3"><result status="valid" time="0.04" steps="96"/></proof>
    <proof prover="4"><result status="valid" time="0.08"/></proof>
    <proof prover="5"><result status="valid" time="3.61"/></proof>
-=======
-  <goal name="WP_parameter proof3.11" expl="assertion" proved="true">
-  <transf name="split_goal_right" proved="true" >
-   <goal name="WP_parameter proof3.11.0" expl="VC for proof3" proved="true">
-   <proof prover="1"><result status="valid" time="0.04" steps="100"/></proof>
-   <proof prover="3"><result status="valid" time="0.04" steps="101"/></proof>
-   <proof prover="4"><result status="valid" time="0.03"/></proof>
-   <proof prover="5"><result status="valid" time="0.10"/></proof>
-   </goal>
-   <goal name="WP_parameter proof3.11.1" expl="VC for proof3" proved="true">
-   <proof prover="2"><result status="valid" time="0.07"/></proof>
-   <proof prover="4"><result status="valid" time="0.15"/></proof>
-   </goal>
-   <goal name="WP_parameter proof3.11.2" expl="VC for proof3" proved="true">
-   <proof prover="1"><result status="valid" time="0.03" steps="99"/></proof>
-   <proof prover="3"><result status="valid" time="0.04" steps="100"/></proof>
-   <proof prover="4"><result status="valid" time="0.06"/></proof>
-   <proof prover="5"><result status="valid" time="0.08"/></proof>
->>>>>>> 8e560e42
    </goal>
   </transf>
   </goal>
@@ -693,17 +545,10 @@
   </goal>
  </transf>
  </goal>
-<<<<<<< HEAD
  <goal name="VC prove" expl="VC for prove" proved="true">
- <transf name="split_goal_wp" proved="true" >
+ <transf name="split_goal_right" proved="true" >
   <goal name="VC prove.0" expl="precondition" proved="true">
   <proof prover="0"><result status="valid" time="0.04"/></proof>
-=======
- <goal name="WP_parameter prove" expl="VC for prove" proved="true">
- <transf name="split_goal_right" proved="true" >
-  <goal name="WP_parameter prove.0" expl="precondition" proved="true">
-  <proof prover="0"><result status="valid" time="0.02"/></proof>
->>>>>>> 8e560e42
   <proof prover="1"><result status="valid" time="0.04" steps="82"/></proof>
   <proof prover="2"><result status="valid" time="0.02"/></proof>
   <proof prover="3"><result status="valid" time="0.03" steps="83"/></proof>
@@ -782,9 +627,8 @@
   <proof prover="4"><result status="valid" time="0.06"/></proof>
   <proof prover="5"><result status="valid" time="0.02"/></proof>
   </goal>
-<<<<<<< HEAD
   <goal name="VC prove.10" expl="assertion" proved="true">
-  <transf name="split_goal_wp" proved="true" >
+  <transf name="split_goal_right" proved="true" >
    <goal name="VC prove.10.0" expl="VC for prove" proved="true">
    <proof prover="0"><result status="valid" time="0.04"/></proof>
    <proof prover="5"><result status="valid" time="0.03"/></proof>
@@ -794,19 +638,6 @@
    <proof prover="2"><result status="valid" time="0.10"/></proof>
    <proof prover="3"><result status="valid" time="0.06" steps="97"/></proof>
    <proof prover="4"><result status="valid" time="0.09"/></proof>
-=======
-  <goal name="WP_parameter prove.10" expl="assertion" proved="true">
-  <transf name="split_goal_right" proved="true" >
-   <goal name="WP_parameter prove.10.0" expl="VC for prove" proved="true">
-   <proof prover="2"><result status="valid" time="0.04"/></proof>
-   <proof prover="4"><result status="valid" time="0.03"/></proof>
-   </goal>
-   <goal name="WP_parameter prove.10.1" expl="VC for prove" proved="true">
-   <proof prover="0"><result status="valid" time="0.23"/></proof>
-   <proof prover="1"><result status="valid" time="0.04" steps="95"/></proof>
-   <proof prover="3"><result status="valid" time="0.06" steps="101"/></proof>
-   <proof prover="5"><result status="valid" time="0.09"/></proof>
->>>>>>> 8e560e42
    </goal>
   </transf>
   </goal>
@@ -816,17 +647,10 @@
   </goal>
  </transf>
  </goal>
-<<<<<<< HEAD
  <goal name="VC count" expl="VC for count" proved="true">
- <transf name="split_goal_wp" proved="true" >
+ <transf name="split_goal_right" proved="true" >
   <goal name="VC count.0" expl="precondition" proved="true">
   <proof prover="0"><result status="valid" time="0.02"/></proof>
-=======
- <goal name="WP_parameter count" expl="VC for count" proved="true">
- <transf name="split_goal_right" proved="true" >
-  <goal name="WP_parameter count.0" expl="precondition" proved="true">
-  <proof prover="0"><result status="valid" time="0.23"/></proof>
->>>>>>> 8e560e42
   <proof prover="1"><result status="valid" time="0.04" steps="83"/></proof>
   <proof prover="2"><result status="valid" time="0.23"/></proof>
   <proof prover="3"><result status="valid" time="0.03" steps="84"/></proof>
@@ -877,21 +701,12 @@
  </goal>
 </theory>
 <theory name="Hamming" proved="true">
-<<<<<<< HEAD
  <goal name="VC hammingD" expl="VC for hammingD" proved="true">
- <transf name="split_goal_wp" proved="true" >
+ <transf name="split_goal_right" proved="true" >
   <goal name="VC hammingD.0" expl="assertion" proved="true">
   <proof prover="1"><result status="valid" time="0.80" steps="423"/></proof>
   <proof prover="3"><result status="valid" time="2.73" steps="516"/></proof>
   <proof prover="4"><result status="valid" time="0.07"/></proof>
-=======
- <goal name="WP_parameter hammingD" expl="VC for hammingD" proved="true">
- <transf name="split_goal_right" proved="true" >
-  <goal name="WP_parameter hammingD.0" expl="assertion" proved="true">
-  <proof prover="1"><result status="valid" time="0.83" steps="423"/></proof>
-  <proof prover="3"><result status="valid" time="2.70" steps="516"/></proof>
-  <proof prover="5"><result status="valid" time="0.07"/></proof>
->>>>>>> 8e560e42
   </goal>
   <goal name="VC hammingD.1" expl="postcondition" proved="true">
   <proof prover="3"><result status="valid" time="1.12" steps="837"/></proof>
@@ -908,29 +723,15 @@
  <proof prover="0"><result status="valid" time="1.20"/></proof>
  <proof prover="4"><result status="valid" time="1.22"/></proof>
  </goal>
-<<<<<<< HEAD
  <goal name="VC separation" expl="VC for separation" proved="true">
- <transf name="split_goal_wp" proved="true" >
+ <transf name="split_goal_right" proved="true" >
   <goal name="VC separation.0" expl="assertion" proved="true">
   <proof prover="1"><result status="valid" time="0.31" steps="334"/></proof>
   <proof prover="5"><result status="valid" time="0.24"/></proof>
   </goal>
   <goal name="VC separation.1" expl="postcondition" proved="true">
-  <transf name="split_goal_wp" proved="true" >
+  <transf name="split_goal_right" proved="true" >
    <goal name="VC separation.1.0" expl="VC for separation" proved="true">
-=======
- <goal name="WP_parameter separation" expl="VC for separation" proved="true">
- <transf name="split_goal_right" proved="true" >
-  <goal name="WP_parameter separation.0" expl="assertion" proved="true">
-  <proof prover="1"><result status="valid" time="0.47" steps="452"/></proof>
-  <proof prover="3"><result status="valid" time="0.20" steps="432"/></proof>
-  <proof prover="4"><result status="valid" time="0.08"/></proof>
-  </goal>
-  <goal name="WP_parameter separation.1" expl="postcondition" proved="true">
-  <transf name="split_goal_right" proved="true" >
-   <goal name="WP_parameter separation.1.0" expl="VC for separation" proved="true">
-   <proof prover="0"><result status="valid" time="0.22"/></proof>
->>>>>>> 8e560e42
    <proof prover="1"><result status="valid" time="0.04" steps="119"/></proof>
    <proof prover="2"><result status="valid" time="0.22"/></proof>
    <proof prover="3"><result status="valid" time="0.05" steps="119"/></proof>
@@ -951,21 +752,12 @@
  <proof prover="4"><result status="valid" time="0.39"/></proof>
  <proof prover="5"><result status="valid" time="0.06"/></proof>
  </goal>
-<<<<<<< HEAD
  <goal name="VC triangleInequalityInt" expl="VC for triangleInequalityInt" proved="true">
- <transf name="split_goal_wp" proved="true" >
+ <transf name="split_goal_right" proved="true" >
   <goal name="VC triangleInequalityInt.0" expl="assertion" proved="true">
-  <transf name="split_goal_wp" proved="true" >
+  <transf name="split_goal_right" proved="true" >
    <goal name="VC triangleInequalityInt.0.0" expl="VC for triangleInequalityInt" proved="true">
    <proof prover="0"><result status="valid" time="0.07"/></proof>
-=======
- <goal name="WP_parameter triangleInequalityInt" expl="VC for triangleInequalityInt" proved="true">
- <transf name="split_goal_right" proved="true" >
-  <goal name="WP_parameter triangleInequalityInt.0" expl="assertion" proved="true">
-  <transf name="split_goal_right" proved="true" >
-   <goal name="WP_parameter triangleInequalityInt.0.0" expl="VC for triangleInequalityInt" proved="true">
-   <proof prover="0"><result status="valid" time="0.22"/></proof>
->>>>>>> 8e560e42
    <proof prover="1"><result status="valid" time="0.03" steps="78"/></proof>
    <proof prover="2"><result status="valid" time="0.22"/></proof>
    <proof prover="3"><result status="valid" time="0.02" steps="79"/></proof>
@@ -997,19 +789,11 @@
  </goal>
 </theory>
 <theory name="AsciiCode" proved="true">
-<<<<<<< HEAD
  <goal name="VC bv_even" expl="VC for bv_even" proved="true">
- <transf name="split_goal_wp" proved="true" >
+ <transf name="split_goal_right" proved="true" >
   <goal name="VC bv_even.0" expl="assertion" proved="true">
   <proof prover="0"><result status="valid" time="0.06"/></proof>
   <proof prover="5"><result status="valid" time="0.04"/></proof>
-=======
- <goal name="WP_parameter bv_even" expl="VC for bv_even" proved="true">
- <transf name="split_goal_right" proved="true" >
-  <goal name="WP_parameter bv_even.0" expl="assertion" proved="true">
-  <proof prover="2"><result status="valid" time="0.06"/></proof>
-  <proof prover="4"><result status="valid" time="0.04"/></proof>
->>>>>>> 8e560e42
   </goal>
   <goal name="VC bv_even.1" expl="assertion" proved="true">
   <proof prover="0"><result status="valid" time="0.04"/></proof>
@@ -1019,17 +803,10 @@
   <proof prover="1"><result status="valid" time="0.12" steps="269"/></proof>
   <proof prover="3"><result status="valid" time="0.20" steps="313"/></proof>
   </goal>
-<<<<<<< HEAD
   <goal name="VC bv_even.3" expl="assertion" proved="true">
-  <transf name="split_goal_wp" proved="true" >
+  <transf name="split_goal_right" proved="true" >
    <goal name="VC bv_even.3.0" expl="VC for bv_even" proved="true">
    <proof prover="3"><result status="valid" time="1.45" steps="1341"/></proof>
-=======
-  <goal name="WP_parameter bv_even.3" expl="assertion" proved="true">
-  <transf name="split_goal_right" proved="true" >
-   <goal name="WP_parameter bv_even.3.0" expl="VC for bv_even" proved="true">
-   <proof prover="3"><result status="valid" time="1.50" steps="1317"/></proof>
->>>>>>> 8e560e42
    </goal>
    <goal name="VC bv_even.3.1" expl="VC for bv_even" proved="true">
    <proof prover="3"><result status="valid" time="0.06" steps="142"/></proof>
@@ -1054,19 +831,11 @@
  <proof prover="4"><result status="valid" time="0.45"/></proof>
  <proof prover="5"><result status="valid" time="0.06"/></proof>
  </goal>
-<<<<<<< HEAD
  <goal name="VC count_or" expl="VC for count_or" proved="true">
- <transf name="split_goal_wp" proved="true" >
+ <transf name="split_goal_right" proved="true" >
   <goal name="VC count_or.0" expl="assertion" proved="true">
   <proof prover="0"><result status="valid" time="0.09"/></proof>
   <proof prover="5"><result status="valid" time="0.05"/></proof>
-=======
- <goal name="WP_parameter count_or" expl="VC for count_or" proved="true">
- <transf name="split_goal_right" proved="true" >
-  <goal name="WP_parameter count_or.0" expl="assertion" proved="true">
-  <proof prover="2"><result status="valid" time="0.09"/></proof>
-  <proof prover="4"><result status="valid" time="0.05"/></proof>
->>>>>>> 8e560e42
   </goal>
   <goal name="VC count_or.1" expl="assertion" proved="true">
   <proof prover="1"><result status="valid" time="0.03" steps="88"/></proof>
@@ -1089,9 +858,8 @@
   </goal>
  </transf>
  </goal>
-<<<<<<< HEAD
  <goal name="VC ascii" expl="VC for ascii" proved="true">
- <transf name="split_goal_wp" proved="true" >
+ <transf name="split_goal_right" proved="true" >
   <goal name="VC ascii.0" expl="precondition" proved="true">
   <proof prover="0"><result status="valid" time="0.05"/></proof>
   <proof prover="3"><result status="valid" time="0.09" steps="96"/></proof>
@@ -1103,48 +871,21 @@
   <proof prover="5"><result status="valid" time="0.04"/></proof>
   </goal>
   <goal name="VC ascii.2" expl="assertion" proved="true">
-  <transf name="split_goal_wp" proved="true" >
+  <transf name="split_goal_right" proved="true" >
    <goal name="VC ascii.2.0" expl="assertion" proved="true">
    <proof prover="2"><result status="valid" time="0.12"/></proof>
    <proof prover="3"><result status="valid" time="0.08" steps="133"/></proof>
    <proof prover="4"><result status="valid" time="0.10"/></proof>
-=======
- <goal name="WP_parameter ascii" expl="VC for ascii" proved="true">
- <transf name="split_goal_right" proved="true" >
-  <goal name="WP_parameter ascii.0" expl="precondition" proved="true">
-  <proof prover="2"><result status="valid" time="0.05"/></proof>
-  <proof prover="3"><result status="valid" time="0.09" steps="151"/></proof>
-  <proof prover="4"><result status="valid" time="0.01"/></proof>
-  <proof prover="5"><result status="valid" time="0.11"/></proof>
-  </goal>
-  <goal name="WP_parameter ascii.1" expl="assertion" proved="true">
-  <proof prover="2"><result status="valid" time="0.10"/></proof>
-  <proof prover="4"><result status="valid" time="0.04"/></proof>
-  </goal>
-  <goal name="WP_parameter ascii.2" expl="assertion" proved="true">
-  <transf name="split_goal_right" proved="true" >
-   <goal name="WP_parameter ascii.2.0" expl="assertion" proved="true">
-   <proof prover="0"><result status="valid" time="0.25"/></proof>
-   <proof prover="3"><result status="valid" time="0.08" steps="134"/></proof>
-   <proof prover="5"><result status="valid" time="0.10"/></proof>
->>>>>>> 8e560e42
    </goal>
    <goal name="VC ascii.2.1" expl="assertion" proved="true">
    <proof prover="0"><result status="valid" time="0.13"/></proof>
    </goal>
   </transf>
   </goal>
-<<<<<<< HEAD
   <goal name="VC ascii.3" expl="assertion" proved="true">
-  <transf name="split_goal_wp" proved="true" >
+  <transf name="split_goal_right" proved="true" >
    <goal name="VC ascii.3.0" expl="assertion" proved="true">
    <proof prover="2"><result status="valid" time="0.24"/></proof>
-=======
-  <goal name="WP_parameter ascii.3" expl="assertion" proved="true">
-  <transf name="split_goal_right" proved="true" >
-   <goal name="WP_parameter ascii.3.0" expl="assertion" proved="true">
-   <proof prover="0"><result status="valid" time="0.24"/></proof>
->>>>>>> 8e560e42
    <proof prover="3"><result status="valid" time="0.17" steps="181"/></proof>
    <proof prover="4"><result status="valid" time="0.10"/></proof>
    </goal>
@@ -1180,15 +921,9 @@
   </goal>
  </transf>
  </goal>
-<<<<<<< HEAD
  <goal name="VC tmp" expl="VC for tmp" proved="true">
- <transf name="split_goal_wp" proved="true" >
+ <transf name="split_goal_right" proved="true" >
   <goal name="VC tmp.0" expl="variant decrease" proved="true">
-=======
- <goal name="WP_parameter tmp" expl="VC for tmp" proved="true">
- <transf name="split_goal_right" proved="true" >
-  <goal name="WP_parameter tmp.0" expl="variant decrease" proved="true">
->>>>>>> 8e560e42
   <proof prover="0"><result status="valid" time="0.04"/></proof>
   <proof prover="1"><result status="valid" time="0.02" steps="79"/></proof>
   <proof prover="2"><result status="valid" time="0.04"/></proof>
@@ -1201,23 +936,8 @@
   <proof prover="1"><result status="valid" time="0.02" steps="79"/></proof>
   <proof prover="2"><result status="valid" time="0.01"/></proof>
   <proof prover="3"><result status="valid" time="0.03" steps="80"/></proof>
-<<<<<<< HEAD
   <proof prover="4"><result status="valid" time="0.08"/></proof>
   <proof prover="5"><result status="valid" time="0.02"/></proof>
-=======
-  <proof prover="4"><result status="valid" time="0.02"/></proof>
-  <proof prover="5"><result status="valid" time="0.08"/></proof>
-  </goal>
-  <goal name="WP_parameter tmp.2" expl="postcondition" proved="true">
-  <transf name="split_goal_right" proved="true" >
-   <goal name="WP_parameter tmp.2.0" expl="VC for tmp" proved="true">
-   <proof prover="4" timelimit="1" memlimit="1000"><result status="valid" time="0.69"/></proof>
-   </goal>
-   <goal name="WP_parameter tmp.2.1" expl="VC for tmp" proved="true">
-   <proof prover="7"><result status="valid" time="0.77"/></proof>
-   </goal>
-  </transf>
->>>>>>> 8e560e42
   </goal>
   <goal name="VC tmp.2" expl="postcondition" proved="true">
   <proof prover="5"><result status="valid" time="0.66"/></proof>
