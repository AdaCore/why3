
(** {1 An Efficient Sudoku Solver }

    Author: Claude Marché       (Inria)
            Guillaume Melquiond (Inria) *)


(** {2 A theory of 9x9 grids} *)

module Grid

  use import int.Int
  use import map.Map

  (** A grid is a map from integers to integers *)
  type grid = map int int

  (** valid indexes are 0..80 *)
  predicate is_index (i:int) = 0 <= i < 81

  (** valid values are 0..9. 0 denotes an empty cell *)
  predicate valid_values (g:grid) =
    forall i. is_index i -> 0 <= g[i] <= 9

  (** extensional equality of grids and sub-grids *)
  predicate grid_eq_sub (g1 g2:grid) (a b:int) =
    forall j. a <= j < b -> g1[j] = g2[j]

  predicate grid_eq (g1 g2:grid) = grid_eq_sub g1 g2 0 81

  lemma grid_eq_sub:
    forall g1 g2 a b. 0 <= a <= 81 /\ 0 <= b <= 81 /\
        grid_eq g1 g2 -> grid_eq_sub g1 g2 a b

  (** {3 Grid "Chunks"}

   A chunk is either a column, a row or a square.

   A chunk is defined by a starting index s and a set of 9 offsets
   {o0,..,o8}, that thus denotes a set of 9 cells {s+o0,..,s+o8} in a
   grid.

   Each cell of the grid belongs to 3 chunks, one of each kind.  For
   each cell index, there is a unique starting index respectively for
   the column, the row and the square it belongs to.

  *)

  use import array.Array

  type sudoku_chunks =
    { column_start : array int;
      column_offsets : array int;
      row_start : array int;
      row_offsets : array int;
      square_start : array int;
      square_offsets : array int;
    }

  (** Chunks must point to valid indexes of the grid *)
  predicate chunk_valid_indexes (start:array int) (offsets:array int) =
    start.length = 81 /\ offsets.length = 9 /\
    forall i o:int. is_index i /\ 0 <= o < 9 ->
      is_index(start[i] + offsets[o])

  (** Chunks (of the same kind column, row or square) with distinct
      starting cells must be disjoint *)
  predicate disjoint_chunks (start:array int) (offsets:array int) =
    start.length = 81 /\ offsets.length = 9 /\
    forall i1 i2 o:int.
       is_index i1 /\ is_index i2 /\ 0 <= o < 9 ->
       let s1 = start[i1] in
       let s2 = start[i2] in
       s1 <> s2 -> i1 <> s2 + offsets[o]

  (** A sudoku grid is well formed when chunks are valid and disjoint *)
  predicate well_formed_sudoku (s:sudoku_chunks) =
    chunk_valid_indexes s.column_start s.column_offsets /\
    chunk_valid_indexes s.row_start s.row_offsets /\
    chunk_valid_indexes s.square_start s.square_offsets /\
    disjoint_chunks s.column_start s.column_offsets /\
    disjoint_chunks s.row_start s.row_offsets /\
    disjoint_chunks s.square_start s.square_offsets

  (** {3 Valid Sudoku Solutions} *)

  (** [valid_chunk g i start offsets] is true whenever the chunk
  denoted by [start,offsets] from cell [i] is "valid" in grid [g], in
  the sense that it contains at most one occurence of each number
  between 1 and 9 *)

  predicate valid_chunk (g:grid) (i:int)
    (start:array int) (offsets:array int) =
    let s = start[i] in
    forall o1 o2 : int. 0 <= o1 < 9 /\ 0 <= o2 < 9 /\ o1 <> o2 ->
      let i1 = s + offsets[o1] in
      let i2 = s + offsets[o2] in
      1 <= Map.get g i1 <= 9 /\ 1 <= Map.get g i2 <= 9 ->
      Map.get g i1 <> Map.get g i2

  predicate valid_column (s:sudoku_chunks) (g:grid) (i:int) =
    valid_chunk g i s.column_start s.column_offsets

  predicate valid_row (s:sudoku_chunks) (g:grid) (i:int) =
    valid_chunk g i s.row_start s.row_offsets

  predicate valid_square (s:sudoku_chunks) (g:grid) (i:int) =
    valid_chunk g i s.square_start s.square_offsets

  (** [valid g] is true when all chunks are valid *)
  predicate valid (s:sudoku_chunks) (g : grid) =
    forall i : int. is_index i ->
      valid_column s g i /\ valid_row s g i /\ valid_square s g i

  (** [full g] is true when all cells are filled *)
  predicate full (g : grid) =
    forall i : int. is_index i -> 1 <= Map.get g i <= 9

  (** [included g1 g2] *)
  predicate included (g1 g2 : grid) =
    forall i : int. is_index i /\ 1 <= Map.get g1 i <= 9 ->
      Map.get g2 i = Map.get g1 i

  (** validity is monotonic w.r.t. inclusion *)
  lemma subset_valid_chunk :
    forall g h : grid. included g h ->
      forall i:int, s o:array int. is_index i /\
      chunk_valid_indexes s o /\ valid_chunk h i s o ->
        valid_chunk g i s o

  lemma subset_valid :
    forall s g h.
      well_formed_sudoku s /\ included g h /\ valid s h -> valid s g

  (** A solution of a grid [data] is a full grid [sol]
     that is valid and includes [data] *)
  predicate is_solution_for (s:sudoku_chunks) (sol:grid) (data:grid) =
    included data sol /\ full sol /\ valid s sol


end


(** {2 Concrete Values of Chunks for the Classical Sudoku Grid} *)
module TheClassicalSudokuGrid

  use import Grid
  use import map.Map
  use import int.Int

  use import array.Array

  let classical_sudoku () : sudoku_chunks
    ensures { well_formed_sudoku result }
  =
    (* column start *)
    let cs = Array.make 81 0 in
    cs[ 0]<-0; cs[ 1]<-1; cs[ 2]<-2; cs[ 3]<-3; cs[ 4]<-4; cs[ 5]<-5;
    cs[ 6]<-6; cs[ 7]<-7; cs[ 8]<-8; cs[ 9]<-0; cs[10]<-1; cs[11]<-2;
    cs[12]<-3; cs[13]<-4; cs[14]<-5; cs[15]<-6; cs[16]<-7; cs[17]<-8;
    cs[18]<-0; cs[19]<-1; cs[20]<-2; cs[21]<-3; cs[22]<-4; cs[23]<-5;
    cs[24]<-6; cs[25]<-7; cs[26]<-8; cs[27]<-0; cs[28]<-1; cs[29]<-2;
    cs[30]<-3; cs[31]<-4; cs[32]<-5; cs[33]<-6; cs[34]<-7; cs[35]<-8;
    cs[36]<-0; cs[37]<-1; cs[38]<-2; cs[39]<-3; cs[40]<-4; cs[41]<-5;
    cs[42]<-6; cs[43]<-7; cs[44]<-8; cs[45]<-0; cs[46]<-1; cs[47]<-2;
    cs[48]<-3; cs[49]<-4; cs[50]<-5; cs[51]<-6; cs[52]<-7; cs[53]<-8;
    cs[54]<-0; cs[55]<-1; cs[56]<-2; cs[57]<-3; cs[58]<-4; cs[59]<-5;
    cs[60]<-6; cs[61]<-7; cs[62]<-8; cs[63]<-0; cs[64]<-1; cs[65]<-2;
    cs[66]<-3; cs[67]<-4; cs[68]<-5; cs[69]<-6; cs[70]<-7; cs[71]<-8;
    cs[72]<-0; cs[73]<-1; cs[74]<-2; cs[75]<-3; cs[76]<-4; cs[77]<-5;
    cs[78]<-6; cs[79]<-7; cs[80]<-8;
    (* column offset *)
    let co = Array.make 9 0 in
    co[ 0]<-0; co[ 1]<-9; co[ 2]<-18; co[ 3]<-27; co[ 4]<-36; co[
    5]<-45; co[ 6]<-54; co[ 7]<-63; co[ 8]<-72;
    (* row start *)
    let rs = Array.make 81 0 in
    rs[ 0]<- 0; rs[ 1]<- 0; rs[ 2]<- 0; rs[ 3]<- 0; rs[ 4]<-0; rs[5]<-0;
    rs[ 6]<- 0; rs[ 7]<- 0; rs[ 8]<- 0; rs[ 9]<- 9; rs[10]<-9; rs[11]<-9;
    rs[12]<- 9; rs[13]<- 9; rs[14]<- 9; rs[15]<- 9; rs[16]<-9; rs[17]<-9;
    rs[18]<-18; rs[19]<-18; rs[20]<-18; rs[21]<-18; rs[22]<-18;
    rs[23]<-18; rs[24]<-18; rs[25]<-18; rs[26]<-18; rs[27]<-27;
    rs[28]<-27; rs[29]<-27; rs[30]<-27; rs[31]<-27; rs[32]<-27;
    rs[33]<-27; rs[34]<-27; rs[35]<-27; rs[36]<-36; rs[37]<-36;
    rs[38]<-36; rs[39]<-36; rs[40]<-36; rs[41]<-36; rs[42]<-36;
    rs[43]<-36; rs[44]<-36; rs[45]<-45; rs[46]<-45; rs[47]<-45;
    rs[48]<-45; rs[49]<-45; rs[50]<-45; rs[51]<-45; rs[52]<-45;
    rs[53]<-45; rs[54]<-54; rs[55]<-54; rs[56]<-54; rs[57]<-54;
    rs[58]<-54; rs[59]<-54; rs[60]<-54; rs[61]<-54; rs[62]<-54;
    rs[63]<-63; rs[64]<-63; rs[65]<-63; rs[66]<-63; rs[67]<-63;
    rs[68]<-63; rs[69]<-63; rs[70]<-63; rs[71]<-63; rs[72]<-72;
    rs[73]<-72; rs[74]<-72; rs[75]<-72; rs[76]<-72; rs[77]<-72;
    rs[78]<-72; rs[79]<-72; rs[80]<-72;
    (* row offset *)
    let ro = Array.make 9 0 in
    ro[ 0]<-0; ro[ 1]<-1; ro[ 2]<-2; ro[ 3]<-3; ro[ 4]<-4; ro[ 5]<-5;
    ro[ 6]<-6; ro[ 7]<-7; ro[ 8]<-8;
    (* square start *)
    let ss = Array.make 81 0 in
    ss[ 0]<- 0; ss[ 1]<- 0; ss[ 2]<- 0; ss[ 3]<- 3; ss[ 4]<- 3;
    ss[ 5]<- 3; ss[ 6]<- 6; ss[ 7]<- 6; ss[ 8]<- 6; ss[ 9]<- 0;
    ss[10]<- 0; ss[11]<- 0; ss[12]<- 3; ss[13]<- 3; ss[14]<- 3; ss[15]<- 6;
    ss[16]<- 6; ss[17]<- 6; ss[18]<- 0; ss[19]<- 0; ss[20]<- 0;
    ss[21]<- 3; ss[22]<- 3; ss[23]<- 3; ss[24]<- 6; ss[25]<- 6;
    ss[26]<- 6; ss[27]<-27; ss[28]<-27; ss[29]<-27; ss[30]<-30;
    ss[31]<-30; ss[32]<-30; ss[33]<-33; ss[34]<-33; ss[35]<-33;
    ss[36]<-27; ss[37]<-27; ss[38]<-27; ss[39]<-30; ss[40]<-30;
    ss[41]<-30; ss[42]<-33; ss[43]<-33; ss[44]<-33; ss[45]<-27;
    ss[46]<-27; ss[47]<-27; ss[48]<-30; ss[49]<-30; ss[50]<-30;
    ss[51]<-33; ss[52]<-33; ss[53]<-33; ss[54]<-54; ss[55]<-54;
    ss[56]<-54; ss[57]<-57; ss[58]<-57; ss[59]<-57; ss[60]<-60;
    ss[61]<-60; ss[62]<-60; ss[63]<-54; ss[64]<-54; ss[65]<-54;
    ss[66]<-57; ss[67]<-57; ss[68]<-57; ss[69]<-60; ss[70]<-60;
    ss[71]<-60; ss[72]<-54; ss[73]<-54; ss[74]<-54; ss[75]<-57;
    ss[76]<-57; ss[77]<-57; ss[78]<-60; ss[79]<-60; ss[80]<-60;
    (* square offset *)
    let sqo = Array.make 9 0 in
    sqo[ 0]<-0; sqo[ 1]<-1; sqo[ 2]<-2; sqo[ 3]<-9; sqo[ 4]<-10;
    sqo[ 5]<-11; sqo[ 6]<-18; sqo[ 7]<-19; sqo[ 8]<-20;
    { column_start = cs; column_offsets = co;
      row_start    = rs; row_offsets    = ro;
      square_start = ss; square_offsets = sqo; }

end



(** {2 A Sudoku Solver} *)

module Solver

  use import Grid
  use import array.Array
  use import int.Int

  (** predicate for the loop invariant of next function *)
  predicate valid_chunk_up_to (g:grid) (i:int)
    (start:array int) (offsets:array int) (off:int) =
    let s = start[i] in
    forall o1 o2 : int.
      0 <= o1 < off /\ 0 <= o2 < off /\ o1 <> o2 ->
      let i1 = s + offsets[o1] in
      let i2 = s + offsets[o2] in
      1 <= Map.get g i1 <= 9 /\ 1 <= Map.get g i2 <= 9 ->
      Map.get g i1 <> Map.get g i2

  exception Invalid

  use import array.Array

  (** [check_valid_chunk g i start offsets] checks the validity
      of the chunk that includes [i] *)
  let check_valid_chunk (g:array int) (i:int)
    (start:array int) (offsets:array int) : unit
    requires { g.length = 81 }
    requires { valid_values g.elts }
    requires { is_index i }
    requires { chunk_valid_indexes start offsets }
    ensures { valid_chunk g.elts i start offsets }
    raises { Invalid -> not (valid_chunk g.elts i start offsets) }
  =
    let s = start[i] in
    let b = Array.make 10 False in
    for off = 0 to 8 do
      invariant { valid_chunk_up_to g.elts i start offsets off }
      invariant { forall o:int. 0 <= o < off ->
         let v = g[s + offsets[o]] in
         1 <= v <= 9 -> b[v] = True }
      invariant { forall j:int. 1 <= j <= 9 ->
         b[j] = True ->
         exists o:int.
           0 <= o < off /\ Map.get g.elts (s + offsets[o]) = j }
      let v = g[s + offsets[off]] in
      if 1 <= v && v <= 9 then
         begin
           if b[v] then raise Invalid;
            b[v] <- True
         end
    done

  (** predicate for the loop invariant of next function *)
  predicate valid_up_to (s:sudoku_chunks) (g:grid) (i:int) =
    forall j : int. 0 <= j < i ->
      valid_column s g j /\ valid_row s g j /\ valid_square s g j

  (** [check_valid s g] checks if the (possibly partially filled) grid
      [g] is valid. (This function is not needed by the solver) *)
  let check_valid (s:sudoku_chunks) (g : array int) : bool
    requires { well_formed_sudoku s }
    requires { g.length = 81 }
    requires { valid_values g.elts }
    ensures { result <-> valid s g.elts }
  =
   try
    for i = 0 to 80 do
      invariant { valid_up_to s g.elts i }
      check_valid_chunk g i s.column_start s.column_offsets;
      check_valid_chunk g i s.row_start s.row_offsets;
      check_valid_chunk g i s.square_start s.square_offsets
    done;
    True
    with Invalid -> False
    end

  (** [full_up_to g i] is true when all cells [0..i-1] in grid [g] are
      non empty *)
  predicate full_up_to (g : grid) (i : int) = forall j :
  int. 0 <= j < i -> 1 <= Map.get g j <= 9

  lemma full_up_to_change :
    forall g i x. is_index i /\ full_up_to g i
    -> 1 <= x <= 9 -> full_up_to (Map.set g i x) (i+1)

  let rec lemma full_up_to_frame (g1 g2:grid) (i:int)
    requires { 0 <= i <= 81 }
    requires { grid_eq_sub g1 g2 0 i }
    requires { full_up_to g1 i }
    variant  { i }
    ensures  { full_up_to g2 i }
  = if i > 0 then
      begin
        assert { full_up_to g1 (i-1) };
        full_up_to_frame g1 g2 (i-1)
      end

  let lemma full_up_to_frame_all (g1 g2:grid) (i:int)
    requires { 0 <= i <= 81 }
    requires { grid_eq g1 g2 }
    requires { full_up_to g1 i }
    ensures  { full_up_to g2 i }
  = assert { grid_eq_sub g1 g2 0 i }



(** how to prove the "hard" property : if

   [valid_up_to s g i]

and

  [h = g[i <- k]    (with 1 <= k <= 9)]

and

  [valid_column s h i /\ valid_row s h i /\ valid_square s h i]

then

  [valid_up_to s h (i+1)]

then the problem is that one should prove that for each [j] in [0..i-1] :

  [valid_column s h j /\ valid_row s h j /\ valid_square s h j]

this is true but with 2 different possible reasons:

  if [column_start j = column_start i] then
    [valid_column s h j] is true because [valid_column s h i] is true
  else
    [valid_column s h j] is true because [valid_column s g j] is true
    because [valid_column s h j] does not depend on [h[i]]

*)



  lemma valid_unchanged_chunks:
    forall g : grid, i1 i2 k:int, start offsets:array int.
      disjoint_chunks start offsets ->
      is_index i1 /\ is_index i2 /\ 1 <= k <= 9 ->
      let s1 = start[i1] in
      let s2 = start[i2] in
      let h = Map.set g i1 k in
      s1 <> s2 /\ valid_chunk g i2 start offsets ->
      valid_chunk h i2 start offsets

  lemma valid_changed_chunks:
    forall g : grid, i1 i2 k:int, start offsets:array int.
      is_index i1 /\ is_index i2 /\ 1 <= k <= 9 ->
      let s1 = start[i1] in
      let s2 = start[i2] in
      let h = Map.set g i1 k in
      s1 = s2 /\ valid_chunk h i1 start offsets ->
      valid_chunk h i2 start offsets


  lemma valid_up_to_change :
    forall s:sudoku_chunks, g:grid, i x : int.
      well_formed_sudoku s /\
      is_index i /\ valid_up_to s g i /\ 1 <= x <= 9 /\
      valid_column s (Map.set g i x) i /\
      valid_row s (Map.set g i x) i /\
      valid_square s (Map.set g i x) i
      -> valid_up_to s (Map.set g i x) (i+1)


  (** {3 The main solver loop} *)
  exception SolutionFound

  let rec solve_aux (s:sudoku_chunks) (g : array int) (i : int)
    requires { well_formed_sudoku s }
    requires { g.length = 81 }
    requires { valid_values g.elts }
    requires { 0 <= i <= 81 }
    requires { valid_up_to s g.elts i }
    requires { full_up_to g.elts i }
    writes  { g }
    variant { 81 - i }
    ensures { grid_eq (old g).elts g.elts }
    ensures { forall h : grid. included g.elts h /\ full h -> not (valid s h) }
    raises { SolutionFound -> is_solution_for s g.elts (old g).elts }
  = if i = 81 then raise SolutionFound;
    (* assert { is_index i }; *)
    if g[i] <> 0 then
      try
        (* assert { 1 <= g[i] <= 9 }; *)
        check_valid_chunk g i s.column_start s.column_offsets;
        check_valid_chunk g i s.row_start s.row_offsets;
        check_valid_chunk g i s.square_start s.square_offsets;
        solve_aux s g (i + 1)
      with Invalid -> ()
      end
    else
      begin
      label L in
      for k = 1 to 9 do
        invariant { grid_eq (g at L).elts (Map.set g.elts i 0) }
        invariant { full_up_to g.elts i }
        invariant { (* for completeness *)
          forall k'. 1 <= k' < k ->
          let g' = Map.set (g at L).elts i k' in
          forall h : grid. included g' h /\ full h -> not (valid s h) }
        g[i] <- k;
        try
          check_valid_chunk g i s.column_start s.column_offsets;
          check_valid_chunk g i s.row_start s.row_offsets;
          check_valid_chunk g i s.square_start s.square_offsets;
            (* the hard part: see lemma valid_up_to_change *)
          assert { let grid' = Map.set (g at L).elts i k in
            grid_eq grid' g.elts &&
            valid_chunk grid' i s.column_start s.column_offsets &&
            valid_chunk grid' i s.row_start s.row_offsets &&
            valid_chunk grid' i s.square_start s.square_offsets &&
            valid_up_to s grid' (i+1) };
          assert { valid_up_to s g.elts (i+1) };
          solve_aux s g (i + 1)
        with Invalid ->
          assert { (* for completeness *)
            not (valid s (Map.set (g at L).elts i k)) };
          assert { (* for completeness *)
            let g' = Map.set (g at L).elts i k in
            forall h : grid. included g' h /\ full h -> not (valid s h) }
        end
      done;
      g[i] <- 0;
      assert { (* for completeness *)
        forall h:grid. included (g at L).elts h /\ full h ->
          let k' = Map.get h i in
          let g' = Map.set (g at L).elts i k' in
          included g' h }
      end

  exception NoSolution

  let solve (s:sudoku_chunks) (g : array int)
    requires { well_formed_sudoku s }
    requires { g.length = 81 }
    requires { valid_values g.elts }
    writes   { g }
    ensures  { result = g }
    ensures  { is_solution_for s g.elts (old g).elts }
    raises   { NoSolution ->
      forall h : grid. included g.elts h /\ full h -> not (valid s h)  }
  =
    try solve_aux s g 0;
        raise NoSolution
    with SolutionFound -> g
    end

  let check_then_solve (s:sudoku_chunks) (g : array int)
    requires { well_formed_sudoku s }
    requires { g.length = 81 }
    requires { valid_values g.elts }
    writes   { g }
    ensures  { result = g }
    ensures  { is_solution_for s g.elts (old g).elts }
    raises   { NoSolution ->
      forall h : grid. included g.elts h /\ full h -> not (valid s h)  }
  =
    if check_valid s g then solve s g else raise NoSolution

end

(*
module RandomSolver

  (* a variant: solve using a random order of cells *)

  use import Grid
  use import array.Array
  use import int.Int
  use random.Random

  use import Solver

  let rec solve_aux (s:sudoku_chunks) (randoffset:int) (g : array int) (i : int)
    requires { well_formed_sudoku s }
    requires { 0 <= randoffset <= 80 }
    requires { g.length = 81 }
    requires { valid_values g.elts }
    requires { 0 <= i <= 81 }
    requires { valid_up_to s g.elts i }
    requires { full_up_to g.elts i }
    writes  { g }
    variant { 81 - i }
    ensures { grid_eq (old g).elts g.elts }
    ensures { forall h : grid. included g.elts h /\ full h -> not (valid s h) }
    raises { SolutionFound -> is_solution_for s g.elts (old g).elts }
  = if i = 81 then raise SolutionFound;
    (* assert { is_index i }; *)
    let j = i + randoffset in
    let j = if j >= 81 then j - 81 else j in
    (* assert { is_index j }; *)
    if g[j] <> 0 then
      try
        (* assert { 1 <= g[j] <= 9 }; *)
        Solver.check_valid_chunk g j s.column_start s.column_offsets;
        check_valid_chunk g j s.row_start s.row_offsets;
        check_valid_chunk g j s.square_start s.square_offsets;
        solve_aux s randoffset g (i + 1)
      with Invalid -> ()
      end
    else
      begin
      label L in
      for k = 1 to 9 do
        invariant { grid_eq (g at L).elts (Map.set g.elts j 0) }
        invariant { full_up_to g.elts i } (* TODO i -> j *)
        invariant { (* for completeness *)
          forall k'. 1 <= k' < k ->
          let g' = Map.set (g at L).elts i k' in (* TODO i -> j *)
          forall h : grid. included g' h /\ full h -> not (valid s h) }
        g[j] <- k;
        try
          check_valid_chunk g j s.column_start s.column_offsets;
          check_valid_chunk g j s.row_start s.row_offsets;
          check_valid_chunk g j s.square_start s.square_offsets;
            (* the hard part: see lemma valid_up_to_change *)
            (* TODO i -> j *)
          assert { let grid' = Map.set (g at L).elts i k in
            grid_eq grid' g.elts &&
            valid_chunk grid' i s.column_start s.column_offsets &&
            valid_chunk grid' i s.row_start s.row_offsets &&
            valid_chunk grid' i s.square_start s.square_offsets &&
            valid_up_to s grid' (i+1) };
          assert { valid_up_to s g.elts (i+1) };
          solve_aux s randoffset g (i + 1)
        with Invalid ->
          assert { (* for completeness *)
            not (valid s (Map.set (g at L).elts i k)) };
          assert { (* for completeness *)
            let g' = Map.set (g at L).elts i k in
            forall h : grid. included g' h /\ full h -> not (valid s h) }
        end
      done;
      g[j] <- 0;
      assert { (* for completeness *)
        forall h:grid. included (g at L).elts h /\ full h ->
          let k' = Map.get h i in
          let g' = Map.set (g at L).elts i k' in
          included g' h }
      end

  exception NoSolution

  let solve (s:sudoku_chunks) (g : array int)
    requires { well_formed_sudoku s }
    requires { g.length = 81 }
    requires { valid_values g.elts }
    writes   { g }
    ensures  { result = g }
    ensures  { is_solution_for s g.elts (old g).elts }
    raises   { NoSolution ->
      forall h : grid. included g.elts h /\ full h -> not (valid s h)  }
  =
    try
      let randoffset = 27 in
      solve_aux s randoffset g 0;
      raise NoSolution
    with SolutionFound -> g
    end

  let check_then_solve (s:sudoku_chunks) (g : array int)
    requires { well_formed_sudoku s }
    requires { g.length = 81 }
    requires { valid_values g.elts }
    writes   { g }
    ensures  { result = g }
    ensures  { is_solution_for s g.elts (old g).elts }
    raises   { NoSolution ->
      forall h : grid. included g.elts h /\ full h -> not (valid s h)  }
  =
    if check_valid s g then solve s g else raise NoSolution

end
*)


(** {2 Some Tests} *)

module Test

  use import Grid
  use import TheClassicalSudokuGrid

  use import Solver
  use import map.Map
<<<<<<< HEAD
  use map.Const
=======
  use import array.Array
>>>>>>> 2a4fe549

  (** Solving the empty grid: easy, yet not trivial *)
  let test0 ()
    raises { NoSolution -> true }
  = let a = Array.make 81 0 in
    solve (classical_sudoku()) a
(* a possible solution:
  1, 2, 3, 4, 5, 6, 7, 8, 9,
  4, 5, 6, 7, 8, 9, 1, 2, 3,
  7, 8, 9, 1, 2, 3, 4, 5, 6,
  2, 1, 4, 3, 6, 5, 8, 9, 7,
  3, 6, 5, 8, 9, 7, 2, 1, 4,
  8, 9, 7, 2, 1, 4, 3, 6, 5,
  5, 3, 1, 6, 4, 2, 9, 7, 8,
  6, 4, 2, 9, 7, 8, 5, 3, 1,
  9, 7, 8, 5, 3, 1, 6, 4, 2
*)

(** A grid known to be solvable *)
(*
2 0 9 0 0 0 0 1 0
0 0 0 0 6 0 0 0 0
0 5 3 8 0 2 7 0 0
3 0 0 0 0 0 0 0 0
0 0 0 0 7 5 0 0 3
0 4 1 2 0 8 9 0 0
0 0 4 0 9 0 0 2 0
8 0 0 0 0 1 0 0 5
0 0 0 0 0 0 0 7 6
*)
<<<<<<< HEAD
  constant solvable : grid =
    (Const.const 0)
    [0<-2][2<-9][7<-1]
    [13<-6]
    [19<-5][20<-3][21<-8][23<-2][24<-7]
    [27<-3]
    [40<-7][41<-5][44<-3]
    [46<-4][47<-1][48<-2][50<-8][51<-9]
    [56<-4][58<-9][61<-2]
    [63<-8][68<-1][71<-5]
    [79<-7][80<-6]

  lemma valid_values_solvable: valid_values solvable
=======
>>>>>>> 2a4fe549

  let test1 ()
    raises { NoSolution -> true }
  = let a = Array.make 81 0 in
    a[0] <- 2;
    a[2] <- 9;
    a[7] <- 1;
    a[13] <- 6;
    a[19] <- 5;
    a[20] <- 3;
    a[21] <- 8;
    a[23] <- 2;
    a[24] <- 7;
    a[27] <- 3;
    a[40] <- 7;
    a[41] <- 5;
    a[44] <- 3;
    a[46] <- 4;
    a[47] <- 1;
    a[48] <- 2;
    a[50] <- 8;
    a[51] <- 9;
    a[56] <- 4;
    a[58] <- 9;
    a[61] <- 2;
    a[63] <- 8;
    a[68] <- 1;
    a[71] <- 5;
    a[79] <- 7;
    a[80] <- 6;
    assert { valid_values a.Array.elts };
    solve (classical_sudoku()) a

(* the solution:

  2, 6, 9, 3, 5, 7, 8, 1, 4,
  1, 8, 7, 9, 6, 4, 5, 3, 2,
  4, 5, 3, 8, 1, 2, 7, 6, 9,
  3, 7, 5, 6, 4, 9, 2, 8, 1,
  9, 2, 8, 1, 7, 5, 6, 4, 3,
  6, 4, 1, 2, 3, 8, 9, 5, 7,
  7, 1, 4, 5, 9, 6, 3, 2, 8,
  8, 3, 6, 7, 2, 1, 4, 9, 5,
  5, 9, 2, 4, 8, 3, 1, 7, 6

*)

  (** A trivially unsolvable grid *)
  let test2 ()
    raises { NoSolution -> true }
  = let a = Array.make 81 1 in
    solve (classical_sudoku()) a

end

(***
Local Variables:
compile-command: "why3ide sudoku.mlw"
End:
*)<|MERGE_RESOLUTION|>--- conflicted
+++ resolved
@@ -214,12 +214,12 @@
     ss[71]<-60; ss[72]<-54; ss[73]<-54; ss[74]<-54; ss[75]<-57;
     ss[76]<-57; ss[77]<-57; ss[78]<-60; ss[79]<-60; ss[80]<-60;
     (* square offset *)
-    let sqo = Array.make 9 0 in
-    sqo[ 0]<-0; sqo[ 1]<-1; sqo[ 2]<-2; sqo[ 3]<-9; sqo[ 4]<-10;
-    sqo[ 5]<-11; sqo[ 6]<-18; sqo[ 7]<-19; sqo[ 8]<-20;
+    let so = Array.make 9 0 in
+    so[ 0]<-0; so[ 1]<-1; so[ 2]<-2; so[ 3]<-9; so[ 4]<-10;
+    so[ 5]<-11; so[ 6]<-18; so[ 7]<-19; so[ 8]<-20;
     { column_start = cs; column_offsets = co;
       row_start    = rs; row_offsets    = ro;
-      square_start = ss; square_offsets = sqo; }
+      square_start = ss; square_offsets = so; }
 
 end
 
@@ -491,7 +491,6 @@
 
 end
 
-(*
 module RandomSolver
 
   (* a variant: solve using a random order of cells *)
@@ -603,7 +602,6 @@
     if check_valid s g then solve s g else raise NoSolution
 
 end
-*)
 
 
 (** {2 Some Tests} *)
@@ -615,11 +613,7 @@
 
   use import Solver
   use import map.Map
-<<<<<<< HEAD
-  use map.Const
-=======
   use import array.Array
->>>>>>> 2a4fe549
 
   (** Solving the empty grid: easy, yet not trivial *)
   let test0 ()
@@ -650,22 +644,6 @@
 8 0 0 0 0 1 0 0 5
 0 0 0 0 0 0 0 7 6
 *)
-<<<<<<< HEAD
-  constant solvable : grid =
-    (Const.const 0)
-    [0<-2][2<-9][7<-1]
-    [13<-6]
-    [19<-5][20<-3][21<-8][23<-2][24<-7]
-    [27<-3]
-    [40<-7][41<-5][44<-3]
-    [46<-4][47<-1][48<-2][50<-8][51<-9]
-    [56<-4][58<-9][61<-2]
-    [63<-8][68<-1][71<-5]
-    [79<-7][80<-6]
-
-  lemma valid_values_solvable: valid_values solvable
-=======
->>>>>>> 2a4fe549
 
   let test1 ()
     raises { NoSolution -> true }
