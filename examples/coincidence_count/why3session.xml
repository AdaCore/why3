<?xml version="1.0" encoding="UTF-8"?>
<!DOCTYPE why3session PUBLIC "-//Why3//proof session v5//EN"
"http://why3.lri.fr/why3session.dtd">
<why3session shape_version="4">
<<<<<<< HEAD
<prover id="3" name="Alt-Ergo" version="1.01" timelimit="1" steplimit="1" memlimit="1000"/>
=======
<prover id="0" name="Z3" version="4.3.1" timelimit="10" steplimit="0" memlimit="1000"/>
<prover id="1" name="Alt-Ergo" version="0.95.2" timelimit="6" steplimit="0" memlimit="1000"/>
<prover id="2" name="Alt-Ergo" version="0.99.1" timelimit="5" steplimit="0" memlimit="1000"/>
>>>>>>> b48938dc
<file name="../coincidence_count.mlw" expanded="true">
<theory name="CoincidenceCount" sum="7a2287b91f2b0a651faa05f57cda3b8b" expanded="true">
 <goal name="drop_left" expanded="true">
 <proof prover="3"><result status="valid" time="0.21" steps="779"/></proof>
 </goal>
 <goal name="not_mem_inter_r" expanded="true">
 <proof prover="3"><result status="valid" time="0.16" steps="396"/></proof>
 </goal>
 <goal name="not_mem_inter_l" expanded="true">
 <proof prover="3"><result status="valid" time="0.17" steps="396"/></proof>
 </goal>
 <goal name="VC coincidence_count" expl="VC for coincidence_count" expanded="true">
 <transf name="split_goal_wp" expanded="true">
<<<<<<< HEAD
  <goal name="VC coincidence_count.1" expl="1. loop invariant init">
  <proof prover="3"><result status="valid" time="0.01" steps="4"/></proof>
  </goal>
  <goal name="VC coincidence_count.2" expl="2. loop invariant init">
  <proof prover="3"><result status="valid" time="0.01" steps="4"/></proof>
  </goal>
  <goal name="VC coincidence_count.3" expl="3. loop invariant init">
  <proof prover="3"><result status="valid" time="0.01" steps="12"/></proof>
  </goal>
  <goal name="VC coincidence_count.4" expl="4. index in array bounds">
  <proof prover="3"><result status="valid" time="0.01" steps="10"/></proof>
  </goal>
  <goal name="VC coincidence_count.5" expl="5. index in array bounds">
  <proof prover="3"><result status="valid" time="0.01" steps="10"/></proof>
  </goal>
  <goal name="VC coincidence_count.6" expl="6. loop invariant preservation">
  <proof prover="3"><result status="valid" time="0.01" steps="12"/></proof>
  </goal>
  <goal name="VC coincidence_count.7" expl="7. loop invariant preservation">
  <proof prover="3"><result status="valid" time="0.01" steps="12"/></proof>
  </goal>
  <goal name="VC coincidence_count.8" expl="8. loop invariant preservation">
  <proof prover="3"><result status="valid" time="0.14" steps="343"/></proof>
  </goal>
  <goal name="VC coincidence_count.9" expl="9. loop variant decrease">
  <proof prover="3"><result status="valid" time="0.01" steps="12"/></proof>
  </goal>
  <goal name="VC coincidence_count.10" expl="10. index in array bounds">
  <proof prover="3"><result status="valid" time="0.01" steps="11"/></proof>
  </goal>
  <goal name="VC coincidence_count.11" expl="11. index in array bounds">
  <proof prover="3"><result status="valid" time="0.01" steps="11"/></proof>
  </goal>
  <goal name="VC coincidence_count.12" expl="12. loop invariant preservation">
  <proof prover="3"><result status="valid" time="0.01" steps="13"/></proof>
  </goal>
  <goal name="VC coincidence_count.13" expl="13. loop invariant preservation">
  <proof prover="3"><result status="valid" time="0.01" steps="13"/></proof>
  </goal>
  <goal name="VC coincidence_count.14" expl="14. loop invariant preservation">
  <proof prover="3"><result status="valid" time="0.12" steps="344"/></proof>
  </goal>
  <goal name="VC coincidence_count.15" expl="15. loop variant decrease">
  <proof prover="3"><result status="valid" time="0.01" steps="13"/></proof>
  </goal>
  <goal name="VC coincidence_count.16" expl="16. assertion">
  <transf name="introduce_premises">
   <goal name="VC coincidence_count.16.1" expl="1. assertion">
   <transf name="inline_goal">
    <goal name="VC coincidence_count.16.1.1" expl="1. assertion">
    <transf name="split_goal_wp">
     <goal name="VC coincidence_count.16.1.1.1" expl="1. assertion">
     <proof prover="3"><result status="valid" time="0.74" steps="1167"/></proof>
     </goal>
     <goal name="VC coincidence_count.16.1.1.2" expl="2. assertion">
     <transf name="introduce_premises">
      <goal name="VC coincidence_count.16.1.1.2.1" expl="1. assertion">
      <proof prover="3" timelimit="5" memlimit="2000"><result status="valid" time="1.50" steps="2968"/></proof>
      </goal>
     </transf>
     </goal>
    </transf>
    </goal>
   </transf>
=======
  <goal name="WP_parameter coincidence_count.1" expl="1. loop invariant init">
  <proof prover="1"><result status="valid" time="0.01" steps="5"/></proof>
  </goal>
  <goal name="WP_parameter coincidence_count.2" expl="2. loop invariant init">
  <proof prover="1"><result status="valid" time="0.02" steps="5"/></proof>
  </goal>
  <goal name="WP_parameter coincidence_count.3" expl="3. loop invariant init">
  <proof prover="1"><result status="valid" time="0.01" steps="10"/></proof>
  </goal>
  <goal name="WP_parameter coincidence_count.4" expl="4. index in array bounds">
  <proof prover="1"><result status="valid" time="0.01" steps="12"/></proof>
  </goal>
  <goal name="WP_parameter coincidence_count.5" expl="5. index in array bounds">
  <proof prover="1"><result status="valid" time="0.02" steps="12"/></proof>
  </goal>
  <goal name="WP_parameter coincidence_count.6" expl="6. loop invariant preservation">
  <proof prover="1"><result status="valid" time="0.01" steps="14"/></proof>
  </goal>
  <goal name="WP_parameter coincidence_count.7" expl="7. loop invariant preservation">
  <proof prover="1"><result status="valid" time="0.02" steps="14"/></proof>
  </goal>
  <goal name="WP_parameter coincidence_count.8" expl="8. loop invariant preservation">
  <proof prover="1"><result status="valid" time="1.19" steps="375"/></proof>
  </goal>
  <goal name="WP_parameter coincidence_count.9" expl="9. loop variant decrease">
  <proof prover="1"><result status="valid" time="0.01" steps="14"/></proof>
  </goal>
  <goal name="WP_parameter coincidence_count.10" expl="10. index in array bounds">
  <proof prover="1"><result status="valid" time="0.01" steps="13"/></proof>
  </goal>
  <goal name="WP_parameter coincidence_count.11" expl="11. index in array bounds">
  <proof prover="1"><result status="valid" time="0.02" steps="13"/></proof>
  </goal>
  <goal name="WP_parameter coincidence_count.12" expl="12. loop invariant preservation">
  <proof prover="1"><result status="valid" time="0.02" steps="15"/></proof>
  </goal>
  <goal name="WP_parameter coincidence_count.13" expl="13. loop invariant preservation">
  <proof prover="1"><result status="valid" time="0.01" steps="15"/></proof>
  </goal>
  <goal name="WP_parameter coincidence_count.14" expl="14. loop invariant preservation">
  <proof prover="1"><result status="valid" time="1.29" steps="376"/></proof>
  </goal>
  <goal name="WP_parameter coincidence_count.15" expl="15. loop variant decrease">
  <proof prover="1"><result status="valid" time="0.02" steps="15"/></proof>
  </goal>
  <goal name="WP_parameter coincidence_count.16" expl="16. assertion">
  <proof prover="0"><result status="valid" time="1.86"/></proof>
  </goal>
  <goal name="WP_parameter coincidence_count.17" expl="17. assertion">
  <transf name="inline_goal">
   <goal name="WP_parameter coincidence_count.17.1" expl="1. assertion">
   <proof prover="1"><result status="valid" time="0.69" steps="302"/></proof>
>>>>>>> b48938dc
   </goal>
  </transf>
  </goal>
  <goal name="VC coincidence_count.17" expl="17. assertion">
  <proof prover="3"><result status="valid" time="0.61" steps="825"/></proof>
  </goal>
  <goal name="VC coincidence_count.18" expl="18. loop invariant preservation">
  <proof prover="3"><result status="valid" time="0.01" steps="17"/></proof>
  </goal>
  <goal name="VC coincidence_count.19" expl="19. loop invariant preservation">
  <proof prover="3"><result status="valid" time="0.01" steps="17"/></proof>
  </goal>
  <goal name="VC coincidence_count.20" expl="20. loop invariant preservation">
  <proof prover="3"><result status="valid" time="0.06" steps="121"/></proof>
  </goal>
  <goal name="VC coincidence_count.21" expl="21. loop variant decrease">
  <proof prover="3"><result status="valid" time="0.01" steps="17"/></proof>
  </goal>
  <goal name="VC coincidence_count.22" expl="22. postcondition">
  <proof prover="3"><result status="valid" time="0.04" steps="111"/></proof>
  </goal>
 </transf>
 </goal>
</theory>
</file>
</why3session><|MERGE_RESOLUTION|>--- conflicted
+++ resolved
@@ -2,92 +2,22 @@
 <!DOCTYPE why3session PUBLIC "-//Why3//proof session v5//EN"
 "http://why3.lri.fr/why3session.dtd">
 <why3session shape_version="4">
-<<<<<<< HEAD
-<prover id="3" name="Alt-Ergo" version="1.01" timelimit="1" steplimit="1" memlimit="1000"/>
-=======
 <prover id="0" name="Z3" version="4.3.1" timelimit="10" steplimit="0" memlimit="1000"/>
 <prover id="1" name="Alt-Ergo" version="0.95.2" timelimit="6" steplimit="0" memlimit="1000"/>
 <prover id="2" name="Alt-Ergo" version="0.99.1" timelimit="5" steplimit="0" memlimit="1000"/>
->>>>>>> b48938dc
 <file name="../coincidence_count.mlw" expanded="true">
-<theory name="CoincidenceCount" sum="7a2287b91f2b0a651faa05f57cda3b8b" expanded="true">
- <goal name="drop_left" expanded="true">
- <proof prover="3"><result status="valid" time="0.21" steps="779"/></proof>
+<theory name="CoincidenceCount" sum="a8232d091a24913e7b296b0a1514ac32" expanded="true">
+ <goal name="drop_left">
+ <proof prover="2"><result status="valid" time="0.15" steps="486"/></proof>
  </goal>
- <goal name="not_mem_inter_r" expanded="true">
- <proof prover="3"><result status="valid" time="0.16" steps="396"/></proof>
+ <goal name="not_mem_inter_r">
+ <proof prover="1"><result status="valid" time="1.02" steps="585"/></proof>
  </goal>
- <goal name="not_mem_inter_l" expanded="true">
- <proof prover="3"><result status="valid" time="0.17" steps="396"/></proof>
+ <goal name="not_mem_inter_l">
+ <proof prover="1"><result status="valid" time="1.01" steps="585"/></proof>
  </goal>
- <goal name="VC coincidence_count" expl="VC for coincidence_count" expanded="true">
+ <goal name="WP_parameter coincidence_count" expl="VC for coincidence_count" expanded="true">
  <transf name="split_goal_wp" expanded="true">
-<<<<<<< HEAD
-  <goal name="VC coincidence_count.1" expl="1. loop invariant init">
-  <proof prover="3"><result status="valid" time="0.01" steps="4"/></proof>
-  </goal>
-  <goal name="VC coincidence_count.2" expl="2. loop invariant init">
-  <proof prover="3"><result status="valid" time="0.01" steps="4"/></proof>
-  </goal>
-  <goal name="VC coincidence_count.3" expl="3. loop invariant init">
-  <proof prover="3"><result status="valid" time="0.01" steps="12"/></proof>
-  </goal>
-  <goal name="VC coincidence_count.4" expl="4. index in array bounds">
-  <proof prover="3"><result status="valid" time="0.01" steps="10"/></proof>
-  </goal>
-  <goal name="VC coincidence_count.5" expl="5. index in array bounds">
-  <proof prover="3"><result status="valid" time="0.01" steps="10"/></proof>
-  </goal>
-  <goal name="VC coincidence_count.6" expl="6. loop invariant preservation">
-  <proof prover="3"><result status="valid" time="0.01" steps="12"/></proof>
-  </goal>
-  <goal name="VC coincidence_count.7" expl="7. loop invariant preservation">
-  <proof prover="3"><result status="valid" time="0.01" steps="12"/></proof>
-  </goal>
-  <goal name="VC coincidence_count.8" expl="8. loop invariant preservation">
-  <proof prover="3"><result status="valid" time="0.14" steps="343"/></proof>
-  </goal>
-  <goal name="VC coincidence_count.9" expl="9. loop variant decrease">
-  <proof prover="3"><result status="valid" time="0.01" steps="12"/></proof>
-  </goal>
-  <goal name="VC coincidence_count.10" expl="10. index in array bounds">
-  <proof prover="3"><result status="valid" time="0.01" steps="11"/></proof>
-  </goal>
-  <goal name="VC coincidence_count.11" expl="11. index in array bounds">
-  <proof prover="3"><result status="valid" time="0.01" steps="11"/></proof>
-  </goal>
-  <goal name="VC coincidence_count.12" expl="12. loop invariant preservation">
-  <proof prover="3"><result status="valid" time="0.01" steps="13"/></proof>
-  </goal>
-  <goal name="VC coincidence_count.13" expl="13. loop invariant preservation">
-  <proof prover="3"><result status="valid" time="0.01" steps="13"/></proof>
-  </goal>
-  <goal name="VC coincidence_count.14" expl="14. loop invariant preservation">
-  <proof prover="3"><result status="valid" time="0.12" steps="344"/></proof>
-  </goal>
-  <goal name="VC coincidence_count.15" expl="15. loop variant decrease">
-  <proof prover="3"><result status="valid" time="0.01" steps="13"/></proof>
-  </goal>
-  <goal name="VC coincidence_count.16" expl="16. assertion">
-  <transf name="introduce_premises">
-   <goal name="VC coincidence_count.16.1" expl="1. assertion">
-   <transf name="inline_goal">
-    <goal name="VC coincidence_count.16.1.1" expl="1. assertion">
-    <transf name="split_goal_wp">
-     <goal name="VC coincidence_count.16.1.1.1" expl="1. assertion">
-     <proof prover="3"><result status="valid" time="0.74" steps="1167"/></proof>
-     </goal>
-     <goal name="VC coincidence_count.16.1.1.2" expl="2. assertion">
-     <transf name="introduce_premises">
-      <goal name="VC coincidence_count.16.1.1.2.1" expl="1. assertion">
-      <proof prover="3" timelimit="5" memlimit="2000"><result status="valid" time="1.50" steps="2968"/></proof>
-      </goal>
-     </transf>
-     </goal>
-    </transf>
-    </goal>
-   </transf>
-=======
   <goal name="WP_parameter coincidence_count.1" expl="1. loop invariant init">
   <proof prover="1"><result status="valid" time="0.01" steps="5"/></proof>
   </goal>
@@ -140,27 +70,26 @@
   <transf name="inline_goal">
    <goal name="WP_parameter coincidence_count.17.1" expl="1. assertion">
    <proof prover="1"><result status="valid" time="0.69" steps="302"/></proof>
->>>>>>> b48938dc
    </goal>
   </transf>
   </goal>
-  <goal name="VC coincidence_count.17" expl="17. assertion">
-  <proof prover="3"><result status="valid" time="0.61" steps="825"/></proof>
+  <goal name="WP_parameter coincidence_count.18" expl="18. loop invariant preservation">
+  <proof prover="1"><result status="valid" time="0.01" steps="19"/></proof>
   </goal>
-  <goal name="VC coincidence_count.18" expl="18. loop invariant preservation">
-  <proof prover="3"><result status="valid" time="0.01" steps="17"/></proof>
+  <goal name="WP_parameter coincidence_count.19" expl="19. loop invariant preservation">
+  <proof prover="1"><result status="valid" time="0.02" steps="19"/></proof>
   </goal>
-  <goal name="VC coincidence_count.19" expl="19. loop invariant preservation">
-  <proof prover="3"><result status="valid" time="0.01" steps="17"/></proof>
+  <goal name="WP_parameter coincidence_count.20" expl="20. loop invariant preservation">
+  <proof prover="1"><result status="valid" time="0.70" steps="167"/></proof>
   </goal>
-  <goal name="VC coincidence_count.20" expl="20. loop invariant preservation">
-  <proof prover="3"><result status="valid" time="0.06" steps="121"/></proof>
+  <goal name="WP_parameter coincidence_count.21" expl="21. loop variant decrease">
+  <proof prover="1"><result status="valid" time="0.01" steps="19"/></proof>
   </goal>
-  <goal name="VC coincidence_count.21" expl="21. loop variant decrease">
-  <proof prover="3"><result status="valid" time="0.01" steps="17"/></proof>
+  <goal name="WP_parameter coincidence_count.22" expl="22. postcondition">
+  <proof prover="1"><result status="valid" time="0.08" steps="109"/></proof>
   </goal>
-  <goal name="VC coincidence_count.22" expl="22. postcondition">
-  <proof prover="3"><result status="valid" time="0.04" steps="111"/></proof>
+  <goal name="WP_parameter coincidence_count.23" expl="23. postcondition">
+  <proof prover="1"><result status="valid" time="0.08" steps="108"/></proof>
   </goal>
  </transf>
  </goal>
