<?xml version="1.0" encoding="UTF-8"?>
<!DOCTYPE why3session PUBLIC "-//Why3//proof session v2//EN" "http://why3.lri.fr/why3session.dtd">
<why3session shape_version="4">
 <prover
  id="0"
  name="Alt-Ergo"
  version="0.95.1"/>
 <prover
  id="1"
  name="Alt-Ergo"
  version="0.95.2"/>
 <prover
  id="2"
  name="CVC4"
  version="1.0"/>
 <prover
  id="3"
  name="Z3"
  version="4.3.1"/>
 <file
  name="../binary_search.mlw"
  verified="true"
  expanded="true">
  <theory
   name="BinarySearch"
   locfile="../binary_search.mlw"
   loclnum="5" loccnumb="7" loccnume="19"
   verified="true"
   expanded="true">
   <goal
    name="WP_parameter binary_search"
    locfile="../binary_search.mlw"
    loclnum="17" loccnumb="6" loccnume="19"
    expl="VC for binary_search"
    sum="0c1844fcada8193928cd318f88d39662"
    proved="true"
    expanded="true"
    shape="iNainfix =agetV1V5V2Iainfix &lt;V5V0Aainfix &lt;=c0V5Fiiainfix =agetV1V6V2Aainfix &lt;V6V0Aainfix &lt;=c0V6ainfix &lt;ainfix -V7V4ainfix -V3V4Aainfix &lt;=c0ainfix -V3V4Aainfix &lt;=V8V7Aainfix &lt;=V4V8Iainfix =agetV1V8V2Iainfix &lt;V8V0Aainfix &lt;=c0V8FAainfix &lt;V7V0Aainfix &lt;=c0V4Iainfix =V7ainfix -V6c1Fainfix &gt;agetV1V6V2Aainfix &lt;V6V0Aainfix &lt;=c0V6ainfix &lt;ainfix -V3V9ainfix -V3V4Aainfix &lt;=c0ainfix -V3V4Aainfix &lt;=V10V3Aainfix &lt;=V9V10Iainfix =agetV1V10V2Iainfix &lt;V10V0Aainfix &lt;=c0V10FAainfix &lt;V3V0Aainfix &lt;=c0V9Iainfix =V9ainfix +V6c1Fainfix &lt;agetV1V6V2Aainfix &lt;V6V0Aainfix &lt;=c0V6Aainfix &lt;=V6V3Aainfix &lt;=V4V6Lainfix +V4adivainfix -V3V4c2ainfix &lt;=V4V3Iainfix &lt;=V11V3Aainfix &lt;=V4V11Iainfix =agetV1V11V2Iainfix &lt;V11V0Aainfix &lt;=c0V11FAainfix &lt;V3V0Aainfix &lt;=c0V4FAainfix &lt;=V12ainfix -V0c1Aainfix &lt;=c0V12Iainfix =agetV1V12V2Iainfix &lt;V12V0Aainfix &lt;=c0V12FAainfix &lt;ainfix -V0c1V0Aainfix &lt;=c0c0Iainfix &lt;=agetV1V13agetV1V14Iainfix &lt;V14V0Aainfix &lt;=V13V14Aainfix &lt;=c0V13FAainfix &lt;=c0V0F">
    <label
     name="expl:VC for binary_search"/>
    <proof
     prover="0"
     timelimit="10"
     memlimit="0"
     obsolete="false"
     archived="false">
     <result status="valid" time="0.17"/>
    </proof>
    <proof
     prover="2"
     timelimit="3"
     memlimit="1000"
     obsolete="false"
     archived="false">
     <result status="valid" time="0.06"/>
    </proof>
    <proof
     prover="3"
     timelimit="3"
     memlimit="1000"
     obsolete="false"
     archived="false">
     <result status="valid" time="0.02"/>
    </proof>
   </goal>
  </theory>
  <theory
   name="BinarySearchAnyMidPoint"
   locfile="../binary_search.mlw"
   loclnum="48" loccnumb="7" loccnume="30"
   verified="true"
   expanded="true">
   <goal
    name="WP_parameter binary_search"
    locfile="../binary_search.mlw"
    loclnum="60" loccnumb="6" loccnume="19"
    expl="VC for binary_search"
    sum="0154a8efbc6117ead9449b584fbf89f2"
    proved="true"
    expanded="true"
    shape="iNainfix =agetV1V5V2Iainfix &lt;V5V0Aainfix &lt;=c0V5Fiiainfix =agetV1V6V2Aainfix &lt;V6V0Aainfix &lt;=c0V6ainfix &lt;ainfix -V7V4ainfix -V3V4Aainfix &lt;=c0ainfix -V3V4Aainfix &lt;=V8V7Aainfix &lt;=V4V8Iainfix =agetV1V8V2Iainfix &lt;V8V0Aainfix &lt;=c0V8FAainfix &lt;V7V0Aainfix &lt;=c0V4Iainfix =V7ainfix -V6c1Fainfix &gt;agetV1V6V2Aainfix &lt;V6V0Aainfix &lt;=c0V6ainfix &lt;ainfix -V3V9ainfix -V3V4Aainfix &lt;=c0ainfix -V3V4Aainfix &lt;=V10V3Aainfix &lt;=V9V10Iainfix =agetV1V10V2Iainfix &lt;V10V0Aainfix &lt;=c0V10FAainfix &lt;V3V0Aainfix &lt;=c0V9Iainfix =V9ainfix +V6c1Fainfix &lt;agetV1V6V2Aainfix &lt;V6V0Aainfix &lt;=c0V6Iainfix &lt;=V6V3Aainfix &lt;=V4V6FAainfix &lt;=V4V3ainfix &lt;=V4V3Iainfix &lt;=V11V3Aainfix &lt;=V4V11Iainfix =agetV1V11V2Iainfix &lt;V11V0Aainfix &lt;=c0V11FAainfix &lt;V3V0Aainfix &lt;=c0V4FAainfix &lt;=V12ainfix -V0c1Aainfix &lt;=c0V12Iainfix =agetV1V12V2Iainfix &lt;V12V0Aainfix &lt;=c0V12FAainfix &lt;ainfix -V0c1V0Aainfix &lt;=c0c0Iainfix &lt;=agetV1V13agetV1V14Iainfix &lt;V14V0Aainfix &lt;=V13V14Aainfix &lt;=c0V13FAainfix &lt;=c0V0F">
    <label
     name="expl:VC for binary_search"/>
    <proof
     prover="0"
     timelimit="10"
     memlimit="0"
     obsolete="false"
     archived="false">
     <result status="valid" time="0.02"/>
    </proof>
    <proof
     prover="2"
     timelimit="3"
     memlimit="1000"
     obsolete="false"
     archived="false">
     <result status="valid" time="0.05"/>
    </proof>
    <proof
     prover="3"
     timelimit="3"
     memlimit="1000"
     obsolete="false"
     archived="false">
     <result status="valid" time="0.02"/>
    </proof>
   </goal>
  </theory>
  <theory
   name="BinarySearchInt32"
   locfile="../binary_search.mlw"
   loclnum="89" loccnumb="7" loccnume="24"
   verified="true"
   expanded="true">
   <goal
    name="WP_parameter binary_search"
    locfile="../binary_search.mlw"
    loclnum="100" loccnumb="6" loccnume="19"
    expl="VC for binary_search"
<<<<<<< HEAD
    sum="a3c7ea3f70f562759a81fdf8fa488683"
=======
    sum="fec81cfc19b7c694f6499b588c2200d5"
>>>>>>> 1550af00
    proved="true"
    expanded="true"
    shape="iNainfix =agetV1V9V2Iainfix &lt;V9ato_intV0Aainfix &lt;=c0V9Fiiainfix =agetV1ato_intV13V2Aainfix &lt;ato_intV13ato_intV0Aainfix &lt;=c0ato_intV13ainfix &lt;ainfix -ato_intV18ato_intV7ainfix -ato_intV6ato_intV7Aainfix &lt;=c0ainfix -ato_intV6ato_intV7Aainfix &lt;=V19ato_intV18Aainfix &lt;=ato_intV7V19Iainfix =agetV1V19V2Iainfix &lt;V19ato_intV0Aainfix &lt;=c0V19FAainfix &lt;ato_intV18ato_intV0Aainfix &lt;=c0ato_intV7Iainfix =V18V17FIainfix =ato_intV17ainfix -ato_intV13ato_intV16FAain_boundsainfix -ato_intV13ato_intV16Iainfix =ato_intV16c1FAain_boundsc1ainfix =V15aTrueIainfix &gt;ato_intagetV1ato_intV13ato_intV2qainfix =V15aTrueFAainfix &lt;ato_intV13ato_intV0Aainfix &lt;=c0ato_intV13ainfix &lt;ainfix -ato_intV6ato_intV22ainfix -ato_intV6ato_intV7Aainfix &lt;=c0ainfix -ato_intV6ato_intV7Aainfix &lt;=V23ato_intV6Aainfix &lt;=ato_intV22V23Iainfix =agetV1V23V2Iainfix &lt;V23ato_intV0Aainfix &lt;=c0V23FAainfix &lt;ato_intV6ato_intV0Aainfix &lt;=c0ato_intV22Iainfix =V22V21FIainfix =ato_intV21ainfix +ato_intV13ato_intV20FAain_boundsainfix +ato_intV13ato_intV20Iainfix =ato_intV20c1FAain_boundsc1ainfix =V14aTrueIainfix &lt;ato_intagetV1ato_intV13ato_intV2qainfix =V14aTrueFAainfix &lt;ato_intV13ato_intV0Aainfix &lt;=c0ato_intV13Aainfix &lt;=ato_intV13ato_intV6Aainfix &lt;=ato_intV7ato_intV13Iainfix =ato_intV13ainfix +ato_intV7ato_intV12FAain_boundsainfix +ato_intV7ato_intV12Iainfix =ato_intV12adivato_intV11ato_intV10FAain_boundsadivato_intV11ato_intV10ANainfix =ato_intV10c0Iainfix =ato_intV11ainfix -ato_intV6ato_intV7FAain_boundsainfix -ato_intV6ato_intV7Iainfix =ato_intV10c2FAain_boundsc2ainfix =V8aTrueIainfix &lt;=ato_intV7ato_intV6qainfix =V8aTrueFIainfix &lt;=V24ato_intV6Aainfix &lt;=ato_intV7V24Iainfix =agetV1V24V2Iainfix &lt;V24ato_intV0Aainfix &lt;=c0V24FAainfix &lt;ato_intV6ato_intV0Aainfix &lt;=c0ato_intV7FAainfix &lt;=V25ato_intV5Aainfix &lt;=ato_intV3V25Iainfix =agetV1V25V2Iainfix &lt;V25ato_intV0Aainfix &lt;=c0V25FAainfix &lt;ato_intV5ato_intV0Aainfix &lt;=c0ato_intV3Iainfix =ato_intV5ainfix -ato_intV0ato_intV4FAain_boundsainfix -ato_intV0ato_intV4Iainfix =ato_intV4c1FAain_boundsc1Iainfix =ato_intV3c0FAain_boundsc0Iainfix &lt;=ato_intagetV1V26ato_intagetV1V27Iainfix &lt;V27ato_intV0Aainfix &lt;=V26V27Aainfix &lt;=c0V26FAainfix &lt;=c0ato_intV0F">
    <label
     name="expl:VC for binary_search"/>
    <proof
     prover="2"
     timelimit="3"
     memlimit="1000"
     obsolete="false"
     archived="false">
     <result status="valid" time="0.07"/>
    </proof>
    <proof
     prover="3"
     timelimit="3"
     memlimit="1000"
     obsolete="false"
     archived="false">
     <result status="valid" time="0.01"/>
    </proof>
<<<<<<< HEAD
=======
   </goal>
  </theory>
  <theory
   name="BinarySearchMachineInts"
   locfile="../binary_search.mlw"
   loclnum="135" loccnumb="7" loccnume="30"
   verified="true"
   expanded="true">
   <goal
    name="WP_parameter binary_search"
    locfile="../binary_search.mlw"
    loclnum="148" loccnumb="6" loccnume="19"
    expl="VC for binary_search"
    sum="29a74ed05ae07cef9f4312647523ae2e"
    proved="true"
    expanded="true"
    shape="iNainfix =agetV1V10V2Iainfix &lt;V10V0Aainfix &lt;=c0V10Fiiainfix =ato_intagetV1ato_intV14ato_intV2Aainfix &lt;ato_intV14V0Aainfix &lt;=c0ato_intV14ainfix &lt;ainfix -ato_intV23ato_intV8ainfix -ato_intV7ato_intV8Aainfix &lt;=c0ainfix -ato_intV7ato_intV8Aainfix &lt;=V24ato_intV23Aainfix &lt;=ato_intV8V24Iainfix =agetV1V24V2Iainfix &lt;V24V0Aainfix &lt;=c0V24FAainfix &lt;ato_intV23V0Aainfix &lt;=c0ato_intV8Iainfix =V23V22FIainfix =ato_intV22ainfix -ato_intV14ato_intV21FAain_boundsainfix -ato_intV14ato_intV21Iainfix =ato_intV21c1FAain_boundsc1ainfix =V20aTrueIiainfix &lt;=ato_intV19ato_intV2ainfix &gt;ato_intV19ato_intV2ainfix =V20aTrueFLagetV1V18Aainfix &lt;V18V0Aainfix &lt;=c0V18Lato_intV14ainfix &lt;ainfix -ato_intV7ato_intV27ainfix -ato_intV7ato_intV8Aainfix &lt;=c0ainfix -ato_intV7ato_intV8Aainfix &lt;=V28ato_intV7Aainfix &lt;=ato_intV27V28Iainfix =agetV1V28V2Iainfix &lt;V28V0Aainfix &lt;=c0V28FAainfix &lt;ato_intV7V0Aainfix &lt;=c0ato_intV27Iainfix =V27V26FIainfix =ato_intV26ainfix +ato_intV14ato_intV25FAain_boundsainfix +ato_intV14ato_intV25Iainfix =ato_intV25c1FAain_boundsc1ainfix =V17aTrueIiainfix &gt;=ato_intV16ato_intV2ainfix &lt;ato_intV16ato_intV2ainfix =V17aTrueFLagetV1V15Aainfix &lt;V15V0Aainfix &lt;=c0V15Lato_intV14Aainfix &lt;=ato_intV14ato_intV7Aainfix &lt;=ato_intV8ato_intV14Iainfix =ato_intV14ainfix +ato_intV8ato_intV13FAain_boundsainfix +ato_intV8ato_intV13Iainfix =ato_intV13adivato_intV12ato_intV11FAain_boundsadivato_intV12ato_intV11ANainfix =ato_intV11c0Iainfix =ato_intV12ainfix -ato_intV7ato_intV8FAain_boundsainfix -ato_intV7ato_intV8Iainfix =ato_intV11c2FAain_boundsc2ainfix =V9aTrueIiainfix &gt;ato_intV8ato_intV7ainfix &lt;=ato_intV8ato_intV7ainfix =V9aTrueFIainfix &lt;=V29ato_intV7Aainfix &lt;=ato_intV8V29Iainfix =agetV1V29V2Iainfix &lt;V29V0Aainfix &lt;=c0V29FAainfix &lt;ato_intV7V0Aainfix &lt;=c0ato_intV8FAainfix &lt;=V30ato_intV6Aainfix &lt;=ato_intV3V30Iainfix =agetV1V30V2Iainfix &lt;V30V0Aainfix &lt;=c0V30FAainfix &lt;ato_intV6V0Aainfix &lt;=c0ato_intV3Iainfix =ato_intV6ainfix -ato_intV5ato_intV4FAain_boundsainfix -ato_intV5ato_intV4Iainfix =ato_intV5V0FAain_boundsV0Iainfix =ato_intV4c1FAain_boundsc1Iainfix =ato_intV3c0FAain_boundsc0Iainfix &lt;=ato_intagetV1V31ato_intagetV1V32Iainfix &lt;V32V0Aainfix &lt;=V31V32Aainfix &lt;=c0V31FAainfix &lt;=V0amax_int32Aainfix &lt;=c0V0F">
    <label
     name="expl:VC for binary_search"/>
>>>>>>> 1550af00
    <transf
     name="split_goal_wp"
     proved="true"
     expanded="true">
     <goal
      name="WP_parameter binary_search.1"
      locfile="../binary_search.mlw"
      loclnum="100" loccnumb="6" loccnume="19"
      expl="1. integer overflow"
<<<<<<< HEAD
      sum="ba7163df2e5e5f7ec1817bbae90b249f"
=======
      sum="44a01446faf0bffd547eafb55acff936"
>>>>>>> 1550af00
      proved="true"
      expanded="false"
      shape="integer overflowain_boundsc0Iainfix &lt;=ato_intagetV1V3ato_intagetV1V4Iainfix &lt;V4ato_intV0Aainfix &lt;=V3V4Aainfix &lt;=c0V3FAainfix &lt;=c0ato_intV0F">
      <label
       name="expl:VC for binary_search"/>
      <proof
       prover="1"
       timelimit="5"
       memlimit="4000"
       obsolete="false"
       archived="false">
       <result status="valid" time="0.01"/>
      </proof>
     </goal>
     <goal
      name="WP_parameter binary_search.2"
      locfile="../binary_search.mlw"
      loclnum="100" loccnumb="6" loccnume="19"
      expl="2. integer overflow"
<<<<<<< HEAD
      sum="35e78bfa395608e808dfeb94ba364bcc"
=======
      sum="0cde83d66e712348b58aa612364de4f2"
>>>>>>> 1550af00
      proved="true"
      expanded="false"
      shape="integer overflowain_boundsc1Iainfix =ato_intV3c0FIain_boundsc0Iainfix &lt;=ato_intagetV1V4ato_intagetV1V5Iainfix &lt;V5ato_intV0Aainfix &lt;=V4V5Aainfix &lt;=c0V4FAainfix &lt;=c0ato_intV0F">
      <label
       name="expl:VC for binary_search"/>
      <proof
       prover="1"
       timelimit="5"
       memlimit="4000"
       obsolete="false"
       archived="false">
       <result status="valid" time="0.01"/>
      </proof>
     </goal>
     <goal
      name="WP_parameter binary_search.3"
      locfile="../binary_search.mlw"
      loclnum="100" loccnumb="6" loccnume="19"
      expl="3. integer overflow"
<<<<<<< HEAD
      sum="13214859c5a2c72dbc2539b8fe3b08a3"
=======
      sum="1d5776dd17848037d82cd18a6457c2e3"
>>>>>>> 1550af00
      proved="true"
      expanded="false"
      shape="integer overflowain_boundsainfix -ato_intV0ato_intV4Iainfix =ato_intV4c1FIain_boundsc1Iainfix =ato_intV3c0FIain_boundsc0Iainfix &lt;=ato_intagetV1V5ato_intagetV1V6Iainfix &lt;V6ato_intV0Aainfix &lt;=V5V6Aainfix &lt;=c0V5FAainfix &lt;=c0ato_intV0F">
      <label
       name="expl:VC for binary_search"/>
      <proof
       prover="1"
       timelimit="5"
       memlimit="4000"
       obsolete="false"
       archived="false">
       <result status="valid" time="0.02"/>
      </proof>
     </goal>
     <goal
      name="WP_parameter binary_search.4"
      locfile="../binary_search.mlw"
<<<<<<< HEAD
      loclnum="100" loccnumb="6" loccnume="19"
      expl="4. loop invariant init"
      sum="274c89a12f8d986f595ebf3ad6c4ae0e"
=======
      loclnum="148" loccnumb="6" loccnume="19"
      expl="4. integer overflow"
      sum="7d60a82794634ca0cac130bd06b01ca7"
>>>>>>> 1550af00
      proved="true"
      expanded="false"
      shape="loop invariant initainfix &lt;ato_intV5ato_intV0Aainfix &lt;=c0ato_intV3Iainfix =ato_intV5ainfix -ato_intV0ato_intV4FIain_boundsainfix -ato_intV0ato_intV4Iainfix =ato_intV4c1FIain_boundsc1Iainfix =ato_intV3c0FIain_boundsc0Iainfix &lt;=ato_intagetV1V6ato_intagetV1V7Iainfix &lt;V7ato_intV0Aainfix &lt;=V6V7Aainfix &lt;=c0V6FAainfix &lt;=c0ato_intV0F">
      <label
       name="expl:VC for binary_search"/>
      <proof
       prover="1"
       timelimit="5"
       memlimit="4000"
       obsolete="false"
       archived="false">
       <result status="valid" time="0.00"/>
      </proof>
     </goal>
     <goal
      name="WP_parameter binary_search.5"
      locfile="../binary_search.mlw"
      loclnum="100" loccnumb="6" loccnume="19"
      expl="5. loop invariant init"
<<<<<<< HEAD
      sum="44b646dff9036a1d53512ab9f026c284"
=======
      sum="0f9f12b41b2185435e7e654658b24482"
>>>>>>> 1550af00
      proved="true"
      expanded="false"
      shape="loop invariant initainfix &lt;=V6ato_intV5Aainfix &lt;=ato_intV3V6Iainfix =agetV1V6V2Iainfix &lt;V6ato_intV0Aainfix &lt;=c0V6FIainfix =ato_intV5ainfix -ato_intV0ato_intV4FIain_boundsainfix -ato_intV0ato_intV4Iainfix =ato_intV4c1FIain_boundsc1Iainfix =ato_intV3c0FIain_boundsc0Iainfix &lt;=ato_intagetV1V7ato_intagetV1V8Iainfix &lt;V8ato_intV0Aainfix &lt;=V7V8Aainfix &lt;=c0V7FAainfix &lt;=c0ato_intV0F">
      <label
       name="expl:VC for binary_search"/>
      <proof
       prover="1"
       timelimit="5"
       memlimit="4000"
       obsolete="false"
       archived="false">
       <result status="valid" time="0.00"/>
      </proof>
     </goal>
     <goal
      name="WP_parameter binary_search.6"
      locfile="../binary_search.mlw"
<<<<<<< HEAD
      loclnum="100" loccnumb="6" loccnume="19"
      expl="6. integer overflow"
      sum="c769b33689d1374b70e1c6b3a51be63b"
=======
      loclnum="148" loccnumb="6" loccnume="19"
      expl="6. loop invariant init"
      sum="6b58227bff94140b4d4cc920a5e3a2e5"
>>>>>>> 1550af00
      proved="true"
      expanded="false"
      shape="integer overflowain_boundsc2Iainfix =V8aTrueIainfix &lt;=ato_intV7ato_intV6qainfix =V8aTrueFIainfix &lt;=V9ato_intV6Aainfix &lt;=ato_intV7V9Iainfix =agetV1V9V2Iainfix &lt;V9ato_intV0Aainfix &lt;=c0V9FAainfix &lt;ato_intV6ato_intV0Aainfix &lt;=c0ato_intV7FIainfix =ato_intV5ainfix -ato_intV0ato_intV4FIain_boundsainfix -ato_intV0ato_intV4Iainfix =ato_intV4c1FIain_boundsc1Iainfix =ato_intV3c0FIain_boundsc0Iainfix &lt;=ato_intagetV1V10ato_intagetV1V11Iainfix &lt;V11ato_intV0Aainfix &lt;=V10V11Aainfix &lt;=c0V10FAainfix &lt;=c0ato_intV0F">
      <label
       name="expl:VC for binary_search"/>
      <proof
       prover="1"
       timelimit="5"
       memlimit="4000"
       obsolete="false"
       archived="false">
       <result status="valid" time="0.01"/>
      </proof>
     </goal>
     <goal
      name="WP_parameter binary_search.7"
      locfile="../binary_search.mlw"
      loclnum="100" loccnumb="6" loccnume="19"
      expl="7. integer overflow"
<<<<<<< HEAD
      sum="9a10a78d8e0b3996f81d0202c2fb3160"
=======
      sum="612a2da7ff2495aacbd77c42adb4e3b9"
>>>>>>> 1550af00
      proved="true"
      expanded="false"
      shape="integer overflowain_boundsainfix -ato_intV6ato_intV7Iainfix =ato_intV9c2FIain_boundsc2Iainfix =V8aTrueIainfix &lt;=ato_intV7ato_intV6qainfix =V8aTrueFIainfix &lt;=V10ato_intV6Aainfix &lt;=ato_intV7V10Iainfix =agetV1V10V2Iainfix &lt;V10ato_intV0Aainfix &lt;=c0V10FAainfix &lt;ato_intV6ato_intV0Aainfix &lt;=c0ato_intV7FIainfix =ato_intV5ainfix -ato_intV0ato_intV4FIain_boundsainfix -ato_intV0ato_intV4Iainfix =ato_intV4c1FIain_boundsc1Iainfix =ato_intV3c0FIain_boundsc0Iainfix &lt;=ato_intagetV1V11ato_intagetV1V12Iainfix &lt;V12ato_intV0Aainfix &lt;=V11V12Aainfix &lt;=c0V11FAainfix &lt;=c0ato_intV0F">
      <label
       name="expl:VC for binary_search"/>
      <proof
       prover="1"
       timelimit="5"
       memlimit="4000"
       obsolete="false"
       archived="false">
       <result status="valid" time="0.02"/>
      </proof>
     </goal>
     <goal
      name="WP_parameter binary_search.8"
      locfile="../binary_search.mlw"
<<<<<<< HEAD
      loclnum="100" loccnumb="6" loccnume="19"
      expl="8. division by zero"
      sum="e04e1ece7faa1c1067862192b5a1485d"
=======
      loclnum="148" loccnumb="6" loccnume="19"
      expl="8. integer overflow"
      sum="4bd2ca9d6f2fd780673a9dc37c651e23"
>>>>>>> 1550af00
      proved="true"
      expanded="false"
      shape="division by zeroNainfix =ato_intV9c0Iainfix =ato_intV10ainfix -ato_intV6ato_intV7FIain_boundsainfix -ato_intV6ato_intV7Iainfix =ato_intV9c2FIain_boundsc2Iainfix =V8aTrueIainfix &lt;=ato_intV7ato_intV6qainfix =V8aTrueFIainfix &lt;=V11ato_intV6Aainfix &lt;=ato_intV7V11Iainfix =agetV1V11V2Iainfix &lt;V11ato_intV0Aainfix &lt;=c0V11FAainfix &lt;ato_intV6ato_intV0Aainfix &lt;=c0ato_intV7FIainfix =ato_intV5ainfix -ato_intV0ato_intV4FIain_boundsainfix -ato_intV0ato_intV4Iainfix =ato_intV4c1FIain_boundsc1Iainfix =ato_intV3c0FIain_boundsc0Iainfix &lt;=ato_intagetV1V12ato_intagetV1V13Iainfix &lt;V13ato_intV0Aainfix &lt;=V12V13Aainfix &lt;=c0V12FAainfix &lt;=c0ato_intV0F">
      <label
       name="expl:VC for binary_search"/>
      <proof
       prover="1"
       timelimit="5"
       memlimit="4000"
       obsolete="false"
       archived="false">
       <result status="valid" time="0.02"/>
      </proof>
     </goal>
     <goal
      name="WP_parameter binary_search.9"
      locfile="../binary_search.mlw"
<<<<<<< HEAD
      loclnum="100" loccnumb="6" loccnume="19"
      expl="9. integer overflow"
      sum="216eeaafdb79bb216c2eae185224eed5"
=======
      loclnum="148" loccnumb="6" loccnume="19"
      expl="9. division by zero"
      sum="c603eec3f74f58d38874498b58b70905"
>>>>>>> 1550af00
      proved="true"
      expanded="false"
      shape="integer overflowain_boundsadivato_intV10ato_intV9Iainfix =ato_intV10ainfix -ato_intV6ato_intV7FIain_boundsainfix -ato_intV6ato_intV7Iainfix =ato_intV9c2FIain_boundsc2Iainfix =V8aTrueIainfix &lt;=ato_intV7ato_intV6qainfix =V8aTrueFIainfix &lt;=V11ato_intV6Aainfix &lt;=ato_intV7V11Iainfix =agetV1V11V2Iainfix &lt;V11ato_intV0Aainfix &lt;=c0V11FAainfix &lt;ato_intV6ato_intV0Aainfix &lt;=c0ato_intV7FIainfix =ato_intV5ainfix -ato_intV0ato_intV4FIain_boundsainfix -ato_intV0ato_intV4Iainfix =ato_intV4c1FIain_boundsc1Iainfix =ato_intV3c0FIain_boundsc0Iainfix &lt;=ato_intagetV1V12ato_intagetV1V13Iainfix &lt;V13ato_intV0Aainfix &lt;=V12V13Aainfix &lt;=c0V12FAainfix &lt;=c0ato_intV0F">
      <label
       name="expl:VC for binary_search"/>
      <proof
       prover="1"
       timelimit="5"
       memlimit="4000"
       obsolete="false"
       archived="false">
       <result status="valid" time="0.04"/>
      </proof>
     </goal>
     <goal
      name="WP_parameter binary_search.10"
      locfile="../binary_search.mlw"
      loclnum="100" loccnumb="6" loccnume="19"
      expl="10. integer overflow"
<<<<<<< HEAD
      sum="4dbc1135e2ca40a4cf70e2a98babb883"
=======
      sum="d6b0da33ef03f63820120b2911ab6e62"
>>>>>>> 1550af00
      proved="true"
      expanded="false"
      shape="integer overflowain_boundsainfix +ato_intV7ato_intV11Iainfix =ato_intV11adivato_intV10ato_intV9FIain_boundsadivato_intV10ato_intV9ANainfix =ato_intV9c0Iainfix =ato_intV10ainfix -ato_intV6ato_intV7FIain_boundsainfix -ato_intV6ato_intV7Iainfix =ato_intV9c2FIain_boundsc2Iainfix =V8aTrueIainfix &lt;=ato_intV7ato_intV6qainfix =V8aTrueFIainfix &lt;=V12ato_intV6Aainfix &lt;=ato_intV7V12Iainfix =agetV1V12V2Iainfix &lt;V12ato_intV0Aainfix &lt;=c0V12FAainfix &lt;ato_intV6ato_intV0Aainfix &lt;=c0ato_intV7FIainfix =ato_intV5ainfix -ato_intV0ato_intV4FIain_boundsainfix -ato_intV0ato_intV4Iainfix =ato_intV4c1FIain_boundsc1Iainfix =ato_intV3c0FIain_boundsc0Iainfix &lt;=ato_intagetV1V13ato_intagetV1V14Iainfix &lt;V14ato_intV0Aainfix &lt;=V13V14Aainfix &lt;=c0V13FAainfix &lt;=c0ato_intV0F">
      <label
       name="expl:VC for binary_search"/>
      <proof
       prover="1"
       timelimit="5"
       memlimit="4000"
       obsolete="false"
       archived="false">
       <result status="valid" time="0.32"/>
      </proof>
     </goal>
     <goal
      name="WP_parameter binary_search.11"
      locfile="../binary_search.mlw"
<<<<<<< HEAD
      loclnum="100" loccnumb="6" loccnume="19"
      expl="11. assertion"
      sum="24d51b4df3b40270b865a7ac897cd4a6"
=======
      loclnum="148" loccnumb="6" loccnume="19"
      expl="11. integer overflow"
      sum="d863e497d02bc391a6235b280278ce65"
>>>>>>> 1550af00
      proved="true"
      expanded="false"
      shape="assertionainfix &lt;=ato_intV12ato_intV6Aainfix &lt;=ato_intV7ato_intV12Iainfix =ato_intV12ainfix +ato_intV7ato_intV11FIain_boundsainfix +ato_intV7ato_intV11Iainfix =ato_intV11adivato_intV10ato_intV9FIain_boundsadivato_intV10ato_intV9ANainfix =ato_intV9c0Iainfix =ato_intV10ainfix -ato_intV6ato_intV7FIain_boundsainfix -ato_intV6ato_intV7Iainfix =ato_intV9c2FIain_boundsc2Iainfix =V8aTrueIainfix &lt;=ato_intV7ato_intV6qainfix =V8aTrueFIainfix &lt;=V13ato_intV6Aainfix &lt;=ato_intV7V13Iainfix =agetV1V13V2Iainfix &lt;V13ato_intV0Aainfix &lt;=c0V13FAainfix &lt;ato_intV6ato_intV0Aainfix &lt;=c0ato_intV7FIainfix =ato_intV5ainfix -ato_intV0ato_intV4FIain_boundsainfix -ato_intV0ato_intV4Iainfix =ato_intV4c1FIain_boundsc1Iainfix =ato_intV3c0FIain_boundsc0Iainfix &lt;=ato_intagetV1V14ato_intagetV1V15Iainfix &lt;V15ato_intV0Aainfix &lt;=V14V15Aainfix &lt;=c0V14FAainfix &lt;=c0ato_intV0F">
      <label
       name="expl:VC for binary_search"/>
      <proof
       prover="1"
       timelimit="5"
       memlimit="4000"
       obsolete="false"
       archived="false">
       <result status="valid" time="0.66"/>
      </proof>
     </goal>
     <goal
      name="WP_parameter binary_search.12"
      locfile="../binary_search.mlw"
<<<<<<< HEAD
      loclnum="100" loccnumb="6" loccnume="19"
      expl="12. precondition"
      sum="6e2271514d66a79693da9c910503aacb"
=======
      loclnum="148" loccnumb="6" loccnume="19"
      expl="12. assertion"
      sum="d1c3d1c313e3c279010ad5da88b4d3f7"
>>>>>>> 1550af00
      proved="true"
      expanded="false"
      shape="preconditionainfix &lt;ato_intV12ato_intV0Aainfix &lt;=c0ato_intV12Iainfix &lt;=ato_intV12ato_intV6Aainfix &lt;=ato_intV7ato_intV12Iainfix =ato_intV12ainfix +ato_intV7ato_intV11FIain_boundsainfix +ato_intV7ato_intV11Iainfix =ato_intV11adivato_intV10ato_intV9FIain_boundsadivato_intV10ato_intV9ANainfix =ato_intV9c0Iainfix =ato_intV10ainfix -ato_intV6ato_intV7FIain_boundsainfix -ato_intV6ato_intV7Iainfix =ato_intV9c2FIain_boundsc2Iainfix =V8aTrueIainfix &lt;=ato_intV7ato_intV6qainfix =V8aTrueFIainfix &lt;=V13ato_intV6Aainfix &lt;=ato_intV7V13Iainfix =agetV1V13V2Iainfix &lt;V13ato_intV0Aainfix &lt;=c0V13FAainfix &lt;ato_intV6ato_intV0Aainfix &lt;=c0ato_intV7FIainfix =ato_intV5ainfix -ato_intV0ato_intV4FIain_boundsainfix -ato_intV0ato_intV4Iainfix =ato_intV4c1FIain_boundsc1Iainfix =ato_intV3c0FIain_boundsc0Iainfix &lt;=ato_intagetV1V14ato_intagetV1V15Iainfix &lt;V15ato_intV0Aainfix &lt;=V14V15Aainfix &lt;=c0V14FAainfix &lt;=c0ato_intV0F">
      <label
       name="expl:VC for binary_search"/>
      <proof
       prover="1"
       timelimit="5"
       memlimit="4000"
       obsolete="false"
       archived="false">
       <result status="valid" time="0.01"/>
      </proof>
     </goal>
     <goal
      name="WP_parameter binary_search.13"
      locfile="../binary_search.mlw"
<<<<<<< HEAD
      loclnum="100" loccnumb="6" loccnume="19"
      expl="13. integer overflow"
      sum="cbf2aab3c180203cd1835728728a5352"
=======
      loclnum="148" loccnumb="6" loccnume="19"
      expl="13. precondition"
      sum="3e609a25eedde41105815480ec27a81c"
>>>>>>> 1550af00
      proved="true"
      expanded="false"
      shape="integer overflowain_boundsc1Iainfix =V13aTrueIainfix &lt;ato_intagetV1ato_intV12ato_intV2qainfix =V13aTrueFIainfix &lt;ato_intV12ato_intV0Aainfix &lt;=c0ato_intV12Iainfix &lt;=ato_intV12ato_intV6Aainfix &lt;=ato_intV7ato_intV12Iainfix =ato_intV12ainfix +ato_intV7ato_intV11FIain_boundsainfix +ato_intV7ato_intV11Iainfix =ato_intV11adivato_intV10ato_intV9FIain_boundsadivato_intV10ato_intV9ANainfix =ato_intV9c0Iainfix =ato_intV10ainfix -ato_intV6ato_intV7FIain_boundsainfix -ato_intV6ato_intV7Iainfix =ato_intV9c2FIain_boundsc2Iainfix =V8aTrueIainfix &lt;=ato_intV7ato_intV6qainfix =V8aTrueFIainfix &lt;=V14ato_intV6Aainfix &lt;=ato_intV7V14Iainfix =agetV1V14V2Iainfix &lt;V14ato_intV0Aainfix &lt;=c0V14FAainfix &lt;ato_intV6ato_intV0Aainfix &lt;=c0ato_intV7FIainfix =ato_intV5ainfix -ato_intV0ato_intV4FIain_boundsainfix -ato_intV0ato_intV4Iainfix =ato_intV4c1FIain_boundsc1Iainfix =ato_intV3c0FIain_boundsc0Iainfix &lt;=ato_intagetV1V15ato_intagetV1V16Iainfix &lt;V16ato_intV0Aainfix &lt;=V15V16Aainfix &lt;=c0V15FAainfix &lt;=c0ato_intV0F">
      <label
       name="expl:VC for binary_search"/>
      <proof
       prover="1"
       timelimit="5"
       memlimit="4000"
       obsolete="false"
       archived="false">
       <result status="valid" time="0.01"/>
      </proof>
     </goal>
     <goal
      name="WP_parameter binary_search.14"
      locfile="../binary_search.mlw"
      loclnum="100" loccnumb="6" loccnume="19"
      expl="14. integer overflow"
<<<<<<< HEAD
      sum="bae6a95aabfa6a333d81d8a8b06047f8"
=======
      sum="a138858a703b9bb2ecbcc9e01f141058"
>>>>>>> 1550af00
      proved="true"
      expanded="false"
      shape="integer overflowain_boundsainfix +ato_intV12ato_intV14Iainfix =ato_intV14c1FIain_boundsc1Iainfix =V13aTrueIainfix &lt;ato_intagetV1ato_intV12ato_intV2qainfix =V13aTrueFIainfix &lt;ato_intV12ato_intV0Aainfix &lt;=c0ato_intV12Iainfix &lt;=ato_intV12ato_intV6Aainfix &lt;=ato_intV7ato_intV12Iainfix =ato_intV12ainfix +ato_intV7ato_intV11FIain_boundsainfix +ato_intV7ato_intV11Iainfix =ato_intV11adivato_intV10ato_intV9FIain_boundsadivato_intV10ato_intV9ANainfix =ato_intV9c0Iainfix =ato_intV10ainfix -ato_intV6ato_intV7FIain_boundsainfix -ato_intV6ato_intV7Iainfix =ato_intV9c2FIain_boundsc2Iainfix =V8aTrueIainfix &lt;=ato_intV7ato_intV6qainfix =V8aTrueFIainfix &lt;=V15ato_intV6Aainfix &lt;=ato_intV7V15Iainfix =agetV1V15V2Iainfix &lt;V15ato_intV0Aainfix &lt;=c0V15FAainfix &lt;ato_intV6ato_intV0Aainfix &lt;=c0ato_intV7FIainfix =ato_intV5ainfix -ato_intV0ato_intV4FIain_boundsainfix -ato_intV0ato_intV4Iainfix =ato_intV4c1FIain_boundsc1Iainfix =ato_intV3c0FIain_boundsc0Iainfix &lt;=ato_intagetV1V16ato_intagetV1V17Iainfix &lt;V17ato_intV0Aainfix &lt;=V16V17Aainfix &lt;=c0V16FAainfix &lt;=c0ato_intV0F">
      <label
       name="expl:VC for binary_search"/>
      <proof
       prover="1"
       timelimit="5"
       memlimit="4000"
       obsolete="false"
       archived="false">
       <result status="valid" time="0.02"/>
      </proof>
     </goal>
     <goal
      name="WP_parameter binary_search.15"
      locfile="../binary_search.mlw"
<<<<<<< HEAD
      loclnum="100" loccnumb="6" loccnume="19"
      expl="15. loop invariant preservation"
      sum="3b6f856abac59b26e070053743caccac"
=======
      loclnum="148" loccnumb="6" loccnume="19"
      expl="15. integer overflow"
      sum="374102082c7e8d79418dee7c8d3cf23b"
>>>>>>> 1550af00
      proved="true"
      expanded="false"
      shape="loop invariant preservationainfix &lt;ato_intV6ato_intV0Aainfix &lt;=c0ato_intV16Iainfix =V16V15FIainfix =ato_intV15ainfix +ato_intV12ato_intV14FIain_boundsainfix +ato_intV12ato_intV14Iainfix =ato_intV14c1FIain_boundsc1Iainfix =V13aTrueIainfix &lt;ato_intagetV1ato_intV12ato_intV2qainfix =V13aTrueFIainfix &lt;ato_intV12ato_intV0Aainfix &lt;=c0ato_intV12Iainfix &lt;=ato_intV12ato_intV6Aainfix &lt;=ato_intV7ato_intV12Iainfix =ato_intV12ainfix +ato_intV7ato_intV11FIain_boundsainfix +ato_intV7ato_intV11Iainfix =ato_intV11adivato_intV10ato_intV9FIain_boundsadivato_intV10ato_intV9ANainfix =ato_intV9c0Iainfix =ato_intV10ainfix -ato_intV6ato_intV7FIain_boundsainfix -ato_intV6ato_intV7Iainfix =ato_intV9c2FIain_boundsc2Iainfix =V8aTrueIainfix &lt;=ato_intV7ato_intV6qainfix =V8aTrueFIainfix &lt;=V17ato_intV6Aainfix &lt;=ato_intV7V17Iainfix =agetV1V17V2Iainfix &lt;V17ato_intV0Aainfix &lt;=c0V17FAainfix &lt;ato_intV6ato_intV0Aainfix &lt;=c0ato_intV7FIainfix =ato_intV5ainfix -ato_intV0ato_intV4FIain_boundsainfix -ato_intV0ato_intV4Iainfix =ato_intV4c1FIain_boundsc1Iainfix =ato_intV3c0FIain_boundsc0Iainfix &lt;=ato_intagetV1V18ato_intagetV1V19Iainfix &lt;V19ato_intV0Aainfix &lt;=V18V19Aainfix &lt;=c0V18FAainfix &lt;=c0ato_intV0F">
      <label
       name="expl:VC for binary_search"/>
      <proof
       prover="1"
       timelimit="5"
       memlimit="4000"
       obsolete="false"
       archived="false">
       <result status="valid" time="0.02"/>
      </proof>
     </goal>
     <goal
      name="WP_parameter binary_search.16"
      locfile="../binary_search.mlw"
      loclnum="100" loccnumb="6" loccnume="19"
      expl="16. loop invariant preservation"
<<<<<<< HEAD
      sum="ca3c9078542805ea435dc5eb683a3edd"
=======
      sum="9b66e84a7f33cf37f221df9b5ad9dbc9"
>>>>>>> 1550af00
      proved="true"
      expanded="true"
      shape="loop invariant preservationainfix &lt;=V17ato_intV6Aainfix &lt;=ato_intV16V17Iainfix =agetV1V17V2Iainfix &lt;V17ato_intV0Aainfix &lt;=c0V17FIainfix =V16V15FIainfix =ato_intV15ainfix +ato_intV12ato_intV14FIain_boundsainfix +ato_intV12ato_intV14Iainfix =ato_intV14c1FIain_boundsc1Iainfix =V13aTrueIainfix &lt;ato_intagetV1ato_intV12ato_intV2qainfix =V13aTrueFIainfix &lt;ato_intV12ato_intV0Aainfix &lt;=c0ato_intV12Iainfix &lt;=ato_intV12ato_intV6Aainfix &lt;=ato_intV7ato_intV12Iainfix =ato_intV12ainfix +ato_intV7ato_intV11FIain_boundsainfix +ato_intV7ato_intV11Iainfix =ato_intV11adivato_intV10ato_intV9FIain_boundsadivato_intV10ato_intV9ANainfix =ato_intV9c0Iainfix =ato_intV10ainfix -ato_intV6ato_intV7FIain_boundsainfix -ato_intV6ato_intV7Iainfix =ato_intV9c2FIain_boundsc2Iainfix =V8aTrueIainfix &lt;=ato_intV7ato_intV6qainfix =V8aTrueFIainfix &lt;=V18ato_intV6Aainfix &lt;=ato_intV7V18Iainfix =agetV1V18V2Iainfix &lt;V18ato_intV0Aainfix &lt;=c0V18FAainfix &lt;ato_intV6ato_intV0Aainfix &lt;=c0ato_intV7FIainfix =ato_intV5ainfix -ato_intV0ato_intV4FIain_boundsainfix -ato_intV0ato_intV4Iainfix =ato_intV4c1FIain_boundsc1Iainfix =ato_intV3c0FIain_boundsc0Iainfix &lt;=ato_intagetV1V19ato_intagetV1V20Iainfix &lt;V20ato_intV0Aainfix &lt;=V19V20Aainfix &lt;=c0V19FAainfix &lt;=c0ato_intV0F">
      <label
       name="expl:VC for binary_search"/>
      <proof
       prover="1"
       timelimit="5"
       memlimit="4000"
       obsolete="false"
       archived="false">
       <result status="valid" time="3.88"/>
      </proof>
     </goal>
     <goal
      name="WP_parameter binary_search.17"
      locfile="../binary_search.mlw"
<<<<<<< HEAD
      loclnum="100" loccnumb="6" loccnume="19"
      expl="17. loop variant decrease"
      sum="06bd1c578cffbad87f756c0fb96186b6"
=======
      loclnum="148" loccnumb="6" loccnume="19"
      expl="17. loop invariant preservation"
      sum="4913f9fb9ee10c30167451e8f1ff1d1c"
>>>>>>> 1550af00
      proved="true"
      expanded="false"
      shape="loop variant decreaseainfix &lt;ainfix -ato_intV6ato_intV16ainfix -ato_intV6ato_intV7Aainfix &lt;=c0ainfix -ato_intV6ato_intV7Iainfix =V16V15FIainfix =ato_intV15ainfix +ato_intV12ato_intV14FIain_boundsainfix +ato_intV12ato_intV14Iainfix =ato_intV14c1FIain_boundsc1Iainfix =V13aTrueIainfix &lt;ato_intagetV1ato_intV12ato_intV2qainfix =V13aTrueFIainfix &lt;ato_intV12ato_intV0Aainfix &lt;=c0ato_intV12Iainfix &lt;=ato_intV12ato_intV6Aainfix &lt;=ato_intV7ato_intV12Iainfix =ato_intV12ainfix +ato_intV7ato_intV11FIain_boundsainfix +ato_intV7ato_intV11Iainfix =ato_intV11adivato_intV10ato_intV9FIain_boundsadivato_intV10ato_intV9ANainfix =ato_intV9c0Iainfix =ato_intV10ainfix -ato_intV6ato_intV7FIain_boundsainfix -ato_intV6ato_intV7Iainfix =ato_intV9c2FIain_boundsc2Iainfix =V8aTrueIainfix &lt;=ato_intV7ato_intV6qainfix =V8aTrueFIainfix &lt;=V17ato_intV6Aainfix &lt;=ato_intV7V17Iainfix =agetV1V17V2Iainfix &lt;V17ato_intV0Aainfix &lt;=c0V17FAainfix &lt;ato_intV6ato_intV0Aainfix &lt;=c0ato_intV7FIainfix =ato_intV5ainfix -ato_intV0ato_intV4FIain_boundsainfix -ato_intV0ato_intV4Iainfix =ato_intV4c1FIain_boundsc1Iainfix =ato_intV3c0FIain_boundsc0Iainfix &lt;=ato_intagetV1V18ato_intagetV1V19Iainfix &lt;V19ato_intV0Aainfix &lt;=V18V19Aainfix &lt;=c0V18FAainfix &lt;=c0ato_intV0F">
      <label
       name="expl:VC for binary_search"/>
      <proof
       prover="1"
       timelimit="5"
       memlimit="4000"
       obsolete="false"
       archived="false">
       <result status="valid" time="0.02"/>
      </proof>
     </goal>
     <goal
      name="WP_parameter binary_search.18"
      locfile="../binary_search.mlw"
<<<<<<< HEAD
      loclnum="100" loccnumb="6" loccnume="19"
      expl="18. precondition"
      sum="b3050111f782f6a6d5ca7bf36a85ff78"
=======
      loclnum="148" loccnumb="6" loccnume="19"
      expl="18. loop variant decrease"
      sum="dbfcc7b1570afd626c6fff9339f99b5e"
>>>>>>> 1550af00
      proved="true"
      expanded="false"
      shape="preconditionainfix &lt;ato_intV12ato_intV0Aainfix &lt;=c0ato_intV12INainfix =V13aTrueIainfix &lt;ato_intagetV1ato_intV12ato_intV2qainfix =V13aTrueFIainfix &lt;ato_intV12ato_intV0Aainfix &lt;=c0ato_intV12Iainfix &lt;=ato_intV12ato_intV6Aainfix &lt;=ato_intV7ato_intV12Iainfix =ato_intV12ainfix +ato_intV7ato_intV11FIain_boundsainfix +ato_intV7ato_intV11Iainfix =ato_intV11adivato_intV10ato_intV9FIain_boundsadivato_intV10ato_intV9ANainfix =ato_intV9c0Iainfix =ato_intV10ainfix -ato_intV6ato_intV7FIain_boundsainfix -ato_intV6ato_intV7Iainfix =ato_intV9c2FIain_boundsc2Iainfix =V8aTrueIainfix &lt;=ato_intV7ato_intV6qainfix =V8aTrueFIainfix &lt;=V14ato_intV6Aainfix &lt;=ato_intV7V14Iainfix =agetV1V14V2Iainfix &lt;V14ato_intV0Aainfix &lt;=c0V14FAainfix &lt;ato_intV6ato_intV0Aainfix &lt;=c0ato_intV7FIainfix =ato_intV5ainfix -ato_intV0ato_intV4FIain_boundsainfix -ato_intV0ato_intV4Iainfix =ato_intV4c1FIain_boundsc1Iainfix =ato_intV3c0FIain_boundsc0Iainfix &lt;=ato_intagetV1V15ato_intagetV1V16Iainfix &lt;V16ato_intV0Aainfix &lt;=V15V16Aainfix &lt;=c0V15FAainfix &lt;=c0ato_intV0F">
      <label
       name="expl:VC for binary_search"/>
      <proof
       prover="1"
       timelimit="5"
       memlimit="4000"
       obsolete="false"
       archived="false">
       <result status="valid" time="0.02"/>
      </proof>
     </goal>
     <goal
      name="WP_parameter binary_search.19"
      locfile="../binary_search.mlw"
<<<<<<< HEAD
      loclnum="100" loccnumb="6" loccnume="19"
      expl="19. integer overflow"
      sum="250810ab24453338361adeaeeba881eb"
=======
      loclnum="148" loccnumb="6" loccnume="19"
      expl="19. precondition"
      sum="24a2d2b871faf1cd3b27315ce4a35f5a"
>>>>>>> 1550af00
      proved="true"
      expanded="false"
      shape="integer overflowain_boundsc1Iainfix =V14aTrueIainfix &gt;ato_intagetV1ato_intV12ato_intV2qainfix =V14aTrueFIainfix &lt;ato_intV12ato_intV0Aainfix &lt;=c0ato_intV12INainfix =V13aTrueIainfix &lt;ato_intagetV1ato_intV12ato_intV2qainfix =V13aTrueFIainfix &lt;ato_intV12ato_intV0Aainfix &lt;=c0ato_intV12Iainfix &lt;=ato_intV12ato_intV6Aainfix &lt;=ato_intV7ato_intV12Iainfix =ato_intV12ainfix +ato_intV7ato_intV11FIain_boundsainfix +ato_intV7ato_intV11Iainfix =ato_intV11adivato_intV10ato_intV9FIain_boundsadivato_intV10ato_intV9ANainfix =ato_intV9c0Iainfix =ato_intV10ainfix -ato_intV6ato_intV7FIain_boundsainfix -ato_intV6ato_intV7Iainfix =ato_intV9c2FIain_boundsc2Iainfix =V8aTrueIainfix &lt;=ato_intV7ato_intV6qainfix =V8aTrueFIainfix &lt;=V15ato_intV6Aainfix &lt;=ato_intV7V15Iainfix =agetV1V15V2Iainfix &lt;V15ato_intV0Aainfix &lt;=c0V15FAainfix &lt;ato_intV6ato_intV0Aainfix &lt;=c0ato_intV7FIainfix =ato_intV5ainfix -ato_intV0ato_intV4FIain_boundsainfix -ato_intV0ato_intV4Iainfix =ato_intV4c1FIain_boundsc1Iainfix =ato_intV3c0FIain_boundsc0Iainfix &lt;=ato_intagetV1V16ato_intagetV1V17Iainfix &lt;V17ato_intV0Aainfix &lt;=V16V17Aainfix &lt;=c0V16FAainfix &lt;=c0ato_intV0F">
      <label
       name="expl:VC for binary_search"/>
      <proof
       prover="1"
       timelimit="5"
       memlimit="4000"
       obsolete="false"
       archived="false">
       <result status="valid" time="0.02"/>
      </proof>
     </goal>
     <goal
      name="WP_parameter binary_search.20"
      locfile="../binary_search.mlw"
      loclnum="100" loccnumb="6" loccnume="19"
      expl="20. integer overflow"
<<<<<<< HEAD
      sum="96aa3cd542f85b25e4ff1734434a73f3"
=======
      sum="caad73b1baae33a7eb2e15e4ee938df2"
>>>>>>> 1550af00
      proved="true"
      expanded="false"
      shape="integer overflowain_boundsainfix -ato_intV12ato_intV15Iainfix =ato_intV15c1FIain_boundsc1Iainfix =V14aTrueIainfix &gt;ato_intagetV1ato_intV12ato_intV2qainfix =V14aTrueFIainfix &lt;ato_intV12ato_intV0Aainfix &lt;=c0ato_intV12INainfix =V13aTrueIainfix &lt;ato_intagetV1ato_intV12ato_intV2qainfix =V13aTrueFIainfix &lt;ato_intV12ato_intV0Aainfix &lt;=c0ato_intV12Iainfix &lt;=ato_intV12ato_intV6Aainfix &lt;=ato_intV7ato_intV12Iainfix =ato_intV12ainfix +ato_intV7ato_intV11FIain_boundsainfix +ato_intV7ato_intV11Iainfix =ato_intV11adivato_intV10ato_intV9FIain_boundsadivato_intV10ato_intV9ANainfix =ato_intV9c0Iainfix =ato_intV10ainfix -ato_intV6ato_intV7FIain_boundsainfix -ato_intV6ato_intV7Iainfix =ato_intV9c2FIain_boundsc2Iainfix =V8aTrueIainfix &lt;=ato_intV7ato_intV6qainfix =V8aTrueFIainfix &lt;=V16ato_intV6Aainfix &lt;=ato_intV7V16Iainfix =agetV1V16V2Iainfix &lt;V16ato_intV0Aainfix &lt;=c0V16FAainfix &lt;ato_intV6ato_intV0Aainfix &lt;=c0ato_intV7FIainfix =ato_intV5ainfix -ato_intV0ato_intV4FIain_boundsainfix -ato_intV0ato_intV4Iainfix =ato_intV4c1FIain_boundsc1Iainfix =ato_intV3c0FIain_boundsc0Iainfix &lt;=ato_intagetV1V17ato_intagetV1V18Iainfix &lt;V18ato_intV0Aainfix &lt;=V17V18Aainfix &lt;=c0V17FAainfix &lt;=c0ato_intV0F">
      <label
       name="expl:VC for binary_search"/>
      <proof
       prover="1"
       timelimit="5"
       memlimit="4000"
       obsolete="false"
       archived="false">
       <result status="valid" time="0.02"/>
      </proof>
     </goal>
     <goal
      name="WP_parameter binary_search.21"
      locfile="../binary_search.mlw"
<<<<<<< HEAD
      loclnum="100" loccnumb="6" loccnume="19"
      expl="21. loop invariant preservation"
      sum="bfbaeb01acbd6f6c5039f9849f1fab31"
=======
      loclnum="148" loccnumb="6" loccnume="19"
      expl="21. integer overflow"
      sum="a7744bb60eb07ac656d7195cf1449f00"
>>>>>>> 1550af00
      proved="true"
      expanded="false"
      shape="loop invariant preservationainfix &lt;ato_intV17ato_intV0Aainfix &lt;=c0ato_intV7Iainfix =V17V16FIainfix =ato_intV16ainfix -ato_intV12ato_intV15FIain_boundsainfix -ato_intV12ato_intV15Iainfix =ato_intV15c1FIain_boundsc1Iainfix =V14aTrueIainfix &gt;ato_intagetV1ato_intV12ato_intV2qainfix =V14aTrueFIainfix &lt;ato_intV12ato_intV0Aainfix &lt;=c0ato_intV12INainfix =V13aTrueIainfix &lt;ato_intagetV1ato_intV12ato_intV2qainfix =V13aTrueFIainfix &lt;ato_intV12ato_intV0Aainfix &lt;=c0ato_intV12Iainfix &lt;=ato_intV12ato_intV6Aainfix &lt;=ato_intV7ato_intV12Iainfix =ato_intV12ainfix +ato_intV7ato_intV11FIain_boundsainfix +ato_intV7ato_intV11Iainfix =ato_intV11adivato_intV10ato_intV9FIain_boundsadivato_intV10ato_intV9ANainfix =ato_intV9c0Iainfix =ato_intV10ainfix -ato_intV6ato_intV7FIain_boundsainfix -ato_intV6ato_intV7Iainfix =ato_intV9c2FIain_boundsc2Iainfix =V8aTrueIainfix &lt;=ato_intV7ato_intV6qainfix =V8aTrueFIainfix &lt;=V18ato_intV6Aainfix &lt;=ato_intV7V18Iainfix =agetV1V18V2Iainfix &lt;V18ato_intV0Aainfix &lt;=c0V18FAainfix &lt;ato_intV6ato_intV0Aainfix &lt;=c0ato_intV7FIainfix =ato_intV5ainfix -ato_intV0ato_intV4FIain_boundsainfix -ato_intV0ato_intV4Iainfix =ato_intV4c1FIain_boundsc1Iainfix =ato_intV3c0FIain_boundsc0Iainfix &lt;=ato_intagetV1V19ato_intagetV1V20Iainfix &lt;V20ato_intV0Aainfix &lt;=V19V20Aainfix &lt;=c0V19FAainfix &lt;=c0ato_intV0F">
      <label
       name="expl:VC for binary_search"/>
      <proof
       prover="1"
       timelimit="5"
       memlimit="4000"
       obsolete="false"
       archived="false">
       <result status="valid" time="0.01"/>
      </proof>
     </goal>
     <goal
      name="WP_parameter binary_search.22"
      locfile="../binary_search.mlw"
      loclnum="100" loccnumb="6" loccnume="19"
      expl="22. loop invariant preservation"
<<<<<<< HEAD
      sum="54ffab7e35168a44f0b8cb2cbbb93523"
=======
      sum="86c90abc8dd9ef60c424fb4dd64acaa0"
>>>>>>> 1550af00
      proved="true"
      expanded="false"
      shape="loop invariant preservationainfix &lt;=V18ato_intV17Aainfix &lt;=ato_intV7V18Iainfix =agetV1V18V2Iainfix &lt;V18ato_intV0Aainfix &lt;=c0V18FIainfix =V17V16FIainfix =ato_intV16ainfix -ato_intV12ato_intV15FIain_boundsainfix -ato_intV12ato_intV15Iainfix =ato_intV15c1FIain_boundsc1Iainfix =V14aTrueIainfix &gt;ato_intagetV1ato_intV12ato_intV2qainfix =V14aTrueFIainfix &lt;ato_intV12ato_intV0Aainfix &lt;=c0ato_intV12INainfix =V13aTrueIainfix &lt;ato_intagetV1ato_intV12ato_intV2qainfix =V13aTrueFIainfix &lt;ato_intV12ato_intV0Aainfix &lt;=c0ato_intV12Iainfix &lt;=ato_intV12ato_intV6Aainfix &lt;=ato_intV7ato_intV12Iainfix =ato_intV12ainfix +ato_intV7ato_intV11FIain_boundsainfix +ato_intV7ato_intV11Iainfix =ato_intV11adivato_intV10ato_intV9FIain_boundsadivato_intV10ato_intV9ANainfix =ato_intV9c0Iainfix =ato_intV10ainfix -ato_intV6ato_intV7FIain_boundsainfix -ato_intV6ato_intV7Iainfix =ato_intV9c2FIain_boundsc2Iainfix =V8aTrueIainfix &lt;=ato_intV7ato_intV6qainfix =V8aTrueFIainfix &lt;=V19ato_intV6Aainfix &lt;=ato_intV7V19Iainfix =agetV1V19V2Iainfix &lt;V19ato_intV0Aainfix &lt;=c0V19FAainfix &lt;ato_intV6ato_intV0Aainfix &lt;=c0ato_intV7FIainfix =ato_intV5ainfix -ato_intV0ato_intV4FIain_boundsainfix -ato_intV0ato_intV4Iainfix =ato_intV4c1FIain_boundsc1Iainfix =ato_intV3c0FIain_boundsc0Iainfix &lt;=ato_intagetV1V20ato_intagetV1V21Iainfix &lt;V21ato_intV0Aainfix &lt;=V20V21Aainfix &lt;=c0V20FAainfix &lt;=c0ato_intV0F">
      <label
       name="expl:VC for binary_search"/>
      <proof
       prover="1"
       timelimit="5"
       memlimit="4000"
       obsolete="false"
       archived="false">
       <result status="valid" time="3.57"/>
      </proof>
     </goal>
     <goal
      name="WP_parameter binary_search.23"
      locfile="../binary_search.mlw"
<<<<<<< HEAD
      loclnum="100" loccnumb="6" loccnume="19"
      expl="23. loop variant decrease"
      sum="f11fb74ad397e1b978511a28f6050aa6"
=======
      loclnum="148" loccnumb="6" loccnume="19"
      expl="23. loop invariant preservation"
      sum="1a911bfbf0adf9d461ac664b7dd0bc3b"
>>>>>>> 1550af00
      proved="true"
      expanded="false"
      shape="loop variant decreaseainfix &lt;ainfix -ato_intV17ato_intV7ainfix -ato_intV6ato_intV7Aainfix &lt;=c0ainfix -ato_intV6ato_intV7Iainfix =V17V16FIainfix =ato_intV16ainfix -ato_intV12ato_intV15FIain_boundsainfix -ato_intV12ato_intV15Iainfix =ato_intV15c1FIain_boundsc1Iainfix =V14aTrueIainfix &gt;ato_intagetV1ato_intV12ato_intV2qainfix =V14aTrueFIainfix &lt;ato_intV12ato_intV0Aainfix &lt;=c0ato_intV12INainfix =V13aTrueIainfix &lt;ato_intagetV1ato_intV12ato_intV2qainfix =V13aTrueFIainfix &lt;ato_intV12ato_intV0Aainfix &lt;=c0ato_intV12Iainfix &lt;=ato_intV12ato_intV6Aainfix &lt;=ato_intV7ato_intV12Iainfix =ato_intV12ainfix +ato_intV7ato_intV11FIain_boundsainfix +ato_intV7ato_intV11Iainfix =ato_intV11adivato_intV10ato_intV9FIain_boundsadivato_intV10ato_intV9ANainfix =ato_intV9c0Iainfix =ato_intV10ainfix -ato_intV6ato_intV7FIain_boundsainfix -ato_intV6ato_intV7Iainfix =ato_intV9c2FIain_boundsc2Iainfix =V8aTrueIainfix &lt;=ato_intV7ato_intV6qainfix =V8aTrueFIainfix &lt;=V18ato_intV6Aainfix &lt;=ato_intV7V18Iainfix =agetV1V18V2Iainfix &lt;V18ato_intV0Aainfix &lt;=c0V18FAainfix &lt;ato_intV6ato_intV0Aainfix &lt;=c0ato_intV7FIainfix =ato_intV5ainfix -ato_intV0ato_intV4FIain_boundsainfix -ato_intV0ato_intV4Iainfix =ato_intV4c1FIain_boundsc1Iainfix =ato_intV3c0FIain_boundsc0Iainfix &lt;=ato_intagetV1V19ato_intagetV1V20Iainfix &lt;V20ato_intV0Aainfix &lt;=V19V20Aainfix &lt;=c0V19FAainfix &lt;=c0ato_intV0F">
      <label
       name="expl:VC for binary_search"/>
      <proof
       prover="1"
       timelimit="5"
       memlimit="4000"
       obsolete="false"
       archived="false">
       <result status="valid" time="0.02"/>
      </proof>
     </goal>
     <goal
      name="WP_parameter binary_search.24"
      locfile="../binary_search.mlw"
<<<<<<< HEAD
      loclnum="100" loccnumb="6" loccnume="19"
      expl="24. postcondition"
      sum="70c4a7063de4ba97a0c5f807337c6989"
=======
      loclnum="148" loccnumb="6" loccnume="19"
      expl="24. loop variant decrease"
      sum="5d0844bf4f90c3de1c826e243c751386"
>>>>>>> 1550af00
      proved="true"
      expanded="false"
      shape="postconditionainfix =agetV1ato_intV12V2Aainfix &lt;ato_intV12ato_intV0Aainfix &lt;=c0ato_intV12INainfix =V14aTrueIainfix &gt;ato_intagetV1ato_intV12ato_intV2qainfix =V14aTrueFIainfix &lt;ato_intV12ato_intV0Aainfix &lt;=c0ato_intV12INainfix =V13aTrueIainfix &lt;ato_intagetV1ato_intV12ato_intV2qainfix =V13aTrueFIainfix &lt;ato_intV12ato_intV0Aainfix &lt;=c0ato_intV12Iainfix &lt;=ato_intV12ato_intV6Aainfix &lt;=ato_intV7ato_intV12Iainfix =ato_intV12ainfix +ato_intV7ato_intV11FIain_boundsainfix +ato_intV7ato_intV11Iainfix =ato_intV11adivato_intV10ato_intV9FIain_boundsadivato_intV10ato_intV9ANainfix =ato_intV9c0Iainfix =ato_intV10ainfix -ato_intV6ato_intV7FIain_boundsainfix -ato_intV6ato_intV7Iainfix =ato_intV9c2FIain_boundsc2Iainfix =V8aTrueIainfix &lt;=ato_intV7ato_intV6qainfix =V8aTrueFIainfix &lt;=V15ato_intV6Aainfix &lt;=ato_intV7V15Iainfix =agetV1V15V2Iainfix &lt;V15ato_intV0Aainfix &lt;=c0V15FAainfix &lt;ato_intV6ato_intV0Aainfix &lt;=c0ato_intV7FIainfix =ato_intV5ainfix -ato_intV0ato_intV4FIain_boundsainfix -ato_intV0ato_intV4Iainfix =ato_intV4c1FIain_boundsc1Iainfix =ato_intV3c0FIain_boundsc0Iainfix &lt;=ato_intagetV1V16ato_intagetV1V17Iainfix &lt;V17ato_intV0Aainfix &lt;=V16V17Aainfix &lt;=c0V16FAainfix &lt;=c0ato_intV0F">
      <label
       name="expl:VC for binary_search"/>
      <proof
       prover="1"
       timelimit="5"
       memlimit="4000"
       obsolete="false"
       archived="false">
       <result status="valid" time="0.45"/>
      </proof>
     </goal>
     <goal
      name="WP_parameter binary_search.25"
      locfile="../binary_search.mlw"
<<<<<<< HEAD
      loclnum="100" loccnumb="6" loccnume="19"
      expl="25. exceptional postcondition"
      sum="703caf47dd1431722e3dd5ae36d7b22e"
=======
      loclnum="148" loccnumb="6" loccnume="19"
      expl="25. postcondition"
      sum="d30651aa6a0160542233dc9e91904c46"
>>>>>>> 1550af00
      proved="true"
      expanded="false"
      shape="exceptional postconditionNainfix =agetV1V9V2Iainfix &lt;V9ato_intV0Aainfix &lt;=c0V9FINainfix =V8aTrueIainfix &lt;=ato_intV7ato_intV6qainfix =V8aTrueFIainfix &lt;=V10ato_intV6Aainfix &lt;=ato_intV7V10Iainfix =agetV1V10V2Iainfix &lt;V10ato_intV0Aainfix &lt;=c0V10FAainfix &lt;ato_intV6ato_intV0Aainfix &lt;=c0ato_intV7FIainfix =ato_intV5ainfix -ato_intV0ato_intV4FIain_boundsainfix -ato_intV0ato_intV4Iainfix =ato_intV4c1FIain_boundsc1Iainfix =ato_intV3c0FIain_boundsc0Iainfix &lt;=ato_intagetV1V11ato_intagetV1V12Iainfix &lt;V12ato_intV0Aainfix &lt;=V11V12Aainfix &lt;=c0V11FAainfix &lt;=c0ato_intV0F">
      <label
       name="expl:VC for binary_search"/>
      <proof
       prover="1"
       timelimit="5"
       memlimit="4000"
       obsolete="false"
       archived="false">
       <result status="valid" time="0.02"/>
      </proof>
<<<<<<< HEAD
=======
      <proof
       prover="2"
       timelimit="3"
       memlimit="1000"
       obsolete="false"
       archived="false">
       <result status="valid" time="0.01"/>
      </proof>
      <transf
       name="split_goal_wp"
       proved="true"
       expanded="false">
       <goal
        name="WP_parameter binary_search.25.1"
        locfile="../binary_search.mlw"
        loclnum="148" loccnumb="6" loccnume="19"
        expl="1."
        sum="a8846390eca183924fa40fcbfdf1b34b"
        proved="true"
        expanded="false"
        shape="ainfix &lt;=c0ato_intV13INainfix =V19aTrueIiainfix &lt;=ato_intV18ato_intV2ainfix &gt;ato_intV18ato_intV2ainfix =V19aTrueFLagetV1V17Iainfix &lt;V17V0Aainfix &lt;=c0V17Lato_intV13INainfix =V16aTrueIiainfix &gt;=ato_intV15ato_intV2ainfix &lt;ato_intV15ato_intV2ainfix =V16aTrueFLagetV1V14Iainfix &lt;V14V0Aainfix &lt;=c0V14Lato_intV13Iainfix &lt;=ato_intV13ato_intV7Aainfix &lt;=ato_intV8ato_intV13Iainfix =ato_intV13ainfix +ato_intV8ato_intV12FIain_boundsainfix +ato_intV8ato_intV12Iainfix =ato_intV12adivato_intV11ato_intV10FIain_boundsadivato_intV11ato_intV10ANainfix =ato_intV10c0Iainfix =ato_intV11ainfix -ato_intV7ato_intV8FIain_boundsainfix -ato_intV7ato_intV8Iainfix =ato_intV10c2FIain_boundsc2Iainfix =V9aTrueIiainfix &gt;ato_intV8ato_intV7ainfix &lt;=ato_intV8ato_intV7ainfix =V9aTrueFIainfix &lt;=V20ato_intV7Aainfix &lt;=ato_intV8V20Iainfix =agetV1V20V2Iainfix &lt;V20V0Aainfix &lt;=c0V20FAainfix &lt;ato_intV7V0Aainfix &lt;=c0ato_intV8FIainfix =ato_intV6ainfix -ato_intV5ato_intV4FIain_boundsainfix -ato_intV5ato_intV4Iainfix =ato_intV5V0FIain_boundsV0Iainfix =ato_intV4c1FIain_boundsc1Iainfix =ato_intV3c0FIain_boundsc0Iainfix &lt;=ato_intagetV1V21ato_intagetV1V22Iainfix &lt;V22V0Aainfix &lt;=V21V22Aainfix &lt;=c0V21FAainfix &lt;=V0amax_int32Aainfix &lt;=c0V0F">
        <label
         name="expl:VC for binary_search"/>
        <proof
         prover="0"
         timelimit="3"
         memlimit="1000"
         obsolete="false"
         archived="false">
         <result status="valid" time="0.02"/>
        </proof>
        <proof
         prover="1"
         timelimit="3"
         memlimit="1000"
         obsolete="false"
         archived="false">
         <result status="valid" time="0.02"/>
        </proof>
        <proof
         prover="2"
         timelimit="3"
         memlimit="1000"
         obsolete="false"
         archived="false">
         <result status="valid" time="0.02"/>
        </proof>
       </goal>
       <goal
        name="WP_parameter binary_search.25.2"
        locfile="../binary_search.mlw"
        loclnum="148" loccnumb="6" loccnume="19"
        expl="2."
        sum="dbae0b5d6e52bd7d04350abc33d9552a"
        proved="true"
        expanded="false"
        shape="ainfix &lt;ato_intV13V0INainfix =V19aTrueIiainfix &lt;=ato_intV18ato_intV2ainfix &gt;ato_intV18ato_intV2ainfix =V19aTrueFLagetV1V17Iainfix &lt;V17V0Aainfix &lt;=c0V17Lato_intV13INainfix =V16aTrueIiainfix &gt;=ato_intV15ato_intV2ainfix &lt;ato_intV15ato_intV2ainfix =V16aTrueFLagetV1V14Iainfix &lt;V14V0Aainfix &lt;=c0V14Lato_intV13Iainfix &lt;=ato_intV13ato_intV7Aainfix &lt;=ato_intV8ato_intV13Iainfix =ato_intV13ainfix +ato_intV8ato_intV12FIain_boundsainfix +ato_intV8ato_intV12Iainfix =ato_intV12adivato_intV11ato_intV10FIain_boundsadivato_intV11ato_intV10ANainfix =ato_intV10c0Iainfix =ato_intV11ainfix -ato_intV7ato_intV8FIain_boundsainfix -ato_intV7ato_intV8Iainfix =ato_intV10c2FIain_boundsc2Iainfix =V9aTrueIiainfix &gt;ato_intV8ato_intV7ainfix &lt;=ato_intV8ato_intV7ainfix =V9aTrueFIainfix &lt;=V20ato_intV7Aainfix &lt;=ato_intV8V20Iainfix =agetV1V20V2Iainfix &lt;V20V0Aainfix &lt;=c0V20FAainfix &lt;ato_intV7V0Aainfix &lt;=c0ato_intV8FIainfix =ato_intV6ainfix -ato_intV5ato_intV4FIain_boundsainfix -ato_intV5ato_intV4Iainfix =ato_intV5V0FIain_boundsV0Iainfix =ato_intV4c1FIain_boundsc1Iainfix =ato_intV3c0FIain_boundsc0Iainfix &lt;=ato_intagetV1V21ato_intagetV1V22Iainfix &lt;V22V0Aainfix &lt;=V21V22Aainfix &lt;=c0V21FAainfix &lt;=V0amax_int32Aainfix &lt;=c0V0F">
        <label
         name="expl:VC for binary_search"/>
        <proof
         prover="0"
         timelimit="3"
         memlimit="1000"
         obsolete="false"
         archived="false">
         <result status="valid" time="0.02"/>
        </proof>
        <proof
         prover="1"
         timelimit="3"
         memlimit="1000"
         obsolete="false"
         archived="false">
         <result status="valid" time="0.03"/>
        </proof>
        <proof
         prover="2"
         timelimit="3"
         memlimit="1000"
         obsolete="false"
         archived="false">
         <result status="valid" time="0.01"/>
        </proof>
       </goal>
       <goal
        name="WP_parameter binary_search.25.3"
        locfile="../binary_search.mlw"
        loclnum="148" loccnumb="6" loccnume="19"
        expl="3."
        sum="21bf28bacdd4db2b50c435ae5841de85"
        proved="true"
        expanded="false"
        shape="ainfix =ato_intagetV1ato_intV13ato_intV2INainfix =V19aTrueIiainfix &lt;=ato_intV18ato_intV2ainfix &gt;ato_intV18ato_intV2ainfix =V19aTrueFLagetV1V17Iainfix &lt;V17V0Aainfix &lt;=c0V17Lato_intV13INainfix =V16aTrueIiainfix &gt;=ato_intV15ato_intV2ainfix &lt;ato_intV15ato_intV2ainfix =V16aTrueFLagetV1V14Iainfix &lt;V14V0Aainfix &lt;=c0V14Lato_intV13Iainfix &lt;=ato_intV13ato_intV7Aainfix &lt;=ato_intV8ato_intV13Iainfix =ato_intV13ainfix +ato_intV8ato_intV12FIain_boundsainfix +ato_intV8ato_intV12Iainfix =ato_intV12adivato_intV11ato_intV10FIain_boundsadivato_intV11ato_intV10ANainfix =ato_intV10c0Iainfix =ato_intV11ainfix -ato_intV7ato_intV8FIain_boundsainfix -ato_intV7ato_intV8Iainfix =ato_intV10c2FIain_boundsc2Iainfix =V9aTrueIiainfix &gt;ato_intV8ato_intV7ainfix &lt;=ato_intV8ato_intV7ainfix =V9aTrueFIainfix &lt;=V20ato_intV7Aainfix &lt;=ato_intV8V20Iainfix =agetV1V20V2Iainfix &lt;V20V0Aainfix &lt;=c0V20FAainfix &lt;ato_intV7V0Aainfix &lt;=c0ato_intV8FIainfix =ato_intV6ainfix -ato_intV5ato_intV4FIain_boundsainfix -ato_intV5ato_intV4Iainfix =ato_intV5V0FIain_boundsV0Iainfix =ato_intV4c1FIain_boundsc1Iainfix =ato_intV3c0FIain_boundsc0Iainfix &lt;=ato_intagetV1V21ato_intagetV1V22Iainfix &lt;V22V0Aainfix &lt;=V21V22Aainfix &lt;=c0V21FAainfix &lt;=V0amax_int32Aainfix &lt;=c0V0F">
        <label
         name="expl:VC for binary_search"/>
        <proof
         prover="0"
         timelimit="3"
         memlimit="1000"
         obsolete="false"
         archived="false">
         <result status="valid" time="0.04"/>
        </proof>
        <proof
         prover="1"
         timelimit="3"
         memlimit="1000"
         obsolete="false"
         archived="false">
         <result status="valid" time="0.02"/>
        </proof>
        <proof
         prover="2"
         timelimit="3"
         memlimit="1000"
         obsolete="false"
         archived="false">
         <result status="valid" time="0.01"/>
        </proof>
       </goal>
      </transf>
     </goal>
     <goal
      name="WP_parameter binary_search.26"
      locfile="../binary_search.mlw"
      loclnum="148" loccnumb="6" loccnume="19"
      expl="26. exceptional postcondition"
      sum="000b0693d4e0599552a9c7057af87736"
      proved="true"
      expanded="false"
      shape="exceptional postconditionNainfix =agetV1V10V2Iainfix &lt;V10V0Aainfix &lt;=c0V10FINainfix =V9aTrueIiainfix &gt;ato_intV8ato_intV7ainfix &lt;=ato_intV8ato_intV7ainfix =V9aTrueFIainfix &lt;=V11ato_intV7Aainfix &lt;=ato_intV8V11Iainfix =agetV1V11V2Iainfix &lt;V11V0Aainfix &lt;=c0V11FAainfix &lt;ato_intV7V0Aainfix &lt;=c0ato_intV8FIainfix =ato_intV6ainfix -ato_intV5ato_intV4FIain_boundsainfix -ato_intV5ato_intV4Iainfix =ato_intV5V0FIain_boundsV0Iainfix =ato_intV4c1FIain_boundsc1Iainfix =ato_intV3c0FIain_boundsc0Iainfix &lt;=ato_intagetV1V12ato_intagetV1V13Iainfix &lt;V13V0Aainfix &lt;=V12V13Aainfix &lt;=c0V12FAainfix &lt;=V0amax_int32Aainfix &lt;=c0V0F">
      <label
       name="expl:VC for binary_search"/>
      <proof
       prover="0"
       timelimit="3"
       memlimit="1000"
       obsolete="false"
       archived="false">
       <result status="valid" time="0.02"/>
      </proof>
      <proof
       prover="1"
       timelimit="3"
       memlimit="1000"
       obsolete="false"
       archived="false">
       <result status="valid" time="0.01"/>
      </proof>
      <proof
       prover="2"
       timelimit="3"
       memlimit="1000"
       obsolete="false"
       archived="false">
       <result status="valid" time="0.00"/>
      </proof>
>>>>>>> 1550af00
     </goal>
    </transf>
   </goal>
  </theory>
 </file>
</why3session><|MERGE_RESOLUTION|>--- conflicted
+++ resolved
@@ -7,14 +7,10 @@
   version="0.95.1"/>
  <prover
   id="1"
-  name="Alt-Ergo"
-  version="0.95.2"/>
- <prover
-  id="2"
   name="CVC4"
   version="1.0"/>
  <prover
-  id="3"
+  id="2"
   name="Z3"
   version="4.3.1"/>
  <file
@@ -47,7 +43,7 @@
      <result status="valid" time="0.17"/>
     </proof>
     <proof
-     prover="2"
+     prover="1"
      timelimit="3"
      memlimit="1000"
      obsolete="false"
@@ -55,7 +51,7 @@
      <result status="valid" time="0.06"/>
     </proof>
     <proof
-     prover="3"
+     prover="2"
      timelimit="3"
      memlimit="1000"
      obsolete="false"
@@ -90,7 +86,7 @@
      <result status="valid" time="0.02"/>
     </proof>
     <proof
-     prover="2"
+     prover="1"
      timelimit="3"
      memlimit="1000"
      obsolete="false"
@@ -98,7 +94,7 @@
      <result status="valid" time="0.05"/>
     </proof>
     <proof
-     prover="3"
+     prover="2"
      timelimit="3"
      memlimit="1000"
      obsolete="false"
@@ -118,18 +114,22 @@
     locfile="../binary_search.mlw"
     loclnum="100" loccnumb="6" loccnume="19"
     expl="VC for binary_search"
-<<<<<<< HEAD
-    sum="a3c7ea3f70f562759a81fdf8fa488683"
-=======
     sum="fec81cfc19b7c694f6499b588c2200d5"
->>>>>>> 1550af00
     proved="true"
     expanded="true"
-    shape="iNainfix =agetV1V9V2Iainfix &lt;V9ato_intV0Aainfix &lt;=c0V9Fiiainfix =agetV1ato_intV13V2Aainfix &lt;ato_intV13ato_intV0Aainfix &lt;=c0ato_intV13ainfix &lt;ainfix -ato_intV18ato_intV7ainfix -ato_intV6ato_intV7Aainfix &lt;=c0ainfix -ato_intV6ato_intV7Aainfix &lt;=V19ato_intV18Aainfix &lt;=ato_intV7V19Iainfix =agetV1V19V2Iainfix &lt;V19ato_intV0Aainfix &lt;=c0V19FAainfix &lt;ato_intV18ato_intV0Aainfix &lt;=c0ato_intV7Iainfix =V18V17FIainfix =ato_intV17ainfix -ato_intV13ato_intV16FAain_boundsainfix -ato_intV13ato_intV16Iainfix =ato_intV16c1FAain_boundsc1ainfix =V15aTrueIainfix &gt;ato_intagetV1ato_intV13ato_intV2qainfix =V15aTrueFAainfix &lt;ato_intV13ato_intV0Aainfix &lt;=c0ato_intV13ainfix &lt;ainfix -ato_intV6ato_intV22ainfix -ato_intV6ato_intV7Aainfix &lt;=c0ainfix -ato_intV6ato_intV7Aainfix &lt;=V23ato_intV6Aainfix &lt;=ato_intV22V23Iainfix =agetV1V23V2Iainfix &lt;V23ato_intV0Aainfix &lt;=c0V23FAainfix &lt;ato_intV6ato_intV0Aainfix &lt;=c0ato_intV22Iainfix =V22V21FIainfix =ato_intV21ainfix +ato_intV13ato_intV20FAain_boundsainfix +ato_intV13ato_intV20Iainfix =ato_intV20c1FAain_boundsc1ainfix =V14aTrueIainfix &lt;ato_intagetV1ato_intV13ato_intV2qainfix =V14aTrueFAainfix &lt;ato_intV13ato_intV0Aainfix &lt;=c0ato_intV13Aainfix &lt;=ato_intV13ato_intV6Aainfix &lt;=ato_intV7ato_intV13Iainfix =ato_intV13ainfix +ato_intV7ato_intV12FAain_boundsainfix +ato_intV7ato_intV12Iainfix =ato_intV12adivato_intV11ato_intV10FAain_boundsadivato_intV11ato_intV10ANainfix =ato_intV10c0Iainfix =ato_intV11ainfix -ato_intV6ato_intV7FAain_boundsainfix -ato_intV6ato_intV7Iainfix =ato_intV10c2FAain_boundsc2ainfix =V8aTrueIainfix &lt;=ato_intV7ato_intV6qainfix =V8aTrueFIainfix &lt;=V24ato_intV6Aainfix &lt;=ato_intV7V24Iainfix =agetV1V24V2Iainfix &lt;V24ato_intV0Aainfix &lt;=c0V24FAainfix &lt;ato_intV6ato_intV0Aainfix &lt;=c0ato_intV7FAainfix &lt;=V25ato_intV5Aainfix &lt;=ato_intV3V25Iainfix =agetV1V25V2Iainfix &lt;V25ato_intV0Aainfix &lt;=c0V25FAainfix &lt;ato_intV5ato_intV0Aainfix &lt;=c0ato_intV3Iainfix =ato_intV5ainfix -ato_intV0ato_intV4FAain_boundsainfix -ato_intV0ato_intV4Iainfix =ato_intV4c1FAain_boundsc1Iainfix =ato_intV3c0FAain_boundsc0Iainfix &lt;=ato_intagetV1V26ato_intagetV1V27Iainfix &lt;V27ato_intV0Aainfix &lt;=V26V27Aainfix &lt;=c0V26FAainfix &lt;=c0ato_intV0F">
+    shape="iNainfix =agetV1V5V2Iainfix &lt;V5V0Aainfix &lt;=c0V5Fiiainfix =agetV1V7V2Aainfix &lt;V7V0Aainfix &lt;=c0V7ainfix &lt;ainfix -V8V4ainfix -V3V4Aainfix &lt;=c0ainfix -V3V4Aainfix &lt;=V9V8Aainfix &lt;=V4V9Iainfix =agetV1V9V2Iainfix &lt;V9V0Aainfix &lt;=c0V9FAainfix &lt;V8V0Aainfix &lt;=c0V4Iainfix =V8ainfix -V7c1FAainfix &lt;=ainfix -V7c1amax_intAainfix &lt;=amin_intainfix -V7c1ainfix &gt;agetV1V7V2Aainfix &lt;V7V0Aainfix &lt;=c0V7ainfix &lt;ainfix -V3V10ainfix -V3V4Aainfix &lt;=c0ainfix -V3V4Aainfix &lt;=V11V3Aainfix &lt;=V10V11Iainfix =agetV1V11V2Iainfix &lt;V11V0Aainfix &lt;=c0V11FAainfix &lt;V3V0Aainfix &lt;=c0V10Iainfix =V10ainfix +V7c1FAainfix &lt;=ainfix +V7c1amax_intAainfix &lt;=amin_intainfix +V7c1ainfix &lt;agetV1V7V2Aainfix &lt;V7V0Aainfix &lt;=c0V7Aainfix &lt;=V7V3Aainfix &lt;=V4V7Lainfix +V4V6Aainfix &lt;=ainfix +V4V6amax_intAainfix &lt;=amin_intainfix +V4V6Ladivainfix -V3V4c2Aainfix &lt;=ainfix -V3V4amax_intAainfix &lt;=amin_intainfix -V3V4ainfix &lt;=V4V3Iainfix &lt;=V12V3Aainfix &lt;=V4V12Iainfix =agetV1V12V2Iainfix &lt;V12V0Aainfix &lt;=c0V12FAainfix &lt;V3V0Aainfix &lt;=c0V4FAainfix &lt;=V13ainfix -V0c1Aainfix &lt;=c0V13Iainfix =agetV1V13V2Iainfix &lt;V13V0Aainfix &lt;=c0V13FAainfix &lt;ainfix -V0c1V0Aainfix &lt;=c0c0Aainfix &lt;=ainfix -V0c1amax_intAainfix &lt;=amin_intainfix -V0c1Iainfix &lt;=agetV1V14agetV1V15Iainfix &lt;V15V0Aainfix &lt;=V14V15Aainfix &lt;=c0V14FAainfix &lt;=V0amax_intAainfix &lt;=c0V0F">
     <label
      name="expl:VC for binary_search"/>
     <proof
-     prover="2"
+     prover="0"
+     timelimit="5"
+     memlimit="0"
+     obsolete="false"
+     archived="false">
+     <result status="valid" time="0.80"/>
+    </proof>
+    <proof
+     prover="1"
      timelimit="3"
      memlimit="1000"
      obsolete="false"
@@ -137,15 +137,13 @@
      <result status="valid" time="0.07"/>
     </proof>
     <proof
-     prover="3"
+     prover="2"
      timelimit="3"
      memlimit="1000"
      obsolete="false"
      archived="false">
      <result status="valid" time="0.01"/>
     </proof>
-<<<<<<< HEAD
-=======
    </goal>
   </theory>
   <theory
@@ -165,154 +163,221 @@
     shape="iNainfix =agetV1V10V2Iainfix &lt;V10V0Aainfix &lt;=c0V10Fiiainfix =ato_intagetV1ato_intV14ato_intV2Aainfix &lt;ato_intV14V0Aainfix &lt;=c0ato_intV14ainfix &lt;ainfix -ato_intV23ato_intV8ainfix -ato_intV7ato_intV8Aainfix &lt;=c0ainfix -ato_intV7ato_intV8Aainfix &lt;=V24ato_intV23Aainfix &lt;=ato_intV8V24Iainfix =agetV1V24V2Iainfix &lt;V24V0Aainfix &lt;=c0V24FAainfix &lt;ato_intV23V0Aainfix &lt;=c0ato_intV8Iainfix =V23V22FIainfix =ato_intV22ainfix -ato_intV14ato_intV21FAain_boundsainfix -ato_intV14ato_intV21Iainfix =ato_intV21c1FAain_boundsc1ainfix =V20aTrueIiainfix &lt;=ato_intV19ato_intV2ainfix &gt;ato_intV19ato_intV2ainfix =V20aTrueFLagetV1V18Aainfix &lt;V18V0Aainfix &lt;=c0V18Lato_intV14ainfix &lt;ainfix -ato_intV7ato_intV27ainfix -ato_intV7ato_intV8Aainfix &lt;=c0ainfix -ato_intV7ato_intV8Aainfix &lt;=V28ato_intV7Aainfix &lt;=ato_intV27V28Iainfix =agetV1V28V2Iainfix &lt;V28V0Aainfix &lt;=c0V28FAainfix &lt;ato_intV7V0Aainfix &lt;=c0ato_intV27Iainfix =V27V26FIainfix =ato_intV26ainfix +ato_intV14ato_intV25FAain_boundsainfix +ato_intV14ato_intV25Iainfix =ato_intV25c1FAain_boundsc1ainfix =V17aTrueIiainfix &gt;=ato_intV16ato_intV2ainfix &lt;ato_intV16ato_intV2ainfix =V17aTrueFLagetV1V15Aainfix &lt;V15V0Aainfix &lt;=c0V15Lato_intV14Aainfix &lt;=ato_intV14ato_intV7Aainfix &lt;=ato_intV8ato_intV14Iainfix =ato_intV14ainfix +ato_intV8ato_intV13FAain_boundsainfix +ato_intV8ato_intV13Iainfix =ato_intV13adivato_intV12ato_intV11FAain_boundsadivato_intV12ato_intV11ANainfix =ato_intV11c0Iainfix =ato_intV12ainfix -ato_intV7ato_intV8FAain_boundsainfix -ato_intV7ato_intV8Iainfix =ato_intV11c2FAain_boundsc2ainfix =V9aTrueIiainfix &gt;ato_intV8ato_intV7ainfix &lt;=ato_intV8ato_intV7ainfix =V9aTrueFIainfix &lt;=V29ato_intV7Aainfix &lt;=ato_intV8V29Iainfix =agetV1V29V2Iainfix &lt;V29V0Aainfix &lt;=c0V29FAainfix &lt;ato_intV7V0Aainfix &lt;=c0ato_intV8FAainfix &lt;=V30ato_intV6Aainfix &lt;=ato_intV3V30Iainfix =agetV1V30V2Iainfix &lt;V30V0Aainfix &lt;=c0V30FAainfix &lt;ato_intV6V0Aainfix &lt;=c0ato_intV3Iainfix =ato_intV6ainfix -ato_intV5ato_intV4FAain_boundsainfix -ato_intV5ato_intV4Iainfix =ato_intV5V0FAain_boundsV0Iainfix =ato_intV4c1FAain_boundsc1Iainfix =ato_intV3c0FAain_boundsc0Iainfix &lt;=ato_intagetV1V31ato_intagetV1V32Iainfix &lt;V32V0Aainfix &lt;=V31V32Aainfix &lt;=c0V31FAainfix &lt;=V0amax_int32Aainfix &lt;=c0V0F">
     <label
      name="expl:VC for binary_search"/>
->>>>>>> 1550af00
     <transf
      name="split_goal_wp"
      proved="true"
-     expanded="true">
+     expanded="false">
      <goal
       name="WP_parameter binary_search.1"
       locfile="../binary_search.mlw"
-      loclnum="100" loccnumb="6" loccnume="19"
+      loclnum="148" loccnumb="6" loccnume="19"
       expl="1. integer overflow"
-<<<<<<< HEAD
-      sum="ba7163df2e5e5f7ec1817bbae90b249f"
-=======
       sum="44a01446faf0bffd547eafb55acff936"
->>>>>>> 1550af00
-      proved="true"
-      expanded="false"
-      shape="integer overflowain_boundsc0Iainfix &lt;=ato_intagetV1V3ato_intagetV1V4Iainfix &lt;V4ato_intV0Aainfix &lt;=V3V4Aainfix &lt;=c0V3FAainfix &lt;=c0ato_intV0F">
-      <label
-       name="expl:VC for binary_search"/>
-      <proof
-       prover="1"
-       timelimit="5"
-       memlimit="4000"
-       obsolete="false"
-       archived="false">
-       <result status="valid" time="0.01"/>
+      proved="true"
+      expanded="false"
+      shape="integer overflowain_boundsc0Iainfix &lt;=ato_intagetV1V3ato_intagetV1V4Iainfix &lt;V4V0Aainfix &lt;=V3V4Aainfix &lt;=c0V3FAainfix &lt;=V0amax_int32Aainfix &lt;=c0V0F">
+      <label
+       name="expl:VC for binary_search"/>
+      <proof
+       prover="0"
+       timelimit="3"
+       memlimit="1000"
+       obsolete="false"
+       archived="false">
+       <result status="valid" time="0.01"/>
+      </proof>
+      <proof
+       prover="1"
+       timelimit="3"
+       memlimit="1000"
+       obsolete="false"
+       archived="false">
+       <result status="valid" time="0.02"/>
+      </proof>
+      <proof
+       prover="2"
+       timelimit="3"
+       memlimit="1000"
+       obsolete="false"
+       archived="false">
+       <result status="valid" time="0.00"/>
       </proof>
      </goal>
      <goal
       name="WP_parameter binary_search.2"
       locfile="../binary_search.mlw"
-      loclnum="100" loccnumb="6" loccnume="19"
+      loclnum="148" loccnumb="6" loccnume="19"
       expl="2. integer overflow"
-<<<<<<< HEAD
-      sum="35e78bfa395608e808dfeb94ba364bcc"
-=======
       sum="0cde83d66e712348b58aa612364de4f2"
->>>>>>> 1550af00
-      proved="true"
-      expanded="false"
-      shape="integer overflowain_boundsc1Iainfix =ato_intV3c0FIain_boundsc0Iainfix &lt;=ato_intagetV1V4ato_intagetV1V5Iainfix &lt;V5ato_intV0Aainfix &lt;=V4V5Aainfix &lt;=c0V4FAainfix &lt;=c0ato_intV0F">
-      <label
-       name="expl:VC for binary_search"/>
-      <proof
-       prover="1"
-       timelimit="5"
-       memlimit="4000"
-       obsolete="false"
-       archived="false">
-       <result status="valid" time="0.01"/>
+      proved="true"
+      expanded="false"
+      shape="integer overflowain_boundsc1Iainfix =ato_intV3c0FIain_boundsc0Iainfix &lt;=ato_intagetV1V4ato_intagetV1V5Iainfix &lt;V5V0Aainfix &lt;=V4V5Aainfix &lt;=c0V4FAainfix &lt;=V0amax_int32Aainfix &lt;=c0V0F">
+      <label
+       name="expl:VC for binary_search"/>
+      <proof
+       prover="0"
+       timelimit="3"
+       memlimit="1000"
+       obsolete="false"
+       archived="false">
+       <result status="valid" time="0.02"/>
+      </proof>
+      <proof
+       prover="1"
+       timelimit="3"
+       memlimit="1000"
+       obsolete="false"
+       archived="false">
+       <result status="valid" time="0.02"/>
+      </proof>
+      <proof
+       prover="2"
+       timelimit="3"
+       memlimit="1000"
+       obsolete="false"
+       archived="false">
+       <result status="valid" time="0.00"/>
       </proof>
      </goal>
      <goal
       name="WP_parameter binary_search.3"
       locfile="../binary_search.mlw"
-      loclnum="100" loccnumb="6" loccnume="19"
+      loclnum="148" loccnumb="6" loccnume="19"
       expl="3. integer overflow"
-<<<<<<< HEAD
-      sum="13214859c5a2c72dbc2539b8fe3b08a3"
-=======
       sum="1d5776dd17848037d82cd18a6457c2e3"
->>>>>>> 1550af00
-      proved="true"
-      expanded="false"
-      shape="integer overflowain_boundsainfix -ato_intV0ato_intV4Iainfix =ato_intV4c1FIain_boundsc1Iainfix =ato_intV3c0FIain_boundsc0Iainfix &lt;=ato_intagetV1V5ato_intagetV1V6Iainfix &lt;V6ato_intV0Aainfix &lt;=V5V6Aainfix &lt;=c0V5FAainfix &lt;=c0ato_intV0F">
-      <label
-       name="expl:VC for binary_search"/>
-      <proof
-       prover="1"
-       timelimit="5"
-       memlimit="4000"
-       obsolete="false"
-       archived="false">
-       <result status="valid" time="0.02"/>
+      proved="true"
+      expanded="false"
+      shape="integer overflowain_boundsV0Iainfix =ato_intV4c1FIain_boundsc1Iainfix =ato_intV3c0FIain_boundsc0Iainfix &lt;=ato_intagetV1V5ato_intagetV1V6Iainfix &lt;V6V0Aainfix &lt;=V5V6Aainfix &lt;=c0V5FAainfix &lt;=V0amax_int32Aainfix &lt;=c0V0F">
+      <label
+       name="expl:VC for binary_search"/>
+      <proof
+       prover="0"
+       timelimit="3"
+       memlimit="1000"
+       obsolete="false"
+       archived="false">
+       <result status="valid" time="0.01"/>
+      </proof>
+      <proof
+       prover="1"
+       timelimit="3"
+       memlimit="1000"
+       obsolete="false"
+       archived="false">
+       <result status="valid" time="0.02"/>
+      </proof>
+      <proof
+       prover="2"
+       timelimit="3"
+       memlimit="1000"
+       obsolete="false"
+       archived="false">
+       <result status="valid" time="0.00"/>
       </proof>
      </goal>
      <goal
       name="WP_parameter binary_search.4"
       locfile="../binary_search.mlw"
-<<<<<<< HEAD
-      loclnum="100" loccnumb="6" loccnume="19"
-      expl="4. loop invariant init"
-      sum="274c89a12f8d986f595ebf3ad6c4ae0e"
-=======
       loclnum="148" loccnumb="6" loccnume="19"
       expl="4. integer overflow"
       sum="7d60a82794634ca0cac130bd06b01ca7"
->>>>>>> 1550af00
-      proved="true"
-      expanded="false"
-      shape="loop invariant initainfix &lt;ato_intV5ato_intV0Aainfix &lt;=c0ato_intV3Iainfix =ato_intV5ainfix -ato_intV0ato_intV4FIain_boundsainfix -ato_intV0ato_intV4Iainfix =ato_intV4c1FIain_boundsc1Iainfix =ato_intV3c0FIain_boundsc0Iainfix &lt;=ato_intagetV1V6ato_intagetV1V7Iainfix &lt;V7ato_intV0Aainfix &lt;=V6V7Aainfix &lt;=c0V6FAainfix &lt;=c0ato_intV0F">
-      <label
-       name="expl:VC for binary_search"/>
-      <proof
-       prover="1"
-       timelimit="5"
-       memlimit="4000"
-       obsolete="false"
-       archived="false">
-       <result status="valid" time="0.00"/>
+      proved="true"
+      expanded="false"
+      shape="integer overflowain_boundsainfix -ato_intV5ato_intV4Iainfix =ato_intV5V0FIain_boundsV0Iainfix =ato_intV4c1FIain_boundsc1Iainfix =ato_intV3c0FIain_boundsc0Iainfix &lt;=ato_intagetV1V6ato_intagetV1V7Iainfix &lt;V7V0Aainfix &lt;=V6V7Aainfix &lt;=c0V6FAainfix &lt;=V0amax_int32Aainfix &lt;=c0V0F">
+      <label
+       name="expl:VC for binary_search"/>
+      <proof
+       prover="0"
+       timelimit="3"
+       memlimit="1000"
+       obsolete="false"
+       archived="false">
+       <result status="valid" time="0.01"/>
+      </proof>
+      <proof
+       prover="1"
+       timelimit="3"
+       memlimit="1000"
+       obsolete="false"
+       archived="false">
+       <result status="valid" time="0.02"/>
+      </proof>
+      <proof
+       prover="2"
+       timelimit="3"
+       memlimit="1000"
+       obsolete="false"
+       archived="false">
+       <result status="valid" time="0.01"/>
       </proof>
      </goal>
      <goal
       name="WP_parameter binary_search.5"
       locfile="../binary_search.mlw"
-      loclnum="100" loccnumb="6" loccnume="19"
+      loclnum="148" loccnumb="6" loccnume="19"
       expl="5. loop invariant init"
-<<<<<<< HEAD
-      sum="44b646dff9036a1d53512ab9f026c284"
-=======
       sum="0f9f12b41b2185435e7e654658b24482"
->>>>>>> 1550af00
-      proved="true"
-      expanded="false"
-      shape="loop invariant initainfix &lt;=V6ato_intV5Aainfix &lt;=ato_intV3V6Iainfix =agetV1V6V2Iainfix &lt;V6ato_intV0Aainfix &lt;=c0V6FIainfix =ato_intV5ainfix -ato_intV0ato_intV4FIain_boundsainfix -ato_intV0ato_intV4Iainfix =ato_intV4c1FIain_boundsc1Iainfix =ato_intV3c0FIain_boundsc0Iainfix &lt;=ato_intagetV1V7ato_intagetV1V8Iainfix &lt;V8ato_intV0Aainfix &lt;=V7V8Aainfix &lt;=c0V7FAainfix &lt;=c0ato_intV0F">
-      <label
-       name="expl:VC for binary_search"/>
-      <proof
-       prover="1"
-       timelimit="5"
-       memlimit="4000"
-       obsolete="false"
-       archived="false">
-       <result status="valid" time="0.00"/>
+      proved="true"
+      expanded="false"
+      shape="loop invariant initainfix &lt;ato_intV6V0Aainfix &lt;=c0ato_intV3Iainfix =ato_intV6ainfix -ato_intV5ato_intV4FIain_boundsainfix -ato_intV5ato_intV4Iainfix =ato_intV5V0FIain_boundsV0Iainfix =ato_intV4c1FIain_boundsc1Iainfix =ato_intV3c0FIain_boundsc0Iainfix &lt;=ato_intagetV1V7ato_intagetV1V8Iainfix &lt;V8V0Aainfix &lt;=V7V8Aainfix &lt;=c0V7FAainfix &lt;=V0amax_int32Aainfix &lt;=c0V0F">
+      <label
+       name="expl:VC for binary_search"/>
+      <proof
+       prover="0"
+       timelimit="3"
+       memlimit="1000"
+       obsolete="false"
+       archived="false">
+       <result status="valid" time="0.01"/>
+      </proof>
+      <proof
+       prover="1"
+       timelimit="3"
+       memlimit="1000"
+       obsolete="false"
+       archived="false">
+       <result status="valid" time="0.01"/>
+      </proof>
+      <proof
+       prover="2"
+       timelimit="3"
+       memlimit="1000"
+       obsolete="false"
+       archived="false">
+       <result status="valid" time="0.01"/>
       </proof>
      </goal>
      <goal
       name="WP_parameter binary_search.6"
       locfile="../binary_search.mlw"
-<<<<<<< HEAD
-      loclnum="100" loccnumb="6" loccnume="19"
-      expl="6. integer overflow"
-      sum="c769b33689d1374b70e1c6b3a51be63b"
-=======
       loclnum="148" loccnumb="6" loccnume="19"
       expl="6. loop invariant init"
       sum="6b58227bff94140b4d4cc920a5e3a2e5"
->>>>>>> 1550af00
-      proved="true"
-      expanded="false"
-      shape="integer overflowain_boundsc2Iainfix =V8aTrueIainfix &lt;=ato_intV7ato_intV6qainfix =V8aTrueFIainfix &lt;=V9ato_intV6Aainfix &lt;=ato_intV7V9Iainfix =agetV1V9V2Iainfix &lt;V9ato_intV0Aainfix &lt;=c0V9FAainfix &lt;ato_intV6ato_intV0Aainfix &lt;=c0ato_intV7FIainfix =ato_intV5ainfix -ato_intV0ato_intV4FIain_boundsainfix -ato_intV0ato_intV4Iainfix =ato_intV4c1FIain_boundsc1Iainfix =ato_intV3c0FIain_boundsc0Iainfix &lt;=ato_intagetV1V10ato_intagetV1V11Iainfix &lt;V11ato_intV0Aainfix &lt;=V10V11Aainfix &lt;=c0V10FAainfix &lt;=c0ato_intV0F">
-      <label
-       name="expl:VC for binary_search"/>
-      <proof
-       prover="1"
-       timelimit="5"
-       memlimit="4000"
+      proved="true"
+      expanded="false"
+      shape="loop invariant initainfix &lt;=V7ato_intV6Aainfix &lt;=ato_intV3V7Iainfix =agetV1V7V2Iainfix &lt;V7V0Aainfix &lt;=c0V7FIainfix =ato_intV6ainfix -ato_intV5ato_intV4FIain_boundsainfix -ato_intV5ato_intV4Iainfix =ato_intV5V0FIain_boundsV0Iainfix =ato_intV4c1FIain_boundsc1Iainfix =ato_intV3c0FIain_boundsc0Iainfix &lt;=ato_intagetV1V8ato_intagetV1V9Iainfix &lt;V9V0Aainfix &lt;=V8V9Aainfix &lt;=c0V8FAainfix &lt;=V0amax_int32Aainfix &lt;=c0V0F">
+      <label
+       name="expl:VC for binary_search"/>
+      <proof
+       prover="0"
+       timelimit="3"
+       memlimit="1000"
+       obsolete="false"
+       archived="false">
+       <result status="valid" time="0.01"/>
+      </proof>
+      <proof
+       prover="1"
+       timelimit="3"
+       memlimit="1000"
+       obsolete="false"
+       archived="false">
+       <result status="valid" time="0.02"/>
+      </proof>
+      <proof
+       prover="2"
+       timelimit="3"
+       memlimit="1000"
        obsolete="false"
        archived="false">
        <result status="valid" time="0.01"/>
@@ -321,176 +386,250 @@
      <goal
       name="WP_parameter binary_search.7"
       locfile="../binary_search.mlw"
-      loclnum="100" loccnumb="6" loccnume="19"
+      loclnum="148" loccnumb="6" loccnume="19"
       expl="7. integer overflow"
-<<<<<<< HEAD
-      sum="9a10a78d8e0b3996f81d0202c2fb3160"
-=======
       sum="612a2da7ff2495aacbd77c42adb4e3b9"
->>>>>>> 1550af00
-      proved="true"
-      expanded="false"
-      shape="integer overflowain_boundsainfix -ato_intV6ato_intV7Iainfix =ato_intV9c2FIain_boundsc2Iainfix =V8aTrueIainfix &lt;=ato_intV7ato_intV6qainfix =V8aTrueFIainfix &lt;=V10ato_intV6Aainfix &lt;=ato_intV7V10Iainfix =agetV1V10V2Iainfix &lt;V10ato_intV0Aainfix &lt;=c0V10FAainfix &lt;ato_intV6ato_intV0Aainfix &lt;=c0ato_intV7FIainfix =ato_intV5ainfix -ato_intV0ato_intV4FIain_boundsainfix -ato_intV0ato_intV4Iainfix =ato_intV4c1FIain_boundsc1Iainfix =ato_intV3c0FIain_boundsc0Iainfix &lt;=ato_intagetV1V11ato_intagetV1V12Iainfix &lt;V12ato_intV0Aainfix &lt;=V11V12Aainfix &lt;=c0V11FAainfix &lt;=c0ato_intV0F">
-      <label
-       name="expl:VC for binary_search"/>
-      <proof
-       prover="1"
-       timelimit="5"
-       memlimit="4000"
-       obsolete="false"
-       archived="false">
-       <result status="valid" time="0.02"/>
+      proved="true"
+      expanded="false"
+      shape="integer overflowain_boundsc2Iainfix =V9aTrueIiainfix &gt;ato_intV8ato_intV7ainfix &lt;=ato_intV8ato_intV7ainfix =V9aTrueFIainfix &lt;=V10ato_intV7Aainfix &lt;=ato_intV8V10Iainfix =agetV1V10V2Iainfix &lt;V10V0Aainfix &lt;=c0V10FAainfix &lt;ato_intV7V0Aainfix &lt;=c0ato_intV8FIainfix =ato_intV6ainfix -ato_intV5ato_intV4FIain_boundsainfix -ato_intV5ato_intV4Iainfix =ato_intV5V0FIain_boundsV0Iainfix =ato_intV4c1FIain_boundsc1Iainfix =ato_intV3c0FIain_boundsc0Iainfix &lt;=ato_intagetV1V11ato_intagetV1V12Iainfix &lt;V12V0Aainfix &lt;=V11V12Aainfix &lt;=c0V11FAainfix &lt;=V0amax_int32Aainfix &lt;=c0V0F">
+      <label
+       name="expl:VC for binary_search"/>
+      <proof
+       prover="0"
+       timelimit="3"
+       memlimit="1000"
+       obsolete="false"
+       archived="false">
+       <result status="valid" time="0.02"/>
+      </proof>
+      <proof
+       prover="1"
+       timelimit="3"
+       memlimit="1000"
+       obsolete="false"
+       archived="false">
+       <result status="valid" time="0.02"/>
+      </proof>
+      <proof
+       prover="2"
+       timelimit="3"
+       memlimit="1000"
+       obsolete="false"
+       archived="false">
+       <result status="valid" time="0.00"/>
       </proof>
      </goal>
      <goal
       name="WP_parameter binary_search.8"
       locfile="../binary_search.mlw"
-<<<<<<< HEAD
-      loclnum="100" loccnumb="6" loccnume="19"
-      expl="8. division by zero"
-      sum="e04e1ece7faa1c1067862192b5a1485d"
-=======
       loclnum="148" loccnumb="6" loccnume="19"
       expl="8. integer overflow"
       sum="4bd2ca9d6f2fd780673a9dc37c651e23"
->>>>>>> 1550af00
-      proved="true"
-      expanded="false"
-      shape="division by zeroNainfix =ato_intV9c0Iainfix =ato_intV10ainfix -ato_intV6ato_intV7FIain_boundsainfix -ato_intV6ato_intV7Iainfix =ato_intV9c2FIain_boundsc2Iainfix =V8aTrueIainfix &lt;=ato_intV7ato_intV6qainfix =V8aTrueFIainfix &lt;=V11ato_intV6Aainfix &lt;=ato_intV7V11Iainfix =agetV1V11V2Iainfix &lt;V11ato_intV0Aainfix &lt;=c0V11FAainfix &lt;ato_intV6ato_intV0Aainfix &lt;=c0ato_intV7FIainfix =ato_intV5ainfix -ato_intV0ato_intV4FIain_boundsainfix -ato_intV0ato_intV4Iainfix =ato_intV4c1FIain_boundsc1Iainfix =ato_intV3c0FIain_boundsc0Iainfix &lt;=ato_intagetV1V12ato_intagetV1V13Iainfix &lt;V13ato_intV0Aainfix &lt;=V12V13Aainfix &lt;=c0V12FAainfix &lt;=c0ato_intV0F">
-      <label
-       name="expl:VC for binary_search"/>
-      <proof
-       prover="1"
-       timelimit="5"
-       memlimit="4000"
-       obsolete="false"
-       archived="false">
-       <result status="valid" time="0.02"/>
+      proved="true"
+      expanded="false"
+      shape="integer overflowain_boundsainfix -ato_intV7ato_intV8Iainfix =ato_intV10c2FIain_boundsc2Iainfix =V9aTrueIiainfix &gt;ato_intV8ato_intV7ainfix &lt;=ato_intV8ato_intV7ainfix =V9aTrueFIainfix &lt;=V11ato_intV7Aainfix &lt;=ato_intV8V11Iainfix =agetV1V11V2Iainfix &lt;V11V0Aainfix &lt;=c0V11FAainfix &lt;ato_intV7V0Aainfix &lt;=c0ato_intV8FIainfix =ato_intV6ainfix -ato_intV5ato_intV4FIain_boundsainfix -ato_intV5ato_intV4Iainfix =ato_intV5V0FIain_boundsV0Iainfix =ato_intV4c1FIain_boundsc1Iainfix =ato_intV3c0FIain_boundsc0Iainfix &lt;=ato_intagetV1V12ato_intagetV1V13Iainfix &lt;V13V0Aainfix &lt;=V12V13Aainfix &lt;=c0V12FAainfix &lt;=V0amax_int32Aainfix &lt;=c0V0F">
+      <label
+       name="expl:VC for binary_search"/>
+      <proof
+       prover="0"
+       timelimit="3"
+       memlimit="1000"
+       obsolete="false"
+       archived="false">
+       <result status="valid" time="0.03"/>
+      </proof>
+      <proof
+       prover="1"
+       timelimit="3"
+       memlimit="1000"
+       obsolete="false"
+       archived="false">
+       <result status="valid" time="0.02"/>
+      </proof>
+      <proof
+       prover="2"
+       timelimit="3"
+       memlimit="1000"
+       obsolete="false"
+       archived="false">
+       <result status="valid" time="0.01"/>
       </proof>
      </goal>
      <goal
       name="WP_parameter binary_search.9"
       locfile="../binary_search.mlw"
-<<<<<<< HEAD
-      loclnum="100" loccnumb="6" loccnume="19"
-      expl="9. integer overflow"
-      sum="216eeaafdb79bb216c2eae185224eed5"
-=======
       loclnum="148" loccnumb="6" loccnume="19"
       expl="9. division by zero"
       sum="c603eec3f74f58d38874498b58b70905"
->>>>>>> 1550af00
-      proved="true"
-      expanded="false"
-      shape="integer overflowain_boundsadivato_intV10ato_intV9Iainfix =ato_intV10ainfix -ato_intV6ato_intV7FIain_boundsainfix -ato_intV6ato_intV7Iainfix =ato_intV9c2FIain_boundsc2Iainfix =V8aTrueIainfix &lt;=ato_intV7ato_intV6qainfix =V8aTrueFIainfix &lt;=V11ato_intV6Aainfix &lt;=ato_intV7V11Iainfix =agetV1V11V2Iainfix &lt;V11ato_intV0Aainfix &lt;=c0V11FAainfix &lt;ato_intV6ato_intV0Aainfix &lt;=c0ato_intV7FIainfix =ato_intV5ainfix -ato_intV0ato_intV4FIain_boundsainfix -ato_intV0ato_intV4Iainfix =ato_intV4c1FIain_boundsc1Iainfix =ato_intV3c0FIain_boundsc0Iainfix &lt;=ato_intagetV1V12ato_intagetV1V13Iainfix &lt;V13ato_intV0Aainfix &lt;=V12V13Aainfix &lt;=c0V12FAainfix &lt;=c0ato_intV0F">
-      <label
-       name="expl:VC for binary_search"/>
-      <proof
-       prover="1"
-       timelimit="5"
-       memlimit="4000"
-       obsolete="false"
-       archived="false">
-       <result status="valid" time="0.04"/>
+      proved="true"
+      expanded="false"
+      shape="division by zeroNainfix =ato_intV10c0Iainfix =ato_intV11ainfix -ato_intV7ato_intV8FIain_boundsainfix -ato_intV7ato_intV8Iainfix =ato_intV10c2FIain_boundsc2Iainfix =V9aTrueIiainfix &gt;ato_intV8ato_intV7ainfix &lt;=ato_intV8ato_intV7ainfix =V9aTrueFIainfix &lt;=V12ato_intV7Aainfix &lt;=ato_intV8V12Iainfix =agetV1V12V2Iainfix &lt;V12V0Aainfix &lt;=c0V12FAainfix &lt;ato_intV7V0Aainfix &lt;=c0ato_intV8FIainfix =ato_intV6ainfix -ato_intV5ato_intV4FIain_boundsainfix -ato_intV5ato_intV4Iainfix =ato_intV5V0FIain_boundsV0Iainfix =ato_intV4c1FIain_boundsc1Iainfix =ato_intV3c0FIain_boundsc0Iainfix &lt;=ato_intagetV1V13ato_intagetV1V14Iainfix &lt;V14V0Aainfix &lt;=V13V14Aainfix &lt;=c0V13FAainfix &lt;=V0amax_int32Aainfix &lt;=c0V0F">
+      <label
+       name="expl:VC for binary_search"/>
+      <proof
+       prover="0"
+       timelimit="3"
+       memlimit="1000"
+       obsolete="false"
+       archived="false">
+       <result status="valid" time="0.02"/>
+      </proof>
+      <proof
+       prover="1"
+       timelimit="3"
+       memlimit="1000"
+       obsolete="false"
+       archived="false">
+       <result status="valid" time="0.02"/>
+      </proof>
+      <proof
+       prover="2"
+       timelimit="3"
+       memlimit="1000"
+       obsolete="false"
+       archived="false">
+       <result status="valid" time="0.01"/>
       </proof>
      </goal>
      <goal
       name="WP_parameter binary_search.10"
       locfile="../binary_search.mlw"
-      loclnum="100" loccnumb="6" loccnume="19"
+      loclnum="148" loccnumb="6" loccnume="19"
       expl="10. integer overflow"
-<<<<<<< HEAD
-      sum="4dbc1135e2ca40a4cf70e2a98babb883"
-=======
       sum="d6b0da33ef03f63820120b2911ab6e62"
->>>>>>> 1550af00
-      proved="true"
-      expanded="false"
-      shape="integer overflowain_boundsainfix +ato_intV7ato_intV11Iainfix =ato_intV11adivato_intV10ato_intV9FIain_boundsadivato_intV10ato_intV9ANainfix =ato_intV9c0Iainfix =ato_intV10ainfix -ato_intV6ato_intV7FIain_boundsainfix -ato_intV6ato_intV7Iainfix =ato_intV9c2FIain_boundsc2Iainfix =V8aTrueIainfix &lt;=ato_intV7ato_intV6qainfix =V8aTrueFIainfix &lt;=V12ato_intV6Aainfix &lt;=ato_intV7V12Iainfix =agetV1V12V2Iainfix &lt;V12ato_intV0Aainfix &lt;=c0V12FAainfix &lt;ato_intV6ato_intV0Aainfix &lt;=c0ato_intV7FIainfix =ato_intV5ainfix -ato_intV0ato_intV4FIain_boundsainfix -ato_intV0ato_intV4Iainfix =ato_intV4c1FIain_boundsc1Iainfix =ato_intV3c0FIain_boundsc0Iainfix &lt;=ato_intagetV1V13ato_intagetV1V14Iainfix &lt;V14ato_intV0Aainfix &lt;=V13V14Aainfix &lt;=c0V13FAainfix &lt;=c0ato_intV0F">
-      <label
-       name="expl:VC for binary_search"/>
-      <proof
-       prover="1"
-       timelimit="5"
-       memlimit="4000"
-       obsolete="false"
-       archived="false">
-       <result status="valid" time="0.32"/>
+      proved="true"
+      expanded="false"
+      shape="integer overflowain_boundsadivato_intV11ato_intV10Iainfix =ato_intV11ainfix -ato_intV7ato_intV8FIain_boundsainfix -ato_intV7ato_intV8Iainfix =ato_intV10c2FIain_boundsc2Iainfix =V9aTrueIiainfix &gt;ato_intV8ato_intV7ainfix &lt;=ato_intV8ato_intV7ainfix =V9aTrueFIainfix &lt;=V12ato_intV7Aainfix &lt;=ato_intV8V12Iainfix =agetV1V12V2Iainfix &lt;V12V0Aainfix &lt;=c0V12FAainfix &lt;ato_intV7V0Aainfix &lt;=c0ato_intV8FIainfix =ato_intV6ainfix -ato_intV5ato_intV4FIain_boundsainfix -ato_intV5ato_intV4Iainfix =ato_intV5V0FIain_boundsV0Iainfix =ato_intV4c1FIain_boundsc1Iainfix =ato_intV3c0FIain_boundsc0Iainfix &lt;=ato_intagetV1V13ato_intagetV1V14Iainfix &lt;V14V0Aainfix &lt;=V13V14Aainfix &lt;=c0V13FAainfix &lt;=V0amax_int32Aainfix &lt;=c0V0F">
+      <label
+       name="expl:VC for binary_search"/>
+      <proof
+       prover="0"
+       timelimit="3"
+       memlimit="1000"
+       obsolete="false"
+       archived="false">
+       <result status="valid" time="0.06"/>
+      </proof>
+      <proof
+       prover="1"
+       timelimit="3"
+       memlimit="1000"
+       obsolete="false"
+       archived="false">
+       <result status="valid" time="0.02"/>
+      </proof>
+      <proof
+       prover="2"
+       timelimit="3"
+       memlimit="1000"
+       obsolete="false"
+       archived="false">
+       <result status="valid" time="0.01"/>
       </proof>
      </goal>
      <goal
       name="WP_parameter binary_search.11"
       locfile="../binary_search.mlw"
-<<<<<<< HEAD
-      loclnum="100" loccnumb="6" loccnume="19"
-      expl="11. assertion"
-      sum="24d51b4df3b40270b865a7ac897cd4a6"
-=======
       loclnum="148" loccnumb="6" loccnume="19"
       expl="11. integer overflow"
       sum="d863e497d02bc391a6235b280278ce65"
->>>>>>> 1550af00
-      proved="true"
-      expanded="false"
-      shape="assertionainfix &lt;=ato_intV12ato_intV6Aainfix &lt;=ato_intV7ato_intV12Iainfix =ato_intV12ainfix +ato_intV7ato_intV11FIain_boundsainfix +ato_intV7ato_intV11Iainfix =ato_intV11adivato_intV10ato_intV9FIain_boundsadivato_intV10ato_intV9ANainfix =ato_intV9c0Iainfix =ato_intV10ainfix -ato_intV6ato_intV7FIain_boundsainfix -ato_intV6ato_intV7Iainfix =ato_intV9c2FIain_boundsc2Iainfix =V8aTrueIainfix &lt;=ato_intV7ato_intV6qainfix =V8aTrueFIainfix &lt;=V13ato_intV6Aainfix &lt;=ato_intV7V13Iainfix =agetV1V13V2Iainfix &lt;V13ato_intV0Aainfix &lt;=c0V13FAainfix &lt;ato_intV6ato_intV0Aainfix &lt;=c0ato_intV7FIainfix =ato_intV5ainfix -ato_intV0ato_intV4FIain_boundsainfix -ato_intV0ato_intV4Iainfix =ato_intV4c1FIain_boundsc1Iainfix =ato_intV3c0FIain_boundsc0Iainfix &lt;=ato_intagetV1V14ato_intagetV1V15Iainfix &lt;V15ato_intV0Aainfix &lt;=V14V15Aainfix &lt;=c0V14FAainfix &lt;=c0ato_intV0F">
-      <label
-       name="expl:VC for binary_search"/>
-      <proof
-       prover="1"
-       timelimit="5"
-       memlimit="4000"
-       obsolete="false"
-       archived="false">
-       <result status="valid" time="0.66"/>
+      proved="true"
+      expanded="false"
+      shape="integer overflowain_boundsainfix +ato_intV8ato_intV12Iainfix =ato_intV12adivato_intV11ato_intV10FIain_boundsadivato_intV11ato_intV10ANainfix =ato_intV10c0Iainfix =ato_intV11ainfix -ato_intV7ato_intV8FIain_boundsainfix -ato_intV7ato_intV8Iainfix =ato_intV10c2FIain_boundsc2Iainfix =V9aTrueIiainfix &gt;ato_intV8ato_intV7ainfix &lt;=ato_intV8ato_intV7ainfix =V9aTrueFIainfix &lt;=V13ato_intV7Aainfix &lt;=ato_intV8V13Iainfix =agetV1V13V2Iainfix &lt;V13V0Aainfix &lt;=c0V13FAainfix &lt;ato_intV7V0Aainfix &lt;=c0ato_intV8FIainfix =ato_intV6ainfix -ato_intV5ato_intV4FIain_boundsainfix -ato_intV5ato_intV4Iainfix =ato_intV5V0FIain_boundsV0Iainfix =ato_intV4c1FIain_boundsc1Iainfix =ato_intV3c0FIain_boundsc0Iainfix &lt;=ato_intagetV1V14ato_intagetV1V15Iainfix &lt;V15V0Aainfix &lt;=V14V15Aainfix &lt;=c0V14FAainfix &lt;=V0amax_int32Aainfix &lt;=c0V0F">
+      <label
+       name="expl:VC for binary_search"/>
+      <proof
+       prover="0"
+       timelimit="3"
+       memlimit="1000"
+       obsolete="false"
+       archived="false">
+       <result status="valid" time="0.08"/>
+      </proof>
+      <proof
+       prover="1"
+       timelimit="3"
+       memlimit="1000"
+       obsolete="false"
+       archived="false">
+       <result status="valid" time="0.02"/>
+      </proof>
+      <proof
+       prover="2"
+       timelimit="3"
+       memlimit="1000"
+       obsolete="false"
+       archived="false">
+       <result status="valid" time="0.01"/>
       </proof>
      </goal>
      <goal
       name="WP_parameter binary_search.12"
       locfile="../binary_search.mlw"
-<<<<<<< HEAD
-      loclnum="100" loccnumb="6" loccnume="19"
-      expl="12. precondition"
-      sum="6e2271514d66a79693da9c910503aacb"
-=======
       loclnum="148" loccnumb="6" loccnume="19"
       expl="12. assertion"
       sum="d1c3d1c313e3c279010ad5da88b4d3f7"
->>>>>>> 1550af00
-      proved="true"
-      expanded="false"
-      shape="preconditionainfix &lt;ato_intV12ato_intV0Aainfix &lt;=c0ato_intV12Iainfix &lt;=ato_intV12ato_intV6Aainfix &lt;=ato_intV7ato_intV12Iainfix =ato_intV12ainfix +ato_intV7ato_intV11FIain_boundsainfix +ato_intV7ato_intV11Iainfix =ato_intV11adivato_intV10ato_intV9FIain_boundsadivato_intV10ato_intV9ANainfix =ato_intV9c0Iainfix =ato_intV10ainfix -ato_intV6ato_intV7FIain_boundsainfix -ato_intV6ato_intV7Iainfix =ato_intV9c2FIain_boundsc2Iainfix =V8aTrueIainfix &lt;=ato_intV7ato_intV6qainfix =V8aTrueFIainfix &lt;=V13ato_intV6Aainfix &lt;=ato_intV7V13Iainfix =agetV1V13V2Iainfix &lt;V13ato_intV0Aainfix &lt;=c0V13FAainfix &lt;ato_intV6ato_intV0Aainfix &lt;=c0ato_intV7FIainfix =ato_intV5ainfix -ato_intV0ato_intV4FIain_boundsainfix -ato_intV0ato_intV4Iainfix =ato_intV4c1FIain_boundsc1Iainfix =ato_intV3c0FIain_boundsc0Iainfix &lt;=ato_intagetV1V14ato_intagetV1V15Iainfix &lt;V15ato_intV0Aainfix &lt;=V14V15Aainfix &lt;=c0V14FAainfix &lt;=c0ato_intV0F">
-      <label
-       name="expl:VC for binary_search"/>
-      <proof
-       prover="1"
-       timelimit="5"
-       memlimit="4000"
-       obsolete="false"
-       archived="false">
-       <result status="valid" time="0.01"/>
+      proved="true"
+      expanded="false"
+      shape="assertionainfix &lt;=ato_intV13ato_intV7Aainfix &lt;=ato_intV8ato_intV13Iainfix =ato_intV13ainfix +ato_intV8ato_intV12FIain_boundsainfix +ato_intV8ato_intV12Iainfix =ato_intV12adivato_intV11ato_intV10FIain_boundsadivato_intV11ato_intV10ANainfix =ato_intV10c0Iainfix =ato_intV11ainfix -ato_intV7ato_intV8FIain_boundsainfix -ato_intV7ato_intV8Iainfix =ato_intV10c2FIain_boundsc2Iainfix =V9aTrueIiainfix &gt;ato_intV8ato_intV7ainfix &lt;=ato_intV8ato_intV7ainfix =V9aTrueFIainfix &lt;=V14ato_intV7Aainfix &lt;=ato_intV8V14Iainfix =agetV1V14V2Iainfix &lt;V14V0Aainfix &lt;=c0V14FAainfix &lt;ato_intV7V0Aainfix &lt;=c0ato_intV8FIainfix =ato_intV6ainfix -ato_intV5ato_intV4FIain_boundsainfix -ato_intV5ato_intV4Iainfix =ato_intV5V0FIain_boundsV0Iainfix =ato_intV4c1FIain_boundsc1Iainfix =ato_intV3c0FIain_boundsc0Iainfix &lt;=ato_intagetV1V15ato_intagetV1V16Iainfix &lt;V16V0Aainfix &lt;=V15V16Aainfix &lt;=c0V15FAainfix &lt;=V0amax_int32Aainfix &lt;=c0V0F">
+      <label
+       name="expl:VC for binary_search"/>
+      <proof
+       prover="0"
+       timelimit="3"
+       memlimit="1000"
+       obsolete="false"
+       archived="false">
+       <result status="valid" time="0.03"/>
+      </proof>
+      <proof
+       prover="1"
+       timelimit="3"
+       memlimit="1000"
+       obsolete="false"
+       archived="false">
+       <result status="valid" time="0.02"/>
+      </proof>
+      <proof
+       prover="2"
+       timelimit="3"
+       memlimit="1000"
+       obsolete="false"
+       archived="false">
+       <result status="valid" time="0.02"/>
       </proof>
      </goal>
      <goal
       name="WP_parameter binary_search.13"
       locfile="../binary_search.mlw"
-<<<<<<< HEAD
-      loclnum="100" loccnumb="6" loccnume="19"
-      expl="13. integer overflow"
-      sum="cbf2aab3c180203cd1835728728a5352"
-=======
       loclnum="148" loccnumb="6" loccnume="19"
       expl="13. precondition"
       sum="3e609a25eedde41105815480ec27a81c"
->>>>>>> 1550af00
-      proved="true"
-      expanded="false"
-      shape="integer overflowain_boundsc1Iainfix =V13aTrueIainfix &lt;ato_intagetV1ato_intV12ato_intV2qainfix =V13aTrueFIainfix &lt;ato_intV12ato_intV0Aainfix &lt;=c0ato_intV12Iainfix &lt;=ato_intV12ato_intV6Aainfix &lt;=ato_intV7ato_intV12Iainfix =ato_intV12ainfix +ato_intV7ato_intV11FIain_boundsainfix +ato_intV7ato_intV11Iainfix =ato_intV11adivato_intV10ato_intV9FIain_boundsadivato_intV10ato_intV9ANainfix =ato_intV9c0Iainfix =ato_intV10ainfix -ato_intV6ato_intV7FIain_boundsainfix -ato_intV6ato_intV7Iainfix =ato_intV9c2FIain_boundsc2Iainfix =V8aTrueIainfix &lt;=ato_intV7ato_intV6qainfix =V8aTrueFIainfix &lt;=V14ato_intV6Aainfix &lt;=ato_intV7V14Iainfix =agetV1V14V2Iainfix &lt;V14ato_intV0Aainfix &lt;=c0V14FAainfix &lt;ato_intV6ato_intV0Aainfix &lt;=c0ato_intV7FIainfix =ato_intV5ainfix -ato_intV0ato_intV4FIain_boundsainfix -ato_intV0ato_intV4Iainfix =ato_intV4c1FIain_boundsc1Iainfix =ato_intV3c0FIain_boundsc0Iainfix &lt;=ato_intagetV1V15ato_intagetV1V16Iainfix &lt;V16ato_intV0Aainfix &lt;=V15V16Aainfix &lt;=c0V15FAainfix &lt;=c0ato_intV0F">
-      <label
-       name="expl:VC for binary_search"/>
-      <proof
-       prover="1"
-       timelimit="5"
-       memlimit="4000"
+      proved="true"
+      expanded="false"
+      shape="preconditionainfix &lt;V14V0Aainfix &lt;=c0V14Lato_intV13Iainfix &lt;=ato_intV13ato_intV7Aainfix &lt;=ato_intV8ato_intV13Iainfix =ato_intV13ainfix +ato_intV8ato_intV12FIain_boundsainfix +ato_intV8ato_intV12Iainfix =ato_intV12adivato_intV11ato_intV10FIain_boundsadivato_intV11ato_intV10ANainfix =ato_intV10c0Iainfix =ato_intV11ainfix -ato_intV7ato_intV8FIain_boundsainfix -ato_intV7ato_intV8Iainfix =ato_intV10c2FIain_boundsc2Iainfix =V9aTrueIiainfix &gt;ato_intV8ato_intV7ainfix &lt;=ato_intV8ato_intV7ainfix =V9aTrueFIainfix &lt;=V15ato_intV7Aainfix &lt;=ato_intV8V15Iainfix =agetV1V15V2Iainfix &lt;V15V0Aainfix &lt;=c0V15FAainfix &lt;ato_intV7V0Aainfix &lt;=c0ato_intV8FIainfix =ato_intV6ainfix -ato_intV5ato_intV4FIain_boundsainfix -ato_intV5ato_intV4Iainfix =ato_intV5V0FIain_boundsV0Iainfix =ato_intV4c1FIain_boundsc1Iainfix =ato_intV3c0FIain_boundsc0Iainfix &lt;=ato_intagetV1V16ato_intagetV1V17Iainfix &lt;V17V0Aainfix &lt;=V16V17Aainfix &lt;=c0V16FAainfix &lt;=V0amax_int32Aainfix &lt;=c0V0F">
+      <label
+       name="expl:VC for binary_search"/>
+      <proof
+       prover="0"
+       timelimit="3"
+       memlimit="1000"
+       obsolete="false"
+       archived="false">
+       <result status="valid" time="0.02"/>
+      </proof>
+      <proof
+       prover="1"
+       timelimit="3"
+       memlimit="1000"
+       obsolete="false"
+       archived="false">
+       <result status="valid" time="0.02"/>
+      </proof>
+      <proof
+       prover="2"
+       timelimit="3"
+       memlimit="1000"
        obsolete="false"
        archived="false">
        <result status="valid" time="0.01"/>
@@ -499,200 +638,286 @@
      <goal
       name="WP_parameter binary_search.14"
       locfile="../binary_search.mlw"
-      loclnum="100" loccnumb="6" loccnume="19"
+      loclnum="148" loccnumb="6" loccnume="19"
       expl="14. integer overflow"
-<<<<<<< HEAD
-      sum="bae6a95aabfa6a333d81d8a8b06047f8"
-=======
       sum="a138858a703b9bb2ecbcc9e01f141058"
->>>>>>> 1550af00
-      proved="true"
-      expanded="false"
-      shape="integer overflowain_boundsainfix +ato_intV12ato_intV14Iainfix =ato_intV14c1FIain_boundsc1Iainfix =V13aTrueIainfix &lt;ato_intagetV1ato_intV12ato_intV2qainfix =V13aTrueFIainfix &lt;ato_intV12ato_intV0Aainfix &lt;=c0ato_intV12Iainfix &lt;=ato_intV12ato_intV6Aainfix &lt;=ato_intV7ato_intV12Iainfix =ato_intV12ainfix +ato_intV7ato_intV11FIain_boundsainfix +ato_intV7ato_intV11Iainfix =ato_intV11adivato_intV10ato_intV9FIain_boundsadivato_intV10ato_intV9ANainfix =ato_intV9c0Iainfix =ato_intV10ainfix -ato_intV6ato_intV7FIain_boundsainfix -ato_intV6ato_intV7Iainfix =ato_intV9c2FIain_boundsc2Iainfix =V8aTrueIainfix &lt;=ato_intV7ato_intV6qainfix =V8aTrueFIainfix &lt;=V15ato_intV6Aainfix &lt;=ato_intV7V15Iainfix =agetV1V15V2Iainfix &lt;V15ato_intV0Aainfix &lt;=c0V15FAainfix &lt;ato_intV6ato_intV0Aainfix &lt;=c0ato_intV7FIainfix =ato_intV5ainfix -ato_intV0ato_intV4FIain_boundsainfix -ato_intV0ato_intV4Iainfix =ato_intV4c1FIain_boundsc1Iainfix =ato_intV3c0FIain_boundsc0Iainfix &lt;=ato_intagetV1V16ato_intagetV1V17Iainfix &lt;V17ato_intV0Aainfix &lt;=V16V17Aainfix &lt;=c0V16FAainfix &lt;=c0ato_intV0F">
-      <label
-       name="expl:VC for binary_search"/>
-      <proof
-       prover="1"
-       timelimit="5"
-       memlimit="4000"
-       obsolete="false"
-       archived="false">
-       <result status="valid" time="0.02"/>
+      proved="true"
+      expanded="false"
+      shape="integer overflowain_boundsc1Iainfix =V16aTrueIiainfix &gt;=ato_intV15ato_intV2ainfix &lt;ato_intV15ato_intV2ainfix =V16aTrueFLagetV1V14Iainfix &lt;V14V0Aainfix &lt;=c0V14Lato_intV13Iainfix &lt;=ato_intV13ato_intV7Aainfix &lt;=ato_intV8ato_intV13Iainfix =ato_intV13ainfix +ato_intV8ato_intV12FIain_boundsainfix +ato_intV8ato_intV12Iainfix =ato_intV12adivato_intV11ato_intV10FIain_boundsadivato_intV11ato_intV10ANainfix =ato_intV10c0Iainfix =ato_intV11ainfix -ato_intV7ato_intV8FIain_boundsainfix -ato_intV7ato_intV8Iainfix =ato_intV10c2FIain_boundsc2Iainfix =V9aTrueIiainfix &gt;ato_intV8ato_intV7ainfix &lt;=ato_intV8ato_intV7ainfix =V9aTrueFIainfix &lt;=V17ato_intV7Aainfix &lt;=ato_intV8V17Iainfix =agetV1V17V2Iainfix &lt;V17V0Aainfix &lt;=c0V17FAainfix &lt;ato_intV7V0Aainfix &lt;=c0ato_intV8FIainfix =ato_intV6ainfix -ato_intV5ato_intV4FIain_boundsainfix -ato_intV5ato_intV4Iainfix =ato_intV5V0FIain_boundsV0Iainfix =ato_intV4c1FIain_boundsc1Iainfix =ato_intV3c0FIain_boundsc0Iainfix &lt;=ato_intagetV1V18ato_intagetV1V19Iainfix &lt;V19V0Aainfix &lt;=V18V19Aainfix &lt;=c0V18FAainfix &lt;=V0amax_int32Aainfix &lt;=c0V0F">
+      <label
+       name="expl:VC for binary_search"/>
+      <proof
+       prover="0"
+       timelimit="3"
+       memlimit="1000"
+       obsolete="false"
+       archived="false">
+       <result status="valid" time="0.01"/>
+      </proof>
+      <proof
+       prover="1"
+       timelimit="3"
+       memlimit="1000"
+       obsolete="false"
+       archived="false">
+       <result status="valid" time="0.02"/>
+      </proof>
+      <proof
+       prover="2"
+       timelimit="3"
+       memlimit="1000"
+       obsolete="false"
+       archived="false">
+       <result status="valid" time="0.00"/>
       </proof>
      </goal>
      <goal
       name="WP_parameter binary_search.15"
       locfile="../binary_search.mlw"
-<<<<<<< HEAD
-      loclnum="100" loccnumb="6" loccnume="19"
-      expl="15. loop invariant preservation"
-      sum="3b6f856abac59b26e070053743caccac"
-=======
       loclnum="148" loccnumb="6" loccnume="19"
       expl="15. integer overflow"
       sum="374102082c7e8d79418dee7c8d3cf23b"
->>>>>>> 1550af00
-      proved="true"
-      expanded="false"
-      shape="loop invariant preservationainfix &lt;ato_intV6ato_intV0Aainfix &lt;=c0ato_intV16Iainfix =V16V15FIainfix =ato_intV15ainfix +ato_intV12ato_intV14FIain_boundsainfix +ato_intV12ato_intV14Iainfix =ato_intV14c1FIain_boundsc1Iainfix =V13aTrueIainfix &lt;ato_intagetV1ato_intV12ato_intV2qainfix =V13aTrueFIainfix &lt;ato_intV12ato_intV0Aainfix &lt;=c0ato_intV12Iainfix &lt;=ato_intV12ato_intV6Aainfix &lt;=ato_intV7ato_intV12Iainfix =ato_intV12ainfix +ato_intV7ato_intV11FIain_boundsainfix +ato_intV7ato_intV11Iainfix =ato_intV11adivato_intV10ato_intV9FIain_boundsadivato_intV10ato_intV9ANainfix =ato_intV9c0Iainfix =ato_intV10ainfix -ato_intV6ato_intV7FIain_boundsainfix -ato_intV6ato_intV7Iainfix =ato_intV9c2FIain_boundsc2Iainfix =V8aTrueIainfix &lt;=ato_intV7ato_intV6qainfix =V8aTrueFIainfix &lt;=V17ato_intV6Aainfix &lt;=ato_intV7V17Iainfix =agetV1V17V2Iainfix &lt;V17ato_intV0Aainfix &lt;=c0V17FAainfix &lt;ato_intV6ato_intV0Aainfix &lt;=c0ato_intV7FIainfix =ato_intV5ainfix -ato_intV0ato_intV4FIain_boundsainfix -ato_intV0ato_intV4Iainfix =ato_intV4c1FIain_boundsc1Iainfix =ato_intV3c0FIain_boundsc0Iainfix &lt;=ato_intagetV1V18ato_intagetV1V19Iainfix &lt;V19ato_intV0Aainfix &lt;=V18V19Aainfix &lt;=c0V18FAainfix &lt;=c0ato_intV0F">
-      <label
-       name="expl:VC for binary_search"/>
-      <proof
-       prover="1"
-       timelimit="5"
-       memlimit="4000"
-       obsolete="false"
-       archived="false">
-       <result status="valid" time="0.02"/>
+      proved="true"
+      expanded="false"
+      shape="integer overflowain_boundsainfix +ato_intV13ato_intV17Iainfix =ato_intV17c1FIain_boundsc1Iainfix =V16aTrueIiainfix &gt;=ato_intV15ato_intV2ainfix &lt;ato_intV15ato_intV2ainfix =V16aTrueFLagetV1V14Iainfix &lt;V14V0Aainfix &lt;=c0V14Lato_intV13Iainfix &lt;=ato_intV13ato_intV7Aainfix &lt;=ato_intV8ato_intV13Iainfix =ato_intV13ainfix +ato_intV8ato_intV12FIain_boundsainfix +ato_intV8ato_intV12Iainfix =ato_intV12adivato_intV11ato_intV10FIain_boundsadivato_intV11ato_intV10ANainfix =ato_intV10c0Iainfix =ato_intV11ainfix -ato_intV7ato_intV8FIain_boundsainfix -ato_intV7ato_intV8Iainfix =ato_intV10c2FIain_boundsc2Iainfix =V9aTrueIiainfix &gt;ato_intV8ato_intV7ainfix &lt;=ato_intV8ato_intV7ainfix =V9aTrueFIainfix &lt;=V18ato_intV7Aainfix &lt;=ato_intV8V18Iainfix =agetV1V18V2Iainfix &lt;V18V0Aainfix &lt;=c0V18FAainfix &lt;ato_intV7V0Aainfix &lt;=c0ato_intV8FIainfix =ato_intV6ainfix -ato_intV5ato_intV4FIain_boundsainfix -ato_intV5ato_intV4Iainfix =ato_intV5V0FIain_boundsV0Iainfix =ato_intV4c1FIain_boundsc1Iainfix =ato_intV3c0FIain_boundsc0Iainfix &lt;=ato_intagetV1V19ato_intagetV1V20Iainfix &lt;V20V0Aainfix &lt;=V19V20Aainfix &lt;=c0V19FAainfix &lt;=V0amax_int32Aainfix &lt;=c0V0F">
+      <label
+       name="expl:VC for binary_search"/>
+      <proof
+       prover="0"
+       timelimit="3"
+       memlimit="1000"
+       obsolete="false"
+       archived="false">
+       <result status="valid" time="0.02"/>
+      </proof>
+      <proof
+       prover="1"
+       timelimit="3"
+       memlimit="1000"
+       obsolete="false"
+       archived="false">
+       <result status="valid" time="0.03"/>
+      </proof>
+      <proof
+       prover="2"
+       timelimit="3"
+       memlimit="1000"
+       obsolete="false"
+       archived="false">
+       <result status="valid" time="0.01"/>
       </proof>
      </goal>
      <goal
       name="WP_parameter binary_search.16"
       locfile="../binary_search.mlw"
-      loclnum="100" loccnumb="6" loccnume="19"
+      loclnum="148" loccnumb="6" loccnume="19"
       expl="16. loop invariant preservation"
-<<<<<<< HEAD
-      sum="ca3c9078542805ea435dc5eb683a3edd"
-=======
       sum="9b66e84a7f33cf37f221df9b5ad9dbc9"
->>>>>>> 1550af00
-      proved="true"
-      expanded="true"
-      shape="loop invariant preservationainfix &lt;=V17ato_intV6Aainfix &lt;=ato_intV16V17Iainfix =agetV1V17V2Iainfix &lt;V17ato_intV0Aainfix &lt;=c0V17FIainfix =V16V15FIainfix =ato_intV15ainfix +ato_intV12ato_intV14FIain_boundsainfix +ato_intV12ato_intV14Iainfix =ato_intV14c1FIain_boundsc1Iainfix =V13aTrueIainfix &lt;ato_intagetV1ato_intV12ato_intV2qainfix =V13aTrueFIainfix &lt;ato_intV12ato_intV0Aainfix &lt;=c0ato_intV12Iainfix &lt;=ato_intV12ato_intV6Aainfix &lt;=ato_intV7ato_intV12Iainfix =ato_intV12ainfix +ato_intV7ato_intV11FIain_boundsainfix +ato_intV7ato_intV11Iainfix =ato_intV11adivato_intV10ato_intV9FIain_boundsadivato_intV10ato_intV9ANainfix =ato_intV9c0Iainfix =ato_intV10ainfix -ato_intV6ato_intV7FIain_boundsainfix -ato_intV6ato_intV7Iainfix =ato_intV9c2FIain_boundsc2Iainfix =V8aTrueIainfix &lt;=ato_intV7ato_intV6qainfix =V8aTrueFIainfix &lt;=V18ato_intV6Aainfix &lt;=ato_intV7V18Iainfix =agetV1V18V2Iainfix &lt;V18ato_intV0Aainfix &lt;=c0V18FAainfix &lt;ato_intV6ato_intV0Aainfix &lt;=c0ato_intV7FIainfix =ato_intV5ainfix -ato_intV0ato_intV4FIain_boundsainfix -ato_intV0ato_intV4Iainfix =ato_intV4c1FIain_boundsc1Iainfix =ato_intV3c0FIain_boundsc0Iainfix &lt;=ato_intagetV1V19ato_intagetV1V20Iainfix &lt;V20ato_intV0Aainfix &lt;=V19V20Aainfix &lt;=c0V19FAainfix &lt;=c0ato_intV0F">
-      <label
-       name="expl:VC for binary_search"/>
-      <proof
-       prover="1"
-       timelimit="5"
-       memlimit="4000"
-       obsolete="false"
-       archived="false">
-       <result status="valid" time="3.88"/>
+      proved="true"
+      expanded="false"
+      shape="loop invariant preservationainfix &lt;ato_intV7V0Aainfix &lt;=c0ato_intV19Iainfix =V19V18FIainfix =ato_intV18ainfix +ato_intV13ato_intV17FIain_boundsainfix +ato_intV13ato_intV17Iainfix =ato_intV17c1FIain_boundsc1Iainfix =V16aTrueIiainfix &gt;=ato_intV15ato_intV2ainfix &lt;ato_intV15ato_intV2ainfix =V16aTrueFLagetV1V14Iainfix &lt;V14V0Aainfix &lt;=c0V14Lato_intV13Iainfix &lt;=ato_intV13ato_intV7Aainfix &lt;=ato_intV8ato_intV13Iainfix =ato_intV13ainfix +ato_intV8ato_intV12FIain_boundsainfix +ato_intV8ato_intV12Iainfix =ato_intV12adivato_intV11ato_intV10FIain_boundsadivato_intV11ato_intV10ANainfix =ato_intV10c0Iainfix =ato_intV11ainfix -ato_intV7ato_intV8FIain_boundsainfix -ato_intV7ato_intV8Iainfix =ato_intV10c2FIain_boundsc2Iainfix =V9aTrueIiainfix &gt;ato_intV8ato_intV7ainfix &lt;=ato_intV8ato_intV7ainfix =V9aTrueFIainfix &lt;=V20ato_intV7Aainfix &lt;=ato_intV8V20Iainfix =agetV1V20V2Iainfix &lt;V20V0Aainfix &lt;=c0V20FAainfix &lt;ato_intV7V0Aainfix &lt;=c0ato_intV8FIainfix =ato_intV6ainfix -ato_intV5ato_intV4FIain_boundsainfix -ato_intV5ato_intV4Iainfix =ato_intV5V0FIain_boundsV0Iainfix =ato_intV4c1FIain_boundsc1Iainfix =ato_intV3c0FIain_boundsc0Iainfix &lt;=ato_intagetV1V21ato_intagetV1V22Iainfix &lt;V22V0Aainfix &lt;=V21V22Aainfix &lt;=c0V21FAainfix &lt;=V0amax_int32Aainfix &lt;=c0V0F">
+      <label
+       name="expl:VC for binary_search"/>
+      <proof
+       prover="0"
+       timelimit="3"
+       memlimit="1000"
+       obsolete="false"
+       archived="false">
+       <result status="valid" time="0.02"/>
+      </proof>
+      <proof
+       prover="1"
+       timelimit="3"
+       memlimit="1000"
+       obsolete="false"
+       archived="false">
+       <result status="valid" time="0.02"/>
+      </proof>
+      <proof
+       prover="2"
+       timelimit="3"
+       memlimit="1000"
+       obsolete="false"
+       archived="false">
+       <result status="valid" time="0.01"/>
       </proof>
      </goal>
      <goal
       name="WP_parameter binary_search.17"
       locfile="../binary_search.mlw"
-<<<<<<< HEAD
-      loclnum="100" loccnumb="6" loccnume="19"
-      expl="17. loop variant decrease"
-      sum="06bd1c578cffbad87f756c0fb96186b6"
-=======
       loclnum="148" loccnumb="6" loccnume="19"
       expl="17. loop invariant preservation"
       sum="4913f9fb9ee10c30167451e8f1ff1d1c"
->>>>>>> 1550af00
-      proved="true"
-      expanded="false"
-      shape="loop variant decreaseainfix &lt;ainfix -ato_intV6ato_intV16ainfix -ato_intV6ato_intV7Aainfix &lt;=c0ainfix -ato_intV6ato_intV7Iainfix =V16V15FIainfix =ato_intV15ainfix +ato_intV12ato_intV14FIain_boundsainfix +ato_intV12ato_intV14Iainfix =ato_intV14c1FIain_boundsc1Iainfix =V13aTrueIainfix &lt;ato_intagetV1ato_intV12ato_intV2qainfix =V13aTrueFIainfix &lt;ato_intV12ato_intV0Aainfix &lt;=c0ato_intV12Iainfix &lt;=ato_intV12ato_intV6Aainfix &lt;=ato_intV7ato_intV12Iainfix =ato_intV12ainfix +ato_intV7ato_intV11FIain_boundsainfix +ato_intV7ato_intV11Iainfix =ato_intV11adivato_intV10ato_intV9FIain_boundsadivato_intV10ato_intV9ANainfix =ato_intV9c0Iainfix =ato_intV10ainfix -ato_intV6ato_intV7FIain_boundsainfix -ato_intV6ato_intV7Iainfix =ato_intV9c2FIain_boundsc2Iainfix =V8aTrueIainfix &lt;=ato_intV7ato_intV6qainfix =V8aTrueFIainfix &lt;=V17ato_intV6Aainfix &lt;=ato_intV7V17Iainfix =agetV1V17V2Iainfix &lt;V17ato_intV0Aainfix &lt;=c0V17FAainfix &lt;ato_intV6ato_intV0Aainfix &lt;=c0ato_intV7FIainfix =ato_intV5ainfix -ato_intV0ato_intV4FIain_boundsainfix -ato_intV0ato_intV4Iainfix =ato_intV4c1FIain_boundsc1Iainfix =ato_intV3c0FIain_boundsc0Iainfix &lt;=ato_intagetV1V18ato_intagetV1V19Iainfix &lt;V19ato_intV0Aainfix &lt;=V18V19Aainfix &lt;=c0V18FAainfix &lt;=c0ato_intV0F">
-      <label
-       name="expl:VC for binary_search"/>
-      <proof
-       prover="1"
-       timelimit="5"
-       memlimit="4000"
-       obsolete="false"
-       archived="false">
-       <result status="valid" time="0.02"/>
+      proved="true"
+      expanded="false"
+      shape="loop invariant preservationainfix &lt;=V20ato_intV7Aainfix &lt;=ato_intV19V20Iainfix =agetV1V20V2Iainfix &lt;V20V0Aainfix &lt;=c0V20FIainfix =V19V18FIainfix =ato_intV18ainfix +ato_intV13ato_intV17FIain_boundsainfix +ato_intV13ato_intV17Iainfix =ato_intV17c1FIain_boundsc1Iainfix =V16aTrueIiainfix &gt;=ato_intV15ato_intV2ainfix &lt;ato_intV15ato_intV2ainfix =V16aTrueFLagetV1V14Iainfix &lt;V14V0Aainfix &lt;=c0V14Lato_intV13Iainfix &lt;=ato_intV13ato_intV7Aainfix &lt;=ato_intV8ato_intV13Iainfix =ato_intV13ainfix +ato_intV8ato_intV12FIain_boundsainfix +ato_intV8ato_intV12Iainfix =ato_intV12adivato_intV11ato_intV10FIain_boundsadivato_intV11ato_intV10ANainfix =ato_intV10c0Iainfix =ato_intV11ainfix -ato_intV7ato_intV8FIain_boundsainfix -ato_intV7ato_intV8Iainfix =ato_intV10c2FIain_boundsc2Iainfix =V9aTrueIiainfix &gt;ato_intV8ato_intV7ainfix &lt;=ato_intV8ato_intV7ainfix =V9aTrueFIainfix &lt;=V21ato_intV7Aainfix &lt;=ato_intV8V21Iainfix =agetV1V21V2Iainfix &lt;V21V0Aainfix &lt;=c0V21FAainfix &lt;ato_intV7V0Aainfix &lt;=c0ato_intV8FIainfix =ato_intV6ainfix -ato_intV5ato_intV4FIain_boundsainfix -ato_intV5ato_intV4Iainfix =ato_intV5V0FIain_boundsV0Iainfix =ato_intV4c1FIain_boundsc1Iainfix =ato_intV3c0FIain_boundsc0Iainfix &lt;=ato_intagetV1V22ato_intagetV1V23Iainfix &lt;V23V0Aainfix &lt;=V22V23Aainfix &lt;=c0V22FAainfix &lt;=V0amax_int32Aainfix &lt;=c0V0F">
+      <label
+       name="expl:VC for binary_search"/>
+      <proof
+       prover="0"
+       timelimit="3"
+       memlimit="1000"
+       obsolete="false"
+       archived="false">
+       <result status="valid" time="0.74"/>
+      </proof>
+      <proof
+       prover="1"
+       timelimit="3"
+       memlimit="1000"
+       obsolete="false"
+       archived="false">
+       <result status="valid" time="0.03"/>
+      </proof>
+      <proof
+       prover="2"
+       timelimit="3"
+       memlimit="1000"
+       obsolete="false"
+       archived="false">
+       <result status="valid" time="0.01"/>
       </proof>
      </goal>
      <goal
       name="WP_parameter binary_search.18"
       locfile="../binary_search.mlw"
-<<<<<<< HEAD
-      loclnum="100" loccnumb="6" loccnume="19"
-      expl="18. precondition"
-      sum="b3050111f782f6a6d5ca7bf36a85ff78"
-=======
       loclnum="148" loccnumb="6" loccnume="19"
       expl="18. loop variant decrease"
       sum="dbfcc7b1570afd626c6fff9339f99b5e"
->>>>>>> 1550af00
-      proved="true"
-      expanded="false"
-      shape="preconditionainfix &lt;ato_intV12ato_intV0Aainfix &lt;=c0ato_intV12INainfix =V13aTrueIainfix &lt;ato_intagetV1ato_intV12ato_intV2qainfix =V13aTrueFIainfix &lt;ato_intV12ato_intV0Aainfix &lt;=c0ato_intV12Iainfix &lt;=ato_intV12ato_intV6Aainfix &lt;=ato_intV7ato_intV12Iainfix =ato_intV12ainfix +ato_intV7ato_intV11FIain_boundsainfix +ato_intV7ato_intV11Iainfix =ato_intV11adivato_intV10ato_intV9FIain_boundsadivato_intV10ato_intV9ANainfix =ato_intV9c0Iainfix =ato_intV10ainfix -ato_intV6ato_intV7FIain_boundsainfix -ato_intV6ato_intV7Iainfix =ato_intV9c2FIain_boundsc2Iainfix =V8aTrueIainfix &lt;=ato_intV7ato_intV6qainfix =V8aTrueFIainfix &lt;=V14ato_intV6Aainfix &lt;=ato_intV7V14Iainfix =agetV1V14V2Iainfix &lt;V14ato_intV0Aainfix &lt;=c0V14FAainfix &lt;ato_intV6ato_intV0Aainfix &lt;=c0ato_intV7FIainfix =ato_intV5ainfix -ato_intV0ato_intV4FIain_boundsainfix -ato_intV0ato_intV4Iainfix =ato_intV4c1FIain_boundsc1Iainfix =ato_intV3c0FIain_boundsc0Iainfix &lt;=ato_intagetV1V15ato_intagetV1V16Iainfix &lt;V16ato_intV0Aainfix &lt;=V15V16Aainfix &lt;=c0V15FAainfix &lt;=c0ato_intV0F">
-      <label
-       name="expl:VC for binary_search"/>
-      <proof
-       prover="1"
-       timelimit="5"
-       memlimit="4000"
-       obsolete="false"
-       archived="false">
-       <result status="valid" time="0.02"/>
+      proved="true"
+      expanded="false"
+      shape="loop variant decreaseainfix &lt;ainfix -ato_intV7ato_intV19ainfix -ato_intV7ato_intV8Aainfix &lt;=c0ainfix -ato_intV7ato_intV8Iainfix =V19V18FIainfix =ato_intV18ainfix +ato_intV13ato_intV17FIain_boundsainfix +ato_intV13ato_intV17Iainfix =ato_intV17c1FIain_boundsc1Iainfix =V16aTrueIiainfix &gt;=ato_intV15ato_intV2ainfix &lt;ato_intV15ato_intV2ainfix =V16aTrueFLagetV1V14Iainfix &lt;V14V0Aainfix &lt;=c0V14Lato_intV13Iainfix &lt;=ato_intV13ato_intV7Aainfix &lt;=ato_intV8ato_intV13Iainfix =ato_intV13ainfix +ato_intV8ato_intV12FIain_boundsainfix +ato_intV8ato_intV12Iainfix =ato_intV12adivato_intV11ato_intV10FIain_boundsadivato_intV11ato_intV10ANainfix =ato_intV10c0Iainfix =ato_intV11ainfix -ato_intV7ato_intV8FIain_boundsainfix -ato_intV7ato_intV8Iainfix =ato_intV10c2FIain_boundsc2Iainfix =V9aTrueIiainfix &gt;ato_intV8ato_intV7ainfix &lt;=ato_intV8ato_intV7ainfix =V9aTrueFIainfix &lt;=V20ato_intV7Aainfix &lt;=ato_intV8V20Iainfix =agetV1V20V2Iainfix &lt;V20V0Aainfix &lt;=c0V20FAainfix &lt;ato_intV7V0Aainfix &lt;=c0ato_intV8FIainfix =ato_intV6ainfix -ato_intV5ato_intV4FIain_boundsainfix -ato_intV5ato_intV4Iainfix =ato_intV5V0FIain_boundsV0Iainfix =ato_intV4c1FIain_boundsc1Iainfix =ato_intV3c0FIain_boundsc0Iainfix &lt;=ato_intagetV1V21ato_intagetV1V22Iainfix &lt;V22V0Aainfix &lt;=V21V22Aainfix &lt;=c0V21FAainfix &lt;=V0amax_int32Aainfix &lt;=c0V0F">
+      <label
+       name="expl:VC for binary_search"/>
+      <proof
+       prover="0"
+       timelimit="3"
+       memlimit="1000"
+       obsolete="false"
+       archived="false">
+       <result status="valid" time="0.02"/>
+      </proof>
+      <proof
+       prover="1"
+       timelimit="3"
+       memlimit="1000"
+       obsolete="false"
+       archived="false">
+       <result status="valid" time="0.03"/>
+      </proof>
+      <proof
+       prover="2"
+       timelimit="3"
+       memlimit="1000"
+       obsolete="false"
+       archived="false">
+       <result status="valid" time="0.01"/>
       </proof>
      </goal>
      <goal
       name="WP_parameter binary_search.19"
       locfile="../binary_search.mlw"
-<<<<<<< HEAD
-      loclnum="100" loccnumb="6" loccnume="19"
-      expl="19. integer overflow"
-      sum="250810ab24453338361adeaeeba881eb"
-=======
       loclnum="148" loccnumb="6" loccnume="19"
       expl="19. precondition"
       sum="24a2d2b871faf1cd3b27315ce4a35f5a"
->>>>>>> 1550af00
-      proved="true"
-      expanded="false"
-      shape="integer overflowain_boundsc1Iainfix =V14aTrueIainfix &gt;ato_intagetV1ato_intV12ato_intV2qainfix =V14aTrueFIainfix &lt;ato_intV12ato_intV0Aainfix &lt;=c0ato_intV12INainfix =V13aTrueIainfix &lt;ato_intagetV1ato_intV12ato_intV2qainfix =V13aTrueFIainfix &lt;ato_intV12ato_intV0Aainfix &lt;=c0ato_intV12Iainfix &lt;=ato_intV12ato_intV6Aainfix &lt;=ato_intV7ato_intV12Iainfix =ato_intV12ainfix +ato_intV7ato_intV11FIain_boundsainfix +ato_intV7ato_intV11Iainfix =ato_intV11adivato_intV10ato_intV9FIain_boundsadivato_intV10ato_intV9ANainfix =ato_intV9c0Iainfix =ato_intV10ainfix -ato_intV6ato_intV7FIain_boundsainfix -ato_intV6ato_intV7Iainfix =ato_intV9c2FIain_boundsc2Iainfix =V8aTrueIainfix &lt;=ato_intV7ato_intV6qainfix =V8aTrueFIainfix &lt;=V15ato_intV6Aainfix &lt;=ato_intV7V15Iainfix =agetV1V15V2Iainfix &lt;V15ato_intV0Aainfix &lt;=c0V15FAainfix &lt;ato_intV6ato_intV0Aainfix &lt;=c0ato_intV7FIainfix =ato_intV5ainfix -ato_intV0ato_intV4FIain_boundsainfix -ato_intV0ato_intV4Iainfix =ato_intV4c1FIain_boundsc1Iainfix =ato_intV3c0FIain_boundsc0Iainfix &lt;=ato_intagetV1V16ato_intagetV1V17Iainfix &lt;V17ato_intV0Aainfix &lt;=V16V17Aainfix &lt;=c0V16FAainfix &lt;=c0ato_intV0F">
-      <label
-       name="expl:VC for binary_search"/>
-      <proof
-       prover="1"
-       timelimit="5"
-       memlimit="4000"
-       obsolete="false"
-       archived="false">
-       <result status="valid" time="0.02"/>
+      proved="true"
+      expanded="false"
+      shape="preconditionainfix &lt;V17V0Aainfix &lt;=c0V17Lato_intV13INainfix =V16aTrueIiainfix &gt;=ato_intV15ato_intV2ainfix &lt;ato_intV15ato_intV2ainfix =V16aTrueFLagetV1V14Iainfix &lt;V14V0Aainfix &lt;=c0V14Lato_intV13Iainfix &lt;=ato_intV13ato_intV7Aainfix &lt;=ato_intV8ato_intV13Iainfix =ato_intV13ainfix +ato_intV8ato_intV12FIain_boundsainfix +ato_intV8ato_intV12Iainfix =ato_intV12adivato_intV11ato_intV10FIain_boundsadivato_intV11ato_intV10ANainfix =ato_intV10c0Iainfix =ato_intV11ainfix -ato_intV7ato_intV8FIain_boundsainfix -ato_intV7ato_intV8Iainfix =ato_intV10c2FIain_boundsc2Iainfix =V9aTrueIiainfix &gt;ato_intV8ato_intV7ainfix &lt;=ato_intV8ato_intV7ainfix =V9aTrueFIainfix &lt;=V18ato_intV7Aainfix &lt;=ato_intV8V18Iainfix =agetV1V18V2Iainfix &lt;V18V0Aainfix &lt;=c0V18FAainfix &lt;ato_intV7V0Aainfix &lt;=c0ato_intV8FIainfix =ato_intV6ainfix -ato_intV5ato_intV4FIain_boundsainfix -ato_intV5ato_intV4Iainfix =ato_intV5V0FIain_boundsV0Iainfix =ato_intV4c1FIain_boundsc1Iainfix =ato_intV3c0FIain_boundsc0Iainfix &lt;=ato_intagetV1V19ato_intagetV1V20Iainfix &lt;V20V0Aainfix &lt;=V19V20Aainfix &lt;=c0V19FAainfix &lt;=V0amax_int32Aainfix &lt;=c0V0F">
+      <label
+       name="expl:VC for binary_search"/>
+      <proof
+       prover="0"
+       timelimit="3"
+       memlimit="1000"
+       obsolete="false"
+       archived="false">
+       <result status="valid" time="0.02"/>
+      </proof>
+      <proof
+       prover="1"
+       timelimit="3"
+       memlimit="1000"
+       obsolete="false"
+       archived="false">
+       <result status="valid" time="0.02"/>
+      </proof>
+      <proof
+       prover="2"
+       timelimit="3"
+       memlimit="1000"
+       obsolete="false"
+       archived="false">
+       <result status="valid" time="0.01"/>
       </proof>
      </goal>
      <goal
       name="WP_parameter binary_search.20"
       locfile="../binary_search.mlw"
-      loclnum="100" loccnumb="6" loccnume="19"
+      loclnum="148" loccnumb="6" loccnume="19"
       expl="20. integer overflow"
-<<<<<<< HEAD
-      sum="96aa3cd542f85b25e4ff1734434a73f3"
-=======
       sum="caad73b1baae33a7eb2e15e4ee938df2"
->>>>>>> 1550af00
-      proved="true"
-      expanded="false"
-      shape="integer overflowain_boundsainfix -ato_intV12ato_intV15Iainfix =ato_intV15c1FIain_boundsc1Iainfix =V14aTrueIainfix &gt;ato_intagetV1ato_intV12ato_intV2qainfix =V14aTrueFIainfix &lt;ato_intV12ato_intV0Aainfix &lt;=c0ato_intV12INainfix =V13aTrueIainfix &lt;ato_intagetV1ato_intV12ato_intV2qainfix =V13aTrueFIainfix &lt;ato_intV12ato_intV0Aainfix &lt;=c0ato_intV12Iainfix &lt;=ato_intV12ato_intV6Aainfix &lt;=ato_intV7ato_intV12Iainfix =ato_intV12ainfix +ato_intV7ato_intV11FIain_boundsainfix +ato_intV7ato_intV11Iainfix =ato_intV11adivato_intV10ato_intV9FIain_boundsadivato_intV10ato_intV9ANainfix =ato_intV9c0Iainfix =ato_intV10ainfix -ato_intV6ato_intV7FIain_boundsainfix -ato_intV6ato_intV7Iainfix =ato_intV9c2FIain_boundsc2Iainfix =V8aTrueIainfix &lt;=ato_intV7ato_intV6qainfix =V8aTrueFIainfix &lt;=V16ato_intV6Aainfix &lt;=ato_intV7V16Iainfix =agetV1V16V2Iainfix &lt;V16ato_intV0Aainfix &lt;=c0V16FAainfix &lt;ato_intV6ato_intV0Aainfix &lt;=c0ato_intV7FIainfix =ato_intV5ainfix -ato_intV0ato_intV4FIain_boundsainfix -ato_intV0ato_intV4Iainfix =ato_intV4c1FIain_boundsc1Iainfix =ato_intV3c0FIain_boundsc0Iainfix &lt;=ato_intagetV1V17ato_intagetV1V18Iainfix &lt;V18ato_intV0Aainfix &lt;=V17V18Aainfix &lt;=c0V17FAainfix &lt;=c0ato_intV0F">
-      <label
-       name="expl:VC for binary_search"/>
-      <proof
-       prover="1"
-       timelimit="5"
-       memlimit="4000"
-       obsolete="false"
-       archived="false">
-       <result status="valid" time="0.02"/>
+      proved="true"
+      expanded="false"
+      shape="integer overflowain_boundsc1Iainfix =V19aTrueIiainfix &lt;=ato_intV18ato_intV2ainfix &gt;ato_intV18ato_intV2ainfix =V19aTrueFLagetV1V17Iainfix &lt;V17V0Aainfix &lt;=c0V17Lato_intV13INainfix =V16aTrueIiainfix &gt;=ato_intV15ato_intV2ainfix &lt;ato_intV15ato_intV2ainfix =V16aTrueFLagetV1V14Iainfix &lt;V14V0Aainfix &lt;=c0V14Lato_intV13Iainfix &lt;=ato_intV13ato_intV7Aainfix &lt;=ato_intV8ato_intV13Iainfix =ato_intV13ainfix +ato_intV8ato_intV12FIain_boundsainfix +ato_intV8ato_intV12Iainfix =ato_intV12adivato_intV11ato_intV10FIain_boundsadivato_intV11ato_intV10ANainfix =ato_intV10c0Iainfix =ato_intV11ainfix -ato_intV7ato_intV8FIain_boundsainfix -ato_intV7ato_intV8Iainfix =ato_intV10c2FIain_boundsc2Iainfix =V9aTrueIiainfix &gt;ato_intV8ato_intV7ainfix &lt;=ato_intV8ato_intV7ainfix =V9aTrueFIainfix &lt;=V20ato_intV7Aainfix &lt;=ato_intV8V20Iainfix =agetV1V20V2Iainfix &lt;V20V0Aainfix &lt;=c0V20FAainfix &lt;ato_intV7V0Aainfix &lt;=c0ato_intV8FIainfix =ato_intV6ainfix -ato_intV5ato_intV4FIain_boundsainfix -ato_intV5ato_intV4Iainfix =ato_intV5V0FIain_boundsV0Iainfix =ato_intV4c1FIain_boundsc1Iainfix =ato_intV3c0FIain_boundsc0Iainfix &lt;=ato_intagetV1V21ato_intagetV1V22Iainfix &lt;V22V0Aainfix &lt;=V21V22Aainfix &lt;=c0V21FAainfix &lt;=V0amax_int32Aainfix &lt;=c0V0F">
+      <label
+       name="expl:VC for binary_search"/>
+      <proof
+       prover="0"
+       timelimit="3"
+       memlimit="1000"
+       obsolete="false"
+       archived="false">
+       <result status="valid" time="0.03"/>
+      </proof>
+      <proof
+       prover="1"
+       timelimit="3"
+       memlimit="1000"
+       obsolete="false"
+       archived="false">
+       <result status="valid" time="0.02"/>
+      </proof>
+      <proof
+       prover="2"
+       timelimit="3"
+       memlimit="1000"
+       obsolete="false"
+       archived="false">
+       <result status="valid" time="0.01"/>
       </proof>
      </goal>
      <goal
       name="WP_parameter binary_search.21"
       locfile="../binary_search.mlw"
-<<<<<<< HEAD
-      loclnum="100" loccnumb="6" loccnume="19"
-      expl="21. loop invariant preservation"
-      sum="bfbaeb01acbd6f6c5039f9849f1fab31"
-=======
       loclnum="148" loccnumb="6" loccnume="19"
       expl="21. integer overflow"
       sum="a7744bb60eb07ac656d7195cf1449f00"
->>>>>>> 1550af00
-      proved="true"
-      expanded="false"
-      shape="loop invariant preservationainfix &lt;ato_intV17ato_intV0Aainfix &lt;=c0ato_intV7Iainfix =V17V16FIainfix =ato_intV16ainfix -ato_intV12ato_intV15FIain_boundsainfix -ato_intV12ato_intV15Iainfix =ato_intV15c1FIain_boundsc1Iainfix =V14aTrueIainfix &gt;ato_intagetV1ato_intV12ato_intV2qainfix =V14aTrueFIainfix &lt;ato_intV12ato_intV0Aainfix &lt;=c0ato_intV12INainfix =V13aTrueIainfix &lt;ato_intagetV1ato_intV12ato_intV2qainfix =V13aTrueFIainfix &lt;ato_intV12ato_intV0Aainfix &lt;=c0ato_intV12Iainfix &lt;=ato_intV12ato_intV6Aainfix &lt;=ato_intV7ato_intV12Iainfix =ato_intV12ainfix +ato_intV7ato_intV11FIain_boundsainfix +ato_intV7ato_intV11Iainfix =ato_intV11adivato_intV10ato_intV9FIain_boundsadivato_intV10ato_intV9ANainfix =ato_intV9c0Iainfix =ato_intV10ainfix -ato_intV6ato_intV7FIain_boundsainfix -ato_intV6ato_intV7Iainfix =ato_intV9c2FIain_boundsc2Iainfix =V8aTrueIainfix &lt;=ato_intV7ato_intV6qainfix =V8aTrueFIainfix &lt;=V18ato_intV6Aainfix &lt;=ato_intV7V18Iainfix =agetV1V18V2Iainfix &lt;V18ato_intV0Aainfix &lt;=c0V18FAainfix &lt;ato_intV6ato_intV0Aainfix &lt;=c0ato_intV7FIainfix =ato_intV5ainfix -ato_intV0ato_intV4FIain_boundsainfix -ato_intV0ato_intV4Iainfix =ato_intV4c1FIain_boundsc1Iainfix =ato_intV3c0FIain_boundsc0Iainfix &lt;=ato_intagetV1V19ato_intagetV1V20Iainfix &lt;V20ato_intV0Aainfix &lt;=V19V20Aainfix &lt;=c0V19FAainfix &lt;=c0ato_intV0F">
-      <label
-       name="expl:VC for binary_search"/>
-      <proof
-       prover="1"
-       timelimit="5"
-       memlimit="4000"
+      proved="true"
+      expanded="false"
+      shape="integer overflowain_boundsainfix -ato_intV13ato_intV20Iainfix =ato_intV20c1FIain_boundsc1Iainfix =V19aTrueIiainfix &lt;=ato_intV18ato_intV2ainfix &gt;ato_intV18ato_intV2ainfix =V19aTrueFLagetV1V17Iainfix &lt;V17V0Aainfix &lt;=c0V17Lato_intV13INainfix =V16aTrueIiainfix &gt;=ato_intV15ato_intV2ainfix &lt;ato_intV15ato_intV2ainfix =V16aTrueFLagetV1V14Iainfix &lt;V14V0Aainfix &lt;=c0V14Lato_intV13Iainfix &lt;=ato_intV13ato_intV7Aainfix &lt;=ato_intV8ato_intV13Iainfix =ato_intV13ainfix +ato_intV8ato_intV12FIain_boundsainfix +ato_intV8ato_intV12Iainfix =ato_intV12adivato_intV11ato_intV10FIain_boundsadivato_intV11ato_intV10ANainfix =ato_intV10c0Iainfix =ato_intV11ainfix -ato_intV7ato_intV8FIain_boundsainfix -ato_intV7ato_intV8Iainfix =ato_intV10c2FIain_boundsc2Iainfix =V9aTrueIiainfix &gt;ato_intV8ato_intV7ainfix &lt;=ato_intV8ato_intV7ainfix =V9aTrueFIainfix &lt;=V21ato_intV7Aainfix &lt;=ato_intV8V21Iainfix =agetV1V21V2Iainfix &lt;V21V0Aainfix &lt;=c0V21FAainfix &lt;ato_intV7V0Aainfix &lt;=c0ato_intV8FIainfix =ato_intV6ainfix -ato_intV5ato_intV4FIain_boundsainfix -ato_intV5ato_intV4Iainfix =ato_intV5V0FIain_boundsV0Iainfix =ato_intV4c1FIain_boundsc1Iainfix =ato_intV3c0FIain_boundsc0Iainfix &lt;=ato_intagetV1V22ato_intagetV1V23Iainfix &lt;V23V0Aainfix &lt;=V22V23Aainfix &lt;=c0V22FAainfix &lt;=V0amax_int32Aainfix &lt;=c0V0F">
+      <label
+       name="expl:VC for binary_search"/>
+      <proof
+       prover="0"
+       timelimit="3"
+       memlimit="1000"
+       obsolete="false"
+       archived="false">
+       <result status="valid" time="0.02"/>
+      </proof>
+      <proof
+       prover="1"
+       timelimit="3"
+       memlimit="1000"
+       obsolete="false"
+       archived="false">
+       <result status="valid" time="0.03"/>
+      </proof>
+      <proof
+       prover="2"
+       timelimit="3"
+       memlimit="1000"
        obsolete="false"
        archived="false">
        <result status="valid" time="0.01"/>
@@ -701,106 +926,138 @@
      <goal
       name="WP_parameter binary_search.22"
       locfile="../binary_search.mlw"
-      loclnum="100" loccnumb="6" loccnume="19"
+      loclnum="148" loccnumb="6" loccnume="19"
       expl="22. loop invariant preservation"
-<<<<<<< HEAD
-      sum="54ffab7e35168a44f0b8cb2cbbb93523"
-=======
       sum="86c90abc8dd9ef60c424fb4dd64acaa0"
->>>>>>> 1550af00
-      proved="true"
-      expanded="false"
-      shape="loop invariant preservationainfix &lt;=V18ato_intV17Aainfix &lt;=ato_intV7V18Iainfix =agetV1V18V2Iainfix &lt;V18ato_intV0Aainfix &lt;=c0V18FIainfix =V17V16FIainfix =ato_intV16ainfix -ato_intV12ato_intV15FIain_boundsainfix -ato_intV12ato_intV15Iainfix =ato_intV15c1FIain_boundsc1Iainfix =V14aTrueIainfix &gt;ato_intagetV1ato_intV12ato_intV2qainfix =V14aTrueFIainfix &lt;ato_intV12ato_intV0Aainfix &lt;=c0ato_intV12INainfix =V13aTrueIainfix &lt;ato_intagetV1ato_intV12ato_intV2qainfix =V13aTrueFIainfix &lt;ato_intV12ato_intV0Aainfix &lt;=c0ato_intV12Iainfix &lt;=ato_intV12ato_intV6Aainfix &lt;=ato_intV7ato_intV12Iainfix =ato_intV12ainfix +ato_intV7ato_intV11FIain_boundsainfix +ato_intV7ato_intV11Iainfix =ato_intV11adivato_intV10ato_intV9FIain_boundsadivato_intV10ato_intV9ANainfix =ato_intV9c0Iainfix =ato_intV10ainfix -ato_intV6ato_intV7FIain_boundsainfix -ato_intV6ato_intV7Iainfix =ato_intV9c2FIain_boundsc2Iainfix =V8aTrueIainfix &lt;=ato_intV7ato_intV6qainfix =V8aTrueFIainfix &lt;=V19ato_intV6Aainfix &lt;=ato_intV7V19Iainfix =agetV1V19V2Iainfix &lt;V19ato_intV0Aainfix &lt;=c0V19FAainfix &lt;ato_intV6ato_intV0Aainfix &lt;=c0ato_intV7FIainfix =ato_intV5ainfix -ato_intV0ato_intV4FIain_boundsainfix -ato_intV0ato_intV4Iainfix =ato_intV4c1FIain_boundsc1Iainfix =ato_intV3c0FIain_boundsc0Iainfix &lt;=ato_intagetV1V20ato_intagetV1V21Iainfix &lt;V21ato_intV0Aainfix &lt;=V20V21Aainfix &lt;=c0V20FAainfix &lt;=c0ato_intV0F">
-      <label
-       name="expl:VC for binary_search"/>
-      <proof
-       prover="1"
-       timelimit="5"
-       memlimit="4000"
-       obsolete="false"
-       archived="false">
-       <result status="valid" time="3.57"/>
+      proved="true"
+      expanded="false"
+      shape="loop invariant preservationainfix &lt;ato_intV22V0Aainfix &lt;=c0ato_intV8Iainfix =V22V21FIainfix =ato_intV21ainfix -ato_intV13ato_intV20FIain_boundsainfix -ato_intV13ato_intV20Iainfix =ato_intV20c1FIain_boundsc1Iainfix =V19aTrueIiainfix &lt;=ato_intV18ato_intV2ainfix &gt;ato_intV18ato_intV2ainfix =V19aTrueFLagetV1V17Iainfix &lt;V17V0Aainfix &lt;=c0V17Lato_intV13INainfix =V16aTrueIiainfix &gt;=ato_intV15ato_intV2ainfix &lt;ato_intV15ato_intV2ainfix =V16aTrueFLagetV1V14Iainfix &lt;V14V0Aainfix &lt;=c0V14Lato_intV13Iainfix &lt;=ato_intV13ato_intV7Aainfix &lt;=ato_intV8ato_intV13Iainfix =ato_intV13ainfix +ato_intV8ato_intV12FIain_boundsainfix +ato_intV8ato_intV12Iainfix =ato_intV12adivato_intV11ato_intV10FIain_boundsadivato_intV11ato_intV10ANainfix =ato_intV10c0Iainfix =ato_intV11ainfix -ato_intV7ato_intV8FIain_boundsainfix -ato_intV7ato_intV8Iainfix =ato_intV10c2FIain_boundsc2Iainfix =V9aTrueIiainfix &gt;ato_intV8ato_intV7ainfix &lt;=ato_intV8ato_intV7ainfix =V9aTrueFIainfix &lt;=V23ato_intV7Aainfix &lt;=ato_intV8V23Iainfix =agetV1V23V2Iainfix &lt;V23V0Aainfix &lt;=c0V23FAainfix &lt;ato_intV7V0Aainfix &lt;=c0ato_intV8FIainfix =ato_intV6ainfix -ato_intV5ato_intV4FIain_boundsainfix -ato_intV5ato_intV4Iainfix =ato_intV5V0FIain_boundsV0Iainfix =ato_intV4c1FIain_boundsc1Iainfix =ato_intV3c0FIain_boundsc0Iainfix &lt;=ato_intagetV1V24ato_intagetV1V25Iainfix &lt;V25V0Aainfix &lt;=V24V25Aainfix &lt;=c0V24FAainfix &lt;=V0amax_int32Aainfix &lt;=c0V0F">
+      <label
+       name="expl:VC for binary_search"/>
+      <proof
+       prover="0"
+       timelimit="3"
+       memlimit="1000"
+       obsolete="false"
+       archived="false">
+       <result status="valid" time="0.02"/>
+      </proof>
+      <proof
+       prover="1"
+       timelimit="3"
+       memlimit="1000"
+       obsolete="false"
+       archived="false">
+       <result status="valid" time="0.02"/>
+      </proof>
+      <proof
+       prover="2"
+       timelimit="3"
+       memlimit="1000"
+       obsolete="false"
+       archived="false">
+       <result status="valid" time="0.01"/>
       </proof>
      </goal>
      <goal
       name="WP_parameter binary_search.23"
       locfile="../binary_search.mlw"
-<<<<<<< HEAD
-      loclnum="100" loccnumb="6" loccnume="19"
-      expl="23. loop variant decrease"
-      sum="f11fb74ad397e1b978511a28f6050aa6"
-=======
       loclnum="148" loccnumb="6" loccnume="19"
       expl="23. loop invariant preservation"
       sum="1a911bfbf0adf9d461ac664b7dd0bc3b"
->>>>>>> 1550af00
-      proved="true"
-      expanded="false"
-      shape="loop variant decreaseainfix &lt;ainfix -ato_intV17ato_intV7ainfix -ato_intV6ato_intV7Aainfix &lt;=c0ainfix -ato_intV6ato_intV7Iainfix =V17V16FIainfix =ato_intV16ainfix -ato_intV12ato_intV15FIain_boundsainfix -ato_intV12ato_intV15Iainfix =ato_intV15c1FIain_boundsc1Iainfix =V14aTrueIainfix &gt;ato_intagetV1ato_intV12ato_intV2qainfix =V14aTrueFIainfix &lt;ato_intV12ato_intV0Aainfix &lt;=c0ato_intV12INainfix =V13aTrueIainfix &lt;ato_intagetV1ato_intV12ato_intV2qainfix =V13aTrueFIainfix &lt;ato_intV12ato_intV0Aainfix &lt;=c0ato_intV12Iainfix &lt;=ato_intV12ato_intV6Aainfix &lt;=ato_intV7ato_intV12Iainfix =ato_intV12ainfix +ato_intV7ato_intV11FIain_boundsainfix +ato_intV7ato_intV11Iainfix =ato_intV11adivato_intV10ato_intV9FIain_boundsadivato_intV10ato_intV9ANainfix =ato_intV9c0Iainfix =ato_intV10ainfix -ato_intV6ato_intV7FIain_boundsainfix -ato_intV6ato_intV7Iainfix =ato_intV9c2FIain_boundsc2Iainfix =V8aTrueIainfix &lt;=ato_intV7ato_intV6qainfix =V8aTrueFIainfix &lt;=V18ato_intV6Aainfix &lt;=ato_intV7V18Iainfix =agetV1V18V2Iainfix &lt;V18ato_intV0Aainfix &lt;=c0V18FAainfix &lt;ato_intV6ato_intV0Aainfix &lt;=c0ato_intV7FIainfix =ato_intV5ainfix -ato_intV0ato_intV4FIain_boundsainfix -ato_intV0ato_intV4Iainfix =ato_intV4c1FIain_boundsc1Iainfix =ato_intV3c0FIain_boundsc0Iainfix &lt;=ato_intagetV1V19ato_intagetV1V20Iainfix &lt;V20ato_intV0Aainfix &lt;=V19V20Aainfix &lt;=c0V19FAainfix &lt;=c0ato_intV0F">
-      <label
-       name="expl:VC for binary_search"/>
-      <proof
-       prover="1"
-       timelimit="5"
-       memlimit="4000"
-       obsolete="false"
-       archived="false">
-       <result status="valid" time="0.02"/>
+      proved="true"
+      expanded="false"
+      shape="loop invariant preservationainfix &lt;=V23ato_intV22Aainfix &lt;=ato_intV8V23Iainfix =agetV1V23V2Iainfix &lt;V23V0Aainfix &lt;=c0V23FIainfix =V22V21FIainfix =ato_intV21ainfix -ato_intV13ato_intV20FIain_boundsainfix -ato_intV13ato_intV20Iainfix =ato_intV20c1FIain_boundsc1Iainfix =V19aTrueIiainfix &lt;=ato_intV18ato_intV2ainfix &gt;ato_intV18ato_intV2ainfix =V19aTrueFLagetV1V17Iainfix &lt;V17V0Aainfix &lt;=c0V17Lato_intV13INainfix =V16aTrueIiainfix &gt;=ato_intV15ato_intV2ainfix &lt;ato_intV15ato_intV2ainfix =V16aTrueFLagetV1V14Iainfix &lt;V14V0Aainfix &lt;=c0V14Lato_intV13Iainfix &lt;=ato_intV13ato_intV7Aainfix &lt;=ato_intV8ato_intV13Iainfix =ato_intV13ainfix +ato_intV8ato_intV12FIain_boundsainfix +ato_intV8ato_intV12Iainfix =ato_intV12adivato_intV11ato_intV10FIain_boundsadivato_intV11ato_intV10ANainfix =ato_intV10c0Iainfix =ato_intV11ainfix -ato_intV7ato_intV8FIain_boundsainfix -ato_intV7ato_intV8Iainfix =ato_intV10c2FIain_boundsc2Iainfix =V9aTrueIiainfix &gt;ato_intV8ato_intV7ainfix &lt;=ato_intV8ato_intV7ainfix =V9aTrueFIainfix &lt;=V24ato_intV7Aainfix &lt;=ato_intV8V24Iainfix =agetV1V24V2Iainfix &lt;V24V0Aainfix &lt;=c0V24FAainfix &lt;ato_intV7V0Aainfix &lt;=c0ato_intV8FIainfix =ato_intV6ainfix -ato_intV5ato_intV4FIain_boundsainfix -ato_intV5ato_intV4Iainfix =ato_intV5V0FIain_boundsV0Iainfix =ato_intV4c1FIain_boundsc1Iainfix =ato_intV3c0FIain_boundsc0Iainfix &lt;=ato_intagetV1V25ato_intagetV1V26Iainfix &lt;V26V0Aainfix &lt;=V25V26Aainfix &lt;=c0V25FAainfix &lt;=V0amax_int32Aainfix &lt;=c0V0F">
+      <label
+       name="expl:VC for binary_search"/>
+      <proof
+       prover="0"
+       timelimit="3"
+       memlimit="1000"
+       obsolete="false"
+       archived="false">
+       <result status="valid" time="0.64"/>
+      </proof>
+      <proof
+       prover="1"
+       timelimit="3"
+       memlimit="1000"
+       obsolete="false"
+       archived="false">
+       <result status="valid" time="0.04"/>
+      </proof>
+      <proof
+       prover="2"
+       timelimit="3"
+       memlimit="1000"
+       obsolete="false"
+       archived="false">
+       <result status="valid" time="0.01"/>
       </proof>
      </goal>
      <goal
       name="WP_parameter binary_search.24"
       locfile="../binary_search.mlw"
-<<<<<<< HEAD
-      loclnum="100" loccnumb="6" loccnume="19"
-      expl="24. postcondition"
-      sum="70c4a7063de4ba97a0c5f807337c6989"
-=======
       loclnum="148" loccnumb="6" loccnume="19"
       expl="24. loop variant decrease"
       sum="5d0844bf4f90c3de1c826e243c751386"
->>>>>>> 1550af00
-      proved="true"
-      expanded="false"
-      shape="postconditionainfix =agetV1ato_intV12V2Aainfix &lt;ato_intV12ato_intV0Aainfix &lt;=c0ato_intV12INainfix =V14aTrueIainfix &gt;ato_intagetV1ato_intV12ato_intV2qainfix =V14aTrueFIainfix &lt;ato_intV12ato_intV0Aainfix &lt;=c0ato_intV12INainfix =V13aTrueIainfix &lt;ato_intagetV1ato_intV12ato_intV2qainfix =V13aTrueFIainfix &lt;ato_intV12ato_intV0Aainfix &lt;=c0ato_intV12Iainfix &lt;=ato_intV12ato_intV6Aainfix &lt;=ato_intV7ato_intV12Iainfix =ato_intV12ainfix +ato_intV7ato_intV11FIain_boundsainfix +ato_intV7ato_intV11Iainfix =ato_intV11adivato_intV10ato_intV9FIain_boundsadivato_intV10ato_intV9ANainfix =ato_intV9c0Iainfix =ato_intV10ainfix -ato_intV6ato_intV7FIain_boundsainfix -ato_intV6ato_intV7Iainfix =ato_intV9c2FIain_boundsc2Iainfix =V8aTrueIainfix &lt;=ato_intV7ato_intV6qainfix =V8aTrueFIainfix &lt;=V15ato_intV6Aainfix &lt;=ato_intV7V15Iainfix =agetV1V15V2Iainfix &lt;V15ato_intV0Aainfix &lt;=c0V15FAainfix &lt;ato_intV6ato_intV0Aainfix &lt;=c0ato_intV7FIainfix =ato_intV5ainfix -ato_intV0ato_intV4FIain_boundsainfix -ato_intV0ato_intV4Iainfix =ato_intV4c1FIain_boundsc1Iainfix =ato_intV3c0FIain_boundsc0Iainfix &lt;=ato_intagetV1V16ato_intagetV1V17Iainfix &lt;V17ato_intV0Aainfix &lt;=V16V17Aainfix &lt;=c0V16FAainfix &lt;=c0ato_intV0F">
-      <label
-       name="expl:VC for binary_search"/>
-      <proof
-       prover="1"
-       timelimit="5"
-       memlimit="4000"
-       obsolete="false"
-       archived="false">
-       <result status="valid" time="0.45"/>
+      proved="true"
+      expanded="false"
+      shape="loop variant decreaseainfix &lt;ainfix -ato_intV22ato_intV8ainfix -ato_intV7ato_intV8Aainfix &lt;=c0ainfix -ato_intV7ato_intV8Iainfix =V22V21FIainfix =ato_intV21ainfix -ato_intV13ato_intV20FIain_boundsainfix -ato_intV13ato_intV20Iainfix =ato_intV20c1FIain_boundsc1Iainfix =V19aTrueIiainfix &lt;=ato_intV18ato_intV2ainfix &gt;ato_intV18ato_intV2ainfix =V19aTrueFLagetV1V17Iainfix &lt;V17V0Aainfix &lt;=c0V17Lato_intV13INainfix =V16aTrueIiainfix &gt;=ato_intV15ato_intV2ainfix &lt;ato_intV15ato_intV2ainfix =V16aTrueFLagetV1V14Iainfix &lt;V14V0Aainfix &lt;=c0V14Lato_intV13Iainfix &lt;=ato_intV13ato_intV7Aainfix &lt;=ato_intV8ato_intV13Iainfix =ato_intV13ainfix +ato_intV8ato_intV12FIain_boundsainfix +ato_intV8ato_intV12Iainfix =ato_intV12adivato_intV11ato_intV10FIain_boundsadivato_intV11ato_intV10ANainfix =ato_intV10c0Iainfix =ato_intV11ainfix -ato_intV7ato_intV8FIain_boundsainfix -ato_intV7ato_intV8Iainfix =ato_intV10c2FIain_boundsc2Iainfix =V9aTrueIiainfix &gt;ato_intV8ato_intV7ainfix &lt;=ato_intV8ato_intV7ainfix =V9aTrueFIainfix &lt;=V23ato_intV7Aainfix &lt;=ato_intV8V23Iainfix =agetV1V23V2Iainfix &lt;V23V0Aainfix &lt;=c0V23FAainfix &lt;ato_intV7V0Aainfix &lt;=c0ato_intV8FIainfix =ato_intV6ainfix -ato_intV5ato_intV4FIain_boundsainfix -ato_intV5ato_intV4Iainfix =ato_intV5V0FIain_boundsV0Iainfix =ato_intV4c1FIain_boundsc1Iainfix =ato_intV3c0FIain_boundsc0Iainfix &lt;=ato_intagetV1V24ato_intagetV1V25Iainfix &lt;V25V0Aainfix &lt;=V24V25Aainfix &lt;=c0V24FAainfix &lt;=V0amax_int32Aainfix &lt;=c0V0F">
+      <label
+       name="expl:VC for binary_search"/>
+      <proof
+       prover="0"
+       timelimit="3"
+       memlimit="1000"
+       obsolete="false"
+       archived="false">
+       <result status="valid" time="0.03"/>
+      </proof>
+      <proof
+       prover="1"
+       timelimit="3"
+       memlimit="1000"
+       obsolete="false"
+       archived="false">
+       <result status="valid" time="0.03"/>
+      </proof>
+      <proof
+       prover="2"
+       timelimit="3"
+       memlimit="1000"
+       obsolete="false"
+       archived="false">
+       <result status="valid" time="0.02"/>
       </proof>
      </goal>
      <goal
       name="WP_parameter binary_search.25"
       locfile="../binary_search.mlw"
-<<<<<<< HEAD
-      loclnum="100" loccnumb="6" loccnume="19"
-      expl="25. exceptional postcondition"
-      sum="703caf47dd1431722e3dd5ae36d7b22e"
-=======
       loclnum="148" loccnumb="6" loccnume="19"
       expl="25. postcondition"
       sum="d30651aa6a0160542233dc9e91904c46"
->>>>>>> 1550af00
-      proved="true"
-      expanded="false"
-      shape="exceptional postconditionNainfix =agetV1V9V2Iainfix &lt;V9ato_intV0Aainfix &lt;=c0V9FINainfix =V8aTrueIainfix &lt;=ato_intV7ato_intV6qainfix =V8aTrueFIainfix &lt;=V10ato_intV6Aainfix &lt;=ato_intV7V10Iainfix =agetV1V10V2Iainfix &lt;V10ato_intV0Aainfix &lt;=c0V10FAainfix &lt;ato_intV6ato_intV0Aainfix &lt;=c0ato_intV7FIainfix =ato_intV5ainfix -ato_intV0ato_intV4FIain_boundsainfix -ato_intV0ato_intV4Iainfix =ato_intV4c1FIain_boundsc1Iainfix =ato_intV3c0FIain_boundsc0Iainfix &lt;=ato_intagetV1V11ato_intagetV1V12Iainfix &lt;V12ato_intV0Aainfix &lt;=V11V12Aainfix &lt;=c0V11FAainfix &lt;=c0ato_intV0F">
-      <label
-       name="expl:VC for binary_search"/>
-      <proof
-       prover="1"
-       timelimit="5"
-       memlimit="4000"
-       obsolete="false"
-       archived="false">
-       <result status="valid" time="0.02"/>
-      </proof>
-<<<<<<< HEAD
-=======
+      proved="true"
+      expanded="false"
+      shape="postconditionainfix =ato_intagetV1ato_intV13ato_intV2Aainfix &lt;ato_intV13V0Aainfix &lt;=c0ato_intV13INainfix =V19aTrueIiainfix &lt;=ato_intV18ato_intV2ainfix &gt;ato_intV18ato_intV2ainfix =V19aTrueFLagetV1V17Iainfix &lt;V17V0Aainfix &lt;=c0V17Lato_intV13INainfix =V16aTrueIiainfix &gt;=ato_intV15ato_intV2ainfix &lt;ato_intV15ato_intV2ainfix =V16aTrueFLagetV1V14Iainfix &lt;V14V0Aainfix &lt;=c0V14Lato_intV13Iainfix &lt;=ato_intV13ato_intV7Aainfix &lt;=ato_intV8ato_intV13Iainfix =ato_intV13ainfix +ato_intV8ato_intV12FIain_boundsainfix +ato_intV8ato_intV12Iainfix =ato_intV12adivato_intV11ato_intV10FIain_boundsadivato_intV11ato_intV10ANainfix =ato_intV10c0Iainfix =ato_intV11ainfix -ato_intV7ato_intV8FIain_boundsainfix -ato_intV7ato_intV8Iainfix =ato_intV10c2FIain_boundsc2Iainfix =V9aTrueIiainfix &gt;ato_intV8ato_intV7ainfix &lt;=ato_intV8ato_intV7ainfix =V9aTrueFIainfix &lt;=V20ato_intV7Aainfix &lt;=ato_intV8V20Iainfix =agetV1V20V2Iainfix &lt;V20V0Aainfix &lt;=c0V20FAainfix &lt;ato_intV7V0Aainfix &lt;=c0ato_intV8FIainfix =ato_intV6ainfix -ato_intV5ato_intV4FIain_boundsainfix -ato_intV5ato_intV4Iainfix =ato_intV5V0FIain_boundsV0Iainfix =ato_intV4c1FIain_boundsc1Iainfix =ato_intV3c0FIain_boundsc0Iainfix &lt;=ato_intagetV1V21ato_intagetV1V22Iainfix &lt;V22V0Aainfix &lt;=V21V22Aainfix &lt;=c0V21FAainfix &lt;=V0amax_int32Aainfix &lt;=c0V0F">
+      <label
+       name="expl:VC for binary_search"/>
+      <proof
+       prover="0"
+       timelimit="3"
+       memlimit="1000"
+       obsolete="false"
+       archived="false">
+       <result status="valid" time="0.05"/>
+      </proof>
+      <proof
+       prover="1"
+       timelimit="3"
+       memlimit="1000"
+       obsolete="false"
+       archived="false">
+       <result status="valid" time="0.02"/>
+      </proof>
       <proof
        prover="2"
        timelimit="3"
@@ -958,7 +1215,6 @@
        archived="false">
        <result status="valid" time="0.00"/>
       </proof>
->>>>>>> 1550af00
      </goal>
     </transf>
    </goal>
