--- conflicted
+++ resolved
@@ -656,21 +656,6 @@
   <proof prover="7"><result status="valid" time="0.17" steps="32407"/></proof>
   </goal>
   <goal name="shear_sort&#39;vc.49" expl="loop variant decrease" proved="true">
-<<<<<<< HEAD
-  <proof prover="7"><result status="valid" time="0.17" steps="32849"/></proof>
-  </goal>
-  <goal name="shear_sort&#39;vc.50" expl="loop invariant preservation" proved="true">
-  <proof prover="7"><result status="valid" time="0.15" steps="41929"/></proof>
-  </goal>
-  <goal name="shear_sort&#39;vc.51" expl="loop invariant preservation" proved="true">
-  <proof prover="7"><result status="valid" time="0.20" steps="46301"/></proof>
-  </goal>
-  <goal name="shear_sort&#39;vc.52" expl="postcondition" proved="true">
-  <proof prover="7"><result status="valid" time="0.21" steps="45748"/></proof>
-  </goal>
-  <goal name="shear_sort&#39;vc.53" expl="postcondition" proved="true">
-  <proof prover="7"><result status="valid" time="0.20" steps="46361"/></proof>
-=======
   <proof prover="7"><result status="valid" time="0.17" steps="41639"/></proof>
   </goal>
   <goal name="shear_sort&#39;vc.50" expl="loop invariant preservation" proved="true">
@@ -684,7 +669,6 @@
   </goal>
   <goal name="shear_sort&#39;vc.53" expl="postcondition" proved="true">
   <proof prover="7"><result status="valid" time="0.20" steps="55700"/></proof>
->>>>>>> 92c89c24
   </goal>
   <goal name="shear_sort&#39;vc.54" expl="precondition" proved="true">
   <proof prover="7"><result status="valid" time="0.16" steps="31907"/></proof>
@@ -973,11 +957,7 @@
    <proof prover="4"><result status="valid" time="0.06" steps="109"/></proof>
    </goal>
    <goal name="shear_sort&#39;vc.129.2" expl="VC for shear_sort" proved="true">
-<<<<<<< HEAD
-   <proof prover="7"><result status="valid" time="0.26" steps="53794"/></proof>
-=======
    <proof prover="7"><result status="valid" time="0.12" steps="54647"/></proof>
->>>>>>> 92c89c24
    </goal>
   </transf>
   </goal>
