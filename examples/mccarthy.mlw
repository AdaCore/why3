
(* McCarthy's ``91'' function. *)

module McCarthy91

  use import int.Int

  function spec (x: int) : int = if x <= 100 then 91 else x-10

  (* traditional recursive implementation *)

<<<<<<< HEAD
  let rec function f91 (n:int) : int
    variant { 101-n }
    ensures { result = if n <= 100 then 91 else n - 10 }
=======
  let rec f91 (n:int) : int variant { 101-n }
    ensures { result = spec n }
>>>>>>> b48938dc
  = if n <= 100 then
      f91 (f91 (n + 11))
    else
      n - 10

  (* non-recursive implementation using a while loop *)

  use import ref.Ref
  use import int.Iter

<<<<<<< HEAD
  let f91_nonrec (n0: int) ensures { result = f91 n0 }
  = let e = ref 1 in
    let n = ref n0 in
    while !e > 0 do
      invariant { !e >= 0 /\ iter f91 !e !n = f91 n0 }
=======
  (* iter k x = f^k(x) *)
  clone import int.Iter with type t = int, function f = spec

  let f91_nonrec (n0: int) ensures { result = spec n0 }
  = let e = ref 1 in
    let n = ref n0 in
    while !e > 0 do
      invariant { !e >= 0 /\ iter !e !n = spec n0 }
>>>>>>> b48938dc
      variant   { 101 - !n + 10 * !e, !e }
      if !n > 100 then begin
        n := !n - 10;
        e := !e - 1
      end else begin
        n := !n + 11;
        e := !e + 1
      end
    done;
    !n

  (* Use a 'morally' irrelevant control flow from a recursive function
     to ease proof (the recursive structure does not contribute to the
     program execution). This is a technique for proving derecursified
     programs. See verifythis_2016_tree_traversal for a more
     complex example. *)

  exception Stop

  let f91_pseudorec (n0:int) : int
    ensures { result = spec n0 }
  = let e = ref 1 in
    let n = ref n0 in
    let bloc () : unit
      requires { !e >= 0 }
      ensures { !(old e) > 0 }
      ensures { if !(old n) > 100 then !n = !(old n) - 10 /\ !e = !(old e) - 1
        else !n = !(old n) + 11 /\ !e = !(old e) + 1 }
      raises { Stop -> !e = !(old e) = 0 /\ !n = !(old n) }
    = if not (!e > 0) then raise Stop;
      if !n > 100 then begin
        n := !n - 10;
        e := !e - 1
      end else begin
        n := !n + 11;
        e := !e + 1
      end
    in
    let rec aux () : unit
      requires { !e > 0 }
      variant { 101 - !n }
      ensures { !e = !(old e) - 1 /\ !n = spec !(old n) }
      raises { Stop -> false }
    = let u = !n in bloc (); if u <= 100 then (aux (); aux ()) in
    try aux (); bloc (); absurd
    with Stop -> !n end

end<|MERGE_RESOLUTION|>--- conflicted
+++ resolved
@@ -9,14 +9,8 @@
 
   (* traditional recursive implementation *)
 
-<<<<<<< HEAD
-  let rec function f91 (n:int) : int
-    variant { 101-n }
-    ensures { result = if n <= 100 then 91 else n - 10 }
-=======
   let rec f91 (n:int) : int variant { 101-n }
     ensures { result = spec n }
->>>>>>> b48938dc
   = if n <= 100 then
       f91 (f91 (n + 11))
     else
@@ -27,22 +21,11 @@
   use import ref.Ref
   use import int.Iter
 
-<<<<<<< HEAD
-  let f91_nonrec (n0: int) ensures { result = f91 n0 }
-  = let e = ref 1 in
-    let n = ref n0 in
-    while !e > 0 do
-      invariant { !e >= 0 /\ iter f91 !e !n = f91 n0 }
-=======
-  (* iter k x = f^k(x) *)
-  clone import int.Iter with type t = int, function f = spec
-
   let f91_nonrec (n0: int) ensures { result = spec n0 }
   = let e = ref 1 in
     let n = ref n0 in
     while !e > 0 do
-      invariant { !e >= 0 /\ iter !e !n = spec n0 }
->>>>>>> b48938dc
+      invariant { !e >= 0 /\ iter spec !e !n = spec n0 }
       variant   { 101 - !n + 10 * !e, !e }
       if !n > 100 then begin
         n := !n - 10;
