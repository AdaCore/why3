<?xml version="1.0" encoding="UTF-8"?>
<!DOCTYPE why3session PUBLIC "-//Why3//proof session v5//EN"
"http://why3.lri.fr/why3session.dtd">
<why3session shape_version="4">
<<<<<<< HEAD
<prover id="0" name="CVC4" version="1.4" timelimit="1" steplimit="1" memlimit="4000"/>
<prover id="1" name="Alt-Ergo" version="1.01" timelimit="1" steplimit="1" memlimit="1000"/>
<prover id="2" name="Z3" version="4.4.1" timelimit="1" steplimit="1" memlimit="1000"/>
<file name="../linked_list_rev.mlw" expanded="true">
<theory name="InPlaceRev" sum="b663693ace4e0eeb5b939648316792b9" expanded="true">
 <goal name="VC mem" expl="VC for mem">
 <proof prover="1"><result status="valid" time="0.00" steps="0"/></proof>
 </goal>
 <goal name="VC null" expl="VC for null">
 <proof prover="1"><result status="valid" time="0.00" steps="0"/></proof>
 </goal>
 <goal name="VC mem_decomp" expl="VC for mem_decomp">
 <transf name="split_goal_wp">
  <goal name="VC mem_decomp.1" expl="1. unreachable point">
  <proof prover="0" memlimit="1000"><result status="valid" time="0.01"/></proof>
  <proof prover="1"><result status="valid" time="0.01" steps="16"/></proof>
  <proof prover="2"><result status="valid" time="0.01"/></proof>
  </goal>
  <goal name="VC mem_decomp.2" expl="2. variant decrease">
  <proof prover="1"><result status="valid" time="0.01" steps="9"/></proof>
  </goal>
  <goal name="VC mem_decomp.3" expl="3. precondition">
  <proof prover="1"><result status="valid" time="0.02" steps="59"/></proof>
  </goal>
  <goal name="VC mem_decomp.4" expl="4. postcondition">
  <proof prover="1"><result status="valid" time="0.01" steps="8"/></proof>
  </goal>
  <goal name="VC mem_decomp.5" expl="5. postcondition">
  <proof prover="1"><result status="valid" time="0.01" steps="9"/></proof>
  </goal>
 </transf>
 </goal>
 <goal name="VC list_seg_frame_ext" expl="VC for list_seg_frame_ext">
 <proof prover="1"><result status="valid" time="0.33" steps="1071"/></proof>
 </goal>
 <goal name="VC list_seg_functional" expl="VC for list_seg_functional">
 <proof prover="1"><result status="valid" time="0.03" steps="143"/></proof>
 </goal>
 <goal name="VC list_seg_sublistl" expl="VC for list_seg_sublistl">
 <proof prover="1"><result status="valid" time="0.02" steps="63"/></proof>
 </goal>
 <goal name="VC list_seg_no_repet" expl="VC for list_seg_no_repet">
 <proof prover="1"><result status="valid" time="0.03" steps="120"/></proof>
=======
<prover id="0" name="CVC4" version="1.4" timelimit="5" steplimit="0" memlimit="1000"/>
<prover id="1" name="Alt-Ergo" version="1.01" timelimit="5" steplimit="0" memlimit="1000"/>
<prover id="2" name="Z3" version="4.4.1" timelimit="5" steplimit="0" memlimit="1000"/>
<file name="../linked_list_rev.mlw" expanded="true">
<theory name="Disjoint" sum="d9538770c8f60c61e92f6baffbf62d5d">
 <goal name="WP_parameter mem_decomp" expl="VC for mem_decomp">
 <proof prover="1"><result status="valid" time="0.01" steps="26"/></proof>
 </goal>
</theory>
<theory name="InPlaceRev" sum="79182a5e3856c7f8aff3c51d7a23476f">
 <goal name="WP_parameter list_seg_frame_ext" expl="VC for list_seg_frame_ext">
 <proof prover="1"><result status="valid" time="0.02" steps="115"/></proof>
 </goal>
 <goal name="WP_parameter list_seg_functional" expl="VC for list_seg_functional">
 <proof prover="1"><result status="valid" time="0.03" steps="152"/></proof>
 </goal>
 <goal name="WP_parameter list_seg_sublistl" expl="VC for list_seg_sublistl">
 <proof prover="1"><result status="valid" time="0.02" steps="65"/></proof>
 </goal>
 <goal name="WP_parameter list_seg_no_repet" expl="VC for list_seg_no_repet">
 <proof prover="1"><result status="valid" time="0.03" steps="123"/></proof>
 </goal>
 <goal name="WP_parameter list_seg_append" expl="VC for list_seg_append">
 <proof prover="1"><result status="valid" time="0.04" steps="125"/></proof>
>>>>>>> b48938dc
 </goal>
 <goal name="VC list_seg_append" expl="VC for list_seg_append">
 <proof prover="1"><result status="valid" time="0.04" steps="148"/></proof>
 </goal>
 <goal name="VC app" expl="VC for app">
 <transf name="split_goal_wp">
<<<<<<< HEAD
  <goal name="VC app.1" expl="1. postcondition">
  <proof prover="1" timelimit="5" steplimit="-1"><result status="valid" time="0.01" steps="34"/></proof>
  </goal>
  <goal name="VC app.2" expl="2. loop invariant init">
  <proof prover="1" timelimit="5" steplimit="-1"><result status="valid" time="0.01" steps="6"/></proof>
  </goal>
  <goal name="VC app.3" expl="3. loop invariant init">
  <proof prover="1" timelimit="5" steplimit="-1"><result status="valid" time="0.01" steps="7"/></proof>
  </goal>
  <goal name="VC app.4" expl="4. loop invariant init">
  <proof prover="1" timelimit="5" steplimit="-1"><result status="valid" time="0.01" steps="6"/></proof>
  </goal>
  <goal name="VC app.5" expl="5. loop invariant init">
  <proof prover="1" timelimit="5" steplimit="-1"><result status="valid" time="0.00" steps="7"/></proof>
  </goal>
  <goal name="VC app.6" expl="6. loop invariant init">
  <proof prover="1" timelimit="5" steplimit="-1"><result status="valid" time="0.01" steps="14"/></proof>
  </goal>
  <goal name="VC app.7" expl="7. precondition">
  <proof prover="1" timelimit="5" steplimit="-1"><result status="valid" time="0.01" steps="11"/></proof>
  </goal>
  <goal name="VC app.8" expl="8. unreachable point">
  <proof prover="1" timelimit="5" steplimit="-1"><result status="valid" time="0.01" steps="32"/></proof>
  </goal>
  <goal name="VC app.9" expl="9. precondition">
  <proof prover="1" timelimit="5" steplimit="-1"><result status="valid" time="0.01" steps="16"/></proof>
  </goal>
  <goal name="VC app.10" expl="10. loop invariant preservation">
  <proof prover="1" timelimit="5" steplimit="-1"><result status="valid" time="0.00" steps="17"/></proof>
  </goal>
  <goal name="VC app.11" expl="11. loop invariant preservation">
  <proof prover="2" steplimit="-1"><result status="valid" time="0.03"/></proof>
  </goal>
  <goal name="VC app.12" expl="12. loop invariant preservation">
  <proof prover="1" timelimit="5" steplimit="-1"><result status="valid" time="0.01" steps="58"/></proof>
  </goal>
  <goal name="VC app.13" expl="13. loop invariant preservation">
  <proof prover="1" timelimit="5" steplimit="-1"><result status="valid" time="0.02" steps="65"/></proof>
  </goal>
  <goal name="VC app.14" expl="14. loop invariant preservation">
  <proof prover="0" timelimit="5" steplimit="-1" memlimit="2000"><result status="timeout" time="6.00"/></proof>
  <proof prover="1" timelimit="5" steplimit="-1" memlimit="2000"><result status="timeout" time="5.01"/></proof>
  <proof prover="2" timelimit="5" steplimit="-1" memlimit="2000"><result status="timeout" time="4.99"/></proof>
  </goal>
  <goal name="VC app.15" expl="15. loop variant decrease">
  <proof prover="1" timelimit="5" steplimit="-1"><result status="valid" time="0.02" steps="21"/></proof>
  </goal>
  <goal name="VC app.16" expl="16. precondition">
  <proof prover="1" timelimit="5" steplimit="-1"><result status="valid" time="0.01" steps="13"/></proof>
  </goal>
  <goal name="VC app.17" expl="17. assertion">
  <proof prover="1" timelimit="5" steplimit="-1"><result status="valid" time="1.34" steps="1723"/></proof>
  </goal>
  <goal name="VC app.18" expl="18. assertion">
  <proof prover="1" timelimit="5" steplimit="-1"><result status="valid" time="0.01" steps="22"/></proof>
  </goal>
  <goal name="VC app.19" expl="19. assertion">
  <transf name="introduce_premises">
   <goal name="VC app.19.1" expl="1. assertion">
   <proof prover="0" timelimit="30" steplimit="-1"><result status="valid" time="13.17"/></proof>
   </goal>
  </transf>
  </goal>
  <goal name="VC app.20" expl="20. postcondition">
  <proof prover="1" timelimit="5" steplimit="-1"><result status="valid" time="0.43" steps="430"/></proof>
=======
  <goal name="WP_parameter app.1" expl="1. postcondition">
  <proof prover="1"><result status="valid" time="0.00" steps="29"/></proof>
  </goal>
  <goal name="WP_parameter app.2" expl="2. loop invariant init">
  <proof prover="1"><result status="valid" time="0.00" steps="4"/></proof>
  </goal>
  <goal name="WP_parameter app.3" expl="3. loop invariant init">
  <proof prover="1"><result status="valid" time="0.00" steps="5"/></proof>
  </goal>
  <goal name="WP_parameter app.4" expl="4. loop invariant init">
  <proof prover="1"><result status="valid" time="0.00" steps="4"/></proof>
  </goal>
  <goal name="WP_parameter app.5" expl="5. loop invariant init">
  <proof prover="1"><result status="valid" time="0.00" steps="5"/></proof>
  </goal>
  <goal name="WP_parameter app.6" expl="6. loop invariant init">
  <proof prover="1"><result status="valid" time="0.00" steps="7"/></proof>
  </goal>
  <goal name="WP_parameter app.7" expl="7. precondition">
  <proof prover="1"><result status="valid" time="0.00" steps="9"/></proof>
  </goal>
  <goal name="WP_parameter app.8" expl="8. unreachable point">
  <proof prover="1"><result status="valid" time="0.01" steps="31"/></proof>
  </goal>
  <goal name="WP_parameter app.9" expl="9. precondition">
  <proof prover="1"><result status="valid" time="0.00" steps="13"/></proof>
  </goal>
  <goal name="WP_parameter app.10" expl="10. loop invariant preservation">
  <proof prover="1"><result status="valid" time="0.00" steps="14"/></proof>
  </goal>
  <goal name="WP_parameter app.11" expl="11. loop invariant preservation">
  <proof prover="2"><result status="valid" time="0.02"/></proof>
  </goal>
  <goal name="WP_parameter app.12" expl="12. loop invariant preservation">
  <proof prover="1"><result status="valid" time="0.02" steps="54"/></proof>
  </goal>
  <goal name="WP_parameter app.13" expl="13. loop invariant preservation">
  <proof prover="1"><result status="valid" time="0.02" steps="61"/></proof>
  </goal>
  <goal name="WP_parameter app.14" expl="14. loop invariant preservation">
  <proof prover="1"><result status="valid" time="0.08" steps="307"/></proof>
  </goal>
  <goal name="WP_parameter app.15" expl="15. loop variant decrease">
  <proof prover="1"><result status="valid" time="0.01" steps="18"/></proof>
  </goal>
  <goal name="WP_parameter app.16" expl="16. precondition">
  <proof prover="1"><result status="valid" time="0.00" steps="10"/></proof>
  </goal>
  <goal name="WP_parameter app.17" expl="17. assertion">
  <proof prover="1"><result status="valid" time="0.01" steps="35"/></proof>
  </goal>
  <goal name="WP_parameter app.18" expl="18. assertion">
  <proof prover="1"><result status="valid" time="0.00" steps="23"/></proof>
  </goal>
  <goal name="WP_parameter app.19" expl="19. assertion">
  <proof prover="1"><result status="valid" time="0.09" steps="224"/></proof>
  </goal>
  <goal name="WP_parameter app.20" expl="20. postcondition">
  <proof prover="1"><result status="valid" time="0.19" steps="366"/></proof>
>>>>>>> b48938dc
  </goal>
 </transf>
 </goal>
 <goal name="VC in_place_reverse" expl="VC for in_place_reverse">
 <transf name="split_goal_wp">
<<<<<<< HEAD
  <goal name="VC in_place_reverse.1" expl="1. loop invariant init">
  <proof prover="1"><result status="valid" time="0.01" steps="2"/></proof>
  </goal>
  <goal name="VC in_place_reverse.2" expl="2. loop invariant init">
  <proof prover="1"><result status="valid" time="0.01" steps="3"/></proof>
  </goal>
  <goal name="VC in_place_reverse.3" expl="3. loop invariant init">
  <proof prover="1"><result status="valid" time="0.01" steps="9"/></proof>
  </goal>
  <goal name="VC in_place_reverse.4" expl="4. loop invariant init">
  <proof prover="1"><result status="valid" time="0.01" steps="3"/></proof>
  </goal>
  <goal name="VC in_place_reverse.5" expl="5. precondition">
  <proof prover="1"><result status="valid" time="0.01" steps="8"/></proof>
  </goal>
  <goal name="VC in_place_reverse.6" expl="6. assertion">
  <proof prover="0" memlimit="1000"><result status="valid" time="0.72"/></proof>
  </goal>
  <goal name="VC in_place_reverse.7" expl="7. unreachable point">
  <proof prover="1"><result status="valid" time="0.02" steps="36"/></proof>
  </goal>
  <goal name="VC in_place_reverse.8" expl="8. loop invariant preservation">
  <proof prover="1"><result status="valid" time="0.07" steps="109"/></proof>
  </goal>
  <goal name="VC in_place_reverse.9" expl="9. loop invariant preservation">
  <proof prover="1"><result status="valid" time="0.08" steps="72"/></proof>
  </goal>
  <goal name="VC in_place_reverse.10" expl="10. loop invariant preservation">
  <transf name="introduce_premises">
   <goal name="VC in_place_reverse.10.1" expl="1. loop invariant preservation">
   <transf name="inline_goal">
    <goal name="VC in_place_reverse.10.1.1" expl="1. loop invariant preservation">
    <proof prover="0" timelimit="30" steplimit="-1"><result status="valid" time="0.30"/></proof>
    </goal>
   </transf>
   </goal>
  </transf>
  </goal>
  <goal name="VC in_place_reverse.11" expl="11. loop invariant preservation">
  <proof prover="1"><result status="valid" time="0.02" steps="16"/></proof>
  </goal>
  <goal name="VC in_place_reverse.12" expl="12. loop variant decrease">
  <proof prover="1"><result status="valid" time="0.02" steps="19"/></proof>
  </goal>
  <goal name="VC in_place_reverse.13" expl="13. postcondition">
  <proof prover="1"><result status="valid" time="0.03" steps="36"/></proof>
=======
  <goal name="WP_parameter in_place_reverse.1" expl="1. loop invariant init">
  <proof prover="1"><result status="valid" time="0.00" steps="1"/></proof>
  </goal>
  <goal name="WP_parameter in_place_reverse.2" expl="2. loop invariant init">
  <proof prover="1"><result status="valid" time="0.00" steps="2"/></proof>
  </goal>
  <goal name="WP_parameter in_place_reverse.3" expl="3. loop invariant init">
  <proof prover="1"><result status="valid" time="0.00" steps="4"/></proof>
  </goal>
  <goal name="WP_parameter in_place_reverse.4" expl="4. loop invariant init">
  <proof prover="1"><result status="valid" time="0.00" steps="2"/></proof>
  </goal>
  <goal name="WP_parameter in_place_reverse.5" expl="5. assertion">
  <proof prover="1"><result status="valid" time="0.01" steps="44"/></proof>
  </goal>
  <goal name="WP_parameter in_place_reverse.6" expl="6. unreachable point">
  <proof prover="1"><result status="valid" time="0.01" steps="34"/></proof>
  </goal>
  <goal name="WP_parameter in_place_reverse.7" expl="7. loop invariant preservation">
  <proof prover="1"><result status="valid" time="0.04" steps="93"/></proof>
  </goal>
  <goal name="WP_parameter in_place_reverse.8" expl="8. loop invariant preservation">
  <proof prover="1"><result status="valid" time="0.03" steps="56"/></proof>
  </goal>
  <goal name="WP_parameter in_place_reverse.9" expl="9. loop invariant preservation">
  <proof prover="1"><result status="valid" time="0.14" steps="305"/></proof>
  </goal>
  <goal name="WP_parameter in_place_reverse.10" expl="10. loop invariant preservation">
  <proof prover="1"><result status="valid" time="0.00" steps="14"/></proof>
  </goal>
  <goal name="WP_parameter in_place_reverse.11" expl="11. loop variant decrease">
  <proof prover="1"><result status="valid" time="0.01" steps="17"/></proof>
  </goal>
  <goal name="WP_parameter in_place_reverse.12" expl="12. postcondition">
  <proof prover="1"><result status="valid" time="0.04" steps="111"/></proof>
>>>>>>> b48938dc
  </goal>
 </transf>
 </goal>
</theory>
<theory name="InPlaceRevSeq" sum="caa64042a0876ca6177e48f724417574" expanded="true">
 <goal name="VC null" expl="VC for null">
 <proof prover="1"><result status="valid" time="0.00" steps="0"/></proof>
 </goal>
 <goal name="non_empty_seq">
<<<<<<< HEAD
 <proof prover="1"><result status="valid" time="0.02" steps="22"/></proof>
 </goal>
 <goal name="VC mem_decomp" expl="VC for mem_decomp">
 <proof prover="1"><result status="valid" time="0.10" steps="145"/></proof>
 </goal>
 <goal name="list_seg_frame_ext">
 <proof prover="1"><result status="valid" time="0.02" steps="37"/></proof>
=======
 <proof prover="1"><result status="valid" time="0.01" steps="22"/></proof>
 </goal>
 <goal name="WP_parameter mem_decomp" expl="VC for mem_decomp">
 <transf name="split_goal_wp">
  <goal name="WP_parameter mem_decomp.1" expl="1. postcondition">
  <proof prover="1"><result status="valid" time="0.01" steps="27"/></proof>
  </goal>
  <goal name="WP_parameter mem_decomp.2" expl="2. assertion">
  <proof prover="1"><result status="valid" time="0.00" steps="8"/></proof>
  </goal>
  <goal name="WP_parameter mem_decomp.3" expl="3. variant decrease">
  <proof prover="1"><result status="valid" time="0.01" steps="9"/></proof>
  </goal>
  <goal name="WP_parameter mem_decomp.4" expl="4. precondition">
  <proof prover="1"><result status="valid" time="0.00" steps="22"/></proof>
  </goal>
  <goal name="WP_parameter mem_decomp.5" expl="5. postcondition">
  <proof prover="1"><result status="valid" time="0.04" steps="132"/></proof>
  </goal>
 </transf>
 </goal>
 <goal name="list_seg_frame_ext">
 <proof prover="1"><result status="valid" time="0.00" steps="20"/></proof>
>>>>>>> b48938dc
 </goal>
 <goal name="VC list_seg_functional" expl="VC for list_seg_functional">
 <transf name="split_goal_wp">
<<<<<<< HEAD
  <goal name="VC list_seg_functional.1" expl="1. assertion">
  <proof prover="1"><result status="valid" time="0.01" steps="10"/></proof>
  </goal>
  <goal name="VC list_seg_functional.2" expl="2. variant decrease">
  <proof prover="1"><result status="valid" time="0.01" steps="19"/></proof>
  </goal>
  <goal name="VC list_seg_functional.3" expl="3. precondition">
  <proof prover="1"><result status="valid" time="0.05" steps="181"/></proof>
  </goal>
  <goal name="VC list_seg_functional.4" expl="4. precondition">
  <proof prover="1"><result status="valid" time="0.05" steps="185"/></proof>
  </goal>
  <goal name="VC list_seg_functional.5" expl="5. postcondition">
  <proof prover="0" memlimit="1000"><result status="valid" time="0.05"/></proof>
=======
  <goal name="WP_parameter list_seg_functional.1" expl="1. assertion">
  <proof prover="1"><result status="valid" time="0.00" steps="10"/></proof>
  </goal>
  <goal name="WP_parameter list_seg_functional.2" expl="2. variant decrease">
  <proof prover="1"><result status="valid" time="0.01" steps="19"/></proof>
  </goal>
  <goal name="WP_parameter list_seg_functional.3" expl="3. precondition">
  <proof prover="1"><result status="valid" time="0.04" steps="181"/></proof>
  </goal>
  <goal name="WP_parameter list_seg_functional.4" expl="4. precondition">
  <proof prover="1"><result status="valid" time="0.05" steps="185"/></proof>
  </goal>
  <goal name="WP_parameter list_seg_functional.5" expl="5. postcondition">
  <proof prover="0"><result status="valid" time="0.03"/></proof>
  </goal>
  <goal name="WP_parameter list_seg_functional.6" expl="6. postcondition">
  <proof prover="1"><result status="valid" time="0.01" steps="23"/></proof>
>>>>>>> b48938dc
  </goal>
 </transf>
 </goal>
 <goal name="VC list_seg_tail" expl="VC for list_seg_tail">
 <proof prover="1"><result status="valid" time="0.43" steps="1117"/></proof>
 </goal>
 <goal name="VC list_seg_append" expl="VC for list_seg_append">
 <transf name="split_goal_wp">
<<<<<<< HEAD
  <goal name="VC list_seg_append.1" expl="1. variant decrease">
  <proof prover="1"><result status="valid" time="0.01" steps="17"/></proof>
  </goal>
  <goal name="VC list_seg_append.2" expl="2. precondition">
  <proof prover="1"><result status="valid" time="0.00" steps="5"/></proof>
  </goal>
  <goal name="VC list_seg_append.3" expl="3. precondition">
  <proof prover="1"><result status="valid" time="0.01" steps="3"/></proof>
  </goal>
  <goal name="VC list_seg_append.4" expl="4. postcondition">
  <proof prover="1"><result status="valid" time="0.52" steps="982"/></proof>
=======
  <goal name="WP_parameter list_seg_tail.1" expl="1. variant decrease">
  <proof prover="1"><result status="valid" time="0.01" steps="13"/></proof>
  </goal>
  <goal name="WP_parameter list_seg_tail.2" expl="2. precondition">
  <proof prover="1"><result status="valid" time="0.04" steps="173"/></proof>
  </goal>
  <goal name="WP_parameter list_seg_tail.3" expl="3. precondition">
  <proof prover="1"><result status="valid" time="0.00" steps="13"/></proof>
  </goal>
  <goal name="WP_parameter list_seg_tail.4" expl="4. postcondition">
  <proof prover="1"><result status="valid" time="0.01" steps="6"/></proof>
  </goal>
  <goal name="WP_parameter list_seg_tail.5" expl="5. postcondition">
  <proof prover="1"><result status="valid" time="0.01" steps="30"/></proof>
  </goal>
 </transf>
 </goal>
 <goal name="WP_parameter list_seg_append" expl="VC for list_seg_append">
 <transf name="split_goal_wp">
  <goal name="WP_parameter list_seg_append.1" expl="1. variant decrease">
  <proof prover="1"><result status="valid" time="0.00" steps="16"/></proof>
  </goal>
  <goal name="WP_parameter list_seg_append.2" expl="2. precondition">
  <proof prover="1"><result status="valid" time="0.00" steps="5"/></proof>
  </goal>
  <goal name="WP_parameter list_seg_append.3" expl="3. precondition">
  <proof prover="1"><result status="valid" time="0.00" steps="3"/></proof>
  </goal>
  <goal name="WP_parameter list_seg_append.4" expl="4. postcondition">
  <transf name="inline_goal">
   <goal name="WP_parameter list_seg_append.4.1" expl="1. postcondition">
   <transf name="split_goal_wp">
    <goal name="WP_parameter list_seg_append.4.1.1" expl="1. postcondition">
    <proof prover="1"><result status="valid" time="0.05" steps="304"/></proof>
    </goal>
    <goal name="WP_parameter list_seg_append.4.1.2" expl="2. postcondition">
    <proof prover="1"><result status="valid" time="0.80" steps="1764"/></proof>
    </goal>
   </transf>
   </goal>
  </transf>
  </goal>
  <goal name="WP_parameter list_seg_append.5" expl="5. postcondition">
  <proof prover="1"><result status="valid" time="0.12" steps="355"/></proof>
>>>>>>> b48938dc
  </goal>
 </transf>
 </goal>
 <goal name="seq_tail_append">
<<<<<<< HEAD
 <proof prover="1"><result status="valid" time="0.04" steps="51"/></proof>
=======
 <proof prover="1"><result status="valid" time="0.02" steps="51"/></proof>
>>>>>>> b48938dc
 </goal>
 <goal name="VC list_seg_prefix" expl="VC for list_seg_prefix">
 <transf name="split_goal_wp">
<<<<<<< HEAD
  <goal name="VC list_seg_prefix.1" expl="1. precondition">
  <proof prover="1"><result status="valid" time="0.01" steps="2"/></proof>
  </goal>
  <goal name="VC list_seg_prefix.2" expl="2. precondition">
  <proof prover="1"><result status="valid" time="0.01" steps="7"/></proof>
  </goal>
  <goal name="VC list_seg_prefix.3" expl="3. variant decrease">
  <proof prover="1"><result status="valid" time="0.01" steps="38"/></proof>
  </goal>
  <goal name="VC list_seg_prefix.4" expl="4. precondition">
  <proof prover="1"><result status="valid" time="0.03" steps="40"/></proof>
  </goal>
  <goal name="VC list_seg_prefix.5" expl="5. postcondition">
  <transf name="introduce_premises">
   <goal name="VC list_seg_prefix.5.1" expl="1. postcondition">
   <transf name="inline_goal">
    <goal name="VC list_seg_prefix.5.1.1" expl="1. postcondition">
    <transf name="split_goal_wp">
     <goal name="VC list_seg_prefix.5.1.1.1" expl="1. postcondition">
     <proof prover="2"><result status="valid" time="0.10"/></proof>
     </goal>
     <goal name="VC list_seg_prefix.5.1.1.2" expl="2. postcondition">
     <proof prover="2"><result status="valid" time="0.87"/></proof>
     </goal>
    </transf>
=======
  <goal name="WP_parameter list_seg_prefix.1" expl="1. precondition">
  <proof prover="1"><result status="valid" time="0.00" steps="2"/></proof>
  </goal>
  <goal name="WP_parameter list_seg_prefix.2" expl="2. precondition">
  <proof prover="1"><result status="valid" time="0.00" steps="7"/></proof>
  </goal>
  <goal name="WP_parameter list_seg_prefix.3" expl="3. variant decrease">
  <proof prover="1"><result status="valid" time="0.01" steps="21"/></proof>
  </goal>
  <goal name="WP_parameter list_seg_prefix.4" expl="4. precondition">
  <proof prover="1"><result status="valid" time="0.02" steps="67"/></proof>
  </goal>
  <goal name="WP_parameter list_seg_prefix.5" expl="5. postcondition">
  <transf name="inline_goal">
   <goal name="WP_parameter list_seg_prefix.5.1" expl="1. postcondition">
   <transf name="split_goal_wp">
    <goal name="WP_parameter list_seg_prefix.5.1.1" expl="1. postcondition">
    <proof prover="0"><result status="valid" time="0.44"/></proof>
    </goal>
    <goal name="WP_parameter list_seg_prefix.5.1.2" expl="2. postcondition">
    <proof prover="2"><result status="valid" time="0.46"/></proof>
>>>>>>> b48938dc
    </goal>
   </transf>
   </goal>
  </transf>
  </goal>
<<<<<<< HEAD
=======
  <goal name="WP_parameter list_seg_prefix.6" expl="6. postcondition">
  <proof prover="1"><result status="valid" time="0.84" steps="908"/></proof>
  </goal>
>>>>>>> b48938dc
 </transf>
 </goal>
 <goal name="VC list_seg_sublistl" expl="VC for list_seg_sublistl">
 <proof prover="0" memlimit="1000"><result status="timeout" time="1.03"/></proof>
 <proof prover="1"><result status="timeout" time="0.99"/></proof>
 <proof prover="2"><result status="timeout" time="0.99"/></proof>
 <transf name="split_goal_wp">
<<<<<<< HEAD
  <goal name="VC list_seg_sublistl.1" expl="1. assertion">
  <proof prover="1" steplimit="-1"><result status="valid" time="0.01" steps="11"/></proof>
  </goal>
  <goal name="VC list_seg_sublistl.2" expl="2. precondition">
  <proof prover="1" steplimit="-1"><result status="valid" time="0.00" steps="3"/></proof>
  </goal>
  <goal name="VC list_seg_sublistl.3" expl="3. precondition">
  <proof prover="1" steplimit="-1"><result status="valid" time="0.00" steps="3"/></proof>
  </goal>
  <goal name="VC list_seg_sublistl.4" expl="4. variant decrease">
  <proof prover="1" steplimit="-1"><result status="valid" time="0.02" steps="56"/></proof>
  </goal>
  <goal name="VC list_seg_sublistl.5" expl="5. precondition">
  <proof prover="1" steplimit="-1"><result status="valid" time="0.01" steps="47"/></proof>
  </goal>
  <goal name="VC list_seg_sublistl.6" expl="6. postcondition">
  <proof prover="0" timelimit="5" steplimit="-1" memlimit="2000"><result status="timeout" time="5.99"/></proof>
  <proof prover="1" timelimit="5" steplimit="-1" memlimit="2000"><result status="timeout" time="5.00"/></proof>
  <proof prover="2" timelimit="5" steplimit="-1" memlimit="2000"><result status="timeout" time="4.97"/></proof>
=======
  <goal name="WP_parameter list_seg_sublistl.1" expl="1. assertion">
  <proof prover="1"><result status="valid" time="0.01" steps="13"/></proof>
  </goal>
  <goal name="WP_parameter list_seg_sublistl.2" expl="2. precondition">
  <proof prover="1"><result status="valid" time="0.00" steps="3"/></proof>
  </goal>
  <goal name="WP_parameter list_seg_sublistl.3" expl="3. precondition">
  <proof prover="1"><result status="valid" time="0.00" steps="3"/></proof>
  </goal>
  <goal name="WP_parameter list_seg_sublistl.4" expl="4. variant decrease">
  <proof prover="1"><result status="valid" time="0.02" steps="57"/></proof>
  </goal>
  <goal name="WP_parameter list_seg_sublistl.5" expl="5. precondition">
  <proof prover="1"><result status="valid" time="0.02" steps="51"/></proof>
  </goal>
  <goal name="WP_parameter list_seg_sublistl.6" expl="6. postcondition">
  <proof prover="1"><result status="valid" time="0.01" steps="6"/></proof>
  </goal>
  <goal name="WP_parameter list_seg_sublistl.7" expl="7. postcondition">
  <proof prover="1"><result status="valid" time="0.21" steps="567"/></proof>
>>>>>>> b48938dc
  </goal>
 </transf>
 </goal>
 <goal name="get_tail">
 <proof prover="1"><result status="valid" time="0.01" steps="10"/></proof>
 </goal>
 <goal name="tail_suffix">
<<<<<<< HEAD
 <proof prover="1"><result status="valid" time="0.03" steps="43"/></proof>
=======
 <proof prover="1"><result status="valid" time="0.02" steps="43"/></proof>
>>>>>>> b48938dc
 </goal>
 <goal name="VC list_seg_no_repet" expl="VC for list_seg_no_repet">
 <transf name="split_goal_wp">
<<<<<<< HEAD
  <goal name="VC list_seg_no_repet.1" expl="1. precondition">
  <proof prover="1"><result status="valid" time="0.01" steps="3"/></proof>
  </goal>
  <goal name="VC list_seg_no_repet.2" expl="2. precondition">
  <proof prover="0" memlimit="1000"><result status="valid" time="0.11"/></proof>
  </goal>
  <goal name="VC list_seg_no_repet.3" expl="3. precondition">
  <proof prover="1"><result status="valid" time="0.01" steps="5"/></proof>
  </goal>
  <goal name="VC list_seg_no_repet.4" expl="4. precondition">
  <proof prover="1"><result status="valid" time="0.01" steps="28"/></proof>
  </goal>
  <goal name="VC list_seg_no_repet.5" expl="5. assertion">
  <proof prover="1"><result status="valid" time="0.12" steps="74"/></proof>
  </goal>
  <goal name="VC list_seg_no_repet.6" expl="6. assertion">
  <proof prover="1"><result status="valid" time="0.01" steps="3"/></proof>
  </goal>
  <goal name="VC list_seg_no_repet.7" expl="7. variant decrease">
  <proof prover="1"><result status="valid" time="0.01" steps="20"/></proof>
  </goal>
  <goal name="VC list_seg_no_repet.8" expl="8. precondition">
  <proof prover="1"><result status="valid" time="0.01" steps="5"/></proof>
  </goal>
  <goal name="VC list_seg_no_repet.9" expl="9. assertion">
  <proof prover="2"><result status="valid" time="0.08"/></proof>
  </goal>
  <goal name="VC list_seg_no_repet.10" expl="10. postcondition">
  <proof prover="1"><result status="valid" time="0.02" steps="28"/></proof>
=======
  <goal name="WP_parameter list_seg_no_repet.1" expl="1. precondition">
  <proof prover="1"><result status="valid" time="0.00" steps="3"/></proof>
  </goal>
  <goal name="WP_parameter list_seg_no_repet.2" expl="2. precondition">
  <transf name="introduce_premises">
   <goal name="WP_parameter list_seg_no_repet.2.1" expl="1. precondition">
   <proof prover="0"><result status="valid" time="0.12"/></proof>
   </goal>
  </transf>
  </goal>
  <goal name="WP_parameter list_seg_no_repet.3" expl="3. precondition">
  <proof prover="1"><result status="valid" time="0.00" steps="6"/></proof>
  </goal>
  <goal name="WP_parameter list_seg_no_repet.4" expl="4. precondition">
  <proof prover="1"><result status="valid" time="0.01" steps="28"/></proof>
  </goal>
  <goal name="WP_parameter list_seg_no_repet.5" expl="5. assertion">
  <proof prover="1"><result status="valid" time="0.03" steps="66"/></proof>
  </goal>
  <goal name="WP_parameter list_seg_no_repet.6" expl="6. postcondition">
  <proof prover="1"><result status="valid" time="0.00" steps="10"/></proof>
  </goal>
  <goal name="WP_parameter list_seg_no_repet.7" expl="7. assertion">
  <proof prover="1"><result status="valid" time="0.00" steps="3"/></proof>
  </goal>
  <goal name="WP_parameter list_seg_no_repet.8" expl="8. variant decrease">
  <proof prover="1"><result status="valid" time="0.01" steps="19"/></proof>
  </goal>
  <goal name="WP_parameter list_seg_no_repet.9" expl="9. precondition">
  <proof prover="1"><result status="valid" time="0.01" steps="5"/></proof>
  </goal>
  <goal name="WP_parameter list_seg_no_repet.10" expl="10. assertion">
  <transf name="inline_trivial">
   <goal name="WP_parameter list_seg_no_repet.10.1" expl="1. assertion">
   <transf name="inline_goal">
    <goal name="WP_parameter list_seg_no_repet.10.1.1" expl="1. assertion">
    <proof prover="2"><result status="valid" time="0.09"/></proof>
    </goal>
   </transf>
   </goal>
  </transf>
  </goal>
  <goal name="WP_parameter list_seg_no_repet.11" expl="11. postcondition">
  <proof prover="1"><result status="valid" time="0.01" steps="12"/></proof>
  </goal>
  <goal name="WP_parameter list_seg_no_repet.12" expl="12. postcondition">
  <proof prover="1"><result status="valid" time="0.00" steps="3"/></proof>
>>>>>>> b48938dc
  </goal>
 </transf>
 </goal>
 <goal name="VC app" expl="VC for app">
 <transf name="split_goal_wp">
<<<<<<< HEAD
  <goal name="VC app.1" expl="1. postcondition">
  <proof prover="1"><result status="valid" time="0.02" steps="50"/></proof>
  </goal>
  <goal name="VC app.2" expl="2. precondition">
  <proof prover="1"><result status="valid" time="0.01" steps="5"/></proof>
  </goal>
  <goal name="VC app.3" expl="3. loop invariant init">
  <proof prover="1"><result status="valid" time="0.01" steps="6"/></proof>
  </goal>
  <goal name="VC app.4" expl="4. loop invariant init">
  <proof prover="1"><result status="valid" time="0.01" steps="8"/></proof>
  </goal>
  <goal name="VC app.5" expl="5. loop invariant init">
  <proof prover="1"><result status="valid" time="0.01" steps="6"/></proof>
  </goal>
  <goal name="VC app.6" expl="6. loop invariant init">
  <proof prover="1"><result status="valid" time="0.01" steps="22"/></proof>
  </goal>
  <goal name="VC app.7" expl="7. loop invariant init">
  <proof prover="1"><result status="valid" time="0.01" steps="12"/></proof>
  </goal>
  <goal name="VC app.8" expl="8. precondition">
  <proof prover="1"><result status="valid" time="0.00" steps="11"/></proof>
  </goal>
  <goal name="VC app.9" expl="9. assertion">
  <proof prover="1"><result status="valid" time="0.01" steps="16"/></proof>
  </goal>
  <goal name="VC app.10" expl="10. assertion">
  <proof prover="1"><result status="valid" time="0.01" steps="42"/></proof>
  </goal>
  <goal name="VC app.11" expl="11. precondition">
  <proof prover="1"><result status="valid" time="0.01" steps="17"/></proof>
  </goal>
  <goal name="VC app.12" expl="12. loop invariant preservation">
  <proof prover="1"><result status="valid" time="0.01" steps="18"/></proof>
  </goal>
  <goal name="VC app.13" expl="13. loop invariant preservation">
  <proof prover="1"><result status="valid" time="0.94" steps="1193"/></proof>
  </goal>
  <goal name="VC app.14" expl="14. loop invariant preservation">
  <proof prover="1"><result status="valid" time="0.02" steps="20"/></proof>
=======
  <goal name="WP_parameter app.1" expl="1. postcondition">
  <proof prover="1"><result status="valid" time="0.02" steps="134"/></proof>
  </goal>
  <goal name="WP_parameter app.2" expl="2. precondition">
  <proof prover="1"><result status="valid" time="0.00" steps="4"/></proof>
  </goal>
  <goal name="WP_parameter app.3" expl="3. loop invariant init">
  <proof prover="1"><result status="valid" time="0.01" steps="5"/></proof>
  </goal>
  <goal name="WP_parameter app.4" expl="4. loop invariant init">
  <proof prover="1"><result status="valid" time="0.01" steps="7"/></proof>
  </goal>
  <goal name="WP_parameter app.5" expl="5. loop invariant init">
  <proof prover="1"><result status="valid" time="0.01" steps="5"/></proof>
  </goal>
  <goal name="WP_parameter app.6" expl="6. loop invariant init">
  <proof prover="1"><result status="valid" time="0.01" steps="23"/></proof>
  </goal>
  <goal name="WP_parameter app.7" expl="7. loop invariant init">
  <proof prover="1"><result status="valid" time="0.00" steps="11"/></proof>
  </goal>
  <goal name="WP_parameter app.8" expl="8. precondition">
  <proof prover="1"><result status="valid" time="0.01" steps="10"/></proof>
  </goal>
  <goal name="WP_parameter app.9" expl="9. assertion">
  <proof prover="1"><result status="valid" time="0.01" steps="14"/></proof>
  </goal>
  <goal name="WP_parameter app.10" expl="10. assertion">
  <proof prover="1"><result status="valid" time="0.02" steps="41"/></proof>
  </goal>
  <goal name="WP_parameter app.11" expl="11. precondition">
  <proof prover="1"><result status="valid" time="0.00" steps="15"/></proof>
  </goal>
  <goal name="WP_parameter app.12" expl="12. loop invariant preservation">
  <proof prover="1"><result status="valid" time="0.01" steps="16"/></proof>
  </goal>
  <goal name="WP_parameter app.13" expl="13. loop invariant preservation">
  <proof prover="1"><result status="valid" time="2.70" steps="3319"/></proof>
  </goal>
  <goal name="WP_parameter app.14" expl="14. loop invariant preservation">
  <proof prover="1"><result status="valid" time="0.00" steps="18"/></proof>
>>>>>>> b48938dc
  </goal>
  <goal name="VC app.15" expl="15. loop invariant preservation">
  <transf name="introduce_premises">
   <goal name="VC app.15.1" expl="1. loop invariant preservation">
   <transf name="inline_goal">
    <goal name="VC app.15.1.1" expl="1. loop invariant preservation">
    <transf name="split_goal_wp">
<<<<<<< HEAD
     <goal name="VC app.15.1.1.1" expl="1. VC for app">
     <proof prover="1"><result status="valid" time="0.06" steps="129"/></proof>
     </goal>
     <goal name="VC app.15.1.1.2" expl="2. VC for app">
     <proof prover="1"><result status="valid" time="0.43" steps="620"/></proof>
=======
     <goal name="WP_parameter app.15.1.1.1" expl="1. VC for app">
     <proof prover="1"><result status="valid" time="0.04" steps="135"/></proof>
     </goal>
     <goal name="WP_parameter app.15.1.1.2" expl="2. VC for app">
     <proof prover="1"><result status="valid" time="0.44" steps="678"/></proof>
>>>>>>> b48938dc
     </goal>
    </transf>
    </goal>
   </transf>
   </goal>
  </transf>
  </goal>
<<<<<<< HEAD
  <goal name="VC app.16" expl="16. loop invariant preservation">
  <proof prover="2" timelimit="5" memlimit="2000"><result status="valid" time="2.84"/></proof>
  </goal>
  <goal name="VC app.17" expl="17. loop variant decrease">
  <proof prover="1"><result status="valid" time="0.05" steps="128"/></proof>
  </goal>
  <goal name="VC app.18" expl="18. precondition">
  <proof prover="1"><result status="valid" time="0.01" steps="13"/></proof>
  </goal>
  <goal name="VC app.19" expl="19. assertion">
  <proof prover="1"><result status="valid" time="0.03" steps="73"/></proof>
  </goal>
  <goal name="VC app.20" expl="20. assertion">
  <proof prover="1"><result status="valid" time="0.22" steps="174"/></proof>
  </goal>
  <goal name="VC app.21" expl="21. assertion">
  <proof prover="2"><result status="valid" time="0.09"/></proof>
  </goal>
  <goal name="VC app.22" expl="22. postcondition">
  <proof prover="2" timelimit="5" memlimit="2000"><result status="valid" time="2.58"/></proof>
=======
  <goal name="WP_parameter app.16" expl="16. loop invariant preservation">
  <proof prover="0"><result status="valid" time="6.21"/></proof>
  </goal>
  <goal name="WP_parameter app.17" expl="17. loop variant decrease">
  <proof prover="1"><result status="valid" time="0.05" steps="131"/></proof>
  </goal>
  <goal name="WP_parameter app.18" expl="18. precondition">
  <proof prover="1"><result status="valid" time="0.01" steps="11"/></proof>
  </goal>
  <goal name="WP_parameter app.19" expl="19. assertion">
  <proof prover="1"><result status="valid" time="0.04" steps="66"/></proof>
  </goal>
  <goal name="WP_parameter app.20" expl="20. assertion">
  <proof prover="1"><result status="valid" time="0.25" steps="231"/></proof>
  </goal>
  <goal name="WP_parameter app.21" expl="21. assertion">
  <proof prover="0"><result status="valid" time="2.23"/></proof>
  </goal>
  <goal name="WP_parameter app.22" expl="22. postcondition">
  <proof prover="2"><result status="valid" time="4.66"/></proof>
>>>>>>> b48938dc
  </goal>
 </transf>
 </goal>
 <goal name="VC in_place_reverse" expl="VC for in_place_reverse">
 <proof prover="0" memlimit="1000"><result status="timeout" time="1.05"/></proof>
 <proof prover="1"><result status="timeout" time="1.00"/></proof>
 <proof prover="2"><result status="timeout" time="0.99"/></proof>
 <transf name="split_goal_wp">
<<<<<<< HEAD
  <goal name="VC in_place_reverse.1" expl="1. loop invariant init">
  <proof prover="1"><result status="valid" time="0.01" steps="1"/></proof>
  </goal>
  <goal name="VC in_place_reverse.2" expl="2. loop invariant init">
  <proof prover="1"><result status="valid" time="0.01" steps="3"/></proof>
  </goal>
  <goal name="VC in_place_reverse.3" expl="3. loop invariant init">
  <proof prover="1"><result status="valid" time="0.01" steps="7"/></proof>
  </goal>
  <goal name="VC in_place_reverse.4" expl="4. loop invariant init">
  <proof prover="1"><result status="valid" time="0.01" steps="24"/></proof>
  </goal>
  <goal name="VC in_place_reverse.5" expl="5. precondition">
  <proof prover="1"><result status="valid" time="0.01" steps="7"/></proof>
  </goal>
  <goal name="VC in_place_reverse.6" expl="6. precondition">
  <proof prover="1"><result status="valid" time="0.01" steps="7"/></proof>
  </goal>
  <goal name="VC in_place_reverse.7" expl="7. assertion">
  <proof prover="1"><result status="valid" time="0.02" steps="60"/></proof>
  </goal>
  <goal name="VC in_place_reverse.8" expl="8. loop invariant preservation">
  <proof prover="1"><result status="valid" time="0.15" steps="318"/></proof>
  </goal>
  <goal name="VC in_place_reverse.9" expl="9. loop invariant preservation">
  <proof prover="1"><result status="valid" time="0.63" steps="635"/></proof>
  </goal>
  <goal name="VC in_place_reverse.10" expl="10. loop invariant preservation">
  <proof prover="2"><result status="valid" time="0.32"/></proof>
  </goal>
  <goal name="VC in_place_reverse.11" expl="11. loop invariant preservation">
  <proof prover="0" timelimit="5" memlimit="2000"><result status="timeout" time="5.04"/></proof>
  <proof prover="1" timelimit="5" memlimit="2000"><result status="timeout" time="4.99"/></proof>
  <proof prover="2" timelimit="5" memlimit="2000"><result status="timeout" time="5.00"/></proof>
  </goal>
  <goal name="VC in_place_reverse.12" expl="12. loop variant decrease">
  <proof prover="1"><result status="valid" time="0.40" steps="323"/></proof>
  </goal>
  <goal name="VC in_place_reverse.13" expl="13. postcondition">
  <proof prover="1"><result status="valid" time="0.80" steps="1032"/></proof>
=======
  <goal name="WP_parameter in_place_reverse.1" expl="1. loop invariant init">
  <proof prover="1"><result status="valid" time="0.00" steps="1"/></proof>
  </goal>
  <goal name="WP_parameter in_place_reverse.2" expl="2. loop invariant init">
  <proof prover="1"><result status="valid" time="0.01" steps="3"/></proof>
  </goal>
  <goal name="WP_parameter in_place_reverse.3" expl="3. loop invariant init">
  <proof prover="1"><result status="valid" time="0.00" steps="7"/></proof>
  </goal>
  <goal name="WP_parameter in_place_reverse.4" expl="4. loop invariant init">
  <proof prover="1"><result status="valid" time="0.01" steps="25"/></proof>
  </goal>
  <goal name="WP_parameter in_place_reverse.5" expl="5. precondition">
  <proof prover="1"><result status="valid" time="0.00" steps="6"/></proof>
  </goal>
  <goal name="WP_parameter in_place_reverse.6" expl="6. precondition">
  <proof prover="1"><result status="valid" time="0.01" steps="6"/></proof>
  </goal>
  <goal name="WP_parameter in_place_reverse.7" expl="7. assertion">
  <proof prover="1"><result status="valid" time="0.06" steps="77"/></proof>
  </goal>
  <goal name="WP_parameter in_place_reverse.8" expl="8. loop invariant preservation">
  <proof prover="1"><result status="valid" time="0.22" steps="298"/></proof>
  </goal>
  <goal name="WP_parameter in_place_reverse.9" expl="9. loop invariant preservation">
  <proof prover="1"><result status="valid" time="4.03" steps="3656"/></proof>
  </goal>
  <goal name="WP_parameter in_place_reverse.10" expl="10. loop invariant preservation">
  <proof prover="0"><result status="valid" time="0.83"/></proof>
  <proof prover="2"><result status="valid" time="0.14"/></proof>
  </goal>
  <goal name="WP_parameter in_place_reverse.11" expl="11. loop invariant preservation">
  <transf name="inline_goal">
   <goal name="WP_parameter in_place_reverse.11.1" expl="1. loop invariant preservation">
   <transf name="split_goal_wp">
    <goal name="WP_parameter in_place_reverse.11.1.1" expl="1. VC for in_place_reverse">
    <proof prover="1"><result status="valid" time="0.04" steps="81"/></proof>
    </goal>
    <goal name="WP_parameter in_place_reverse.11.1.2" expl="2. VC for in_place_reverse">
    <proof prover="1"><result status="valid" time="3.10" steps="2230"/></proof>
    </goal>
   </transf>
   </goal>
  </transf>
  </goal>
  <goal name="WP_parameter in_place_reverse.12" expl="12. loop variant decrease">
  <proof prover="1"><result status="valid" time="0.15" steps="244"/></proof>
  </goal>
  <goal name="WP_parameter in_place_reverse.13" expl="13. postcondition">
  <proof prover="1"><result status="valid" time="0.18" steps="740"/></proof>
>>>>>>> b48938dc
  </goal>
 </transf>
 </goal>
</theory>
</file>
</why3session><|MERGE_RESOLUTION|>--- conflicted
+++ resolved
@@ -2,51 +2,6 @@
 <!DOCTYPE why3session PUBLIC "-//Why3//proof session v5//EN"
 "http://why3.lri.fr/why3session.dtd">
 <why3session shape_version="4">
-<<<<<<< HEAD
-<prover id="0" name="CVC4" version="1.4" timelimit="1" steplimit="1" memlimit="4000"/>
-<prover id="1" name="Alt-Ergo" version="1.01" timelimit="1" steplimit="1" memlimit="1000"/>
-<prover id="2" name="Z3" version="4.4.1" timelimit="1" steplimit="1" memlimit="1000"/>
-<file name="../linked_list_rev.mlw" expanded="true">
-<theory name="InPlaceRev" sum="b663693ace4e0eeb5b939648316792b9" expanded="true">
- <goal name="VC mem" expl="VC for mem">
- <proof prover="1"><result status="valid" time="0.00" steps="0"/></proof>
- </goal>
- <goal name="VC null" expl="VC for null">
- <proof prover="1"><result status="valid" time="0.00" steps="0"/></proof>
- </goal>
- <goal name="VC mem_decomp" expl="VC for mem_decomp">
- <transf name="split_goal_wp">
-  <goal name="VC mem_decomp.1" expl="1. unreachable point">
-  <proof prover="0" memlimit="1000"><result status="valid" time="0.01"/></proof>
-  <proof prover="1"><result status="valid" time="0.01" steps="16"/></proof>
-  <proof prover="2"><result status="valid" time="0.01"/></proof>
-  </goal>
-  <goal name="VC mem_decomp.2" expl="2. variant decrease">
-  <proof prover="1"><result status="valid" time="0.01" steps="9"/></proof>
-  </goal>
-  <goal name="VC mem_decomp.3" expl="3. precondition">
-  <proof prover="1"><result status="valid" time="0.02" steps="59"/></proof>
-  </goal>
-  <goal name="VC mem_decomp.4" expl="4. postcondition">
-  <proof prover="1"><result status="valid" time="0.01" steps="8"/></proof>
-  </goal>
-  <goal name="VC mem_decomp.5" expl="5. postcondition">
-  <proof prover="1"><result status="valid" time="0.01" steps="9"/></proof>
-  </goal>
- </transf>
- </goal>
- <goal name="VC list_seg_frame_ext" expl="VC for list_seg_frame_ext">
- <proof prover="1"><result status="valid" time="0.33" steps="1071"/></proof>
- </goal>
- <goal name="VC list_seg_functional" expl="VC for list_seg_functional">
- <proof prover="1"><result status="valid" time="0.03" steps="143"/></proof>
- </goal>
- <goal name="VC list_seg_sublistl" expl="VC for list_seg_sublistl">
- <proof prover="1"><result status="valid" time="0.02" steps="63"/></proof>
- </goal>
- <goal name="VC list_seg_no_repet" expl="VC for list_seg_no_repet">
- <proof prover="1"><result status="valid" time="0.03" steps="120"/></proof>
-=======
 <prover id="0" name="CVC4" version="1.4" timelimit="5" steplimit="0" memlimit="1000"/>
 <prover id="1" name="Alt-Ergo" version="1.01" timelimit="5" steplimit="0" memlimit="1000"/>
 <prover id="2" name="Z3" version="4.4.1" timelimit="5" steplimit="0" memlimit="1000"/>
@@ -71,80 +26,9 @@
  </goal>
  <goal name="WP_parameter list_seg_append" expl="VC for list_seg_append">
  <proof prover="1"><result status="valid" time="0.04" steps="125"/></proof>
->>>>>>> b48938dc
- </goal>
- <goal name="VC list_seg_append" expl="VC for list_seg_append">
- <proof prover="1"><result status="valid" time="0.04" steps="148"/></proof>
- </goal>
- <goal name="VC app" expl="VC for app">
- <transf name="split_goal_wp">
-<<<<<<< HEAD
-  <goal name="VC app.1" expl="1. postcondition">
-  <proof prover="1" timelimit="5" steplimit="-1"><result status="valid" time="0.01" steps="34"/></proof>
-  </goal>
-  <goal name="VC app.2" expl="2. loop invariant init">
-  <proof prover="1" timelimit="5" steplimit="-1"><result status="valid" time="0.01" steps="6"/></proof>
-  </goal>
-  <goal name="VC app.3" expl="3. loop invariant init">
-  <proof prover="1" timelimit="5" steplimit="-1"><result status="valid" time="0.01" steps="7"/></proof>
-  </goal>
-  <goal name="VC app.4" expl="4. loop invariant init">
-  <proof prover="1" timelimit="5" steplimit="-1"><result status="valid" time="0.01" steps="6"/></proof>
-  </goal>
-  <goal name="VC app.5" expl="5. loop invariant init">
-  <proof prover="1" timelimit="5" steplimit="-1"><result status="valid" time="0.00" steps="7"/></proof>
-  </goal>
-  <goal name="VC app.6" expl="6. loop invariant init">
-  <proof prover="1" timelimit="5" steplimit="-1"><result status="valid" time="0.01" steps="14"/></proof>
-  </goal>
-  <goal name="VC app.7" expl="7. precondition">
-  <proof prover="1" timelimit="5" steplimit="-1"><result status="valid" time="0.01" steps="11"/></proof>
-  </goal>
-  <goal name="VC app.8" expl="8. unreachable point">
-  <proof prover="1" timelimit="5" steplimit="-1"><result status="valid" time="0.01" steps="32"/></proof>
-  </goal>
-  <goal name="VC app.9" expl="9. precondition">
-  <proof prover="1" timelimit="5" steplimit="-1"><result status="valid" time="0.01" steps="16"/></proof>
-  </goal>
-  <goal name="VC app.10" expl="10. loop invariant preservation">
-  <proof prover="1" timelimit="5" steplimit="-1"><result status="valid" time="0.00" steps="17"/></proof>
-  </goal>
-  <goal name="VC app.11" expl="11. loop invariant preservation">
-  <proof prover="2" steplimit="-1"><result status="valid" time="0.03"/></proof>
-  </goal>
-  <goal name="VC app.12" expl="12. loop invariant preservation">
-  <proof prover="1" timelimit="5" steplimit="-1"><result status="valid" time="0.01" steps="58"/></proof>
-  </goal>
-  <goal name="VC app.13" expl="13. loop invariant preservation">
-  <proof prover="1" timelimit="5" steplimit="-1"><result status="valid" time="0.02" steps="65"/></proof>
-  </goal>
-  <goal name="VC app.14" expl="14. loop invariant preservation">
-  <proof prover="0" timelimit="5" steplimit="-1" memlimit="2000"><result status="timeout" time="6.00"/></proof>
-  <proof prover="1" timelimit="5" steplimit="-1" memlimit="2000"><result status="timeout" time="5.01"/></proof>
-  <proof prover="2" timelimit="5" steplimit="-1" memlimit="2000"><result status="timeout" time="4.99"/></proof>
-  </goal>
-  <goal name="VC app.15" expl="15. loop variant decrease">
-  <proof prover="1" timelimit="5" steplimit="-1"><result status="valid" time="0.02" steps="21"/></proof>
-  </goal>
-  <goal name="VC app.16" expl="16. precondition">
-  <proof prover="1" timelimit="5" steplimit="-1"><result status="valid" time="0.01" steps="13"/></proof>
-  </goal>
-  <goal name="VC app.17" expl="17. assertion">
-  <proof prover="1" timelimit="5" steplimit="-1"><result status="valid" time="1.34" steps="1723"/></proof>
-  </goal>
-  <goal name="VC app.18" expl="18. assertion">
-  <proof prover="1" timelimit="5" steplimit="-1"><result status="valid" time="0.01" steps="22"/></proof>
-  </goal>
-  <goal name="VC app.19" expl="19. assertion">
-  <transf name="introduce_premises">
-   <goal name="VC app.19.1" expl="1. assertion">
-   <proof prover="0" timelimit="30" steplimit="-1"><result status="valid" time="13.17"/></proof>
-   </goal>
-  </transf>
-  </goal>
-  <goal name="VC app.20" expl="20. postcondition">
-  <proof prover="1" timelimit="5" steplimit="-1"><result status="valid" time="0.43" steps="430"/></proof>
-=======
+ </goal>
+ <goal name="WP_parameter app" expl="VC for app">
+ <transf name="split_goal_wp">
   <goal name="WP_parameter app.1" expl="1. postcondition">
   <proof prover="1"><result status="valid" time="0.00" steps="29"/></proof>
   </goal>
@@ -204,60 +88,11 @@
   </goal>
   <goal name="WP_parameter app.20" expl="20. postcondition">
   <proof prover="1"><result status="valid" time="0.19" steps="366"/></proof>
->>>>>>> b48938dc
-  </goal>
- </transf>
- </goal>
- <goal name="VC in_place_reverse" expl="VC for in_place_reverse">
- <transf name="split_goal_wp">
-<<<<<<< HEAD
-  <goal name="VC in_place_reverse.1" expl="1. loop invariant init">
-  <proof prover="1"><result status="valid" time="0.01" steps="2"/></proof>
-  </goal>
-  <goal name="VC in_place_reverse.2" expl="2. loop invariant init">
-  <proof prover="1"><result status="valid" time="0.01" steps="3"/></proof>
-  </goal>
-  <goal name="VC in_place_reverse.3" expl="3. loop invariant init">
-  <proof prover="1"><result status="valid" time="0.01" steps="9"/></proof>
-  </goal>
-  <goal name="VC in_place_reverse.4" expl="4. loop invariant init">
-  <proof prover="1"><result status="valid" time="0.01" steps="3"/></proof>
-  </goal>
-  <goal name="VC in_place_reverse.5" expl="5. precondition">
-  <proof prover="1"><result status="valid" time="0.01" steps="8"/></proof>
-  </goal>
-  <goal name="VC in_place_reverse.6" expl="6. assertion">
-  <proof prover="0" memlimit="1000"><result status="valid" time="0.72"/></proof>
-  </goal>
-  <goal name="VC in_place_reverse.7" expl="7. unreachable point">
-  <proof prover="1"><result status="valid" time="0.02" steps="36"/></proof>
-  </goal>
-  <goal name="VC in_place_reverse.8" expl="8. loop invariant preservation">
-  <proof prover="1"><result status="valid" time="0.07" steps="109"/></proof>
-  </goal>
-  <goal name="VC in_place_reverse.9" expl="9. loop invariant preservation">
-  <proof prover="1"><result status="valid" time="0.08" steps="72"/></proof>
-  </goal>
-  <goal name="VC in_place_reverse.10" expl="10. loop invariant preservation">
-  <transf name="introduce_premises">
-   <goal name="VC in_place_reverse.10.1" expl="1. loop invariant preservation">
-   <transf name="inline_goal">
-    <goal name="VC in_place_reverse.10.1.1" expl="1. loop invariant preservation">
-    <proof prover="0" timelimit="30" steplimit="-1"><result status="valid" time="0.30"/></proof>
-    </goal>
-   </transf>
-   </goal>
-  </transf>
-  </goal>
-  <goal name="VC in_place_reverse.11" expl="11. loop invariant preservation">
-  <proof prover="1"><result status="valid" time="0.02" steps="16"/></proof>
-  </goal>
-  <goal name="VC in_place_reverse.12" expl="12. loop variant decrease">
-  <proof prover="1"><result status="valid" time="0.02" steps="19"/></proof>
-  </goal>
-  <goal name="VC in_place_reverse.13" expl="13. postcondition">
-  <proof prover="1"><result status="valid" time="0.03" steps="36"/></proof>
-=======
+  </goal>
+ </transf>
+ </goal>
+ <goal name="WP_parameter in_place_reverse" expl="VC for in_place_reverse">
+ <transf name="split_goal_wp">
   <goal name="WP_parameter in_place_reverse.1" expl="1. loop invariant init">
   <proof prover="1"><result status="valid" time="0.00" steps="1"/></proof>
   </goal>
@@ -293,25 +128,12 @@
   </goal>
   <goal name="WP_parameter in_place_reverse.12" expl="12. postcondition">
   <proof prover="1"><result status="valid" time="0.04" steps="111"/></proof>
->>>>>>> b48938dc
   </goal>
  </transf>
  </goal>
 </theory>
-<theory name="InPlaceRevSeq" sum="caa64042a0876ca6177e48f724417574" expanded="true">
- <goal name="VC null" expl="VC for null">
- <proof prover="1"><result status="valid" time="0.00" steps="0"/></proof>
- </goal>
+<theory name="InPlaceRevSeq" sum="98a75103e20b687045d666de85976237" expanded="true">
  <goal name="non_empty_seq">
-<<<<<<< HEAD
- <proof prover="1"><result status="valid" time="0.02" steps="22"/></proof>
- </goal>
- <goal name="VC mem_decomp" expl="VC for mem_decomp">
- <proof prover="1"><result status="valid" time="0.10" steps="145"/></proof>
- </goal>
- <goal name="list_seg_frame_ext">
- <proof prover="1"><result status="valid" time="0.02" steps="37"/></proof>
-=======
  <proof prover="1"><result status="valid" time="0.01" steps="22"/></proof>
  </goal>
  <goal name="WP_parameter mem_decomp" expl="VC for mem_decomp">
@@ -335,26 +157,9 @@
  </goal>
  <goal name="list_seg_frame_ext">
  <proof prover="1"><result status="valid" time="0.00" steps="20"/></proof>
->>>>>>> b48938dc
- </goal>
- <goal name="VC list_seg_functional" expl="VC for list_seg_functional">
- <transf name="split_goal_wp">
-<<<<<<< HEAD
-  <goal name="VC list_seg_functional.1" expl="1. assertion">
-  <proof prover="1"><result status="valid" time="0.01" steps="10"/></proof>
-  </goal>
-  <goal name="VC list_seg_functional.2" expl="2. variant decrease">
-  <proof prover="1"><result status="valid" time="0.01" steps="19"/></proof>
-  </goal>
-  <goal name="VC list_seg_functional.3" expl="3. precondition">
-  <proof prover="1"><result status="valid" time="0.05" steps="181"/></proof>
-  </goal>
-  <goal name="VC list_seg_functional.4" expl="4. precondition">
-  <proof prover="1"><result status="valid" time="0.05" steps="185"/></proof>
-  </goal>
-  <goal name="VC list_seg_functional.5" expl="5. postcondition">
-  <proof prover="0" memlimit="1000"><result status="valid" time="0.05"/></proof>
-=======
+ </goal>
+ <goal name="WP_parameter list_seg_functional" expl="VC for list_seg_functional">
+ <transf name="split_goal_wp">
   <goal name="WP_parameter list_seg_functional.1" expl="1. assertion">
   <proof prover="1"><result status="valid" time="0.00" steps="10"/></proof>
   </goal>
@@ -372,28 +177,11 @@
   </goal>
   <goal name="WP_parameter list_seg_functional.6" expl="6. postcondition">
   <proof prover="1"><result status="valid" time="0.01" steps="23"/></proof>
->>>>>>> b48938dc
-  </goal>
- </transf>
- </goal>
- <goal name="VC list_seg_tail" expl="VC for list_seg_tail">
- <proof prover="1"><result status="valid" time="0.43" steps="1117"/></proof>
- </goal>
- <goal name="VC list_seg_append" expl="VC for list_seg_append">
- <transf name="split_goal_wp">
-<<<<<<< HEAD
-  <goal name="VC list_seg_append.1" expl="1. variant decrease">
-  <proof prover="1"><result status="valid" time="0.01" steps="17"/></proof>
-  </goal>
-  <goal name="VC list_seg_append.2" expl="2. precondition">
-  <proof prover="1"><result status="valid" time="0.00" steps="5"/></proof>
-  </goal>
-  <goal name="VC list_seg_append.3" expl="3. precondition">
-  <proof prover="1"><result status="valid" time="0.01" steps="3"/></proof>
-  </goal>
-  <goal name="VC list_seg_append.4" expl="4. postcondition">
-  <proof prover="1"><result status="valid" time="0.52" steps="982"/></proof>
-=======
+  </goal>
+ </transf>
+ </goal>
+ <goal name="WP_parameter list_seg_tail" expl="VC for list_seg_tail">
+ <transf name="split_goal_wp">
   <goal name="WP_parameter list_seg_tail.1" expl="1. variant decrease">
   <proof prover="1"><result status="valid" time="0.01" steps="13"/></proof>
   </goal>
@@ -438,46 +226,14 @@
   </goal>
   <goal name="WP_parameter list_seg_append.5" expl="5. postcondition">
   <proof prover="1"><result status="valid" time="0.12" steps="355"/></proof>
->>>>>>> b48938dc
   </goal>
  </transf>
  </goal>
  <goal name="seq_tail_append">
-<<<<<<< HEAD
- <proof prover="1"><result status="valid" time="0.04" steps="51"/></proof>
-=======
  <proof prover="1"><result status="valid" time="0.02" steps="51"/></proof>
->>>>>>> b48938dc
- </goal>
- <goal name="VC list_seg_prefix" expl="VC for list_seg_prefix">
- <transf name="split_goal_wp">
-<<<<<<< HEAD
-  <goal name="VC list_seg_prefix.1" expl="1. precondition">
-  <proof prover="1"><result status="valid" time="0.01" steps="2"/></proof>
-  </goal>
-  <goal name="VC list_seg_prefix.2" expl="2. precondition">
-  <proof prover="1"><result status="valid" time="0.01" steps="7"/></proof>
-  </goal>
-  <goal name="VC list_seg_prefix.3" expl="3. variant decrease">
-  <proof prover="1"><result status="valid" time="0.01" steps="38"/></proof>
-  </goal>
-  <goal name="VC list_seg_prefix.4" expl="4. precondition">
-  <proof prover="1"><result status="valid" time="0.03" steps="40"/></proof>
-  </goal>
-  <goal name="VC list_seg_prefix.5" expl="5. postcondition">
-  <transf name="introduce_premises">
-   <goal name="VC list_seg_prefix.5.1" expl="1. postcondition">
-   <transf name="inline_goal">
-    <goal name="VC list_seg_prefix.5.1.1" expl="1. postcondition">
-    <transf name="split_goal_wp">
-     <goal name="VC list_seg_prefix.5.1.1.1" expl="1. postcondition">
-     <proof prover="2"><result status="valid" time="0.10"/></proof>
-     </goal>
-     <goal name="VC list_seg_prefix.5.1.1.2" expl="2. postcondition">
-     <proof prover="2"><result status="valid" time="0.87"/></proof>
-     </goal>
-    </transf>
-=======
+ </goal>
+ <goal name="WP_parameter list_seg_prefix" expl="VC for list_seg_prefix">
+ <transf name="split_goal_wp">
   <goal name="WP_parameter list_seg_prefix.1" expl="1. precondition">
   <proof prover="1"><result status="valid" time="0.00" steps="2"/></proof>
   </goal>
@@ -499,46 +255,18 @@
     </goal>
     <goal name="WP_parameter list_seg_prefix.5.1.2" expl="2. postcondition">
     <proof prover="2"><result status="valid" time="0.46"/></proof>
->>>>>>> b48938dc
     </goal>
    </transf>
    </goal>
   </transf>
   </goal>
-<<<<<<< HEAD
-=======
   <goal name="WP_parameter list_seg_prefix.6" expl="6. postcondition">
   <proof prover="1"><result status="valid" time="0.84" steps="908"/></proof>
   </goal>
->>>>>>> b48938dc
- </transf>
- </goal>
- <goal name="VC list_seg_sublistl" expl="VC for list_seg_sublistl">
- <proof prover="0" memlimit="1000"><result status="timeout" time="1.03"/></proof>
- <proof prover="1"><result status="timeout" time="0.99"/></proof>
- <proof prover="2"><result status="timeout" time="0.99"/></proof>
- <transf name="split_goal_wp">
-<<<<<<< HEAD
-  <goal name="VC list_seg_sublistl.1" expl="1. assertion">
-  <proof prover="1" steplimit="-1"><result status="valid" time="0.01" steps="11"/></proof>
-  </goal>
-  <goal name="VC list_seg_sublistl.2" expl="2. precondition">
-  <proof prover="1" steplimit="-1"><result status="valid" time="0.00" steps="3"/></proof>
-  </goal>
-  <goal name="VC list_seg_sublistl.3" expl="3. precondition">
-  <proof prover="1" steplimit="-1"><result status="valid" time="0.00" steps="3"/></proof>
-  </goal>
-  <goal name="VC list_seg_sublistl.4" expl="4. variant decrease">
-  <proof prover="1" steplimit="-1"><result status="valid" time="0.02" steps="56"/></proof>
-  </goal>
-  <goal name="VC list_seg_sublistl.5" expl="5. precondition">
-  <proof prover="1" steplimit="-1"><result status="valid" time="0.01" steps="47"/></proof>
-  </goal>
-  <goal name="VC list_seg_sublistl.6" expl="6. postcondition">
-  <proof prover="0" timelimit="5" steplimit="-1" memlimit="2000"><result status="timeout" time="5.99"/></proof>
-  <proof prover="1" timelimit="5" steplimit="-1" memlimit="2000"><result status="timeout" time="5.00"/></proof>
-  <proof prover="2" timelimit="5" steplimit="-1" memlimit="2000"><result status="timeout" time="4.97"/></proof>
-=======
+ </transf>
+ </goal>
+ <goal name="WP_parameter list_seg_sublistl" expl="VC for list_seg_sublistl">
+ <transf name="split_goal_wp">
   <goal name="WP_parameter list_seg_sublistl.1" expl="1. assertion">
   <proof prover="1"><result status="valid" time="0.01" steps="13"/></proof>
   </goal>
@@ -559,7 +287,6 @@
   </goal>
   <goal name="WP_parameter list_seg_sublistl.7" expl="7. postcondition">
   <proof prover="1"><result status="valid" time="0.21" steps="567"/></proof>
->>>>>>> b48938dc
   </goal>
  </transf>
  </goal>
@@ -567,45 +294,10 @@
  <proof prover="1"><result status="valid" time="0.01" steps="10"/></proof>
  </goal>
  <goal name="tail_suffix">
-<<<<<<< HEAD
- <proof prover="1"><result status="valid" time="0.03" steps="43"/></proof>
-=======
  <proof prover="1"><result status="valid" time="0.02" steps="43"/></proof>
->>>>>>> b48938dc
- </goal>
- <goal name="VC list_seg_no_repet" expl="VC for list_seg_no_repet">
- <transf name="split_goal_wp">
-<<<<<<< HEAD
-  <goal name="VC list_seg_no_repet.1" expl="1. precondition">
-  <proof prover="1"><result status="valid" time="0.01" steps="3"/></proof>
-  </goal>
-  <goal name="VC list_seg_no_repet.2" expl="2. precondition">
-  <proof prover="0" memlimit="1000"><result status="valid" time="0.11"/></proof>
-  </goal>
-  <goal name="VC list_seg_no_repet.3" expl="3. precondition">
-  <proof prover="1"><result status="valid" time="0.01" steps="5"/></proof>
-  </goal>
-  <goal name="VC list_seg_no_repet.4" expl="4. precondition">
-  <proof prover="1"><result status="valid" time="0.01" steps="28"/></proof>
-  </goal>
-  <goal name="VC list_seg_no_repet.5" expl="5. assertion">
-  <proof prover="1"><result status="valid" time="0.12" steps="74"/></proof>
-  </goal>
-  <goal name="VC list_seg_no_repet.6" expl="6. assertion">
-  <proof prover="1"><result status="valid" time="0.01" steps="3"/></proof>
-  </goal>
-  <goal name="VC list_seg_no_repet.7" expl="7. variant decrease">
-  <proof prover="1"><result status="valid" time="0.01" steps="20"/></proof>
-  </goal>
-  <goal name="VC list_seg_no_repet.8" expl="8. precondition">
-  <proof prover="1"><result status="valid" time="0.01" steps="5"/></proof>
-  </goal>
-  <goal name="VC list_seg_no_repet.9" expl="9. assertion">
-  <proof prover="2"><result status="valid" time="0.08"/></proof>
-  </goal>
-  <goal name="VC list_seg_no_repet.10" expl="10. postcondition">
-  <proof prover="1"><result status="valid" time="0.02" steps="28"/></proof>
-=======
+ </goal>
+ <goal name="WP_parameter list_seg_no_repet" expl="VC for list_seg_no_repet">
+ <transf name="split_goal_wp">
   <goal name="WP_parameter list_seg_no_repet.1" expl="1. precondition">
   <proof prover="1"><result status="valid" time="0.00" steps="3"/></proof>
   </goal>
@@ -653,55 +345,11 @@
   </goal>
   <goal name="WP_parameter list_seg_no_repet.12" expl="12. postcondition">
   <proof prover="1"><result status="valid" time="0.00" steps="3"/></proof>
->>>>>>> b48938dc
-  </goal>
- </transf>
- </goal>
- <goal name="VC app" expl="VC for app">
- <transf name="split_goal_wp">
-<<<<<<< HEAD
-  <goal name="VC app.1" expl="1. postcondition">
-  <proof prover="1"><result status="valid" time="0.02" steps="50"/></proof>
-  </goal>
-  <goal name="VC app.2" expl="2. precondition">
-  <proof prover="1"><result status="valid" time="0.01" steps="5"/></proof>
-  </goal>
-  <goal name="VC app.3" expl="3. loop invariant init">
-  <proof prover="1"><result status="valid" time="0.01" steps="6"/></proof>
-  </goal>
-  <goal name="VC app.4" expl="4. loop invariant init">
-  <proof prover="1"><result status="valid" time="0.01" steps="8"/></proof>
-  </goal>
-  <goal name="VC app.5" expl="5. loop invariant init">
-  <proof prover="1"><result status="valid" time="0.01" steps="6"/></proof>
-  </goal>
-  <goal name="VC app.6" expl="6. loop invariant init">
-  <proof prover="1"><result status="valid" time="0.01" steps="22"/></proof>
-  </goal>
-  <goal name="VC app.7" expl="7. loop invariant init">
-  <proof prover="1"><result status="valid" time="0.01" steps="12"/></proof>
-  </goal>
-  <goal name="VC app.8" expl="8. precondition">
-  <proof prover="1"><result status="valid" time="0.00" steps="11"/></proof>
-  </goal>
-  <goal name="VC app.9" expl="9. assertion">
-  <proof prover="1"><result status="valid" time="0.01" steps="16"/></proof>
-  </goal>
-  <goal name="VC app.10" expl="10. assertion">
-  <proof prover="1"><result status="valid" time="0.01" steps="42"/></proof>
-  </goal>
-  <goal name="VC app.11" expl="11. precondition">
-  <proof prover="1"><result status="valid" time="0.01" steps="17"/></proof>
-  </goal>
-  <goal name="VC app.12" expl="12. loop invariant preservation">
-  <proof prover="1"><result status="valid" time="0.01" steps="18"/></proof>
-  </goal>
-  <goal name="VC app.13" expl="13. loop invariant preservation">
-  <proof prover="1"><result status="valid" time="0.94" steps="1193"/></proof>
-  </goal>
-  <goal name="VC app.14" expl="14. loop invariant preservation">
-  <proof prover="1"><result status="valid" time="0.02" steps="20"/></proof>
-=======
+  </goal>
+ </transf>
+ </goal>
+ <goal name="WP_parameter app" expl="VC for app">
+ <transf name="split_goal_wp">
   <goal name="WP_parameter app.1" expl="1. postcondition">
   <proof prover="1"><result status="valid" time="0.02" steps="134"/></proof>
   </goal>
@@ -743,27 +391,18 @@
   </goal>
   <goal name="WP_parameter app.14" expl="14. loop invariant preservation">
   <proof prover="1"><result status="valid" time="0.00" steps="18"/></proof>
->>>>>>> b48938dc
-  </goal>
-  <goal name="VC app.15" expl="15. loop invariant preservation">
+  </goal>
+  <goal name="WP_parameter app.15" expl="15. loop invariant preservation">
   <transf name="introduce_premises">
-   <goal name="VC app.15.1" expl="1. loop invariant preservation">
+   <goal name="WP_parameter app.15.1" expl="1. loop invariant preservation">
    <transf name="inline_goal">
-    <goal name="VC app.15.1.1" expl="1. loop invariant preservation">
+    <goal name="WP_parameter app.15.1.1" expl="1. loop invariant preservation">
     <transf name="split_goal_wp">
-<<<<<<< HEAD
-     <goal name="VC app.15.1.1.1" expl="1. VC for app">
-     <proof prover="1"><result status="valid" time="0.06" steps="129"/></proof>
-     </goal>
-     <goal name="VC app.15.1.1.2" expl="2. VC for app">
-     <proof prover="1"><result status="valid" time="0.43" steps="620"/></proof>
-=======
      <goal name="WP_parameter app.15.1.1.1" expl="1. VC for app">
      <proof prover="1"><result status="valid" time="0.04" steps="135"/></proof>
      </goal>
      <goal name="WP_parameter app.15.1.1.2" expl="2. VC for app">
      <proof prover="1"><result status="valid" time="0.44" steps="678"/></proof>
->>>>>>> b48938dc
      </goal>
     </transf>
     </goal>
@@ -771,28 +410,6 @@
    </goal>
   </transf>
   </goal>
-<<<<<<< HEAD
-  <goal name="VC app.16" expl="16. loop invariant preservation">
-  <proof prover="2" timelimit="5" memlimit="2000"><result status="valid" time="2.84"/></proof>
-  </goal>
-  <goal name="VC app.17" expl="17. loop variant decrease">
-  <proof prover="1"><result status="valid" time="0.05" steps="128"/></proof>
-  </goal>
-  <goal name="VC app.18" expl="18. precondition">
-  <proof prover="1"><result status="valid" time="0.01" steps="13"/></proof>
-  </goal>
-  <goal name="VC app.19" expl="19. assertion">
-  <proof prover="1"><result status="valid" time="0.03" steps="73"/></proof>
-  </goal>
-  <goal name="VC app.20" expl="20. assertion">
-  <proof prover="1"><result status="valid" time="0.22" steps="174"/></proof>
-  </goal>
-  <goal name="VC app.21" expl="21. assertion">
-  <proof prover="2"><result status="valid" time="0.09"/></proof>
-  </goal>
-  <goal name="VC app.22" expl="22. postcondition">
-  <proof prover="2" timelimit="5" memlimit="2000"><result status="valid" time="2.58"/></proof>
-=======
   <goal name="WP_parameter app.16" expl="16. loop invariant preservation">
   <proof prover="0"><result status="valid" time="6.21"/></proof>
   </goal>
@@ -813,57 +430,11 @@
   </goal>
   <goal name="WP_parameter app.22" expl="22. postcondition">
   <proof prover="2"><result status="valid" time="4.66"/></proof>
->>>>>>> b48938dc
-  </goal>
- </transf>
- </goal>
- <goal name="VC in_place_reverse" expl="VC for in_place_reverse">
- <proof prover="0" memlimit="1000"><result status="timeout" time="1.05"/></proof>
- <proof prover="1"><result status="timeout" time="1.00"/></proof>
- <proof prover="2"><result status="timeout" time="0.99"/></proof>
- <transf name="split_goal_wp">
-<<<<<<< HEAD
-  <goal name="VC in_place_reverse.1" expl="1. loop invariant init">
-  <proof prover="1"><result status="valid" time="0.01" steps="1"/></proof>
-  </goal>
-  <goal name="VC in_place_reverse.2" expl="2. loop invariant init">
-  <proof prover="1"><result status="valid" time="0.01" steps="3"/></proof>
-  </goal>
-  <goal name="VC in_place_reverse.3" expl="3. loop invariant init">
-  <proof prover="1"><result status="valid" time="0.01" steps="7"/></proof>
-  </goal>
-  <goal name="VC in_place_reverse.4" expl="4. loop invariant init">
-  <proof prover="1"><result status="valid" time="0.01" steps="24"/></proof>
-  </goal>
-  <goal name="VC in_place_reverse.5" expl="5. precondition">
-  <proof prover="1"><result status="valid" time="0.01" steps="7"/></proof>
-  </goal>
-  <goal name="VC in_place_reverse.6" expl="6. precondition">
-  <proof prover="1"><result status="valid" time="0.01" steps="7"/></proof>
-  </goal>
-  <goal name="VC in_place_reverse.7" expl="7. assertion">
-  <proof prover="1"><result status="valid" time="0.02" steps="60"/></proof>
-  </goal>
-  <goal name="VC in_place_reverse.8" expl="8. loop invariant preservation">
-  <proof prover="1"><result status="valid" time="0.15" steps="318"/></proof>
-  </goal>
-  <goal name="VC in_place_reverse.9" expl="9. loop invariant preservation">
-  <proof prover="1"><result status="valid" time="0.63" steps="635"/></proof>
-  </goal>
-  <goal name="VC in_place_reverse.10" expl="10. loop invariant preservation">
-  <proof prover="2"><result status="valid" time="0.32"/></proof>
-  </goal>
-  <goal name="VC in_place_reverse.11" expl="11. loop invariant preservation">
-  <proof prover="0" timelimit="5" memlimit="2000"><result status="timeout" time="5.04"/></proof>
-  <proof prover="1" timelimit="5" memlimit="2000"><result status="timeout" time="4.99"/></proof>
-  <proof prover="2" timelimit="5" memlimit="2000"><result status="timeout" time="5.00"/></proof>
-  </goal>
-  <goal name="VC in_place_reverse.12" expl="12. loop variant decrease">
-  <proof prover="1"><result status="valid" time="0.40" steps="323"/></proof>
-  </goal>
-  <goal name="VC in_place_reverse.13" expl="13. postcondition">
-  <proof prover="1"><result status="valid" time="0.80" steps="1032"/></proof>
-=======
+  </goal>
+ </transf>
+ </goal>
+ <goal name="WP_parameter in_place_reverse" expl="VC for in_place_reverse">
+ <transf name="split_goal_wp">
   <goal name="WP_parameter in_place_reverse.1" expl="1. loop invariant init">
   <proof prover="1"><result status="valid" time="0.00" steps="1"/></proof>
   </goal>
@@ -914,7 +485,6 @@
   </goal>
   <goal name="WP_parameter in_place_reverse.13" expl="13. postcondition">
   <proof prover="1"><result status="valid" time="0.18" steps="740"/></proof>
->>>>>>> b48938dc
   </goal>
  </transf>
  </goal>
