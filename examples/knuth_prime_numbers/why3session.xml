--- conflicted
+++ resolved
@@ -10,19 +10,10 @@
  <goal name="exists_prime" proved="true">
  <proof prover="0" timelimit="10" memlimit="0" edited="knuth_prime_numbers_WP_PrimeNumbers_exists_prime_1.v"><result status="valid" time="0.46"/></proof>
  </goal>
-<<<<<<< HEAD
  <goal name="VC prime_numbers" expl="VC for prime_numbers" proved="true">
- <transf name="split_goal_wp" proved="true" >
+ <transf name="split_goal_right" proved="true" >
   <goal name="VC prime_numbers.0" expl="array creation size" proved="true">
   <proof prover="15"><result status="valid" time="0.03"/></proof>
-=======
- <goal name="WP_parameter prime_numbers" expl="VC for prime_numbers" proved="true">
- <transf name="split_goal_right" proved="true" >
-  <goal name="WP_parameter prime_numbers.0" expl="array creation size" proved="true">
-  <proof prover="1"><result status="valid" time="0.00" steps="4"/></proof>
-  <proof prover="2"><result status="valid" time="0.01"/></proof>
-  <proof prover="6"><result status="valid" time="0.03"/></proof>
->>>>>>> 8e560e42
   </goal>
   <goal name="VC prime_numbers.1" expl="index in array bounds" proved="true">
   <proof prover="15"><result status="valid" time="0.03"/></proof>
@@ -60,30 +51,13 @@
   <goal name="VC prime_numbers.12" expl="precondition" proved="true">
   <proof prover="15"><result status="valid" time="0.02"/></proof>
   </goal>
-<<<<<<< HEAD
   <goal name="VC prime_numbers.13" expl="precondition" proved="true">
-  <transf name="split_goal_wp" proved="true" >
+  <transf name="split_goal_right" proved="true" >
    <goal name="VC prime_numbers.13.0" expl="VC for prime_numbers" proved="true">
    <proof prover="15"><result status="valid" time="0.04"/></proof>
    </goal>
    <goal name="VC prime_numbers.13.1" expl="VC for prime_numbers" proved="true">
    <proof prover="0" edited="knuth_prime_numbers_PrimeNumbers_VC_prime_numbers_1.v"><result status="valid" time="0.37"/></proof>
-=======
-  <goal name="WP_parameter prime_numbers.13" expl="precondition" proved="true">
-  <transf name="split_goal_right" proved="true" >
-   <goal name="WP_parameter prime_numbers.13.0" expl="precondition" proved="true">
-   <proof prover="1"><result status="valid" time="0.01" steps="33"/></proof>
-   </goal>
-  </transf>
-  </goal>
-  <goal name="WP_parameter prime_numbers.14" expl="precondition" proved="true">
-  <transf name="split_goal_right" proved="true" >
-   <goal name="WP_parameter prime_numbers.14.0" expl="VC for prime_numbers" proved="true">
-   <proof prover="1" memlimit="1000"><result status="valid" time="0.02" steps="33"/></proof>
-   </goal>
-   <goal name="WP_parameter prime_numbers.14.1" expl="VC for prime_numbers" proved="true">
-   <proof prover="12" edited="knuth_prime_numbers_PrimeNumbers_WP_parameter_prime_numbers_3.v"><result status="valid" time="0.42"/></proof>
->>>>>>> 8e560e42
    </goal>
   </transf>
   </goal>
@@ -105,7 +79,6 @@
   <goal name="VC prime_numbers.19" expl="index in array bounds" proved="true">
   <proof prover="15"><result status="valid" time="0.04"/></proof>
   </goal>
-<<<<<<< HEAD
   <goal name="VC prime_numbers.20" expl="precondition" proved="true">
   <proof prover="15"><result status="valid" time="0.12"/></proof>
   </goal>
@@ -113,23 +86,9 @@
   <proof prover="15"><result status="valid" time="0.04"/></proof>
   </goal>
   <goal name="VC prime_numbers.22" expl="precondition" proved="true">
-  <transf name="split_goal_wp" proved="true" >
+  <transf name="split_goal_right" proved="true" >
    <goal name="VC prime_numbers.22.0" expl="VC for prime_numbers" proved="true">
    <proof prover="15"><result status="valid" time="0.04"/></proof>
-=======
-  <goal name="WP_parameter prime_numbers.21" expl="variant decrease" proved="true">
-  <transf name="split_goal_right" proved="true" >
-   <goal name="WP_parameter prime_numbers.21.0" expl="variant decrease" proved="true">
-   <proof prover="1"><result status="valid" time="0.01" steps="32"/></proof>
-   </goal>
-  </transf>
-  </goal>
-  <goal name="WP_parameter prime_numbers.22" expl="precondition" proved="true">
-  <transf name="split_goal_right" proved="true" >
-   <goal name="WP_parameter prime_numbers.22.0" expl="VC for prime_numbers" proved="true">
-   <proof prover="1" memlimit="1000"><result status="valid" time="0.02" steps="32"/></proof>
-   <proof prover="5"><result status="valid" time="0.01" steps="32"/></proof>
->>>>>>> 8e560e42
    </goal>
    <goal name="VC prime_numbers.22.1" expl="VC for prime_numbers" proved="true">
    <proof prover="0" edited="knuth_prime_numbers_PrimeNumbers_WP_parameter_prime_numbers_5.v"><result status="valid" time="0.58"/></proof>
@@ -178,47 +137,15 @@
   <goal name="VC prime_numbers.36" expl="precondition" proved="true">
   <proof prover="15"><result status="valid" time="0.05"/></proof>
   </goal>
-<<<<<<< HEAD
   <goal name="VC prime_numbers.37" expl="index in array bounds" proved="true">
   <proof prover="15"><result status="valid" time="0.04"/></proof>
-=======
-  <goal name="WP_parameter prime_numbers.37" expl="precondition" proved="true">
-  <proof prover="4"><result status="valid" time="0.04"/></proof>
-  </goal>
-  <goal name="WP_parameter prime_numbers.38" expl="index in array bounds" proved="true">
-  <transf name="inline_goal" proved="true" >
-   <goal name="WP_parameter prime_numbers.38.0" expl="index in array bounds" proved="true">
-   <transf name="split_goal_right" proved="true" >
-    <goal name="WP_parameter prime_numbers.38.0.0" expl="VC for prime_numbers" proved="true">
-    <proof prover="0"><result status="valid" time="0.02"/></proof>
-    <proof prover="1" memlimit="1000"><result status="valid" time="0.09" steps="18"/></proof>
-    <proof prover="8"><result status="valid" time="0.01"/></proof>
-    <proof prover="9"><result status="valid" time="0.03"/></proof>
-    </goal>
-    <goal name="WP_parameter prime_numbers.38.0.1" expl="VC for prime_numbers" proved="true">
-    <proof prover="8"><result status="valid" time="0.02"/></proof>
-    <proof prover="9"><result status="valid" time="0.04"/></proof>
-    </goal>
-   </transf>
-   </goal>
-  </transf>
->>>>>>> 8e560e42
   </goal>
   <goal name="VC prime_numbers.38" expl="loop invariant preservation" proved="true">
   <transf name="inline_goal" proved="true" >
-<<<<<<< HEAD
    <goal name="VC prime_numbers.38.0" expl="loop invariant preservation" proved="true">
-   <transf name="split_goal_wp" proved="true" >
+   <transf name="split_goal_right" proved="true" >
     <goal name="VC prime_numbers.38.0.0" expl="VC for prime_numbers" proved="true">
     <proof prover="15"><result status="valid" time="0.05"/></proof>
-=======
-   <goal name="WP_parameter prime_numbers.39.0" expl="loop invariant preservation" proved="true">
-   <transf name="split_goal_right" proved="true" >
-    <goal name="WP_parameter prime_numbers.39.0.0" expl="VC for prime_numbers" proved="true">
-    <proof prover="1" memlimit="1000"><result status="valid" time="0.04" steps="36"/></proof>
-    <proof prover="4" timelimit="2"><result status="valid" time="0.04"/></proof>
-    <proof prover="11"><result status="valid" time="0.01"/></proof>
->>>>>>> 8e560e42
     </goal>
     <goal name="VC prime_numbers.38.0.1" expl="VC for prime_numbers" proved="true">
     <proof prover="3"><result status="valid" time="0.26" steps="242"/></proof>
