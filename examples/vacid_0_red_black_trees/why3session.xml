--- conflicted
+++ resolved
@@ -84,44 +84,8 @@
  <goal name="rbtree_right" proved="true">
  <proof prover="4"><result status="valid" time="0.02"/></proof>
  </goal>
-<<<<<<< HEAD
  <goal name="VC find" expl="VC for find" proved="true">
  <proof prover="4"><result status="valid" time="0.13"/></proof>
-=======
- <goal name="WP_parameter find" expl="VC for find" proved="true">
- <transf name="split_goal_right" proved="true" >
-  <goal name="WP_parameter find.0" expl="exceptional postcondition" proved="true">
-  <proof prover="0" memlimit="4000"><result status="valid" time="0.01" steps="6"/></proof>
-  </goal>
-  <goal name="WP_parameter find.1" expl="postcondition" proved="true">
-  <proof prover="0" memlimit="4000"><result status="valid" time="0.02" steps="8"/></proof>
-  </goal>
-  <goal name="WP_parameter find.2" expl="variant decrease" proved="true">
-  <proof prover="0" memlimit="4000"><result status="valid" time="0.02" steps="27"/></proof>
-  </goal>
-  <goal name="WP_parameter find.3" expl="precondition" proved="true">
-  <proof prover="0" memlimit="4000"><result status="valid" time="0.01" steps="15"/></proof>
-  </goal>
-  <goal name="WP_parameter find.4" expl="postcondition" proved="true">
-  <proof prover="0" memlimit="4000"><result status="valid" time="0.01" steps="11"/></proof>
-  </goal>
-  <goal name="WP_parameter find.5" expl="exceptional postcondition" proved="true">
-  <proof prover="0" memlimit="4000"><result status="valid" time="0.02" steps="22"/></proof>
-  </goal>
-  <goal name="WP_parameter find.6" expl="variant decrease" proved="true">
-  <proof prover="0" memlimit="4000"><result status="valid" time="0.02" steps="24"/></proof>
-  </goal>
-  <goal name="WP_parameter find.7" expl="precondition" proved="true">
-  <proof prover="0" memlimit="4000"><result status="valid" time="0.02" steps="15"/></proof>
-  </goal>
-  <goal name="WP_parameter find.8" expl="postcondition" proved="true">
-  <proof prover="0" memlimit="4000"><result status="valid" time="0.02" steps="11"/></proof>
-  </goal>
-  <goal name="WP_parameter find.9" expl="exceptional postcondition" proved="true">
-  <proof prover="0" memlimit="4000"><result status="valid" time="0.02" steps="22"/></proof>
-  </goal>
- </transf>
->>>>>>> 8e560e42
  </goal>
  <goal name="rbtree_almost_rbtree" proved="true">
  <proof prover="4"><result status="valid" time="0.02"/></proof>
@@ -135,48 +99,13 @@
  <goal name="VC lbalance" expl="VC for lbalance" proved="true">
  <proof prover="1"><result status="valid" time="0.60"/></proof>
  </goal>
-<<<<<<< HEAD
  <goal name="VC rbalance" expl="VC for rbalance" proved="true">
- <transf name="split_goal_wp" proved="true" >
+ <transf name="split_goal_right" proved="true" >
   <goal name="VC rbalance.0" expl="postcondition" proved="true">
   <proof prover="2"><result status="valid" time="0.50" steps="2398"/></proof>
   </goal>
   <goal name="VC rbalance.1" expl="postcondition" proved="true">
   <proof prover="4"><result status="valid" time="0.05"/></proof>
-=======
- <goal name="WP_parameter lbalance" expl="VC for lbalance" proved="true">
- <transf name="split_goal_right" proved="true" >
-  <goal name="WP_parameter lbalance.0" expl="postcondition" proved="true">
-  <proof prover="0" memlimit="1000"><result status="valid" time="1.43" steps="1420"/></proof>
-  </goal>
-  <goal name="WP_parameter lbalance.1" expl="postcondition" proved="true">
-  <transf name="split_goal_right" proved="true" >
-   <goal name="WP_parameter lbalance.1.0" expl="VC for lbalance" proved="true">
-   <proof prover="0"><result status="valid" time="0.02" steps="21"/></proof>
-   <proof prover="2"><result status="valid" time="0.02"/></proof>
-   <proof prover="4"><result status="valid" time="0.01"/></proof>
-   </goal>
-   <goal name="WP_parameter lbalance.1.1" expl="VC for lbalance" proved="true">
-   <proof prover="0" timelimit="120" memlimit="4000"><result status="valid" time="0.02" steps="46"/></proof>
-   <proof prover="4"><result status="valid" time="0.02"/></proof>
-   </goal>
-   <goal name="WP_parameter lbalance.1.2" expl="VC for lbalance" proved="true">
-   <proof prover="0"><result status="valid" time="0.03" steps="62"/></proof>
-   <proof prover="2" timelimit="8"><result status="valid" time="0.15"/></proof>
-   <proof prover="4"><result status="valid" time="0.02"/></proof>
-   </goal>
-   <goal name="WP_parameter lbalance.1.3" expl="VC for lbalance" proved="true">
-   <proof prover="0"><result status="valid" time="0.02" steps="65"/></proof>
-   <proof prover="2"><result status="valid" time="0.03"/></proof>
-   <proof prover="4"><result status="valid" time="0.01"/></proof>
-   </goal>
-   <goal name="WP_parameter lbalance.1.4" expl="VC for lbalance" proved="true">
-   <proof prover="0"><result status="valid" time="0.01" steps="24"/></proof>
-   <proof prover="2"><result status="valid" time="0.01"/></proof>
-   <proof prover="4"><result status="valid" time="0.01"/></proof>
-   </goal>
-  </transf>
->>>>>>> 8e560e42
   </goal>
   <goal name="VC rbalance.2" expl="postcondition" proved="true">
   <proof prover="2"><result status="valid" time="0.43" steps="1975"/></proof>
@@ -190,116 +119,13 @@
   <goal name="VC rbalance.5" expl="postcondition" proved="true">
   <proof prover="4"><result status="valid" time="0.04"/></proof>
   </goal>
-<<<<<<< HEAD
   <goal name="VC rbalance.6" expl="postcondition" proved="true">
   <proof prover="2"><result status="valid" time="0.50" steps="2335"/></proof>
-=======
-  <goal name="WP_parameter lbalance.6" expl="postcondition" proved="true">
-  <transf name="split_goal_right" proved="true" >
-   <goal name="WP_parameter lbalance.6.0" expl="VC for lbalance" proved="true">
-   <proof prover="0" timelimit="12"><result status="valid" time="0.18" steps="436"/></proof>
-   </goal>
-   <goal name="WP_parameter lbalance.6.1" expl="VC for lbalance" proved="true">
-   <proof prover="4"><result status="valid" time="0.02"/></proof>
-   </goal>
-   <goal name="WP_parameter lbalance.6.2" expl="VC for lbalance" proved="true">
-   <proof prover="0" timelimit="100"><result status="valid" time="0.25" steps="230"/></proof>
-   </goal>
-   <goal name="WP_parameter lbalance.6.3" expl="VC for lbalance" proved="true">
-   <proof prover="0" timelimit="8"><result status="valid" time="0.07" steps="154"/></proof>
-   <proof prover="2"><result status="valid" time="0.09"/></proof>
-   <proof prover="4"><result status="valid" time="0.05"/></proof>
-   </goal>
-   <goal name="WP_parameter lbalance.6.4" expl="VC for lbalance" proved="true">
-   <proof prover="0" timelimit="6"><result status="valid" time="0.08" steps="206"/></proof>
-   <proof prover="4"><result status="valid" time="0.03"/></proof>
-   </goal>
-  </transf>
->>>>>>> 8e560e42
   </goal>
   <goal name="VC rbalance.7" expl="postcondition" proved="true">
   <proof prover="4"><result status="valid" time="0.04"/></proof>
   </goal>
-<<<<<<< HEAD
   <goal name="VC rbalance.8" expl="postcondition" proved="true">
-=======
-  <goal name="WP_parameter lbalance.8" expl="postcondition" proved="true">
-  <transf name="split_goal_right" proved="true" >
-   <goal name="WP_parameter lbalance.8.0" expl="VC for lbalance" proved="true">
-   <proof prover="0" memlimit="1000"><result status="valid" time="0.02" steps="20"/></proof>
-   <proof prover="4"><result status="valid" time="0.01"/></proof>
-   </goal>
-   <goal name="WP_parameter lbalance.8.1" expl="VC for lbalance" proved="true">
-   <proof prover="0" memlimit="1000"><result status="valid" time="0.06" steps="119"/></proof>
-   <proof prover="4"><result status="valid" time="0.03"/></proof>
-   </goal>
-   <goal name="WP_parameter lbalance.8.2" expl="VC for lbalance" proved="true">
-   <proof prover="0" memlimit="1000"><result status="valid" time="0.03" steps="61"/></proof>
-   <proof prover="4"><result status="valid" time="0.02"/></proof>
-   </goal>
-   <goal name="WP_parameter lbalance.8.3" expl="VC for lbalance" proved="true">
-   <proof prover="0" memlimit="1000"><result status="valid" time="0.03" steps="64"/></proof>
-   <proof prover="4"><result status="valid" time="0.02"/></proof>
-   </goal>
-   <goal name="WP_parameter lbalance.8.4" expl="VC for lbalance" proved="true">
-   <proof prover="0" memlimit="1000"><result status="valid" time="0.02" steps="23"/></proof>
-   <proof prover="4"><result status="valid" time="0.01"/></proof>
-   </goal>
-  </transf>
-  </goal>
-  <goal name="WP_parameter lbalance.9" expl="postcondition" proved="true">
-  <transf name="split_goal_right" proved="true" >
-   <goal name="WP_parameter lbalance.9.0" expl="VC for lbalance" proved="true">
-   <proof prover="0" memlimit="1000"><result status="valid" time="0.02" steps="19"/></proof>
-   <proof prover="4"><result status="valid" time="0.01"/></proof>
-   </goal>
-   <goal name="WP_parameter lbalance.9.1" expl="VC for lbalance" proved="true">
-   <proof prover="0" memlimit="1000"><result status="valid" time="0.11" steps="106"/></proof>
-   <proof prover="4"><result status="valid" time="0.02"/></proof>
-   </goal>
-   <goal name="WP_parameter lbalance.9.2" expl="VC for lbalance" proved="true">
-   <proof prover="0" memlimit="1000"><result status="valid" time="0.04" steps="49"/></proof>
-   <proof prover="4"><result status="valid" time="0.03"/></proof>
-   </goal>
-   <goal name="WP_parameter lbalance.9.3" expl="VC for lbalance" proved="true">
-   <proof prover="0" memlimit="1000"><result status="valid" time="0.02" steps="51"/></proof>
-   <proof prover="4"><result status="valid" time="0.02"/></proof>
-   </goal>
-   <goal name="WP_parameter lbalance.9.4" expl="VC for lbalance" proved="true">
-   <proof prover="0" memlimit="1000"><result status="valid" time="0.01" steps="22"/></proof>
-   <proof prover="4"><result status="valid" time="0.01"/></proof>
-   </goal>
-  </transf>
-  </goal>
-  <goal name="WP_parameter lbalance.10" expl="postcondition" proved="true">
-  <proof prover="0" memlimit="1000"><result status="valid" time="0.71" steps="1173"/></proof>
-  </goal>
-  <goal name="WP_parameter lbalance.11" expl="postcondition" proved="true">
-  <proof prover="0" memlimit="1000"><result status="valid" time="0.07" steps="134"/></proof>
-  <proof prover="4"><result status="valid" time="0.04"/></proof>
-  </goal>
-  <goal name="WP_parameter lbalance.12" expl="postcondition" proved="true">
-  <proof prover="0" memlimit="1000"><result status="valid" time="0.30" steps="365"/></proof>
-  <proof prover="4"><result status="valid" time="0.04"/></proof>
-  </goal>
-  <goal name="WP_parameter lbalance.13" expl="postcondition" proved="true">
-  <proof prover="0" memlimit="1000"><result status="valid" time="0.18" steps="178"/></proof>
-  <proof prover="4"><result status="valid" time="0.02"/></proof>
-  </goal>
-  <goal name="WP_parameter lbalance.14" expl="postcondition" proved="true">
-  <proof prover="0" memlimit="1000"><result status="valid" time="0.02" steps="50"/></proof>
-  <proof prover="4"><result status="valid" time="0.02"/></proof>
-  </goal>
- </transf>
- </goal>
- <goal name="WP_parameter rbalance" expl="VC for rbalance" proved="true">
- <transf name="split_goal_right" proved="true" >
-  <goal name="WP_parameter rbalance.0" expl="postcondition" proved="true">
-  <proof prover="0" memlimit="1000"><result status="valid" time="1.40" steps="1523"/></proof>
-  </goal>
-  <goal name="WP_parameter rbalance.1" expl="postcondition" proved="true">
-  <proof prover="0" timelimit="120" memlimit="4000"><result status="valid" time="0.08" steps="176"/></proof>
->>>>>>> 8e560e42
   <proof prover="4"><result status="valid" time="0.04"/></proof>
   </goal>
   <goal name="VC rbalance.9" expl="postcondition" proved="true">
@@ -311,7 +137,6 @@
   <goal name="VC rbalance.11" expl="postcondition" proved="true">
   <proof prover="4"><result status="valid" time="0.04"/></proof>
   </goal>
-<<<<<<< HEAD
   <goal name="VC rbalance.12" expl="postcondition" proved="true">
   <proof prover="4"><result status="valid" time="0.05"/></proof>
   </goal>
@@ -319,211 +144,17 @@
   <proof prover="4"><result status="valid" time="0.04"/></proof>
   </goal>
   <goal name="VC rbalance.14" expl="postcondition" proved="true">
-=======
-  <goal name="WP_parameter rbalance.6" expl="postcondition" proved="true">
-  <transf name="split_goal_right" proved="true" >
-   <goal name="WP_parameter rbalance.6.0" expl="VC for rbalance" proved="true">
-   <proof prover="0" timelimit="14"><result status="valid" time="0.23" steps="554"/></proof>
-   </goal>
-   <goal name="WP_parameter rbalance.6.1" expl="VC for rbalance" proved="true">
-   <proof prover="4"><result status="valid" time="0.02"/></proof>
-   </goal>
-   <goal name="WP_parameter rbalance.6.2" expl="VC for rbalance" proved="true">
-   <proof prover="0" timelimit="100"><result status="valid" time="0.53" steps="531"/></proof>
-   </goal>
-   <goal name="WP_parameter rbalance.6.3" expl="VC for rbalance" proved="true">
-   <proof prover="0" timelimit="7"><result status="valid" time="0.10" steps="170"/></proof>
-   <proof prover="2"><result status="valid" time="0.10"/></proof>
-   <proof prover="4"><result status="valid" time="0.13"/></proof>
-   </goal>
-   <goal name="WP_parameter rbalance.6.4" expl="VC for rbalance" proved="true">
-   <proof prover="0" timelimit="6"><result status="valid" time="0.09" steps="218"/></proof>
-   <proof prover="4"><result status="valid" time="0.04"/></proof>
-   </goal>
-  </transf>
-  </goal>
-  <goal name="WP_parameter rbalance.7" expl="postcondition" proved="true">
-  <proof prover="0" memlimit="1000"><result status="valid" time="0.09" steps="176"/></proof>
-  <proof prover="4"><result status="valid" time="0.05"/></proof>
-  </goal>
-  <goal name="WP_parameter rbalance.8" expl="postcondition" proved="true">
-  <transf name="split_goal_right" proved="true" >
-   <goal name="WP_parameter rbalance.8.0" expl="VC for rbalance" proved="true">
-   <proof prover="0" memlimit="1000"><result status="valid" time="0.01" steps="20"/></proof>
-   <proof prover="4"><result status="valid" time="0.01"/></proof>
-   </goal>
-   <goal name="WP_parameter rbalance.8.1" expl="VC for rbalance" proved="true">
-   <proof prover="0" memlimit="1000"><result status="valid" time="0.08" steps="131"/></proof>
-   <proof prover="4"><result status="valid" time="0.04"/></proof>
-   </goal>
-   <goal name="WP_parameter rbalance.8.2" expl="VC for rbalance" proved="true">
-   <proof prover="0" memlimit="1000"><result status="valid" time="0.04" steps="61"/></proof>
-   <proof prover="4"><result status="valid" time="0.03"/></proof>
-   </goal>
-   <goal name="WP_parameter rbalance.8.3" expl="VC for rbalance" proved="true">
-   <proof prover="0" memlimit="1000"><result status="valid" time="0.03" steps="64"/></proof>
-   <proof prover="4"><result status="valid" time="0.02"/></proof>
-   </goal>
-   <goal name="WP_parameter rbalance.8.4" expl="VC for rbalance" proved="true">
-   <proof prover="0" memlimit="1000"><result status="valid" time="0.01" steps="23"/></proof>
-   <proof prover="4"><result status="valid" time="0.02"/></proof>
-   </goal>
-  </transf>
-  </goal>
-  <goal name="WP_parameter rbalance.9" expl="postcondition" proved="true">
-  <transf name="split_goal_right" proved="true" >
-   <goal name="WP_parameter rbalance.9.0" expl="VC for rbalance" proved="true">
-   <proof prover="0" memlimit="1000"><result status="valid" time="0.01" steps="19"/></proof>
-   <proof prover="4"><result status="valid" time="0.01"/></proof>
-   </goal>
-   <goal name="WP_parameter rbalance.9.1" expl="VC for rbalance" proved="true">
-   <proof prover="0" memlimit="1000"><result status="valid" time="0.12" steps="122"/></proof>
-   <proof prover="4"><result status="valid" time="0.02"/></proof>
-   </goal>
-   <goal name="WP_parameter rbalance.9.2" expl="VC for rbalance" proved="true">
-   <proof prover="0" memlimit="1000"><result status="valid" time="0.03" steps="49"/></proof>
-   <proof prover="4"><result status="valid" time="0.02"/></proof>
-   </goal>
-   <goal name="WP_parameter rbalance.9.3" expl="VC for rbalance" proved="true">
-   <proof prover="0" memlimit="1000"><result status="valid" time="0.03" steps="51"/></proof>
-   <proof prover="4"><result status="valid" time="0.01"/></proof>
-   </goal>
-   <goal name="WP_parameter rbalance.9.4" expl="VC for rbalance" proved="true">
-   <proof prover="0" memlimit="1000"><result status="valid" time="0.01" steps="22"/></proof>
-   <proof prover="4"><result status="valid" time="0.01"/></proof>
-   </goal>
-  </transf>
-  </goal>
-  <goal name="WP_parameter rbalance.10" expl="postcondition" proved="true">
-  <proof prover="0" memlimit="1000"><result status="valid" time="0.78" steps="1333"/></proof>
-  </goal>
-  <goal name="WP_parameter rbalance.11" expl="postcondition" proved="true">
-  <proof prover="0" memlimit="1000"><result status="valid" time="0.07" steps="134"/></proof>
-  <proof prover="4"><result status="valid" time="0.04"/></proof>
-  </goal>
-  <goal name="WP_parameter rbalance.12" expl="postcondition" proved="true">
-  <transf name="split_goal_right" proved="true" >
-   <goal name="WP_parameter rbalance.12.0" expl="VC for rbalance" proved="true">
-   <proof prover="0" memlimit="1000"><result status="valid" time="0.01" steps="19"/></proof>
-   <proof prover="4"><result status="valid" time="0.01"/></proof>
-   </goal>
-   <goal name="WP_parameter rbalance.12.1" expl="VC for rbalance" proved="true">
-   <proof prover="0" memlimit="1000"><result status="valid" time="0.06" steps="120"/></proof>
-   <proof prover="4"><result status="valid" time="0.02"/></proof>
-   </goal>
-   <goal name="WP_parameter rbalance.12.2" expl="VC for rbalance" proved="true">
-   <proof prover="0" memlimit="1000"><result status="valid" time="0.02" steps="49"/></proof>
-   <proof prover="4"><result status="valid" time="0.02"/></proof>
-   </goal>
-   <goal name="WP_parameter rbalance.12.3" expl="VC for rbalance" proved="true">
-   <proof prover="0" memlimit="1000"><result status="valid" time="0.02" steps="51"/></proof>
-   <proof prover="4"><result status="valid" time="0.01"/></proof>
-   </goal>
-   <goal name="WP_parameter rbalance.12.4" expl="VC for rbalance" proved="true">
-   <proof prover="0" memlimit="1000"><result status="valid" time="0.02" steps="22"/></proof>
-   <proof prover="4"><result status="valid" time="0.01"/></proof>
-   </goal>
-  </transf>
-  </goal>
-  <goal name="WP_parameter rbalance.13" expl="postcondition" proved="true">
-  <proof prover="0" memlimit="1000"><result status="valid" time="0.17" steps="178"/></proof>
-  <proof prover="4"><result status="valid" time="0.02"/></proof>
-  </goal>
-  <goal name="WP_parameter rbalance.14" expl="postcondition" proved="true">
-  <proof prover="0" memlimit="1000"><result status="valid" time="0.02" steps="47"/></proof>
->>>>>>> 8e560e42
   <proof prover="4"><result status="valid" time="0.02"/></proof>
   </goal>
  </transf>
  </goal>
-<<<<<<< HEAD
  <goal name="VC insert" expl="VC for insert" proved="true">
- <transf name="split_goal_wp" proved="true" >
+ <transf name="split_goal_right" proved="true" >
   <goal name="VC insert.0" expl="variant decrease" proved="true">
   <proof prover="4"><result status="valid" time="0.01"/></proof>
   </goal>
   <goal name="VC insert.1" expl="precondition" proved="true">
   <proof prover="4"><result status="valid" time="0.02"/></proof>
-=======
- <goal name="WP_parameter insert" expl="VC for insert" proved="true">
- <transf name="split_goal_right" proved="true" >
-  <goal name="WP_parameter insert.0" expl="postcondition" proved="true">
-  <proof prover="0"><result status="valid" time="0.07" steps="109"/></proof>
-  <proof prover="2"><result status="valid" time="0.04"/></proof>
-  </goal>
-  <goal name="WP_parameter insert.1" expl="variant decrease" proved="true">
-  <proof prover="0" memlimit="4000"><result status="valid" time="0.02" steps="28"/></proof>
-  </goal>
-  <goal name="WP_parameter insert.2" expl="precondition" proved="true">
-  <proof prover="0"><result status="valid" time="0.06" steps="33"/></proof>
-  <proof prover="2"><result status="valid" time="0.02"/></proof>
-  </goal>
-  <goal name="WP_parameter insert.3" expl="postcondition" proved="true">
-  <transf name="split_goal_right" proved="true" >
-   <goal name="WP_parameter insert.3.0" expl="VC for insert" proved="true">
-   <proof prover="0"><result status="valid" time="0.05" steps="76"/></proof>
-   </goal>
-   <goal name="WP_parameter insert.3.1" expl="VC for insert" proved="true">
-   <proof prover="2" timelimit="6"><result status="valid" time="0.12"/></proof>
-   </goal>
-   <goal name="WP_parameter insert.3.2" expl="VC for insert" proved="true">
-   <proof prover="0"><result status="valid" time="0.08" steps="50"/></proof>
-   <proof prover="2"><result status="valid" time="0.02"/></proof>
-   </goal>
-   <goal name="WP_parameter insert.3.3" expl="VC for insert" proved="true">
-   <proof prover="0"><result status="valid" time="0.01" steps="20"/></proof>
-   <proof prover="2"><result status="valid" time="0.02"/></proof>
-   </goal>
-   <goal name="WP_parameter insert.3.4" expl="VC for insert" proved="true">
-   <proof prover="0"><result status="valid" time="0.11" steps="76"/></proof>
-   </goal>
-   <goal name="WP_parameter insert.3.5" expl="VC for insert" proved="true">
-   <proof prover="0"><result status="valid" time="0.12" steps="42"/></proof>
-   <proof prover="2" timelimit="9"><result status="valid" time="0.16"/></proof>
-   </goal>
-   <goal name="WP_parameter insert.3.6" expl="VC for insert" proved="true">
-   <proof prover="0"><result status="valid" time="0.04" steps="45"/></proof>
-   <proof prover="2" timelimit="8"><result status="valid" time="0.05"/></proof>
-   </goal>
-  </transf>
-  </goal>
-  <goal name="WP_parameter insert.4" expl="variant decrease" proved="true">
-  <proof prover="0" memlimit="4000"><result status="valid" time="0.02" steps="26"/></proof>
-  </goal>
-  <goal name="WP_parameter insert.5" expl="precondition" proved="true">
-  <proof prover="0"><result status="valid" time="0.06" steps="34"/></proof>
-  <proof prover="2"><result status="valid" time="0.01"/></proof>
-  </goal>
-  <goal name="WP_parameter insert.6" expl="postcondition" proved="true">
-  <transf name="split_goal_right" proved="true" >
-   <goal name="WP_parameter insert.6.0" expl="VC for insert" proved="true">
-   <proof prover="0"><result status="valid" time="0.05" steps="76"/></proof>
-   </goal>
-   <goal name="WP_parameter insert.6.1" expl="VC for insert" proved="true">
-   <proof prover="2" timelimit="6"><result status="valid" time="0.12"/></proof>
-   </goal>
-   <goal name="WP_parameter insert.6.2" expl="VC for insert" proved="true">
-   <proof prover="0"><result status="valid" time="0.12" steps="51"/></proof>
-   <proof prover="2"><result status="valid" time="0.03"/></proof>
-   </goal>
-   <goal name="WP_parameter insert.6.3" expl="VC for insert" proved="true">
-   <proof prover="0"><result status="valid" time="0.02" steps="21"/></proof>
-   <proof prover="2"><result status="valid" time="0.02"/></proof>
-   </goal>
-   <goal name="WP_parameter insert.6.4" expl="VC for insert" proved="true">
-   <proof prover="0"><result status="valid" time="0.04" steps="77"/></proof>
-   <proof prover="2" timelimit="10"><result status="valid" time="0.06"/></proof>
-   </goal>
-   <goal name="WP_parameter insert.6.5" expl="VC for insert" proved="true">
-   <proof prover="0"><result status="valid" time="0.12" steps="43"/></proof>
-   <proof prover="2" timelimit="9"><result status="valid" time="0.05"/></proof>
-   </goal>
-   <goal name="WP_parameter insert.6.6" expl="VC for insert" proved="true">
-   <proof prover="0"><result status="valid" time="0.04" steps="46"/></proof>
-   <proof prover="2" timelimit="9"><result status="valid" time="0.05"/></proof>
-   </goal>
-  </transf>
->>>>>>> 8e560e42
   </goal>
   <goal name="VC insert.2" expl="variant decrease" proved="true">
   <proof prover="4"><result status="valid" time="0.01"/></proof>
@@ -537,41 +168,8 @@
   <goal name="VC insert.5" expl="precondition" proved="true">
   <proof prover="4"><result status="valid" time="0.02"/></proof>
   </goal>
-<<<<<<< HEAD
   <goal name="VC insert.6" expl="precondition" proved="true">
   <proof prover="4"><result status="valid" time="0.10"/></proof>
-=======
-  <goal name="WP_parameter insert.11" expl="postcondition" proved="true">
-  <transf name="split_goal_right" proved="true" >
-   <goal name="WP_parameter insert.11.0" expl="VC for insert" proved="true">
-   <proof prover="0"><result status="valid" time="0.01" steps="16"/></proof>
-   <proof prover="2"><result status="valid" time="0.02"/></proof>
-   </goal>
-   <goal name="WP_parameter insert.11.1" expl="VC for insert" proved="true">
-   <proof prover="2" timelimit="100"><result status="valid" time="0.12"/></proof>
-   </goal>
-   <goal name="WP_parameter insert.11.2" expl="VC for insert" proved="true">
-   <proof prover="2" timelimit="10" memlimit="1000"><result status="valid" time="0.18"/></proof>
-   <proof prover="4" timelimit="10"><result status="valid" time="0.02"/></proof>
-   <proof prover="9" timelimit="10"><result status="valid" time="0.07"/></proof>
-   </goal>
-   <goal name="WP_parameter insert.11.3" expl="VC for insert" proved="true">
-   <proof prover="0"><result status="valid" time="0.01" steps="18"/></proof>
-   <proof prover="2"><result status="valid" time="0.10"/></proof>
-   </goal>
-   <goal name="WP_parameter insert.11.4" expl="VC for insert" proved="true">
-   <proof prover="0"><result status="valid" time="0.10" steps="66"/></proof>
-   <proof prover="2"><result status="valid" time="0.04"/></proof>
-   </goal>
-   <goal name="WP_parameter insert.11.5" expl="VC for insert" proved="true">
-   <proof prover="0"><result status="valid" time="0.02" steps="40"/></proof>
-   <proof prover="2"><result status="valid" time="0.04"/></proof>
-   </goal>
-   <goal name="WP_parameter insert.11.6" expl="VC for insert" proved="true">
-   <proof prover="0"><result status="valid" time="0.13" steps="81"/></proof>
-   </goal>
-  </transf>
->>>>>>> 8e560e42
   </goal>
   <goal name="VC insert.7" expl="variant decrease" proved="true">
   <proof prover="4"><result status="valid" time="0.01"/></proof>
@@ -582,18 +180,10 @@
   <goal name="VC insert.9" expl="precondition" proved="true">
   <proof prover="4"><result status="valid" time="0.11"/></proof>
   </goal>
-<<<<<<< HEAD
   <goal name="VC insert.10" expl="postcondition" proved="true">
-  <transf name="split_goal_wp" proved="true" >
+  <transf name="split_goal_right" proved="true" >
    <goal name="VC insert.10.0" expl="VC for insert" proved="true">
    <proof prover="4"><result status="valid" time="0.73"/></proof>
-=======
-  <goal name="WP_parameter insert.15" expl="postcondition" proved="true">
-  <transf name="split_goal_right" proved="true" >
-   <goal name="WP_parameter insert.15.0" expl="VC for insert" proved="true">
-   <proof prover="0"><result status="valid" time="0.01" steps="17"/></proof>
-   <proof prover="2"><result status="valid" time="0.02"/></proof>
->>>>>>> 8e560e42
    </goal>
    <goal name="VC insert.10.1" expl="VC for insert" proved="true">
    <proof prover="3"><result status="valid" time="0.02"/></proof>
@@ -617,9 +207,8 @@
   </goal>
  </transf>
  </goal>
-<<<<<<< HEAD
  <goal name="VC add" expl="VC for add" proved="true">
- <transf name="split_goal_wp" proved="true" >
+ <transf name="split_goal_right" proved="true" >
   <goal name="VC add.0" expl="precondition" proved="true">
   <proof prover="4"><result status="valid" time="0.02"/></proof>
   </goal>
@@ -627,22 +216,9 @@
   <proof prover="4"><result status="valid" time="0.02"/></proof>
   </goal>
   <goal name="VC add.2" expl="postcondition" proved="true">
-  <transf name="split_goal_wp" proved="true" >
+  <transf name="split_goal_right" proved="true" >
    <goal name="VC add.2.0" expl="VC for add" proved="true">
    <proof prover="4"><result status="valid" time="0.02"/></proof>
-=======
- <goal name="WP_parameter add" expl="VC for add" proved="true">
- <transf name="split_goal_right" proved="true" >
-  <goal name="WP_parameter add.0" expl="precondition" proved="true">
-  <proof prover="0"><result status="valid" time="0.01" steps="5"/></proof>
-  <proof prover="2"><result status="valid" time="0.00"/></proof>
-  </goal>
-  <goal name="WP_parameter add.1" expl="postcondition" proved="true">
-  <transf name="split_goal_right" proved="true" >
-   <goal name="WP_parameter add.1.0" expl="VC for add" proved="true">
-   <proof prover="0"><result status="valid" time="0.01" steps="17"/></proof>
-   <proof prover="2"><result status="valid" time="0.00"/></proof>
->>>>>>> 8e560e42
    </goal>
    <goal name="VC add.2.1" expl="VC for add" proved="true">
    <proof prover="5" edited="vacid_0_red_black_trees_RedBlackTree_VC_add_1.v"><result status="valid" time="0.35"/></proof>
