--- conflicted
+++ resolved
@@ -951,11 +951,7 @@
   <proof prover="1"><result status="valid" time="0.09" steps="170"/></proof>
   </goal>
   <goal name="strassen&#39;vc.163" expl="precondition" proved="true">
-<<<<<<< HEAD
-  <proof prover="0"><result status="valid" time="0.17" steps="421970"/></proof>
-=======
   <proof prover="0"><result status="valid" time="0.17" steps="438324"/></proof>
->>>>>>> 92c89c24
   </goal>
   <goal name="strassen&#39;vc.164" expl="precondition" proved="true">
   <proof prover="1"><result status="valid" time="0.17" steps="297"/></proof>
@@ -1001,11 +997,7 @@
   <proof prover="1"><result status="valid" time="0.07" steps="176"/></proof>
   </goal>
   <goal name="strassen&#39;vc.168" expl="precondition" proved="true">
-<<<<<<< HEAD
-  <proof prover="0"><result status="valid" time="0.13" steps="445763"/></proof>
-=======
   <proof prover="0"><result status="valid" time="0.13" steps="462611"/></proof>
->>>>>>> 92c89c24
   </goal>
   <goal name="strassen&#39;vc.169" expl="precondition" proved="true">
   <proof prover="1"><result status="valid" time="0.18" steps="311"/></proof>
@@ -1044,11 +1036,7 @@
     <goal name="strassen&#39;vc.175.0.0" expl="precondition" proved="true">
     <transf name="compute_specified" proved="true" >
      <goal name="strassen&#39;vc.175.0.0.0" expl="precondition" proved="true">
-<<<<<<< HEAD
-     <proof prover="1" timelimit="5"><result status="valid" time="0.53" steps="348"/></proof>
-=======
      <proof prover="1" timelimit="5"><result status="valid" time="0.73" steps="350"/></proof>
->>>>>>> 92c89c24
      </goal>
     </transf>
     </goal>
@@ -1078,11 +1066,7 @@
   <proof prover="1"><result status="valid" time="0.09" steps="190"/></proof>
   </goal>
   <goal name="strassen&#39;vc.179" expl="precondition" proved="true">
-<<<<<<< HEAD
-  <proof prover="0"><result status="valid" time="0.26" steps="496403"/></proof>
-=======
   <proof prover="0"><result status="valid" time="0.26" steps="515003"/></proof>
->>>>>>> 92c89c24
   </goal>
   <goal name="strassen&#39;vc.180" expl="precondition" proved="true">
   <proof prover="1"><result status="valid" time="0.35" steps="982"/></proof>
@@ -1097,11 +1081,7 @@
     <goal name="strassen&#39;vc.182.0.0" expl="precondition" proved="true">
     <transf name="compute_specified" proved="true" >
      <goal name="strassen&#39;vc.182.0.0.0" expl="precondition" proved="true">
-<<<<<<< HEAD
-     <proof prover="1" timelimit="5"><result status="valid" time="0.58" steps="368"/></proof>
-=======
      <proof prover="1" timelimit="5"><result status="valid" time="0.81" steps="370"/></proof>
->>>>>>> 92c89c24
      </goal>
     </transf>
     </goal>
@@ -1119,11 +1099,7 @@
     <goal name="strassen&#39;vc.184.0.0" expl="precondition" proved="true">
     <transf name="compute_specified" proved="true" >
      <goal name="strassen&#39;vc.184.0.0.0" expl="precondition" proved="true">
-<<<<<<< HEAD
-     <proof prover="1" timelimit="5"><result status="valid" time="0.59" steps="375"/></proof>
-=======
      <proof prover="1" timelimit="5"><result status="valid" time="0.81" steps="377"/></proof>
->>>>>>> 92c89c24
      </goal>
     </transf>
     </goal>
@@ -1135,11 +1111,7 @@
   <proof prover="1"><result status="valid" time="0.10" steps="199"/></proof>
   </goal>
   <goal name="strassen&#39;vc.186" expl="precondition" proved="true">
-<<<<<<< HEAD
-  <proof prover="0"><result status="valid" time="0.28" steps="578726"/></proof>
-=======
   <proof prover="0"><result status="valid" time="0.28" steps="598008"/></proof>
->>>>>>> 92c89c24
   </goal>
   <goal name="strassen&#39;vc.187" expl="precondition" proved="true">
   <proof prover="1"><result status="valid" time="0.38" steps="1051"/></proof>
@@ -1178,24 +1150,16 @@
    <transf name="compute_specified" proved="true" >
     <goal name="strassen&#39;vc.192.2.0" expl="precondition" proved="true">
     <transf name="introduce_premises" proved="true" >
-<<<<<<< HEAD
-     <goal name="strassen&#39;vc.192.2.0.0" expl="precondition" proved="true">
-     <proof prover="1" timelimit="5"><result status="valid" time="0.96" steps="414"/></proof>
-=======
      <goal name="strassen&#39;vc.192.1.0.0" expl="precondition" proved="true">
      <proof prover="1" timelimit="5"><result status="valid" time="0.08" steps="31"/></proof>
->>>>>>> 92c89c24
-     </goal>
-    </transf>
-    </goal>
-   </transf>
-   </goal>
-<<<<<<< HEAD
-=======
+     </goal>
+    </transf>
+    </goal>
+   </transf>
+   </goal>
    <goal name="strassen&#39;vc.192.2" expl="precondition" proved="true">
    <proof prover="1" timelimit="5"><result status="valid" time="5.41" steps="3873"/></proof>
    </goal>
->>>>>>> 92c89c24
   </transf>
   </goal>
   <goal name="strassen&#39;vc.193" expl="precondition" proved="true">
@@ -1204,22 +1168,14 @@
   <goal name="strassen&#39;vc.194" expl="precondition" proved="true">
   <transf name="split_goal_right" proved="true" >
    <goal name="strassen&#39;vc.194.0" expl="precondition" proved="true">
-<<<<<<< HEAD
-=======
    <proof prover="0"><result status="valid" time="0.12" steps="87205"/></proof>
    </goal>
    <goal name="strassen&#39;vc.194.1" expl="precondition" proved="true">
->>>>>>> 92c89c24
    <transf name="compute_specified" proved="true" >
     <goal name="strassen&#39;vc.194.0.0" expl="precondition" proved="true">
     <transf name="introduce_premises" proved="true" >
-<<<<<<< HEAD
-     <goal name="strassen&#39;vc.194.0.0.0" expl="precondition" proved="true">
-     <proof prover="1" timelimit="5"><result status="valid" time="0.06" steps="28"/></proof>
-=======
      <goal name="strassen&#39;vc.194.1.0.0" expl="precondition" proved="true">
      <proof prover="1" timelimit="5"><result status="valid" time="0.06" steps="31"/></proof>
->>>>>>> 92c89c24
      </goal>
     </transf>
     </goal>
@@ -1245,11 +1201,7 @@
    <proof prover="1" timelimit="5"><result status="valid" time="0.03" steps="28"/></proof>
    </goal>
    <goal name="strassen&#39;vc.196.2" expl="precondition" proved="true">
-<<<<<<< HEAD
-   <proof prover="1" timelimit="5"><result status="valid" time="2.75" steps="3072"/></proof>
-=======
    <proof prover="1" timelimit="5"><result status="valid" time="3.41" steps="3072"/></proof>
->>>>>>> 92c89c24
    </goal>
   </transf>
   </goal>
@@ -1265,15 +1217,6 @@
   <goal name="strassen&#39;vc.200" expl="precondition" proved="true">
   <transf name="split_vc" proved="true" >
    <goal name="strassen&#39;vc.200.0" expl="precondition" proved="true">
-<<<<<<< HEAD
-   <proof prover="7"><result status="valid" time="0.09" steps="29946"/></proof>
-   </goal>
-   <goal name="strassen&#39;vc.200.1" expl="precondition" proved="true">
-   <proof prover="7"><result status="valid" time="0.07" steps="29976"/></proof>
-   </goal>
-   <goal name="strassen&#39;vc.200.2" expl="precondition" proved="true">
-   <proof prover="7"><result status="valid" time="1.89" steps="196211"/></proof>
-=======
    <proof prover="3"><result status="valid" time="0.04" steps="92771"/></proof>
    </goal>
    <goal name="strassen&#39;vc.200.1" expl="precondition" proved="true">
@@ -1289,7 +1232,6 @@
    </goal>
    <goal name="strassen&#39;vc.200.2" expl="precondition" proved="true">
    <proof prover="0" timelimit="5"><result status="valid" time="0.31" steps="698835"/></proof>
->>>>>>> 92c89c24
    </goal>
   </transf>
   </goal>
@@ -1299,21 +1241,13 @@
   <goal name="strassen&#39;vc.202" expl="precondition" proved="true">
   <transf name="split_goal_right" proved="true" >
    <goal name="strassen&#39;vc.202.0" expl="precondition" proved="true">
-<<<<<<< HEAD
-   <proof prover="0" timelimit="5"><result status="valid" time="0.02" steps="93793"/></proof>
-=======
    <proof prover="0"><result status="valid" time="0.04" steps="94911"/></proof>
->>>>>>> 92c89c24
    </goal>
    <goal name="strassen&#39;vc.202.1" expl="precondition" proved="true">
    <proof prover="4"><result status="valid" time="0.03"/></proof>
    </goal>
    <goal name="strassen&#39;vc.202.2" expl="precondition" proved="true">
-<<<<<<< HEAD
-   <proof prover="0"><result status="valid" time="0.31" steps="697088"/></proof>
-=======
    <proof prover="0" timelimit="5"><result status="valid" time="0.32" steps="716748"/></proof>
->>>>>>> 92c89c24
    </goal>
   </transf>
   </goal>
@@ -1389,11 +1323,7 @@
   <goal name="strassen&#39;vc.223" expl="assertion" proved="true">
   <transf name="split_goal_right" proved="true" >
    <goal name="strassen&#39;vc.223.0" expl="VC for strassen" proved="true">
-<<<<<<< HEAD
-   <proof prover="1" timelimit="60"><result status="valid" time="11.97" steps="6145"/></proof>
-=======
    <proof prover="1" timelimit="60"><result status="valid" time="15.02" steps="6145"/></proof>
->>>>>>> 92c89c24
    </goal>
    <goal name="strassen&#39;vc.223.1" expl="VC for strassen" proved="true">
    <proof prover="1"><result status="valid" time="0.52" steps="727"/></proof>
