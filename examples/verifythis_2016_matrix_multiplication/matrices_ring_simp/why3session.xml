--- conflicted
+++ resolved
@@ -21,38 +21,8 @@
  <goal name="LOCAL.VC l_compare_zero" expl="VC for l_compare_zero" proved="true">
  <proof prover="1"><result status="valid" time="0.01" steps="83"/></proof>
  </goal>
-<<<<<<< HEAD
  <goal name="LOCAL.VC m_collapse_ok" expl="VC for m_collapse_ok" proved="true">
  <proof prover="3"><result status="valid" time="0.11"/></proof>
-=======
- <goal name="LOCAL.WP_parameter m_collapse_ok" expl="VC for m_collapse_ok" proved="true">
- <transf name="split_goal_right" proved="true" >
-  <goal name="WP_parameter m_collapse_ok.0" expl="postcondition" proved="true">
-  <proof prover="0"><result status="valid" time="0.05"/></proof>
-  </goal>
-  <goal name="WP_parameter m_collapse_ok.1" expl="postcondition" proved="true">
-  <proof prover="0"><result status="valid" time="0.06"/></proof>
-  </goal>
-  <goal name="WP_parameter m_collapse_ok.2" expl="precondition" proved="true">
-  <proof prover="2"><result status="valid" time="0.01" steps="10"/></proof>
-  </goal>
-  <goal name="WP_parameter m_collapse_ok.3" expl="assertion" proved="true">
-  <proof prover="2"><result status="valid" time="0.16" steps="376"/></proof>
-  </goal>
-  <goal name="WP_parameter m_collapse_ok.4" expl="postcondition" proved="true">
-  <proof prover="2"><result status="valid" time="0.22" steps="395"/></proof>
-  </goal>
-  <goal name="WP_parameter m_collapse_ok.5" expl="postcondition" proved="true">
-  <proof prover="0"><result status="valid" time="0.08"/></proof>
-  </goal>
-  <goal name="WP_parameter m_collapse_ok.6" expl="postcondition" proved="true">
-  <proof prover="2"><result status="valid" time="0.31" steps="424"/></proof>
-  </goal>
-  <goal name="WP_parameter m_collapse_ok.7" expl="postcondition" proved="true">
-  <proof prover="0"><result status="valid" time="0.06"/></proof>
-  </goal>
- </transf>
->>>>>>> 8e560e42
  </goal>
  <goal name="LOCAL.VC lm_collapse_ok" expl="VC for lm_collapse_ok" proved="true">
  <proof prover="1"><result status="valid" time="0.13" steps="382"/></proof>
@@ -63,59 +33,8 @@
  <goal name="LOCAL.VC lm_dump_ok" expl="VC for lm_dump_ok" proved="true">
  <proof prover="1"><result status="valid" time="0.21" steps="581"/></proof>
  </goal>
-<<<<<<< HEAD
  <goal name="LOCAL.VC lm_merge_ok" expl="VC for lm_merge_ok" proved="true">
  <proof prover="1" timelimit="5"><result status="valid" time="2.65" steps="4960"/></proof>
-=======
- <goal name="LOCAL.WP_parameter lm_merge_ok" expl="VC for lm_merge_ok" proved="true">
- <transf name="split_goal_right" proved="true" >
-  <goal name="WP_parameter lm_merge_ok.0" expl="precondition" proved="true">
-  <proof prover="2"><result status="valid" time="0.02" steps="8"/></proof>
-  </goal>
-  <goal name="WP_parameter lm_merge_ok.1" expl="precondition" proved="true">
-  <proof prover="2"><result status="valid" time="0.02" steps="8"/></proof>
-  </goal>
-  <goal name="WP_parameter lm_merge_ok.2" expl="precondition" proved="true">
-  <proof prover="2"><result status="valid" time="0.02" steps="10"/></proof>
-  </goal>
-  <goal name="WP_parameter lm_merge_ok.3" expl="precondition" proved="true">
-  <proof prover="2"><result status="valid" time="0.02" steps="10"/></proof>
-  </goal>
-  <goal name="WP_parameter lm_merge_ok.4" expl="postcondition" proved="true">
-  <proof prover="2"><result status="valid" time="0.02" steps="14"/></proof>
-  </goal>
-  <goal name="WP_parameter lm_merge_ok.5" expl="postcondition" proved="true">
-  <proof prover="2"><result status="valid" time="0.10" steps="329"/></proof>
-  </goal>
-  <goal name="WP_parameter lm_merge_ok.6" expl="precondition" proved="true">
-  <proof prover="2"><result status="valid" time="0.02" steps="8"/></proof>
-  </goal>
-  <goal name="WP_parameter lm_merge_ok.7" expl="precondition" proved="true">
-  <proof prover="2"><result status="valid" time="0.02" steps="8"/></proof>
-  </goal>
-  <goal name="WP_parameter lm_merge_ok.8" expl="precondition" proved="true">
-  <proof prover="2"><result status="valid" time="0.03" steps="25"/></proof>
-  </goal>
-  <goal name="WP_parameter lm_merge_ok.9" expl="precondition" proved="true">
-  <proof prover="2"><result status="valid" time="0.03" steps="13"/></proof>
-  </goal>
-  <goal name="WP_parameter lm_merge_ok.10" expl="variant decrease" proved="true">
-  <proof prover="2"><result status="valid" time="0.03" steps="36"/></proof>
-  </goal>
-  <goal name="WP_parameter lm_merge_ok.11" expl="precondition" proved="true">
-  <proof prover="2"><result status="valid" time="0.02" steps="17"/></proof>
-  </goal>
-  <goal name="WP_parameter lm_merge_ok.12" expl="precondition" proved="true">
-  <proof prover="2"><result status="valid" time="0.03" steps="31"/></proof>
-  </goal>
-  <goal name="WP_parameter lm_merge_ok.13" expl="postcondition" proved="true">
-  <proof prover="2"><result status="valid" time="0.02" steps="22"/></proof>
-  </goal>
-  <goal name="WP_parameter lm_merge_ok.14" expl="postcondition" proved="true">
-  <proof prover="0"><result status="valid" time="2.57"/></proof>
-  </goal>
- </transf>
->>>>>>> 8e560e42
  </goal>
  <goal name="LOCAL.VC cat_ok" expl="VC for cat_ok" proved="true">
  <proof prover="1"><result status="valid" time="0.16" steps="490"/></proof>
@@ -129,38 +48,8 @@
  <goal name="LOCAL.VC lm_distribute_ok" expl="VC for lm_distribute_ok" proved="true">
  <proof prover="1"><result status="valid" time="0.34" steps="772"/></proof>
  </goal>
-<<<<<<< HEAD
  <goal name="LOCAL.VC lm_opp_ok" expl="VC for lm_opp_ok" proved="true">
  <proof prover="1" timelimit="5" edited="matrices_ring_simp-Symb-VC_lm_opp_ok_1.why"><result status="valid" time="1.51" steps="3322"/></proof>
-=======
- <goal name="LOCAL.WP_parameter lm_opp_ok" expl="VC for lm_opp_ok" proved="true">
- <transf name="split_goal_right" proved="true" >
-  <goal name="WP_parameter lm_opp_ok.0" expl="postcondition" proved="true">
-  <proof prover="2"><result status="valid" time="0.02" steps="7"/></proof>
-  </goal>
-  <goal name="WP_parameter lm_opp_ok.1" expl="postcondition" proved="true">
-  <proof prover="2"><result status="valid" time="0.03" steps="22"/></proof>
-  </goal>
-  <goal name="WP_parameter lm_opp_ok.2" expl="variant decrease" proved="true">
-  <proof prover="2"><result status="valid" time="0.03" steps="19"/></proof>
-  </goal>
-  <goal name="WP_parameter lm_opp_ok.3" expl="precondition" proved="true">
-  <proof prover="2"><result status="valid" time="0.03" steps="13"/></proof>
-  </goal>
-  <goal name="WP_parameter lm_opp_ok.4" expl="precondition" proved="true">
-  <proof prover="2"><result status="valid" time="0.03" steps="13"/></proof>
-  </goal>
-  <goal name="WP_parameter lm_opp_ok.5" expl="precondition" proved="true">
-  <proof prover="2"><result status="valid" time="0.04" steps="97"/></proof>
-  </goal>
-  <goal name="WP_parameter lm_opp_ok.6" expl="postcondition" proved="true">
-  <proof prover="2"><result status="valid" time="0.03" steps="34"/></proof>
-  </goal>
-  <goal name="WP_parameter lm_opp_ok.7" expl="postcondition" proved="true">
-  <proof prover="0"><result status="valid" time="0.13"/></proof>
-  </goal>
- </transf>
->>>>>>> 8e560e42
  </goal>
  <goal name="extends_rw" proved="true">
  <proof prover="1" edited="matrices_ring_simp-Symb-extends_rw_1.why"><result status="valid" time="0.01" steps="4"/></proof>
@@ -183,15 +72,9 @@
  <goal name="VC symb_mul" expl="VC for symb_mul" proved="true">
  <proof prover="1"><result status="valid" time="0.02" steps="70"/></proof>
  </goal>
-<<<<<<< HEAD
  <goal name="VC harness" expl="VC for harness" proved="true">
- <transf name="split_goal_wp" proved="true" >
+ <transf name="split_goal_right" proved="true" >
   <goal name="VC harness.0" expl="precondition" proved="true">
-=======
- <goal name="WP_parameter harness" expl="VC for harness" proved="true">
- <transf name="split_goal_right" proved="true" >
-  <goal name="WP_parameter harness.0" expl="precondition" proved="true">
->>>>>>> 8e560e42
   <transf name="compute_specified" proved="true" >
    <goal name="VC harness.0.0" expl="precondition" proved="true">
    <transf name="introduce_premises" proved="true" >
