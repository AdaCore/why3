<?xml version="1.0" encoding="UTF-8"?>
<!DOCTYPE why3session PUBLIC "-//Why3//proof session v5//EN"
"http://why3.lri.fr/why3session.dtd">
<why3session shape_version="6">
<prover id="1" name="Alt-Ergo" version="2.4.1" timelimit="1" steplimit="0" memlimit="1000"/>
<file format="python" proved="true">
<path name=".."/><path name="dicho.py"/>
<theory name="Dicho" proved="true">
 <goal name="main&#39;vc" expl="VC for main" proved="true">
<<<<<<< HEAD
 <proof prover="0"><result status="valid" time="0.82" steps="924"/></proof>
=======
 <transf name="split_vc" proved="true" >
  <goal name="main&#39;vc.0" expl="precondition" proved="true">
  <proof prover="1"><result status="valid" time="0.01" steps="0"/></proof>
  </goal>
  <goal name="main&#39;vc.1" expl="assertion" proved="true">
  <proof prover="1"><result status="valid" time="0.01" steps="2"/></proof>
  </goal>
  <goal name="main&#39;vc.2" expl="valid range" proved="true">
  <proof prover="1"><result status="valid" time="0.01" steps="2"/></proof>
  </goal>
  <goal name="main&#39;vc.3" expl="index in array bounds" proved="true">
  <proof prover="1"><result status="valid" time="0.01" steps="6"/></proof>
  </goal>
  <goal name="main&#39;vc.4" expl="loop invariant init" proved="true">
  <proof prover="1"><result status="valid" time="0.01" steps="31"/></proof>
  </goal>
  <goal name="main&#39;vc.5" expl="valid range" proved="true">
  <proof prover="1"><result status="valid" time="0.01" steps="21"/></proof>
  </goal>
  <goal name="main&#39;vc.6" expl="index in array bounds" proved="true">
  <proof prover="1"><result status="valid" time="0.02" steps="25"/></proof>
  </goal>
  <goal name="main&#39;vc.7" expl="index in array bounds" proved="true">
  <proof prover="1"><result status="valid" time="0.01" steps="25"/></proof>
  </goal>
  <goal name="main&#39;vc.8" expl="loop invariant preservation" proved="true">
  <proof prover="1"><result status="valid" time="0.08" steps="609"/></proof>
  </goal>
  <goal name="main&#39;vc.9" expl="assertion" proved="true">
  <proof prover="1"><result status="valid" time="0.03" steps="165"/></proof>
  </goal>
  <goal name="main&#39;vc.10" expl="loop invariant init" proved="true">
  <proof prover="1"><result status="valid" time="0.01" steps="19"/></proof>
  </goal>
  <goal name="main&#39;vc.11" expl="loop invariant init" proved="true">
  <proof prover="1"><result status="valid" time="0.01" steps="19"/></proof>
  </goal>
  <goal name="main&#39;vc.12" expl="loop invariant init" proved="true">
  <proof prover="1"><result status="valid" time="0.01" steps="21"/></proof>
  </goal>
  <goal name="main&#39;vc.13" expl="check division by zero" proved="true">
  <proof prover="1"><result status="valid" time="0.01" steps="31"/></proof>
  </goal>
  <goal name="main&#39;vc.14" expl="index in array bounds" proved="true">
  <proof prover="1"><result status="valid" time="0.03" steps="105"/></proof>
  </goal>
  <goal name="main&#39;vc.15" expl="loop variant decrease" proved="true">
  <proof prover="1"><result status="valid" time="0.03" steps="120"/></proof>
  </goal>
  <goal name="main&#39;vc.16" expl="loop invariant preservation" proved="true">
  <proof prover="1"><result status="valid" time="0.02" steps="117"/></proof>
  </goal>
  <goal name="main&#39;vc.17" expl="loop invariant preservation" proved="true">
  <proof prover="1"><result status="valid" time="0.02" steps="43"/></proof>
  </goal>
  <goal name="main&#39;vc.18" expl="loop invariant preservation" proved="true">
  <proof prover="1"><result status="valid" time="0.14" steps="992"/></proof>
  </goal>
  <goal name="main&#39;vc.19" expl="index in array bounds" proved="true">
  <proof prover="1"><result status="valid" time="0.03" steps="132"/></proof>
  </goal>
  <goal name="main&#39;vc.20" expl="loop variant decrease" proved="true">
  <proof prover="1"><result status="valid" time="0.04" steps="180"/></proof>
  </goal>
  <goal name="main&#39;vc.21" expl="loop invariant preservation" proved="true">
  <proof prover="1"><result status="valid" time="0.03" steps="176"/></proof>
  </goal>
  <goal name="main&#39;vc.22" expl="loop invariant preservation" proved="true">
  <proof prover="1"><result status="valid" time="0.02" steps="47"/></proof>
  </goal>
  <goal name="main&#39;vc.23" expl="loop invariant preservation" proved="true">
  <proof prover="1"><result status="valid" time="0.16" steps="1217"/></proof>
  </goal>
  <goal name="main&#39;vc.24" expl="assertion" proved="true">
  <proof prover="1"><result status="valid" time="0.04" steps="187"/></proof>
  </goal>
  <goal name="main&#39;vc.25" expl="assertion" proved="true">
  <proof prover="1"><result status="valid" time="0.02" steps="74"/></proof>
  </goal>
  <goal name="main&#39;vc.26" expl="assertion" proved="true">
  <proof prover="1"><result status="valid" time="0.03" steps="139"/></proof>
  </goal>
  <goal name="main&#39;vc.27" expl="assertion" proved="true">
  <proof prover="1"><result status="valid" time="0.01" steps="30"/></proof>
  </goal>
  <goal name="main&#39;vc.28" expl="out of loop bounds" proved="true">
  <proof prover="1"><result status="valid" time="0.02" steps="13"/></proof>
  </goal>
 </transf>
>>>>>>> 92c89c24
 </goal>
</theory>
</file>
</why3session><|MERGE_RESOLUTION|>--- conflicted
+++ resolved
@@ -7,9 +7,6 @@
 <path name=".."/><path name="dicho.py"/>
 <theory name="Dicho" proved="true">
  <goal name="main&#39;vc" expl="VC for main" proved="true">
-<<<<<<< HEAD
- <proof prover="0"><result status="valid" time="0.82" steps="924"/></proof>
-=======
  <transf name="split_vc" proved="true" >
   <goal name="main&#39;vc.0" expl="precondition" proved="true">
   <proof prover="1"><result status="valid" time="0.01" steps="0"/></proof>
@@ -99,7 +96,6 @@
   <proof prover="1"><result status="valid" time="0.02" steps="13"/></proof>
   </goal>
  </transf>
->>>>>>> 92c89c24
  </goal>
 </theory>
 </file>
