<?xml version="1.0" encoding="UTF-8"?>
<!DOCTYPE why3session PUBLIC "-//Why3//proof session v5//EN"
"http://why3.lri.fr/why3session.dtd">
<why3session shape_version="6">
<prover id="0" name="Alt-Ergo" version="2.4.0" timelimit="1" steplimit="0" memlimit="1000"/>
<prover id="1" name="CVC4" version="1.7" timelimit="1" steplimit="0" memlimit="1000"/>
<file format="python" proved="true">
<path name=".."/><path name="is_sorted.py"/>
<theory name="Is_sorted" proved="true">
 <goal name="main&#39;vc" expl="VC for main" proved="true">
 <transf name="split_vc" proved="true" >
  <goal name="main&#39;vc.0" expl="loop invariant init" proved="true">
  <proof prover="1"><result status="valid" time="0.05" steps="21102"/></proof>
  </goal>
  <goal name="main&#39;vc.1" expl="loop invariant init" proved="true">
  <proof prover="1"><result status="valid" time="0.05" steps="21150"/></proof>
  </goal>
  <goal name="main&#39;vc.2" expl="loop invariant init" proved="true">
  <proof prover="1"><result status="valid" time="0.07" steps="22272"/></proof>
  </goal>
  <goal name="main&#39;vc.3" expl="index in array bounds" proved="true">
  <proof prover="1"><result status="valid" time="0.09" steps="22466"/></proof>
  </goal>
  <goal name="main&#39;vc.4" expl="index in array bounds" proved="true">
  <proof prover="1"><result status="valid" time="0.09" steps="22463"/></proof>
  </goal>
  <goal name="main&#39;vc.5" expl="postcondition" proved="true">
<<<<<<< HEAD
  <proof prover="1"><result status="valid" time="0.15" steps="32237"/></proof>
  </goal>
  <goal name="main&#39;vc.6" expl="loop invariant preservation" proved="true">
  <proof prover="1"><result status="valid" time="0.10" steps="26734"/></proof>
  </goal>
  <goal name="main&#39;vc.7" expl="loop invariant preservation" proved="true">
  <proof prover="1"><result status="valid" time="0.05" steps="21925"/></proof>
=======
  <proof prover="1"><result status="valid" time="0.15" steps="32737"/></proof>
  </goal>
  <goal name="main&#39;vc.6" expl="loop invariant preservation" proved="true">
  <proof prover="1"><result status="valid" time="0.10" steps="27245"/></proof>
  </goal>
  <goal name="main&#39;vc.7" expl="loop invariant preservation" proved="true">
  <proof prover="1"><result status="valid" time="0.05" steps="22338"/></proof>
>>>>>>> 92c89c24
  </goal>
  <goal name="main&#39;vc.8" expl="loop invariant preservation" proved="true">
  <proof prover="0"><result status="valid" time="0.07" steps="626"/></proof>
  </goal>
  <goal name="main&#39;vc.9" expl="postcondition" proved="true">
  <proof prover="0"><result status="valid" time="0.06" steps="694"/></proof>
  </goal>
  <goal name="main&#39;vc.10" expl="VC for main" proved="true">
  <proof prover="1"><result status="valid" time="0.08" steps="22269"/></proof>
  </goal>
  <goal name="main&#39;vc.11" expl="precondition" proved="true">
  <proof prover="1"><result status="valid" time="0.05" steps="15985"/></proof>
  </goal>
  <goal name="main&#39;vc.12" expl="index in array bounds" proved="true">
  <proof prover="1"><result status="valid" time="0.08" steps="21839"/></proof>
  </goal>
  <goal name="main&#39;vc.13" expl="index in array bounds" proved="true">
  <proof prover="1"><result status="valid" time="0.08" steps="21912"/></proof>
  </goal>
  <goal name="main&#39;vc.14" expl="index in array bounds" proved="true">
  <proof prover="1"><result status="valid" time="0.07" steps="22022"/></proof>
  </goal>
  <goal name="main&#39;vc.15" expl="assertion" proved="true">
  <proof prover="1"><result status="valid" time="0.13" steps="35546"/></proof>
  </goal>
 </transf>
 </goal>
</theory>
</file>
</why3session><|MERGE_RESOLUTION|>--- conflicted
+++ resolved
@@ -25,15 +25,6 @@
   <proof prover="1"><result status="valid" time="0.09" steps="22463"/></proof>
   </goal>
   <goal name="main&#39;vc.5" expl="postcondition" proved="true">
-<<<<<<< HEAD
-  <proof prover="1"><result status="valid" time="0.15" steps="32237"/></proof>
-  </goal>
-  <goal name="main&#39;vc.6" expl="loop invariant preservation" proved="true">
-  <proof prover="1"><result status="valid" time="0.10" steps="26734"/></proof>
-  </goal>
-  <goal name="main&#39;vc.7" expl="loop invariant preservation" proved="true">
-  <proof prover="1"><result status="valid" time="0.05" steps="21925"/></proof>
-=======
   <proof prover="1"><result status="valid" time="0.15" steps="32737"/></proof>
   </goal>
   <goal name="main&#39;vc.6" expl="loop invariant preservation" proved="true">
@@ -41,7 +32,6 @@
   </goal>
   <goal name="main&#39;vc.7" expl="loop invariant preservation" proved="true">
   <proof prover="1"><result status="valid" time="0.05" steps="22338"/></proof>
->>>>>>> 92c89c24
   </goal>
   <goal name="main&#39;vc.8" expl="loop invariant preservation" proved="true">
   <proof prover="0"><result status="valid" time="0.07" steps="626"/></proof>
