<?xml version="1.0" encoding="UTF-8"?>
<!DOCTYPE why3session PUBLIC "-//Why3//proof session v5//EN"
"https://www.why3.org/why3session.dtd">
<why3session shape_version="6">
<prover id="2" name="Alt-Ergo" version="2.5.4" alternative="FPA" timelimit="5" steplimit="0" memlimit="2000"/>
<file format="whyml" proved="true">
<path name=".."/><path name="exp_log.mlw"/>
<theory name="ExpLogSingle" proved="true">
 <goal name="example1&#39;vc" expl="VC for example1" proved="true">
 <transf name="split_vc" proved="true" >
  <goal name="example1&#39;vc.0" expl="precondition" proved="true">
  <proof prover="2"><result status="valid" time="0.111862" steps="884"/></proof>
  </goal>
  <goal name="example1&#39;vc.1" expl="precondition" proved="true">
  <proof prover="2"><result status="valid" time="0.165226" steps="1026"/></proof>
  </goal>
  <goal name="example1&#39;vc.2" expl="postcondition" proved="true">
  <transf name="assert" proved="true" arg1="let t = log (exp (to_real y)) in
let t1 = log (exp (to_real x)) in
let t2 =
  ((1.0 +. eps) +. log_error)
  *. (((-. log (1.0 -. exp_error)) *. (1.0 +. log_error)) +. log_cst_error)
in
abs (to_real result -. (t1 +. t))
&lt;=. ((((log_error +. log_error) +. eps) *. (abs t1 +. abs t)) +. (t2 +. t2))">
   <goal name="example1&#39;vc.2.0" expl="asserted formula" proved="true">
   <transf name="assert" proved="true" arg1="abs (to_real result -. (log (exp (to_real x)) +. log (exp (to_real y))))
&lt;=. ((((log_error +. log_error) +. eps)
      *. (abs (log (exp (to_real x))) +. abs (log (exp (to_real y)))))
     +. ((((1.0 +. eps) +. log_error)
          *. (((-. log (1.0 -. exp_error)) *. (1.0 +. log_error))
              +. log_cst_error))
         +. (((1.0 +. eps) +. log_error)
             *. (((-. log (1.0 -. exp_error)) *. (1.0 +. log_error))
                 +. log_cst_error))))">
    <goal name="example1&#39;vc.2.0.0" expl="asserted formula" proved="true">
    <transf name="apply" proved="true" arg1="uadd_single_error_propagation" arg2="with" arg3="log_approx (exp_approx x),log_approx (exp_approx y)">
     <goal name="example1&#39;vc.2.0.0.0" expl="apply premises" proved="true">
     <transf name="assert" proved="true" arg1="abs (to_real (log_approx (exp_approx x)) -. log (exp (to_real x)))
&lt;=. ((abs (log (exp (to_real x))) *. log_error)
     +. (((-. log (1.0 -. exp_error)) *. (1.0 +. log_error)) +. log_cst_error))">
      <goal name="example1&#39;vc.2.0.0.0.0" expl="asserted formula" proved="true">
      <transf name="assert" proved="true" arg1="abs (to_real (log_approx (exp_approx x)) -. log (exp (to_real x)))
&lt;=. ((log_error *. abs (log (exp (to_real x))))
     +. (((-. log
              (1.0
               -. (((exp_error *. exp (to_real x)) +. 0.0) /. exp (to_real x))))
          *. (1.0 +. log_error))
         +. log_cst_error))">
       <goal name="example1&#39;vc.2.0.0.0.0.0" expl="asserted formula" proved="true">
<<<<<<< HEAD
       <transf name="apply" proved="true" arg1="log_single_error_propagation" arg2="with" arg3="exp_approx x">
        <goal name="example1&#39;vc.2.0.0.0.0.0.0" expl="apply premises" proved="true">
        <proof prover="2"><result status="valid" time="0.062492" steps="108"/></proof>
        </goal>
        <goal name="example1&#39;vc.2.0.0.0.0.0.1" expl="apply premises" proved="true">
        <proof prover="2"><result status="valid" time="0.043800" steps="128"/></proof>
        </goal>
        <goal name="example1&#39;vc.2.0.0.0.0.0.2" expl="apply premises" proved="true">
        <proof prover="2"><result status="valid" time="0.109501" steps="956"/></proof>
        </goal>
        <goal name="example1&#39;vc.2.0.0.0.0.0.3" expl="apply premises" proved="true">
        <proof prover="2"><result status="valid" time="0.256428" steps="1101"/></proof>
        </goal>
        <goal name="example1&#39;vc.2.0.0.0.0.0.4" expl="apply premises" proved="true">
        <proof prover="2"><result status="valid" time="0.047736" steps="103"/></proof>
=======
       <transf name="assert" proved="true" arg1="abs
(to_real ((fun (y0:usingle) -&gt; log_approx y0) @ exp_approx x)
 -. log (exp (to_real x)))
&lt;=. ((log_error *. abs (log (exp (to_real x))))
     +. (((-. log
              (1.0
               -. (((exp_error *. exp (to_real x)) +. 0.0) /. exp (to_real x))))
          *. (1.0 +. log_error))
         +. log_cst_error))">
        <goal name="example1&#39;vc.2.0.0.0.0.0.0" expl="asserted formula" proved="true">
        <transf name="apply" proved="true" arg1="log_single_error_propagation">
         <goal name="example1&#39;vc.2.0.0.0.0.0.0.0" expl="apply premises" proved="true">
         <proof prover="2"><result status="valid" time="0.086709" steps="112"/></proof>
         </goal>
         <goal name="example1&#39;vc.2.0.0.0.0.0.0.1" expl="apply premises" proved="true">
         <proof prover="2"><result status="valid" time="0.329504" steps="1817"/></proof>
         </goal>
         <goal name="example1&#39;vc.2.0.0.0.0.0.0.2" expl="apply premises" proved="true">
         <proof prover="2"><result status="valid" time="0.168296" steps="990"/></proof>
         </goal>
         <goal name="example1&#39;vc.2.0.0.0.0.0.0.3" expl="apply premises" proved="true">
         <proof prover="2"><result status="valid" time="0.342608" steps="1106"/></proof>
         </goal>
         <goal name="example1&#39;vc.2.0.0.0.0.0.0.4" expl="apply premises" proved="true">
         <proof prover="2"><result status="valid" time="0.084269" steps="105"/></proof>
         </goal>
        </transf>
        </goal>
        <goal name="example1&#39;vc.2.0.0.0.0.0.1" expl="asserted formula" proved="true">
        <proof prover="2"><result status="valid" time="0.603796" steps="2819"/></proof>
>>>>>>> c7268839
        </goal>
       </transf>
       </goal>
       <goal name="example1&#39;vc.2.0.0.0.0.1" expl="asserted formula" proved="true">
<<<<<<< HEAD
       <proof prover="2"><result status="valid" time="2.131162" steps="15387"/></proof>
=======
       <proof prover="2"><result status="valid" time="0.593620" steps="3508"/></proof>
>>>>>>> c7268839
       </goal>
      </transf>
      </goal>
      <goal name="example1&#39;vc.2.0.0.0.1" expl="apply premises" proved="true">
<<<<<<< HEAD
      <proof prover="2"><result status="valid" time="0.052878" steps="135"/></proof>
=======
      <proof prover="2"><result status="valid" time="0.089072" steps="137"/></proof>
>>>>>>> c7268839
      </goal>
     </transf>
     </goal>
     <goal name="example1&#39;vc.2.0.0.1" expl="apply premises" proved="true">
     <transf name="assert" proved="true" arg1="abs (to_real (log_approx (exp_approx y)) -. log (exp (to_real y)))
&lt;=. ((abs (log (exp (to_real y))) *. log_error)
     +. (((-. log (1.0 -. exp_error)) *. (1.0 +. log_error)) +. log_cst_error))">
      <goal name="example1&#39;vc.2.0.0.1.0" expl="asserted formula" proved="true">
      <transf name="assert" proved="true" arg1="abs (to_real (log_approx (exp_approx y)) -. log (exp (to_real y)))
&lt;=. ((log_error *. abs (log (exp (to_real y))))
     +. (((-. log
              (1.0
               -. (((exp_error *. exp (to_real y)) +. 0.0) /. exp (to_real y))))
          *. (1.0 +. log_error))
         +. log_cst_error))">
       <goal name="example1&#39;vc.2.0.0.1.0.0" expl="asserted formula" proved="true">
<<<<<<< HEAD
       <transf name="apply" proved="true" arg1="log_single_error_propagation" arg2="with" arg3="exp_approx y">
        <goal name="example1&#39;vc.2.0.0.1.0.0.0" expl="apply premises" proved="true">
        <proof prover="2"><result status="valid" time="0.048834" steps="108"/></proof>
        </goal>
        <goal name="example1&#39;vc.2.0.0.1.0.0.1" expl="apply premises" proved="true">
        <proof prover="2"><result status="valid" time="0.056856" steps="129"/></proof>
        </goal>
        <goal name="example1&#39;vc.2.0.0.1.0.0.2" expl="apply premises" proved="true">
        <proof prover="2"><result status="valid" time="0.143516" steps="952"/></proof>
        </goal>
        <goal name="example1&#39;vc.2.0.0.1.0.0.3" expl="apply premises" proved="true">
        <proof prover="2"><result status="valid" time="0.238740" steps="1066"/></proof>
        </goal>
        <goal name="example1&#39;vc.2.0.0.1.0.0.4" expl="apply premises" proved="true">
        <proof prover="2"><result status="valid" time="0.089790" steps="103"/></proof>
=======
       <transf name="assert" proved="true" arg1="abs
(to_real ((fun (y0:usingle) -&gt; log_approx y0) @ exp_approx y)
 -. log (exp (to_real y)))
&lt;=. ((log_error *. abs (log (exp (to_real y))))
     +. (((-. log
              (1.0
               -. (((exp_error *. exp (to_real y)) +. 0.0) /. exp (to_real y))))
          *. (1.0 +. log_error))
         +. log_cst_error))">
        <goal name="example1&#39;vc.2.0.0.1.0.0.0" expl="asserted formula" proved="true">
        <transf name="apply" proved="true" arg1="log_single_error_propagation">
         <goal name="example1&#39;vc.2.0.0.1.0.0.0.0" expl="apply premises" proved="true">
         <proof prover="2"><result status="valid" time="0.079465" steps="112"/></proof>
         </goal>
         <goal name="example1&#39;vc.2.0.0.1.0.0.0.1" expl="apply premises" proved="true">
         <proof prover="2"><result status="valid" time="0.312758" steps="1822"/></proof>
         </goal>
         <goal name="example1&#39;vc.2.0.0.1.0.0.0.2" expl="apply premises" proved="true">
         <proof prover="2"><result status="valid" time="0.181203" steps="988"/></proof>
         </goal>
         <goal name="example1&#39;vc.2.0.0.1.0.0.0.3" expl="apply premises" proved="true">
         <proof prover="2"><result status="valid" time="0.172992" steps="1039"/></proof>
         </goal>
         <goal name="example1&#39;vc.2.0.0.1.0.0.0.4" expl="apply premises" proved="true">
         <proof prover="2"><result status="valid" time="0.097607" steps="105"/></proof>
         </goal>
        </transf>
        </goal>
        <goal name="example1&#39;vc.2.0.0.1.0.0.1" expl="asserted formula" proved="true">
        <proof prover="2"><result status="valid" time="0.433143" steps="2470"/></proof>
>>>>>>> c7268839
        </goal>
       </transf>
       </goal>
       <goal name="example1&#39;vc.2.0.0.1.0.1" expl="asserted formula" proved="true">
<<<<<<< HEAD
       <proof prover="2"><result status="valid" time="1.552424" steps="10585"/></proof>
=======
       <proof prover="2"><result status="valid" time="0.696869" steps="5018"/></proof>
>>>>>>> c7268839
       </goal>
      </transf>
      </goal>
      <goal name="example1&#39;vc.2.0.0.1.1" expl="apply premises" proved="true">
<<<<<<< HEAD
      <proof prover="2"><result status="valid" time="0.097085" steps="135"/></proof>
=======
      <proof prover="2"><result status="valid" time="0.092754" steps="137"/></proof>
>>>>>>> c7268839
      </goal>
     </transf>
     </goal>
     <goal name="example1&#39;vc.2.0.0.2" expl="apply premises" proved="true">
<<<<<<< HEAD
     <proof prover="2"><result status="valid" time="0.078874" steps="110"/></proof>
     </goal>
     <goal name="example1&#39;vc.2.0.0.3" expl="apply premises" proved="true">
     <proof prover="2"><result status="valid" time="0.083757" steps="110"/></proof>
     </goal>
     <goal name="example1&#39;vc.2.0.0.4" expl="apply premises" proved="true">
     <proof prover="2"><result status="valid" time="0.057395" steps="103"/></proof>
     </goal>
     <goal name="example1&#39;vc.2.0.0.5" expl="apply premises" proved="true">
     <proof prover="2"><result status="valid" time="0.057044" steps="103"/></proof>
     </goal>
     <goal name="example1&#39;vc.2.0.0.6" expl="apply premises" proved="true">
     <proof prover="2"><result status="valid" time="0.127228" steps="649"/></proof>
     </goal>
     <goal name="example1&#39;vc.2.0.0.7" expl="apply premises" proved="true">
     <proof prover="2"><result status="valid" time="0.124273" steps="649"/></proof>
     </goal>
     <goal name="example1&#39;vc.2.0.0.8" expl="apply premises" proved="true">
     <proof prover="2"><result status="valid" time="0.056837" steps="103"/></proof>
=======
     <proof prover="2"><result status="valid" time="0.099388" steps="114"/></proof>
     </goal>
     <goal name="example1&#39;vc.2.0.0.3" expl="apply premises" proved="true">
     <proof prover="2"><result status="valid" time="0.063127" steps="114"/></proof>
     </goal>
     <goal name="example1&#39;vc.2.0.0.4" expl="apply premises" proved="true">
     <proof prover="2"><result status="valid" time="0.084378" steps="105"/></proof>
     </goal>
     <goal name="example1&#39;vc.2.0.0.5" expl="apply premises" proved="true">
     <proof prover="2"><result status="valid" time="0.076595" steps="105"/></proof>
     </goal>
     <goal name="example1&#39;vc.2.0.0.6" expl="apply premises" proved="true">
     <proof prover="2"><result status="valid" time="0.217697" steps="677"/></proof>
     </goal>
     <goal name="example1&#39;vc.2.0.0.7" expl="apply premises" proved="true">
     <proof prover="2"><result status="valid" time="0.208628" steps="677"/></proof>
     </goal>
     <goal name="example1&#39;vc.2.0.0.8" expl="apply premises" proved="true">
     <proof prover="2"><result status="valid" time="0.051197" steps="105"/></proof>
>>>>>>> c7268839
     </goal>
    </transf>
    </goal>
    <goal name="example1&#39;vc.2.0.1" expl="asserted formula" proved="true">
<<<<<<< HEAD
    <proof prover="2"><result status="valid" time="0.094459" steps="303"/></proof>
=======
    <proof prover="2"><result status="valid" time="0.150965" steps="304"/></proof>
>>>>>>> c7268839
    </goal>
   </transf>
   </goal>
   <goal name="example1&#39;vc.2.1" expl="postcondition" proved="true">
<<<<<<< HEAD
   <proof prover="2"><result status="valid" time="1.560963" steps="6987"/></proof>
=======
   <proof prover="2"><result status="valid" time="0.112695" steps="305"/></proof>
>>>>>>> c7268839
   </goal>
  </transf>
  </goal>
 </transf>
 </goal>
 <goal name="example2&#39;vc" expl="VC for example2" proved="true">
 <transf name="split_vc" proved="true" >
  <goal name="example2&#39;vc.0" expl="precondition" proved="true">
<<<<<<< HEAD
  <proof prover="2"><result status="valid" time="0.108956" steps="1658"/></proof>
=======
  <proof prover="2"><result status="valid" time="0.304675" steps="1645"/></proof>
>>>>>>> c7268839
  </goal>
  <goal name="example2&#39;vc.1" expl="postcondition" proved="true">
  <transf name="assert" proved="true" arg1="let t = log (exp (to_real x) +. exp (to_real y)) in
abs (to_real result -. t)
&lt;=. ((abs t *. log_error)
     +. (((-. log (1.0 -. ((exp_error +. exp_error) +. eps)))
          *. (1.0 +. log_error))
         +. log_cst_error))">
   <goal name="example2&#39;vc.1.0" expl="asserted formula" proved="true">
   <transf name="assert" proved="true" arg1="abs (to_real result -. log (exp (to_real x) +. exp (to_real y)))
&lt;=. ((abs (log (exp (to_real x) +. exp (to_real y))) *. log_error)
     +. (((-. log (1.0 -. ((exp_error +. exp_error) +. eps)))
          *. (1.0 +. log_error))
         +. log_cst_error))">
    <goal name="example2&#39;vc.1.0.0" expl="asserted formula" proved="true">
    <transf name="assert" proved="true" arg1="abs (to_real result -. log (exp (to_real x) +. exp (to_real y)))
&lt;=. ((log_error *. abs (log (exp (to_real x) +. exp (to_real y))))
     +. (((-. log
              (1.0
               -. (((((exp_error +. exp_error) +. eps)
                     *. (exp (to_real x) +. exp (to_real y)))
                    +. 0.0)
                   /. (exp (to_real x) +. exp (to_real y)))))
          *. (1.0 +. log_error))
         +. log_cst_error))">
     <goal name="example2&#39;vc.1.0.0.0" expl="asserted formula" proved="true">
<<<<<<< HEAD
     <transf name="apply" proved="true" arg1="log_single_error_propagation" arg2="with" arg3="exp_approx x ++. exp_approx y">
      <goal name="example2&#39;vc.1.0.0.0.0" expl="apply premises" proved="true">
      <transf name="assert" proved="true" arg1="abs
=======
     <transf name="assert" proved="true" arg1="abs
(to_real
 ((fun (y0:usingle) -&gt; log_approx y0) @ (exp_approx x ++. exp_approx y))
 -. log (exp (to_real x) +. exp (to_real y)))
&lt;=. ((log_error *. abs (log (exp (to_real x) +. exp (to_real y))))
     +. (((-. log
              (1.0
               -. (((((exp_error +. exp_error) +. eps)
                     *. (exp (to_real x) +. exp (to_real y)))
                    +. 0.0)
                   /. (exp (to_real x) +. exp (to_real y)))))
          *. (1.0 +. log_error))
         +. log_cst_error))">
      <goal name="example2&#39;vc.1.0.0.0.0" expl="asserted formula" proved="true">
      <transf name="apply" proved="true" arg1="log_single_error_propagation">
       <goal name="example2&#39;vc.1.0.0.0.0.0" expl="apply premises" proved="true">
       <transf name="assert" proved="true" arg1="abs
>>>>>>> c7268839
(to_real (exp_approx x ++. exp_approx y)
 -. (exp (to_real x) +. exp (to_real y)))
&lt;=. ((((exp_error +. exp_error) +. eps)
      *. (exp (to_real x) +. exp (to_real y)))
     +. ((((1.0 +. eps) +. exp_error) *. 0.0)
         +. (((1.0 +. eps) +. exp_error) *. 0.0)))">
<<<<<<< HEAD
       <goal name="example2&#39;vc.1.0.0.0.0.0" expl="asserted formula" proved="true">
       <transf name="apply" proved="true" arg1="uadd_single_error_propagation" arg2="with" arg3="exp_approx x,exp_approx y">
        <goal name="example2&#39;vc.1.0.0.0.0.0.0" expl="apply premises" proved="true">
        <proof prover="2"><result status="valid" time="0.047525" steps="104"/></proof>
        </goal>
        <goal name="example2&#39;vc.1.0.0.0.0.0.1" expl="apply premises" proved="true">
        <proof prover="2"><result status="valid" time="0.051258" steps="104"/></proof>
        </goal>
        <goal name="example2&#39;vc.1.0.0.0.0.0.2" expl="apply premises" proved="true">
        <proof prover="2"><result status="valid" time="0.144186" steps="805"/></proof>
        </goal>
        <goal name="example2&#39;vc.1.0.0.0.0.0.3" expl="apply premises" proved="true">
        <proof prover="2"><result status="valid" time="0.144319" steps="811"/></proof>
        </goal>
        <goal name="example2&#39;vc.1.0.0.0.0.0.4" expl="apply premises" proved="true">
        <proof prover="2"><result status="valid" time="0.073415" steps="97"/></proof>
        </goal>
        <goal name="example2&#39;vc.1.0.0.0.0.0.5" expl="apply premises" proved="true">
        <proof prover="2"><result status="valid" time="0.074852" steps="97"/></proof>
        </goal>
        <goal name="example2&#39;vc.1.0.0.0.0.0.6" expl="apply premises" proved="true">
        <proof prover="2"><result status="valid" time="0.076596" steps="97"/></proof>
        </goal>
        <goal name="example2&#39;vc.1.0.0.0.0.0.7" expl="apply premises" proved="true">
        <proof prover="2"><result status="valid" time="0.051787" steps="97"/></proof>
        </goal>
        <goal name="example2&#39;vc.1.0.0.0.0.0.8" expl="apply premises" proved="true">
        <proof prover="2"><result status="valid" time="0.053343" steps="97"/></proof>
=======
        <goal name="example2&#39;vc.1.0.0.0.0.0.0" expl="asserted formula" proved="true">
        <transf name="apply" proved="true" arg1="uadd_single_error_propagation" arg2="with" arg3="exp_approx x,exp_approx y">
         <goal name="example2&#39;vc.1.0.0.0.0.0.0.0" expl="apply premises" proved="true">
         <proof prover="2"><result status="valid" time="0.053369" steps="106"/></proof>
         </goal>
         <goal name="example2&#39;vc.1.0.0.0.0.0.0.1" expl="apply premises" proved="true">
         <proof prover="2"><result status="valid" time="0.053047" steps="106"/></proof>
         </goal>
         <goal name="example2&#39;vc.1.0.0.0.0.0.0.2" expl="apply premises" proved="true">
         <proof prover="2"><result status="valid" time="0.167877" steps="866"/></proof>
         </goal>
         <goal name="example2&#39;vc.1.0.0.0.0.0.0.3" expl="apply premises" proved="true">
         <proof prover="2"><result status="valid" time="0.191626" steps="867"/></proof>
         </goal>
         <goal name="example2&#39;vc.1.0.0.0.0.0.0.4" expl="apply premises" proved="true">
         <proof prover="2"><result status="valid" time="0.062835" steps="100"/></proof>
         </goal>
         <goal name="example2&#39;vc.1.0.0.0.0.0.0.5" expl="apply premises" proved="true">
         <proof prover="2"><result status="valid" time="0.067709" steps="100"/></proof>
         </goal>
         <goal name="example2&#39;vc.1.0.0.0.0.0.0.6" expl="apply premises" proved="true">
         <proof prover="2"><result status="valid" time="0.049918" steps="100"/></proof>
         </goal>
         <goal name="example2&#39;vc.1.0.0.0.0.0.0.7" expl="apply premises" proved="true">
         <proof prover="2"><result status="valid" time="0.079425" steps="100"/></proof>
         </goal>
         <goal name="example2&#39;vc.1.0.0.0.0.0.0.8" expl="apply premises" proved="true">
         <proof prover="2"><result status="valid" time="0.065522" steps="100"/></proof>
         </goal>
        </transf>
        </goal>
        <goal name="example2&#39;vc.1.0.0.0.0.0.1" expl="apply premises" proved="true">
        <proof prover="2"><result status="valid" time="0.066364" steps="112"/></proof>
>>>>>>> c7268839
        </goal>
       </transf>
       </goal>
       <goal name="example2&#39;vc.1.0.0.0.0.1" expl="apply premises" proved="true">
<<<<<<< HEAD
       <proof prover="2"><result status="valid" time="0.049046" steps="108"/></proof>
       </goal>
      </transf>
      </goal>
      <goal name="example2&#39;vc.1.0.0.0.1" expl="apply premises" proved="true">
      <proof prover="2"><result status="valid" time="0.058781" steps="123"/></proof>
      </goal>
      <goal name="example2&#39;vc.1.0.0.0.2" expl="apply premises" proved="true">
      <proof prover="2"><result status="valid" time="0.158653" steps="607"/></proof>
      </goal>
      <goal name="example2&#39;vc.1.0.0.0.3" expl="apply premises" proved="true">
      <proof prover="2"><result status="valid" time="0.211853" steps="1031"/></proof>
      </goal>
      <goal name="example2&#39;vc.1.0.0.0.4" expl="apply premises" proved="true">
      <proof prover="2"><result status="valid" time="0.042415" steps="97"/></proof>
=======
       <proof prover="2"><result status="valid" time="0.325249" steps="1765"/></proof>
       </goal>
       <goal name="example2&#39;vc.1.0.0.0.0.2" expl="apply premises" proved="true">
       <proof prover="2"><result status="valid" time="0.117083" steps="631"/></proof>
       </goal>
       <goal name="example2&#39;vc.1.0.0.0.0.3" expl="apply premises" proved="true">
       <proof prover="2"><result status="valid" time="0.136117" steps="1030"/></proof>
       </goal>
       <goal name="example2&#39;vc.1.0.0.0.0.4" expl="apply premises" proved="true">
       <proof prover="2"><result status="valid" time="0.081149" steps="100"/></proof>
       </goal>
      </transf>
      </goal>
      <goal name="example2&#39;vc.1.0.0.0.1" expl="asserted formula" proved="true">
      <proof prover="2"><result status="valid" time="0.473910" steps="3000"/></proof>
>>>>>>> c7268839
      </goal>
     </transf>
     </goal>
     <goal name="example2&#39;vc.1.0.0.1" expl="asserted formula" proved="true">
<<<<<<< HEAD
     <proof prover="2"><result status="valid" time="1.091412" steps="9745"/></proof>
=======
     <proof prover="2"><result status="valid" time="0.687029" steps="4824"/></proof>
>>>>>>> c7268839
     </goal>
    </transf>
    </goal>
    <goal name="example2&#39;vc.1.0.1" expl="asserted formula" proved="true">
<<<<<<< HEAD
    <proof prover="2"><result status="valid" time="0.061448" steps="154"/></proof>
=======
    <proof prover="2"><result status="valid" time="0.067495" steps="157"/></proof>
>>>>>>> c7268839
    </goal>
   </transf>
   </goal>
   <goal name="example2&#39;vc.1.1" expl="postcondition" proved="true">
<<<<<<< HEAD
   <proof prover="2"><result status="valid" time="0.063015" steps="158"/></proof>
=======
   <proof prover="2"><result status="valid" time="0.068356" steps="162"/></proof>
>>>>>>> c7268839
   </goal>
  </transf>
  </goal>
 </transf>
 </goal>
 <goal name="example3&#39;vc" expl="VC for example3" proved="true">
 <transf name="split_vc" proved="true" >
  <goal name="example3&#39;vc.0" expl="precondition" proved="true">
<<<<<<< HEAD
  <proof prover="2"><result status="valid" time="0.053312" steps="673"/></proof>
=======
  <proof prover="2"><result status="valid" time="0.053312" steps="693"/></proof>
>>>>>>> c7268839
  </goal>
  <goal name="example3&#39;vc.1" expl="postcondition" proved="true">
  <transf name="assert" proved="true" arg1="let t = log2 (to_real x +. to_real y) in
abs (to_real result -. t)
&lt;=. ((abs t *. log2_error) +. ((-. log2 (1.0 -. eps)) *. (1.0 +. log2_error)))">
   <goal name="example3&#39;vc.1.0" expl="asserted formula" proved="true">
   <transf name="assert" proved="true" arg1="abs (to_real result -. log2 (to_real x +. to_real y))
&lt;=. ((abs (log2 (to_real x +. to_real y)) *. log2_error)
     +. ((-. log2 (1.0 -. eps)) *. (1.0 +. log2_error)))">
    <goal name="example3&#39;vc.1.0.0" expl="asserted formula" proved="true">
    <transf name="assert" proved="true" arg1="abs (to_real result -. log2 (to_real x +. to_real y))
&lt;=. ((log2_error *. abs (log2 (to_real x +. to_real y)))
     +. (((-. log2
              (1.0
               -. (((eps *. abs (to_real x +. to_real y)) +. 0.0)
                   /. (to_real x +. to_real y))))
          *. (1.0 +. log2_error))
         +. 0.0))">
     <goal name="example3&#39;vc.1.0.0.0" expl="asserted formula" proved="true">
     <transf name="apply" proved="true" arg1="log2_single_error_propagation" arg2="with" arg3="x ++. y">
      <goal name="example3&#39;vc.1.0.0.0.0" expl="apply premises" proved="true">
      <transf name="assert" proved="true" arg1="abs (to_real (x ++. y) -. (to_real x +. to_real y))
&lt;=. (eps *. abs (to_real x +. to_real y))">
<<<<<<< HEAD
       <goal name="example3&#39;vc.1.0.0.0.0.0" expl="asserted formula" proved="true">
       <proof prover="2"><result status="valid" time="0.123059" steps="850"/></proof>
       </goal>
       <goal name="example3&#39;vc.1.0.0.0.0.1" expl="apply premises" proved="true">
       <proof prover="2"><result status="valid" time="0.045960" steps="114"/></proof>
       </goal>
      </transf>
      </goal>
      <goal name="example3&#39;vc.1.0.0.0.1" expl="apply premises" proved="true">
      <proof prover="2"><result status="valid" time="0.057985" steps="117"/></proof>
      </goal>
      <goal name="example3&#39;vc.1.0.0.0.2" expl="apply premises" proved="true">
      <proof prover="2"><result status="valid" time="0.063829" steps="96"/></proof>
      </goal>
      <goal name="example3&#39;vc.1.0.0.0.3" expl="apply premises" proved="true">
      <proof prover="2"><result status="valid" time="0.051306" steps="95"/></proof>
      </goal>
      <goal name="example3&#39;vc.1.0.0.0.4" expl="apply premises" proved="true">
      <proof prover="2"><result status="valid" time="0.044422" steps="92"/></proof>
=======
        <goal name="example3&#39;vc.1.0.0.0.0.0.0" expl="asserted formula" proved="true">
        <proof prover="2"><result status="valid" time="0.148076" steps="886"/></proof>
        </goal>
        <goal name="example3&#39;vc.1.0.0.0.0.0.1" expl="apply premises" proved="true">
        <proof prover="2"><result status="valid" time="0.073497" steps="116"/></proof>
        </goal>
       </transf>
       </goal>
       <goal name="example3&#39;vc.1.0.0.0.0.1" expl="apply premises" proved="true">
       <proof prover="2"><result status="valid" time="0.252789" steps="1608"/></proof>
       </goal>
       <goal name="example3&#39;vc.1.0.0.0.0.2" expl="apply premises" proved="true">
       <proof prover="2"><result status="valid" time="0.056479" steps="97"/></proof>
       </goal>
       <goal name="example3&#39;vc.1.0.0.0.0.3" expl="apply premises" proved="true">
       <proof prover="2"><result status="valid" time="0.083503" steps="97"/></proof>
       </goal>
       <goal name="example3&#39;vc.1.0.0.0.0.4" expl="apply premises" proved="true">
       <proof prover="2"><result status="valid" time="0.048090" steps="94"/></proof>
       </goal>
      </transf>
      </goal>
      <goal name="example3&#39;vc.1.0.0.0.1" expl="asserted formula" proved="true">
      <proof prover="2"><result status="valid" time="0.388555" steps="3295"/></proof>
>>>>>>> c7268839
      </goal>
     </transf>
     </goal>
     <goal name="example3&#39;vc.1.0.0.1" expl="asserted formula" proved="true">
<<<<<<< HEAD
     <proof prover="2"><result status="valid" time="0.062671" steps="159"/></proof>
=======
     <proof prover="2"><result status="valid" time="0.082150" steps="162"/></proof>
>>>>>>> c7268839
     </goal>
    </transf>
    </goal>
    <goal name="example3&#39;vc.1.0.1" expl="asserted formula" proved="true">
<<<<<<< HEAD
    <proof prover="2"><result status="valid" time="0.045043" steps="147"/></proof>
=======
    <proof prover="2"><result status="valid" time="0.082359" steps="150"/></proof>
>>>>>>> c7268839
    </goal>
   </transf>
   </goal>
   <goal name="example3&#39;vc.1.1" expl="postcondition" proved="true">
<<<<<<< HEAD
   <proof prover="2"><result status="valid" time="0.052422" steps="141"/></proof>
=======
   <proof prover="2"><result status="valid" time="0.052383" steps="144"/></proof>
>>>>>>> c7268839
   </goal>
  </transf>
  </goal>
 </transf>
 </goal>
 <goal name="example4&#39;vc" expl="VC for example4" proved="true">
 <transf name="split_vc" proved="true" >
  <goal name="example4&#39;vc.0" expl="precondition" proved="true">
<<<<<<< HEAD
  <proof prover="2"><result status="valid" time="0.044697" steps="673"/></proof>
=======
  <proof prover="2"><result status="valid" time="0.044697" steps="693"/></proof>
>>>>>>> c7268839
  </goal>
  <goal name="example4&#39;vc.1" expl="postcondition" proved="true">
  <transf name="assert" proved="true" arg1="let t = log10 (to_real x +. to_real y) in
abs (to_real result -. t)
&lt;=. ((abs t *. log10_error)
     +. ((-. log10 (1.0 -. eps)) *. (1.0 +. log10_error)))">
   <goal name="example4&#39;vc.1.0" expl="asserted formula" proved="true">
   <transf name="assert" proved="true" arg1="abs (to_real result -. log10 (to_real x +. to_real y))
&lt;=. ((abs (log10 (to_real x +. to_real y)) *. log10_error)
     +. ((-. log10 (1.0 -. eps)) *. (1.0 +. log10_error)))">
    <goal name="example4&#39;vc.1.0.0" expl="asserted formula" proved="true">
    <transf name="assert" proved="true" arg1="abs (to_real result -. log10 (to_real x +. to_real y))
&lt;=. ((log10_error *. abs (log10 (to_real x +. to_real y)))
     +. (((-. log10
              (1.0
               -. (((eps *. abs (to_real x +. to_real y)) +. 0.0)
                   /. (to_real x +. to_real y))))
          *. (1.0 +. log10_error))
         +. 0.0))">
     <goal name="example4&#39;vc.1.0.0.0" expl="asserted formula" proved="true">
     <transf name="apply" proved="true" arg1="log10_single_error_propagation" arg2="with" arg3="x ++. y">
      <goal name="example4&#39;vc.1.0.0.0.0" expl="apply premises" proved="true">
      <transf name="assert" proved="true" arg1="abs (to_real (x ++. y) -. (to_real x +. to_real y))
&lt;=. (eps *. abs (to_real x +. to_real y))">
<<<<<<< HEAD
       <goal name="example4&#39;vc.1.0.0.0.0.0" expl="asserted formula" proved="true">
       <proof prover="2"><result status="valid" time="0.118403" steps="848"/></proof>
       </goal>
       <goal name="example4&#39;vc.1.0.0.0.0.1" expl="apply premises" proved="true">
       <proof prover="2"><result status="valid" time="0.058122" steps="114"/></proof>
       </goal>
      </transf>
      </goal>
      <goal name="example4&#39;vc.1.0.0.0.1" expl="apply premises" proved="true">
      <proof prover="2"><result status="valid" time="0.060417" steps="117"/></proof>
      </goal>
      <goal name="example4&#39;vc.1.0.0.0.2" expl="apply premises" proved="true">
      <proof prover="2"><result status="valid" time="0.058808" steps="96"/></proof>
      </goal>
      <goal name="example4&#39;vc.1.0.0.0.3" expl="apply premises" proved="true">
      <proof prover="2"><result status="valid" time="0.048075" steps="95"/></proof>
      </goal>
      <goal name="example4&#39;vc.1.0.0.0.4" expl="apply premises" proved="true">
      <proof prover="2"><result status="valid" time="0.059876" steps="92"/></proof>
=======
        <goal name="example4&#39;vc.1.0.0.0.0.0.0" expl="asserted formula" proved="true">
        <proof prover="2"><result status="valid" time="0.146172" steps="908"/></proof>
        </goal>
        <goal name="example4&#39;vc.1.0.0.0.0.0.1" expl="apply premises" proved="true">
        <proof prover="2"><result status="valid" time="0.056074" steps="116"/></proof>
        </goal>
       </transf>
       </goal>
       <goal name="example4&#39;vc.1.0.0.0.0.1" expl="apply premises" proved="true">
       <proof prover="2"><result status="valid" time="0.261198" steps="1614"/></proof>
       </goal>
       <goal name="example4&#39;vc.1.0.0.0.0.2" expl="apply premises" proved="true">
       <proof prover="2"><result status="valid" time="0.069427" steps="97"/></proof>
       </goal>
       <goal name="example4&#39;vc.1.0.0.0.0.3" expl="apply premises" proved="true">
       <proof prover="2"><result status="valid" time="0.051137" steps="97"/></proof>
       </goal>
       <goal name="example4&#39;vc.1.0.0.0.0.4" expl="apply premises" proved="true">
       <proof prover="2"><result status="valid" time="0.054290" steps="94"/></proof>
       </goal>
      </transf>
      </goal>
      <goal name="example4&#39;vc.1.0.0.0.1" expl="asserted formula" proved="true">
      <proof prover="2"><result status="valid" time="0.392742" steps="3307"/></proof>
>>>>>>> c7268839
      </goal>
     </transf>
     </goal>
     <goal name="example4&#39;vc.1.0.0.1" expl="asserted formula" proved="true">
<<<<<<< HEAD
     <proof prover="2"><result status="valid" time="0.053908" steps="159"/></proof>
=======
     <proof prover="2"><result status="valid" time="0.103278" steps="162"/></proof>
>>>>>>> c7268839
     </goal>
    </transf>
    </goal>
    <goal name="example4&#39;vc.1.0.1" expl="asserted formula" proved="true">
<<<<<<< HEAD
    <proof prover="2"><result status="valid" time="0.056092" steps="147"/></proof>
=======
    <proof prover="2"><result status="valid" time="0.067668" steps="150"/></proof>
>>>>>>> c7268839
    </goal>
   </transf>
   </goal>
   <goal name="example4&#39;vc.1.1" expl="postcondition" proved="true">
<<<<<<< HEAD
   <proof prover="2"><result status="valid" time="0.052061" steps="141"/></proof>
=======
   <proof prover="2"><result status="valid" time="0.054962" steps="144"/></proof>
>>>>>>> c7268839
   </goal>
  </transf>
  </goal>
 </transf>
 </goal>
</theory>
<theory name="ExpLogDouble" proved="true">
 <goal name="example1&#39;vc" expl="VC for example1" proved="true">
 <transf name="split_vc" proved="true" >
  <goal name="example1&#39;vc.0" expl="precondition" proved="true">
<<<<<<< HEAD
  <proof prover="2"><result status="valid" time="0.182782" steps="868"/></proof>
  </goal>
  <goal name="example1&#39;vc.1" expl="precondition" proved="true">
  <proof prover="2"><result status="valid" time="0.075010" steps="1030"/></proof>
=======
  <proof prover="2"><result status="valid" time="0.054807" steps="884"/></proof>
  </goal>
  <goal name="example1&#39;vc.1" expl="precondition" proved="true">
  <proof prover="2"><result status="valid" time="0.075010" steps="1026"/></proof>
>>>>>>> c7268839
  </goal>
  <goal name="example1&#39;vc.2" expl="postcondition" proved="true">
  <transf name="assert" proved="true" arg1="let t3 = log (exp (to_real y)) in
let t4 = log (exp (to_real x)) in
let t5 =
  ((1.0 +. eps) +. log_error)
  *. (((-. log (1.0 -. exp_error)) *. (1.0 +. log_error)) +. log_cst_error)
in
abs (to_real result -. (t4 +. t3))
&lt;=. ((((log_error +. log_error) +. eps) *. (abs t4 +. abs t3)) +. (t5 +. t5))">
   <goal name="example1&#39;vc.2.0" expl="asserted formula" proved="true">
   <transf name="assert" proved="true" arg1="abs (to_real result -. (log (exp (to_real x)) +. log (exp (to_real y))))
&lt;=. ((((log_error +. log_error) +. eps)
      *. (abs (log (exp (to_real x))) +. abs (log (exp (to_real y)))))
     +. ((((1.0 +. eps) +. log_error)
          *. (((-. log (1.0 -. exp_error)) *. (1.0 +. log_error))
              +. log_cst_error))
         +. (((1.0 +. eps) +. log_error)
             *. (((-. log (1.0 -. exp_error)) *. (1.0 +. log_error))
                 +. log_cst_error))))">
    <goal name="example1&#39;vc.2.0.0" expl="asserted formula" proved="true">
    <transf name="apply" proved="true" arg1="uadd_double_error_propagation" arg2="with" arg3="log_approx (exp_approx x),log_approx (exp_approx y)">
     <goal name="example1&#39;vc.2.0.0.0" expl="apply premises" proved="true">
     <transf name="assert" proved="true" arg1="abs (to_real (log_approx (exp_approx x)) -. log (exp (to_real x)))
&lt;=. ((abs (log (exp (to_real x))) *. log_error)
     +. (((-. log (1.0 -. exp_error)) *. (1.0 +. log_error)) +. log_cst_error))">
      <goal name="example1&#39;vc.2.0.0.0.0" expl="asserted formula" proved="true">
      <transf name="assert" proved="true" arg1="abs (to_real (log_approx (exp_approx x)) -. log (exp (to_real x)))
&lt;=. ((log_error *. abs (log (exp (to_real x))))
     +. (((-. log
              (1.0
               -. (((exp_error *. exp (to_real x)) +. 0.0) /. exp (to_real x))))
          *. (1.0 +. log_error))
         +. log_cst_error))">
       <goal name="example1&#39;vc.2.0.0.0.0.0" expl="asserted formula" proved="true">
<<<<<<< HEAD
       <transf name="apply" proved="true" arg1="log_double_error_propagation" arg2="with" arg3="exp_approx x">
        <goal name="example1&#39;vc.2.0.0.0.0.0.0" expl="apply premises" proved="true">
        <proof prover="2"><result status="valid" time="0.046615" steps="108"/></proof>
        </goal>
        <goal name="example1&#39;vc.2.0.0.0.0.0.1" expl="apply premises" proved="true">
        <proof prover="2"><result status="valid" time="0.077588" steps="128"/></proof>
        </goal>
        <goal name="example1&#39;vc.2.0.0.0.0.0.2" expl="apply premises" proved="true">
        <proof prover="2"><result status="valid" time="0.163685" steps="956"/></proof>
        </goal>
        <goal name="example1&#39;vc.2.0.0.0.0.0.3" expl="apply premises" proved="true">
        <proof prover="2"><result status="valid" time="0.195230" steps="1094"/></proof>
        </goal>
        <goal name="example1&#39;vc.2.0.0.0.0.0.4" expl="apply premises" proved="true">
        <proof prover="2"><result status="valid" time="0.049477" steps="103"/></proof>
=======
       <transf name="assert" proved="true" arg1="abs
(to_real ((fun (y0:udouble) -&gt; log_approx y0) @ exp_approx x)
 -. log (exp (to_real x)))
&lt;=. ((log_error *. abs (log (exp (to_real x))))
     +. (((-. log
              (1.0
               -. (((exp_error *. exp (to_real x)) +. 0.0) /. exp (to_real x))))
          *. (1.0 +. log_error))
         +. log_cst_error))">
        <goal name="example1&#39;vc.2.0.0.0.0.0.0" expl="asserted formula" proved="true">
        <transf name="apply" proved="true" arg1="log_double_error_propagation">
         <goal name="example1&#39;vc.2.0.0.0.0.0.0.0" expl="apply premises" proved="true">
         <proof prover="2"><result status="valid" time="0.047609" steps="112"/></proof>
         </goal>
         <goal name="example1&#39;vc.2.0.0.0.0.0.0.1" expl="apply premises" proved="true">
         <proof prover="2"><result status="valid" time="0.385552" steps="1797"/></proof>
         </goal>
         <goal name="example1&#39;vc.2.0.0.0.0.0.0.2" expl="apply premises" proved="true">
         <proof prover="2"><result status="valid" time="0.136164" steps="990"/></proof>
         </goal>
         <goal name="example1&#39;vc.2.0.0.0.0.0.0.3" expl="apply premises" proved="true">
         <proof prover="2"><result status="valid" time="0.284562" steps="1102"/></proof>
         </goal>
         <goal name="example1&#39;vc.2.0.0.0.0.0.0.4" expl="apply premises" proved="true">
         <proof prover="2"><result status="valid" time="0.038869" steps="105"/></proof>
         </goal>
        </transf>
        </goal>
        <goal name="example1&#39;vc.2.0.0.0.0.0.1" expl="asserted formula" proved="true">
        <proof prover="2"><result status="valid" time="0.543854" steps="2814"/></proof>
>>>>>>> c7268839
        </goal>
       </transf>
       </goal>
       <goal name="example1&#39;vc.2.0.0.0.0.1" expl="asserted formula" proved="true">
<<<<<<< HEAD
       <proof prover="2"><result status="valid" time="1.649521" steps="9284"/></proof>
=======
       <proof prover="2"><result status="valid" time="0.611111" steps="4828"/></proof>
>>>>>>> c7268839
       </goal>
      </transf>
      </goal>
      <goal name="example1&#39;vc.2.0.0.0.1" expl="apply premises" proved="true">
<<<<<<< HEAD
      <proof prover="2"><result status="valid" time="0.066088" steps="135"/></proof>
=======
      <proof prover="2"><result status="valid" time="0.070171" steps="137"/></proof>
>>>>>>> c7268839
      </goal>
     </transf>
     </goal>
     <goal name="example1&#39;vc.2.0.0.1" expl="apply premises" proved="true">
     <transf name="assert" proved="true" arg1="abs (to_real (log_approx (exp_approx y)) -. log (exp (to_real y)))
&lt;=. ((abs (log (exp (to_real y))) *. log_error)
     +. (((-. log (1.0 -. exp_error)) *. (1.0 +. log_error)) +. log_cst_error))">
      <goal name="example1&#39;vc.2.0.0.1.0" expl="asserted formula" proved="true">
      <transf name="assert" proved="true" arg1="abs (to_real (log_approx (exp_approx y)) -. log (exp (to_real y)))
&lt;=. ((log_error *. abs (log (exp (to_real y))))
     +. (((-. log
              (1.0
               -. (((exp_error *. exp (to_real y)) +. 0.0) /. exp (to_real y))))
          *. (1.0 +. log_error))
         +. log_cst_error))">
       <goal name="example1&#39;vc.2.0.0.1.0.0" expl="asserted formula" proved="true">
<<<<<<< HEAD
       <transf name="apply" proved="true" arg1="log_double_error_propagation" arg2="with" arg3="exp_approx y">
        <goal name="example1&#39;vc.2.0.0.1.0.0.0" expl="apply premises" proved="true">
        <proof prover="2"><result status="valid" time="0.092261" steps="108"/></proof>
        </goal>
        <goal name="example1&#39;vc.2.0.0.1.0.0.1" expl="apply premises" proved="true">
        <proof prover="2"><result status="valid" time="0.085263" steps="129"/></proof>
        </goal>
        <goal name="example1&#39;vc.2.0.0.1.0.0.2" expl="apply premises" proved="true">
        <proof prover="2"><result status="valid" time="0.125015" steps="952"/></proof>
        </goal>
        <goal name="example1&#39;vc.2.0.0.1.0.0.3" expl="apply premises" proved="true">
        <proof prover="2"><result status="valid" time="0.272445" steps="1058"/></proof>
        </goal>
        <goal name="example1&#39;vc.2.0.0.1.0.0.4" expl="apply premises" proved="true">
        <proof prover="2"><result status="valid" time="0.043294" steps="103"/></proof>
=======
       <transf name="assert" proved="true" arg1="abs
(to_real ((fun (y0:udouble) -&gt; log_approx y0) @ exp_approx y)
 -. log (exp (to_real y)))
&lt;=. ((log_error *. abs (log (exp (to_real y))))
     +. (((-. log
              (1.0
               -. (((exp_error *. exp (to_real y)) +. 0.0) /. exp (to_real y))))
          *. (1.0 +. log_error))
         +. log_cst_error))">
        <goal name="example1&#39;vc.2.0.0.1.0.0.0" expl="asserted formula" proved="true">
        <transf name="apply" proved="true" arg1="log_double_error_propagation">
         <goal name="example1&#39;vc.2.0.0.1.0.0.0.0" expl="apply premises" proved="true">
         <proof prover="2"><result status="valid" time="0.060773" steps="112"/></proof>
         </goal>
         <goal name="example1&#39;vc.2.0.0.1.0.0.0.1" expl="apply premises" proved="true">
         <proof prover="2"><result status="valid" time="0.323802" steps="1822"/></proof>
         </goal>
         <goal name="example1&#39;vc.2.0.0.1.0.0.0.2" expl="apply premises" proved="true">
         <proof prover="2"><result status="valid" time="0.200193" steps="989"/></proof>
         </goal>
         <goal name="example1&#39;vc.2.0.0.1.0.0.0.3" expl="apply premises" proved="true">
         <proof prover="2"><result status="valid" time="0.229216" steps="1039"/></proof>
         </goal>
         <goal name="example1&#39;vc.2.0.0.1.0.0.0.4" expl="apply premises" proved="true">
         <proof prover="2"><result status="valid" time="0.053788" steps="105"/></proof>
         </goal>
        </transf>
        </goal>
        <goal name="example1&#39;vc.2.0.0.1.0.0.1" expl="asserted formula" proved="true">
        <proof prover="2"><result status="valid" time="0.533058" steps="2452"/></proof>
>>>>>>> c7268839
        </goal>
       </transf>
       </goal>
       <goal name="example1&#39;vc.2.0.0.1.0.1" expl="asserted formula" proved="true">
<<<<<<< HEAD
       <proof prover="2"><result status="valid" time="1.671750" steps="10571"/></proof>
=======
       <proof prover="2"><result status="valid" time="0.760841" steps="5103"/></proof>
>>>>>>> c7268839
       </goal>
      </transf>
      </goal>
      <goal name="example1&#39;vc.2.0.0.1.1" expl="apply premises" proved="true">
<<<<<<< HEAD
      <proof prover="2"><result status="valid" time="0.076072" steps="135"/></proof>
=======
      <proof prover="2"><result status="valid" time="0.064598" steps="137"/></proof>
>>>>>>> c7268839
      </goal>
     </transf>
     </goal>
     <goal name="example1&#39;vc.2.0.0.2" expl="apply premises" proved="true">
<<<<<<< HEAD
     <proof prover="2"><result status="valid" time="0.079619" steps="110"/></proof>
     </goal>
     <goal name="example1&#39;vc.2.0.0.3" expl="apply premises" proved="true">
     <proof prover="2"><result status="valid" time="0.062856" steps="110"/></proof>
     </goal>
     <goal name="example1&#39;vc.2.0.0.4" expl="apply premises" proved="true">
     <proof prover="2"><result status="valid" time="0.078018" steps="103"/></proof>
     </goal>
     <goal name="example1&#39;vc.2.0.0.5" expl="apply premises" proved="true">
     <proof prover="2"><result status="valid" time="0.051241" steps="103"/></proof>
     </goal>
     <goal name="example1&#39;vc.2.0.0.6" expl="apply premises" proved="true">
     <proof prover="2"><result status="valid" time="0.143010" steps="649"/></proof>
     </goal>
     <goal name="example1&#39;vc.2.0.0.7" expl="apply premises" proved="true">
     <proof prover="2"><result status="valid" time="0.125776" steps="649"/></proof>
     </goal>
     <goal name="example1&#39;vc.2.0.0.8" expl="apply premises" proved="true">
     <proof prover="2"><result status="valid" time="0.050622" steps="103"/></proof>
=======
     <proof prover="2"><result status="valid" time="0.068303" steps="114"/></proof>
     </goal>
     <goal name="example1&#39;vc.2.0.0.3" expl="apply premises" proved="true">
     <proof prover="2"><result status="valid" time="0.075684" steps="114"/></proof>
     </goal>
     <goal name="example1&#39;vc.2.0.0.4" expl="apply premises" proved="true">
     <proof prover="2"><result status="valid" time="0.058048" steps="105"/></proof>
     </goal>
     <goal name="example1&#39;vc.2.0.0.5" expl="apply premises" proved="true">
     <proof prover="2"><result status="valid" time="0.048973" steps="105"/></proof>
     </goal>
     <goal name="example1&#39;vc.2.0.0.6" expl="apply premises" proved="true">
     <proof prover="2"><result status="valid" time="0.138173" steps="677"/></proof>
     </goal>
     <goal name="example1&#39;vc.2.0.0.7" expl="apply premises" proved="true">
     <proof prover="2"><result status="valid" time="0.158548" steps="677"/></proof>
     </goal>
     <goal name="example1&#39;vc.2.0.0.8" expl="apply premises" proved="true">
     <proof prover="2"><result status="valid" time="0.061260" steps="105"/></proof>
>>>>>>> c7268839
     </goal>
    </transf>
    </goal>
    <goal name="example1&#39;vc.2.0.1" expl="asserted formula" proved="true">
<<<<<<< HEAD
    <proof prover="2"><result status="valid" time="0.099629" steps="304"/></proof>
=======
    <proof prover="2"><result status="valid" time="0.115237" steps="303"/></proof>
>>>>>>> c7268839
    </goal>
   </transf>
   </goal>
   <goal name="example1&#39;vc.2.1" expl="postcondition" proved="true">
<<<<<<< HEAD
   <proof prover="2"><result status="valid" time="1.803939" steps="7003"/></proof>
=======
   <proof prover="2"><result status="valid" time="0.110724" steps="305"/></proof>
>>>>>>> c7268839
   </goal>
  </transf>
  </goal>
 </transf>
 </goal>
 <goal name="example2&#39;vc" expl="VC for example2" proved="true">
 <transf name="split_vc" proved="true" >
  <goal name="example2&#39;vc.0" expl="precondition" proved="true">
<<<<<<< HEAD
  <proof prover="2"><result status="valid" time="0.104003" steps="1654"/></proof>
=======
  <proof prover="2"><result status="valid" time="0.226941" steps="1648"/></proof>
>>>>>>> c7268839
  </goal>
  <goal name="example2&#39;vc.1" expl="postcondition" proved="true">
  <transf name="assert" proved="true" arg1="let t = log (exp (to_real x) +. exp (to_real y)) in
abs (to_real result -. t)
&lt;=. ((abs t *. log_error)
     +. (((-. log (1.0 -. ((exp_error +. exp_error) +. eps)))
          *. (1.0 +. log_error))
         +. log_cst_error))">
   <goal name="example2&#39;vc.1.0" expl="asserted formula" proved="true">
   <transf name="assert" proved="true" arg1="abs (to_real result -. log (exp (to_real x) +. exp (to_real y)))
&lt;=. ((abs (log (exp (to_real x) +. exp (to_real y))) *. log_error)
     +. (((-. log (1.0 -. ((exp_error +. exp_error) +. eps)))
          *. (1.0 +. log_error))
         +. log_cst_error))">
    <goal name="example2&#39;vc.1.0.0" expl="asserted formula" proved="true">
    <transf name="assert" proved="true" arg1="abs (to_real result -. log (exp (to_real x) +. exp (to_real y)))
&lt;=. ((log_error *. abs (log (exp (to_real x) +. exp (to_real y))))
     +. (((-. log
              (1.0
               -. (((((exp_error +. exp_error) +. eps)
                     *. (exp (to_real x) +. exp (to_real y)))
                    +. 0.0)
                   /. (exp (to_real x) +. exp (to_real y)))))
          *. (1.0 +. log_error))
         +. log_cst_error))">
     <goal name="example2&#39;vc.1.0.0.0" expl="asserted formula" proved="true">
<<<<<<< HEAD
     <transf name="apply" proved="true" arg1="log_double_error_propagation" arg2="with" arg3="exp_approx x ++. exp_approx y">
      <goal name="example2&#39;vc.1.0.0.0.0" expl="apply premises" proved="true">
      <transf name="assert" proved="true" arg1="abs
=======
     <transf name="assert" proved="true" arg1="abs
(to_real
 ((fun (y0:udouble) -&gt; log_approx y0) @ (exp_approx x ++. exp_approx y))
 -. log (exp (to_real x) +. exp (to_real y)))
&lt;=. ((log_error *. abs (log (exp (to_real x) +. exp (to_real y))))
     +. (((-. log
              (1.0
               -. (((((exp_error +. exp_error) +. eps)
                     *. (exp (to_real x) +. exp (to_real y)))
                    +. 0.0)
                   /. (exp (to_real x) +. exp (to_real y)))))
          *. (1.0 +. log_error))
         +. log_cst_error))">
      <goal name="example2&#39;vc.1.0.0.0.0" expl="asserted formula" proved="true">
      <transf name="apply" proved="true" arg1="log_double_error_propagation">
       <goal name="example2&#39;vc.1.0.0.0.0.0" expl="apply premises" proved="true">
       <transf name="assert" proved="true" arg1="abs
>>>>>>> c7268839
(to_real (exp_approx x ++. exp_approx y)
 -. (exp (to_real x) +. exp (to_real y)))
&lt;=. ((((exp_error +. exp_error) +. eps)
      *. (exp (to_real x) +. exp (to_real y)))
     +. ((((1.0 +. eps) +. exp_error) *. 0.0)
         +. (((1.0 +. eps) +. exp_error) *. 0.0)))">
<<<<<<< HEAD
       <goal name="example2&#39;vc.1.0.0.0.0.0" expl="asserted formula" proved="true">
       <transf name="apply" proved="true" arg1="uadd_double_error_propagation" arg2="with" arg3="exp_approx x,exp_approx y">
        <goal name="example2&#39;vc.1.0.0.0.0.0.0" expl="apply premises" proved="true">
        <proof prover="2"><result status="valid" time="0.035143" steps="104"/></proof>
        </goal>
        <goal name="example2&#39;vc.1.0.0.0.0.0.1" expl="apply premises" proved="true">
        <proof prover="2"><result status="valid" time="0.049222" steps="104"/></proof>
        </goal>
        <goal name="example2&#39;vc.1.0.0.0.0.0.2" expl="apply premises" proved="true">
        <proof prover="2"><result status="valid" time="0.139292" steps="804"/></proof>
        </goal>
        <goal name="example2&#39;vc.1.0.0.0.0.0.3" expl="apply premises" proved="true">
        <proof prover="2"><result status="valid" time="0.171368" steps="809"/></proof>
        </goal>
        <goal name="example2&#39;vc.1.0.0.0.0.0.4" expl="apply premises" proved="true">
        <proof prover="2"><result status="valid" time="0.049820" steps="97"/></proof>
        </goal>
        <goal name="example2&#39;vc.1.0.0.0.0.0.5" expl="apply premises" proved="true">
        <proof prover="2"><result status="valid" time="0.038747" steps="97"/></proof>
        </goal>
        <goal name="example2&#39;vc.1.0.0.0.0.0.6" expl="apply premises" proved="true">
        <proof prover="2"><result status="valid" time="0.069408" steps="97"/></proof>
        </goal>
        <goal name="example2&#39;vc.1.0.0.0.0.0.7" expl="apply premises" proved="true">
        <proof prover="2"><result status="valid" time="0.064671" steps="97"/></proof>
        </goal>
        <goal name="example2&#39;vc.1.0.0.0.0.0.8" expl="apply premises" proved="true">
        <proof prover="2"><result status="valid" time="0.079208" steps="97"/></proof>
=======
        <goal name="example2&#39;vc.1.0.0.0.0.0.0" expl="asserted formula" proved="true">
        <transf name="apply" proved="true" arg1="uadd_double_error_propagation" arg2="with" arg3="exp_approx x,exp_approx y">
         <goal name="example2&#39;vc.1.0.0.0.0.0.0.0" expl="apply premises" proved="true">
         <proof prover="2"><result status="valid" time="0.044358" steps="106"/></proof>
         </goal>
         <goal name="example2&#39;vc.1.0.0.0.0.0.0.1" expl="apply premises" proved="true">
         <proof prover="2"><result status="valid" time="0.052119" steps="106"/></proof>
         </goal>
         <goal name="example2&#39;vc.1.0.0.0.0.0.0.2" expl="apply premises" proved="true">
         <proof prover="2"><result status="valid" time="0.152732" steps="860"/></proof>
         </goal>
         <goal name="example2&#39;vc.1.0.0.0.0.0.0.3" expl="apply premises" proved="true">
         <proof prover="2"><result status="valid" time="0.189866" steps="868"/></proof>
         </goal>
         <goal name="example2&#39;vc.1.0.0.0.0.0.0.4" expl="apply premises" proved="true">
         <proof prover="2"><result status="valid" time="0.053289" steps="100"/></proof>
         </goal>
         <goal name="example2&#39;vc.1.0.0.0.0.0.0.5" expl="apply premises" proved="true">
         <proof prover="2"><result status="valid" time="0.082999" steps="100"/></proof>
         </goal>
         <goal name="example2&#39;vc.1.0.0.0.0.0.0.6" expl="apply premises" proved="true">
         <proof prover="2"><result status="valid" time="0.060441" steps="100"/></proof>
         </goal>
         <goal name="example2&#39;vc.1.0.0.0.0.0.0.7" expl="apply premises" proved="true">
         <proof prover="2"><result status="valid" time="0.061595" steps="100"/></proof>
         </goal>
         <goal name="example2&#39;vc.1.0.0.0.0.0.0.8" expl="apply premises" proved="true">
         <proof prover="2"><result status="valid" time="0.089534" steps="100"/></proof>
         </goal>
        </transf>
        </goal>
        <goal name="example2&#39;vc.1.0.0.0.0.0.1" expl="apply premises" proved="true">
        <proof prover="2"><result status="valid" time="0.090206" steps="112"/></proof>
>>>>>>> c7268839
        </goal>
       </transf>
       </goal>
       <goal name="example2&#39;vc.1.0.0.0.0.1" expl="apply premises" proved="true">
<<<<<<< HEAD
       <proof prover="2"><result status="valid" time="0.079948" steps="108"/></proof>
       </goal>
      </transf>
      </goal>
      <goal name="example2&#39;vc.1.0.0.0.1" expl="apply premises" proved="true">
      <proof prover="2"><result status="valid" time="0.059169" steps="123"/></proof>
      </goal>
      <goal name="example2&#39;vc.1.0.0.0.2" expl="apply premises" proved="true">
      <proof prover="2"><result status="valid" time="0.105437" steps="605"/></proof>
      </goal>
      <goal name="example2&#39;vc.1.0.0.0.3" expl="apply premises" proved="true">
      <proof prover="2"><result status="valid" time="0.223617" steps="1031"/></proof>
      </goal>
      <goal name="example2&#39;vc.1.0.0.0.4" expl="apply premises" proved="true">
      <proof prover="2"><result status="valid" time="0.045605" steps="97"/></proof>
=======
       <proof prover="2"><result status="valid" time="0.326717" steps="1763"/></proof>
       </goal>
       <goal name="example2&#39;vc.1.0.0.0.0.2" expl="apply premises" proved="true">
       <proof prover="2"><result status="valid" time="0.188635" steps="631"/></proof>
       </goal>
       <goal name="example2&#39;vc.1.0.0.0.0.3" expl="apply premises" proved="true">
       <proof prover="2"><result status="valid" time="0.172580" steps="1028"/></proof>
       </goal>
       <goal name="example2&#39;vc.1.0.0.0.0.4" expl="apply premises" proved="true">
       <proof prover="2"><result status="valid" time="0.055592" steps="100"/></proof>
       </goal>
      </transf>
      </goal>
      <goal name="example2&#39;vc.1.0.0.0.1" expl="asserted formula" proved="true">
      <proof prover="2"><result status="valid" time="0.438231" steps="3004"/></proof>
>>>>>>> c7268839
      </goal>
     </transf>
     </goal>
     <goal name="example2&#39;vc.1.0.0.1" expl="asserted formula" proved="true">
<<<<<<< HEAD
     <proof prover="2"><result status="valid" time="1.130455" steps="9772"/></proof>
=======
     <proof prover="2"><result status="valid" time="0.585789" steps="4833"/></proof>
>>>>>>> c7268839
     </goal>
    </transf>
    </goal>
    <goal name="example2&#39;vc.1.0.1" expl="asserted formula" proved="true">
<<<<<<< HEAD
    <proof prover="2"><result status="valid" time="0.060244" steps="154"/></proof>
=======
    <proof prover="2"><result status="valid" time="0.084211" steps="157"/></proof>
>>>>>>> c7268839
    </goal>
   </transf>
   </goal>
   <goal name="example2&#39;vc.1.1" expl="postcondition" proved="true">
<<<<<<< HEAD
   <proof prover="2"><result status="valid" time="0.065186" steps="158"/></proof>
=======
   <proof prover="2"><result status="valid" time="0.077904" steps="162"/></proof>
>>>>>>> c7268839
   </goal>
  </transf>
  </goal>
 </transf>
 </goal>
 <goal name="example3&#39;vc" expl="VC for example3" proved="true">
 <transf name="split_vc" proved="true" >
  <goal name="example3&#39;vc.0" expl="precondition" proved="true">
<<<<<<< HEAD
  <proof prover="2"><result status="valid" time="0.044315" steps="668"/></proof>
=======
  <proof prover="2"><result status="valid" time="0.044315" steps="693"/></proof>
>>>>>>> c7268839
  </goal>
  <goal name="example3&#39;vc.1" expl="postcondition" proved="true">
  <transf name="assert" proved="true" arg1="let t = log2 (to_real x +. to_real y) in
abs (to_real result -. t)
&lt;=. ((abs t *. log2_error) +. ((-. log2 (1.0 -. eps)) *. (1.0 +. log2_error)))">
   <goal name="example3&#39;vc.1.0" expl="asserted formula" proved="true">
   <transf name="assert" proved="true" arg1="abs (to_real result -. log2 (to_real x +. to_real y))
&lt;=. ((abs (log2 (to_real x +. to_real y)) *. log2_error)
     +. ((-. log2 (1.0 -. eps)) *. (1.0 +. log2_error)))">
    <goal name="example3&#39;vc.1.0.0" expl="asserted formula" proved="true">
    <transf name="assert" proved="true" arg1="abs (to_real result -. log2 (to_real x +. to_real y))
&lt;=. ((log2_error *. abs (log2 (to_real x +. to_real y)))
     +. (((-. log2
              (1.0
               -. (((eps *. abs (to_real x +. to_real y)) +. 0.0)
                   /. (to_real x +. to_real y))))
          *. (1.0 +. log2_error))
         +. 0.0))">
     <goal name="example3&#39;vc.1.0.0.0" expl="asserted formula" proved="true">
     <transf name="apply" proved="true" arg1="log2_double_error_propagation" arg2="with" arg3="x ++. y">
      <goal name="example3&#39;vc.1.0.0.0.0" expl="apply premises" proved="true">
      <transf name="assert" proved="true" arg1="abs (to_real (x ++. y) -. (to_real x +. to_real y))
&lt;=. (eps *. abs (to_real x +. to_real y))">
<<<<<<< HEAD
       <goal name="example3&#39;vc.1.0.0.0.0.0" expl="asserted formula" proved="true">
       <proof prover="2"><result status="valid" time="0.122078" steps="849"/></proof>
       </goal>
       <goal name="example3&#39;vc.1.0.0.0.0.1" expl="apply premises" proved="true">
       <proof prover="2"><result status="valid" time="0.046257" steps="114"/></proof>
       </goal>
      </transf>
      </goal>
      <goal name="example3&#39;vc.1.0.0.0.1" expl="apply premises" proved="true">
      <proof prover="2"><result status="valid" time="0.049404" steps="117"/></proof>
      </goal>
      <goal name="example3&#39;vc.1.0.0.0.2" expl="apply premises" proved="true">
      <proof prover="2"><result status="valid" time="0.069733" steps="96"/></proof>
      </goal>
      <goal name="example3&#39;vc.1.0.0.0.3" expl="apply premises" proved="true">
      <proof prover="2"><result status="valid" time="0.037519" steps="95"/></proof>
      </goal>
      <goal name="example3&#39;vc.1.0.0.0.4" expl="apply premises" proved="true">
      <proof prover="2"><result status="valid" time="0.051083" steps="92"/></proof>
=======
        <goal name="example3&#39;vc.1.0.0.0.0.0.0" expl="asserted formula" proved="true">
        <proof prover="2"><result status="valid" time="0.148789" steps="880"/></proof>
        </goal>
        <goal name="example3&#39;vc.1.0.0.0.0.0.1" expl="apply premises" proved="true">
        <proof prover="2"><result status="valid" time="0.059241" steps="116"/></proof>
        </goal>
       </transf>
       </goal>
       <goal name="example3&#39;vc.1.0.0.0.0.1" expl="apply premises" proved="true">
       <proof prover="2"><result status="valid" time="0.271529" steps="1610"/></proof>
       </goal>
       <goal name="example3&#39;vc.1.0.0.0.0.2" expl="apply premises" proved="true">
       <proof prover="2"><result status="valid" time="0.065892" steps="97"/></proof>
       </goal>
       <goal name="example3&#39;vc.1.0.0.0.0.3" expl="apply premises" proved="true">
       <proof prover="2"><result status="valid" time="0.093590" steps="97"/></proof>
       </goal>
       <goal name="example3&#39;vc.1.0.0.0.0.4" expl="apply premises" proved="true">
       <proof prover="2"><result status="valid" time="0.059179" steps="94"/></proof>
       </goal>
      </transf>
      </goal>
      <goal name="example3&#39;vc.1.0.0.0.1" expl="asserted formula" proved="true">
      <proof prover="2"><result status="valid" time="0.363974" steps="3292"/></proof>
>>>>>>> c7268839
      </goal>
     </transf>
     </goal>
     <goal name="example3&#39;vc.1.0.0.1" expl="asserted formula" proved="true">
<<<<<<< HEAD
     <proof prover="2"><result status="valid" time="0.060299" steps="159"/></proof>
=======
     <proof prover="2"><result status="valid" time="0.099475" steps="162"/></proof>
>>>>>>> c7268839
     </goal>
    </transf>
    </goal>
    <goal name="example3&#39;vc.1.0.1" expl="asserted formula" proved="true">
<<<<<<< HEAD
    <proof prover="2"><result status="valid" time="0.048685" steps="147"/></proof>
=======
    <proof prover="2"><result status="valid" time="0.092457" steps="150"/></proof>
>>>>>>> c7268839
    </goal>
   </transf>
   </goal>
   <goal name="example3&#39;vc.1.1" expl="postcondition" proved="true">
<<<<<<< HEAD
   <proof prover="2"><result status="valid" time="0.056159" steps="141"/></proof>
=======
   <proof prover="2"><result status="valid" time="0.048929" steps="144"/></proof>
>>>>>>> c7268839
   </goal>
  </transf>
  </goal>
 </transf>
 </goal>
 <goal name="example4&#39;vc" expl="VC for example4" proved="true">
 <transf name="split_vc" proved="true" >
  <goal name="example4&#39;vc.0" expl="precondition" proved="true">
<<<<<<< HEAD
  <proof prover="2"><result status="valid" time="0.160185" steps="668"/></proof>
=======
  <proof prover="2"><result status="valid" time="0.160185" steps="693"/></proof>
>>>>>>> c7268839
  </goal>
  <goal name="example4&#39;vc.1" expl="postcondition" proved="true">
  <transf name="assert" proved="true" arg1="let t = log10 (to_real x +. to_real y) in
abs (to_real result -. t)
&lt;=. ((abs t *. log10_error)
     +. ((-. log10 (1.0 -. eps)) *. (1.0 +. log10_error)))">
   <goal name="example4&#39;vc.1.0" expl="asserted formula" proved="true">
   <transf name="assert" proved="true" arg1="abs (to_real result -. log10 (to_real x +. to_real y))
&lt;=. ((abs (log10 (to_real x +. to_real y)) *. log10_error)
     +. ((-. log10 (1.0 -. eps)) *. (1.0 +. log10_error)))">
    <goal name="example4&#39;vc.1.0.0" expl="asserted formula" proved="true">
    <transf name="assert" proved="true" arg1="abs (to_real result -. log10 (to_real x +. to_real y))
&lt;=. ((log10_error *. abs (log10 (to_real x +. to_real y)))
     +. (((-. log10
              (1.0
               -. (((eps *. abs (to_real x +. to_real y)) +. 0.0)
                   /. (to_real x +. to_real y))))
          *. (1.0 +. log10_error))
         +. 0.0))">
     <goal name="example4&#39;vc.1.0.0.0" expl="asserted formula" proved="true">
     <transf name="apply" proved="true" arg1="log10_double_error_propagation" arg2="with" arg3="x ++. y">
      <goal name="example4&#39;vc.1.0.0.0.0" expl="apply premises" proved="true">
      <transf name="assert" proved="true" arg1="abs (to_real (x ++. y) -. (to_real x +. to_real y))
&lt;=. (eps *. abs (to_real x +. to_real y))">
<<<<<<< HEAD
       <goal name="example4&#39;vc.1.0.0.0.0.0" expl="asserted formula" proved="true">
       <proof prover="2"><result status="valid" time="0.121369" steps="846"/></proof>
       </goal>
       <goal name="example4&#39;vc.1.0.0.0.0.1" expl="apply premises" proved="true">
       <proof prover="2"><result status="valid" time="0.043368" steps="114"/></proof>
       </goal>
      </transf>
      </goal>
      <goal name="example4&#39;vc.1.0.0.0.1" expl="apply premises" proved="true">
      <proof prover="2"><result status="valid" time="0.049779" steps="117"/></proof>
      </goal>
      <goal name="example4&#39;vc.1.0.0.0.2" expl="apply premises" proved="true">
      <proof prover="2"><result status="valid" time="0.077287" steps="96"/></proof>
      </goal>
      <goal name="example4&#39;vc.1.0.0.0.3" expl="apply premises" proved="true">
      <proof prover="2"><result status="valid" time="0.049172" steps="95"/></proof>
      </goal>
      <goal name="example4&#39;vc.1.0.0.0.4" expl="apply premises" proved="true">
      <proof prover="2"><result status="valid" time="0.040090" steps="92"/></proof>
=======
        <goal name="example4&#39;vc.1.0.0.0.0.0.0" expl="asserted formula" proved="true">
        <proof prover="2"><result status="valid" time="0.121941" steps="880"/></proof>
        </goal>
        <goal name="example4&#39;vc.1.0.0.0.0.0.1" expl="apply premises" proved="true">
        <proof prover="2"><result status="valid" time="0.049822" steps="116"/></proof>
        </goal>
       </transf>
       </goal>
       <goal name="example4&#39;vc.1.0.0.0.0.1" expl="apply premises" proved="true">
       <proof prover="2"><result status="valid" time="0.243034" steps="1603"/></proof>
       </goal>
       <goal name="example4&#39;vc.1.0.0.0.0.2" expl="apply premises" proved="true">
       <proof prover="2"><result status="valid" time="0.063190" steps="97"/></proof>
       </goal>
       <goal name="example4&#39;vc.1.0.0.0.0.3" expl="apply premises" proved="true">
       <proof prover="2"><result status="valid" time="0.057380" steps="97"/></proof>
       </goal>
       <goal name="example4&#39;vc.1.0.0.0.0.4" expl="apply premises" proved="true">
       <proof prover="2"><result status="valid" time="0.060839" steps="94"/></proof>
       </goal>
      </transf>
      </goal>
      <goal name="example4&#39;vc.1.0.0.0.1" expl="asserted formula" proved="true">
      <proof prover="2"><result status="valid" time="0.342076" steps="3294"/></proof>
>>>>>>> c7268839
      </goal>
     </transf>
     </goal>
     <goal name="example4&#39;vc.1.0.0.1" expl="asserted formula" proved="true">
<<<<<<< HEAD
     <proof prover="2"><result status="valid" time="0.058860" steps="159"/></proof>
=======
     <proof prover="2"><result status="valid" time="0.088775" steps="162"/></proof>
>>>>>>> c7268839
     </goal>
    </transf>
    </goal>
    <goal name="example4&#39;vc.1.0.1" expl="asserted formula" proved="true">
<<<<<<< HEAD
    <proof prover="2"><result status="valid" time="0.053859" steps="147"/></proof>
=======
    <proof prover="2"><result status="valid" time="0.052002" steps="150"/></proof>
>>>>>>> c7268839
    </goal>
   </transf>
   </goal>
   <goal name="example4&#39;vc.1.1" expl="postcondition" proved="true">
<<<<<<< HEAD
   <proof prover="2"><result status="valid" time="0.048498" steps="141"/></proof>
=======
   <proof prover="2"><result status="valid" time="0.054852" steps="144"/></proof>
>>>>>>> c7268839
   </goal>
  </transf>
  </goal>
 </transf>
 </goal>
</theory>
</file>
</why3session><|MERGE_RESOLUTION|>--- conflicted
+++ resolved
@@ -48,23 +48,6 @@
           *. (1.0 +. log_error))
          +. log_cst_error))">
        <goal name="example1&#39;vc.2.0.0.0.0.0" expl="asserted formula" proved="true">
-<<<<<<< HEAD
-       <transf name="apply" proved="true" arg1="log_single_error_propagation" arg2="with" arg3="exp_approx x">
-        <goal name="example1&#39;vc.2.0.0.0.0.0.0" expl="apply premises" proved="true">
-        <proof prover="2"><result status="valid" time="0.062492" steps="108"/></proof>
-        </goal>
-        <goal name="example1&#39;vc.2.0.0.0.0.0.1" expl="apply premises" proved="true">
-        <proof prover="2"><result status="valid" time="0.043800" steps="128"/></proof>
-        </goal>
-        <goal name="example1&#39;vc.2.0.0.0.0.0.2" expl="apply premises" proved="true">
-        <proof prover="2"><result status="valid" time="0.109501" steps="956"/></proof>
-        </goal>
-        <goal name="example1&#39;vc.2.0.0.0.0.0.3" expl="apply premises" proved="true">
-        <proof prover="2"><result status="valid" time="0.256428" steps="1101"/></proof>
-        </goal>
-        <goal name="example1&#39;vc.2.0.0.0.0.0.4" expl="apply premises" proved="true">
-        <proof prover="2"><result status="valid" time="0.047736" steps="103"/></proof>
-=======
        <transf name="assert" proved="true" arg1="abs
 (to_real ((fun (y0:usingle) -&gt; log_approx y0) @ exp_approx x)
  -. log (exp (to_real x)))
@@ -95,25 +78,16 @@
         </goal>
         <goal name="example1&#39;vc.2.0.0.0.0.0.1" expl="asserted formula" proved="true">
         <proof prover="2"><result status="valid" time="0.603796" steps="2819"/></proof>
->>>>>>> c7268839
         </goal>
        </transf>
        </goal>
        <goal name="example1&#39;vc.2.0.0.0.0.1" expl="asserted formula" proved="true">
-<<<<<<< HEAD
-       <proof prover="2"><result status="valid" time="2.131162" steps="15387"/></proof>
-=======
        <proof prover="2"><result status="valid" time="0.593620" steps="3508"/></proof>
->>>>>>> c7268839
        </goal>
       </transf>
       </goal>
       <goal name="example1&#39;vc.2.0.0.0.1" expl="apply premises" proved="true">
-<<<<<<< HEAD
-      <proof prover="2"><result status="valid" time="0.052878" steps="135"/></proof>
-=======
       <proof prover="2"><result status="valid" time="0.089072" steps="137"/></proof>
->>>>>>> c7268839
       </goal>
      </transf>
      </goal>
@@ -130,23 +104,6 @@
           *. (1.0 +. log_error))
          +. log_cst_error))">
        <goal name="example1&#39;vc.2.0.0.1.0.0" expl="asserted formula" proved="true">
-<<<<<<< HEAD
-       <transf name="apply" proved="true" arg1="log_single_error_propagation" arg2="with" arg3="exp_approx y">
-        <goal name="example1&#39;vc.2.0.0.1.0.0.0" expl="apply premises" proved="true">
-        <proof prover="2"><result status="valid" time="0.048834" steps="108"/></proof>
-        </goal>
-        <goal name="example1&#39;vc.2.0.0.1.0.0.1" expl="apply premises" proved="true">
-        <proof prover="2"><result status="valid" time="0.056856" steps="129"/></proof>
-        </goal>
-        <goal name="example1&#39;vc.2.0.0.1.0.0.2" expl="apply premises" proved="true">
-        <proof prover="2"><result status="valid" time="0.143516" steps="952"/></proof>
-        </goal>
-        <goal name="example1&#39;vc.2.0.0.1.0.0.3" expl="apply premises" proved="true">
-        <proof prover="2"><result status="valid" time="0.238740" steps="1066"/></proof>
-        </goal>
-        <goal name="example1&#39;vc.2.0.0.1.0.0.4" expl="apply premises" proved="true">
-        <proof prover="2"><result status="valid" time="0.089790" steps="103"/></proof>
-=======
        <transf name="assert" proved="true" arg1="abs
 (to_real ((fun (y0:usingle) -&gt; log_approx y0) @ exp_approx y)
  -. log (exp (to_real y)))
@@ -177,50 +134,20 @@
         </goal>
         <goal name="example1&#39;vc.2.0.0.1.0.0.1" expl="asserted formula" proved="true">
         <proof prover="2"><result status="valid" time="0.433143" steps="2470"/></proof>
->>>>>>> c7268839
         </goal>
        </transf>
        </goal>
        <goal name="example1&#39;vc.2.0.0.1.0.1" expl="asserted formula" proved="true">
-<<<<<<< HEAD
-       <proof prover="2"><result status="valid" time="1.552424" steps="10585"/></proof>
-=======
        <proof prover="2"><result status="valid" time="0.696869" steps="5018"/></proof>
->>>>>>> c7268839
        </goal>
       </transf>
       </goal>
       <goal name="example1&#39;vc.2.0.0.1.1" expl="apply premises" proved="true">
-<<<<<<< HEAD
-      <proof prover="2"><result status="valid" time="0.097085" steps="135"/></proof>
-=======
       <proof prover="2"><result status="valid" time="0.092754" steps="137"/></proof>
->>>>>>> c7268839
       </goal>
      </transf>
      </goal>
      <goal name="example1&#39;vc.2.0.0.2" expl="apply premises" proved="true">
-<<<<<<< HEAD
-     <proof prover="2"><result status="valid" time="0.078874" steps="110"/></proof>
-     </goal>
-     <goal name="example1&#39;vc.2.0.0.3" expl="apply premises" proved="true">
-     <proof prover="2"><result status="valid" time="0.083757" steps="110"/></proof>
-     </goal>
-     <goal name="example1&#39;vc.2.0.0.4" expl="apply premises" proved="true">
-     <proof prover="2"><result status="valid" time="0.057395" steps="103"/></proof>
-     </goal>
-     <goal name="example1&#39;vc.2.0.0.5" expl="apply premises" proved="true">
-     <proof prover="2"><result status="valid" time="0.057044" steps="103"/></proof>
-     </goal>
-     <goal name="example1&#39;vc.2.0.0.6" expl="apply premises" proved="true">
-     <proof prover="2"><result status="valid" time="0.127228" steps="649"/></proof>
-     </goal>
-     <goal name="example1&#39;vc.2.0.0.7" expl="apply premises" proved="true">
-     <proof prover="2"><result status="valid" time="0.124273" steps="649"/></proof>
-     </goal>
-     <goal name="example1&#39;vc.2.0.0.8" expl="apply premises" proved="true">
-     <proof prover="2"><result status="valid" time="0.056837" steps="103"/></proof>
-=======
      <proof prover="2"><result status="valid" time="0.099388" steps="114"/></proof>
      </goal>
      <goal name="example1&#39;vc.2.0.0.3" expl="apply premises" proved="true">
@@ -240,25 +167,16 @@
      </goal>
      <goal name="example1&#39;vc.2.0.0.8" expl="apply premises" proved="true">
      <proof prover="2"><result status="valid" time="0.051197" steps="105"/></proof>
->>>>>>> c7268839
      </goal>
     </transf>
     </goal>
     <goal name="example1&#39;vc.2.0.1" expl="asserted formula" proved="true">
-<<<<<<< HEAD
-    <proof prover="2"><result status="valid" time="0.094459" steps="303"/></proof>
-=======
     <proof prover="2"><result status="valid" time="0.150965" steps="304"/></proof>
->>>>>>> c7268839
     </goal>
    </transf>
    </goal>
    <goal name="example1&#39;vc.2.1" expl="postcondition" proved="true">
-<<<<<<< HEAD
-   <proof prover="2"><result status="valid" time="1.560963" steps="6987"/></proof>
-=======
    <proof prover="2"><result status="valid" time="0.112695" steps="305"/></proof>
->>>>>>> c7268839
    </goal>
   </transf>
   </goal>
@@ -267,11 +185,7 @@
  <goal name="example2&#39;vc" expl="VC for example2" proved="true">
  <transf name="split_vc" proved="true" >
   <goal name="example2&#39;vc.0" expl="precondition" proved="true">
-<<<<<<< HEAD
-  <proof prover="2"><result status="valid" time="0.108956" steps="1658"/></proof>
-=======
   <proof prover="2"><result status="valid" time="0.304675" steps="1645"/></proof>
->>>>>>> c7268839
   </goal>
   <goal name="example2&#39;vc.1" expl="postcondition" proved="true">
   <transf name="assert" proved="true" arg1="let t = log (exp (to_real x) +. exp (to_real y)) in
@@ -298,11 +212,6 @@
           *. (1.0 +. log_error))
          +. log_cst_error))">
      <goal name="example2&#39;vc.1.0.0.0" expl="asserted formula" proved="true">
-<<<<<<< HEAD
-     <transf name="apply" proved="true" arg1="log_single_error_propagation" arg2="with" arg3="exp_approx x ++. exp_approx y">
-      <goal name="example2&#39;vc.1.0.0.0.0" expl="apply premises" proved="true">
-      <transf name="assert" proved="true" arg1="abs
-=======
      <transf name="assert" proved="true" arg1="abs
 (to_real
  ((fun (y0:usingle) -&gt; log_approx y0) @ (exp_approx x ++. exp_approx y))
@@ -320,43 +229,12 @@
       <transf name="apply" proved="true" arg1="log_single_error_propagation">
        <goal name="example2&#39;vc.1.0.0.0.0.0" expl="apply premises" proved="true">
        <transf name="assert" proved="true" arg1="abs
->>>>>>> c7268839
 (to_real (exp_approx x ++. exp_approx y)
  -. (exp (to_real x) +. exp (to_real y)))
 &lt;=. ((((exp_error +. exp_error) +. eps)
       *. (exp (to_real x) +. exp (to_real y)))
      +. ((((1.0 +. eps) +. exp_error) *. 0.0)
          +. (((1.0 +. eps) +. exp_error) *. 0.0)))">
-<<<<<<< HEAD
-       <goal name="example2&#39;vc.1.0.0.0.0.0" expl="asserted formula" proved="true">
-       <transf name="apply" proved="true" arg1="uadd_single_error_propagation" arg2="with" arg3="exp_approx x,exp_approx y">
-        <goal name="example2&#39;vc.1.0.0.0.0.0.0" expl="apply premises" proved="true">
-        <proof prover="2"><result status="valid" time="0.047525" steps="104"/></proof>
-        </goal>
-        <goal name="example2&#39;vc.1.0.0.0.0.0.1" expl="apply premises" proved="true">
-        <proof prover="2"><result status="valid" time="0.051258" steps="104"/></proof>
-        </goal>
-        <goal name="example2&#39;vc.1.0.0.0.0.0.2" expl="apply premises" proved="true">
-        <proof prover="2"><result status="valid" time="0.144186" steps="805"/></proof>
-        </goal>
-        <goal name="example2&#39;vc.1.0.0.0.0.0.3" expl="apply premises" proved="true">
-        <proof prover="2"><result status="valid" time="0.144319" steps="811"/></proof>
-        </goal>
-        <goal name="example2&#39;vc.1.0.0.0.0.0.4" expl="apply premises" proved="true">
-        <proof prover="2"><result status="valid" time="0.073415" steps="97"/></proof>
-        </goal>
-        <goal name="example2&#39;vc.1.0.0.0.0.0.5" expl="apply premises" proved="true">
-        <proof prover="2"><result status="valid" time="0.074852" steps="97"/></proof>
-        </goal>
-        <goal name="example2&#39;vc.1.0.0.0.0.0.6" expl="apply premises" proved="true">
-        <proof prover="2"><result status="valid" time="0.076596" steps="97"/></proof>
-        </goal>
-        <goal name="example2&#39;vc.1.0.0.0.0.0.7" expl="apply premises" proved="true">
-        <proof prover="2"><result status="valid" time="0.051787" steps="97"/></proof>
-        </goal>
-        <goal name="example2&#39;vc.1.0.0.0.0.0.8" expl="apply premises" proved="true">
-        <proof prover="2"><result status="valid" time="0.053343" steps="97"/></proof>
-=======
         <goal name="example2&#39;vc.1.0.0.0.0.0.0" expl="asserted formula" proved="true">
         <transf name="apply" proved="true" arg1="uadd_single_error_propagation" arg2="with" arg3="exp_approx x,exp_approx y">
          <goal name="example2&#39;vc.1.0.0.0.0.0.0.0" expl="apply premises" proved="true">
@@ -390,28 +268,10 @@
         </goal>
         <goal name="example2&#39;vc.1.0.0.0.0.0.1" expl="apply premises" proved="true">
         <proof prover="2"><result status="valid" time="0.066364" steps="112"/></proof>
->>>>>>> c7268839
         </goal>
        </transf>
        </goal>
        <goal name="example2&#39;vc.1.0.0.0.0.1" expl="apply premises" proved="true">
-<<<<<<< HEAD
-       <proof prover="2"><result status="valid" time="0.049046" steps="108"/></proof>
-       </goal>
-      </transf>
-      </goal>
-      <goal name="example2&#39;vc.1.0.0.0.1" expl="apply premises" proved="true">
-      <proof prover="2"><result status="valid" time="0.058781" steps="123"/></proof>
-      </goal>
-      <goal name="example2&#39;vc.1.0.0.0.2" expl="apply premises" proved="true">
-      <proof prover="2"><result status="valid" time="0.158653" steps="607"/></proof>
-      </goal>
-      <goal name="example2&#39;vc.1.0.0.0.3" expl="apply premises" proved="true">
-      <proof prover="2"><result status="valid" time="0.211853" steps="1031"/></proof>
-      </goal>
-      <goal name="example2&#39;vc.1.0.0.0.4" expl="apply premises" proved="true">
-      <proof prover="2"><result status="valid" time="0.042415" steps="97"/></proof>
-=======
        <proof prover="2"><result status="valid" time="0.325249" steps="1765"/></proof>
        </goal>
        <goal name="example2&#39;vc.1.0.0.0.0.2" expl="apply premises" proved="true">
@@ -427,34 +287,21 @@
       </goal>
       <goal name="example2&#39;vc.1.0.0.0.1" expl="asserted formula" proved="true">
       <proof prover="2"><result status="valid" time="0.473910" steps="3000"/></proof>
->>>>>>> c7268839
       </goal>
      </transf>
      </goal>
      <goal name="example2&#39;vc.1.0.0.1" expl="asserted formula" proved="true">
-<<<<<<< HEAD
-     <proof prover="2"><result status="valid" time="1.091412" steps="9745"/></proof>
-=======
      <proof prover="2"><result status="valid" time="0.687029" steps="4824"/></proof>
->>>>>>> c7268839
      </goal>
     </transf>
     </goal>
     <goal name="example2&#39;vc.1.0.1" expl="asserted formula" proved="true">
-<<<<<<< HEAD
-    <proof prover="2"><result status="valid" time="0.061448" steps="154"/></proof>
-=======
     <proof prover="2"><result status="valid" time="0.067495" steps="157"/></proof>
->>>>>>> c7268839
     </goal>
    </transf>
    </goal>
    <goal name="example2&#39;vc.1.1" expl="postcondition" proved="true">
-<<<<<<< HEAD
-   <proof prover="2"><result status="valid" time="0.063015" steps="158"/></proof>
-=======
    <proof prover="2"><result status="valid" time="0.068356" steps="162"/></proof>
->>>>>>> c7268839
    </goal>
   </transf>
   </goal>
@@ -463,11 +310,7 @@
  <goal name="example3&#39;vc" expl="VC for example3" proved="true">
  <transf name="split_vc" proved="true" >
   <goal name="example3&#39;vc.0" expl="precondition" proved="true">
-<<<<<<< HEAD
-  <proof prover="2"><result status="valid" time="0.053312" steps="673"/></proof>
-=======
   <proof prover="2"><result status="valid" time="0.053312" steps="693"/></proof>
->>>>>>> c7268839
   </goal>
   <goal name="example3&#39;vc.1" expl="postcondition" proved="true">
   <transf name="assert" proved="true" arg1="let t = log2 (to_real x +. to_real y) in
@@ -491,27 +334,6 @@
       <goal name="example3&#39;vc.1.0.0.0.0" expl="apply premises" proved="true">
       <transf name="assert" proved="true" arg1="abs (to_real (x ++. y) -. (to_real x +. to_real y))
 &lt;=. (eps *. abs (to_real x +. to_real y))">
-<<<<<<< HEAD
-       <goal name="example3&#39;vc.1.0.0.0.0.0" expl="asserted formula" proved="true">
-       <proof prover="2"><result status="valid" time="0.123059" steps="850"/></proof>
-       </goal>
-       <goal name="example3&#39;vc.1.0.0.0.0.1" expl="apply premises" proved="true">
-       <proof prover="2"><result status="valid" time="0.045960" steps="114"/></proof>
-       </goal>
-      </transf>
-      </goal>
-      <goal name="example3&#39;vc.1.0.0.0.1" expl="apply premises" proved="true">
-      <proof prover="2"><result status="valid" time="0.057985" steps="117"/></proof>
-      </goal>
-      <goal name="example3&#39;vc.1.0.0.0.2" expl="apply premises" proved="true">
-      <proof prover="2"><result status="valid" time="0.063829" steps="96"/></proof>
-      </goal>
-      <goal name="example3&#39;vc.1.0.0.0.3" expl="apply premises" proved="true">
-      <proof prover="2"><result status="valid" time="0.051306" steps="95"/></proof>
-      </goal>
-      <goal name="example3&#39;vc.1.0.0.0.4" expl="apply premises" proved="true">
-      <proof prover="2"><result status="valid" time="0.044422" steps="92"/></proof>
-=======
         <goal name="example3&#39;vc.1.0.0.0.0.0.0" expl="asserted formula" proved="true">
         <proof prover="2"><result status="valid" time="0.148076" steps="886"/></proof>
         </goal>
@@ -536,34 +358,21 @@
       </goal>
       <goal name="example3&#39;vc.1.0.0.0.1" expl="asserted formula" proved="true">
       <proof prover="2"><result status="valid" time="0.388555" steps="3295"/></proof>
->>>>>>> c7268839
       </goal>
      </transf>
      </goal>
      <goal name="example3&#39;vc.1.0.0.1" expl="asserted formula" proved="true">
-<<<<<<< HEAD
-     <proof prover="2"><result status="valid" time="0.062671" steps="159"/></proof>
-=======
      <proof prover="2"><result status="valid" time="0.082150" steps="162"/></proof>
->>>>>>> c7268839
      </goal>
     </transf>
     </goal>
     <goal name="example3&#39;vc.1.0.1" expl="asserted formula" proved="true">
-<<<<<<< HEAD
-    <proof prover="2"><result status="valid" time="0.045043" steps="147"/></proof>
-=======
     <proof prover="2"><result status="valid" time="0.082359" steps="150"/></proof>
->>>>>>> c7268839
     </goal>
    </transf>
    </goal>
    <goal name="example3&#39;vc.1.1" expl="postcondition" proved="true">
-<<<<<<< HEAD
-   <proof prover="2"><result status="valid" time="0.052422" steps="141"/></proof>
-=======
    <proof prover="2"><result status="valid" time="0.052383" steps="144"/></proof>
->>>>>>> c7268839
    </goal>
   </transf>
   </goal>
@@ -572,11 +381,7 @@
  <goal name="example4&#39;vc" expl="VC for example4" proved="true">
  <transf name="split_vc" proved="true" >
   <goal name="example4&#39;vc.0" expl="precondition" proved="true">
-<<<<<<< HEAD
-  <proof prover="2"><result status="valid" time="0.044697" steps="673"/></proof>
-=======
   <proof prover="2"><result status="valid" time="0.044697" steps="693"/></proof>
->>>>>>> c7268839
   </goal>
   <goal name="example4&#39;vc.1" expl="postcondition" proved="true">
   <transf name="assert" proved="true" arg1="let t = log10 (to_real x +. to_real y) in
@@ -601,27 +406,6 @@
       <goal name="example4&#39;vc.1.0.0.0.0" expl="apply premises" proved="true">
       <transf name="assert" proved="true" arg1="abs (to_real (x ++. y) -. (to_real x +. to_real y))
 &lt;=. (eps *. abs (to_real x +. to_real y))">
-<<<<<<< HEAD
-       <goal name="example4&#39;vc.1.0.0.0.0.0" expl="asserted formula" proved="true">
-       <proof prover="2"><result status="valid" time="0.118403" steps="848"/></proof>
-       </goal>
-       <goal name="example4&#39;vc.1.0.0.0.0.1" expl="apply premises" proved="true">
-       <proof prover="2"><result status="valid" time="0.058122" steps="114"/></proof>
-       </goal>
-      </transf>
-      </goal>
-      <goal name="example4&#39;vc.1.0.0.0.1" expl="apply premises" proved="true">
-      <proof prover="2"><result status="valid" time="0.060417" steps="117"/></proof>
-      </goal>
-      <goal name="example4&#39;vc.1.0.0.0.2" expl="apply premises" proved="true">
-      <proof prover="2"><result status="valid" time="0.058808" steps="96"/></proof>
-      </goal>
-      <goal name="example4&#39;vc.1.0.0.0.3" expl="apply premises" proved="true">
-      <proof prover="2"><result status="valid" time="0.048075" steps="95"/></proof>
-      </goal>
-      <goal name="example4&#39;vc.1.0.0.0.4" expl="apply premises" proved="true">
-      <proof prover="2"><result status="valid" time="0.059876" steps="92"/></proof>
-=======
         <goal name="example4&#39;vc.1.0.0.0.0.0.0" expl="asserted formula" proved="true">
         <proof prover="2"><result status="valid" time="0.146172" steps="908"/></proof>
         </goal>
@@ -646,34 +430,21 @@
       </goal>
       <goal name="example4&#39;vc.1.0.0.0.1" expl="asserted formula" proved="true">
       <proof prover="2"><result status="valid" time="0.392742" steps="3307"/></proof>
->>>>>>> c7268839
       </goal>
      </transf>
      </goal>
      <goal name="example4&#39;vc.1.0.0.1" expl="asserted formula" proved="true">
-<<<<<<< HEAD
-     <proof prover="2"><result status="valid" time="0.053908" steps="159"/></proof>
-=======
      <proof prover="2"><result status="valid" time="0.103278" steps="162"/></proof>
->>>>>>> c7268839
      </goal>
     </transf>
     </goal>
     <goal name="example4&#39;vc.1.0.1" expl="asserted formula" proved="true">
-<<<<<<< HEAD
-    <proof prover="2"><result status="valid" time="0.056092" steps="147"/></proof>
-=======
     <proof prover="2"><result status="valid" time="0.067668" steps="150"/></proof>
->>>>>>> c7268839
     </goal>
    </transf>
    </goal>
    <goal name="example4&#39;vc.1.1" expl="postcondition" proved="true">
-<<<<<<< HEAD
-   <proof prover="2"><result status="valid" time="0.052061" steps="141"/></proof>
-=======
    <proof prover="2"><result status="valid" time="0.054962" steps="144"/></proof>
->>>>>>> c7268839
    </goal>
   </transf>
   </goal>
@@ -684,17 +455,10 @@
  <goal name="example1&#39;vc" expl="VC for example1" proved="true">
  <transf name="split_vc" proved="true" >
   <goal name="example1&#39;vc.0" expl="precondition" proved="true">
-<<<<<<< HEAD
-  <proof prover="2"><result status="valid" time="0.182782" steps="868"/></proof>
-  </goal>
-  <goal name="example1&#39;vc.1" expl="precondition" proved="true">
-  <proof prover="2"><result status="valid" time="0.075010" steps="1030"/></proof>
-=======
   <proof prover="2"><result status="valid" time="0.054807" steps="884"/></proof>
   </goal>
   <goal name="example1&#39;vc.1" expl="precondition" proved="true">
   <proof prover="2"><result status="valid" time="0.075010" steps="1026"/></proof>
->>>>>>> c7268839
   </goal>
   <goal name="example1&#39;vc.2" expl="postcondition" proved="true">
   <transf name="assert" proved="true" arg1="let t3 = log (exp (to_real y)) in
@@ -730,23 +494,6 @@
           *. (1.0 +. log_error))
          +. log_cst_error))">
        <goal name="example1&#39;vc.2.0.0.0.0.0" expl="asserted formula" proved="true">
-<<<<<<< HEAD
-       <transf name="apply" proved="true" arg1="log_double_error_propagation" arg2="with" arg3="exp_approx x">
-        <goal name="example1&#39;vc.2.0.0.0.0.0.0" expl="apply premises" proved="true">
-        <proof prover="2"><result status="valid" time="0.046615" steps="108"/></proof>
-        </goal>
-        <goal name="example1&#39;vc.2.0.0.0.0.0.1" expl="apply premises" proved="true">
-        <proof prover="2"><result status="valid" time="0.077588" steps="128"/></proof>
-        </goal>
-        <goal name="example1&#39;vc.2.0.0.0.0.0.2" expl="apply premises" proved="true">
-        <proof prover="2"><result status="valid" time="0.163685" steps="956"/></proof>
-        </goal>
-        <goal name="example1&#39;vc.2.0.0.0.0.0.3" expl="apply premises" proved="true">
-        <proof prover="2"><result status="valid" time="0.195230" steps="1094"/></proof>
-        </goal>
-        <goal name="example1&#39;vc.2.0.0.0.0.0.4" expl="apply premises" proved="true">
-        <proof prover="2"><result status="valid" time="0.049477" steps="103"/></proof>
-=======
        <transf name="assert" proved="true" arg1="abs
 (to_real ((fun (y0:udouble) -&gt; log_approx y0) @ exp_approx x)
  -. log (exp (to_real x)))
@@ -777,25 +524,16 @@
         </goal>
         <goal name="example1&#39;vc.2.0.0.0.0.0.1" expl="asserted formula" proved="true">
         <proof prover="2"><result status="valid" time="0.543854" steps="2814"/></proof>
->>>>>>> c7268839
         </goal>
        </transf>
        </goal>
        <goal name="example1&#39;vc.2.0.0.0.0.1" expl="asserted formula" proved="true">
-<<<<<<< HEAD
-       <proof prover="2"><result status="valid" time="1.649521" steps="9284"/></proof>
-=======
        <proof prover="2"><result status="valid" time="0.611111" steps="4828"/></proof>
->>>>>>> c7268839
        </goal>
       </transf>
       </goal>
       <goal name="example1&#39;vc.2.0.0.0.1" expl="apply premises" proved="true">
-<<<<<<< HEAD
-      <proof prover="2"><result status="valid" time="0.066088" steps="135"/></proof>
-=======
       <proof prover="2"><result status="valid" time="0.070171" steps="137"/></proof>
->>>>>>> c7268839
       </goal>
      </transf>
      </goal>
@@ -812,23 +550,6 @@
           *. (1.0 +. log_error))
          +. log_cst_error))">
        <goal name="example1&#39;vc.2.0.0.1.0.0" expl="asserted formula" proved="true">
-<<<<<<< HEAD
-       <transf name="apply" proved="true" arg1="log_double_error_propagation" arg2="with" arg3="exp_approx y">
-        <goal name="example1&#39;vc.2.0.0.1.0.0.0" expl="apply premises" proved="true">
-        <proof prover="2"><result status="valid" time="0.092261" steps="108"/></proof>
-        </goal>
-        <goal name="example1&#39;vc.2.0.0.1.0.0.1" expl="apply premises" proved="true">
-        <proof prover="2"><result status="valid" time="0.085263" steps="129"/></proof>
-        </goal>
-        <goal name="example1&#39;vc.2.0.0.1.0.0.2" expl="apply premises" proved="true">
-        <proof prover="2"><result status="valid" time="0.125015" steps="952"/></proof>
-        </goal>
-        <goal name="example1&#39;vc.2.0.0.1.0.0.3" expl="apply premises" proved="true">
-        <proof prover="2"><result status="valid" time="0.272445" steps="1058"/></proof>
-        </goal>
-        <goal name="example1&#39;vc.2.0.0.1.0.0.4" expl="apply premises" proved="true">
-        <proof prover="2"><result status="valid" time="0.043294" steps="103"/></proof>
-=======
        <transf name="assert" proved="true" arg1="abs
 (to_real ((fun (y0:udouble) -&gt; log_approx y0) @ exp_approx y)
  -. log (exp (to_real y)))
@@ -859,50 +580,20 @@
         </goal>
         <goal name="example1&#39;vc.2.0.0.1.0.0.1" expl="asserted formula" proved="true">
         <proof prover="2"><result status="valid" time="0.533058" steps="2452"/></proof>
->>>>>>> c7268839
         </goal>
        </transf>
        </goal>
        <goal name="example1&#39;vc.2.0.0.1.0.1" expl="asserted formula" proved="true">
-<<<<<<< HEAD
-       <proof prover="2"><result status="valid" time="1.671750" steps="10571"/></proof>
-=======
        <proof prover="2"><result status="valid" time="0.760841" steps="5103"/></proof>
->>>>>>> c7268839
        </goal>
       </transf>
       </goal>
       <goal name="example1&#39;vc.2.0.0.1.1" expl="apply premises" proved="true">
-<<<<<<< HEAD
-      <proof prover="2"><result status="valid" time="0.076072" steps="135"/></proof>
-=======
       <proof prover="2"><result status="valid" time="0.064598" steps="137"/></proof>
->>>>>>> c7268839
       </goal>
      </transf>
      </goal>
      <goal name="example1&#39;vc.2.0.0.2" expl="apply premises" proved="true">
-<<<<<<< HEAD
-     <proof prover="2"><result status="valid" time="0.079619" steps="110"/></proof>
-     </goal>
-     <goal name="example1&#39;vc.2.0.0.3" expl="apply premises" proved="true">
-     <proof prover="2"><result status="valid" time="0.062856" steps="110"/></proof>
-     </goal>
-     <goal name="example1&#39;vc.2.0.0.4" expl="apply premises" proved="true">
-     <proof prover="2"><result status="valid" time="0.078018" steps="103"/></proof>
-     </goal>
-     <goal name="example1&#39;vc.2.0.0.5" expl="apply premises" proved="true">
-     <proof prover="2"><result status="valid" time="0.051241" steps="103"/></proof>
-     </goal>
-     <goal name="example1&#39;vc.2.0.0.6" expl="apply premises" proved="true">
-     <proof prover="2"><result status="valid" time="0.143010" steps="649"/></proof>
-     </goal>
-     <goal name="example1&#39;vc.2.0.0.7" expl="apply premises" proved="true">
-     <proof prover="2"><result status="valid" time="0.125776" steps="649"/></proof>
-     </goal>
-     <goal name="example1&#39;vc.2.0.0.8" expl="apply premises" proved="true">
-     <proof prover="2"><result status="valid" time="0.050622" steps="103"/></proof>
-=======
      <proof prover="2"><result status="valid" time="0.068303" steps="114"/></proof>
      </goal>
      <goal name="example1&#39;vc.2.0.0.3" expl="apply premises" proved="true">
@@ -922,25 +613,16 @@
      </goal>
      <goal name="example1&#39;vc.2.0.0.8" expl="apply premises" proved="true">
      <proof prover="2"><result status="valid" time="0.061260" steps="105"/></proof>
->>>>>>> c7268839
      </goal>
     </transf>
     </goal>
     <goal name="example1&#39;vc.2.0.1" expl="asserted formula" proved="true">
-<<<<<<< HEAD
-    <proof prover="2"><result status="valid" time="0.099629" steps="304"/></proof>
-=======
     <proof prover="2"><result status="valid" time="0.115237" steps="303"/></proof>
->>>>>>> c7268839
     </goal>
    </transf>
    </goal>
    <goal name="example1&#39;vc.2.1" expl="postcondition" proved="true">
-<<<<<<< HEAD
-   <proof prover="2"><result status="valid" time="1.803939" steps="7003"/></proof>
-=======
    <proof prover="2"><result status="valid" time="0.110724" steps="305"/></proof>
->>>>>>> c7268839
    </goal>
   </transf>
   </goal>
@@ -949,11 +631,7 @@
  <goal name="example2&#39;vc" expl="VC for example2" proved="true">
  <transf name="split_vc" proved="true" >
   <goal name="example2&#39;vc.0" expl="precondition" proved="true">
-<<<<<<< HEAD
-  <proof prover="2"><result status="valid" time="0.104003" steps="1654"/></proof>
-=======
   <proof prover="2"><result status="valid" time="0.226941" steps="1648"/></proof>
->>>>>>> c7268839
   </goal>
   <goal name="example2&#39;vc.1" expl="postcondition" proved="true">
   <transf name="assert" proved="true" arg1="let t = log (exp (to_real x) +. exp (to_real y)) in
@@ -980,11 +658,6 @@
           *. (1.0 +. log_error))
          +. log_cst_error))">
      <goal name="example2&#39;vc.1.0.0.0" expl="asserted formula" proved="true">
-<<<<<<< HEAD
-     <transf name="apply" proved="true" arg1="log_double_error_propagation" arg2="with" arg3="exp_approx x ++. exp_approx y">
-      <goal name="example2&#39;vc.1.0.0.0.0" expl="apply premises" proved="true">
-      <transf name="assert" proved="true" arg1="abs
-=======
      <transf name="assert" proved="true" arg1="abs
 (to_real
  ((fun (y0:udouble) -&gt; log_approx y0) @ (exp_approx x ++. exp_approx y))
@@ -1002,43 +675,12 @@
       <transf name="apply" proved="true" arg1="log_double_error_propagation">
        <goal name="example2&#39;vc.1.0.0.0.0.0" expl="apply premises" proved="true">
        <transf name="assert" proved="true" arg1="abs
->>>>>>> c7268839
 (to_real (exp_approx x ++. exp_approx y)
  -. (exp (to_real x) +. exp (to_real y)))
 &lt;=. ((((exp_error +. exp_error) +. eps)
       *. (exp (to_real x) +. exp (to_real y)))
      +. ((((1.0 +. eps) +. exp_error) *. 0.0)
          +. (((1.0 +. eps) +. exp_error) *. 0.0)))">
-<<<<<<< HEAD
-       <goal name="example2&#39;vc.1.0.0.0.0.0" expl="asserted formula" proved="true">
-       <transf name="apply" proved="true" arg1="uadd_double_error_propagation" arg2="with" arg3="exp_approx x,exp_approx y">
-        <goal name="example2&#39;vc.1.0.0.0.0.0.0" expl="apply premises" proved="true">
-        <proof prover="2"><result status="valid" time="0.035143" steps="104"/></proof>
-        </goal>
-        <goal name="example2&#39;vc.1.0.0.0.0.0.1" expl="apply premises" proved="true">
-        <proof prover="2"><result status="valid" time="0.049222" steps="104"/></proof>
-        </goal>
-        <goal name="example2&#39;vc.1.0.0.0.0.0.2" expl="apply premises" proved="true">
-        <proof prover="2"><result status="valid" time="0.139292" steps="804"/></proof>
-        </goal>
-        <goal name="example2&#39;vc.1.0.0.0.0.0.3" expl="apply premises" proved="true">
-        <proof prover="2"><result status="valid" time="0.171368" steps="809"/></proof>
-        </goal>
-        <goal name="example2&#39;vc.1.0.0.0.0.0.4" expl="apply premises" proved="true">
-        <proof prover="2"><result status="valid" time="0.049820" steps="97"/></proof>
-        </goal>
-        <goal name="example2&#39;vc.1.0.0.0.0.0.5" expl="apply premises" proved="true">
-        <proof prover="2"><result status="valid" time="0.038747" steps="97"/></proof>
-        </goal>
-        <goal name="example2&#39;vc.1.0.0.0.0.0.6" expl="apply premises" proved="true">
-        <proof prover="2"><result status="valid" time="0.069408" steps="97"/></proof>
-        </goal>
-        <goal name="example2&#39;vc.1.0.0.0.0.0.7" expl="apply premises" proved="true">
-        <proof prover="2"><result status="valid" time="0.064671" steps="97"/></proof>
-        </goal>
-        <goal name="example2&#39;vc.1.0.0.0.0.0.8" expl="apply premises" proved="true">
-        <proof prover="2"><result status="valid" time="0.079208" steps="97"/></proof>
-=======
         <goal name="example2&#39;vc.1.0.0.0.0.0.0" expl="asserted formula" proved="true">
         <transf name="apply" proved="true" arg1="uadd_double_error_propagation" arg2="with" arg3="exp_approx x,exp_approx y">
          <goal name="example2&#39;vc.1.0.0.0.0.0.0.0" expl="apply premises" proved="true">
@@ -1072,28 +714,10 @@
         </goal>
         <goal name="example2&#39;vc.1.0.0.0.0.0.1" expl="apply premises" proved="true">
         <proof prover="2"><result status="valid" time="0.090206" steps="112"/></proof>
->>>>>>> c7268839
         </goal>
        </transf>
        </goal>
        <goal name="example2&#39;vc.1.0.0.0.0.1" expl="apply premises" proved="true">
-<<<<<<< HEAD
-       <proof prover="2"><result status="valid" time="0.079948" steps="108"/></proof>
-       </goal>
-      </transf>
-      </goal>
-      <goal name="example2&#39;vc.1.0.0.0.1" expl="apply premises" proved="true">
-      <proof prover="2"><result status="valid" time="0.059169" steps="123"/></proof>
-      </goal>
-      <goal name="example2&#39;vc.1.0.0.0.2" expl="apply premises" proved="true">
-      <proof prover="2"><result status="valid" time="0.105437" steps="605"/></proof>
-      </goal>
-      <goal name="example2&#39;vc.1.0.0.0.3" expl="apply premises" proved="true">
-      <proof prover="2"><result status="valid" time="0.223617" steps="1031"/></proof>
-      </goal>
-      <goal name="example2&#39;vc.1.0.0.0.4" expl="apply premises" proved="true">
-      <proof prover="2"><result status="valid" time="0.045605" steps="97"/></proof>
-=======
        <proof prover="2"><result status="valid" time="0.326717" steps="1763"/></proof>
        </goal>
        <goal name="example2&#39;vc.1.0.0.0.0.2" expl="apply premises" proved="true">
@@ -1109,34 +733,21 @@
       </goal>
       <goal name="example2&#39;vc.1.0.0.0.1" expl="asserted formula" proved="true">
       <proof prover="2"><result status="valid" time="0.438231" steps="3004"/></proof>
->>>>>>> c7268839
       </goal>
      </transf>
      </goal>
      <goal name="example2&#39;vc.1.0.0.1" expl="asserted formula" proved="true">
-<<<<<<< HEAD
-     <proof prover="2"><result status="valid" time="1.130455" steps="9772"/></proof>
-=======
      <proof prover="2"><result status="valid" time="0.585789" steps="4833"/></proof>
->>>>>>> c7268839
      </goal>
     </transf>
     </goal>
     <goal name="example2&#39;vc.1.0.1" expl="asserted formula" proved="true">
-<<<<<<< HEAD
-    <proof prover="2"><result status="valid" time="0.060244" steps="154"/></proof>
-=======
     <proof prover="2"><result status="valid" time="0.084211" steps="157"/></proof>
->>>>>>> c7268839
     </goal>
    </transf>
    </goal>
    <goal name="example2&#39;vc.1.1" expl="postcondition" proved="true">
-<<<<<<< HEAD
-   <proof prover="2"><result status="valid" time="0.065186" steps="158"/></proof>
-=======
    <proof prover="2"><result status="valid" time="0.077904" steps="162"/></proof>
->>>>>>> c7268839
    </goal>
   </transf>
   </goal>
@@ -1145,11 +756,7 @@
  <goal name="example3&#39;vc" expl="VC for example3" proved="true">
  <transf name="split_vc" proved="true" >
   <goal name="example3&#39;vc.0" expl="precondition" proved="true">
-<<<<<<< HEAD
-  <proof prover="2"><result status="valid" time="0.044315" steps="668"/></proof>
-=======
   <proof prover="2"><result status="valid" time="0.044315" steps="693"/></proof>
->>>>>>> c7268839
   </goal>
   <goal name="example3&#39;vc.1" expl="postcondition" proved="true">
   <transf name="assert" proved="true" arg1="let t = log2 (to_real x +. to_real y) in
@@ -1173,27 +780,6 @@
       <goal name="example3&#39;vc.1.0.0.0.0" expl="apply premises" proved="true">
       <transf name="assert" proved="true" arg1="abs (to_real (x ++. y) -. (to_real x +. to_real y))
 &lt;=. (eps *. abs (to_real x +. to_real y))">
-<<<<<<< HEAD
-       <goal name="example3&#39;vc.1.0.0.0.0.0" expl="asserted formula" proved="true">
-       <proof prover="2"><result status="valid" time="0.122078" steps="849"/></proof>
-       </goal>
-       <goal name="example3&#39;vc.1.0.0.0.0.1" expl="apply premises" proved="true">
-       <proof prover="2"><result status="valid" time="0.046257" steps="114"/></proof>
-       </goal>
-      </transf>
-      </goal>
-      <goal name="example3&#39;vc.1.0.0.0.1" expl="apply premises" proved="true">
-      <proof prover="2"><result status="valid" time="0.049404" steps="117"/></proof>
-      </goal>
-      <goal name="example3&#39;vc.1.0.0.0.2" expl="apply premises" proved="true">
-      <proof prover="2"><result status="valid" time="0.069733" steps="96"/></proof>
-      </goal>
-      <goal name="example3&#39;vc.1.0.0.0.3" expl="apply premises" proved="true">
-      <proof prover="2"><result status="valid" time="0.037519" steps="95"/></proof>
-      </goal>
-      <goal name="example3&#39;vc.1.0.0.0.4" expl="apply premises" proved="true">
-      <proof prover="2"><result status="valid" time="0.051083" steps="92"/></proof>
-=======
         <goal name="example3&#39;vc.1.0.0.0.0.0.0" expl="asserted formula" proved="true">
         <proof prover="2"><result status="valid" time="0.148789" steps="880"/></proof>
         </goal>
@@ -1218,34 +804,21 @@
       </goal>
       <goal name="example3&#39;vc.1.0.0.0.1" expl="asserted formula" proved="true">
       <proof prover="2"><result status="valid" time="0.363974" steps="3292"/></proof>
->>>>>>> c7268839
       </goal>
      </transf>
      </goal>
      <goal name="example3&#39;vc.1.0.0.1" expl="asserted formula" proved="true">
-<<<<<<< HEAD
-     <proof prover="2"><result status="valid" time="0.060299" steps="159"/></proof>
-=======
      <proof prover="2"><result status="valid" time="0.099475" steps="162"/></proof>
->>>>>>> c7268839
      </goal>
     </transf>
     </goal>
     <goal name="example3&#39;vc.1.0.1" expl="asserted formula" proved="true">
-<<<<<<< HEAD
-    <proof prover="2"><result status="valid" time="0.048685" steps="147"/></proof>
-=======
     <proof prover="2"><result status="valid" time="0.092457" steps="150"/></proof>
->>>>>>> c7268839
     </goal>
    </transf>
    </goal>
    <goal name="example3&#39;vc.1.1" expl="postcondition" proved="true">
-<<<<<<< HEAD
-   <proof prover="2"><result status="valid" time="0.056159" steps="141"/></proof>
-=======
    <proof prover="2"><result status="valid" time="0.048929" steps="144"/></proof>
->>>>>>> c7268839
    </goal>
   </transf>
   </goal>
@@ -1254,11 +827,7 @@
  <goal name="example4&#39;vc" expl="VC for example4" proved="true">
  <transf name="split_vc" proved="true" >
   <goal name="example4&#39;vc.0" expl="precondition" proved="true">
-<<<<<<< HEAD
-  <proof prover="2"><result status="valid" time="0.160185" steps="668"/></proof>
-=======
   <proof prover="2"><result status="valid" time="0.160185" steps="693"/></proof>
->>>>>>> c7268839
   </goal>
   <goal name="example4&#39;vc.1" expl="postcondition" proved="true">
   <transf name="assert" proved="true" arg1="let t = log10 (to_real x +. to_real y) in
@@ -1283,27 +852,6 @@
       <goal name="example4&#39;vc.1.0.0.0.0" expl="apply premises" proved="true">
       <transf name="assert" proved="true" arg1="abs (to_real (x ++. y) -. (to_real x +. to_real y))
 &lt;=. (eps *. abs (to_real x +. to_real y))">
-<<<<<<< HEAD
-       <goal name="example4&#39;vc.1.0.0.0.0.0" expl="asserted formula" proved="true">
-       <proof prover="2"><result status="valid" time="0.121369" steps="846"/></proof>
-       </goal>
-       <goal name="example4&#39;vc.1.0.0.0.0.1" expl="apply premises" proved="true">
-       <proof prover="2"><result status="valid" time="0.043368" steps="114"/></proof>
-       </goal>
-      </transf>
-      </goal>
-      <goal name="example4&#39;vc.1.0.0.0.1" expl="apply premises" proved="true">
-      <proof prover="2"><result status="valid" time="0.049779" steps="117"/></proof>
-      </goal>
-      <goal name="example4&#39;vc.1.0.0.0.2" expl="apply premises" proved="true">
-      <proof prover="2"><result status="valid" time="0.077287" steps="96"/></proof>
-      </goal>
-      <goal name="example4&#39;vc.1.0.0.0.3" expl="apply premises" proved="true">
-      <proof prover="2"><result status="valid" time="0.049172" steps="95"/></proof>
-      </goal>
-      <goal name="example4&#39;vc.1.0.0.0.4" expl="apply premises" proved="true">
-      <proof prover="2"><result status="valid" time="0.040090" steps="92"/></proof>
-=======
         <goal name="example4&#39;vc.1.0.0.0.0.0.0" expl="asserted formula" proved="true">
         <proof prover="2"><result status="valid" time="0.121941" steps="880"/></proof>
         </goal>
@@ -1328,34 +876,21 @@
       </goal>
       <goal name="example4&#39;vc.1.0.0.0.1" expl="asserted formula" proved="true">
       <proof prover="2"><result status="valid" time="0.342076" steps="3294"/></proof>
->>>>>>> c7268839
       </goal>
      </transf>
      </goal>
      <goal name="example4&#39;vc.1.0.0.1" expl="asserted formula" proved="true">
-<<<<<<< HEAD
-     <proof prover="2"><result status="valid" time="0.058860" steps="159"/></proof>
-=======
      <proof prover="2"><result status="valid" time="0.088775" steps="162"/></proof>
->>>>>>> c7268839
      </goal>
     </transf>
     </goal>
     <goal name="example4&#39;vc.1.0.1" expl="asserted formula" proved="true">
-<<<<<<< HEAD
-    <proof prover="2"><result status="valid" time="0.053859" steps="147"/></proof>
-=======
     <proof prover="2"><result status="valid" time="0.052002" steps="150"/></proof>
->>>>>>> c7268839
     </goal>
    </transf>
    </goal>
    <goal name="example4&#39;vc.1.1" expl="postcondition" proved="true">
-<<<<<<< HEAD
-   <proof prover="2"><result status="valid" time="0.048498" steps="141"/></proof>
-=======
    <proof prover="2"><result status="valid" time="0.054852" steps="144"/></proof>
->>>>>>> c7268839
    </goal>
   </transf>
   </goal>
