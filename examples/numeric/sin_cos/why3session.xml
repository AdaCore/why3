--- conflicted
+++ resolved
@@ -30,24 +30,6 @@
       <goal name="sin_simple_example&#39;vc.0.0.0.0.0" expl="apply premises" proved="true">
       <transf name="assert" proved="true" arg1="abs (to_real (x ++. y) -. (to_real x +. to_real y))
 &lt;=. (eps *. abs (to_real x +. to_real y))">
-<<<<<<< HEAD
-       <goal name="sin_simple_example&#39;vc.0.0.0.0.0.0" expl="asserted formula" proved="true">
-       <proof prover="1"><result status="valid" time="0.149308" steps="1024"/></proof>
-       </goal>
-       <goal name="sin_simple_example&#39;vc.0.0.0.0.0.1" expl="apply premises" proved="true">
-       <proof prover="1"><result status="valid" time="0.044091" steps="118"/></proof>
-       </goal>
-      </transf>
-      </goal>
-      <goal name="sin_simple_example&#39;vc.0.0.0.0.1" expl="apply premises" proved="true">
-      <proof prover="1"><result status="valid" time="0.053883" steps="110"/></proof>
-      </goal>
-      <goal name="sin_simple_example&#39;vc.0.0.0.0.2" expl="apply premises" proved="true">
-      <proof prover="1"><result status="valid" time="0.079057" steps="93"/></proof>
-      </goal>
-      <goal name="sin_simple_example&#39;vc.0.0.0.0.3" expl="apply premises" proved="true">
-      <proof prover="1"><result status="valid" time="0.042776" steps="86"/></proof>
-=======
         <goal name="sin_simple_example&#39;vc.0.0.0.0.0.0.0" expl="asserted formula" proved="true">
         <proof prover="1"><result status="valid" time="0.170096" steps="981"/></proof>
         </goal>
@@ -69,34 +51,21 @@
       </goal>
       <goal name="sin_simple_example&#39;vc.0.0.0.0.1" expl="asserted formula" proved="true">
       <proof prover="1"><result status="valid" time="1.503053" steps="7419"/></proof>
->>>>>>> c7268839
       </goal>
      </transf>
      </goal>
      <goal name="sin_simple_example&#39;vc.0.0.0.1" expl="asserted formula" proved="true">
-<<<<<<< HEAD
-     <proof prover="1"><result status="valid" time="0.080002" steps="156"/></proof>
-=======
      <proof prover="1"><result status="valid" time="0.073611" steps="153"/></proof>
->>>>>>> c7268839
      </goal>
     </transf>
     </goal>
     <goal name="sin_simple_example&#39;vc.0.0.1" expl="asserted formula" proved="true">
-<<<<<<< HEAD
-    <proof prover="1"><result status="valid" time="0.089498" steps="226"/></proof>
-=======
     <proof prover="1"><result status="valid" time="0.122115" steps="224"/></proof>
->>>>>>> c7268839
     </goal>
    </transf>
    </goal>
    <goal name="sin_simple_example&#39;vc.0.1" expl="postcondition" proved="true">
-<<<<<<< HEAD
-   <proof prover="1"><result status="valid" time="0.070304" steps="225"/></proof>
-=======
    <proof prover="1"><result status="valid" time="0.072747" steps="224"/></proof>
->>>>>>> c7268839
    </goal>
   </transf>
   </goal>
@@ -124,24 +93,6 @@
       <goal name="cos_simple_example&#39;vc.0.0.0.0.0" expl="apply premises" proved="true">
       <transf name="assert" proved="true" arg1="abs (to_real (x --. y) -. (to_real x -. to_real y))
 &lt;=. (eps *. abs (to_real x -. to_real y))">
-<<<<<<< HEAD
-       <goal name="cos_simple_example&#39;vc.0.0.0.0.0.0" expl="asserted formula" proved="true">
-       <proof prover="1"><result status="valid" time="0.185540" steps="1036"/></proof>
-       </goal>
-       <goal name="cos_simple_example&#39;vc.0.0.0.0.0.1" expl="apply premises" proved="true">
-       <proof prover="1"><result status="valid" time="0.066626" steps="118"/></proof>
-       </goal>
-      </transf>
-      </goal>
-      <goal name="cos_simple_example&#39;vc.0.0.0.0.1" expl="apply premises" proved="true">
-      <proof prover="1"><result status="valid" time="0.046303" steps="110"/></proof>
-      </goal>
-      <goal name="cos_simple_example&#39;vc.0.0.0.0.2" expl="apply premises" proved="true">
-      <proof prover="1"><result status="valid" time="0.077615" steps="93"/></proof>
-      </goal>
-      <goal name="cos_simple_example&#39;vc.0.0.0.0.3" expl="apply premises" proved="true">
-      <proof prover="1"><result status="valid" time="0.055899" steps="86"/></proof>
-=======
         <goal name="cos_simple_example&#39;vc.0.0.0.0.0.0.0" expl="asserted formula" proved="true">
         <proof prover="1"><result status="valid" time="0.157239" steps="982"/></proof>
         </goal>
@@ -163,32 +114,20 @@
       </goal>
       <goal name="cos_simple_example&#39;vc.0.0.0.0.1" expl="asserted formula" proved="true">
       <proof prover="1"><result status="valid" time="1.186515" steps="5091"/></proof>
->>>>>>> c7268839
       </goal>
      </transf>
      </goal>
      <goal name="cos_simple_example&#39;vc.0.0.0.1" expl="asserted formula" proved="true">
-<<<<<<< HEAD
-     <proof prover="1"><result status="valid" time="0.063848" steps="156"/></proof>
-=======
      <proof prover="1"><result status="valid" time="0.074177" steps="153"/></proof>
->>>>>>> c7268839
      </goal>
     </transf>
     </goal>
     <goal name="cos_simple_example&#39;vc.0.0.1" expl="asserted formula" proved="true">
-<<<<<<< HEAD
-    <proof prover="1"><result status="valid" time="0.085346" steps="226"/></proof>
-=======
     <proof prover="1"><result status="valid" time="0.092653" steps="224"/></proof>
->>>>>>> c7268839
     </goal>
    </transf>
    </goal>
    <goal name="cos_simple_example&#39;vc.0.1" expl="postcondition" proved="true">
-<<<<<<< HEAD
-   <proof prover="1"><result status="valid" time="0.080404" steps="225"/></proof>
-=======
    <proof prover="1"><result status="valid" time="0.078860" steps="223"/></proof>
    </goal>
   </transf>
@@ -406,7 +345,6 @@
    </goal>
    <goal name="cos_and_sine_example&#39;vc.0.1" expl="postcondition" proved="true">
    <proof prover="1"><result status="valid" time="0.849804" steps="17980"/></proof>
->>>>>>> c7268839
    </goal>
   </transf>
   </goal>
@@ -474,33 +412,6 @@
        <goal name="kinematics&#39;vc.0.0.0.0.0.0" expl="asserted formula" proved="true">
        <transf name="apply" proved="true" arg1="umul_single_error_propagation" arg2="with" arg3="zeropointfive,sin_approx theta1">
         <goal name="kinematics&#39;vc.0.0.0.0.0.0.0" expl="apply premises" proved="true">
-<<<<<<< HEAD
-        <proof prover="1"><result status="valid" time="0.044506" steps="109"/></proof>
-        </goal>
-        <goal name="kinematics&#39;vc.0.0.0.0.0.0.1" expl="apply premises" proved="true">
-        <proof prover="1"><result status="valid" time="0.073383" steps="128"/></proof>
-        </goal>
-        <goal name="kinematics&#39;vc.0.0.0.0.0.0.2" expl="apply premises" proved="true">
-        <proof prover="1"><result status="valid" time="0.052346" steps="107"/></proof>
-        </goal>
-        <goal name="kinematics&#39;vc.0.0.0.0.0.0.3" expl="apply premises" proved="true">
-        <proof prover="1"><result status="valid" time="0.063278" steps="110"/></proof>
-        </goal>
-        <goal name="kinematics&#39;vc.0.0.0.0.0.0.4" expl="apply premises" proved="true">
-        <proof prover="1"><result status="valid" time="0.048989" steps="103"/></proof>
-        </goal>
-        <goal name="kinematics&#39;vc.0.0.0.0.0.0.5" expl="apply premises" proved="true">
-        <proof prover="1"><result status="valid" time="0.061158" steps="103"/></proof>
-        </goal>
-        <goal name="kinematics&#39;vc.0.0.0.0.0.0.6" expl="apply premises" proved="true">
-        <proof prover="1"><result status="valid" time="0.068512" steps="103"/></proof>
-        </goal>
-        <goal name="kinematics&#39;vc.0.0.0.0.0.0.7" expl="apply premises" proved="true">
-        <proof prover="1"><result status="valid" time="0.050710" steps="103"/></proof>
-        </goal>
-        <goal name="kinematics&#39;vc.0.0.0.0.0.0.8" expl="apply premises" proved="true">
-        <proof prover="1"><result status="valid" time="0.071956" steps="102"/></proof>
-=======
         <proof prover="1"><result status="valid" time="0.047822" steps="104"/></proof>
         </goal>
         <goal name="kinematics&#39;vc.0.0.0.0.0.0.1" expl="apply premises" proved="true">
@@ -526,25 +437,16 @@
         </goal>
         <goal name="kinematics&#39;vc.0.0.0.0.0.0.8" expl="apply premises" proved="true">
         <proof prover="1"><result status="valid" time="0.060439" steps="98"/></proof>
->>>>>>> c7268839
         </goal>
        </transf>
        </goal>
        <goal name="kinematics&#39;vc.0.0.0.0.0.1" expl="asserted formula" proved="true">
-<<<<<<< HEAD
-       <proof prover="1"><result status="valid" time="0.073618" steps="191"/></proof>
-=======
        <proof prover="1"><result status="valid" time="0.107852" steps="186"/></proof>
->>>>>>> c7268839
        </goal>
       </transf>
       </goal>
       <goal name="kinematics&#39;vc.0.0.0.0.1" expl="apply premises" proved="true">
-<<<<<<< HEAD
-      <proof prover="1"><result status="valid" time="0.061696" steps="146"/></proof>
-=======
       <proof prover="1"><result status="valid" time="0.043450" steps="144"/></proof>
->>>>>>> c7268839
       </goal>
      </transf>
      </goal>
@@ -590,11 +492,7 @@
        <goal name="kinematics&#39;vc.0.0.0.1.0.0" expl="asserted formula" proved="true">
        <transf name="apply" proved="true" arg1="umul_single_error_propagation" arg2="with" arg3="twopoint5,sin_approx (theta1 ++. theta2)">
         <goal name="kinematics&#39;vc.0.0.0.1.0.0.0" expl="apply premises" proved="true">
-<<<<<<< HEAD
-        <proof prover="1"><result status="valid" time="0.063972" steps="109"/></proof>
-=======
         <proof prover="1"><result status="valid" time="0.082837" steps="104"/></proof>
->>>>>>> c7268839
         </goal>
         <goal name="kinematics&#39;vc.0.0.0.1.0.0.1" expl="apply premises" proved="true">
         <transf name="assert" proved="true" arg1="abs
@@ -616,24 +514,6 @@
            <goal name="kinematics&#39;vc.0.0.0.1.0.0.1.0.0.0" expl="apply premises" proved="true">
            <transf name="assert" proved="true" arg1="abs (to_real (theta1 ++. theta2) -. (to_real theta1 +. to_real theta2))
 &lt;=. (eps *. abs (to_real theta1 +. to_real theta2))">
-<<<<<<< HEAD
-            <goal name="kinematics&#39;vc.0.0.0.1.0.0.1.0.0.0.0" expl="asserted formula" proved="true">
-            <proof prover="1"><result status="valid" time="0.202159" steps="1200"/></proof>
-            </goal>
-            <goal name="kinematics&#39;vc.0.0.0.1.0.0.1.0.0.0.1" expl="apply premises" proved="true">
-            <proof prover="1"><result status="valid" time="0.065883" steps="135"/></proof>
-            </goal>
-           </transf>
-           </goal>
-           <goal name="kinematics&#39;vc.0.0.0.1.0.0.1.0.0.1" expl="apply premises" proved="true">
-           <proof prover="1"><result status="valid" time="0.066114" steps="129"/></proof>
-           </goal>
-           <goal name="kinematics&#39;vc.0.0.0.1.0.0.1.0.0.2" expl="apply premises" proved="true">
-           <proof prover="1"><result status="valid" time="0.080581" steps="108"/></proof>
-           </goal>
-           <goal name="kinematics&#39;vc.0.0.0.1.0.0.1.0.0.3" expl="apply premises" proved="true">
-           <proof prover="1"><result status="valid" time="0.047109" steps="103"/></proof>
-=======
              <goal name="kinematics&#39;vc.0.0.0.1.0.0.1.0.0.0.0.0" expl="asserted formula" proved="true">
              <proof prover="1"><result status="valid" time="0.189567" steps="1687"/></proof>
              </goal>
@@ -655,50 +535,20 @@
            </goal>
            <goal name="kinematics&#39;vc.0.0.0.1.0.0.1.0.0.1" expl="asserted formula" proved="true">
            <proof prover="1"><result status="valid" time="1.436816" steps="18186"/></proof>
->>>>>>> c7268839
            </goal>
           </transf>
           </goal>
           <goal name="kinematics&#39;vc.0.0.0.1.0.0.1.0.1" expl="asserted formula" proved="true">
-<<<<<<< HEAD
-          <proof prover="1"><result status="valid" time="0.091503" steps="172"/></proof>
-=======
           <proof prover="1"><result status="valid" time="0.070170" steps="166"/></proof>
->>>>>>> c7268839
           </goal>
          </transf>
          </goal>
          <goal name="kinematics&#39;vc.0.0.0.1.0.0.1.1" expl="apply premises" proved="true">
-<<<<<<< HEAD
-         <proof prover="1"><result status="valid" time="0.080526" steps="169"/></proof>
-=======
          <proof prover="1"><result status="valid" time="0.095478" steps="167"/></proof>
->>>>>>> c7268839
          </goal>
         </transf>
         </goal>
         <goal name="kinematics&#39;vc.0.0.0.1.0.0.2" expl="apply premises" proved="true">
-<<<<<<< HEAD
-        <proof prover="1"><result status="valid" time="0.052525" steps="107"/></proof>
-        </goal>
-        <goal name="kinematics&#39;vc.0.0.0.1.0.0.3" expl="apply premises" proved="true">
-        <proof prover="1"><result status="valid" time="0.057478" steps="111"/></proof>
-        </goal>
-        <goal name="kinematics&#39;vc.0.0.0.1.0.0.4" expl="apply premises" proved="true">
-        <proof prover="1"><result status="valid" time="0.048157" steps="103"/></proof>
-        </goal>
-        <goal name="kinematics&#39;vc.0.0.0.1.0.0.5" expl="apply premises" proved="true">
-        <proof prover="1"><result status="valid" time="0.055488" steps="103"/></proof>
-        </goal>
-        <goal name="kinematics&#39;vc.0.0.0.1.0.0.6" expl="apply premises" proved="true">
-        <proof prover="1"><result status="valid" time="0.039220" steps="103"/></proof>
-        </goal>
-        <goal name="kinematics&#39;vc.0.0.0.1.0.0.7" expl="apply premises" proved="true">
-        <proof prover="1"><result status="valid" time="0.043457" steps="110"/></proof>
-        </goal>
-        <goal name="kinematics&#39;vc.0.0.0.1.0.0.8" expl="apply premises" proved="true">
-        <proof prover="1"><result status="valid" time="0.043326" steps="102"/></proof>
-=======
         <proof prover="1"><result status="valid" time="0.066555" steps="104"/></proof>
         </goal>
         <goal name="kinematics&#39;vc.0.0.0.1.0.0.3" expl="apply premises" proved="true">
@@ -718,50 +568,20 @@
         </goal>
         <goal name="kinematics&#39;vc.0.0.0.1.0.0.8" expl="apply premises" proved="true">
         <proof prover="1"><result status="valid" time="0.052515" steps="98"/></proof>
->>>>>>> c7268839
         </goal>
        </transf>
        </goal>
        <goal name="kinematics&#39;vc.0.0.0.1.0.1" expl="asserted formula" proved="true">
-<<<<<<< HEAD
-       <proof prover="1"><result status="valid" time="0.169860" steps="342"/></proof>
-=======
        <proof prover="1"><result status="valid" time="0.224590" steps="337"/></proof>
->>>>>>> c7268839
        </goal>
       </transf>
       </goal>
       <goal name="kinematics&#39;vc.0.0.0.1.1" expl="apply premises" proved="true">
-<<<<<<< HEAD
-      <proof prover="1"><result status="valid" time="0.108030" steps="238"/></proof>
-=======
       <proof prover="1"><result status="valid" time="0.104502" steps="233"/></proof>
->>>>>>> c7268839
       </goal>
      </transf>
      </goal>
      <goal name="kinematics&#39;vc.0.0.0.2" expl="apply premises" proved="true">
-<<<<<<< HEAD
-     <proof prover="1"><result status="valid" time="0.074750" steps="111"/></proof>
-     </goal>
-     <goal name="kinematics&#39;vc.0.0.0.3" expl="apply premises" proved="true">
-     <proof prover="1"><result status="valid" time="0.083805" steps="111"/></proof>
-     </goal>
-     <goal name="kinematics&#39;vc.0.0.0.4" expl="apply premises" proved="true">
-     <proof prover="1"><result status="valid" time="0.070014" steps="103"/></proof>
-     </goal>
-     <goal name="kinematics&#39;vc.0.0.0.5" expl="apply premises" proved="true">
-     <proof prover="1"><result status="valid" time="0.066067" steps="103"/></proof>
-     </goal>
-     <goal name="kinematics&#39;vc.0.0.0.6" expl="apply premises" proved="true">
-     <proof prover="1"><result status="valid" time="0.049309" steps="103"/></proof>
-     </goal>
-     <goal name="kinematics&#39;vc.0.0.0.7" expl="apply premises" proved="true">
-     <proof prover="1"><result status="valid" time="0.069309" steps="119"/></proof>
-     </goal>
-     <goal name="kinematics&#39;vc.0.0.0.8" expl="apply premises" proved="true">
-     <proof prover="1"><result status="valid" time="0.053391" steps="102"/></proof>
-=======
      <proof prover="1"><result status="valid" time="0.053401" steps="107"/></proof>
      </goal>
      <goal name="kinematics&#39;vc.0.0.0.3" expl="apply premises" proved="true">
@@ -781,25 +601,16 @@
      </goal>
      <goal name="kinematics&#39;vc.0.0.0.8" expl="apply premises" proved="true">
      <proof prover="1"><result status="valid" time="0.043839" steps="98"/></proof>
->>>>>>> c7268839
      </goal>
     </transf>
     </goal>
     <goal name="kinematics&#39;vc.0.0.1" expl="asserted formula" proved="true">
-<<<<<<< HEAD
-    <proof prover="1"><result status="valid" time="0.270766" steps="497"/></proof>
-=======
     <proof prover="1"><result status="valid" time="0.277404" steps="492"/></proof>
->>>>>>> c7268839
     </goal>
    </transf>
    </goal>
    <goal name="kinematics&#39;vc.0.1" expl="postcondition" proved="true">
-<<<<<<< HEAD
-   <proof prover="1"><result status="valid" time="0.248928" steps="484"/></proof>
-=======
    <proof prover="1"><result status="valid" time="0.339464" steps="512"/></proof>
->>>>>>> c7268839
    </goal>
   </transf>
   </goal>
@@ -962,33 +773,6 @@
             <goal name="raytracer&#39;vc.0.0.0.0.0.0.0.0.0.0.0" expl="asserted formula" proved="true">
             <transf name="apply" proved="true" arg1="umul_single_error_propagation" arg2="with" arg3="nx,cos_approx theta">
              <goal name="raytracer&#39;vc.0.0.0.0.0.0.0.0.0.0.0.0" expl="apply premises" proved="true">
-<<<<<<< HEAD
-             <proof prover="1"><result status="valid" time="0.056158" steps="123"/></proof>
-             </goal>
-             <goal name="raytracer&#39;vc.0.0.0.0.0.0.0.0.0.0.0.1" expl="apply premises" proved="true">
-             <proof prover="1"><result status="valid" time="0.066121" steps="151"/></proof>
-             </goal>
-             <goal name="raytracer&#39;vc.0.0.0.0.0.0.0.0.0.0.0.2" expl="apply premises" proved="true">
-             <proof prover="1"><result status="valid" time="0.062089" steps="126"/></proof>
-             </goal>
-             <goal name="raytracer&#39;vc.0.0.0.0.0.0.0.0.0.0.0.3" expl="apply premises" proved="true">
-             <proof prover="1"><result status="valid" time="0.068813" steps="127"/></proof>
-             </goal>
-             <goal name="raytracer&#39;vc.0.0.0.0.0.0.0.0.0.0.0.4" expl="apply premises" proved="true">
-             <proof prover="1"><result status="valid" time="0.059077" steps="118"/></proof>
-             </goal>
-             <goal name="raytracer&#39;vc.0.0.0.0.0.0.0.0.0.0.0.5" expl="apply premises" proved="true">
-             <proof prover="1"><result status="valid" time="0.071518" steps="117"/></proof>
-             </goal>
-             <goal name="raytracer&#39;vc.0.0.0.0.0.0.0.0.0.0.0.6" expl="apply premises" proved="true">
-             <proof prover="1"><result status="valid" time="0.091005" steps="118"/></proof>
-             </goal>
-             <goal name="raytracer&#39;vc.0.0.0.0.0.0.0.0.0.0.0.7" expl="apply premises" proved="true">
-             <proof prover="1"><result status="valid" time="0.059260" steps="118"/></proof>
-             </goal>
-             <goal name="raytracer&#39;vc.0.0.0.0.0.0.0.0.0.0.0.8" expl="apply premises" proved="true">
-             <proof prover="1"><result status="valid" time="0.051976" steps="117"/></proof>
-=======
              <proof prover="1"><result status="valid" time="0.053662" steps="118"/></proof>
              </goal>
              <goal name="raytracer&#39;vc.0.0.0.0.0.0.0.0.0.0.0.1" expl="apply premises" proved="true">
@@ -1014,53 +798,20 @@
              </goal>
              <goal name="raytracer&#39;vc.0.0.0.0.0.0.0.0.0.0.0.8" expl="apply premises" proved="true">
              <proof prover="1"><result status="valid" time="0.045234" steps="113"/></proof>
->>>>>>> c7268839
              </goal>
             </transf>
             </goal>
             <goal name="raytracer&#39;vc.0.0.0.0.0.0.0.0.0.0.1" expl="asserted formula" proved="true">
-<<<<<<< HEAD
-            <proof prover="1"><result status="valid" time="0.123970" steps="498"/></proof>
-=======
             <proof prover="1"><result status="valid" time="0.108657" steps="494"/></proof>
->>>>>>> c7268839
             </goal>
            </transf>
            </goal>
            <goal name="raytracer&#39;vc.0.0.0.0.0.0.0.0.0.1" expl="apply premises" proved="true">
-<<<<<<< HEAD
-           <proof prover="1"><result status="valid" time="0.099025" steps="184"/></proof>
-=======
            <proof prover="1"><result status="valid" time="0.059505" steps="181"/></proof>
->>>>>>> c7268839
            </goal>
           </transf>
           </goal>
           <goal name="raytracer&#39;vc.0.0.0.0.0.0.0.0.1" expl="apply premises" proved="true">
-<<<<<<< HEAD
-          <proof prover="1"><result status="valid" time="0.071961" steps="142"/></proof>
-          </goal>
-          <goal name="raytracer&#39;vc.0.0.0.0.0.0.0.0.2" expl="apply premises" proved="true">
-          <proof prover="1"><result status="valid" time="0.089523" steps="136"/></proof>
-          </goal>
-          <goal name="raytracer&#39;vc.0.0.0.0.0.0.0.0.3" expl="apply premises" proved="true">
-          <proof prover="1"><result status="valid" time="0.062211" steps="126"/></proof>
-          </goal>
-          <goal name="raytracer&#39;vc.0.0.0.0.0.0.0.0.4" expl="apply premises" proved="true">
-          <proof prover="1"><result status="valid" time="0.048357" steps="118"/></proof>
-          </goal>
-          <goal name="raytracer&#39;vc.0.0.0.0.0.0.0.0.5" expl="apply premises" proved="true">
-          <proof prover="1"><result status="valid" time="0.056124" steps="117"/></proof>
-          </goal>
-          <goal name="raytracer&#39;vc.0.0.0.0.0.0.0.0.6" expl="apply premises" proved="true">
-          <proof prover="1"><result status="valid" time="0.060122" steps="118"/></proof>
-          </goal>
-          <goal name="raytracer&#39;vc.0.0.0.0.0.0.0.0.7" expl="apply premises" proved="true">
-          <proof prover="1"><result status="valid" time="0.065385" steps="118"/></proof>
-          </goal>
-          <goal name="raytracer&#39;vc.0.0.0.0.0.0.0.0.8" expl="apply premises" proved="true">
-          <proof prover="1"><result status="valid" time="0.063626" steps="117"/></proof>
-=======
           <proof prover="1"><result status="valid" time="0.074397" steps="139"/></proof>
           </goal>
           <goal name="raytracer&#39;vc.0.0.0.0.0.0.0.0.2" expl="apply premises" proved="true">
@@ -1083,16 +834,11 @@
           </goal>
           <goal name="raytracer&#39;vc.0.0.0.0.0.0.0.0.8" expl="apply premises" proved="true">
           <proof prover="1"><result status="valid" time="0.055885" steps="113"/></proof>
->>>>>>> c7268839
           </goal>
          </transf>
          </goal>
          <goal name="raytracer&#39;vc.0.0.0.0.0.0.0.1" expl="asserted formula" proved="true">
-<<<<<<< HEAD
-         <proof prover="1"><result status="valid" time="0.253808" steps="644"/></proof>
-=======
          <proof prover="1"><result status="valid" time="0.240247" steps="688"/></proof>
->>>>>>> c7268839
          </goal>
         </transf>
         </goal>
@@ -1124,33 +870,6 @@
          <goal name="raytracer&#39;vc.0.0.0.0.0.1.0.0" expl="asserted formula" proved="true">
          <transf name="apply" proved="true" arg1="umul_single_error_propagation" arg2="with" arg3="ny,sin_approx theta">
           <goal name="raytracer&#39;vc.0.0.0.0.0.1.0.0.0" expl="apply premises" proved="true">
-<<<<<<< HEAD
-          <proof prover="1"><result status="valid" time="0.081342" steps="123"/></proof>
-          </goal>
-          <goal name="raytracer&#39;vc.0.0.0.0.0.1.0.0.1" expl="apply premises" proved="true">
-          <proof prover="1"><result status="valid" time="0.073915" steps="142"/></proof>
-          </goal>
-          <goal name="raytracer&#39;vc.0.0.0.0.0.1.0.0.2" expl="apply premises" proved="true">
-          <proof prover="1"><result status="valid" time="0.065446" steps="126"/></proof>
-          </goal>
-          <goal name="raytracer&#39;vc.0.0.0.0.0.1.0.0.3" expl="apply premises" proved="true">
-          <proof prover="1"><result status="valid" time="0.085866" steps="126"/></proof>
-          </goal>
-          <goal name="raytracer&#39;vc.0.0.0.0.0.1.0.0.4" expl="apply premises" proved="true">
-          <proof prover="1"><result status="valid" time="0.084271" steps="118"/></proof>
-          </goal>
-          <goal name="raytracer&#39;vc.0.0.0.0.0.1.0.0.5" expl="apply premises" proved="true">
-          <proof prover="1"><result status="valid" time="0.081071" steps="117"/></proof>
-          </goal>
-          <goal name="raytracer&#39;vc.0.0.0.0.0.1.0.0.6" expl="apply premises" proved="true">
-          <proof prover="1"><result status="valid" time="0.052843" steps="118"/></proof>
-          </goal>
-          <goal name="raytracer&#39;vc.0.0.0.0.0.1.0.0.7" expl="apply premises" proved="true">
-          <proof prover="1"><result status="valid" time="0.064350" steps="118"/></proof>
-          </goal>
-          <goal name="raytracer&#39;vc.0.0.0.0.0.1.0.0.8" expl="apply premises" proved="true">
-          <proof prover="1"><result status="valid" time="0.080755" steps="117"/></proof>
-=======
           <proof prover="1"><result status="valid" time="0.085213" steps="118"/></proof>
           </goal>
           <goal name="raytracer&#39;vc.0.0.0.0.0.1.0.0.1" expl="apply premises" proved="true">
@@ -1176,50 +895,20 @@
           </goal>
           <goal name="raytracer&#39;vc.0.0.0.0.0.1.0.0.8" expl="apply premises" proved="true">
           <proof prover="1"><result status="valid" time="0.062380" steps="113"/></proof>
->>>>>>> c7268839
           </goal>
          </transf>
          </goal>
          <goal name="raytracer&#39;vc.0.0.0.0.0.1.0.1" expl="asserted formula" proved="true">
-<<<<<<< HEAD
-         <proof prover="1"><result status="valid" time="0.129111" steps="462"/></proof>
-=======
          <proof prover="1"><result status="valid" time="0.112702" steps="459"/></proof>
->>>>>>> c7268839
          </goal>
         </transf>
         </goal>
         <goal name="raytracer&#39;vc.0.0.0.0.0.1.1" expl="apply premises" proved="true">
-<<<<<<< HEAD
-        <proof prover="1"><result status="valid" time="0.064937" steps="184"/></proof>
-=======
         <proof prover="1"><result status="valid" time="0.079588" steps="181"/></proof>
->>>>>>> c7268839
         </goal>
        </transf>
        </goal>
        <goal name="raytracer&#39;vc.0.0.0.0.0.2" expl="apply premises" proved="true">
-<<<<<<< HEAD
-       <proof prover="1"><result status="valid" time="0.055124" steps="135"/></proof>
-       </goal>
-       <goal name="raytracer&#39;vc.0.0.0.0.0.3" expl="apply premises" proved="true">
-       <proof prover="1"><result status="valid" time="0.085059" steps="136"/></proof>
-       </goal>
-       <goal name="raytracer&#39;vc.0.0.0.0.0.4" expl="apply premises" proved="true">
-       <proof prover="1"><result status="valid" time="0.052698" steps="119"/></proof>
-       </goal>
-       <goal name="raytracer&#39;vc.0.0.0.0.0.5" expl="apply premises" proved="true">
-       <proof prover="1"><result status="valid" time="0.080447" steps="118"/></proof>
-       </goal>
-       <goal name="raytracer&#39;vc.0.0.0.0.0.6" expl="apply premises" proved="true">
-       <proof prover="1"><result status="valid" time="0.062676" steps="130"/></proof>
-       </goal>
-       <goal name="raytracer&#39;vc.0.0.0.0.0.7" expl="apply premises" proved="true">
-       <proof prover="1"><result status="valid" time="0.047963" steps="118"/></proof>
-       </goal>
-       <goal name="raytracer&#39;vc.0.0.0.0.0.8" expl="apply premises" proved="true">
-       <proof prover="1"><result status="valid" time="0.053742" steps="117"/></proof>
-=======
        <proof prover="1"><result status="valid" time="0.064487" steps="133"/></proof>
        </goal>
        <goal name="raytracer&#39;vc.0.0.0.0.0.3" expl="apply premises" proved="true">
@@ -1239,16 +928,11 @@
        </goal>
        <goal name="raytracer&#39;vc.0.0.0.0.0.8" expl="apply premises" proved="true">
        <proof prover="1"><result status="valid" time="0.051961" steps="113"/></proof>
->>>>>>> c7268839
        </goal>
       </transf>
       </goal>
       <goal name="raytracer&#39;vc.0.0.0.0.1" expl="apply premises" proved="true">
-<<<<<<< HEAD
-      <proof prover="1"><result status="valid" time="0.531553" steps="650"/></proof>
-=======
       <proof prover="1"><result status="valid" time="0.484138" steps="646"/></proof>
->>>>>>> c7268839
       </goal>
      </transf>
      </goal>
@@ -1307,33 +991,6 @@
           <goal name="raytracer&#39;vc.0.0.0.1.0.0.0.0.0" expl="asserted formula" proved="true">
           <transf name="apply" proved="true" arg1="umul_single_error_propagation" arg2="with" arg3="nz,cos_approx theta">
            <goal name="raytracer&#39;vc.0.0.0.1.0.0.0.0.0.0" expl="apply premises" proved="true">
-<<<<<<< HEAD
-           <proof prover="1"><result status="valid" time="0.056367" steps="123"/></proof>
-           </goal>
-           <goal name="raytracer&#39;vc.0.0.0.1.0.0.0.0.0.1" expl="apply premises" proved="true">
-           <proof prover="1"><result status="valid" time="0.062844" steps="151"/></proof>
-           </goal>
-           <goal name="raytracer&#39;vc.0.0.0.1.0.0.0.0.0.2" expl="apply premises" proved="true">
-           <proof prover="1"><result status="valid" time="0.054862" steps="126"/></proof>
-           </goal>
-           <goal name="raytracer&#39;vc.0.0.0.1.0.0.0.0.0.3" expl="apply premises" proved="true">
-           <proof prover="1"><result status="valid" time="0.084870" steps="127"/></proof>
-           </goal>
-           <goal name="raytracer&#39;vc.0.0.0.1.0.0.0.0.0.4" expl="apply premises" proved="true">
-           <proof prover="1"><result status="valid" time="0.081406" steps="118"/></proof>
-           </goal>
-           <goal name="raytracer&#39;vc.0.0.0.1.0.0.0.0.0.5" expl="apply premises" proved="true">
-           <proof prover="1"><result status="valid" time="0.063215" steps="117"/></proof>
-           </goal>
-           <goal name="raytracer&#39;vc.0.0.0.1.0.0.0.0.0.6" expl="apply premises" proved="true">
-           <proof prover="1"><result status="valid" time="0.056131" steps="118"/></proof>
-           </goal>
-           <goal name="raytracer&#39;vc.0.0.0.1.0.0.0.0.0.7" expl="apply premises" proved="true">
-           <proof prover="1"><result status="valid" time="0.085786" steps="118"/></proof>
-           </goal>
-           <goal name="raytracer&#39;vc.0.0.0.1.0.0.0.0.0.8" expl="apply premises" proved="true">
-           <proof prover="1"><result status="valid" time="0.074234" steps="117"/></proof>
-=======
            <proof prover="1"><result status="valid" time="0.051715" steps="118"/></proof>
            </goal>
            <goal name="raytracer&#39;vc.0.0.0.1.0.0.0.0.0.1" expl="apply premises" proved="true">
@@ -1359,53 +1016,20 @@
            </goal>
            <goal name="raytracer&#39;vc.0.0.0.1.0.0.0.0.0.8" expl="apply premises" proved="true">
            <proof prover="1"><result status="valid" time="0.072038" steps="113"/></proof>
->>>>>>> c7268839
            </goal>
           </transf>
           </goal>
           <goal name="raytracer&#39;vc.0.0.0.1.0.0.0.0.1" expl="asserted formula" proved="true">
-<<<<<<< HEAD
-          <proof prover="1"><result status="valid" time="0.165102" steps="498"/></proof>
-=======
           <proof prover="1"><result status="valid" time="0.121860" steps="494"/></proof>
->>>>>>> c7268839
           </goal>
          </transf>
          </goal>
          <goal name="raytracer&#39;vc.0.0.0.1.0.0.0.1" expl="apply premises" proved="true">
-<<<<<<< HEAD
-         <proof prover="1"><result status="valid" time="0.091983" steps="184"/></proof>
-=======
          <proof prover="1"><result status="valid" time="0.090270" steps="181"/></proof>
->>>>>>> c7268839
          </goal>
         </transf>
         </goal>
         <goal name="raytracer&#39;vc.0.0.0.1.0.0.1" expl="apply premises" proved="true">
-<<<<<<< HEAD
-        <proof prover="1"><result status="valid" time="0.061144" steps="142"/></proof>
-        </goal>
-        <goal name="raytracer&#39;vc.0.0.0.1.0.0.2" expl="apply premises" proved="true">
-        <proof prover="1"><result status="valid" time="0.079889" steps="136"/></proof>
-        </goal>
-        <goal name="raytracer&#39;vc.0.0.0.1.0.0.3" expl="apply premises" proved="true">
-        <proof prover="1"><result status="valid" time="0.069055" steps="126"/></proof>
-        </goal>
-        <goal name="raytracer&#39;vc.0.0.0.1.0.0.4" expl="apply premises" proved="true">
-        <proof prover="1"><result status="valid" time="0.071188" steps="118"/></proof>
-        </goal>
-        <goal name="raytracer&#39;vc.0.0.0.1.0.0.5" expl="apply premises" proved="true">
-        <proof prover="1"><result status="valid" time="0.083587" steps="117"/></proof>
-        </goal>
-        <goal name="raytracer&#39;vc.0.0.0.1.0.0.6" expl="apply premises" proved="true">
-        <proof prover="1"><result status="valid" time="0.061165" steps="118"/></proof>
-        </goal>
-        <goal name="raytracer&#39;vc.0.0.0.1.0.0.7" expl="apply premises" proved="true">
-        <proof prover="1"><result status="valid" time="0.082203" steps="118"/></proof>
-        </goal>
-        <goal name="raytracer&#39;vc.0.0.0.1.0.0.8" expl="apply premises" proved="true">
-        <proof prover="1"><result status="valid" time="0.055879" steps="117"/></proof>
-=======
         <proof prover="1"><result status="valid" time="0.072151" steps="139"/></proof>
         </goal>
         <goal name="raytracer&#39;vc.0.0.0.1.0.0.2" expl="apply premises" proved="true">
@@ -1428,50 +1052,20 @@
         </goal>
         <goal name="raytracer&#39;vc.0.0.0.1.0.0.8" expl="apply premises" proved="true">
         <proof prover="1"><result status="valid" time="0.044215" steps="113"/></proof>
->>>>>>> c7268839
         </goal>
        </transf>
        </goal>
        <goal name="raytracer&#39;vc.0.0.0.1.0.1" expl="asserted formula" proved="true">
-<<<<<<< HEAD
-       <proof prover="1"><result status="valid" time="0.387182" steps="696"/></proof>
-=======
        <proof prover="1"><result status="valid" time="0.306863" steps="692"/></proof>
->>>>>>> c7268839
        </goal>
       </transf>
       </goal>
       <goal name="raytracer&#39;vc.0.0.0.1.1" expl="apply premises" proved="true">
-<<<<<<< HEAD
-      <proof prover="1"><result status="valid" time="0.220102" steps="307"/></proof>
-=======
       <proof prover="1"><result status="valid" time="0.172300" steps="303"/></proof>
->>>>>>> c7268839
       </goal>
      </transf>
      </goal>
      <goal name="raytracer&#39;vc.0.0.0.2" expl="apply premises" proved="true">
-<<<<<<< HEAD
-     <proof prover="1"><result status="valid" time="0.076875" steps="201"/></proof>
-     </goal>
-     <goal name="raytracer&#39;vc.0.0.0.3" expl="apply premises" proved="true">
-     <proof prover="1"><result status="valid" time="0.058339" steps="135"/></proof>
-     </goal>
-     <goal name="raytracer&#39;vc.0.0.0.4" expl="apply premises" proved="true">
-     <proof prover="1"><result status="valid" time="0.066391" steps="120"/></proof>
-     </goal>
-     <goal name="raytracer&#39;vc.0.0.0.5" expl="apply premises" proved="true">
-     <proof prover="1"><result status="valid" time="0.066055" steps="120"/></proof>
-     </goal>
-     <goal name="raytracer&#39;vc.0.0.0.6" expl="apply premises" proved="true">
-     <proof prover="1"><result status="valid" time="0.102943" steps="140"/></proof>
-     </goal>
-     <goal name="raytracer&#39;vc.0.0.0.7" expl="apply premises" proved="true">
-     <proof prover="1"><result status="valid" time="0.063648" steps="130"/></proof>
-     </goal>
-     <goal name="raytracer&#39;vc.0.0.0.8" expl="apply premises" proved="true">
-     <proof prover="1"><result status="valid" time="0.061472" steps="117"/></proof>
-=======
      <proof prover="1"><result status="valid" time="0.061143" steps="197"/></proof>
      </goal>
      <goal name="raytracer&#39;vc.0.0.0.3" expl="apply premises" proved="true">
@@ -1491,25 +1085,16 @@
      </goal>
      <goal name="raytracer&#39;vc.0.0.0.8" expl="apply premises" proved="true">
      <proof prover="1"><result status="valid" time="0.049068" steps="113"/></proof>
->>>>>>> c7268839
      </goal>
     </transf>
     </goal>
     <goal name="raytracer&#39;vc.0.0.1" expl="asserted formula" proved="true">
-<<<<<<< HEAD
-    <proof prover="0"><result status="valid" time="0.119277" steps="13719"/></proof>
-=======
     <proof prover="0"><result status="valid" time="0.098213" steps="13756"/></proof>
->>>>>>> c7268839
     </goal>
    </transf>
    </goal>
    <goal name="raytracer&#39;vc.0.1" expl="postcondition" proved="true">
-<<<<<<< HEAD
-   <proof prover="0"><result status="valid" time="0.122143" steps="13723"/></proof>
-=======
    <proof prover="0"><result status="valid" time="0.116338" steps="13760"/></proof>
->>>>>>> c7268839
    </goal>
   </transf>
   </goal>
@@ -1923,11 +1508,7 @@
         <proof prover="1"><result status="valid" time="0.059781" steps="110"/></proof>
         </goal>
         <goal name="kinematics&#39;vc.0.0.0.0.0.0.4" expl="apply premises" proved="true">
-<<<<<<< HEAD
-        <proof prover="1"><result status="valid" time="0.044366" steps="103"/></proof>
-=======
         <proof prover="1"><result status="valid" time="0.048548" steps="103"/></proof>
->>>>>>> c7268839
         </goal>
         <goal name="kinematics&#39;vc.0.0.0.0.0.0.5" expl="apply premises" proved="true">
         <proof prover="1"><result status="valid" time="0.072638" steps="102"/></proof>
@@ -1936,11 +1517,7 @@
         <proof prover="1"><result status="valid" time="0.070330" steps="103"/></proof>
         </goal>
         <goal name="kinematics&#39;vc.0.0.0.0.0.0.7" expl="apply premises" proved="true">
-<<<<<<< HEAD
-        <proof prover="1"><result status="valid" time="0.059850" steps="103"/></proof>
-=======
         <proof prover="1"><result status="valid" time="0.039595" steps="103"/></proof>
->>>>>>> c7268839
         </goal>
         <goal name="kinematics&#39;vc.0.0.0.0.0.0.8" expl="apply premises" proved="true">
         <proof prover="1"><result status="valid" time="0.055982" steps="103"/></proof>
@@ -2021,24 +1598,6 @@
            <goal name="kinematics&#39;vc.0.0.0.1.0.0.1.0.0.0" expl="apply premises" proved="true">
            <transf name="assert" proved="true" arg1="abs (to_real (theta1 ++. theta2) -. (to_real theta1 +. to_real theta2))
 &lt;=. (eps *. abs (to_real theta1 +. to_real theta2))">
-<<<<<<< HEAD
-            <goal name="kinematics&#39;vc.0.0.0.1.0.0.1.0.0.0.0" expl="asserted formula" proved="true">
-            <proof prover="1"><result status="valid" time="0.219165" steps="1200"/></proof>
-            </goal>
-            <goal name="kinematics&#39;vc.0.0.0.1.0.0.1.0.0.0.1" expl="apply premises" proved="true">
-            <proof prover="1"><result status="valid" time="0.046238" steps="135"/></proof>
-            </goal>
-           </transf>
-           </goal>
-           <goal name="kinematics&#39;vc.0.0.0.1.0.0.1.0.0.1" expl="apply premises" proved="true">
-           <proof prover="1"><result status="valid" time="0.081498" steps="129"/></proof>
-           </goal>
-           <goal name="kinematics&#39;vc.0.0.0.1.0.0.1.0.0.2" expl="apply premises" proved="true">
-           <proof prover="1"><result status="valid" time="0.049591" steps="108"/></proof>
-           </goal>
-           <goal name="kinematics&#39;vc.0.0.0.1.0.0.1.0.0.3" expl="apply premises" proved="true">
-           <proof prover="1"><result status="valid" time="0.048749" steps="102"/></proof>
-=======
              <goal name="kinematics&#39;vc.0.0.0.1.0.0.1.0.0.0.0.0" expl="asserted formula" proved="true">
              <proof prover="1"><result status="valid" time="0.388586" steps="1729"/></proof>
              </goal>
@@ -2060,7 +1619,6 @@
            </goal>
            <goal name="kinematics&#39;vc.0.0.0.1.0.0.1.0.0.1" expl="asserted formula" proved="true">
            <proof prover="1"><result status="valid" time="1.408643" steps="18312"/></proof>
->>>>>>> c7268839
            </goal>
           </transf>
           </goal>
@@ -2081,21 +1639,13 @@
         <proof prover="1"><result status="valid" time="0.056296" steps="111"/></proof>
         </goal>
         <goal name="kinematics&#39;vc.0.0.0.1.0.0.4" expl="apply premises" proved="true">
-<<<<<<< HEAD
-        <proof prover="1"><result status="valid" time="0.072742" steps="103"/></proof>
-=======
         <proof prover="1"><result status="valid" time="0.058377" steps="103"/></proof>
->>>>>>> c7268839
         </goal>
         <goal name="kinematics&#39;vc.0.0.0.1.0.0.5" expl="apply premises" proved="true">
         <proof prover="1"><result status="valid" time="0.063625" steps="102"/></proof>
         </goal>
         <goal name="kinematics&#39;vc.0.0.0.1.0.0.6" expl="apply premises" proved="true">
-<<<<<<< HEAD
-        <proof prover="1"><result status="valid" time="0.044076" steps="103"/></proof>
-=======
         <proof prover="1"><result status="valid" time="0.072818" steps="103"/></proof>
->>>>>>> c7268839
         </goal>
         <goal name="kinematics&#39;vc.0.0.0.1.0.0.7" expl="apply premises" proved="true">
         <proof prover="1"><result status="valid" time="0.052382" steps="110"/></proof>
@@ -2106,11 +1656,7 @@
        </transf>
        </goal>
        <goal name="kinematics&#39;vc.0.0.0.1.0.1" expl="asserted formula" proved="true">
-<<<<<<< HEAD
-       <proof prover="1"><result status="valid" time="0.151474" steps="342"/></proof>
-=======
        <proof prover="1"><result status="valid" time="0.244804" steps="336"/></proof>
->>>>>>> c7268839
        </goal>
       </transf>
       </goal>
@@ -2126,17 +1672,10 @@
      <proof prover="1"><result status="valid" time="0.072595" steps="111"/></proof>
      </goal>
      <goal name="kinematics&#39;vc.0.0.0.4" expl="apply premises" proved="true">
-<<<<<<< HEAD
-     <proof prover="1"><result status="valid" time="0.083292" steps="103"/></proof>
-     </goal>
-     <goal name="kinematics&#39;vc.0.0.0.5" expl="apply premises" proved="true">
-     <proof prover="1"><result status="valid" time="0.050955" steps="103"/></proof>
-=======
      <proof prover="1"><result status="valid" time="0.052306" steps="103"/></proof>
      </goal>
      <goal name="kinematics&#39;vc.0.0.0.5" expl="apply premises" proved="true">
      <proof prover="1"><result status="valid" time="0.043944" steps="103"/></proof>
->>>>>>> c7268839
      </goal>
      <goal name="kinematics&#39;vc.0.0.0.6" expl="apply premises" proved="true">
      <proof prover="1"><result status="valid" time="0.052357" steps="103"/></proof>
@@ -2150,20 +1689,12 @@
     </transf>
     </goal>
     <goal name="kinematics&#39;vc.0.0.1" expl="asserted formula" proved="true">
-<<<<<<< HEAD
-    <proof prover="1"><result status="valid" time="0.263032" steps="491"/></proof>
-=======
     <proof prover="1"><result status="valid" time="0.274921" steps="499"/></proof>
->>>>>>> c7268839
     </goal>
    </transf>
    </goal>
    <goal name="kinematics&#39;vc.0.1" expl="postcondition" proved="true">
-<<<<<<< HEAD
-   <proof prover="1"><result status="valid" time="0.265833" steps="532"/></proof>
-=======
    <proof prover="1"><result status="valid" time="0.255204" steps="529"/></proof>
->>>>>>> c7268839
    </goal>
   </transf>
   </goal>
@@ -2338,11 +1869,7 @@
              <proof prover="1"><result status="valid" time="0.059780" steps="127"/></proof>
              </goal>
              <goal name="raytracer&#39;vc.0.0.0.0.0.0.0.0.0.0.0.4" expl="apply premises" proved="true">
-<<<<<<< HEAD
-             <proof prover="1"><result status="valid" time="0.049215" steps="118"/></proof>
-=======
              <proof prover="1"><result status="valid" time="0.057201" steps="118"/></proof>
->>>>>>> c7268839
              </goal>
              <goal name="raytracer&#39;vc.0.0.0.0.0.0.0.0.0.0.0.5" expl="apply premises" proved="true">
              <proof prover="1"><result status="valid" time="0.057879" steps="117"/></proof>
@@ -2351,11 +1878,7 @@
              <proof prover="1"><result status="valid" time="0.058306" steps="118"/></proof>
              </goal>
              <goal name="raytracer&#39;vc.0.0.0.0.0.0.0.0.0.0.0.7" expl="apply premises" proved="true">
-<<<<<<< HEAD
-             <proof prover="1"><result status="valid" time="0.082701" steps="118"/></proof>
-=======
              <proof prover="1"><result status="valid" time="0.047474" steps="118"/></proof>
->>>>>>> c7268839
              </goal>
              <goal name="raytracer&#39;vc.0.0.0.0.0.0.0.0.0.0.0.8" expl="apply premises" proved="true">
              <proof prover="1"><result status="valid" time="0.074469" steps="117"/></proof>
@@ -2363,11 +1886,7 @@
             </transf>
             </goal>
             <goal name="raytracer&#39;vc.0.0.0.0.0.0.0.0.0.0.1" expl="asserted formula" proved="true">
-<<<<<<< HEAD
-            <proof prover="1"><result status="valid" time="0.107638" steps="498"/></proof>
-=======
             <proof prover="1"><result status="valid" time="0.098645" steps="520"/></proof>
->>>>>>> c7268839
             </goal>
            </transf>
            </goal>
@@ -2447,11 +1966,7 @@
           <proof prover="1"><result status="valid" time="0.065506" steps="126"/></proof>
           </goal>
           <goal name="raytracer&#39;vc.0.0.0.0.0.1.0.0.4" expl="apply premises" proved="true">
-<<<<<<< HEAD
-          <proof prover="1"><result status="valid" time="0.051866" steps="118"/></proof>
-=======
           <proof prover="1"><result status="valid" time="0.054581" steps="118"/></proof>
->>>>>>> c7268839
           </goal>
           <goal name="raytracer&#39;vc.0.0.0.0.0.1.0.0.5" expl="apply premises" proved="true">
           <proof prover="1"><result status="valid" time="0.068351" steps="117"/></proof>
@@ -2460,11 +1975,7 @@
           <proof prover="1"><result status="valid" time="0.068312" steps="118"/></proof>
           </goal>
           <goal name="raytracer&#39;vc.0.0.0.0.0.1.0.0.7" expl="apply premises" proved="true">
-<<<<<<< HEAD
-          <proof prover="1"><result status="valid" time="0.061977" steps="118"/></proof>
-=======
           <proof prover="1"><result status="valid" time="0.075085" steps="118"/></proof>
->>>>>>> c7268839
           </goal>
           <goal name="raytracer&#39;vc.0.0.0.0.0.1.0.0.8" expl="apply premises" proved="true">
           <proof prover="1"><result status="valid" time="0.076757" steps="117"/></proof>
@@ -2472,11 +1983,7 @@
          </transf>
          </goal>
          <goal name="raytracer&#39;vc.0.0.0.0.0.1.0.1" expl="asserted formula" proved="true">
-<<<<<<< HEAD
-         <proof prover="1"><result status="valid" time="0.124816" steps="462"/></proof>
-=======
          <proof prover="1"><result status="valid" time="0.113242" steps="462"/></proof>
->>>>>>> c7268839
          </goal>
         </transf>
         </goal>
@@ -2580,11 +2087,7 @@
            <proof prover="1"><result status="valid" time="0.060682" steps="127"/></proof>
            </goal>
            <goal name="raytracer&#39;vc.0.0.0.1.0.0.0.0.0.4" expl="apply premises" proved="true">
-<<<<<<< HEAD
-           <proof prover="1"><result status="valid" time="0.087449" steps="118"/></proof>
-=======
            <proof prover="1"><result status="valid" time="0.056101" steps="118"/></proof>
->>>>>>> c7268839
            </goal>
            <goal name="raytracer&#39;vc.0.0.0.1.0.0.0.0.0.5" expl="apply premises" proved="true">
            <proof prover="1"><result status="valid" time="0.087840" steps="117"/></proof>
@@ -2593,11 +2096,7 @@
            <proof prover="1"><result status="valid" time="0.057819" steps="118"/></proof>
            </goal>
            <goal name="raytracer&#39;vc.0.0.0.1.0.0.0.0.0.7" expl="apply premises" proved="true">
-<<<<<<< HEAD
-           <proof prover="1"><result status="valid" time="0.075935" steps="118"/></proof>
-=======
            <proof prover="1"><result status="valid" time="0.072437" steps="118"/></proof>
->>>>>>> c7268839
            </goal>
            <goal name="raytracer&#39;vc.0.0.0.1.0.0.0.0.0.8" expl="apply premises" proved="true">
            <proof prover="1"><result status="valid" time="0.048351" steps="117"/></proof>
@@ -2605,11 +2104,7 @@
           </transf>
           </goal>
           <goal name="raytracer&#39;vc.0.0.0.1.0.0.0.0.1" expl="asserted formula" proved="true">
-<<<<<<< HEAD
-          <proof prover="1"><result status="valid" time="0.115209" steps="498"/></proof>
-=======
           <proof prover="1"><result status="valid" time="0.113336" steps="520"/></proof>
->>>>>>> c7268839
           </goal>
          </transf>
          </goal>
@@ -2645,11 +2140,7 @@
        </transf>
        </goal>
        <goal name="raytracer&#39;vc.0.0.0.1.0.1" expl="asserted formula" proved="true">
-<<<<<<< HEAD
-       <proof prover="1"><result status="valid" time="0.347720" steps="696"/></proof>
-=======
        <proof prover="1"><result status="valid" time="0.336754" steps="708"/></proof>
->>>>>>> c7268839
        </goal>
       </transf>
       </goal>
@@ -2682,20 +2173,12 @@
     </transf>
     </goal>
     <goal name="raytracer&#39;vc.0.0.1" expl="asserted formula" proved="true">
-<<<<<<< HEAD
-    <proof prover="0"><result status="valid" time="0.232064" steps="13719"/></proof>
-=======
     <proof prover="0"><result status="valid" time="0.274964" steps="13796"/></proof>
->>>>>>> c7268839
     </goal>
    </transf>
    </goal>
    <goal name="raytracer&#39;vc.0.1" expl="postcondition" proved="true">
-<<<<<<< HEAD
-   <proof prover="0"><result status="valid" time="0.297291" steps="13723"/></proof>
-=======
    <proof prover="0"><result status="valid" time="0.377288" steps="13800"/></proof>
->>>>>>> c7268839
    </goal>
   </transf>
   </goal>
