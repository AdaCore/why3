--- conflicted
+++ resolved
@@ -131,11 +131,7 @@
     <proof prover="0"><result status="valid" time="0.42" steps="93633"/></proof>
     <transf name="split_vc" proved="true" >
      <goal name="residual&#39;vc.6.1.5.0" expl="postcondition" proved="true">
-<<<<<<< HEAD
-     <proof prover="0" timelimit="1"><result status="valid" time="0.41" steps="93251"/></proof>
-=======
      <proof prover="0" timelimit="1"><result status="valid" time="0.41" steps="104496"/></proof>
->>>>>>> 92c89c24
      </goal>
     </transf>
     </goal>
