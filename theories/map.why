

(** {1 Theory of maps} *)

(** {2 Generic Maps} *)

theory Map

  type map 'a 'b = 'a -> 'b

  (* FIXME: add meta "material_type_arg" type func, 1 for (->) *)
  (* FIXME: remove Select_eq, Select_neq, and Const ? *)
  (* FIXME: we cannot remove the defining axiom for set in a driver. *)

(*
  (** if ['b] is an infinite type, then [map 'a 'b] is infinite *)
  meta "material_type_arg" type func, 1
*)

  function get (f: map 'a 'b) (x: 'a) : 'b = f x

  function set (f: map 'a 'b) (x: 'a) (v: 'b) : map 'a 'b =
    fun y -> if y = x then v else f y

  (** syntactic sugar *)
  function ([])   (f: map 'a 'b) (x: 'a) : 'b = get f x
  function ([<-]) (f: map 'a 'b) (x: 'a) (v: 'b) : map 'a 'b = set f x v

  lemma Select_eq :
    forall m : map 'a 'b. forall a1 a2 : 'a.
    forall b : 'b [m[a1 <- b][a2]].
    a1 = a2 -> m[a1 <- b][a2] = b

  lemma Select_neq :
    forall m : map 'a 'b. forall a1 a2 : 'a.
    forall b : 'b [m[a1 <- b][a2]].
    a1 <> a2 -> m[a1 <- b][a2] = m[a2]

<<<<<<< HEAD
  function const (v: 'b) : map 'a 'b = fun _ -> v
=======
end


theory Const

  use import Map

  function const ~'b : map 'a 'b
>>>>>>> 2411344a

  lemma Const : forall v: 'b, a: 'a. (const v)[a] = v

end

theory MapExt

  predicate (==) (m1 m2: 'a -> 'b) = forall x: 'a. m1 x = m2 x

  lemma extensionality:
    forall m1 m2: 'a -> 'b. m1 == m2 -> m1 = m2
  (* This lemma is actually provable in Why3, because of how
     eliminate_epsilon handles equality to a lambda-term. *)

end

(** {2 Sorted Maps (indexed by integers)} *)

theory MapSorted

  use import int.Int
  use import Map

  type elt

  predicate le elt elt

  predicate sorted_sub (a : map int elt) (l u : int) =
    forall i1 i2 : int. l <= i1 <= i2 < u -> le a[i1] a[i2]
  (** [sorted_sub a l u] is true whenever the array segment [a(l..u-1)]
      is sorted w.r.t order relation [le] *)

end

(** {2 Maps Equality (indexed by integers)} *)
theory MapEq

  use import int.Int
  use import Map

  predicate map_eq_sub (a1 a2 : map int 'a) (l u : int) =
    forall i:int. l <= i < u -> a1[i] = a2[i]

end

theory MapExchange

  use import int.Int
  use import Map

  predicate exchange (a1 a2: map int 'a) (l u i j: int) =
    l <= i < u /\ l <= j < u /\
    a1[i] = a2[j] /\ a1[j] = a2[i] /\
    (forall k:int. l <= k < u -> k <> i -> k <> j -> a1[k] = a2[k])

  lemma exchange_set :
    forall a: map int 'a, l u i j: int.
    l <= i < u -> l <= j < u ->
    exchange a a[i <- a[j]][j <- a[i]] l u i j

end

(** {2 Sum of elements of a map (indexed by integers)} *)
theory MapSum

  use import int.Int
  use export Map

  (** [sum m l h] is the sum of [m[i]] for [l <= i < h] *)

  type container = map int int
  clone export sum.Sum with type container = container, function f = get

end

(** {2 Number of occurrences} *)

(* TODO: we could define Occ using theory int.NumOf *)
theory Occ

  use import int.Int
  use import Map

  function occ (v: 'a) (m: map int 'a) (l u: int) : int
    (** number of occurrences of v in m between l included and u excluded *)

  axiom occ_empty:
    forall v: 'a, m: map int 'a, l u: int.
    u <= l -> occ v m l u = 0

  axiom occ_right_no_add:
    forall v: 'a, m: map int 'a, l u: int.
    l < u -> m[u-1] <> v -> occ v m l u = occ v m l (u-1)

  axiom occ_right_add:
    forall v: 'a, m: map int 'a, l u: int.
    l < u -> m[u-1] = v -> occ v m l u = 1 + occ v m l (u-1)

  lemma occ_bounds:
    forall v: 'a, m: map int 'a, l u: int.
    l <= u -> 0 <= occ v m l u <= u - l
    (* direct when l>=u, by induction on u when l <= u *)

  lemma occ_append:
    forall v: 'a, m: map int 'a, l mid u: int.
    l <= mid <= u -> occ v m l u = occ v m l mid + occ v m mid u
    (* by induction on u *)

  lemma occ_neq:
    forall v: 'a, m: map int 'a, l u: int.
    (forall i: int. l <= i < u -> m[i] <> v) -> occ v m l u = 0
    (* by induction on u *)

  lemma occ_exists:
    forall v: 'a, m: map int 'a, l u: int.
    occ v m l u > 0 -> exists i: int. l <= i < u /\ m[i] = v

  lemma occ_pos:
    forall m: map int 'a, l u i: int.
    l <= i < u -> occ m[i] m l u > 0

  lemma occ_eq:
    forall v: 'a, m1 m2: map int 'a, l u: int.
    (forall i: int. l <= i < u -> m1[i] = m2[i]) -> occ v m1 l u = occ v m2 l u
    (* by induction on u *)

end

theory MapPermut

  use import int.Int
  use import Map
  use import Occ

  predicate permut (m1 m2: map int 'a) (l u: int) =
    forall v: 'a. occ v m1 l u = occ v m2 l u

  lemma permut_trans: (* provable, yet useful *)
    forall a1 a2 a3 : map int 'a. forall l u : int.
    permut a1 a2 l u -> permut a2 a3 l u -> permut a1 a3 l u

  lemma permut_exists :
    forall a1 a2: map int 'a, l u i: int.
    permut a1 a2 l u -> l <= i < u ->
    exists j: int. l <= j < u /\ a1[j] = a2[i]

end


(** {2 Injectivity and surjectivity for maps (indexed by integers)} *)
theory MapInjection

  use import int.Int
  use export Map

  predicate injective (a: map int int) (n: int) =
    forall i j: int. 0 <= i < n -> 0 <= j < n -> i <> j -> a[i] <> a[j]
  (** [injective a n] is true when [a] is an injection
      on the domain [(0..n-1)] *)

  predicate surjective (a: map int int) (n: int) =
    forall i: int. 0 <= i < n -> exists j: int. (0 <= j < n /\ a[j] = i)
  (** [surjective a n] is true when [a] is a surjection
      from [(0..n-1)] to [(0..n-1)] *)

  predicate range (a: map int int) (n: int) =
    forall i: int. 0 <= i < n -> 0 <= a[i] < n
  (** [range a n] is true when [a] maps the domain
      [(0..n-1)] into [(0..n-1)] *)

  lemma injective_surjective:
    forall a: map int int, n: int.
    injective a n -> range a n -> surjective a n
  (** main lemma: an injection on [(0..n-1)] that
      ranges into [(0..n-1)] is also a surjection *)

  use import Occ

  lemma injection_occ:
    forall m: map int int, n: int.
    injective m n <-> forall v:int. (occ v m 0 n <= 1)

end



(** {2 Parametric Maps} *)

(*
theory MapParam

  type idx
  type elt
  type map

  (** if ['b] is an infinite type, then [map 'a 'b] is infinite *)
  meta "material_type_arg" type map, 1

  function get (map 'a 'b) 'a : 'b
  function set (map 'a 'b) 'a 'b : map 'a 'b

  (** syntactic sugar *)
  function ([])   (a : map 'a 'b) (i : 'a) : 'b = get a i
  function ([<-]) (a : map 'a 'b) (i : 'a) (v : 'b) : map 'a 'b = set a i v

  axiom Select_eq :
    forall m : map 'a 'b. forall a1 a2 : 'a.
    forall b : 'b [m[a1 <- b][a2]].
    a1 = a2 -> m[a1 <- b][a2]  = b

  axiom Select_neq :
    forall m : map 'a 'b. forall a1 a2 : 'a.
    forall b : 'b [m[a1 <- b][a2]].
    a1 <> a2 -> m[a1 <- b][a2] = m[a2]

  function const 'b : map 'a 'b

  axiom Const : forall b:'b, a:'a. (const b)[a] = b

end
*)<|MERGE_RESOLUTION|>--- conflicted
+++ resolved
@@ -36,20 +36,13 @@
     forall b : 'b [m[a1 <- b][a2]].
     a1 <> a2 -> m[a1 <- b][a2] = m[a2]
 
-<<<<<<< HEAD
+end
+
+theory Const
+
+  use import Map
+
   function const (v: 'b) : map 'a 'b = fun _ -> v
-=======
-end
-
-
-theory Const
-
-  use import Map
-
-  function const ~'b : map 'a 'b
->>>>>>> 2411344a
-
-  lemma Const : forall v: 'b, a: 'a. (const v)[a] = v
 
 end
 
