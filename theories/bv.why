(** {1 Bit Vectors} *)

(** {2 Powers of two } *)
theory Pow2int

  use import int.Int

  function pow2 (i:int) : int

  axiom Power_0 : pow2 0 = 1

  axiom Power_s : forall n: int. n >= 0 -> pow2 (n+1) = 2 * pow2 n

  lemma Power_1 : pow2 1 = 2

  lemma Power_sum :
    forall n m: int. n >= 0 /\ m >= 0 -> pow2 (n+m) = pow2 n * pow2 m

  lemma pow2pos: forall i:int. i >= 0 -> pow2 i > 0

  lemma pow2_0: pow2 0   =                  0x1
  lemma pow2_1: pow2 1   =                  0x2
  lemma pow2_2: pow2 2   =                  0x4
  lemma pow2_3: pow2 3   =                  0x8
  lemma pow2_4: pow2 4   =                 0x10
  lemma pow2_5: pow2 5   =                 0x20
  lemma pow2_6: pow2 6   =                 0x40
  lemma pow2_7: pow2 7   =                 0x80
  lemma pow2_8: pow2 8   =                0x100
  lemma pow2_9: pow2 9   =                0x200
  lemma pow2_10: pow2 10 =                0x400
  lemma pow2_11: pow2 11 =                0x800
  lemma pow2_12: pow2 12 =               0x1000
  lemma pow2_13: pow2 13 =               0x2000
  lemma pow2_14: pow2 14 =               0x4000
  lemma pow2_15: pow2 15 =               0x8000
  lemma pow2_16: pow2 16 =              0x10000
  lemma pow2_17: pow2 17 =              0x20000
  lemma pow2_18: pow2 18 =              0x40000
  lemma pow2_19: pow2 19 =              0x80000
  lemma pow2_20: pow2 20 =             0x100000
  lemma pow2_21: pow2 21 =             0x200000
  lemma pow2_22: pow2 22 =             0x400000
  lemma pow2_23: pow2 23 =             0x800000
  lemma pow2_24: pow2 24 =            0x1000000
  lemma pow2_25: pow2 25 =            0x2000000
  lemma pow2_26: pow2 26 =            0x4000000
  lemma pow2_27: pow2 27 =            0x8000000
  lemma pow2_28: pow2 28 =           0x10000000
  lemma pow2_29: pow2 29 =           0x20000000
  lemma pow2_30: pow2 30 =           0x40000000
  lemma pow2_31: pow2 31 =           0x80000000
  lemma pow2_32: pow2 32 =          0x100000000
  lemma pow2_33: pow2 33 =          0x200000000
  lemma pow2_34: pow2 34 =          0x400000000
  lemma pow2_35: pow2 35 =          0x800000000
  lemma pow2_36: pow2 36 =         0x1000000000
  lemma pow2_37: pow2 37 =         0x2000000000
  lemma pow2_38: pow2 38 =         0x4000000000
  lemma pow2_39: pow2 39 =         0x8000000000
  lemma pow2_40: pow2 40 =        0x10000000000
  lemma pow2_41: pow2 41 =        0x20000000000
  lemma pow2_42: pow2 42 =        0x40000000000
  lemma pow2_43: pow2 43 =        0x80000000000
  lemma pow2_44: pow2 44 =       0x100000000000
  lemma pow2_45: pow2 45 =       0x200000000000
  lemma pow2_46: pow2 46 =       0x400000000000
  lemma pow2_47: pow2 47 =       0x800000000000
  lemma pow2_48: pow2 48 =      0x1000000000000
  lemma pow2_49: pow2 49 =      0x2000000000000
  lemma pow2_50: pow2 50 =      0x4000000000000
  lemma pow2_51: pow2 51 =      0x8000000000000
  lemma pow2_52: pow2 52 =     0x10000000000000
  lemma pow2_53: pow2 53 =     0x20000000000000
  lemma pow2_54: pow2 54 =     0x40000000000000
  lemma pow2_55: pow2 55 =     0x80000000000000
  lemma pow2_56: pow2 56 =    0x100000000000000
  lemma pow2_57: pow2 57 =    0x200000000000000
  lemma pow2_58: pow2 58 =    0x400000000000000
  lemma pow2_59: pow2 59 =    0x800000000000000
  lemma pow2_60: pow2 60 =   0x1000000000000000
  lemma pow2_61: pow2 61 =   0x2000000000000000
  lemma pow2_62: pow2 62 =   0x4000000000000000
  lemma pow2_63: pow2 63 =   0x8000000000000000
  lemma pow2_64: pow2 64 =  0x10000000000000000

  (*** use import int.EuclideanDivision

   lemma Div_pow: forall x i:int.
     i > 0 -> pow2 (i-1) <= x < pow2 i -> div x (pow2 (i-1)) = 1

   lemma Div_div_pow: forall x i j:int.
     i > 0 /\ j > 0 -> div (div x (pow2 i)) (pow2 j) = div x (pow2 (i+j))

   lemma Mod_pow2_gen: forall x i k :int.
     0 <= k < i -> mod (div (x + pow2 i) (pow2 k)) 2 = mod (div x (pow2 k)) 2
   *)

end

(** {2 Generic theory of Bit Vectors (arbitrary length)} *)

theory BV_Gen

  use export bool.Bool
  use import int.Int

  constant size : int
  axiom size_pos : size > 0

  type t

  (** [nth b n] is the n-th bit of b. Bit 0 is
      the least significant bit *)
  val function nth t int : bool

  axiom nth_out_of_bound: forall x n. n < 0 \/ n >= size -> nth x n = False

  val constant zeros : t
  axiom Nth_zeros:
    forall n:int. nth zeros n = False

<<<<<<< HEAD
  val constant ones : t
=======
  constant one : t

  constant ones : t
>>>>>>> 7129b259
  axiom Nth_ones:
    forall n. 0 <= n < size -> nth ones n = True

  (** Bitwise operators *)

  (* /!\ NOTE : both bw_and and bw_or don't need guard on n because of
  nth out of bound axiom *)
  val function bw_and (v1 v2 : t) : t
  axiom Nth_bw_and:
    forall v1 v2:t, n:int. 0 <= n < size ->
      nth (bw_and v1 v2) n = andb (nth v1 n) (nth v2 n)

  val function bw_or (v1 v2 : t) : t
  axiom Nth_bw_or:
    forall v1 v2:t, n:int. 0 <= n < size ->
      nth (bw_or v1 v2) n = orb (nth v1 n) (nth v2 n)

  val function bw_xor (v1 v2 : t) : t
  axiom Nth_bw_xor:
    forall v1 v2:t, n:int. 0 <= n < size ->
      nth (bw_xor v1 v2) n = xorb (nth v1 n) (nth v2 n)

  val function bw_not (v : t) : t
  axiom Nth_bw_not:
    forall v:t, n:int. 0 <= n < size ->
      nth (bw_not v) n = notb (nth v n)

  (** Shift operators *)

  (** Warning: shift operators of an amount greater than or equal to
      the size are specified here, in concordance with SMTLIB. This is
      not necessarily the case in hardware, where the amount of the
      shift might be taken modulo the size, eg. [lsr x 64] might be
      equal to [x], whereas in this theory it is 0.
  *)

  val function lsr t int : t

  axiom Lsr_nth_low:
    forall b:t,n s:int. 0 <= s -> 0 <= n -> n+s < size ->
      nth (lsr b s) n = nth b (n+s)

  axiom Lsr_nth_high:
    forall b:t,n s:int. 0 <= s -> 0 <= n -> n+s >= size ->
      nth (lsr b s) n = False

  lemma lsr_zeros: forall x. lsr x 0 = x

  val function asr t int : t

  axiom Asr_nth_low:
    forall b:t,n s:int. 0 <= s -> 0 <= n < size -> n+s < size ->
      nth (asr b s) n = nth b (n+s)

  axiom Asr_nth_high:
    forall b:t,n s:int. 0 <= s -> 0 <= n < size -> n+s >= size ->
      nth (asr b s) n = nth b (size-1)

  lemma asr_zeros: forall x. asr x 0 = x

  val function lsl t int : t

  axiom Lsl_nth_high:
    forall b:t,n s:int. 0 <= s <= n < size ->
      nth (lsl b s) n = nth b (n-s)

  axiom Lsl_nth_low:
    forall b:t,n s:int. 0 <= n < s ->
      nth (lsl b s) n = False

  lemma lsl_zeros: forall x. lsl x 0 = x

  use import int.EuclideanDivision

  function rotate_right t int : t

  axiom Nth_rotate_right :
    forall v n i. 0 <= i < size -> 0 <= n ->
      nth (rotate_right v n) i = nth v (mod (i + n) size)

  function rotate_left t int : t

  axiom Nth_rotate_left :
    forall v n i. 0 <= i < size -> 0 <= n ->
      nth (rotate_left v n) i = nth v (mod (i - n) size)


(* Conversions from/to integers *)

  use import Pow2int

  constant two_power_size : int
  constant max_int : int

  axiom two_power_size_val : two_power_size = pow2 size
  axiom max_int_val : max_int = two_power_size - 1

  val function to_int t : int
  val function to_uint t : int
  val function of_int int : t

  axiom to_uint_extensionality :
    forall v,v':t. to_uint v = to_uint v' -> v = v'

  axiom to_int_extensionality:
    forall v,v':t. to_int v = to_int v' -> v = v'

(*  *)
  predicate uint_in_range (i : int) = (Int.(<=) 0 i) /\ (Int.(<=) i max_int)
(*  *)

  axiom to_uint_bounds :
(*
    forall v:t. uint_in_range (to_uint v)
*)
    forall v:t. 0 <= to_uint v < two_power_size

  axiom to_uint_of_int :
    forall i. 0 <= i < two_power_size -> to_uint (of_int i) = i

  constant size_bv : t

  axiom to_uint_size_bv : to_uint size_bv = size
  axiom to_uint_zeros   : to_uint zeros = 0
  axiom to_uint_one     : to_uint one = 1
  axiom to_uint_ones    : to_uint ones = max_int

  (* comparison operators *)

  let predicate ult (x y : t) =
    Int.(<) (to_uint x) (to_uint y)

  let predicate ule (x y : t) =
    Int.(<=) (to_uint x) (to_uint y)

  let predicate ugt (x y : t) =
    Int.(>) (to_uint x) (to_uint y)

  let predicate uge (x y : t) =
    Int.(>=) (to_uint x) (to_uint y)

  let predicate slt (v1 v2 : t) =
    Int.(<) (to_int v1) (to_int v2)

  let predicate sle (v1 v2 : t) =
    Int.(<=) (to_int v1) (to_int v2)

  let predicate sgt (v1 v2 : t) =
    Int.(>) (to_int v1) (to_int v2)

  let predicate sge (v1 v2 : t) =
    Int.(>=) (to_int v1) (to_int v2)

  (** Arithmetic operators *)

  val function add (v1 v2 : t) : t
  axiom to_uint_add:
    forall v1 v2. to_uint (add v1 v2) =  mod (Int.(+) (to_uint v1) (to_uint v2)) two_power_size
  lemma to_uint_add_bounded:
    forall v1 v2.
      to_uint v1 + to_uint v2 < two_power_size ->
      to_uint (add v1 v2) = to_uint v1 + to_uint v2

  val function sub (v1 v2 : t) : t
  axiom to_uint_sub:
    forall v1 v2. to_uint (sub v1 v2) = mod (Int.(-) (to_uint v1) (to_uint v2)) two_power_size
  lemma to_uint_sub_bounded:
    forall v1 v2.
      0 <= to_uint v1 - to_uint v2 < two_power_size ->
      to_uint (sub v1 v2) = to_uint v1 - to_uint v2

  val function neg (v1 : t) : t
  axiom to_uint_neg:
    forall v. to_uint (neg v) = mod (Int.(-_) (to_uint v)) two_power_size

  val function mul (v1 v2 : t) : t
  axiom to_uint_mul:
    forall v1 v2. to_uint (mul v1 v2) = mod (Int.( * ) (to_uint v1) (to_uint v2)) two_power_size
  lemma to_uint_mul_bounded:
    forall v1 v2.
      to_uint v1 * to_uint v2 < two_power_size ->
      to_uint (mul v1 v2) = to_uint v1 * to_uint v2

  val function udiv (v1 v2 : t) : t
  axiom to_uint_udiv:
    forall v1 v2. to_uint (udiv v1 v2) = div (to_uint v1) (to_uint v2)

  val function urem (v1 v2 : t) : t
  axiom to_uint_urem:
    forall v1 v2. to_uint (urem v1 v2) = mod (to_uint v1) (to_uint v2)

  (** Bitvector alternatives for shifts, rotations and nth *)

  (** logical shift right *)
  val function lsr_bv t t : t

  axiom lsr_bv_is_lsr:
    forall x n.
      lsr_bv x n = lsr x (to_uint n)

  axiom to_uint_lsr:
    forall v n : t.
      to_uint (lsr_bv v n) = div (to_uint v) (pow2 ( to_uint n ))

  (** arithmetic shift right *)
  val function asr_bv t t : t

  axiom asr_bv_is_asr:
    forall x n.
      asr_bv x n = asr x (to_uint n)

  (** logical shift left *)
  val function lsl_bv t t : t

  axiom lsl_bv_is_lsl:
    forall x n.
      lsl_bv x n = lsl x (to_uint n)

  axiom to_uint_lsl:
    forall v n : t.
         to_uint (lsl_bv v n) = mod (Int.( * ) (to_uint v) (pow2 (to_uint n))) two_power_size

  (** rotations *)
  val function rotate_right_bv (v n : t) : t

  val function rotate_left_bv (v n : t) : t

  axiom rotate_left_bv_is_rotate_left :
    forall v n. rotate_left_bv v n = rotate_left v (to_uint n)

  axiom rotate_right_bv_is_rotate_right :
    forall v n. rotate_right_bv v n = rotate_right v (to_uint n)

  (** nth_bv *)
  val function nth_bv t t: bool

  axiom nth_bv_def:
    forall x i.
      nth_bv x i = not (bw_and (lsr_bv x i) one = zeros)

  axiom Nth_bv_is_nth:
    forall x i.
      nth x (to_uint i) = nth_bv x i

  axiom Nth_bv_is_nth2:
    forall x i. 0 <= i < two_power_size ->
      nth_bv x (of_int i) = nth x i

  (* equality axioms *)

  predicate eq_sub_bv t t t t

  axiom eq_sub_bv_def: forall a b i n.
    let mask = lsl_bv (sub (lsl_bv one n) one) i in
      eq_sub_bv a b i n = (bw_and b mask = bw_and a mask)

  predicate eq_sub (a b:t) (i n:int) =
    forall j. i <= j < i + n -> nth a j = nth b j

  axiom eq_sub_equiv: forall a b i n:t.
      eq_sub    a b (to_uint i) (to_uint n)
  <-> eq_sub_bv a b i n

  predicate (==) (v1 v2 : t) =
    eq_sub v1 v2 0 size

  axiom Extensionality: forall x y : t [x == y]. x == y -> x = y

  val eq (v1 v2 : t) : bool
    ensures { result <-> v1 = v2 }

end

(** {2 Bit Vectors of common sizes, 8/16/32/64} *)

theory BV64
  constant size           : int = 64
  constant two_power_size : int = 0x1_0000_0000_0000_0000

  use int.Int (* needed to use range types *)

  type t = < range 0 0xFFFF_FFFF_FFFF_FFFF >

  clone export BV_Gen with
    type t = t,
    function to_uint = t'int,
    constant size = size,
    constant two_power_size = two_power_size,
    constant max_int = t'maxInt,
    goal size_pos,
    goal two_power_size_val,
    goal max_int_val

end

theory BV32
  constant size           : int = 32
  constant two_power_size : int = 0x1_0000_0000

  use int.Int (* needed to use range types *)

  type t = < range 0 0xFFFF_FFFF >

  clone export BV_Gen with
    type t = t,
    function to_uint = t'int,
    constant size = size,
    constant two_power_size = two_power_size,
    constant max_int = t'maxInt,
    goal size_pos,
    goal two_power_size_val,
    goal max_int_val

end

theory BV16
  constant size : int = 16
  constant two_power_size : int = 0x1_0000

  use int.Int (* needed to use range types *)

  type t = < range 0 0xFFFF >

  clone export BV_Gen with
    type t = t,
    function to_uint = t'int,
    constant size = size,
    constant two_power_size = two_power_size,
    constant max_int = t'maxInt,
    goal size_pos,
    goal two_power_size_val,
    goal max_int_val

end

theory BV8
  constant size           : int = 8
  constant two_power_size : int = 0x1_00

  use int.Int (* needed to use range types *)

  type t = < range 0 0xFF >

  clone export BV_Gen with
    type t = t,
    function to_uint = t'int,
    constant size = size,
    constant two_power_size = two_power_size,
    constant max_int = t'maxInt,
    goal size_pos,
    goal two_power_size_val,
    goal max_int_val

end

(** {2 Generic Converter} *)

theory BVConverter_Gen

  type bigBV
  type smallBV

  predicate in_small_range bigBV

  function to_uint_small smallBV : int
  function to_uint_big bigBV : int

  val function toBig smallBV : bigBV
  val function toSmall bigBV : smallBV

  axiom toSmall_to_uint :
    forall x:bigBV. in_small_range x ->
      to_uint_big x = to_uint_small (toSmall x)

  axiom toBig_to_uint :
    forall x:smallBV.
      to_uint_small x = to_uint_big (toBig x)

end

(** {2 Converters of common size_bvs} *)

theory BVConverter_32_64
  use BV32
  use BV64

  predicate in_range (b : BV64.t) = BV64.ule b (0xFFFF_FFFF:BV64.t)

  clone export BVConverter_Gen with
    type bigBV = BV64.t,
    type smallBV = BV32.t,
    predicate in_small_range = in_range,
    function to_uint_small = BV32.t'int,
    function to_uint_big = BV64.t'int
end

theory BVConverter_16_64
  use BV16
  use BV64

  predicate in_range (b : BV64.t) = BV64.ule b (0xFFFF:BV64.t)

  clone export BVConverter_Gen with
    type bigBV = BV64.t,
    type smallBV = BV16.t,
    predicate in_small_range = in_range,
    function to_uint_small = BV16.t'int,
    function to_uint_big = BV64.t'int
end

theory BVConverter_8_64
  use BV8
  use BV64

  predicate in_range (b : BV64.t) = BV64.ule b (0xFF:BV64.t)

  clone export BVConverter_Gen with
    type bigBV = BV64.t,
    type smallBV = BV8.t,
    predicate in_small_range = in_range,
    function to_uint_small = BV8.t'int,
    function to_uint_big = BV64.t'int
end

theory BVConverter_16_32
  use BV16
  use BV32

  predicate in_range (b : BV32.t) = BV32.ule b (0xFFFF:BV32.t)

  clone export BVConverter_Gen with
    type bigBV = BV32.t,
    type smallBV = BV16.t,
    predicate in_small_range = in_range,
    function to_uint_small = BV16.t'int,
    function to_uint_big = BV32.t'int
end

theory BVConverter_8_32
  use BV8
  use BV32

  predicate in_range (b : BV32.t) = BV32.ule b (0xFF:BV32.t)

  clone export BVConverter_Gen with
    type bigBV = BV32.t,
    type smallBV = BV8.t,
    predicate in_small_range = in_range,
    function to_uint_small = BV8.t'int,
    function to_uint_big = BV32.t'int
end

theory BVConverter_8_16
  use BV8
  use BV16

  predicate in_range (b : BV16.t) = BV16.ule b (0xFF:BV16.t)

  clone export BVConverter_Gen with
    type bigBV = BV16.t,
    type smallBV = BV8.t,
    predicate in_small_range = in_range,
    function to_uint_small = BV8.t'int,
    function to_uint_big = BV16.t'int
end<|MERGE_RESOLUTION|>--- conflicted
+++ resolved
@@ -120,13 +120,9 @@
   axiom Nth_zeros:
     forall n:int. nth zeros n = False
 
-<<<<<<< HEAD
+  val constant one : t
+
   val constant ones : t
-=======
-  constant one : t
-
-  constant ones : t
->>>>>>> 7129b259
   axiom Nth_ones:
     forall n. 0 <= n < size -> nth ones n = True
 
