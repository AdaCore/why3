[ATP alt-ergo]
name = "Alt-Ergo"
exec = "alt-ergo"
exec = "alt-ergo-1.00.prv"
exec = "alt-ergo-1.10.prv"
version_switch = "-version"
version_regexp = "^\\([0-9.]+\\(-dev\\|prv\\)?\\)$"
version_ok  = "1.10.prv"
version_ok  = "1.00.prv"
# %T means timelimit+1
command = "%e -timelimit %t %f"
# %U means 2*timelimit+1
command_steps = "%e -steps-bound %S %f"
driver = "drivers/alt_ergo.drv"
editor = "altgr-ergo"

[ATP alt-ergo]
name = "Alt-Ergo"
exec = "alt-ergo"
exec = "alt-ergo-0.99.1"
exec = "alt-ergo-0.95.2"
version_switch = "-version"
version_regexp = "^\\([0-9.]+\\)$"
version_ok  = "0.99.1"
version_ok  = "0.95.2"
# %T means timelimit+1
command = "%l/why3-cpulimit %T %m -s %e -no-rm-eq-existential -timelimit %t %f"
# %U means 2*timelimit+1
command_steps = "%l/why3-cpulimit %U %m -s %e -no-rm-eq-existential -steps-bound %S %f"
driver = "drivers/alt_ergo.drv"
editor = "altgr-ergo"

# CVC4 version 1.5-prerelease
[ATP cvc4]
name = "CVC4"
exec = "cvc4"
exec = "cvc4-1.5-prerelease"
exec = "cvc4-1.5"
version_switch = "--version"
version_regexp = "This is CVC4 version \\([^ \n\r]+\\)"
version_ok  = "1.5-prerelease"
version_ok  = "1.5"
driver = "drivers/cvc4_15.drv"
# --random-seed=42 is not needed as soon as --random-freq=0.0 by default
# to try: --inst-when=full-last-call
<<<<<<< HEAD
command = "%e --stats --tlimit-per=%t000 --lang=smt2 %f"
command_steps = "%e --stats --rlimit=%S --lang=smt2 %f"
=======
command = "%l/why3-cpulimit %T %m -s %e --tlimit-per=%t000 --lang=smt2 %f"
command_steps = "%l/why3-cpulimit %U %m -s %e --stats --rlimit=%S --lang=smt2 %f"
>>>>>>> 4e039176

# CVC4 version 1.4, using SMTLIB fixed-size bitvectors
[ATP cvc4]
name = "CVC4"
exec = "cvc4"
exec = "cvc4-1.4"
version_switch = "--version"
version_regexp = "This is CVC4 version \\([^ \n\r]+\\)"
version_ok  = "1.4"
driver = "drivers/cvc4_14.drv"
# --random-seed=42 is not needed as soon as --random-freq=0.0 by default
# to try: --inst-when=full-last-call
# --rlimit=%S : cvc4 1.4 DOES NOT accept -1 as argument
# cvc4 1.4 does not print steps used in --stats anyway
command = "%l/why3-cpulimit %T %m -s %e --tlimit-per=%t000 --lang=smt2 %f"

# CVC4 version 1.4, not using SMTLIB bitvectors
[ATP cvc4]
name = "CVC4"
alternative = "noBV"
exec = "cvc4"
exec = "cvc4-1.4"
version_switch = "--version"
version_regexp = "This is CVC4 version \\([^ \n\r]+\\)"
version_ok  = "1.4"
driver = "drivers/cvc4.drv"
# --random-seed=42 is not needed as soon as --random-freq=0.0 by default
# to try: --inst-when=full-last-call
# --rlimit=%S : cvc4 1.4 DOES NOT accept -1 as argument
# cvc4 .14 does not print steps used in --stats anyway
command = "%e --tlimit-per=%t000 --lang=smt2 %f"


# CVC4 version 1.0 to 1.3
[ATP cvc4]
name = "CVC4"
exec = "cvc4"
exec = "cvc4-1.3"
exec = "cvc4-1.2"
exec = "cvc4-1.1"
exec = "cvc4-1.0"
version_switch = "--version"
version_regexp = "This is CVC4 version \\([^ \n\r]+\\)"
version_old = "1.3"
version_old = "1.2"
version_old = "1.1"
version_old = "1.0"
driver = "drivers/cvc4.drv"
command = "%e --lang=smt2 %f"

[ATP cvc4_gnatprove]
name = "cvc4_gnatprove"
exec = "cvc4"
version_switch = "--version"
version_regexp = "This is CVC4 version \\([^ \n\r]+\\)"
version_ok  = "1.3-prerelease"
driver = "drivers/cvc4_gnatprove.drv"
command = "'@LOCALBIN@why3-cpulimit' %t %m -s %e --lang=smt2 %f"

# Psyche version 2.x
[ATP psyche]
name = "Psyche"
exec = "psyche"
exec = "psyche-2.02"
version_switch = "-version"
version_regexp = "\\([^ \n\r]+\\)"
version_ok  = "2.0"
driver = "drivers/psyche.drv"
command = "%e -gplugin dpll_wl %f"

# CVC3 versions 2.4.x
[ATP cvc3]
name = "CVC3"
exec = "cvc3"
exec = "cvc3-2.4.1"
exec = "cvc3-2.4"
version_switch = "-version"
version_regexp = "This is CVC3 version \\([^ \n]+\\)"
version_ok  = "2.4.1"
version_old = "2.4"
# the -timeout option is unreliable in CVC3 2.4.1
command = "%e -seed 42 %f"
driver = "drivers/cvc3.drv"

# CVC3 versions 2.x
[ATP cvc3]
name = "CVC3"
exec = "cvc3"
exec = "cvc3-2.2"
exec = "cvc3-2.1"
version_switch = "-version"
version_regexp = "This is CVC3 version \\([^ \n]+\\)"
version_old = "2.2"
version_old = "2.1"
command = "%e  -seed 42 -timeout %t %f"
driver = "drivers/cvc3.drv"

[ATP yices]
name = "Yices"
exec = "yices"
exec = "yices-1.0.38"
version_switch = "--version"
version_regexp = "\\([^ \n]+\\)"
version_ok = "1.0.38"
version_old = "^1\.0\.3[0-7]$"
version_old = "^1\.0\.2[5-9]$"
version_old = "^1\.0\.2[0-4]$"
version_old = "^1\.0\.1\.*$"
command = "%e"
driver = "drivers/yices.drv"

[ATP yices-smt2]
name = "Yices"
exec = "yices-smt2"
exec = "yices-smt2-2.3.0"
version_switch = "--version"
version_regexp = "^Yices \\([^ \n]+\\)$"
version_ok = "2.3.0"
command = "%e"
driver = "drivers/yices-smt2.drv"

[ATP eprover]
name = "Eprover"
exec = "eprover"
exec = "eprover-1.8"
exec = "eprover-1.7"
exec = "eprover-1.6"
exec = "eprover-1.5"
exec = "eprover-1.4"
version_switch = "--version"
version_regexp = "E \\([-0-9.]+\\) [^\n]+"
version_ok  = "1.8-001"
version_old = "1.7"
version_old = "1.6"
version_old = "1.5"
version_old = "1.4"
command = "%e -s -R -xAuto -tAuto --cpu-limit=%t --tstp-in %f"
driver = "drivers/eprover.drv"

[ATP gappa]
name = "Gappa"
exec = "gappa"
exec = "gappa-1.2.0"
exec = "gappa-1.1.1"
exec = "gappa-1.1.0"
exec = "gappa-1.0.0"
exec = "gappa-0.16.1"
exec = "gappa-0.14.1"
version_switch = "--version"
version_regexp = "Gappa \\([^ \n]*\\)"
version_ok = "^1\.[0-2]\..+$"
version_old = "^0\.1[1-8]\..+$"
command = "%e -Eprecision=70"
driver = "drivers/gappa.drv"

[ATP mathsat]
name = "MathSAT5"
exec = "mathsat"
exec = "mathsat-5.2.2"
version_switch = "-version"
version_regexp = "MathSAT5 version \\([^ \n]+\\)"
version_ok  = "5.2.2"
command = "%e -input=smt2 -model -random_seed=80 %f"
driver = "drivers/mathsat.drv"

[ATP simplify]
name = "Simplify"
exec = "Simplify"
exec = "simplify"
exec = "Simplify-1.5.4"
exec = "Simplify-1.5.5"
version_switch = "-version"
version_regexp = "Simplify version \\([^ \n,]+\\)"
version_old = "1.5.5"
version_old = "1.5.4"
command = "%e %f"
driver = "drivers/simplify.drv"

[ATP metis]
name = "Metis"
exec = "metis"
version_switch = "-v"
version_regexp = "metis \\([^ \n,]+\\)"
version_ok = "2.3"
# %U means 2*timelimit+1. Required because Metis tends to
# react very slowly to the time limit given, hence answers
# oscillate between Timeout and Unknown
command = "%e --time-limit %t %f"
driver = "drivers/metis.drv"

[ATP metitarski]
name = "MetiTarski"
exec = "metit"
exec = "metit-2.4"
exec = "metit-2.2"
version_switch = "-v"
version_regexp = "MetiTarski \\([^ \n,]+\\)"
version_ok = "2.4"
version_old = "2.2"
command = "%e --time %t %f"
driver = "drivers/metitarski.drv"

[ATP polypaver]
name = "PolyPaver"
exec = "polypaver"
exec = "polypaver-0.3"
version_switch = "--version"
version_regexp = "PolyPaver \\([0-9.]+\\) (c)"
version_ok = "0.3"
command = "%l/why3-cpulimit %T %m -s %e -d 2 -m 10 --time=%t %f"
driver = "drivers/polypaver.drv"

[ATP spass]
name = "Spass"
exec = "SPASS"
exec = "SPASS-3.7"
version_switch = " | grep 'SPASS V'"
version_regexp = "SPASS V \\([^ \n\t]+\\)"
version_ok = "3.7"
command = "%e -TPTP -PGiven=0 -PProblem=0 -TimeLimit=%t %f"
driver = "drivers/spass.drv"

[ATP spass]
name = "Spass"
exec = "SPASS"
exec = "SPASS-3.8ds"
version_switch = " | grep 'SPASS[^ \\n\\t]* V'"
version_regexp = "SPASS[^ \n\t]* V \\([^ \n\t]+\\)"
version_ok = "3.8ds"
command = "%e -Isabelle=1 -PGiven=0 -TimeLimit=%t %f"
driver = "drivers/spass_types.drv"

[ATP vampire]
name = "Vampire"
exec = "vampire"
exec = "vampire-0.6"
version_switch = "--version"
version_regexp = "Vampire \\([0-9.]+\\)"
command = "%e -t %t"
driver = "drivers/vampire.drv"
version_ok = "0.6"

[ATP princess]
name = "Princess"
exec = "princess"
# version_switch = "-h"
version_regexp = "(CASC version \\([0-9-]+\\))"
command = "%e -timeout=%t %f"
driver = "drivers/princess.drv"
version_ok = "2013-05-13"

[ATP beagle]
name = "Beagle"
exec = "beagle"
exec = "beagle-0.4.1"
# version_switch = "-h"
version_regexp = "version \\([0-9.]+\\)"
command = "%e %f"
driver = "drivers/beagle.drv"
version_ok = "0.4.1"

[ATP verit]
name = "veriT"
exec = "veriT"
exec = "veriT-201410"
version_switch = "--version"
version_regexp = "version \\([^ \n\r]+\\)"
command = "%e --disable-print-success %f"
driver = "drivers/verit.drv"
version_ok = "201410"

[ATP verit]
name = "veriT"
exec = "veriT"
exec = "veriT-201310"
version_switch = "--version"
version_regexp = "version \\([^ \n\r]+\\)"
command = "%e --disable-print-success --enable-simp \
--enable-unit-simp --enable-simp-sym --enable-unit-subst-simp --enable-bclause %f"
driver = "drivers/verit.drv"
version_old = "201310"

# Z3 >= 4.4.0, with BV support
[ATP z3]
name = "Z3"
exec = "z3"
exec = "z3-4.4.0"
version_switch = "-version"
version_regexp = "Z3 version \\([^ \n\r]+\\)"
version_ok  = "4.4.0"
driver = "drivers/z3_440.drv"
command = "%l/why3-cpulimit %t %m -s %e -smt2 sat.random_seed=42 nlsat.randomize=false smt.random_seed=42 %f"
command_steps = "%l/why3-cpulimit %U %m -s %e -smt2 sat.random_seed=42 nlsat.randomize=false smt.random_seed=42 memory_max_alloc_count=%S %f"

# Z3 >= 4.4.0, without BV support
[ATP z3]
name = "Z3"
alternative = "noBV"
exec = "z3"
exec = "z3-4.4.0"
version_switch = "-version"
version_regexp = "Z3 version \\([^ \n\r]+\\)"
version_ok  = "4.4.0"
driver = "drivers/z3_432.drv"
command = "%l/why3-cpulimit %t %m -s %e -smt2 sat.random_seed=42 nlsat.randomize=false smt.random_seed=42 %f"
command_steps = "%l/why3-cpulimit %U %m -s %e -smt2 sat.random_seed=42 nlsat.randomize=false smt.random_seed=42 memory_max_alloc_count=%S %f"

# Z3 4.3.2 does not support option global option -rs anymore.
# use settings given by "z3 -p" instead
# Z3 4.3.2 supports Datatypes
[ATP z3]
name = "Z3"
exec = "z3-4.3.2"
version_switch = "-version"
version_regexp = "Z3 version \\([^ \n\r]+\\)"
version_ok  = "4.4.0"
version_ok  = "4.3.2"
driver = "drivers/z3_432.drv"
<<<<<<< HEAD
command = "%e -smt2 sat.random_seed=42 nlsat.randomize=false smt.random_seed=42 %f"
=======
command = "%l/why3-cpulimit %t %m -s %e -smt2 sat.random_seed=42 nlsat.randomize=false smt.random_seed=42 %f"
command_steps = "%l/why3-cpulimit %U %m -s %e -smt2 sat.random_seed=42 nlsat.randomize=false smt.random_seed=42 memory_max_alloc_count=%S %f"
>>>>>>> 4e039176

[ATP z3]
name = "Z3"
exec = "z3"
exec = "z3-4.3.1"
exec = "z3-4.3.0"
exec = "z3-4.2"
exec = "z3-4.1.2"
exec = "z3-4.1.1"
exec = "z3-4.0"
version_switch = "-version"
version_regexp = "Z3 version \\([^ \n\r]+\\)"
version_old = "4.3.1"
version_old = "4.3.0"
version_old = "4.2"
version_old = "4.1.2"
version_old = "4.1.1"
version_old = "4.0"
driver = "drivers/z3.drv"
command = "%e -smt2 -rs:42 %f"

[ATP z3]
name = "Z3"
exec = "z3"
exec = "z3-3.2"
exec = "z3-3.1"
exec = "z3-3.0"
version_switch = "-version"
version_regexp = "Z3 version \\([^ \n\r]+\\)"
version_old = "3.2"
version_old = "3.1"
version_old = "3.0"
driver = "drivers/z3.drv"
# the -T is unreliable in Z3 3.2
command = "%e -smt2 -rs:42 %f"

[ATP z3]
name = "Z3"
exec = "z3"
exec = "z3-2.19"
exec = "z3-2.18"
exec = "z3-2.17"
exec = "z3-2.16"
version_switch = "-version"
version_regexp = "Z3 version \\([^ \n\r]+\\)"
version_old = "^2\.2.+$"
version_old = "^2\.1[6-9]$"
driver = "drivers/z3.drv"
command = "%e -smt2 -rs:42 \
PHASE_SELECTION=0 \
RESTART_STRATEGY=0 \
RESTART_FACTOR=1.5 \
QI_EAGER_THRESHOLD=100 \
ARITH_RANDOM_INITIAL_VALUE=true \
SORT_AND_OR=false \
CASE_SPLIT=3 \
DELAY_UNITS=true \
DELAY_UNITS_THRESHOLD=16 \
%f"
#Other Parameters given by Nikolaj Bjorner
#BV_REFLECT=true #arith?
#MODEL_PARTIAL=true
#MODEL_VALUE_COMPLETION=false
#MODEL_HIDE_UNUSED_PARTITIONS=false
#MODEL_V1=true
#ASYNC_COMMANDS=false
#NNF_SK_HACK=true

[ATP z3]
name = "Z3"
exec = "z3"
exec = "z3-2.2"
exec = "z3-2.1"
exec = "z3-1.3"
version_switch = "-version"
version_regexp = "Z3 version \\([^ \n\r]+\\)"
version_old = "^2\.1[0-5]$"
version_old = "^2\.[0-9]$"
version_old = "1.3"
command = "%e -smt %f"
driver = "drivers/z3_smtv1.drv"

[ATP zenon]
name = "Zenon"
exec = "zenon"
exec = "zenon-0.8.0"
exec = "zenon-0.7.1"
version_switch = "-v"
version_regexp = "zenon version \\([^ \n\t]+\\)"
version_ok = "0.8.0"
version_ok = "0.7.1"
command = "%e -p0 -itptp -max-size %mM -max-time %ts %f"
driver = "drivers/zenon.drv"

[ATP zenon_modulo]
name = "Zenon Modulo"
exec = "zenon_modulo"
version_switch = "-v"
version_regexp = "zenon_modulo version \\([0-9.]+\\)"
version_ok = "0.4.1"
command = "%l/why3-cpulimit %T 0 -s %e -p0 -itptp -max-size %mM -max-time %ts %f"
driver = "drivers/zenon_modulo.drv"

[ATP iprover]
name = "iProver"
exec = "iprover"
exec = "iprover-0.8.1"
version_switch = " | grep iProver"
version_regexp = "iProver v\\([^ \n\t]+\\)"
version_ok = "0.8.1"
command = "%e --fof true --out_options none \
--time_out_virtual %t --clausifier /usr/bin/env --clausifier_options \
\"eprover --cnf --tstp-format \" %f"
driver = "drivers/iprover.drv"

[ATP mathematica]
name = "Mathematica"
exec = "math"
version_switch = "-run \"Exit[]\""
version_regexp = "Mathematica \\([0-9.]+\\)"
version_ok = "9.0"
version_ok = "8.0"
version_ok = "7.0"
command = "%e -noprompt"
driver = "drivers/mathematica.drv"

[ATP safeprover]
name = "SafeProver"
exec = "safeprover"
version_switch = "-version"
version_regexp = "The safe prover, version \\([^ \n\t]+\\)"
version_ok = "0.0.0"
command = "%l/why3-cpulimit %t %m -s %e %f"
driver = "drivers/safeprover.drv"

[ITP coq]
name = "Coq"
compile_time_support = true
exec = "coqtop -batch"
version_switch = "-v"
version_regexp = "The Coq Proof Assistant, version \\([^ \n]+\\)"
version_ok = "8.4pl6"
version_ok = "8.4pl5"
version_ok = "8.4pl4"
version_ok = "8.4pl3"
version_ok = "8.4pl2"
version_ok = "8.4pl1"
version_ok = "8.4"
command = "%e -R %l/coq-tactic Why3 -R %l/coq Why3 -l %f"
driver = "drivers/coq.drv"
editor = "coqide"

[ITP pvs]
name = "PVS"
compile_time_support = true
exec = "pvs"
version_switch = "-version"
version_regexp = "PVS Version \\([^ \n]+\\)"
version_ok = "6.0"
version_bad = "^[0-5]\..+$"
# not why3-cpulimit 0 %m because 'proveit' allocates 8Gb at start-up
command = "%l/why3-call-pvs %l proveit -f %f"
driver = "drivers/pvs.drv"
in_place = true
editor = "pvs"

[ITP isabelle]
name = "Isabelle"
exec = "isabelle"
version_switch = "version"
version_regexp = "Isabelle\\([0-9]+\\(-[0-9]+\\)?\\)"
version_ok = "2015"
version_bad = "2014"
# not why3-cpulimit 0 %m because isabelle needs more memory at start-up
command = "%l/why3-cpulimit 0 0 -s %e why3 -b %f"
driver = "drivers/isabelle2015.drv"
in_place = true
editor = "isabelle2015-jedit"

[ITP isabelle]
name = "Isabelle"
exec = "isabelle"
version_switch = "version"
version_regexp = "Isabelle\\([0-9]+\\(-[0-9]+\\)?\\)"
version_ok = "2014"
version_bad = "2015"
# not why3-cpulimit 0 %m because isabelle needs more memory at start-up
command = "%e why3 -b %f"
driver = "drivers/isabelle2014.drv"
in_place = true
editor = "isabelle2014-jedit"

[editor pvs]
name = "PVS"
command = "%l/why3-call-pvs %l pvs %f"

[editor coqide]
name = "CoqIDE"
command = "coqide -R %l/coq-tactic Why3 -R %l/coq Why3 %f"

[editor proofgeneral-coq]
name = "Emacs/ProofGeneral/Coq"
command = "emacs --eval \"(setq coq-load-path '((\\\"%l/coq-tactic\\\" \\\"Why3\\\") \
(\\\"%l/coq\\\" \\\"Why3\\\")))\" %f"

[editor isabelle2015-jedit]
name = "Isabelle2015/jEdit"
command = "isabelle why3 -i %f"

[editor isabelle2014-jedit]
name = "Isabelle2014/jEdit"
command = "isabelle why3 -i jedit %f"

[editor isabelle2014-proofgeneral]
name = "Isabelle2014/Emacs/ProofGeneral"
command = "isabelle why3 -i emacs %f"

[editor altgr-ergo]
name = "AltGr-Ergo"
command = "altgr-ergo %f"

[shortcut shortcut1]
name="Alt-Ergo"
shortcut="altergo"<|MERGE_RESOLUTION|>--- conflicted
+++ resolved
@@ -43,13 +43,8 @@
 driver = "drivers/cvc4_15.drv"
 # --random-seed=42 is not needed as soon as --random-freq=0.0 by default
 # to try: --inst-when=full-last-call
-<<<<<<< HEAD
-command = "%e --stats --tlimit-per=%t000 --lang=smt2 %f"
+command = "%e --tlimit-per=%t000 --lang=smt2 %f"
 command_steps = "%e --stats --rlimit=%S --lang=smt2 %f"
-=======
-command = "%l/why3-cpulimit %T %m -s %e --tlimit-per=%t000 --lang=smt2 %f"
-command_steps = "%l/why3-cpulimit %U %m -s %e --stats --rlimit=%S --lang=smt2 %f"
->>>>>>> 4e039176
 
 # CVC4 version 1.4, using SMTLIB fixed-size bitvectors
 [ATP cvc4]
@@ -368,12 +363,8 @@
 version_ok  = "4.4.0"
 version_ok  = "4.3.2"
 driver = "drivers/z3_432.drv"
-<<<<<<< HEAD
-command = "%e -smt2 sat.random_seed=42 nlsat.randomize=false smt.random_seed=42 %f"
-=======
 command = "%l/why3-cpulimit %t %m -s %e -smt2 sat.random_seed=42 nlsat.randomize=false smt.random_seed=42 %f"
 command_steps = "%l/why3-cpulimit %U %m -s %e -smt2 sat.random_seed=42 nlsat.randomize=false smt.random_seed=42 memory_max_alloc_count=%S %f"
->>>>>>> 4e039176
 
 [ATP z3]
 name = "Z3"
