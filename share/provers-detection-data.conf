[ATP alt-ergo]
name = "Alt-Ergo"
exec = "alt-ergo"
exec = "alt-ergo-1.00.prv"
exec = "alt-ergo-0.99.1"
exec = "alt-ergo-0.95.2"
version_switch = "-version"
version_regexp = "^\\([0-9.]+\\(-dev\\|prv\\)?\\)$"
version_ok  = "1.00.prv"
version_ok  = "0.99.1"
version_ok  = "0.95.2"
# %T means timelimit+1
command = "%e -timelimit %t %f"
# %U means 2*timelimit+1
command_steps = "%e -steps-bound %S %f"
driver = "drivers/alt_ergo.drv"
editor = "altgr-ergo"

[ATP alt-ergo]
name = "Alt-Ergo"
exec = "alt-ergo"
exec = "alt-ergo-0.95.1"
exec = "alt-ergo-0.95"
version_switch = "-version"
version_regexp = "\\([0-9.]+\\(-dev\\)?\\)"
version_old = "0.95.1"
version_old = "0.95"
command = "%e -timelimit %t %f"
# Alt-Ergo print steps but do not have an option to pass them for replay
command_steps = "%e -timelimit %t %f"
driver = "drivers/alt_ergo.drv"
editor = "altgr-ergo"

[ATP alt-ergo]
name = "Alt-Ergo"
exec = "alt-ergo"
exec = "alt-ergo-0.94"
version_switch = "-version"
version_regexp = "\\([0-9.]+\\)"
version_old = "0.94"
command = "%e %f"
# Alt-Ergo print steps but do not have an option to pass them for replay
command_steps = "%e %f"
driver = "drivers/alt_ergo_0.94.drv"
editor = "altgr-ergo"

[ATP alt-ergo]
name = "Alt-Ergo"
exec = "alt-ergo"
exec = "alt-ergo-0.93.1"
exec = "alt-ergo-0.93"
version_switch = "-version"
version_regexp = "\\([0-9.]+\\)"
version_old = "^0\.93\..+$"
version_old = "0.93"
command = "%e %f"
driver = "drivers/alt_ergo_0.93.drv"

[ATP alt-ergo]
name = "Alt-Ergo"
exec = "alt-ergo"
exec = "alt-ergo-0.92.3"
exec = "alt-ergo-0.92.2"
exec = "alt-ergo-0.92.1"
exec = "alt-ergo-0.92"
exec = "alt-ergo-0.91"
exec = "alt-ergo-0.9"
exec = "alt-ergo-0.8"
exec = "ergo"
version_switch = "-version"
version_regexp = "\\([0-9.]+\\)"
version_old = "^0\.92\..+$"
version_old = "0.92"
version_old = "0.91"
version_old = "0.9"
version_old = "0.8"
command = "%e %f"
driver = "drivers/alt_ergo_0.92.drv"

# CVC4 version 1.5-prerelease
[ATP cvc4]
name = "CVC4"
exec = "cvc4"
exec = "cvc4-1.5-prerelease"
exec = "cvc4-1.5"
version_switch = "--version"
version_regexp = "This is CVC4 version \\([^ \n\r]+\\)"
version_ok  = "1.5-prerelease"
version_ok  = "1.5"
driver = "drivers/cvc4_15.drv"
# --random-seed=42 is not needed as soon as --random-freq=0.0 by default
# to try: --inst-when=full-last-call
command = "%e --stats --tlimit-per=%t000 --lang=smt2 %f"
command_steps = "%e --stats --rlimit=%S --lang=smt2 %f"

# CVC4 version 1.4
[ATP cvc4]
name = "CVC4"
exec = "cvc4"
exec = "cvc4-1.4"
version_switch = "--version"
version_regexp = "This is CVC4 version \\([^ \n\r]+\\)"
version_ok  = "1.4"
driver = "drivers/cvc4_14.drv"
# --random-seed=42 is not needed as soon as --random-freq=0.0 by default
# to try: --inst-when=full-last-call
# --rlimit=%S : cvc4 1.4 DOES NOT accept -1 as argument
# cvc4 .14 does not print steps used in --stats anyway
command = "%e --tlimit-per=%t000 --lang=smt2 %f"


# CVC4 version 1.0 to 1.3
[ATP cvc4]
name = "CVC4"
exec = "cvc4"
exec = "cvc4-1.3"
exec = "cvc4-1.2"
exec = "cvc4-1.1"
exec = "cvc4-1.0"
version_switch = "--version"
version_regexp = "This is CVC4 version \\([^ \n\r]+\\)"
version_old = "1.3"
version_old = "1.2"
version_old = "1.1"
version_old = "1.0"
driver = "drivers/cvc4.drv"
command = "%e --lang=smt2 %f"

[ATP cvc4_gnatprove]
name = "cvc4_gnatprove"
exec = "cvc4"
version_switch = "--version"
version_regexp = "This is CVC4 version \\([^ \n\r]+\\)"
version_ok  = "1.3-prerelease"
driver = "drivers/cvc4_gnatprove.drv"
command = "'@LOCALBIN@why3-cpulimit' %t %m -s %e --lang=smt2 %f"

# Psyche version 2.x
[ATP psyche]
name = "Psyche"
exec = "psyche"
exec = "psyche-2.02"
version_switch = "-version"
version_regexp = "\\([^ \n\r]+\\)"
version_ok  = "2.0"
driver = "drivers/psyche.drv"
command = "%e -gplugin dpll_wl %f"

# CVC3 versions 2.4.x
[ATP cvc3]
name = "CVC3"
exec = "cvc3"
exec = "cvc3-2.4.1"
exec = "cvc3-2.4"
version_switch = "-version"
version_regexp = "This is CVC3 version \\([^ \n]+\\)"
version_ok  = "2.4.1"
version_old = "2.4"
# the -timeout option is unreliable in CVC3 2.4.1
command = "%e -seed 42 %f"
driver = "drivers/cvc3.drv"

# CVC3 versions 2.x
[ATP cvc3]
name = "CVC3"
exec = "cvc3"
exec = "cvc3-2.2"
exec = "cvc3-2.1"
version_switch = "-version"
version_regexp = "This is CVC3 version \\([^ \n]+\\)"
version_old = "2.2"
version_old = "2.1"
command = "%e  -seed 42 -timeout %t %f"
driver = "drivers/cvc3.drv"

[ATP yices]
name = "Yices"
exec = "yices"
exec = "yices-1.0.38"
version_switch = "--version"
version_regexp = "\\([^ \n]+\\)"
version_ok = "1.0.38"
version_old = "^1\.0\.3[0-7]$"
version_old = "^1\.0\.2[5-9]$"
version_old = "^1\.0\.2[0-4]$"
version_old = "^1\.0\.1\.*$"
command = "%e"
driver = "drivers/yices.drv"

[ATP yices-smt2]
name = "Yices"
exec = "yices-smt2"
exec = "yices-smt2-2.3.0"
version_switch = "--version"
version_regexp = "^Yices \\([^ \n]+\\)$"
version_ok = "2.3.0"
command = "%e"
driver = "drivers/yices-smt2.drv"

[ATP eprover]
name = "Eprover"
exec = "eprover"
exec = "eprover-1.8"
exec = "eprover-1.7"
exec = "eprover-1.6"
exec = "eprover-1.5"
exec = "eprover-1.4"
version_switch = "--version"
version_regexp = "E \\([-0-9.]+\\) [^\n]+"
version_ok  = "1.8-001"
version_old = "1.7"
version_old = "1.6"
version_old = "1.5"
version_old = "1.4"
command = "%e -s -R -xAuto -tAuto --cpu-limit=%t --tstp-in %f"
driver = "drivers/eprover.drv"

[ATP gappa]
name = "Gappa"
exec = "gappa"
exec = "gappa-1.1.1"
exec = "gappa-1.1.0"
exec = "gappa-1.0.0"
exec = "gappa-0.16.1"
exec = "gappa-0.14.1"
version_switch = "--version"
version_regexp = "Gappa \\([^ \n]*\\)"
version_ok = "^1\.[0-2]\..+$"
version_old = "^0\.1[1-8]\..+$"
command = "%e -Eprecision=70"
driver = "drivers/gappa.drv"

[ATP mathsat]
name = "MathSAT5"
exec = "mathsat"
exec = "mathsat-5.2.2"
version_switch = "-version"
version_regexp = "MathSAT5 version \\([^ \n]+\\)"
version_ok  = "5.2.2"
command = "%e -input=smt2 -model -random_seed=80 %f"
driver = "drivers/mathsat.drv"

[ATP simplify]
name = "Simplify"
exec = "Simplify"
exec = "simplify"
exec = "Simplify-1.5.4"
exec = "Simplify-1.5.5"
version_switch = "-version"
version_regexp = "Simplify version \\([^ \n,]+\\)"
version_old = "1.5.5"
version_old = "1.5.4"
command = "%e %f"
driver = "drivers/simplify.drv"

[ATP metis]
name = "Metis"
exec = "metis"
version_switch = "-v"
version_regexp = "metis \\([^ \n,]+\\)"
version_ok = "2.3"
# %U means 2*timelimit+1. Required because Metis tends to
# react very slowly to the time limit given, hence answers
# oscillate between Timeout and Unknown
command = "%e --time-limit %t %f"
driver = "drivers/metis.drv"

[ATP metitarski]
name = "MetiTarski"
exec = "metit"
exec = "metit-2.4"
exec = "metit-2.2"
version_switch = "-v"
version_regexp = "MetiTarski \\([^ \n,]+\\)"
version_ok = "2.4"
version_old = "2.2"
command = "%e --time %t %f"
driver = "drivers/metitarski.drv"

[ATP spass]
name = "Spass"
exec = "SPASS"
exec = "SPASS-3.7"
version_switch = " | grep 'SPASS V'"
version_regexp = "SPASS V \\([^ \n\t]+\\)"
version_ok = "3.7"
command = "%e -TPTP -PGiven=0 -PProblem=0 -TimeLimit=%t %f"
driver = "drivers/spass.drv"

[ATP spass]
name = "Spass"
exec = "SPASS"
exec = "SPASS-3.8ds"
version_switch = " | grep 'SPASS[^ \\n\\t]* V'"
version_regexp = "SPASS[^ \n\t]* V \\([^ \n\t]+\\)"
version_ok = "3.8ds"
command = "%e -Isabelle=1 -PGiven=0 -TimeLimit=%t %f"
driver = "drivers/spass_types.drv"

[ATP vampire]
name = "Vampire"
exec = "vampire"
exec = "vampire-0.6"
version_switch = "--version"
version_regexp = "Vampire \\([0-9.]+\\)"
command = "%e -t %t"
driver = "drivers/vampire.drv"
version_ok = "0.6"

[ATP princess]
name = "Princess"
exec = "princess"
# version_switch = "-h"
version_regexp = "(CASC version \\([0-9-]+\\))"
command = "%e -timeout=%t %f"
driver = "drivers/princess.drv"
version_ok = "2013-05-13"

[ATP beagle]
name = "Beagle"
exec = "beagle"
exec = "beagle-0.4.1"
# version_switch = "-h"
version_regexp = "version \\([0-9.]+\\)"
command = "%e %f"
driver = "drivers/beagle.drv"
version_ok = "0.4.1"

[ATP verit]
name = "veriT"
exec = "veriT"
exec = "veriT-201410"
version_switch = "--version"
version_regexp = "version \\([^ \n\r]+\\)"
command = "%e --disable-print-success %f"
driver = "drivers/verit.drv"
version_ok = "201410"

[ATP verit]
name = "veriT"
exec = "veriT"
exec = "veriT-201310"
version_switch = "--version"
version_regexp = "version \\([^ \n\r]+\\)"
command = "%e --disable-print-success --enable-simp \
--enable-unit-simp --enable-simp-sym --enable-unit-subst-simp --enable-bclause %f"
driver = "drivers/verit.drv"
version_old = "201310"

# Z3 4.3.2 does not support option global option -rs anymore.
# use settings given by "z3 -p" instead
# Z3 4.3.2 supports Datatypes
[ATP z3]
name = "Z3"
exec = "z3"
exec = "z3-4.3.3"
exec = "z3-4.3.2"
version_switch = "-version"
version_regexp = "Z3 version \\([^ \n\r]+\\)"
version_ok  = "4.3.3"
version_ok = "4.3.2"
driver = "drivers/z3_432.drv"
command = "%e -smt2 sat.random_seed=42 nlsat.randomize=false smt.random_seed=42 %f"

[ATP z3]
name = "Z3"
exec = "z3"
exec = "z3-4.3.1"
exec = "z3-4.3.0"
exec = "z3-4.2"
exec = "z3-4.1.2"
exec = "z3-4.1.1"
exec = "z3-4.0"
version_switch = "-version"
version_regexp = "Z3 version \\([^ \n\r]+\\)"
version_old = "4.3.1"
version_old = "4.3.0"
version_old = "4.2"
version_old = "4.1.2"
version_old = "4.1.1"
version_old = "4.0"
driver = "drivers/z3.drv"
command = "%e -smt2 -rs:42 %f"

[ATP z3]
name = "Z3"
exec = "z3"
exec = "z3-3.2"
exec = "z3-3.1"
exec = "z3-3.0"
version_switch = "-version"
version_regexp = "Z3 version \\([^ \n\r]+\\)"
version_old = "3.2"
version_old = "3.1"
version_old = "3.0"
driver = "drivers/z3.drv"
# the -T is unreliable in Z3 3.2
command = "%e -smt2 -rs:42 %f"

[ATP z3]
name = "Z3"
exec = "z3"
exec = "z3-2.19"
exec = "z3-2.18"
exec = "z3-2.17"
exec = "z3-2.16"
version_switch = "-version"
version_regexp = "Z3 version \\([^ \n\r]+\\)"
version_old = "^2\.2.+$"
version_old = "^2\.1[6-9]$"
driver = "drivers/z3.drv"
command = "%e -smt2 -rs:42 \
PHASE_SELECTION=0 \
RESTART_STRATEGY=0 \
RESTART_FACTOR=1.5 \
QI_EAGER_THRESHOLD=100 \
ARITH_RANDOM_INITIAL_VALUE=true \
SORT_AND_OR=false \
CASE_SPLIT=3 \
DELAY_UNITS=true \
DELAY_UNITS_THRESHOLD=16 \
%f"
#Other Parameters given by Nikolaj Bjorner
#BV_REFLECT=true #arith?
#MODEL_PARTIAL=true
#MODEL_VALUE_COMPLETION=false
#MODEL_HIDE_UNUSED_PARTITIONS=false
#MODEL_V1=true
#ASYNC_COMMANDS=false
#NNF_SK_HACK=true

[ATP z3]
name = "Z3"
exec = "z3"
exec = "z3-2.2"
exec = "z3-2.1"
exec = "z3-1.3"
version_switch = "-version"
version_regexp = "Z3 version \\([^ \n\r]+\\)"
version_old = "^2\.1[0-5]$"
version_old = "^2\.[0-9]$"
version_old = "1.3"
command = "%e -smt %f"
driver = "drivers/z3_smtv1.drv"

[ATP zenon]
name = "Zenon"
exec = "zenon"
exec = "zenon-0.7.1"
version_switch = "-v"
version_regexp = "zenon version \\([^ \n\t]+\\)"
version_ok = "0.7.1"
command = "%e -p0 -itptp -max-size %mM -max-time %ts %f"
driver = "drivers/zenon.drv"

[ATP iprover]
name = "iProver"
exec = "iprover"
exec = "iprover-0.8.1"
version_switch = " | grep iProver"
version_regexp = "iProver v\\([^ \n\t]+\\)"
version_ok = "0.8.1"
command = "%e --fof true --out_options none \
--time_out_virtual %t --clausifier /usr/bin/env --clausifier_options \
\"eprover --cnf --tstp-format \" %f"
driver = "drivers/iprover.drv"

[ATP mathematica]
name = "Mathematica"
exec = "math"
version_switch = "-run \"Exit[]\""
version_regexp = "Mathematica \\([0-9.]+\\)"
version_ok = "9.0"
version_ok = "8.0"
version_ok = "7.0"
command = "%e -noprompt"
driver = "drivers/mathematica.drv"

[ITP coq]
name = "Coq"
compile_time_support = true
exec = "coqtop -batch"
version_switch = "-v"
version_regexp = "The Coq Proof Assistant, version \\([^ \n]+\\)"
version_ok = "8.4pl5"
version_ok = "8.4pl4"
version_ok = "8.4pl3"
version_ok = "8.4pl2"
version_ok = "8.4pl1"
version_ok = "8.4"
command = "%e -R %l/coq-tactic Why3 -R %l/coq Why3 -l %f"
driver = "drivers/coq.drv"
editor = "coqide"

[ITP pvs]
name = "PVS"
compile_time_support = true
exec = "pvs"
version_switch = "-version"
version_regexp = "PVS Version \\([^ \n]+\\)"
version_ok = "6.0"
version_bad = "^[0-5]\..+$"
# not why3-cpulimit 0 %m because 'proveit' allocates 8Gb at start-up
command = "%l/why3-call-pvs %l proveit -f %f"
driver = "drivers/pvs.drv"
in_place = true
editor = "pvs"

[ITP isabelle]
name = "Isabelle"
exec = "isabelle"
version_switch = "version"
version_regexp = "Isabelle\\([0-9]+\\(-[0-9]+\\)?\\)"
version_ok = "2015"
version_bad = "2014"
# not why3-cpulimit 0 %m because isabelle needs more memory at start-up
command = "%l/why3-cpulimit 0 0 -s %e why3 -b %f"
driver = "drivers/isabelle2015.drv"
in_place = true
editor = "isabelle-jedit"

[ITP isabelle]
name = "Isabelle"
exec = "isabelle"
version_switch = "version"
version_regexp = "Isabelle\\([0-9]+\\(-[0-9]+\\)?\\)"
version_ok = "2014"
version_bad = "2015"
# not why3-cpulimit 0 %m because isabelle needs more memory at start-up
<<<<<<< HEAD
command = "%e why3 -b %f"
driver = "drivers/isabelle.drv"
=======
command = "%l/why3-cpulimit 0 0 -s %e why3 -b %f"
driver = "drivers/isabelle2014.drv"
>>>>>>> 852600ca
in_place = true
editor = "isabelle-jedit"

[editor pvs]
name = "PVS"
command = "%l/why3-call-pvs %l pvs %f"

[editor coqide]
name = "CoqIDE"
command = "coqide -R %l/coq-tactic Why3 -R %l/coq Why3 %f"

[editor proofgeneral-coq]
name = "Emacs/ProofGeneral/Coq"
command = "emacs --eval \"(setq coq-load-path '((\\\"%l/coq-tactic\\\" \\\"Why3\\\") \
(\\\"%l/coq\\\" \\\"Why3\\\")))\" %f"

[editor isabelle-jedit]
name = "Isabelle/jEdit"
command = "isabelle why3 -i %f"

[editor altgr-ergo]
name = "AltGr-Ergo"
command = "altgr-ergo %f"

[shortcut shortcut1]
name="Alt-Ergo"
shortcut="altergo"<|MERGE_RESOLUTION|>--- conflicted
+++ resolved
@@ -527,13 +527,9 @@
 version_ok = "2014"
 version_bad = "2015"
 # not why3-cpulimit 0 %m because isabelle needs more memory at start-up
-<<<<<<< HEAD
 command = "%e why3 -b %f"
 driver = "drivers/isabelle.drv"
-=======
-command = "%l/why3-cpulimit 0 0 -s %e why3 -b %f"
 driver = "drivers/isabelle2014.drv"
->>>>>>> 852600ca
 in_place = true
 editor = "isabelle-jedit"
 
