[ATP alt-ergo]
name = "Alt-Ergo"
exec = "alt-ergo"
exec = "alt-ergo-1.20.prv"
exec = "alt-ergo-1.10.prv"
exec = "alt-ergo-1.01"
exec = "alt-ergo-1.00.prv"
version_switch = "-version"
version_regexp = "^\\([0-9.]+\\(-dev\\|prv\\)?\\)$"
version_ok  = "1.20.prv"
version_ok  = "1.10.prv"
version_ok  = "1.01"
version_ok  = "1.00.prv"
command = "%e -timelimit %t %f"
command_steps = "%e -steps-bound %S %f"
driver = "drivers/alt_ergo.drv"
editor = "altgr-ergo"

[ATP alt-ergo]
name = "Alt-Ergo"
exec = "alt-ergo"
exec = "alt-ergo-0.99.1"
exec = "alt-ergo-0.95.2"
version_switch = "-version"
version_regexp = "^\\([0-9.]+\\)$"
version_ok  = "0.99.1"
version_ok  = "0.95.2"
command = "%e -no-rm-eq-existential -timelimit %t %f"
command_steps = "%e -no-rm-eq-existential -steps-bound %S %f"
driver = "drivers/alt_ergo.drv"
editor = "altgr-ergo"

# CVC4 version 1.5-prerelease
[ATP cvc4]
name = "CVC4"
exec = "cvc4"
exec = "cvc4-1.5-prerelease"
exec = "cvc4-1.5"
version_switch = "--version"
version_regexp = "This is CVC4 version \\([^ \n\r]+\\)"
version_ok  = "1.5-prerelease"
version_ok  = "1.5"
driver = "drivers/cvc4_15.drv"
# --random-seed=42 is not needed as soon as --random-freq=0.0 by default
# to try: --inst-when=full-last-call
command = "%e --tlimit-per=%t000 --lang=smt2 %f"
command_steps = "%e --stats --rlimit=%S --lang=smt2 %f"

# CVC4 version 1.4, using SMTLIB fixed-size bitvectors
[ATP cvc4]
name = "CVC4"
exec = "cvc4"
exec = "cvc4-1.4"
version_switch = "--version"
version_regexp = "This is CVC4 version \\([^ \n\r]+\\)"
version_ok  = "1.4"
driver = "drivers/cvc4_14.drv"
# --random-seed=42 is not needed as soon as --random-freq=0.0 by default
# to try: --inst-when=full-last-call
# --rlimit=%S : cvc4 1.4 DOES NOT accept -1 as argument
# cvc4 1.4 does not print steps used in --stats anyway
command = "%e --tlimit-per=%t000 --lang=smt2 %f"

# CVC4 version 1.4, not using SMTLIB bitvectors
[ATP cvc4]
name = "CVC4"
alternative = "noBV"
exec = "cvc4"
exec = "cvc4-1.4"
version_switch = "--version"
version_regexp = "This is CVC4 version \\([^ \n\r]+\\)"
version_ok  = "1.4"
driver = "drivers/cvc4.drv"
# --random-seed=42 is not needed as soon as --random-freq=0.0 by default
# to try: --inst-when=full-last-call
# --rlimit=%S : cvc4 1.4 DOES NOT accept -1 as argument
# cvc4 .14 does not print steps used in --stats anyway
command = "%e --tlimit-per=%t000 --lang=smt2 %f"


# CVC4 version 1.0 to 1.3
[ATP cvc4]
name = "CVC4"
exec = "cvc4"
exec = "cvc4-1.3"
exec = "cvc4-1.2"
exec = "cvc4-1.1"
exec = "cvc4-1.0"
version_switch = "--version"
version_regexp = "This is CVC4 version \\([^ \n\r]+\\)"
version_old = "1.3"
version_old = "1.2"
version_old = "1.1"
version_old = "1.0"
driver = "drivers/cvc4.drv"
command = "%e --lang=smt2 %f"

# Psyche version 2.x
[ATP psyche]
name = "Psyche"
exec = "psyche"
exec = "psyche-2.02"
version_switch = "-version"
version_regexp = "\\([^ \n\r]+\\)"
version_ok  = "2.0"
driver = "drivers/psyche.drv"
command = "%e -gplugin dpll_wl %f"

# CVC3 versions 2.4.x
[ATP cvc3]
name = "CVC3"
exec = "cvc3"
exec = "cvc3-2.4.1"
exec = "cvc3-2.4"
version_switch = "-version"
version_regexp = "This is CVC3 version \\([^ \n]+\\)"
version_ok  = "2.4.1"
version_old = "2.4"
# the -timeout option is unreliable in CVC3 2.4.1
command = "%e -seed 42 %f"
driver = "drivers/cvc3.drv"

# CVC3 versions 2.x
[ATP cvc3]
name = "CVC3"
exec = "cvc3"
exec = "cvc3-2.2"
exec = "cvc3-2.1"
version_switch = "-version"
version_regexp = "This is CVC3 version \\([^ \n]+\\)"
version_old = "2.2"
version_old = "2.1"
command = "%e  -seed 42 -timeout %t %f"
driver = "drivers/cvc3.drv"

[ATP yices]
name = "Yices"
exec = "yices"
exec = "yices-1.0.38"
version_switch = "--version"
version_regexp = "\\([^ \n]+\\)"
version_ok = "1.0.38"
version_old = "^1\.0\.3[0-7]$"
version_old = "^1\.0\.2[5-9]$"
version_old = "^1\.0\.2[0-4]$"
version_old = "^1\.0\.1\.*$"
command = "%e"
driver = "drivers/yices.drv"

[ATP yices-smt2]
name = "Yices"
exec = "yices-smt2"
exec = "yices-smt2-2.3.0"
version_switch = "--version"
version_regexp = "^Yices \\([^ \n]+\\)$"
version_ok = "2.3.0"
command = "%e"
driver = "drivers/yices-smt2.drv"

[ATP eprover]
name = "Eprover"
exec = "eprover"
exec = "eprover-1.8"
exec = "eprover-1.7"
exec = "eprover-1.6"
exec = "eprover-1.5"
exec = "eprover-1.4"
version_switch = "--version"
version_regexp = "E \\([-0-9.]+\\) [^\n]+"
version_ok  = "1.8-001"
version_old = "1.7"
version_old = "1.6"
version_old = "1.5"
version_old = "1.4"
command = "%e -s -R -xAuto -tAuto --cpu-limit=%t --tstp-in %f"
driver = "drivers/eprover.drv"

[ATP gappa]
name = "Gappa"
exec = "gappa"
exec = "gappa-1.2.0"
exec = "gappa-1.1.1"
exec = "gappa-1.1.0"
exec = "gappa-1.0.0"
exec = "gappa-0.16.1"
exec = "gappa-0.14.1"
version_switch = "--version"
version_regexp = "Gappa \\([^ \n]*\\)"
version_ok = "^1\.[0-2]\..+$"
version_old = "^0\.1[1-8]\..+$"
command = "%e -Eprecision=70"
driver = "drivers/gappa.drv"

[ATP mathsat]
name = "MathSAT5"
exec = "mathsat"
exec = "mathsat-5.2.2"
version_switch = "-version"
version_regexp = "MathSAT5 version \\([^ \n]+\\)"
version_ok  = "5.2.2"
command = "%e -input=smt2 -model -random_seed=80 %f"
driver = "drivers/mathsat.drv"

[ATP simplify]
name = "Simplify"
exec = "Simplify"
exec = "simplify"
exec = "Simplify-1.5.4"
exec = "Simplify-1.5.5"
version_switch = "-version"
version_regexp = "Simplify version \\([^ \n,]+\\)"
version_old = "1.5.5"
version_old = "1.5.4"
command = "%e %f"
driver = "drivers/simplify.drv"

[ATP metis]
name = "Metis"
exec = "metis"
version_switch = "-v"
version_regexp = "metis \\([^ \n,]+\\)"
version_ok = "2.3"
command = "%e --time-limit %t %f"
driver = "drivers/metis.drv"

[ATP metitarski]
name = "MetiTarski"
exec = "metit"
exec = "metit-2.4"
exec = "metit-2.2"
version_switch = "-v"
version_regexp = "MetiTarski \\([^ \n,]+\\)"
version_ok = "2.4"
version_old = "2.2"
command = "%e --time %t %f"
driver = "drivers/metitarski.drv"

[ATP polypaver]
name = "PolyPaver"
exec = "polypaver"
exec = "polypaver-0.3"
version_switch = "--version"
version_regexp = "PolyPaver \\([0-9.]+\\) (c)"
version_ok = "0.3"
command = "%e -d 2 -m 10 --time=%t %f"
driver = "drivers/polypaver.drv"

[ATP spass]
name = "Spass"
exec = "SPASS"
exec = "SPASS-3.7"
version_switch = " | grep 'SPASS V'"
version_regexp = "SPASS V \\([^ \n\t]+\\)"
version_ok = "3.7"
command = "%e -TPTP -PGiven=0 -PProblem=0 -TimeLimit=%t %f"
driver = "drivers/spass.drv"

[ATP spass]
name = "Spass"
exec = "SPASS"
exec = "SPASS-3.8ds"
version_switch = " | grep 'SPASS[^ \\n\\t]* V'"
version_regexp = "SPASS[^ \n\t]* V \\([^ \n\t]+\\)"
version_ok = "3.8ds"
command = "%e -Isabelle=1 -PGiven=0 -TimeLimit=%t %f"
driver = "drivers/spass_types.drv"

[ATP vampire]
name = "Vampire"
exec = "vampire"
exec = "vampire-0.6"
version_switch = "--version"
version_regexp = "Vampire \\([0-9.]+\\)"
command = "%e -t %t"
driver = "drivers/vampire.drv"
version_ok = "0.6"

[ATP princess]
name = "Princess"
exec = "princess"
# version_switch = "-h"
version_regexp = "(CASC version \\([0-9-]+\\))"
command = "%e -timeout=%t %f"
driver = "drivers/princess.drv"
version_ok = "2013-05-13"

[ATP beagle]
name = "Beagle"
exec = "beagle"
exec = "beagle-0.4.1"
# version_switch = "-h"
version_regexp = "version \\([0-9.]+\\)"
command = "%e %f"
driver = "drivers/beagle.drv"
version_ok = "0.4.1"

[ATP verit]
name = "veriT"
exec = "veriT"
exec = "veriT-201410"
version_switch = "--version"
version_regexp = "version \\([^ \n\r]+\\)"
command = "%e --disable-print-success %f"
driver = "drivers/verit.drv"
version_ok = "201410"

[ATP verit]
name = "veriT"
exec = "veriT"
exec = "veriT-201310"
version_switch = "--version"
version_regexp = "version \\([^ \n\r]+\\)"
command = "%e --disable-print-success --enable-simp \
--enable-unit-simp --enable-simp-sym --enable-unit-subst-simp --enable-bclause %f"
driver = "drivers/verit.drv"
version_old = "201310"

# Z3 >= 4.4.0, with BV support
[ATP z3]
name = "Z3"
exec = "z3"
exec = "z3-4.4.1"
exec = "z3-4.4.0"
version_switch = "-version"
version_regexp = "Z3 version \\([^ \n\r]+\\)"
version_ok  = "4.4.1"
version_ok  = "4.4.0"
driver = "drivers/z3_440.drv"
command = "%e -smt2 sat.random_seed=42 nlsat.randomize=false smt.random_seed=42 %f"
command_steps = "%e -smt2 sat.random_seed=42 nlsat.randomize=false smt.random_seed=42 memory_max_alloc_count=%S %f"

# Z3 >= 4.4.0, without BV support
[ATP z3]
name = "Z3"
alternative = "noBV"
exec = "z3"
exec = "z3-4.4.1"
exec = "z3-4.4.0"
version_switch = "-version"
version_regexp = "Z3 version \\([^ \n\r]+\\)"
version_ok  = "4.4.1"
version_ok  = "4.4.0"
driver = "drivers/z3_432.drv"
command = "%e -smt2 sat.random_seed=42 nlsat.randomize=false smt.random_seed=42 %f"
command_steps = "%e -smt2 sat.random_seed=42 nlsat.randomize=false smt.random_seed=42 memory_max_alloc_count=%S %f"

# Z3 4.3.2 does not support option global option -rs anymore.
# use settings given by "z3 -p" instead
# Z3 4.3.2 supports Datatypes
[ATP z3]
name = "Z3"
exec = "z3-4.3.2"
version_switch = "-version"
version_regexp = "Z3 version \\([^ \n\r]+\\)"
version_ok  = "4.3.2"
driver = "drivers/z3_432.drv"
command = "%e -smt2 sat.random_seed=42 nlsat.randomize=false smt.random_seed=42 %f"
command_steps = "%e -smt2 sat.random_seed=42 nlsat.randomize=false smt.random_seed=42 memory_max_alloc_count=%S %f"

[ATP z3]
name = "Z3"
exec = "z3"
exec = "z3-4.3.1"
exec = "z3-4.3.0"
exec = "z3-4.2"
exec = "z3-4.1.2"
exec = "z3-4.1.1"
exec = "z3-4.0"
version_switch = "-version"
version_regexp = "Z3 version \\([^ \n\r]+\\)"
version_old = "4.3.1"
version_old = "4.3.0"
version_old = "4.2"
version_old = "4.1.2"
version_old = "4.1.1"
version_old = "4.0"
driver = "drivers/z3.drv"
command = "%e -smt2 -rs:42 %f"

[ATP z3]
name = "Z3"
exec = "z3"
exec = "z3-3.2"
exec = "z3-3.1"
exec = "z3-3.0"
version_switch = "-version"
version_regexp = "Z3 version \\([^ \n\r]+\\)"
version_old = "3.2"
version_old = "3.1"
version_old = "3.0"
driver = "drivers/z3.drv"
# the -T is unreliable in Z3 3.2
command = "%e -smt2 -rs:42 %f"

[ATP z3]
name = "Z3"
exec = "z3"
exec = "z3-2.19"
exec = "z3-2.18"
exec = "z3-2.17"
exec = "z3-2.16"
version_switch = "-version"
version_regexp = "Z3 version \\([^ \n\r]+\\)"
version_old = "^2\.2.+$"
version_old = "^2\.1[6-9]$"
driver = "drivers/z3.drv"
command = "%e -smt2 -rs:42 \
PHASE_SELECTION=0 \
RESTART_STRATEGY=0 \
RESTART_FACTOR=1.5 \
QI_EAGER_THRESHOLD=100 \
ARITH_RANDOM_INITIAL_VALUE=true \
SORT_AND_OR=false \
CASE_SPLIT=3 \
DELAY_UNITS=true \
DELAY_UNITS_THRESHOLD=16 \
%f"
#Other Parameters given by Nikolaj Bjorner
#BV_REFLECT=true #arith?
#MODEL_PARTIAL=true
#MODEL_VALUE_COMPLETION=false
#MODEL_HIDE_UNUSED_PARTITIONS=false
#MODEL_V1=true
#ASYNC_COMMANDS=false
#NNF_SK_HACK=true

[ATP z3]
name = "Z3"
exec = "z3"
exec = "z3-2.2"
exec = "z3-2.1"
exec = "z3-1.3"
version_switch = "-version"
version_regexp = "Z3 version \\([^ \n\r]+\\)"
version_old = "^2\.1[0-5]$"
version_old = "^2\.[0-9]$"
version_old = "1.3"
command = "%e -smt %f"
driver = "drivers/z3_smtv1.drv"

[ATP zenon]
name = "Zenon"
exec = "zenon"
exec = "zenon-0.8.0"
exec = "zenon-0.7.1"
version_switch = "-v"
version_regexp = "zenon version \\([^ \n\t]+\\)"
version_ok = "0.8.0"
version_ok = "0.7.1"
command = "%e -p0 -itptp -max-size %mM -max-time %ts %f"
driver = "drivers/zenon.drv"

[ATP zenon_modulo]
name = "Zenon Modulo"
exec = "zenon_modulo"
version_switch = "-v"
version_regexp = "zenon_modulo version \\([0-9.]+\\)"
version_ok = "0.4.1"
command = "%e -p0 -itptp -max-size %mM -max-time %ts %f"
driver = "drivers/zenon_modulo.drv"

[ATP iprover]
name = "iProver"
exec = "iprover"
exec = "iprover-0.8.1"
version_switch = " | grep iProver"
version_regexp = "iProver v\\([^ \n\t]+\\)"
version_ok = "0.8.1"
command = "%e --fof true --out_options none \
--time_out_virtual %t --clausifier /usr/bin/env --clausifier_options \
\"eprover --cnf --tstp-format \" %f"
driver = "drivers/iprover.drv"

[ATP mathematica]
name = "Mathematica"
exec = "math"
version_switch = "-run \"Exit[]\""
version_regexp = "Mathematica \\([0-9.]+\\)"
version_ok = "9.0"
version_ok = "8.0"
version_ok = "7.0"
command = "%e -noprompt"
driver = "drivers/mathematica.drv"

<<<<<<< HEAD
[ATP safeprover]
name = "SafeProver"
exec = "safeprover"
version_switch = "-version"
version_regexp = "The safe prover, version \\([^ \n\t]+\\)"
version_ok = "0.0.0"
command = "%e %f"
driver = "drivers/safeprover.drv"

=======
>>>>>>> 28fe8606
# Coq 8.5: do not limit memory
[ITP coq]
name = "Coq"
compile_time_support = true
exec = "coqtop -batch"
version_switch = "-v"
version_regexp = "The Coq Proof Assistant, version \\([^ \n]+\\)"
version_ok = "8.5"
command = "%e -R %l/coq-tactic Why3 -R %l/coq Why3 -l %f"
driver = "drivers/coq.drv"
editor = "coqide"

[ITP coq]
name = "Coq"
compile_time_support = true
exec = "coqtop -batch"
version_switch = "-v"
version_regexp = "The Coq Proof Assistant, version \\([^ \n]+\\)"
version_ok = "8.4pl6"
version_ok = "8.4pl5"
version_ok = "8.4pl4"
version_ok = "8.4pl3"
version_ok = "8.4pl2"
version_ok = "8.4pl1"
version_ok = "8.4"
command = "%e -R %l/coq-tactic Why3 -R %l/coq Why3 -l %f"
driver = "drivers/coq.drv"
editor = "coqide"

[ITP pvs]
name = "PVS"
compile_time_support = true
exec = "pvs"
version_switch = "-version"
version_regexp = "PVS Version \\([^ \n]+\\)"
version_ok = "6.0"
version_bad = "^[0-5]\..+$"
command = "%l/why3-call-pvs %l proveit -f %f"
driver = "drivers/pvs.drv"
in_place = true
editor = "pvs"

[ITP isabelle]
name = "Isabelle"
exec = "isabelle"
version_switch = "version"
version_regexp = "Isabelle\\([0-9]+\\(-[0-9]+\\)?\\)"
version_ok = "2016"
version_bad = "2015"
command = "%e why3 -b %f"
driver = "drivers/isabelle2016.drv"
in_place = true
editor = "isabelle-jedit"

[ITP isabelle]
name = "Isabelle"
exec = "isabelle"
version_switch = "version"
version_regexp = "Isabelle\\([0-9]+\\(-[0-9]+\\)?\\)"
version_ok = "2015"
version_bad = "2016"
command = "%e why3 -b %f"
driver = "drivers/isabelle2015.drv"
in_place = true
editor = "isabelle-jedit"

[editor pvs]
name = "PVS"
command = "%l/why3-call-pvs %l pvs %f"

[editor coqide]
name = "CoqIDE"
command = "coqide -R %l/coq-tactic Why3 -R %l/coq Why3 %f"

[editor proofgeneral-coq]
name = "Emacs/ProofGeneral/Coq"
command = "emacs --eval \"(setq coq-load-path '((\\\"%l/coq-tactic\\\" \\\"Why3\\\") \
(\\\"%l/coq\\\" \\\"Why3\\\")))\" %f"

[editor isabelle-jedit]
name = "Isabelle/jEdit"
command = "isabelle why3 -i %f"

[editor altgr-ergo]
name = "AltGr-Ergo"
command = "altgr-ergo %f"

[shortcut shortcut1]
name="Alt-Ergo"
shortcut="altergo"<|MERGE_RESOLUTION|>--- conflicted
+++ resolved
@@ -482,18 +482,6 @@
 command = "%e -noprompt"
 driver = "drivers/mathematica.drv"
 
-<<<<<<< HEAD
-[ATP safeprover]
-name = "SafeProver"
-exec = "safeprover"
-version_switch = "-version"
-version_regexp = "The safe prover, version \\([^ \n\t]+\\)"
-version_ok = "0.0.0"
-command = "%e %f"
-driver = "drivers/safeprover.drv"
-
-=======
->>>>>>> 28fe8606
 # Coq 8.5: do not limit memory
 [ITP coq]
 name = "Coq"
