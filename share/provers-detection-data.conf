--- conflicted
+++ resolved
@@ -9,11 +9,7 @@
 driver = "alt_ergo_26"
 use_at_auto_level = 1
 
-<<<<<<< HEAD
-[ATP alt-ergo-fpa]
-=======
 [ATP alt-ergo-ce]
->>>>>>> 1dc1b78e
 name = "Alt-Ergo"
 alternative = "counterexamples"
 exec = "alt-ergo"
