[ATP alt-ergo]
name = "Alt-Ergo"
exec = "alt-ergo"
exec = "alt-ergo-1.20.prv"
exec = "alt-ergo-1.10.prv"
exec = "alt-ergo-1.01"
exec = "alt-ergo-1.00.prv"
version_switch = "-version"
version_regexp = "^\\([0-9.]+\\(-dev\\|prv\\)?\\)$"
version_ok  = "1.20.prv"
version_ok  = "1.10.prv"
version_ok  = "1.01"
version_ok  = "1.00.prv"
command = "%e -timelimit %t %f"
command_steps = "%e -steps-bound %S %f"
driver = "drivers/alt_ergo.drv"
editor = "altgr-ergo"

[ATP alt-ergo]
name = "Alt-Ergo"
exec = "alt-ergo"
exec = "alt-ergo-0.99.1"
exec = "alt-ergo-0.95.2"
version_switch = "-version"
version_regexp = "^\\([0-9.]+\\)$"
version_ok  = "0.99.1"
version_ok  = "0.95.2"
command = "%e -no-rm-eq-existential -timelimit %t %f"
command_steps = "%e -no-rm-eq-existential -steps-bound %S %f"
driver = "drivers/alt_ergo.drv"
editor = "altgr-ergo"

# CVC4 version 1.5-prerelease
[ATP cvc4]
name = "CVC4"
exec = "cvc4"
exec = "cvc4-1.5-prerelease"
exec = "cvc4-1.5"
version_switch = "--version"
version_regexp = "This is CVC4 version \\([^ \n\r]+\\)"
version_ok  = "1.5-prerelease"
version_ok  = "1.5"
driver = "drivers/cvc4_15.drv"
# --random-seed=42 is not needed as soon as --random-freq=0.0 by default
# to try: --inst-when=full-last-call
command = "%e --tlimit-per=%t000 --lang=smt2 %f"
command_steps = "%e --stats --rlimit=%S --lang=smt2 %f"

# CVC4 version 1.4, using SMTLIB fixed-size bitvectors
[ATP cvc4]
name = "CVC4"
exec = "cvc4"
exec = "cvc4-1.4"
version_switch = "--version"
version_regexp = "This is CVC4 version \\([^ \n\r]+\\)"
version_ok  = "1.4"
driver = "drivers/cvc4_14.drv"
# --random-seed=42 is not needed as soon as --random-freq=0.0 by default
# to try: --inst-when=full-last-call
# --rlimit=%S : cvc4 1.4 DOES NOT accept -1 as argument
# cvc4 1.4 does not print steps used in --stats anyway
command = "%e --tlimit-per=%t000 --lang=smt2 %f"

# CVC4 version 1.4, not using SMTLIB bitvectors
[ATP cvc4]
name = "CVC4"
alternative = "noBV"
exec = "cvc4"
exec = "cvc4-1.4"
version_switch = "--version"
version_regexp = "This is CVC4 version \\([^ \n\r]+\\)"
version_ok  = "1.4"
driver = "drivers/cvc4.drv"
# --random-seed=42 is not needed as soon as --random-freq=0.0 by default
# to try: --inst-when=full-last-call
# --rlimit=%S : cvc4 1.4 DOES NOT accept -1 as argument
# cvc4 .14 does not print steps used in --stats anyway
command = "%e --tlimit-per=%t000 --lang=smt2 %f"


# CVC4 version 1.0 to 1.3
[ATP cvc4]
name = "CVC4"
exec = "cvc4"
exec = "cvc4-1.3"
exec = "cvc4-1.2"
exec = "cvc4-1.1"
exec = "cvc4-1.0"
version_switch = "--version"
version_regexp = "This is CVC4 version \\([^ \n\r]+\\)"
version_old = "1.3"
version_old = "1.2"
version_old = "1.1"
version_old = "1.0"
driver = "drivers/cvc4.drv"
command = "%e --lang=smt2 %f"

<<<<<<< HEAD
[ATP cvc4_gnatprove]
name = "cvc4_gnatprove"
exec = "cvc4"
version_switch = "--version"
version_regexp = "This is CVC4 version \\([^ \n\r]+\\)"
version_ok  = "1.3-prerelease"
driver = "drivers/cvc4_gnatprove.drv"
command = "'@LOCALBIN@why3-cpulimit' %t %m -s %e --lang=smt2 %f"

[ATP cvc4_float]
name = "cvc4_float"
exec = "/home/fumex/cvc4_float/bin/cvc4"
version_switch = "--version"
version_regexp = "This is CVC4 version \\([^ \n\r]+\\)"
version_ok  = "1.5-prerelease"
driver = "drivers/cvc4_float.drv"
command = "'@LOCALBIN@why3-cpulimit' %t %m -s %e --lang=smt2 %f"

=======
>>>>>>> a9a1b465
# Psyche version 2.x
[ATP psyche]
name = "Psyche"
exec = "psyche"
exec = "psyche-2.02"
version_switch = "-version"
version_regexp = "\\([^ \n\r]+\\)"
version_ok  = "2.0"
driver = "drivers/psyche.drv"
command = "%e -gplugin dpll_wl %f"

# CVC3 versions 2.4.x
[ATP cvc3]
name = "CVC3"
exec = "cvc3"
exec = "cvc3-2.4.1"
exec = "cvc3-2.4"
version_switch = "-version"
version_regexp = "This is CVC3 version \\([^ \n]+\\)"
version_ok  = "2.4.1"
version_old = "2.4"
# the -timeout option is unreliable in CVC3 2.4.1
command = "%e -seed 42 %f"
driver = "drivers/cvc3.drv"

# CVC3 versions 2.x
[ATP cvc3]
name = "CVC3"
exec = "cvc3"
exec = "cvc3-2.2"
exec = "cvc3-2.1"
version_switch = "-version"
version_regexp = "This is CVC3 version \\([^ \n]+\\)"
version_old = "2.2"
version_old = "2.1"
command = "%e  -seed 42 -timeout %t %f"
driver = "drivers/cvc3.drv"

[ATP yices]
name = "Yices"
exec = "yices"
exec = "yices-1.0.38"
version_switch = "--version"
version_regexp = "\\([^ \n]+\\)"
version_ok = "1.0.38"
version_old = "^1\.0\.3[0-7]$"
version_old = "^1\.0\.2[5-9]$"
version_old = "^1\.0\.2[0-4]$"
version_old = "^1\.0\.1\.*$"
command = "%e"
driver = "drivers/yices.drv"

[ATP yices-smt2]
name = "Yices"
exec = "yices-smt2"
exec = "yices-smt2-2.3.0"
version_switch = "--version"
version_regexp = "^Yices \\([^ \n]+\\)$"
version_ok = "2.3.0"
command = "%e"
driver = "drivers/yices-smt2.drv"

[ATP eprover]
name = "Eprover"
exec = "eprover"
exec = "eprover-1.8"
exec = "eprover-1.7"
exec = "eprover-1.6"
exec = "eprover-1.5"
exec = "eprover-1.4"
version_switch = "--version"
version_regexp = "E \\([-0-9.]+\\) [^\n]+"
version_ok  = "1.8-001"
version_old = "1.7"
version_old = "1.6"
version_old = "1.5"
version_old = "1.4"
command = "%e -s -R -xAuto -tAuto --cpu-limit=%t --tstp-in %f"
driver = "drivers/eprover.drv"

[ATP gappa]
name = "Gappa"
exec = "gappa"
exec = "gappa-1.2.0"
exec = "gappa-1.1.1"
exec = "gappa-1.1.0"
exec = "gappa-1.0.0"
exec = "gappa-0.16.1"
exec = "gappa-0.14.1"
version_switch = "--version"
version_regexp = "Gappa \\([^ \n]*\\)"
version_ok = "^1\.[0-2]\..+$"
version_old = "^0\.1[1-8]\..+$"
command = "%e -Eprecision=70"
driver = "drivers/gappa.drv"

[ATP mathsat]
name = "MathSAT5"
exec = "mathsat"
exec = "mathsat-5.2.2"
version_switch = "-version"
version_regexp = "MathSAT5 version \\([^ \n]+\\)"
version_ok  = "5.2.2"
command = "%e -input=smt2 -model -random_seed=80 %f"
driver = "drivers/mathsat.drv"

[ATP simplify]
name = "Simplify"
exec = "Simplify"
exec = "simplify"
exec = "Simplify-1.5.4"
exec = "Simplify-1.5.5"
version_switch = "-version"
version_regexp = "Simplify version \\([^ \n,]+\\)"
version_old = "1.5.5"
version_old = "1.5.4"
command = "%e %f"
driver = "drivers/simplify.drv"

[ATP metis]
name = "Metis"
exec = "metis"
version_switch = "-v"
version_regexp = "metis \\([^ \n,]+\\)"
version_ok = "2.3"
# %U means 2*timelimit+1. Required because Metis tends to
# react very slowly to the time limit given, hence answers
# oscillate between Timeout and Unknown
command = "%e --time-limit %t %f"
driver = "drivers/metis.drv"

[ATP metitarski]
name = "MetiTarski"
exec = "metit"
exec = "metit-2.4"
exec = "metit-2.2"
version_switch = "-v"
version_regexp = "MetiTarski \\([^ \n,]+\\)"
version_ok = "2.4"
version_old = "2.2"
command = "%e --time %t %f"
driver = "drivers/metitarski.drv"

[ATP polypaver]
name = "PolyPaver"
exec = "polypaver"
exec = "polypaver-0.3"
version_switch = "--version"
version_regexp = "PolyPaver \\([0-9.]+\\) (c)"
version_ok = "0.3"
command = "%e -d 2 -m 10 --time=%t %f"
driver = "drivers/polypaver.drv"

[ATP spass]
name = "Spass"
exec = "SPASS"
exec = "SPASS-3.7"
version_switch = " | grep 'SPASS V'"
version_regexp = "SPASS V \\([^ \n\t]+\\)"
version_ok = "3.7"
command = "%e -TPTP -PGiven=0 -PProblem=0 -TimeLimit=%t %f"
driver = "drivers/spass.drv"

[ATP spass]
name = "Spass"
exec = "SPASS"
exec = "SPASS-3.8ds"
version_switch = " | grep 'SPASS[^ \\n\\t]* V'"
version_regexp = "SPASS[^ \n\t]* V \\([^ \n\t]+\\)"
version_ok = "3.8ds"
command = "%e -Isabelle=1 -PGiven=0 -TimeLimit=%t %f"
driver = "drivers/spass_types.drv"

[ATP vampire]
name = "Vampire"
exec = "vampire"
exec = "vampire-0.6"
version_switch = "--version"
version_regexp = "Vampire \\([0-9.]+\\)"
command = "%e -t %t"
driver = "drivers/vampire.drv"
version_ok = "0.6"

[ATP princess]
name = "Princess"
exec = "princess"
# version_switch = "-h"
version_regexp = "(CASC version \\([0-9-]+\\))"
command = "%e -timeout=%t %f"
driver = "drivers/princess.drv"
version_ok = "2013-05-13"

[ATP beagle]
name = "Beagle"
exec = "beagle"
exec = "beagle-0.4.1"
# version_switch = "-h"
version_regexp = "version \\([0-9.]+\\)"
command = "%e %f"
driver = "drivers/beagle.drv"
version_ok = "0.4.1"

[ATP verit]
name = "veriT"
exec = "veriT"
exec = "veriT-201410"
version_switch = "--version"
version_regexp = "version \\([^ \n\r]+\\)"
command = "%e --disable-print-success %f"
driver = "drivers/verit.drv"
version_ok = "201410"

[ATP verit]
name = "veriT"
exec = "veriT"
exec = "veriT-201310"
version_switch = "--version"
version_regexp = "version \\([^ \n\r]+\\)"
command = "%e --disable-print-success --enable-simp \
--enable-unit-simp --enable-simp-sym --enable-unit-subst-simp --enable-bclause %f"
driver = "drivers/verit.drv"
version_old = "201310"

# Z3 >= 4.4.0, with BV support
[ATP z3]
name = "Z3"
exec = "z3"
exec = "z3-4.4.1"
exec = "z3-4.4.0"
version_switch = "-version"
version_regexp = "Z3 version \\([^ \n\r]+\\)"
version_ok  = "4.4.1"
version_ok  = "4.4.0"
driver = "drivers/z3_440.drv"
command = "%e -smt2 sat.random_seed=42 nlsat.randomize=false smt.random_seed=42 %f"
command_steps = "%e -smt2 sat.random_seed=42 nlsat.randomize=false smt.random_seed=42 memory_max_alloc_count=%S %f"

# Z3 >= 4.4.0, without BV support
[ATP z3]
name = "Z3"
alternative = "noBV"
exec = "z3"
exec = "z3-4.4.1"
exec = "z3-4.4.0"
version_switch = "-version"
version_regexp = "Z3 version \\([^ \n\r]+\\)"
version_ok  = "4.4.1"
version_ok  = "4.4.0"
driver = "drivers/z3_432.drv"
command = "%e -smt2 sat.random_seed=42 nlsat.randomize=false smt.random_seed=42 %f"
command_steps = "%e -smt2 sat.random_seed=42 nlsat.randomize=false smt.random_seed=42 memory_max_alloc_count=%S %f"

# Z3 4.3.2 does not support option global option -rs anymore.
# use settings given by "z3 -p" instead
# Z3 4.3.2 supports Datatypes
[ATP z3]
name = "Z3"
exec = "z3-4.3.2"
version_switch = "-version"
version_regexp = "Z3 version \\([^ \n\r]+\\)"
version_ok  = "4.4.0"
version_ok  = "4.3.2"
driver = "drivers/z3_432.drv"
command = "%e -smt2 sat.random_seed=42 nlsat.randomize=false smt.random_seed=42 %f"
command_steps = "%e -smt2 sat.random_seed=42 nlsat.randomize=false smt.random_seed=42 memory_max_alloc_count=%S %f"

[ATP z3]
name = "Z3"
exec = "z3"
exec = "z3-4.3.1"
exec = "z3-4.3.0"
exec = "z3-4.2"
exec = "z3-4.1.2"
exec = "z3-4.1.1"
exec = "z3-4.0"
version_switch = "-version"
version_regexp = "Z3 version \\([^ \n\r]+\\)"
version_old = "4.3.1"
version_old = "4.3.0"
version_old = "4.2"
version_old = "4.1.2"
version_old = "4.1.1"
version_old = "4.0"
driver = "drivers/z3.drv"
command = "%e -smt2 -rs:42 %f"

[ATP z3]
name = "Z3"
exec = "z3"
exec = "z3-3.2"
exec = "z3-3.1"
exec = "z3-3.0"
version_switch = "-version"
version_regexp = "Z3 version \\([^ \n\r]+\\)"
version_old = "3.2"
version_old = "3.1"
version_old = "3.0"
driver = "drivers/z3.drv"
# the -T is unreliable in Z3 3.2
command = "%e -smt2 -rs:42 %f"

[ATP z3]
name = "Z3"
exec = "z3"
exec = "z3-2.19"
exec = "z3-2.18"
exec = "z3-2.17"
exec = "z3-2.16"
version_switch = "-version"
version_regexp = "Z3 version \\([^ \n\r]+\\)"
version_old = "^2\.2.+$"
version_old = "^2\.1[6-9]$"
driver = "drivers/z3.drv"
command = "%e -smt2 -rs:42 \
PHASE_SELECTION=0 \
RESTART_STRATEGY=0 \
RESTART_FACTOR=1.5 \
QI_EAGER_THRESHOLD=100 \
ARITH_RANDOM_INITIAL_VALUE=true \
SORT_AND_OR=false \
CASE_SPLIT=3 \
DELAY_UNITS=true \
DELAY_UNITS_THRESHOLD=16 \
%f"
#Other Parameters given by Nikolaj Bjorner
#BV_REFLECT=true #arith?
#MODEL_PARTIAL=true
#MODEL_VALUE_COMPLETION=false
#MODEL_HIDE_UNUSED_PARTITIONS=false
#MODEL_V1=true
#ASYNC_COMMANDS=false
#NNF_SK_HACK=true

[ATP z3]
name = "Z3"
exec = "z3"
exec = "z3-2.2"
exec = "z3-2.1"
exec = "z3-1.3"
version_switch = "-version"
version_regexp = "Z3 version \\([^ \n\r]+\\)"
version_old = "^2\.1[0-5]$"
version_old = "^2\.[0-9]$"
version_old = "1.3"
command = "%e -smt %f"
driver = "drivers/z3_smtv1.drv"

[ATP zenon]
name = "Zenon"
exec = "zenon"
exec = "zenon-0.8.0"
exec = "zenon-0.7.1"
version_switch = "-v"
version_regexp = "zenon version \\([^ \n\t]+\\)"
version_ok = "0.8.0"
version_ok = "0.7.1"
command = "%e -p0 -itptp -max-size %mM -max-time %ts %f"
driver = "drivers/zenon.drv"

[ATP zenon_modulo]
name = "Zenon Modulo"
exec = "zenon_modulo"
version_switch = "-v"
version_regexp = "zenon_modulo version \\([0-9.]+\\)"
version_ok = "0.4.1"
command = "%e -p0 -itptp -max-size %mM -max-time %ts %f"
driver = "drivers/zenon_modulo.drv"

[ATP iprover]
name = "iProver"
exec = "iprover"
exec = "iprover-0.8.1"
version_switch = " | grep iProver"
version_regexp = "iProver v\\([^ \n\t]+\\)"
version_ok = "0.8.1"
command = "%e --fof true --out_options none \
--time_out_virtual %t --clausifier /usr/bin/env --clausifier_options \
\"eprover --cnf --tstp-format \" %f"
driver = "drivers/iprover.drv"

[ATP mathematica]
name = "Mathematica"
exec = "math"
version_switch = "-run \"Exit[]\""
version_regexp = "Mathematica \\([0-9.]+\\)"
version_ok = "9.0"
version_ok = "8.0"
version_ok = "7.0"
command = "%e -noprompt"
driver = "drivers/mathematica.drv"

[ATP safeprover]
name = "SafeProver"
exec = "safeprover"
version_switch = "-version"
version_regexp = "The safe prover, version \\([^ \n\t]+\\)"
version_ok = "0.0.0"
command = "%e %f"
driver = "drivers/safeprover.drv"

# Coq 8.5: do not limit memory
[ITP coq]
name = "Coq"
compile_time_support = true
exec = "coqtop -batch"
version_switch = "-v"
version_regexp = "The Coq Proof Assistant, version \\([^ \n]+\\)"
version_ok = "8.5"
command = "%e -R %l/coq-tactic Why3 -R %l/coq Why3 -l %f"
driver = "drivers/coq.drv"
editor = "coqide"

[ITP coq]
name = "Coq"
compile_time_support = true
exec = "coqtop -batch"
version_switch = "-v"
version_regexp = "The Coq Proof Assistant, version \\([^ \n]+\\)"
version_ok = "8.4pl6"
version_ok = "8.4pl5"
version_ok = "8.4pl4"
version_ok = "8.4pl3"
version_ok = "8.4pl2"
version_ok = "8.4pl1"
version_ok = "8.4"
command = "%e -R %l/coq-tactic Why3 -R %l/coq Why3 -l %f"
driver = "drivers/coq.drv"
editor = "coqide"

[ITP pvs]
name = "PVS"
compile_time_support = true
exec = "pvs"
version_switch = "-version"
version_regexp = "PVS Version \\([^ \n]+\\)"
version_ok = "6.0"
version_bad = "^[0-5]\..+$"
command = "%l/why3-call-pvs %l proveit -f %f"
driver = "drivers/pvs.drv"
in_place = true
editor = "pvs"

[ITP isabelle]
name = "Isabelle"
exec = "isabelle"
version_switch = "version"
version_regexp = "Isabelle\\([0-9]+\\(-[0-9]+\\)?\\)"
version_ok = "2016"
version_bad = "2015"
command = "%e why3 -b %f"
driver = "drivers/isabelle2016.drv"
in_place = true
editor = "isabelle-jedit"

[ITP isabelle]
name = "Isabelle"
exec = "isabelle"
version_switch = "version"
version_regexp = "Isabelle\\([0-9]+\\(-[0-9]+\\)?\\)"
version_ok = "2015"
version_bad = "2016"
command = "%e why3 -b %f"
driver = "drivers/isabelle2015.drv"
in_place = true
editor = "isabelle-jedit"

[editor pvs]
name = "PVS"
command = "%l/why3-call-pvs %l pvs %f"

[editor coqide]
name = "CoqIDE"
command = "coqide -R %l/coq-tactic Why3 -R %l/coq Why3 %f"

[editor proofgeneral-coq]
name = "Emacs/ProofGeneral/Coq"
command = "emacs --eval \"(setq coq-load-path '((\\\"%l/coq-tactic\\\" \\\"Why3\\\") \
(\\\"%l/coq\\\" \\\"Why3\\\")))\" %f"

[editor isabelle-jedit]
name = "Isabelle/jEdit"
command = "isabelle why3 -i %f"

[editor altgr-ergo]
name = "AltGr-Ergo"
command = "altgr-ergo %f"

[shortcut shortcut1]
name="Alt-Ergo"
shortcut="altergo"<|MERGE_RESOLUTION|>--- conflicted
+++ resolved
@@ -95,27 +95,6 @@
 driver = "drivers/cvc4.drv"
 command = "%e --lang=smt2 %f"
 
-<<<<<<< HEAD
-[ATP cvc4_gnatprove]
-name = "cvc4_gnatprove"
-exec = "cvc4"
-version_switch = "--version"
-version_regexp = "This is CVC4 version \\([^ \n\r]+\\)"
-version_ok  = "1.3-prerelease"
-driver = "drivers/cvc4_gnatprove.drv"
-command = "'@LOCALBIN@why3-cpulimit' %t %m -s %e --lang=smt2 %f"
-
-[ATP cvc4_float]
-name = "cvc4_float"
-exec = "/home/fumex/cvc4_float/bin/cvc4"
-version_switch = "--version"
-version_regexp = "This is CVC4 version \\([^ \n\r]+\\)"
-version_ok  = "1.5-prerelease"
-driver = "drivers/cvc4_float.drv"
-command = "'@LOCALBIN@why3-cpulimit' %t %m -s %e --lang=smt2 %f"
-
-=======
->>>>>>> a9a1b465
 # Psyche version 2.x
 [ATP psyche]
 name = "Psyche"
