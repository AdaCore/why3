--- conflicted
+++ resolved
@@ -11,13 +11,7 @@
 version_ok  = "1.10.prv"
 version_ok  = "1.01"
 version_ok  = "1.00.prv"
-<<<<<<< HEAD
-# %T means timelimit+1
 command = "%e -timelimit %t %f"
-# %U means 2*timelimit+1
-=======
-command = "%e -timelimit %t %f"
->>>>>>> a8118e80
 command_steps = "%e -steps-bound %S %f"
 driver = "drivers/alt_ergo.drv"
 editor = "altgr-ergo"
@@ -100,18 +94,6 @@
 version_old = "1.0"
 driver = "drivers/cvc4.drv"
 command = "%e --lang=smt2 %f"
-<<<<<<< HEAD
-
-[ATP cvc4_gnatprove]
-name = "cvc4_gnatprove"
-exec = "cvc4"
-version_switch = "--version"
-version_regexp = "This is CVC4 version \\([^ \n\r]+\\)"
-version_ok  = "1.3-prerelease"
-driver = "drivers/cvc4_gnatprove.drv"
-command = "'@LOCALBIN@why3-cpulimit' %t %m -s %e --lang=smt2 %f"
-=======
->>>>>>> a8118e80
 
 # Psyche version 2.x
 [ATP psyche]
@@ -550,10 +532,6 @@
 version_regexp = "PVS Version \\([^ \n]+\\)"
 version_ok = "6.0"
 version_bad = "^[0-5]\..+$"
-<<<<<<< HEAD
-# not why3-cpulimit 0 %m because 'proveit' allocates 8Gb at start-up
-=======
->>>>>>> a8118e80
 command = "%l/why3-call-pvs %l proveit -f %f"
 driver = "drivers/pvs.drv"
 in_place = true
@@ -578,10 +556,6 @@
 version_regexp = "Isabelle\\([0-9]+\\(-[0-9]+\\)?\\)"
 version_ok = "2015"
 version_bad = "2016"
-<<<<<<< HEAD
-# not why3-cpulimit 0 %m because isabelle needs more memory at start-up
-=======
->>>>>>> a8118e80
 command = "%e why3 -b %f"
 driver = "drivers/isabelle2015.drv"
 in_place = true
