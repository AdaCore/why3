docs
----

  - rename the languages to "Why" and "WhyML". "Why3ML" is a horrible name.

generic
-------

  - let modules register new command-line options. This would deprecate
    the "stop flags" in Debug, and serve, for instance, for --type-only,
    --parse-only, ocaml code extraction, printing of modules, etc.

  - introduce a dedicated buffer-backed formatter for warnings.
    The contents of the buffer would be shown on stdout or in a window
    at selected points of program execution. Demote non-critical errors
    (e.g. unnamed type variables) to warnings.

  - should we create a common [exception Why.Error of exn] to facilitate
    integration of the library? This would require a special [raise] call:
        why_raise e = raise (Why.Error e)

  - the drivers cannot deal with theories defined in the .mlw files.
    Otherwise why3 would report an error. Is it acceptable?

WhyML
-----

  - introduce logic predicates for program type invariants:
      predicate <type_name>_invariant (result : <type_name>) = ...
    Should this be just the top invariant, as written by the user,
    or should we also include the invariants for the fields?

  - allow to specify type invariants below a type definition,
    provided there are no program declarations in between.
    This allows us to define auxiliary logical functions and
    predicates that depend on the (pure) type and can be used in
    the invariant. However, the parser must know from the start
    that the type has an invariant, what's the best syntax?

  - type invariants are now assumed/asserted at the function call
    boundaries. We can add a binary flag to Ityapp to allow open
    types in function signatures (must be careful with reg_match!).
    The type cast can then play the role of the "close" instruction.
    Do we need it? What's the good syntax for open types?

<<<<<<< HEAD
  - we check the context type invariants around Eany, but not around
    Eabstr, which is rather strange. Should Eabstr have preconditions?
    If not, why should it post-ensure the invariants that didn't
    necessarily hold before its execution? Probably, we shouldn't
    add the context invariants to the outer spec of Eany.

  - and what about return/raise invariants, should Eany and Eabstr
    ensure them? (at the moment, they do)

  - currently every unhandled exception has postcondition "true".
=======
  - we check the context type invariants around Eany and after Eabstr.
    It might be strange that Eabstr post-ensures the invariants that
    didn't necessarily hold before its execution. Also, what about
    return/raise invariants, should Eany and Eabstr enforce them?
    (at the moment, they do)

  - currently every unhandled exception has the postcondition "true".
>>>>>>> f709f96d
    "false" would be a poor choice, as it could introduce inconsistency
    in the WPs of the caller. Should we allow unhandled exceptions at all?

  - current WP does not respect the lexical scope. In the program

      let r = create 0 in
      let v = !r in
      incr r;
      let () =
        let v = !r in
        ()
      in
      assert { v = 1 }

    the last assert will be proven if the same let_defn [let v = !r]
    and therefore the same pvsymbol v is used in both places (which
    can be done using API). One possible solution is to ensure the
    one-time usage of let_defns and rec_defns in programs.

  - are mutable values worth it? They can only appear as pattern
    variables standing for mutable fields, and allow us to have
    mutable fields in algebraic types. On the other hand, they
    require tedious checks pretty much everywhere in the code,
    and they cannot be translated to OCaml.

syntax
------

  - open

  - infix symbols as constructors, e.g.

       type list 'a = Nil | (::) 'a (list 'a)

  - constants in patterns, e.g.

       match ... with 0 :: r -> ... | ...

semantics
---------

  - should split_goal provide a "right-hand side only split"?

  - produce reparsable tasks in Why3 format: how to preserve information about
    the origins of symbols to be able to use drivers after reparsing?

  - open (et échouer si "open A" et "open B" avec A et B déclarant un symbole
    de même nom)

session
-------

  - save the output of the prover

  - escape the string in the xml

  - the filenames in the location inside a session should be relative
    to the session_dir.

tools
-----

  - the tools should verify that the provers have the same version
    than reported in the configuration
        Andrei: isn't this done?

<<<<<<< HEAD
  - Maybe : make something generic for the dialog box with memory.
=======
  - Maybe : make something generic for the dialog box with memory.


provers
-------

  - PVS: use a better name for PVS theory when printing a task, e.g.
    file_theory_goal. Solution: do that when we have idents with origin
    information (necessary for parsing a task).
>>>>>>> f709f96d
<|MERGE_RESOLUTION|>--- conflicted
+++ resolved
@@ -43,18 +43,6 @@
     The type cast can then play the role of the "close" instruction.
     Do we need it? What's the good syntax for open types?
 
-<<<<<<< HEAD
-  - we check the context type invariants around Eany, but not around
-    Eabstr, which is rather strange. Should Eabstr have preconditions?
-    If not, why should it post-ensure the invariants that didn't
-    necessarily hold before its execution? Probably, we shouldn't
-    add the context invariants to the outer spec of Eany.
-
-  - and what about return/raise invariants, should Eany and Eabstr
-    ensure them? (at the moment, they do)
-
-  - currently every unhandled exception has postcondition "true".
-=======
   - we check the context type invariants around Eany and after Eabstr.
     It might be strange that Eabstr post-ensures the invariants that
     didn't necessarily hold before its execution. Also, what about
@@ -62,7 +50,6 @@
     (at the moment, they do)
 
   - currently every unhandled exception has the postcondition "true".
->>>>>>> f709f96d
     "false" would be a poor choice, as it could introduce inconsistency
     in the WPs of the caller. Should we allow unhandled exceptions at all?
 
@@ -129,9 +116,6 @@
     than reported in the configuration
         Andrei: isn't this done?
 
-<<<<<<< HEAD
-  - Maybe : make something generic for the dialog box with memory.
-=======
   - Maybe : make something generic for the dialog box with memory.
 
 
@@ -141,4 +125,3 @@
   - PVS: use a better name for PVS theory when printing a task, e.g.
     file_theory_goal. Solution: do that when we have idents with origin
     information (necessary for parsing a task).
->>>>>>> f709f96d
