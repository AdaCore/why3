(********************************************************************)
(*                                                                  *)
(*  The Why3 Verification Platform   /   The Why3 Development Team  *)
(*  Copyright 2010-2019   --   Inria - CNRS - Paris-Sud University  *)
(*                                                                  *)
(*  This software is distributed under the terms of the GNU Lesser  *)
(*  General Public License version 2.1, with the special exception  *)
(*  on linking described in file LICENSE.                           *)
(*                                                                  *)
(********************************************************************)

open Term
open Decl
open Theory
open Ty

let debug = Debug.register_info_flag "eliminate_unknown_types"
  ~desc:"Print@ debugging@ messages@ of@ the@ eliminate_unknown_types@ transformation."

let syntactic_transform =
  Trans.on_meta Printer.meta_syntax_type (fun metas ->
      let symbols = List.fold_left (fun acc meta_arg ->
      match meta_arg with
      | [MAts ts; MAstr _; MAint _] -> Sts.add ts acc
      | _ -> assert false) Sts.empty metas in
      Trans.return (fun ts -> Sts.exists (ts_equal ts) symbols))

let remove_terms keep =
  let keep_ls ls =
    (* check that we want to keep all the types occurring in the type
       of ls *)
    List.for_all (fun ty -> ty_s_all keep ty) ls.ls_args
    &&
    begin match ls.ls_value with
      | Some ty -> ty_s_all keep ty
      | None -> true            (* bool are kept by default *)
    end
  in
  let keep_term (t:term) =
    t_s_all (fun ty -> ty_s_all keep ty) (fun _ -> true) t
    &&
    begin match t.t_ty with
      | Some t -> ty_s_all keep t
      | None -> true
    end
  in
  (* let already_removed = ref Sls.empty in*)
  let is_removed already_removed =
    Term.t_fold (fun acc t ->
        match t.t_node with
        | Tapp (ls, _) -> Sls.mem ls already_removed || acc
        | _ -> acc) false
  in

  Trans.fold (fun hd (already_removed, task_uc) ->
      match hd.Task.task_decl.td_node with
      | Decl d ->
          begin match d.d_node with
          | Dtype ty when not (keep ty) ->
              Debug.dprintf debug "remove@ type@ %a@." Pretty.print_ty_decl ty;
              (already_removed, task_uc)
          | Ddata l  when List.exists (fun (t,_) -> not (keep t)) l ->
              Debug.dprintf debug "remove@ data@ %a@." Pretty.print_data_decl (List.hd l);
              (already_removed, task_uc)
          | Dparam l when not (keep_ls l) ->
              let already_removed = Sls.add l already_removed in
              Debug.dprintf debug "remove@ param@ %a@." Pretty.print_ls l;
              (already_removed, task_uc)
          | Dlogic l when
              List.exists (fun (l,def) -> not (keep_ls l) ||
                                          let (_, t) = open_ls_defn def in
                                          not (keep_term t) || is_removed already_removed t) l ->
              let already_removed =
                List.fold_left (fun acc (ls, _) -> Sls.add ls acc) already_removed l
              in
              Debug.dprintf debug "remove@ logic@ %a@." Pretty.print_logic_decl (List.hd l);
              (already_removed, task_uc)
          | Dprop (Pgoal,pr,t) when not (keep_term t) || is_removed already_removed t ->
              Debug.dprintf debug "change@ goal@ %a@." Pretty.print_term t;
              let task_uc =
                Task.add_decl task_uc (create_prop_decl Pgoal pr t_false) in
              (already_removed, task_uc)
          | Dprop (_,_,t) when not (keep_term t) || is_removed already_removed t ->
              Debug.dprintf debug "remove@ prop@ %a@." Pretty.print_term t;
              (already_removed, task_uc)
          | _ -> (already_removed, Task.add_decl task_uc d)
          end
      | _ -> (already_removed, Task.add_tdecl task_uc hd.Task.task_decl)
    )
    (Sls.empty, None)

let remove_types =
  (* TODO fix the pair *)
  Trans.bind (Trans.bind syntactic_transform remove_terms)
    (fun (_, task) -> Trans.return task)

let () =
  Trans.register_transform "eliminate_unknown_types" remove_types
<<<<<<< HEAD
    ~desc:"Remove@ types@ unknown@ to@ the@ prover@ and@ terms@ referring@ to@ them@."
=======
    ~desc:"Remove@ types@ unknown@ to@ the@ prover@ and@ terms@ referring@ to@ them."
>>>>>>> e58d9baf
<|MERGE_RESOLUTION|>--- conflicted
+++ resolved
@@ -96,8 +96,4 @@
 
 let () =
   Trans.register_transform "eliminate_unknown_types" remove_types
-<<<<<<< HEAD
-    ~desc:"Remove@ types@ unknown@ to@ the@ prover@ and@ terms@ referring@ to@ them@."
-=======
-    ~desc:"Remove@ types@ unknown@ to@ the@ prover@ and@ terms@ referring@ to@ them."
->>>>>>> e58d9baf
+    ~desc:"Remove@ types@ unknown@ to@ the@ prover@ and@ terms@ referring@ to@ them."