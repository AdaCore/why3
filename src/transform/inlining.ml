--- conflicted
+++ resolved
@@ -82,13 +82,9 @@
 
 (* transformations *)
 
-<<<<<<< HEAD
-let inline_label = Ident.create_label "inline"
+let inline_label = Ident.create_attr "inline"
 
-let meta = Theory.register_meta "inline : no" [Theory.MTlsymbol]
-=======
 let meta = Theory.register_meta "inline:no" [Theory.MTlsymbol]
->>>>>>> 87fa0578
   ~desc:"Disallow@ the@ inlining@ of@ the@ given@ function/predicate@ symbol."
 
 let t ?(use_meta=true) ?(in_goal=false) ~notdeft ~notdeff ~notls =
