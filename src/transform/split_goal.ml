--- conflicted
+++ resolved
@@ -41,22 +41,13 @@
   apply_append fn acc bll
 
 let asym_split = Term.asym_label
-<<<<<<< HEAD
-let stop_split = mk_label "stop_split"
-=======
 let stop_split = Ident.create_label "stop_split"
->>>>>>> bd6d67ef
 
 let asym f = Slab.mem asym_split f.t_label
 let stop f = Slab.mem stop_split f.t_label
 
 let unstop f =
-<<<<<<< HEAD
-  let ll = Slab.remove stop_split f.t_label in
-  t_label ?loc:f.t_loc ll f
-=======
   t_label ?loc:f.t_loc (Slab.remove stop_split f.t_label) f
->>>>>>> bd6d67ef
 
 let rec split_pos ro acc f = match f.t_node with
   | _ when ro && stop f -> unstop f :: acc
