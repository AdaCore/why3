(********************************************************************)
(*                                                                  *)
(*  The Why3 Verification Platform   /   The Why3 Development Team  *)
(*  Copyright 2010-2018   --   Inria - CNRS - Paris-Sud University  *)
(*                                                                  *)
(*  This software is distributed under the terms of the GNU Lesser  *)
(*  General Public License version 2.1, with the special exception  *)
(*  on linking described in file LICENSE.                           *)
(*                                                                  *)
(********************************************************************)

open Decl
open Ty
open Term
open Ident
open Intro_projections_counterexmp

(** For see intro_vc_vars_counterexmp.mli for detailed description
    of this transformation. *)

let meta_vc_location =
  Theory.register_meta_excl "vc_location" [Theory.MTstring]
  ~desc:"Location@ of@ the@ term@ that@ triggers@ vc@ in@ the@ form@ file:line:col."

(* Information about the term that triggers VC.  *)
type vc_term_info = {
  vc_inside : bool;
  (* true if the term that triggers VC is currently processed *)
  vc_loc : Loc.position option;
  (* the position of the term that triggers VC *)
  vc_pre_or_post : bool;
  (* true if VC was generated for precondition or postcondition *)
}

let is_model_vc_attr l =
  attr_equal l model_vc_attr || attr_equal l model_vc_post_attr

let check_enter_vc_term t info vc_loc =
  (* Check whether the term that triggers VC is entered.
     If it is entered, extract the location of the term and if the VC is
     postcondition or precondition of a function, extract the name of
     the corresponding function.
  *)
  if Sattr.exists is_model_vc_attr t.t_attrs then
    begin
      vc_loc := t.t_loc;
      { vc_inside = true;
        vc_loc = t.t_loc;
        vc_pre_or_post = Sattr.mem model_vc_post_attr t.t_attrs }
    end
  else
    info

(* TODO: add "remove_suffix" to Strings and use it here instead of regexps *)
let add_old attr_str =
  try
    let pos = Str.search_forward (Str.regexp "@") attr_str 0 in
    let after = String.sub attr_str pos ((String.length attr_str)-pos) in
    if after = "@init" then
      (String.sub attr_str 0 pos) ^ "@old"
    else attr_str
  with Not_found -> attr_str ^ "@old"

let model_trace_for_postcondition ~attrs trace_attr =
  (* Modifies the  model_trace attribute of a term in the postcondition:
     - if term corresponds to the initial value of a function
     parameter, model_trace attribute will have postfix @old

     Returns attrs with model_trace attribute modified if there
     exist model_trace attribute in attrs, attrs otherwise.
  *)
  let attr_str = add_old trace_attr.attr_string in
  if attr_str = trace_attr.attr_string then
    attrs
  else
    let other_attrs = Sattr.remove trace_attr attrs in
    Sattr.add
      (Ident.create_attribute attr_str)
      other_attrs

(* Preid table necessary to avoid duplication of *_vc_constant *)
module Hprid = Exthtbl.Make (struct
  type t = preid
  let equal x y = x.pre_name = y.pre_name && Sattr.equal x.pre_attrs y.pre_attrs
  let hash p = Exthtbl.hash p
end)

<<<<<<< HEAD
=======
let same_line_loc loc1 loc2 =
  match loc1, loc2 with
  | Some loc1, Some loc2 ->
      let (f1, l1, _, _) = Loc.get loc1 in
      let (f2, l2, _, _) = Loc.get loc2 in
      f1 = f2 && l1 = l2
  | _ -> false

>>>>>>> 25411b40
(*  Used to generate duplicate vc_constant and axioms for counterex generation.
    This function is always called when the term is in negative position or
    under a positive term that is not introducible. This means it never change the
    goal.

    @param info used to know if the current term is under a vc_attr
    @param vc_loc is the location of the vc_attr (returned value)
    @param vc_map is a container for generated vc_constant id (used to avoid duplication)
    @param vc_var contains the variables we can safely use as CE (ie: we introduced these)
    @param t: current subterm of the goal
    @return list of declarations added by do_intro
 *)
let rec do_intro info vc_loc vc_map vc_var t =
  let info = check_enter_vc_term t info vc_loc in
  let do_intro = do_intro info vc_loc vc_map vc_var in

  (* Do the necessary machinery to add a printable counterexample when encountered
     (variable or function without arguments) *)
  let new_counter_example_variable ls info =
    if info.vc_inside then begin
      match info.vc_loc with
      | None -> []
      | Some loc when not (same_line_loc info.vc_loc ls.id_loc) ->
          (* variable inside the term T that triggers VC. If the variable
             should be in counterexample, introduce new constant in location
             loc with all attributes necessary for collecting it for
             counterexample and make it equal to the variable *)
          begin match Ident.get_model_trace_attr ~attrs:ls.id_attrs with
          | tr_attr ->
              let const_attr =
                if info.vc_pre_or_post then
                  model_trace_for_postcondition ~attrs:ls.id_attrs tr_attr
                else
                  ls.id_attrs
              in
              let const_name = ls.id_string^"_vc_constant" in
              let axiom_name = ls.id_string^"_vc_axiom" in
              let labels_attr =
                Sattr.filter (fun x ->
                    Strings.has_prefix "at:" x.attr_string)
                  t.t_attrs
              in
              let const_attr = Sattr.union const_attr labels_attr in
              (* Create a new id here to check the couple name, location. *)
              let id_new = Ident.id_user ~attrs:const_attr const_name loc in
              (* The following check is used to avoid duplication of
                 *_vc_constant_n.  We keep track of the preids that have already
                 been duplicated in vc_map.  Note that we need to do it before
                 these preid are casted to lsymbol (by Term.create_lsymbol)
                 because those integrates a unique hash that would make
                 identical preid different lsymbol *)
              if (Hprid.mem vc_map id_new) then
                []
              else
                begin
                  Hprid.add vc_map id_new true;
                  intro_const_equal_to_term
                    ~term:t ~id_new:id_new ~axiom_name
                end
          | exception Not_found -> []
          end
      | _ -> []
    end
    else [] in
  match t.t_node with
  | Tapp (ls, tl) ->
    begin
      match tl with
      | [] ->
        new_counter_example_variable ls.ls_name info
      | _ ->
        List.fold_left
            (fun defs term ->
              List.append defs (do_intro term))
            []
            tl
    end
  | Tvar v ->
    if (Hvs.mem vc_var v) then
      new_counter_example_variable v.vs_name info
    else
      []
  | Tbinop (_, f1, f2) ->
      List.append (do_intro f1) (do_intro f2)
  | Tquant (_, fq) ->
    let _, _, f = t_open_quant fq in
    do_intro f
  | Tlet (t, tb) ->
    let _, f = t_open_bound tb in
    List.append (do_intro t) (do_intro f)
  | Tnot f ->
    do_intro f
  | Tif (f1, f2, f3) ->
    List.append
      (List.append (do_intro f1) (do_intro f2))
        (do_intro f3)
  | Tcase (t, _) ->
    do_intro t
    (* todo: handle the second argument of Tcase *)
  | Tconst _ -> []
  | Ttrue -> []
  | Tfalse -> []
  | Teps _ -> []

(* Meant to remove foralls in positive positions (not necessarily in top
   position). vc_var is the set of variables we already introduced. *)
let rec remove_positive_foralls vc_var f =
  match f.t_node with
  | Tbinop (Timplies,f1,f2) ->
      let (decl, fres) = remove_positive_foralls vc_var f2 in
      (decl, t_implies f1 fres)
(*  | Tbinop (Tor, f1, f2) ->
      let (decl1, fres1) = remove_positive_foralls vc_var f1 in
      let (decl2, fres2) = remove_positive_foralls vc_var f2 in
      (decl1 @ decl2, t_or fres1 fres2)*)
  | Tbinop (Tand, f1, f2) ->
      let (decl1, fres1) = remove_positive_foralls vc_var f1 in
      let (decl2, fres2) = remove_positive_foralls vc_var f2 in
      (decl1 @ decl2, t_and fres1 fres2)
  | Tquant (Tforall, fq) ->
      let vsl,_trl,f_t = t_open_quant fq in
      let intro_var subst vs =
        let ls = create_lsymbol (id_clone vs.vs_name) [] (Some vs.vs_ty) in
        Hvs.add vc_var vs true;
        Mvs.add vs (fs_app ls [] vs.vs_ty) subst,
        create_param_decl ls
      in
      let subst, dl = Lists.map_fold_left intro_var Mvs.empty vsl in
      let f = t_attr_copy f (t_subst subst f_t) in
      let decl, goal = remove_positive_foralls vc_var f in
      (dl @ decl, goal)
  | _ -> ([], f)


(*  Introduces foralls, lets, and implications at the head of the goal.  When
    under a vc_attr, it can make calls to do_intros which creates new
    declarations for counterexample generation.  When no more intros are
    possible, it calls remove_positive_foralls which do an experimental
    introduction of foralls even under another constructs (example: H /\ forall
    i. P(i) yields (i, H /\ P(i)).  Note that it seems difficult and "unsafe"
    to merge these two functions

    It is adapted from transform/introduce.ml. (we mainly added do_intros calls
    and removed split optimizations.

    @param info used to know if the current term is under a vc_attr
    @param vc_loc is the location of the vc_attr (returned value)
    @param vc_map is a container for generated vc_constant id
    (used to avoid duplication)
    @param vc_var current set of variables we introduced
    @param f current goal
    @return pair of the declarations introduced and the modified goal. *)
let rec intros info vc_loc vc_map vc_var f =
  let info = check_enter_vc_term f info vc_loc in
  let intros = intros info vc_loc vc_map vc_var in
  match f.t_node with
  | Tbinop (Timplies,f1,f2) ->
      let f2 = t_attr_copy f f2 in
      let l = if info.vc_inside then do_intro info vc_loc vc_map vc_var f1 else [] in
      let id = create_prsymbol (id_fresh "H") in
      let d = create_prop_decl Paxiom id f1 in
      let decl, goal = intros f2 in
      (d :: l @ decl, goal)
  | Tquant (Tforall,fq) ->
      let vsl,_trl,f_t = t_open_quant fq in
      let intro_var subst vs =
        let ls = create_lsymbol (id_clone vs.vs_name) [] (Some vs.vs_ty) in
        Hvs.add vc_var vs true;
        Mvs.add vs (fs_app ls [] vs.vs_ty) subst,
        create_param_decl ls
      in
      let subst, dl = Lists.map_fold_left intro_var Mvs.empty vsl in
      (* if vs is a symbol that is tagged with a model or model_projected
         attribute, we have to allow it to be printed but it won't be
         available after its substitution *)
      (* preserve attributes and location of f *)
      let f = t_attr_copy f (t_subst subst f_t) in
      let decl, goal = intros f in
      (dl @ decl, goal)
  | Tlet (t,fb) ->
      let vs,f = t_open_bound fb in
      let ls = create_lsymbol (id_clone vs.vs_name) [] (Some vs.vs_ty) in
      let f = t_subst_single vs (fs_app ls [] vs.vs_ty) f in
      let d = create_logic_decl [make_ls_defn ls [] t] in
      (* If we are not inside a vc we don't want left side of let
         otherwise we might want it *)
      let decl, goal = intros f in
      if info.vc_inside then
        let l = do_intro info vc_loc vc_map vc_var t in
        (d :: l @ decl, goal)
      else
        (d :: decl, goal)
  | _ ->
      let (dl, goal) = remove_positive_foralls vc_var f in
      if info.vc_inside then
        let l = do_intro info vc_loc vc_map vc_var f in
        (l @ dl, goal)
      else
        (dl,goal)

let do_intro_vc_vars_counterexmp info vc_loc pr t =
  (* TODO initial guess on number of counter-examples to print *)
  let vc_map = Hprid.create 100 in
  let vc_var = Hvs.create 100 in
  let tvs = t_ty_freevars Stv.empty t in
  let mk_ts tv () = create_tysymbol (id_clone tv.tv_name) [] NoDef in
  let tvm = Mtv.mapi mk_ts tvs in
  let decls = Mtv.map create_ty_decl tvm in
  let subst = Mtv.map (fun ts -> ty_app ts []) tvm in
  let (defs_intros, t) =
    intros info vc_loc vc_map vc_var (t_ty_subst subst Mvs.empty t) in
  let defs_do_intro = do_intro info vc_loc vc_map vc_var t in
  Mtv.values decls @ defs_intros @ defs_do_intro @ [(create_prop_decl Pgoal pr t)]

let intro_vc_vars_counterexmp2 task =
  let info = {
    vc_inside = false;
    vc_loc = None;
    vc_pre_or_post = false;
  } in
  let vc_loc = ref None in
  (* Do introduction and find location of term triggering VC *)
  let do_intro_trans = Trans.goal (do_intro_vc_vars_counterexmp info vc_loc) in
  let task = (Trans.apply do_intro_trans) task in

  (* Pass meta with location of the term triggering VC to printer  *)
  let vc_loc_meta = Theory.lookup_meta "vc_location" in
  let g,task = Task.task_separate_goal task in
  let pos_str = match !vc_loc with
    | None -> ""
    | Some loc ->
      let (file, line, col1, col2) = Loc.get loc in
      Printf.sprintf "%s:%d:%d:%d" file line col1 col2
  in
  let task = Task.add_meta task vc_loc_meta [Theory.MAstr pos_str] in
  Task.add_tdecl task g

let intro_vc_vars_counterexmp = Trans.store intro_vc_vars_counterexmp2

let () = Trans.register_transform "intro_vc_vars_counterexmp"
  intro_vc_vars_counterexmp
  ~desc:"Introduce."

let get_location_of_vc task =
  let meta_args = Task.on_meta_excl meta_vc_location task in
  match meta_args with
  | Some [Theory.MAstr loc_str] ->
    (* There may be colons in the file name. We still split on the colon, look at
       the last three elements, and put the remaining ones back together to form the
       file name. We may lose colons at the beginning or end of the filename, but
       even on windows that's not allowed. *)
    let split = Strings.rev_split ':' loc_str in
    let loc =  match split with
      | col2 :: col1 :: line :: ((_ :: _) as rest) ->
        let line = int_of_string line in
        let col1 = int_of_string col1 in
        let col2 = int_of_string col2 in
        let filename = Strings.join ":" (List.rev rest) in
        Some (Loc.user_position filename line col1 col2)
      | _ -> None in
    loc
  | _ -> None<|MERGE_RESOLUTION|>--- conflicted
+++ resolved
@@ -85,8 +85,6 @@
   let hash p = Exthtbl.hash p
 end)
 
-<<<<<<< HEAD
-=======
 let same_line_loc loc1 loc2 =
   match loc1, loc2 with
   | Some loc1, Some loc2 ->
@@ -95,7 +93,6 @@
       f1 = f2 && l1 = l2
   | _ -> false
 
->>>>>>> 25411b40
 (*  Used to generate duplicate vc_constant and axioms for counterex generation.
     This function is always called when the term is in negative position or
     under a positive term that is not introducible. This means it never change the
