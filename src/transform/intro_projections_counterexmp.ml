(********************************************************************)
(*                                                                  *)
(*  The Why3 Verification Platform   /   The Why3 Development Team  *)
(*  Copyright 2010-2018   --   Inria - CNRS - Paris-Sud University  *)
(*                                                                  *)
(*  This software is distributed under the terms of the GNU Lesser  *)
(*  General Public License version 2.1, with the special exception  *)
(*  on linking described in file LICENSE.                           *)
(*                                                                  *)
(********************************************************************)

open Ident
open Term
open Decl
open Theory
open Ty

let model_trace_regexp = Str.regexp "model_trace:"
  (* The term with attribute "model_trace:name" will be
     in the counterexample with name "name" *)

let attr_starts_with regexp a =
  try
    ignore(Str.search_forward regexp a.attr_string 0);
    true
  with Not_found -> false

let string_starts_with regexp s =
  try
    ignore(Str.search_forward regexp s 0);
    true
  with Not_found -> false

let get_attr attrs regexp =
  Sattr.choose (Sattr.filter (attr_starts_with regexp) attrs)

let is_proj_for_array_attr proj_name =
  let b =
    try
      string_starts_with (Str.regexp "'First\\|'Last\\|\\.") proj_name
    with Not_found -> false in
  b


(*
(* Debugging functions *)
let debug = Debug.register_info_flag "intro_projections_counterexmp"
  ~desc:"Print@ debugging@ messages@ about@ introducing@ projections@ for@ counterexamples."

vlet rec debug_print_terms terms =
  match terms with
  | [] -> ()
  | term::tail ->

    Pretty.print_term Format.str_formatter term;
    debug_print_terms tail

let debug_decl decl =
  Pretty.print_decl Format.str_formatter decl;
  let s = Format.flush_str_formatter () in
  Debug.dprintf debug "Declaration %s @." s
*)

let intro_const_equal_to_term
    ~term
    ~id_new
    ~axiom_name
    =
  (* See documentation of the function in file intro_projections_counterexmp.mli. *)

  (* Create declaration of new constant *)
  let ls_new_constant =  Term.create_lsymbol id_new [] term.t_ty in
  let decl_new_constant = Decl.create_param_decl ls_new_constant in
  let t_new_constant = Term.t_app ls_new_constant [] term.t_ty in

  (* Create declaration of the axiom about the constant: t_new_constant = t_rhs *)
  let id_axiom = Decl.create_prsymbol (Ident.id_fresh axiom_name) in
  let fla_axiom = Term.t_equ t_new_constant term in
  let decl_axiom = Decl.create_prop_decl Decl.Paxiom id_axiom fla_axiom in

  (* Return the declaration of new constant and the axiom *)
  decl_new_constant::decl_axiom::[]

let introduce_constant ls t_rhs proj_name =
  (* We only allow projections to apply if they produce an element with a new
     model trace. In practice, we forbid proj_name that are not record (".") or
     array attributes like First and Last *)
  if is_proj_for_array_attr proj_name then
    (* introduce new constant c and axiom stating c = t_rhs  *)
<<<<<<< HEAD
    let const_label = ls.ls_name.id_label in
    let const_label = append_to_model_element_name ~labels:const_label ~to_append:proj_name in
=======
    let const_attr = ls.ls_name.id_attrs in
    let const_attr = append_to_model_element_name ~attrs:const_attr ~to_append:proj_name in
>>>>>>> 87fa0578
    let const_loc = Opt.get ls.ls_name.id_loc in
    let const_name = ls.ls_name.id_string^"_proj_constant_"^proj_name in
    let axiom_name = ls.ls_name.id_string^"_proj_axiom_"^proj_name in
    let id_new = Ident.id_user ~attrs:const_attr const_name const_loc in
    intro_const_equal_to_term ~term:t_rhs ~id_new:id_new ~axiom_name:axiom_name
  else
    []

let get_record_field_suffix projection =
  try
    get_model_element_name ~attrs:projection.ls_name.id_attrs
  with Not_found -> ""

(* Find the projections corresponding to some type if it exists *)
let get_list_projs t map_projs =
  match t.t_ty with
  | None -> []
  | Some ty ->
      let pfs = try Ty.Mty.find ty map_projs with | Not_found -> [] in
      pfs

let rec projections_for_term ls term proj_name applied_projs env map_projs =
  (* Return declarations for projections of the term.
     Parameter proj_name is the name of the projection
     Parameter applied_proj_f is a set of projection functions already applied
     to the term *)
  match (Opt.get term.t_ty).ty_node with
  | Tyapp (ts, [_t_from; _t_to]) when ts.ts_name.id_string = "map" -> begin
      let pfs = get_list_projs term map_projs in
      match pfs with
      | [] ->
          (* There is no projection function for the term
             -> the projection consists of definition of constant c and axiom  c = p
           *)
          introduce_constant ls term proj_name
      | _ ->
          List.fold_left
            (fun ldecls proj_function ->
              let rhs = Term.t_app_infer proj_function [(Term.t_app_infer ls [])] in
              let l = introduce_constant ls rhs proj_name in
              ldecls @ l
            )
            []
            pfs
  end

  | _ ->
   (* Non-map case *)
      (* Find all projection functions for the term *)
      let pfs = get_list_projs term map_projs in
      match pfs with
      | [] ->
          (* There is no projection function for the term
	    -> the projection consists of definition of constant c and axiom  c = p
	  *)
	  introduce_constant ls term proj_name
      | pfs ->
	(* Collect declarations for projections f of the form
	   f = pf_n .. pf_1 where pf_1 is an element of pfs *)
	List.fold_left
	  (fun l pf_1 ->
	    if Term.Sls.mem pf_1 applied_projs then
	      (* Do not apply the same projection twice *)
	      l @ introduce_constant ls term proj_name
	    else
	      let t_applied = Term.t_app pf_1 [term] pf_1.ls_value in
	      let proj_name = proj_name^(get_record_field_suffix pf_1) in
	      let applied_projs = Term.Sls.add pf_1 applied_projs in
	      (* Return declarations for projections of t_applied = pf_1 term *)
	      let t_applied_projs =
                projections_for_term ls t_applied proj_name applied_projs env map_projs in
              l @ t_applied_projs
	  )
	  []
	  pfs

let intro_proj_for_ls env map_projs ls_projected =
  (* Returns list of declarations for projection of ls_projected
     if it has an attribute "model_projected", otherwise returns [].

     There can be more projections for ls_projected. For each projection
     f the declarations include:
     - declaration of new constant with attributes of ls_projected,
       attribute "model" a nd attribute "model_trace:proj_name" where
       proj_name is the name of the projection
     - declaration of axiom saying that the new constant is equal to
       ls_projected projected by its projection

     The projection is composed from projection functions stored in
     map_projs.

     @param map_projs maps types to projection function for these types
     @param ls_projected the attribute symbol that should be projected
  *)
  if not (Sattr.mem Ident.model_projected_attr ls_projected.ls_name.id_attrs)
  then
    (* ls_projected has not an attribute "model_projected" *)
    []
  else
    match ls_projected.ls_value with
    | None -> []
    | Some _ ->

      (* Create term from ls_projected *)
      let t_projected = Term.t_app ls_projected [] ls_projected.ls_value in
      projections_for_term ls_projected t_projected "" Term.Sls.empty env map_projs

let introduce_projs env map_projs decl =
  match decl.d_node with
  | Dparam ls_projected ->
    (* Create declarations for a projections of ls_projected *)
    let projection_decls = intro_proj_for_ls env map_projs ls_projected in
    projection_decls

  | _ -> []

let introduce_projs env map_projs decl =
  match decl with
  | Decl d -> introduce_projs env map_projs d
  | _ -> []

let build_projections_map projs =
  (* Build map from types (Ty.ty) to projections (Term.lsymbol).
     The type t maps to the projection function f if f has a single
     argument of the type t.
  *)
  let build_map ls_proj proj_map =
    match ls_proj.ls_args with
    | [ty_proj_arg] ->
      let projs_for_ty =
	try
	  Ty.Mty.find ty_proj_arg proj_map
	with Not_found -> []
      in
      let projs_for_ty = ls_proj :: projs_for_ty in
      Ty.Mty.add ty_proj_arg projs_for_ty proj_map
    | _ -> assert false
  in
  Sls.fold build_map projs Ty.Mty.empty

(* TODO we want to be able to write this. It seems not possible with Trans and
   more efficient than the version we have below.
let meta_transform2 f : Task.task -> Task.task = fun task ->
  Trans.apply (Trans.fold (fun d t ->
    Trans.apply (Trans.add_decls (f d)) t) task) task
*)

(* [meta_transform2 f t] Generate new declarations by applying f to each declaration of t
   and then append these declarations to t *)
let meta_transform2 f : Task.task Trans.trans =
  let list_decl = Trans.fold (fun d l -> l @ (f d)) [] in
  Trans.bind list_decl (fun x -> Trans.add_decls x)

let encapsulate env projs : Task.task Trans.trans =
  let map_projs = build_projections_map projs in
  meta_transform2 (fun d -> introduce_projs env map_projs d.Task.task_decl.td_node)

let intro_projections_counterexmp env =
  Trans.on_tagged_ls Theory.meta_projection (encapsulate env)


let () = Trans.register_env_transform "intro_projections_counterexmp"
  intro_projections_counterexmp
  ~desc:"For@ each@ declared@ abstract@ function@ and@ predicate@ p@ \
         with@ attribute@ [%@model_projected]@ and@ projecting@ f@ \
         for@ p@ creates@ declaration@ of@ new@ constant@ c@ with@ \
         attribute@ [%@model]@ and@ an@ axiom@ c = f p."<|MERGE_RESOLUTION|>--- conflicted
+++ resolved
@@ -87,13 +87,8 @@
      array attributes like First and Last *)
   if is_proj_for_array_attr proj_name then
     (* introduce new constant c and axiom stating c = t_rhs  *)
-<<<<<<< HEAD
-    let const_label = ls.ls_name.id_label in
-    let const_label = append_to_model_element_name ~labels:const_label ~to_append:proj_name in
-=======
     let const_attr = ls.ls_name.id_attrs in
     let const_attr = append_to_model_element_name ~attrs:const_attr ~to_append:proj_name in
->>>>>>> 87fa0578
     let const_loc = Opt.get ls.ls_name.id_loc in
     let const_name = ls.ls_name.id_string^"_proj_constant_"^proj_name in
     let axiom_name = ls.ls_name.id_string^"_proj_axiom_"^proj_name in
