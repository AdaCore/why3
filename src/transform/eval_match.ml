(********************************************************************)
(*                                                                  *)
(*  The Why3 Verification Platform   /   The Why3 Development Team  *)
(*  Copyright 2010-2013   --   INRIA - CNRS - Paris-Sud University  *)
(*                                                                  *)
(*  This software is distributed under the terms of the GNU Lesser  *)
(*  General Public License version 2.1, with the special exception  *)
(*  on linking described in file LICENSE.                           *)
(*                                                                  *)
(********************************************************************)

open Ident
open Ty
open Term
open Decl
open Task

type inline = known_map -> lsymbol -> ty list -> ty option -> bool

let unfold def tl ty =
   (* Unfold the definition [defn], given the argument list [tl] and the
      expected type [ty] *)
  let vl, e = open_ls_defn def in
  let add (mt,mv) x y = ty_match mt x.vs_ty (t_type y), Mvs.add x y mv in
  let (mt,mv) = List.fold_left2 add (Mtv.empty, Mvs.empty) vl tl in
  let mt = oty_match mt e.t_ty ty in
  t_ty_subst mt mv e

let is_constructor kn ls =
   (* check whether logic symbol [ls] is a constructor; for this, [ls] must
      appear as a constructor in an algebraic data type definition *)
   match Mid.find ls.ls_name kn with
  | { d_node = Ddata dl } ->
      let constr (_,csl) = List.exists (fun (cs,_) -> ls_equal cs ls) csl in
      List.exists constr dl
  | _ -> false

let is_projection kn ls =
   (* check whether logic symbol [ls] is a projection; for this, [ls] must
      appear as a projection in an algebraic data type definition *)
   match Mid.find ls.ls_name kn with
  | { d_node = Ddata dl } ->
      let constr (_,csl) = List.exists (fun (cs,_) -> ls_equal cs ls) csl in
      not (List.exists constr dl)
  | _ -> false

let apply_projection kn ls t = match t.t_node with
   (* [ls] is a projection, [t] is a term of the form [mk a1 ... an];
      reduce the term to the [ai] that corresponds to the projection *)
  | Tapp (cs,tl) ->
      let ts = match cs.ls_value with
        | Some { ty_node = Tyapp (ts,_) } -> ts
        | _ -> assert false in
      let pjl =
        try List.assq cs (find_constructors kn ts)
        with Not_found -> assert false in
      let find acc v = function
        | Some pj when ls_equal pj ls -> v
        | _ -> acc in
      List.fold_left2 find t_true tl pjl
  | _ -> assert false

<<<<<<< HEAD
let make_flat_case kn t bl =
   (* ??? *)
=======
let flat_case kn t bl =
>>>>>>> c76541ab
  let mk_b b = let p,t = t_open_branch b in [p],t in
  let find_constructors kn ts = List.map fst (find_constructors kn ts) in
  Pattern.CompileTerm.compile (find_constructors kn) [t] (List.map mk_b bl)

let rec add_quant kn (vl,tl,f) v =
  (* (vl,tl,f) represents a formula
        forall vl [tl]. f,
      on top of that we want to add a quantification for [v].
      If [v] is of record type (algebraic type with a single constructor), we
      do not add [v] directly, instead we transform [f] to
        let v = mk (v1 ... vn) in f
      and quantify over v1 ... vn.
      In case any of the vi are also of record type, we do the same.
      Actually, [add_quant] does *not* quantify, it just adds the let-form
      above and returns a triple
      (vl,tl,f) where
      vl - is the list of variables to quantify
      tl - triggers
      f  - formula
  *)
  let ty = v.vs_ty in
  let cl = match ty.ty_node with
    | Tyapp (ts, _) -> find_constructors kn ts
    | _ -> []
  in
  match cl with
    | [ls,_] ->
        (* there is only one constructor *)
        let s = ty_match Mtv.empty (Opt.get ls.ls_value) ty in
        let mk_v ty = create_vsymbol (id_clone v.vs_name) (ty_inst s ty) in
        let nvl = List.map mk_v ls.ls_args in
        let t = fs_app ls (List.map t_var nvl) ty in
        let f = t_let_close_simp v t f in
        let tl = tr_map (t_subst_single v t) tl in
        (* in case any of the fields is also a record, we recurse over the new
           variables. *)
        List.fold_left (add_quant kn) (vl,tl,f) nvl
    | _ ->
        (* zero or more than one constructor *)
        (v::vl, tl, f)

let let_map fn env t1 tb =
  let x,t2,close = t_open_bound_cb tb in
  let t2 = fn (Mvs.add x t1 env) t2 in
  t_let_simp t1 (close x t2)

let branch_map fn env t1 bl =
  let mk_b b =
    let p,t2,close = t_open_branch_cb b in close p (fn env t2) in
  t_case t1 (List.map mk_b bl)

let dive_to_constructor kn fn env t =
  let rec dive env t = t_label_copy t (match t.t_node with
    | Tvar x -> dive env (Mvs.find_exn Exit x env)
    | Tlet (t1,tb) -> let_map dive env t1 tb
    | Tcase (t1,bl) -> branch_map dive env t1 bl
    | Tif (f,t1,t2) -> t_if_simp f (dive env t1) (dive env t2)
    | Tapp (ls,_) when is_constructor kn ls -> fn env t
    | _ -> raise Exit)
  in
  dive env t

let rec cs_equ kn env t1 t2 =
  if t_equal t1 t2 then t_true
  else match t1,t2 with
    | { t_node = Tapp (cs,tl) }, t
    | t, { t_node = Tapp (cs,tl) } when is_constructor kn cs ->
        let fn = apply_cs_equ kn cs tl in
        begin try dive_to_constructor kn fn env t
        with Exit -> t_equ t1 t2 end
    | _ -> t_equ t1 t2

and apply_cs_equ kn cs1 tl1 env t = match t.t_node with
  | Tapp (cs2,tl2) when ls_equal cs1 cs2 ->
      let merge f t1 t2 = t_and_simp f (cs_equ kn env t1 t2) in
      List.fold_left2 merge t_true tl1 tl2
  | Tapp _ -> t_false
  | _ -> assert false

let eval_match ~inline kn t =
  let rec eval env t = t_label_copy t (match t.t_node with
    | Tapp (ls, [t1;t2]) when ls_equal ls ps_equ ->
        cs_equ kn env (eval env t1) (eval env t2)
    | Tapp (ls, [t1]) when is_projection kn ls ->
        let t1 = eval env t1 in
        let fn _env t = apply_projection kn ls t in
        begin try dive_to_constructor kn fn env t1
        with Exit -> t_app ls [t1] t.t_ty end
    | Tapp (ls, tl) when inline kn ls (List.map t_type tl) t.t_ty ->
        begin match find_logic_definition kn ls with
          | None -> t_map (eval env) t
          | Some def -> eval env (unfold def tl t.t_ty)
        end
    | Tlet (t1, tb2) ->
        let t1 = eval env t1 in
        let_map eval env t1 tb2
    | Tcase (t1, bl1) ->
        let t1 = eval env t1 in
        let fn env t2 = eval env (Loc.try3 ?loc:t.t_loc flat_case kn t2 bl1) in
        begin try dive_to_constructor kn fn env t1
        with Exit -> branch_map eval env t1 bl1 end
    | Tquant (q, qf) ->
        let vl,tl,f,close = t_open_quant_cb qf in
        let vl,tl,f = List.fold_left (add_quant kn) ([],tl,f) vl in
        t_quant_simp q (close (List.rev vl) tl (eval env f))
    | _ ->
        t_map_simp (eval env) t)
  in
  eval Mvs.empty t

let rec linear vars t = match t.t_node with
  | Tvar x -> Svs.add_new Exit x vars
  | Tif _ -> raise Exit
  | _ -> t_fold linear vars t

let linear t =
  try ignore (linear Svs.empty t); true with Exit -> false

let is_algebraic_type kn ty = match ty.ty_node with
  | Tyapp (ts, _) -> find_constructors kn ts <> []
  | Tyvar _ -> false

(* The following memoization by function definition is unsafe,
   since the same definition can be used in different contexts.
   If we could produce the record updates {| x with field = v |}
   that were linear (by eliminating occurrences of x.field in v),
   inline_nonrec_linear might not call eval_match at all and so
   be independent of the context. FIXME/TODO *)

let inline_cache = Wdecl.create 17

let rec inline_nonrec_linear kn ls tyl ty =
  (* at least one actual parameter (or the result) has an algebraic type *)
  List.exists (is_algebraic_type kn) (oty_cons tyl ty) &&
  (* and ls is not recursively defined and is linear *)
  let d = Mid.find ls.ls_name kn in
  if Mid.mem ls.ls_name d.d_syms then false else
  match d.d_node with
    | Dlogic [_,def] ->
        begin try Wdecl.find inline_cache d with Not_found ->
          let vl,t = open_ls_defn def in
          let _,_,t = List.fold_left (add_quant kn) ([],[],t) vl in
          let t = eval_match ~inline:inline_nonrec_linear kn t in
          let res = linear t in
          Wdecl.set inline_cache d res;
          res
        end
    | _ -> false


let eval_match_trans =
  let eval_match_fun = eval_match ~inline:inline_nonrec_linear in
  Trans.fold (fun th acc ->
      match th.task_decl.Theory.td_node with
      | Theory.Decl { d_node = Dprop (kind, sym, f) } ->
          let f = eval_match_fun th.task_known f in
          add_decl acc (create_prop_decl kind sym f)
      | _ -> add_tdecl acc th.task_decl) None

let () = Trans.register_transform
  "eval_match" eval_match_trans
  ~desc:"simplify pattern matching on constructors"
<|MERGE_RESOLUTION|>--- conflicted
+++ resolved
@@ -60,12 +60,7 @@
       List.fold_left2 find t_true tl pjl
   | _ -> assert false
 
-<<<<<<< HEAD
-let make_flat_case kn t bl =
-   (* ??? *)
-=======
 let flat_case kn t bl =
->>>>>>> c76541ab
   let mk_b b = let p,t = t_open_branch b in [p],t in
   let find_constructors kn ts = List.map fst (find_constructors kn ts) in
   Pattern.CompileTerm.compile (find_constructors kn) [t] (List.map mk_b bl)
