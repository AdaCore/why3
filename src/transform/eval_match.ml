(********************************************************************)
(*                                                                  *)
(*  The Why3 Verification Platform   /   The Why3 Development Team  *)
(*  Copyright 2010-2015   --   INRIA - CNRS - Paris-Sud University  *)
(*                                                                  *)
(*  This software is distributed under the terms of the GNU Lesser  *)
(*  General Public License version 2.1, with the special exception  *)
(*  on linking described in file LICENSE.                           *)
(*                                                                  *)
(********************************************************************)

open Ident
open Ty
open Term
open Decl
open Task

type inline = known_map -> lsymbol -> ty list -> ty option -> bool

let unfold def tl ty =
   (* Unfold the definition [defn], given the argument list [tl] and the
      expected type [ty] *)
  let vl, e = open_ls_defn def in
  let add (mt,mv) x y = ty_match mt x.vs_ty (t_type y), Mvs.add x y mv in
  let (mt,mv) = List.fold_left2 add (Mtv.empty, Mvs.empty) vl tl in
  let mt = oty_match mt e.t_ty ty in
  t_ty_subst mt mv e

let is_constructor kn ls =
   (* check whether logic symbol [ls] is a constructor; for this, [ls] must
      appear as a constructor in an algebraic data type definition *)
   match Mid.find ls.ls_name kn with
  | { d_node = Ddata dl } ->
      let constr (_,csl) = List.exists (fun (cs,_) -> ls_equal cs ls) csl in
      List.exists constr dl
  | _ -> false

let is_projection kn ls =
   (* check whether logic symbol [ls] is a projection; for this, [ls] must
      appear as a projection in an algebraic data type definition *)
   match Mid.find ls.ls_name kn with
  | { d_node = Ddata dl } ->
      let constr (_,csl) = List.exists (fun (cs,_) -> ls_equal cs ls) csl in
      not (List.exists constr dl)
  | _ -> false

let apply_projection kn ls t = match t.t_node with
   (* [ls] is a projection, [t] is a term of the form [mk a1 ... an];
      reduce the term to the [ai] that corresponds to the projection *)
  | Tapp (cs,tl) ->
      let ts = match cs.ls_value with
        | Some { ty_node = Tyapp (ts,_) } -> ts
        | _ -> assert false in
      let pjl =
        try List.assq cs (find_constructors kn ts)
        with Not_found -> assert false in
      let find acc v = function
        | Some pj when ls_equal pj ls -> v
        | _ -> acc in
      List.fold_left2 find t_true tl pjl
  | _ -> assert false

let flat_case t bl =
  let mk_b b = let p,t = t_open_branch b in [p],t in
  let mk_case = t_case_close and mk_let = t_let_close_simp in
  Pattern.compile_bare ~mk_case ~mk_let [t] (List.map mk_b bl)

let rec add_quant kn (vl,tl,f) v =
  (* (vl,tl,f) represents a formula
        forall vl [tl]. f,
      on top of that we want to add a quantification for [v].
      If [v] is of record type (algebraic type with a single constructor), we
      do not add [v] directly, instead we transform [f] to
        let v = mk (v1 ... vn) in f
      and quantify over v1 ... vn.
      In case any of the vi are also of record type, we do the same.
      Actually, [add_quant] does *not* quantify, it just adds the let-form
      above and returns a triple
      (vl,tl,f) where
      vl - is the list of variables to quantify
      tl - triggers
      f  - formula
  *)
  let ty = v.vs_ty in
  let cl = match ty.ty_node with
    | Tyapp (ts, _) -> find_constructors kn ts
    | _ -> []
  in
  match cl with
<<<<<<< HEAD
    | [ls,_] ->
        (* there is only one constructor *)
=======
    | [ls,pjl] ->
	(* there is only one constructor *)
>>>>>>> 74fdf9ca
        let s = ty_match Mtv.empty (Opt.get ls.ls_value) ty in
        let mk_v ty pj =
	  (* The name of the field corresponding to the variable that is created  *)
	  let field_name = (match pj with
	    | Some pj_ls ->
	      begin
		try
		  Ident.get_model_element_name ~labels:pj_ls.ls_name.id_label
		with Not_found -> pj_ls.ls_name.id_string
	      end
	    | _ -> ""
	  ) in
	  let field_str = if field_name <> "" then "." ^ field_name
	    else "" in
	  let label = Ident.append_to_model_element_name
	    ~labels:v.vs_name.id_label ~to_append:(field_str) in
	  create_vsymbol (id_lab label v.vs_name) (ty_inst s ty) in

        let nvl = List.map2 mk_v ls.ls_args pjl in
        let t = fs_app ls (List.map t_var nvl) ty in
        let f = t_let_close_simp v t f in
        let tl = tr_map (t_subst_single v t) tl in
        (* in case any of the fields is also a record, we recurse over the new
           variables. *)
        List.fold_left (add_quant kn) (vl,tl,f) nvl
    | _ ->
        (* zero or more than one constructor *)
        (v::vl, tl, f)

let let_map fn env t1 tb =
  let x,t2,close = t_open_bound_cb tb in
  let t2 = fn (Mvs.add x t1 env) t2 in
  t_let_simp t1 (close x t2)

let branch_map fn env t1 bl =
  let mk_b b =
    let p,t2,close = t_open_branch_cb b in close p (fn env t2) in
  t_case t1 (List.map mk_b bl)

let dive_to_constructor kn fn env t =
  let rec dive env t = t_label_copy t (match t.t_node with
    | Tvar x -> dive env (Mvs.find_exn Exit x env)
    | Tlet (t1,tb) -> let_map dive env t1 tb
    | Tcase (t1,bl) -> branch_map dive env t1 bl
    | Tif (f,t1,t2) -> t_if_simp f (dive env t1) (dive env t2)
    | Tapp (ls,_) when is_constructor kn ls -> fn env t
    | _ -> raise Exit)
  in
  dive env t

let rec cs_equ kn env t1 t2 =
  if t_equal t1 t2 then t_true
  else match t1,t2 with
    | { t_node = Tapp (cs,tl) }, t
    | t, { t_node = Tapp (cs,tl) } when is_constructor kn cs ->
        let fn = apply_cs_equ kn cs tl in
        begin try dive_to_constructor kn fn env t
        with Exit -> t_equ t1 t2 end
    | _ -> t_equ t1 t2

and apply_cs_equ kn cs1 tl1 env t = match t.t_node with
  | Tapp (cs2,tl2) when ls_equal cs1 cs2 ->
      let merge t1 t2 f = t_and_simp (cs_equ kn env t1 t2) f in
      List.fold_right2 merge tl1 tl2 t_true
  | Tapp _ -> t_false
  | _ -> assert false

let eval_match ~inline kn t =
  let rec eval stop env t =
    let stop = stop || Slab.mem Split_goal.stop_split t.t_label in
    let eval = eval stop in
    let t_eval_matched = (match t.t_node with
    | Tapp (ls, [t1;t2]) when ls_equal ls ps_equ ->
        cs_equ kn env (eval env t1) (eval env t2)
    | Tapp (ls, [t1]) when is_projection kn ls ->
        let t1 = eval env t1 in
        let fn _env t = apply_projection kn ls t in
        begin try dive_to_constructor kn fn env t1
        with Exit -> t_app ls [t1] t.t_ty end
    | Tapp (ls, tl) when inline kn ls (List.map t_type tl) t.t_ty ->
        begin match find_logic_definition kn ls with
          | None -> t_map (eval env) t
          | Some def -> eval env (unfold def tl t.t_ty)
        end
    | Tlet (t1, tb2) ->
        let t1 = eval env t1 in
        let_map eval env t1 tb2
    | Tcase (t1, bl1) ->
        let t1 = eval env t1 in
        let fn env t2 = eval env (Loc.try2 ?loc:t.t_loc flat_case t2 bl1) in
        begin try dive_to_constructor kn fn env t1
        with Exit -> branch_map eval env t1 bl1 end
    | Tquant (q, qf) ->
        let vl,tl,f,close = t_open_quant_cb qf in
        let vl,tl,f = if stop
          then (List.rev vl,tl,f)
          else List.fold_left (add_quant kn) ([],tl,f) vl in
        t_quant_simp q (close (List.rev vl) tl (eval env f))
    | _ ->
        t_map_simp (eval env) t) in

    (* Copy all labels of t to t_eval_matched except for "model_trace:*" label.
       This label is not copied if both t and t_eval_matched contain it. *)
    let t =
      (try
	 let _ = Ident.get_model_trace_label ~labels:t_eval_matched.t_label in
	 let original_mt_label = Ident.get_model_trace_label ~labels:t.t_label in
	 (* If both t_eval_matched and t contain model_trace label, remove it *)
	 t_label_remove original_mt_label t
       with Not_found -> t) in
    t_label_copy t t_eval_matched
  in
  eval false Mvs.empty t

let rec linear vars t = match t.t_node with
  | Tvar x -> Svs.add_new Exit x vars
  | Tif _ | Teps _ -> raise Exit
  | _ -> t_fold linear vars t

let linear t =
  try ignore (linear Svs.empty t); true with Exit -> false

let is_algebraic_type kn ty = match ty.ty_node with
  | Tyapp (ts, _) -> find_constructors kn ts <> []
  | Tyvar _ -> false

(* The following memoization by function definition is unsafe,
   since the same definition can be used in different contexts.
   If we could produce the record updates {| x with field = v |}
   that were linear (by eliminating occurrences of x.field in v),
   inline_nonrec_linear might not call eval_match at all and so
   be independent of the context. FIXME/TODO *)

let inline_cache = Wdecl.create 17

let rec inline_nonrec_linear kn ls tyl ty =
  (* at least one actual parameter (or the result) has an algebraic type *)
  List.exists (is_algebraic_type kn) (oty_cons tyl ty) &&
  (* and ls is not recursively defined and is linear *)
  let d = Mid.find ls.ls_name kn in
  if Mid.mem ls.ls_name d.d_syms then false else
  match d.d_node with
    | Dlogic [_,def] ->
        begin try Wdecl.find inline_cache d with Not_found ->
          let vl,t = open_ls_defn def in
          let _,_,t = List.fold_left (add_quant kn) ([],[],t) vl in
          let t = eval_match ~inline:inline_nonrec_linear kn t in
          let res = linear t in
          Wdecl.set inline_cache d res;
          res
        end
    | _ -> false


let eval_match_trans =
  let eval_match_fun = eval_match ~inline:inline_nonrec_linear in
  Trans.fold (fun th acc ->
      match th.task_decl.Theory.td_node with
      | Theory.Decl { d_node = Dprop (kind, sym, f) } ->
          let f = eval_match_fun th.task_known f in
          add_decl acc (create_prop_decl kind sym f)
      | _ -> add_tdecl acc th.task_decl) None

let () = Trans.register_transform
  "eval_match" eval_match_trans
  ~desc:"simplify pattern matching on constructors"
<|MERGE_RESOLUTION|>--- conflicted
+++ resolved
@@ -87,13 +87,8 @@
     | _ -> []
   in
   match cl with
-<<<<<<< HEAD
-    | [ls,_] ->
-        (* there is only one constructor *)
-=======
     | [ls,pjl] ->
 	(* there is only one constructor *)
->>>>>>> 74fdf9ca
         let s = ty_match Mtv.empty (Opt.get ls.ls_value) ty in
         let mk_v ty pj =
 	  (* The name of the field corresponding to the variable that is created  *)
@@ -259,4 +254,4 @@
 
 let () = Trans.register_transform
   "eval_match" eval_match_trans
-  ~desc:"simplify pattern matching on constructors"
+  ~desc:"simplify pattern matching on constructors"