--- conflicted
+++ resolved
@@ -29,8 +29,6 @@
         "declares that a constant can be removed by the transformation `remove_unused_keep_constants`"
       "remove_unused:remove_constant" [ MTlsymbol ])
 
-<<<<<<< HEAD
-=======
 let meta_remove_unused_keep =
   Theory.(
     register_meta
@@ -38,16 +36,12 @@
         "declares that a symbol should never be removed by the transformation `remove_unused`"
       "remove_unused:keep" [ MTlsymbol ])
 
->>>>>>> deb35470
 type used_symbols = {
   keep_constants : bool;
   depends : Ident.Sid.t Decl.Mpr.t;
   closure : Ident.Sid.t Ident.Mid.t;
   constants_to_remove : Ident.Sid.t;
-<<<<<<< HEAD
-=======
   symbols_to_keep : Ident.Sid.t;
->>>>>>> deb35470
   used_ids : Ident.Sid.t;
 }
 
@@ -101,10 +95,7 @@
     depends = Decl.Mpr.empty;
     closure = Ident.Mid.empty;
     constants_to_remove = Ident.Sid.empty;
-<<<<<<< HEAD
-=======
     symbols_to_keep = Ident.Sid.empty;
->>>>>>> deb35470
     used_ids }
 
 let add_dependency usymb l =
@@ -128,8 +119,6 @@
       { usymb with constants_to_remove = Ident.Sid.add id usymb.constants_to_remove }
   | _ -> assert false (* wrongly typed meta, impossible *)
 
-<<<<<<< HEAD
-=======
 let add_kept_symbol usymb l =
   match l with
   | Theory.[ MAls ls ] ->
@@ -137,7 +126,6 @@
       { usymb with symbols_to_keep = Ident.Sid.add id usymb.symbols_to_keep }
   | _ -> assert false (* wrongly typed meta, impossible *)
 
->>>>>>> deb35470
 (* The second step of the removal : transverse the task decls and keep
    only the ones we want *)
 
@@ -217,22 +205,6 @@
                     used_ids = Sid.add pr.pr_name usymb.used_ids;
                   })
             | Ddata _ | Dlogic _ | Dtype _ | Dparam _ | Dind _ ->
-<<<<<<< HEAD
-                let keep_constant ls =
-                  ls.Term.ls_args = [] &&
-                  not (Ident.Sid.mem ls.Term.ls_name usymb.constants_to_remove)
-                in
-                let declares_a_needed_constant =
-                  match d.d_node with
-                  | Dparam ls -> keep_constant ls
-                  | Dlogic dl ->
-                      List.exists
-                        (fun (ls, _) -> keep_constant ls) dl
-                  | Dprop _ | Ddata _ | Dtype _ | Dind _ -> false
-                in
-                let is_needed =
-                  (declares_a_needed_constant && usymb.keep_constants)
-=======
                 let keep_symbol ls =
                   (* a symbol is kept if either
                      - it is explicitly marked with "remove_unused:keep", or
@@ -253,7 +225,6 @@
                 in
                 let is_needed =
                   declares_a_needed_symbol
->>>>>>> deb35470
                   || not (Sid.is_empty (Sid.inter d.d_news usymb.used_ids))
                 in
                 let ids = Decl.get_used_syms_decl d in
@@ -283,12 +254,9 @@
     let usymb =
       Task.on_meta meta_depends_remove_constant add_removed_constant usymb t
     in
-<<<<<<< HEAD
-=======
     let usymb =
       Task.on_meta meta_remove_unused_keep add_kept_symbol usymb t
     in
->>>>>>> deb35470
     let usymb = compute_used_ids usymb t in
     let r = Trans.apply (do_removal_wrapper usymb) t in
     r
