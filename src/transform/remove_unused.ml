(********************************************************************)
(*                                                                  *)
(*  The Why3 Verification Platform   /   The Why3 Development Team  *)
(*  Copyright 2010-2023 --  Inria - CNRS - Paris-Saclay University  *)
(*                                                                  *)
(*  This software is distributed under the terms of the GNU Lesser  *)
(*  General Public License version 2.1, with the special exception  *)
(*  on linking described in file LICENSE.                           *)
(*                                                                  *)
(********************************************************************)

let _debug =
  Debug.register_info_flag "remove_unused"
    ~desc:
      "Print@ debugging@ messages@ of@ the@ 'remove_unused'@ transformation."

let meta_depends =
  Theory.(
    register_meta
      ~desc:
        "declares an dependency between a proposition and a logic symbol. Used \
         by the transformation `remove_unused`"
      "remove_unused:dependency" [ MTprsymbol; MTlsymbol ])

type used_symbols = {
  keep_constants : bool;
  depends : Ident.Sid.t Decl.Mpr.t;
  closure : Ident.Sid.t Ident.Mid.t;
  used_ids : Ident.Sid.t;
}

let rec add_used_ids used_symbols ids =
  let uids = Ident.Sid.union used_symbols.used_ids ids in
  let new_ids, closure =
    Ident.Sid.fold (fun x ((new_ids, closure) as acc) ->
      try
        let new_ids = Ident.Sid.union new_ids (Ident.Mid.find x closure) in
        new_ids, Ident.Mid.remove x closure
      with Not_found -> acc) ids (Ident.Sid.empty, used_symbols.closure)
  in
  let r = { used_symbols with used_ids = uids ; closure } in
  if Ident.Sid.is_empty new_ids then r
  else add_used_ids r new_ids

let defined_ids decl =
  let open Decl in
  let open Ident in
  match decl.d_node with
  | Dprop (_, pr, _t) -> Sid.singleton pr.pr_name
  | Dtype ty -> Sid.singleton ty.Ty.ts_name
  | Dparam ls -> Sid.singleton ls.Term.ls_name
  | Dlogic l -> List.fold_left (fun acc (x,_) -> Sid.add x.Term.ls_name acc) Sid.empty l
  | Ddata l ->
    let constr_symb ((a : Term.lsymbol), (ol : Term.lsymbol option list)) : Sid.t =
      let s = List.fold_left (fun acc x ->
        match x with
        | None -> acc
        | Some y -> Sid.add y.Term.ls_name acc) Sid.empty ol
      in
      Sid.add a.Term.ls_name s
    in
    let datadecl_symb ((ts : Ty.tysymbol), (l : constructor list)) : Sid.t =
      let s = List.fold_left (fun acc x -> Sid.union acc (constr_symb x)) Sid.empty l in
      Sid.add ts.Ty.ts_name s
    in
    List.fold_left (fun acc x -> Sid.union acc (datadecl_symb x)) Sid.empty l
  | Dind (_, l) ->
    let constr_symb (a, l) =
      let s = List.fold_left (fun acc (x, _) ->
        Sid.add x.Decl.pr_name acc) Sid.empty l in
      Sid.add a.Term.ls_name s
    in
    List.fold_left (fun acc x -> Sid.union acc (constr_symb x)) Sid.empty l

let initial keep_constants =
  let builtins = [ Term.(ps_equ.ls_name); Ty.(ts_int.ts_name) ] in
  let used_ids = List.fold_right Ident.Sid.add builtins Ident.Sid.empty in
  { keep_constants; depends = Decl.Mpr.empty; closure = Ident.Mid.empty; used_ids }

let add_dependency usymb l =
  match l with
  | Theory.[ MApr pr; MAls ls ] ->
      let id = ls.Term.ls_name in
      let d =
        Decl.Mpr.change
          (function
            | None -> Some (Ident.Sid.singleton id)
            | Some s -> Some (Ident.Sid.add id s))
          pr usymb.depends
      in
      { usymb with depends = d }
  | _ -> assert false (* wrongly typed meta, impossible *)

(* The second step of the removal : transverse the task decls and keep
   only the ones we want *)

let metas_keep_if_at_least_one_arg_is_used =
  let open Theory in
  List.fold_left
    (fun acc mt -> Smeta.add mt acc)
    Smeta.empty
    [meta_range;
     meta_float]

let do_removal_unused_decl usymb (td : Theory.tdecl) : Theory.tdecl option =
  let open Ident in
  let open Decl in
  let open Theory in
  match td.td_node with
  | Meta (mt, [ MApr pr; MAls _ls ]) when meta_equal mt meta_depends ->
      if Sid.mem pr.pr_name usymb.used_ids then Some td else None
  | Meta (mt, margs) ->
      let kept_arg = function
        | MApr pr -> Sid.mem pr.pr_name usymb.used_ids
        | MAty ty ->
            let s = Decl.get_used_syms_ty ty in
            Sid.subset s usymb.used_ids
        | MAts ts -> Sid.mem ts.Ty.ts_name usymb.used_ids
        | MAls ls -> Sid.mem ls.Term.ls_name usymb.used_ids
        | MAstr _ | MAint _ | MAid _ -> true
      in
      if Smeta.mem mt metas_keep_if_at_least_one_arg_is_used then
        if List.exists kept_arg margs then Some td else None
      else
      if List.for_all kept_arg margs then Some td else None
  | Use _ | Clone _ -> Some td
  | Decl d -> (
      match d.d_node with
      | Dprop (_, pr, _t) ->
          if Sid.mem pr.pr_name usymb.used_ids then Some td else None
      | Ddata _ | Dlogic _ | Dtype _ | Dparam _ | Dind _ ->
<<<<<<< HEAD
          if Sid.is_empty (Sid.inter d.d_news usymb.used_ids) then begin
            None
          end else Some td)

let add_dep usymb id ids =
  let open Ident in
  let before = try Mid.find id usymb.closure with Not_found -> Sid.empty in
  { usymb with closure =  Mid.add id (Sid.union ids before) usymb.closure }
=======
          if Sid.is_empty (Sid.inter d.d_news usymb.used_ids) then None
          else Some td)

>>>>>>> 006edd7e

(* The first step of the removal : compute the used identifiers *)
let rec compute_used_ids usymb task : used_symbols =
  let open Theory in
  match task with
  | None -> usymb
  | Some Task.{ task_decl = td; task_prev = ta } ->
      let open Ident in
      let open Decl in
      let usymb =
        match td.td_node with
        | Use _ | Clone _ | Meta _ -> usymb
<<<<<<< HEAD
        | Decl d -> (
=======
        | Decl d ->
            begin
>>>>>>> 006edd7e
            match d.d_node with
            | Dprop (_, pr, _t) -> (
                try
                  let s = Mpr.find pr usymb.depends in
                  if Sid.is_empty (Sid.inter s usymb.used_ids) then
                  let ids = Sid.add pr.pr_name (Decl.get_used_syms_decl d) in
                  Sid.fold (fun x acc -> add_dep acc x ids) s usymb
                  else raise Not_found
                with Not_found ->
                  let ids = Decl.get_used_syms_decl d in
                  let usymb = add_used_ids usymb ids in
                  {
                    usymb with
                    used_ids = Sid.add pr.pr_name usymb.used_ids;
                  })
            | Ddata _ | Dlogic _ | Dtype _ | Dparam _ | Dind _ ->
                let declares_a_constant =
                  match d.d_node with
                  | Dparam ls -> ls.Term.ls_args = []
                  | Dlogic dl ->
                      List.exists (fun (ls, _) -> ls.Term.ls_args = []) dl
                  | Dprop _ | Ddata _ | Dtype _ | Dind _ -> false
                in
                let is_needed =
                  (declares_a_constant && usymb.keep_constants)
                  || not (Sid.is_empty (Sid.inter d.d_news usymb.used_ids))
                in
                let ids = Decl.get_used_syms_decl d in
                if is_needed then
                  add_used_ids usymb (Sid.union ids d.d_news)
                else
                  let def_ids = defined_ids d in
                  Sid.fold (fun x acc -> add_dep acc x ids) def_ids usymb
              )
      in
      compute_used_ids usymb ta

(* wrapper to call Trans.fold *)
let do_removal_wrapper usymb : Task.task Trans.trans =
  let o th t =
    match do_removal_unused_decl usymb th.Task.task_decl with
    | None -> t
    | Some td -> Task.add_tdecl t td
  in
  Trans.fold o None

let remove_unused_wrapper keep_constants =
  let o t =
    let usymb =
      Task.on_meta meta_depends add_dependency (initial keep_constants) t
    in
    let usymb = compute_used_ids usymb t in
    let r = Trans.apply (do_removal_wrapper usymb) t in
    r
  in
  Trans.store o

let remove_unused_keep_constants = remove_unused_wrapper true
let remove_unused = remove_unused_wrapper false

let () =
  Trans.register_transform "remove_unused_keep_constants"
    remove_unused_keep_constants
    ~desc:
      "Remove@ unused@ type@ symbols@ and@ unused@ non-constant@ logic@ symbols"

let () =
  Trans.register_transform "remove_unused" remove_unused
    ~desc:"Remove@ unused@ type@ symbols@ and@ unused@ logic@ symbols"<|MERGE_RESOLUTION|>--- conflicted
+++ resolved
@@ -129,7 +129,6 @@
       | Dprop (_, pr, _t) ->
           if Sid.mem pr.pr_name usymb.used_ids then Some td else None
       | Ddata _ | Dlogic _ | Dtype _ | Dparam _ | Dind _ ->
-<<<<<<< HEAD
           if Sid.is_empty (Sid.inter d.d_news usymb.used_ids) then begin
             None
           end else Some td)
@@ -138,11 +137,6 @@
   let open Ident in
   let before = try Mid.find id usymb.closure with Not_found -> Sid.empty in
   { usymb with closure =  Mid.add id (Sid.union ids before) usymb.closure }
-=======
-          if Sid.is_empty (Sid.inter d.d_news usymb.used_ids) then None
-          else Some td)
-
->>>>>>> 006edd7e
 
 (* The first step of the removal : compute the used identifiers *)
 let rec compute_used_ids usymb task : used_symbols =
@@ -155,12 +149,8 @@
       let usymb =
         match td.td_node with
         | Use _ | Clone _ | Meta _ -> usymb
-<<<<<<< HEAD
-        | Decl d -> (
-=======
         | Decl d ->
             begin
->>>>>>> 006edd7e
             match d.d_node with
             | Dprop (_, pr, _t) -> (
                 try
