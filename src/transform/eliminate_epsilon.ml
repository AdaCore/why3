(********************************************************************)
(*                                                                  *)
(*  The Why3 Verification Platform   /   The Why3 Development Team  *)
(*  Copyright 2010-2019   --   Inria - CNRS - Paris-Sud University  *)
(*                                                                  *)
(*  This software is distributed under the terms of the GNU Lesser  *)
(*  General Public License version 2.1, with the special exception  *)
(*  on linking described in file LICENSE.                           *)
(*                                                                  *)
(********************************************************************)

open Ident
open Term
open Decl

(* Canonical forms for epsilon terms. *)
type canonical =
  | Id of Ty.ty                    (* identity lambda    (\x (x_i). x (x_i)) *)
  | Eta of term                    (* eta-expansed term  (\(x_i). t (x_i))
                                      (x_i not in t's free variables)        *)
  | Partial of lsymbol * term list (* partial application
                                      (\(x_i). f (arguments) (x_i))
                                      (x_i not free in arguments)            *)
  | Nothing                        (* No canonical form found. *)

let canonicalize x f =
  let vl,_,f = match f.t_node with
    | Tquant (Tforall,b) -> t_open_quant b
    | _ -> [],[],f in
  let hd,e = match f.t_node with
    | Tapp (ls, [hd; t]) when ls_equal ls ps_equ -> hd,t
    | Tbinop (Tiff, {t_node = Tapp (ls, [hd; t])}, f)
      when ls_equal ls ps_equ && t_equal t t_bool_true ->
        hd, begin match f.t_node with
            | Tapp (ls, [t1;t2])
              when ls_equal ls ps_equ && t_equal t2 t_bool_true -> t1
            | _ -> f
            end
    | _ -> raise Exit in
  let rvl = List.rev vl in
  let rec match_args tl vl = match tl, vl with
    | _, [] -> let tvs = List.fold_left t_freevars Mvs.empty tl in
        if Mvs.set_disjoint tvs (Svs.of_list rvl) then tl else raise Exit
    | {t_node = Tvar u} :: tl, v :: vl when vs_equal u v -> match_args tl vl
    | _ -> raise Exit in
  let rec match_apps e vl = match e.t_node, vl with
    | _, [] ->
        if Mvs.set_disjoint (t_freevars Mvs.empty e) (Svs.of_list rvl)
        then Eta e
        else raise Exit
    | Tvar u, [v] when vs_equal u v -> Id v.vs_ty
    | Tapp (ls, [fn; {t_node = Tvar u}]), v :: vl
      when ls_equal ls fs_func_app ->
        if vs_equal u v then match_apps fn vl else raise Exit
    | Tapp (ls,tl), vl -> Partial (ls, match_args (List.rev tl) vl)
    | _ -> raise Exit in
  let canon = match_apps e rvl in
  let rec check_head hd vl = match hd.t_node, vl with
    | Tapp (ls, [hd; {t_node = Tvar u}]), v :: vl
      when ls_equal ls fs_func_app && vs_equal u v -> check_head hd vl
    | Tvar y, [] when vs_equal y x -> ()
    | _ -> raise Exit in
  check_head hd rvl;
  canon

let canonicalize x f =
  try canonicalize x f
  with Exit -> Nothing

let get_canonical ls =
  let ty = Opt.get_def Ty.ty_bool ls.ls_value in
  let ty = List.fold_right Ty.ty_func ls.ls_args ty in
  let nm = ls.ls_name.id_string ^ "_closure" in
  let cs = create_fsymbol (id_derive nm ls.ls_name) [] ty in
  let mk_vs ty = create_vsymbol (id_fresh "y") ty in
  let vl = List.map mk_vs ls.ls_args in
  let tl = List.map t_var vl in
  let t = List.fold_left t_func_app (fs_app cs [] ty) tl in
  let e = t_app ls tl ls.ls_value in
  let f = if ls.ls_value = None
    then t_iff (t_equ t t_bool_true) e else t_equ t e in
  let nm = ls.ls_name.id_string ^ "_closure_def" in
  let pr = create_prsymbol (id_derive nm ls.ls_name) in
  let ax = (pr, (t_forall_close vl [] f)) in
  create_param_decl cs, ax, cs

let id_canonical ty =
  let tyf = Ty.ty_func ty ty in
  let cs = create_fsymbol (id_fresh "identity") [] tyf in
  let vs = create_vsymbol (id_fresh "y") ty in
  let tvs = t_var vs in
  let eq = t_equ (t_func_app (fs_app cs [] tyf) tvs) tvs in
  let pr = create_prsymbol (id_fresh "identity_def") in
  let ax = (pr, (t_forall_close [vs] [] eq)) in
  create_param_decl cs, ax, cs

let get_canonical =
  let ht = Hls.create 3 in fun ls ->
  try Hls.find ht ls with Not_found ->
  let res = get_canonical ls in
  Hls.add ht ls res; res

let id_canonical =
  let ht = Ty.Hty.create 3 in fun ty ->
  try Ty.Hty.find ht ty with Not_found ->
  let res = id_canonical ty in
  Ty.Hty.add ht ty res; res

let poly_id_canonical =
  id_canonical (Ty.ty_var (Ty.tv_of_string "a"))

type to_elim =
  | All           (* eliminate all epsilon-terms *)
  | NonLambda     (* preserve lambda-terms *)
  | NonLambdaSet  (* preserve lambda-terms with value-typed body *)

let to_elim el t = match el with
  | All -> true
  | NonLambda -> not (t_is_lambda t)
  | NonLambdaSet ->
      let vl,_,t = t_open_lambda t in
      vl = [] || t.t_ty = None

let rec lift_f el acc t0 =
  let elim_eps_eq t1 fb t2 =
      let vs, f = t_open_bound fb in
      if canonicalize vs f <> Nothing then
        match t1.t_node with
        | Teps fb when to_elim el t1 ->
            let vs, f = t_open_bound fb in
            if canonicalize vs f <> Nothing then
              t_map_fold (lift_f el) acc t0
            else
              let f = t_let_close_simp vs t2 f in
              lift_f el acc (t_attr_copy t0 f)
        | _ ->
            t_map_fold (lift_f el) acc t0
      else
        let f = t_let_close_simp vs t1 f in
        lift_f el acc (t_attr_copy t0 f)
  in
  match t0.t_node with
    (* cannot merge the 2 patterns because of warning 57 *)
    (* This code is suspicious for negative polarity *)
  (*| Tapp (ps, [t1; {t_node = Teps fb} as t2])
    when ls_equal ps ps_equ && to_elim el t2 ->
     elim_eps_eq t1 fb t2
  | Tapp (ps, [{t_node = Teps fb} as t2; t1])
    when ls_equal ps ps_equ && to_elim el t2 ->
     elim_eps_eq t1 fb t2*)
  | Teps fb when to_elim el t0 ->
      let vl = Mvs.keys (t_vars t0) in
      let vs, f = t_open_bound fb in
      let acc, t = match canonicalize vs f with
        | Id ty ->
            let ld, ax, cs = if Ty.ty_closed ty then
              id_canonical ty else poly_id_canonical in
            let abst, axml = acc in
            (ld :: abst, ax :: axml), fs_app cs [] vs.vs_ty
        | Eta t -> lift_f el acc t
        | Partial (ls, rargs) ->
            let ld, ax, cs = get_canonical ls in
            let args, ty, acc = List.fold_left (fun (args, ty, acc) x ->
                let acc, y = lift_f el acc x in
                y :: args, Ty.ty_func (t_type y) ty, acc
              ) ([], vs.vs_ty, acc) rargs in
            let abst, axml = acc in
            let apply f x = t_app_infer fs_func_app [f;x] in
            let ap = List.fold_left apply (fs_app cs [] ty) args in
            (ld :: abst, ax :: axml), ap
        | Nothing ->
            (* case \x. x = t /\ f *)
            (* do not generate a new name for x, use t instead *)
            match f.t_node with
              | Tbinop (Tand, {t_node = Tapp (ls, [{t_node = Tvar y}; t])}, f)
	          when vs_equal y vs &&
	          ls_equal ls ps_equ &&
	          not (Mvs.mem vs (t_freevars Mvs.empty t)) ->
	          let acc, f = lift_f el acc f in
	          let (abst,axml), t = lift_f el acc t in
                  let f = t_forall_close_merge vl (t_subst_single vs t f) in
                  let id = id_derive (vs.vs_name.id_string ^ "'def") vs.vs_name
		  in
                  let ax = (create_prsymbol id, f) in
                  (abst, ax :: axml), t
	      | _ ->
                  let (abst,axml), f = lift_f el acc f in
                  let tyl = List.map (fun x -> x.vs_ty) vl in
                  let ls = create_fsymbol (id_clone vs.vs_name) tyl vs.vs_ty in
                  let t = fs_app ls (List.map t_var vl) vs.vs_ty in
                  let f = t_forall_close_merge vl (t_subst_single vs t f) in
                  let id = id_derive (vs.vs_name.id_string ^ "'def") vs.vs_name
                  in
                  let ax = (create_prsymbol id, f) in
                  (create_param_decl ls :: abst, ax :: axml), t
      in
      acc, t_attr_copy t0 t
  | Teps _ ->
      let vl,tr,t = t_open_lambda t0 in
      let acc, t = lift_f el acc t in
      let acc, tr = Lists.map_fold_left
                      (Lists.map_fold_left (lift_f el))
                      acc tr in
      acc, t_attr_copy t0 (t_lambda vl tr t)
  | _ ->
      let acc, t = t_map_fold (lift_f el) acc t0 in
      acc, t_attr_copy t0 t

let rec lift_q el pol acc t0 =
  let binop = if pol then Tand else Timplies in
  let acc, t = match t0.t_node with
  | Tquant (Tforall, _)
  | Tbinop (Tand, _, _)
  | Tbinop (Tor, _, _) -> t_map_fold (lift_q el pol) acc t0
  | Tbinop (Timplies, t1, t2) ->
    let (abst, axml), t1 = lift_f el acc t1 in
    let acc, t2 = lift_q el pol (abst, []) t2 in
    let t = List.fold_left (fun t (_, ax) -> t_binary binop ax t)
      (t_binary Timplies t1 t2) axml in
    acc, t
  | Tlet (t1, bt2) ->
    let (x, t2) = t_open_bound bt2 in
    let (abst, axml), t1 = lift_f el acc t1 in
    let acc, t2 = lift_q el pol (abst, []) t2 in
    let t = List.fold_left (fun t (_, ax) -> t_binary binop ax t)
      (t_let t1 (t_close_bound x t2)) axml in
    acc, t
  | _ ->
    let (abst, axml), t = lift_f el acc t0 in
    let t = List.fold_left (fun t (_, ax) -> t_binary binop ax t) t axml in
      (abst, []), t
  in
  acc, t_attr_copy t0 t

let lift_l el (acc,dl) (ls,ld) =
  let vl, t, close = open_ls_defn_cb ld in
  (* remove special case for function declaration to keep definitions when
     no new symbol is generated for fb *)
  match t.t_node with
  (* For SPARK, this case is never taken in eliminate_epsilon but it simplifies
     Coq proof for eliminate_non*epsilon *)
  | Teps fb when (el = All && t_is_lambda t) || (el <> All && to_elim el t) ->
      let vs, f = t_open_bound fb in
      let (abst,axml), f = lift_f el acc f in
      let t = t_app ls (List.map t_var vl) t.t_ty in
      let f = t_forall_close_merge vl (t_subst_single vs t f) in
      let id = id_derive (ls.ls_name.id_string ^ "'def") ls.ls_name in
      let ax = (create_prsymbol id, f) in
      (create_param_decl ls :: abst, ax :: axml), dl
  | _ ->
      let acc, t = lift_f el acc t in
      acc, close ls vl t :: dl

let lift_d el d = match d.d_node with
  | Dlogic dl ->
      let (abst,axml), dl = List.fold_left (lift_l el) (([],[]),[]) dl in
      if dl = [] then List.rev_append abst
        (List.rev_map (fun (id, f) -> create_prop_decl Paxiom id f) axml) else
      let d = create_logic_decl (List.rev dl) in
<<<<<<< HEAD
      let add_ax (axml1, axml2) (id, f) =
        let ax = create_prop_decl Paxiom id f in
        if Sid.disjoint ax.d_syms d.d_news
=======
      let add_ax (axml1, axml2) ax =
        if Sid.disjoint (get_decl_syms ax) d.d_news
>>>>>>> 2d24d0e1
        then ax :: axml1, axml2 else axml1, ax :: axml2 in
      let axml1, axml2 = List.fold_left add_ax ([],[]) axml in
      List.rev_append abst (axml1 @ d :: axml2)
  (* for goals and axioms, introduce assumptions after top-level quantifier
     and guards *)
  | Dprop (Pgoal, _, _) ->
      let (abst,axml), d = decl_map_fold (lift_q el false) ([],[]) d in
      List.rev_append abst
        (List.fold_left (fun l (id, f) ->
                           (create_prop_decl Paxiom id f) :: l) [d] axml)
  | Dprop (Paxiom, _, _) ->
      let (abst,axml), d = decl_map_fold (lift_q el true) ([],[]) d in
      List.rev_append abst
        (List.fold_left (fun l (id, f) ->
                           (create_prop_decl Paxiom id f) :: l) [d] axml)
  | _ ->
      let (abst,axml), d = decl_map_fold (lift_f el) ([],[]) d in
      List.rev_append abst
      (List.fold_left (fun l (id, f) ->
			   (create_prop_decl Paxiom id f) :: l) [d] axml)

let eliminate_epsilon     = Trans.decl (lift_d All) None
let eliminate_nl_epsilon  = Trans.decl (lift_d NonLambda) None
let eliminate_nls_epsilon = Trans.decl (lift_d NonLambdaSet) None

let () = Trans.register_transform "eliminate_epsilon" eliminate_epsilon
  ~desc:"Eliminate@ lambda-terms@ and@ other@ comprehension@ forms."

let () = Trans.register_transform "eliminate_non_lambda_epsilon"
  eliminate_nl_epsilon
  ~desc:"Eliminate@ all@ comprehension@ forms@ except@ lambda-terms."

let () = Trans.register_transform "eliminate_non_lambda_set_epsilon"
  eliminate_nls_epsilon
  ~desc:"Eliminate@ all@ comprehension@ forms@ except@ value-typed@ lambda-terms."<|MERGE_RESOLUTION|>--- conflicted
+++ resolved
@@ -257,14 +257,9 @@
       if dl = [] then List.rev_append abst
         (List.rev_map (fun (id, f) -> create_prop_decl Paxiom id f) axml) else
       let d = create_logic_decl (List.rev dl) in
-<<<<<<< HEAD
       let add_ax (axml1, axml2) (id, f) =
         let ax = create_prop_decl Paxiom id f in
-        if Sid.disjoint ax.d_syms d.d_news
-=======
-      let add_ax (axml1, axml2) ax =
         if Sid.disjoint (get_decl_syms ax) d.d_news
->>>>>>> 2d24d0e1
         then ax :: axml1, axml2 else axml1, ax :: axml2 in
       let axml1, axml2 = List.fold_left add_ax ([],[]) axml in
       List.rev_append abst (axml1 @ d :: axml2)
