--- conflicted
+++ resolved
@@ -1546,14 +1546,8 @@
       if n = limit then
         begin
           let t1 = reconstruct c in
-<<<<<<< HEAD
-          (* Avoid polluting gnatprove output with warnings. *)
-          (* Loc.warning "term reduction aborted (takes more than %d steps).@."
-            limit; *)
-=======
           Loc.warning warn_reduction_aborted "term reduction aborted (takes more than %d steps).@."
             limit;
->>>>>>> deb35470
           t1
         end
       else begin
@@ -1561,14 +1555,8 @@
           let c' = reduce engine c in
           if cont_stack_size c'.config_cont_stack > cont_size_max then
             begin
-<<<<<<< HEAD
-              (* Avoid polluting gnatprove output with warnings. *)
-              (* Loc.warning "term reduction aborted (term size blows up from %d to %d, after %d steps).@."
-                cont_size_init (cont_stack_size c'.config_cont_stack) n; *)
-=======
               Loc.warning warn_reduction_aborted "term reduction aborted (term size blows up from %d to %d, after %d steps).@."
                 cont_size_init (cont_stack_size c'.config_cont_stack) n;
->>>>>>> deb35470
               reconstruct c
             end
           else
