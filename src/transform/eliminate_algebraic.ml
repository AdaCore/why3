(********************************************************************)
(*                                                                  *)
(*  The Why3 Verification Platform   /   The Why3 Development Team  *)
(*  Copyright 2010-2022 --  Inria - CNRS - Paris-Saclay University  *)
(*                                                                  *)
(*  This software is distributed under the terms of the GNU Lesser  *)
(*  General Public License version 2.1, with the special exception  *)
(*  on linking described in file LICENSE.                           *)
(*                                                                  *)
(********************************************************************)

open Ident
open Ty
open Term
open Decl
open Theory
open Task

(* a type constructor generates an infinite type if either it is tagged by
   meta_infinite or one of its "material" arguments is an infinite type *)

let meta_infinite = register_meta "infinite_type" [MTtysymbol]
  ~desc:"Specify@ that@ the@ given@ type@ has@ always@ an@ infinite@ \
         cardinality."

let meta_material = register_meta "material_type_arg" [MTtysymbol;MTint]
  ~desc:"If@ the@ given@ type@ argument@ is@ instantiated@ by@ an@ infinite@ \
         type@ then@ the@ associated@ type@ constructor@ is@ infinite"

let meta_alg_kept = register_meta "algebraic:kept" [MTty]
  ~desc:"Keep@ primitive@ operations@ over@ this@ algebraic@ types."

let get_material_args matl =
  let add_arg acc = function
    | [MAts ts; MAint i] ->
        let acc, mat = try acc, Mts.find ts acc with Not_found ->
          let mat = Array.make (List.length ts.ts_args) false in
          Mts.add ts mat acc, mat in
        Array.set mat i true;
        acc
    | _ -> assert false
  in
  Mts.map Array.to_list (List.fold_left add_arg Mts.empty matl)

let is_infinite_ty inf_ts ma_map =
  let rec inf_ty ty = match ty.ty_node with
    | Tyapp (ts,[_;ty]) when ts_equal ts ts_func -> inf_ty ty
    | Tyapp (ts,_) when Mts.mem ts inf_ts -> true
    | Tyapp (ts,_) when not (Mts.mem ts ma_map) -> false
    | Tyapp (ts,l) ->
        let mat = Mts.find ts ma_map in
        List.exists2 (fun mat ty -> mat && inf_ty ty) mat l
    | _ -> false (* FIXME? can we have non-ground types here? *)
  in
  inf_ty

(** Compile match patterns *)

let rec rewriteT t0 = match t0.t_node with
  | Tcase (t,bl) ->
      let t = rewriteT t in
      let mk_b b = let p,t = t_open_branch b in [p], rewriteT t in
      let mk_case = t_case_close and mk_let = t_let_close_simp in
      let res = Pattern.compile_bare ~mk_case ~mk_let [t] (List.map mk_b bl) in
      t_attr_copy t0 res
  | _ -> t_map rewriteT t0

let compile_match = Trans.decl (fun d -> [decl_map rewriteT d]) None

(** Eliminate algebraic types and match statements *)

type state = {
  mt_map : lsymbol Mts.t;       (* from type symbols to selector functions *)
  cc_map : lsymbol Mls.t;       (* from old constructors to new constructors *)
  cp_map : lsymbol list Mls.t;  (* from old constructors to new projections *)
  pp_map : lsymbol Mls.t;       (* from old projections to new projections *)
  kept_m : Sty.t Mts.t;         (* should we keep constructors/projections/Tcase for this type? *)
  tp_map : (decl*theory) Mid.t; (* skipped tuple symbols *)
  inf_ts : Sts.t;               (* infinite types *)
  ma_map : bool list Mts.t;     (* material type arguments *)
  keep_e : bool;                (* keep monomorphic enumeration types *)
  keep_r : bool;                (* keep non-recursive records *)
  keep_m : bool;                (* keep monomorphic data types *)
  no_ind : bool;                (* do not generate indexing functions *)
  no_inv : bool;                (* do not generate inversion axioms *)
  no_sel : bool;                (* do not generate selector *)
}

let enc_ty state = function
  | Some({ ty_node = Tyapp (ts,_) } as ty) ->
    not (Sty.mem ty (Mts.find_def Sty.empty ts state.kept_m))
  | _ -> assert false

let uncompiled = "eliminate_algebraic: compile_match required"

let rec rewriteT kn state t = match t.t_node with
  | Tcase (t1,bl) when enc_ty state t1.t_ty ->
      let t1 = rewriteT kn state t1 in
      let mk_br (w,m) br =
        let (p,e) = t_open_branch br in
        let e = rewriteT kn state e in
        match p with
        | { pat_node = Papp (cs,pl) } ->
            let add_var e p pj = match p.pat_node with
              | Pvar v -> t_let_close_simp v (fs_app pj [t1] v.vs_ty) e
              | _ -> Printer.unsupportedTerm t uncompiled
            in
            let pjl = Mls.find cs state.cp_map in
            let e = List.fold_left2 add_var e pl pjl in
            w, Mls.add cs e m
        | { pat_node = Pwild } ->
            Some e, m
        | _ -> Printer.unsupportedTerm t uncompiled
      in
      let w,m = List.fold_left mk_br (None,Mls.empty) bl in
      let find (cs,_) = try Mls.find cs m with Not_found -> Opt.get w in
      let ts = match t1.t_ty with
        | Some { ty_node = Tyapp (ts,_) } -> ts
        | _ -> Printer.unsupportedTerm t uncompiled
      in
      let res =
        begin match List.map find (find_constructors kn ts) with
        | [t] -> t
        | tl  -> t_app (Mts.find ts state.mt_map) (t1::tl) t.t_ty
        end
      in
      (* Preserve attributes and location of t *)
      t_attr_copy t res
  | Tapp (ls, args) when ls.ls_constr > 0 && enc_ty state t.t_ty ->
      let args = List.map (rewriteT kn state) args in
      t_attr_copy t (t_app (Mls.find ls state.cc_map) args t.t_ty)
  | Tapp (ls, [arg]) when ls.ls_proj && enc_ty state arg.t_ty ->
      let arg = rewriteT kn state arg in
      t_attr_copy t (t_app (Mls.find ls state.pp_map) [arg] t.t_ty)
  | _ ->
      TermTF.t_map (rewriteT kn state) (rewriteF kn state Svs.empty true) t

and rewriteF kn state av sign f =
  match f.t_node with
  | Tcase (t1,bl) when enc_ty state t1.t_ty ->
      let t1 = rewriteT kn state t1 in
      let av' = Mvs.set_diff av (t_vars t1) in
      let mk_br (w,m) br =
        let (p,e) = t_open_branch br in
        let e = rewriteF kn state av' sign e in
        match p with
        | { pat_node = Papp (cs,pl) } ->
            let get_var p = match p.pat_node with
              | Pvar v -> v
              | _ -> Printer.unsupportedTerm f uncompiled
            in
            w, Mls.add cs (List.map get_var pl, e) m
        | { pat_node = Pwild } ->
            Some e, m
        | _ -> Printer.unsupportedTerm f uncompiled
      in
      let w,m = List.fold_left mk_br (None,Mls.empty) bl in
      let find (cs,_) =
        let vl,e = try Mls.find cs m with Not_found ->
          let var = create_vsymbol (id_fresh "w") in
          let get_var pj = var (t_type (t_app_infer pj [t1])) in
          List.map get_var (Mls.find cs state.cp_map), Opt.get w
        in
        let hd = t_app (Mls.find cs state.cc_map) (List.map t_var vl) t1.t_ty in
        match t1.t_node with
        | Tvar v when Svs.mem v av ->
            let hd = t_let_close_simp v hd e in if sign
            then t_forall_close_simp vl [] hd
            else t_exists_close_simp vl [] hd
        | _ ->
            let hd = t_equ t1 hd in if sign
            then t_forall_close_simp vl [] (t_implies_simp hd e)
            else t_exists_close_simp vl [] (t_and_simp     hd e)
      in
      let ts = match t1.t_ty with
        | Some { ty_node = Tyapp (ts,_) } -> ts
        | _ -> Printer.unsupportedTerm f uncompiled
      in
      let op = if sign then t_and_simp else t_or_simp in
      let res = Lists.map_join_left find op (find_constructors kn ts) in
      (* Preserve attributes and location of f *)
      t_attr_copy f res
  | Tquant (q, bf) when (q = Tforall && sign) || (q = Texists && not sign) ->
      let vl, tr, f1, close = t_open_quant_cb bf in
      let tr = TermTF.tr_map (rewriteT kn state)
                      (rewriteF kn state Svs.empty sign) tr in
      let av = List.fold_right Svs.add vl av in
      let f1 = rewriteF kn state av sign f1 in
      (* Preserve attributes and location of f *)
      t_attr_copy f (t_quant_simp q (close vl tr f1))
  | Tbinop (o, _, _) when (o = Tand && sign) || (o = Tor && not sign) ->
      TermTF.t_map_sign (Util.const (rewriteT kn state))
        (rewriteF kn state av) sign f
  | Tlet (t1, _) ->
      let av = Mvs.set_diff av (t_vars t1) in
      TermTF.t_map_sign (Util.const (rewriteT kn state))
        (rewriteF kn state av) sign f
  | _ ->
      TermTF.t_map_sign (Util.const (rewriteT kn state))
        (rewriteF kn state Svs.empty) sign f

let add_selector (state,task) ts ty csl =
  if state.no_sel then state, task else
  (* declare the selector function *)
  let mt_id = id_derive ("match_" ^ ts.ts_name.id_string) ts.ts_name in
  let mt_ty = ty_var (create_tvsymbol (id_fresh "a")) in
  let mt_al = ty :: List.rev_map (fun _ -> mt_ty) csl in
  let mt_ls = create_fsymbol mt_id mt_al mt_ty in
  let mt_map = Mts.add ts mt_ls state.mt_map in
  let task  = add_param_decl task mt_ls in
  (* define the selector function *)
  let mt_vs _ = create_vsymbol (id_fresh "z") mt_ty in
  let mt_vl = List.rev_map mt_vs csl in
  let mt_tl = List.rev_map t_var mt_vl in
  let mt_add tsk (cs,_) t =
    let id = mt_ls.ls_name.id_string ^ "_" ^ cs.ls_name.id_string in
    let pr = create_prsymbol (id_derive id cs.ls_name) in
    let vl = List.rev_map (create_vsymbol (id_fresh "u")) cs.ls_args in
    let newcs = Mls.find cs state.cc_map in
    let hd = fs_app newcs (List.rev_map t_var vl) (Opt.get cs.ls_value) in
    let hd = fs_app mt_ls (hd::mt_tl) mt_ty in
    let vl = List.rev_append mt_vl (List.rev vl) in
    let ax = t_forall_close vl [] (t_equ hd t) in
    add_prop_decl tsk Paxiom pr ax
  in
  let task = List.fold_left2 mt_add task csl mt_tl in
  { state with mt_map }, task

let add_selector acc ts ty = function
  | [_] -> acc
  | csl -> add_selector acc ts ty csl

let add_indexer (state,task) ts ty csl =
  (* declare the indexer function *)
  let mt_id = id_derive ("index_" ^ ts.ts_name.id_string) ts.ts_name in
  let mt_ls = create_fsymbol mt_id [ty] ty_int in
  let task  = add_param_decl task mt_ls in
  (* define the indexer function *)
  let index = ref (-1) in
  let mt_add tsk (cs,_) =
    incr index;
    let id = mt_ls.ls_name.id_string ^ "_" ^ cs.ls_name.id_string in
    let pr = create_prsymbol (id_derive id cs.ls_name) in
    let vl = List.rev_map (create_vsymbol (id_fresh "u")) cs.ls_args in
    let newcs = Mls.find cs state.cc_map in
    let hd = fs_app newcs (List.rev_map t_var vl) (Opt.get cs.ls_value) in
    let ax = t_equ (fs_app mt_ls [hd] ty_int) (t_nat_const !index) in
    let ax = t_forall_close (List.rev vl) [[hd]] ax in
    add_prop_decl tsk Paxiom pr ax
  in
  let task = List.fold_left mt_add task csl in
  state, task

let add_discriminator (state,task) ts ty csl =
  let d_add (c1,_) task (c2,_) =
    let id = c1.ls_name.id_string ^ "_" ^ c2.ls_name.id_string in
    let pr = create_prsymbol (id_derive id ts.ts_name) in
    let ul = List.rev_map (create_vsymbol (id_fresh "u")) c1.ls_args in
    let vl = List.rev_map (create_vsymbol (id_fresh "v")) c2.ls_args in
    let newc1 = Mls.find c1 state.cc_map in
    let newc2 = Mls.find c2 state.cc_map in
    let t1 = fs_app newc1 (List.rev_map t_var ul) ty in
    let t2 = fs_app newc2 (List.rev_map t_var vl) ty in
    let ax = t_neq t1 t2 in
    let ax = t_forall_close (List.rev vl) [[t2]] ax in
    let ax = t_forall_close (List.rev ul) [[t1]] ax in
    add_prop_decl task Paxiom pr ax
  in
  let rec dl_add task = function
    | c :: cl -> dl_add (List.fold_left (d_add c) task cl) cl
    | _ -> task
  in
  state, dl_add task csl

let add_indexer acc ts ty = function
  | [_] -> acc
  | csl when not (fst acc).no_ind -> add_indexer acc ts ty csl
  | csl when List.length csl <= 16 -> add_discriminator acc ts ty csl
  | _ -> acc

let complete_projections csl =
  let conv_c (c, pjl) =
    let conv_p i = function
      | (None, ty) ->
         let id = Printf.sprintf "%s_proj_%d" c.ls_name.id_string (i+1) in
         let id = id_derive id c.ls_name in
         Some (create_fsymbol ~proj:true id [Opt.get c.ls_value] ty)
      | (pj, _) -> pj
    in
    (c, List.mapi conv_p (List.combine pjl c.ls_args))
  in
  List.map conv_c csl

(* Adding meta so that counterexamples consider this new projection as a
   counterexample projection. This allow counterexamples to appear for
   these values.
*)
let add_meta_cnt tsk ls =
  add_meta tsk meta_projection [MAls ls]

let add_projections (state,task) _ts _ty csl =
  (* declare and define the projection functions *)
  let pj_add (cp_map,pp_map,tsk) (cs,pl) =
    let vl = List.map (create_vsymbol (id_fresh "u")) cs.ls_args in
    let tl = List.map t_var vl in
    let hd = fs_app (Mls.find cs state.cc_map) tl (Opt.get cs.ls_value) in
    let add (pjl,pp_map,tsk) t pj =
      let pj = Opt.get pj in
      let ls,pp_map =
        match Mls.find pj pp_map with
        | pj -> pj,pp_map
        | exception Not_found ->
          let id = id_clone pj.ls_name in
          let ls = create_lsymbol id pj.ls_args pj.ls_value in
          ls,Mls.add pj ls pp_map
      in
      let tsk = add_param_decl tsk ls in
      let id = id_derive (ls.ls_name.id_string ^ "'def") ls.ls_name in
      let pr = create_prsymbol id in
      let hh = t_app ls [hd] t.t_ty in
      let ax = t_forall_close vl [] (t_equ hh t) in
      let tsk = add_prop_decl tsk Paxiom pr ax in
      let tsk = add_meta_cnt tsk ls in
      ls::pjl,pp_map,tsk
    in
    let pjl,pp_map,tsk = List.fold_left2 add ([],pp_map,tsk) tl pl in
    Mls.add cs (List.rev pjl) cp_map, pp_map, tsk
  in
  let csl = complete_projections csl in
  let cp_map, pp_map, task =
    List.fold_left pj_add (state.cp_map, state.pp_map, task) csl
  in
  { state with cp_map; pp_map }, task

let add_inversion (state,task) ts ty csl =
  if state.no_inv then state, task else
  (* add the inversion axiom *)
  let ax_id = ts.ts_name.id_string ^ "_inversion" in
  let ax_pr = create_prsymbol (id_derive ax_id ts.ts_name) in
  let ax_vs = create_vsymbol (id_fresh "u") ty in
  let ax_hd = t_var ax_vs in
  let mk_cs (cs,_) =
    let pjl = Mls.find cs state.cp_map in
    let app pj = t_app_infer pj [ax_hd] in
    let cs = Mls.find cs state.cc_map in
    t_equ ax_hd (fs_app cs (List.map app pjl) ty) in
  let ax_f = Lists.map_join_left mk_cs t_or csl in
  (* define all accesses to fields as potential triggers *)
  let mk_tr (cs,_) =
    let pjl = Mls.find cs state.pj_map in
    let app pj = t_app_infer pj [ax_hd] in
    List.map app pjl in
  let ax_tr = List.map (fun x -> [x]) (Lists.map_join_left mk_tr (@) csl) in
  let ax_f = t_forall_close [ax_vs] ax_tr ax_f in
  state, add_prop_decl task Paxiom ax_pr ax_f

let kept_no_case used state = function
  | ts, [_,_::_] -> state.keep_r && not (Sid.mem ts.ts_name used)
  | { ts_args = [] } as ts, csl ->
     state.keep_e && List.for_all (fun (_,l) -> l = []) csl &&
       not (Mts.mem ts state.kept_m)
  | _ -> false

let add_axioms used (state,task) ((ts,csl) as d) =
  let ty = ty_app ts (List.map ty_var ts.ts_args) in
  if kept_no_case used state d then
    (* for kept enums and records, we still use the selector function, but
       always use the non-encoded projections and constructors *)
    let state =
      let fold_c state (c, pjs) =
        let pjs = List.map Opt.get pjs in
        let cc_map = Mls.add c c state.cc_map in
        let cp_map = Mls.add c pjs state.cp_map in
        let fold_pj pp_map pj = Mls.add pj pj pp_map in
        let pp_map = List.fold_left fold_pj state.pp_map pjs in
        { state with cc_map; cp_map; pp_map }
      in
      List.fold_left fold_c state csl
    in
    add_selector (state, task) ts ty csl
  else if ts.ts_args <> [] || not (Mts.mem ts state.kept_m) then
    (* declare constructors as abstract functions *)
    let cs_add (state,task) (cs,_) =
      let id = id_clone cs.ls_name in
      let ls = create_lsymbol id cs.ls_args cs.ls_value in
      { state with cc_map = Mls.add cs ls state.cc_map },add_param_decl task ls
    in
    let state,task = List.fold_left cs_add (state,task) csl in
    (* add selector, projections, and inversion axiom *)
    let state,task = add_selector (state,task) ts ty csl in
    let state,task = add_indexer (state,task) ts ty csl in
    let state,task = add_projections (state,task) ts ty csl in
    let state,task = add_inversion (state,task) ts ty csl in
    state, task
  else state,task

let add_tags mts (state,task) (ts,csl) =
  let rec mat_ts sts ts csl =
    let sts = Sts.add ts sts in
    let add s (ls,_) = List.fold_left (mat_ty sts) s ls.ls_args in
    let stv = List.fold_left add Stv.empty csl in
    List.map (Stv.contains stv) ts.ts_args
  and mat_ty sts stv ty = match ty.ty_node with
    | Tyvar tv -> Stv.add tv stv
    | Tyapp (ts,tl) ->
        if Sts.mem ts sts then raise Exit; (* infinite type *)
        let matl = try Mts.find ts state.ma_map with
          Not_found -> mat_ts sts ts (Mts.find_def [] ts mts) in
        let add s mat ty = if mat then mat_ty sts s ty else s in
        List.fold_left2 add stv matl tl
  in try
    let matl = mat_ts state.inf_ts ts csl in
    let state = { state with ma_map = Mts.add ts matl state.ma_map } in
    let c = ref (-1) in
    let add_material task m =
      incr c;
      if m then add_meta task meta_material [MAts ts; MAint !c] else task
    in
    state, List.fold_left add_material task matl
  with Exit ->
    let state = { state with inf_ts = Sts.add ts state.inf_ts } in
    state, add_meta task meta_infinite [MAts ts]

let has_nested_use sts csl =
  let check_c (c, _) =
    let check_arg ty = match ty.ty_node with
    | Tyapp (_, tl) -> List.exists (ty_s_any (Fun.flip Sts.mem sts)) tl
    | Tyvar _ -> false
    in
    List.exists check_arg c.ls_args
  in
  List.exists check_c csl

let comp t (state,task) = match t.task_decl.td_node with
  | Decl ({ d_node = Ddata dl } as d) ->
      let used = get_used_syms_decl d in
      let sts = List.fold_left (fun acc (ts, _) -> Sts.add ts acc) Sts.empty dl in
      let fold_kept_m state (ts,csl as d) =
          if has_nested_use sts csl then { state with kept_m = Mts.remove ts state.kept_m }
          else if ts.ts_args = [] && state.keep_m && not (kept_no_case used state d) then
            { state with kept_m = Mts.add ts (Sty.singleton (ty_app ts [])) state.kept_m }
          else state
      in
      let state = List.fold_left fold_kept_m state dl in
      (* add projections to records with keep_recs *)
      let conv_t ((ts, csl) as d) =
        (* complete_projections can only be called on records or enums, so it
           won't introduced ill-formed projections *)
        if kept_no_case used state d then (ts, complete_projections csl) else d
      in
      let dl = List.map conv_t dl in
      (* add type declarations *)
      let concrete d = Mts.mem (fst d) state.kept_m || kept_no_case used state d in
      let dl_concr, dl_abs = List.partition concrete dl in
      let task = List.fold_left (fun t (ts,_) -> add_ty_decl t ts) task dl_abs in
      let task = if dl_concr = [] then task else add_data_decl task dl_concr in
      (* add needed functions and axioms *)
      let state, task = List.fold_left (add_axioms used) (state,task) dl in
      (* add the tags for infinite types and material arguments *)
      let mts = List.fold_right (fun (t,l) -> Mts.add t l) dl Mts.empty in
      let state, task = List.fold_left (add_tags mts) (state,task) dl in
      (* return the updated state and task *)
      state, task
  | Decl d ->
      let fnT = rewriteT t.task_known state in
      let fnF = rewriteF t.task_known state Svs.empty true in
      state, add_decl task (DeclTF.decl_map fnT fnF d)
  | _ ->
      state, add_tdecl task t.task_decl

let comp t (state,task) = match t.task_decl.td_node with
  | Use {th_decls = [{td_node = Decl ({d_node = Ddata [ts,_]})}]}
    when is_ts_tuple ts ->
      state, task
  | Decl ({ d_node = Ddata [ts,_] } as d) when is_ts_tuple ts ->
      let th = tuple_theory (List.length ts.ts_args) in
      let tp_map = Mid.add ts.ts_name (d,th) state.tp_map in
      { state with tp_map = tp_map }, task
  | Decl d ->
      let rstate,rtask = ref state, ref task in
      let add _ (d,th) () =
        let t = Opt.get (add_decl None d) in
        let state,task = comp t (!rstate,!rtask) in
        let task = add_tdecl task (create_use th) in
        rstate := state ; rtask := task ; None
      in
      let tp_map = Mid.diff add state.tp_map (get_used_syms_decl d) in
      comp t ({ !rstate with tp_map = tp_map }, !rtask)
  | _ ->
      comp t (state,task)

let fold_comp st =
  let init = Task.add_meta None meta_infinite [MAts ts_int] in
  let init = Task.add_meta init meta_infinite [MAts ts_real] in
  let init = Task.add_meta init meta_infinite [MAts ts_str] in
  let init = Task.add_param_decl init ps_equ in
  Trans.fold comp (st,init)

let on_empty_state t =
  Trans.on_tagged_ts meta_infinite (fun inf_ts ->
  Trans.on_meta meta_material (fun ml ->
    let inf_ts = Sts.union inf_ts (Sts.of_list [ts_real; ts_int; ts_str]) in
    let fold ma_map = function
      | [MAts ts; MAint i] ->
        let ma = match Mts.find ts ma_map with
        | l -> Array.of_list l
        | exception Not_found -> Array.make (List.length ts.ts_args) false
        in
        ma.(i) <- true;
        Mts.add ts (Array.to_list ma) ma_map
      | _ -> assert false
    in
    let ma_map = List.fold_left fold Mts.empty ml in
    let empty_state = {
      mt_map = Mts.empty; cc_map = Mls.empty; cp_map = Mls.empty;
      pp_map = Mls.empty; kept_m = Mts.empty; tp_map = Mid.empty;
      inf_ts; ma_map; keep_e = false; keep_r = false; keep_m = false;
      no_ind = false; no_inv = false; no_sel = false
    } in t empty_state))

(* We need to rewrite metas *after* the main pass, because we need to know the
   final state. Some metas may mention symbols declared after the meta. *)
let fold_rewrite_metas state t task = match t.task_decl.td_node with
  | Meta (m, mal) ->
    let map_arg ma = match ma with
    | MAls ({ ls_value = Some({ty_node = Tyapp(ts, _)}) } as ls)
        when ls.ls_constr > 0 && not (Mts.mem ts state.kept_m) ->
      MAls (Mls.find_def ls ls state.cc_map)
    | MAls ({ ls_proj = true; ls_args = [{ty_node = Tyapp(ts, _)}] } as ls)
        when not (Mts.mem ts state.kept_m) ->
      MAls (Mls.find_def ls ls state.pp_map)
    | _ -> ma
    in
    add_meta task m (List.map map_arg mal)
  | _ ->
    add_tdecl task t.task_decl

let rewrite_metas st = Trans.fold (fold_rewrite_metas st) None

let eliminate_match =
  Trans.bind (Trans.compose compile_match (on_empty_state fold_comp))
             (fun (state, task) -> Trans.seq [Trans.return task; rewrite_metas state])
let meta_elim = register_meta "eliminate_algebraic" [MTstring]
  ~desc:"@[<hov 2>Configure the 'eliminate_algebraic' transformation:@\n\
    - keep_enums:   @[keep monomorphic enumeration types@]@\n\
    - keep_recs:    @[keep non-recursive records@]@\n\
    - keep_mono:    @[keep monomorphic algebraic datatypes@]@\n\
    - no_index:     @[do not generate indexing functions@]@\n\
    - no_inversion: @[do not generate inversion axioms@]@\n\
    - no_selector:  @[do not generate selector@]@]"

<<<<<<< HEAD
let eliminate_algebraic = Trans.compose compile_match
  (Trans.on_meta meta_elim (fun ml ->
    let st = empty_state in
    let check st = function
      | [MAstr "no_inversion"] -> { st with no_inv = true }
      | [MAstr "no_selector"]  -> { st with no_sel = true }
      | [MAstr "keep_types"] -> { st with keep_t = true }
      | [MAstr "keep_enums"] -> { st with keep_e = true }
      | [MAstr "keep_recs"]  -> { st with keep_r = true }
      | [MAstr "no_index"]   -> { st with no_ind = true }
      | [MAstr s] ->
         raise (
             Invalid_argument (
                 "meta eliminate_algebraic, arg = \"" ^ s ^ "\""))
      | l ->
         raise (
             Invalid_argument (
                 "meta eliminate_algebraic, nb arg = " ^
                   string_of_int (List.length l) ^ ""))
    in
    let st = List.fold_left check st ml in
    Trans.fold_map comp st init_task))
=======
let eliminate_algebraic =
  Trans.on_meta meta_elim (fun ml ->
  Trans.on_tagged_ty meta_alg_kept (fun kept ->
  on_empty_state (fun st ->
  let check st = function
    | [MAstr "keep_enums"] -> { st with keep_e = true }
    | [MAstr "keep_recs"]  -> { st with keep_r = true }
    | [MAstr "keep_mono"]  -> { st with keep_m = true }
    | [MAstr "no_index"]   -> { st with no_ind = true }
    | [MAstr "no_inversion"] -> { st with no_inv = true }
    | [MAstr "no_selector"]  -> { st with no_sel = true }
    | [MAstr s] ->
        raise (
            Invalid_argument (
                "meta eliminate_algebraic, arg = \"" ^ s ^ "\""))
    | l ->
        raise (
            Invalid_argument (
                "meta eliminate_algebraic, nb arg = " ^
                  string_of_int (List.length l) ^ ""))
  in
  let st = List.fold_left check st ml in
  let kept_fold ty m =
    match ty with
    | { ty_node=Tyapp(ts, _) } as ty ->
        let s = Mts.find_def Sty.empty ts m in
        Mts.add ts (Sty.add ty s) m
    | _ -> m
  in
  let st = { st with kept_m = Sty.fold kept_fold kept Mts.empty } in
  let add ty decls = create_meta Libencoding.meta_kept [MAty ty] :: decls in
  let add_meta_decls = Trans.add_tdecls (Sty.fold add kept []) in
  Trans.bind (Trans.compose compile_match (fold_comp st))
             (fun (state, task) ->
              Trans.seq [Trans.return task; rewrite_metas state; add_meta_decls]))))
>>>>>>> 2fd62c94

(** Eliminate user-supplied projection functions *)

let rec rewrite map t = match t.t_node with
  | Tapp (ls, [arg]) when ls.ls_proj ->
      let arg = rewrite map arg in
      t_attr_copy t (t_app (Mls.find_def ls ls map) [arg] t.t_ty)
  | _ -> t_map (rewrite map) t

let elim_proj keep_rec t (map,task) = match t.task_decl.td_node with
  | Decl { d_node = Ddata dl } ->
    (* add type declarations *)
    let conv (cs,pjl) = cs, List.map (fun _ -> None) pjl in
    let conv (ts,csl) = match csl with
      | [_] when keep_rec -> ts,csl
      | _ -> ts,List.map conv csl
    in
    let task = add_data_decl task (List.map conv dl) in
    (* add projection definitions *)
    let add vs csl (map,task) pj =
      let mk_b (cs,pjl) =
        let mk_v = create_vsymbol (id_fresh "x") in
        let vl = List.map mk_v cs.ls_args in
        let p = pat_app cs (List.map pat_var vl) vs.vs_ty in
        let find acc v = function
          | Some ls when ls_equal ls pj -> t_var v
          | _ -> acc in
        let t = List.fold_left2 find t_true(*dummy*) vl pjl in
        t_close_branch p t in
      let bl = List.map mk_b csl in
      let f = t_case (t_var vs) bl in
      let id = id_clone pj.ls_name in
      let pj_new = create_lsymbol id pj.ls_args pj.ls_value in
      let def = make_ls_defn pj_new [vs] f in
      Mls.add pj pj_new map,add_logic_decl task [def]
    in
    let add (map,task) (_,csl) =
      match csl with
      | [_] when keep_rec -> (map,task)
      | _ ->
         let (cs,pjl) = List.hd csl in
         let ty = Opt.get cs.ls_value in
         let vs = create_vsymbol (id_fresh "v") ty in
         let pjl = List.filter_map Fun.id pjl in
         List.fold_left (add vs csl) (map,task) pjl
    in
    List.fold_left add (map,task) dl
  | Decl d -> map, add_decl task (Decl.decl_map (rewrite map) d)
  | Meta (m, args) ->
     let conv = function
       | MAls p when p.ls_proj -> MAls (Mls.find_def p p map)
       | m -> m
     in
     map, add_meta task m (List.map conv args)
  | _ -> map, add_tdecl task t.task_decl

let eliminate_projections = Trans.fold_map (elim_proj false) Mls.empty None

let eliminate_projections_sums = Trans.fold_map (elim_proj true) Mls.empty None

let () =
  Trans.register_transform "compile_match" compile_match
    ~desc:"Transform@ pattern-matching@ with@ nested@ patterns@ \
      into@ nested@ pattern-matching@ with@ flat@ patterns.";
  Trans.register_transform "eliminate_match" eliminate_match
    ~desc:"Eliminate@ all@ pattern-matching@ expressions.";
  Trans.register_transform "eliminate_algebraic" eliminate_algebraic
    ~desc:"Replace@ algebraic@ data@ types@ by@ first-order@ definitions.";
  Trans.register_transform "eliminate_projections" eliminate_projections
    ~desc:"Define@ algebraic@ projection@ symbols@ separately.";
  Trans.register_transform "eliminate_projections_sums" eliminate_projections_sums
    ~desc:"Like@ eliminate@_projections,@ but@ only@ projections@ on@ types@ \
      with@ more@ than@ one@ constructor."

(** conditional transformations, only applied when polymorphic types occur *)

let eliminate_algebraic_if_poly =
  Trans.on_meta Detect_polymorphism.meta_monomorphic_types_only
    (function
    | [] -> eliminate_algebraic
    | _ -> Trans.compose compile_match eliminate_projections_sums)

let () =
  Trans.register_transform "eliminate_algebraic_if_poly"
    eliminate_algebraic_if_poly
    ~desc:"Same@ as@ eliminate_algebraic@ but@ only@ if@ polymorphism@ appear."<|MERGE_RESOLUTION|>--- conflicted
+++ resolved
@@ -347,7 +347,7 @@
   let ax_f = Lists.map_join_left mk_cs t_or csl in
   (* define all accesses to fields as potential triggers *)
   let mk_tr (cs,_) =
-    let pjl = Mls.find cs state.pj_map in
+    let pjl = Mls.find cs state.cp_map in
     let app pj = t_app_infer pj [ax_hd] in
     List.map app pjl in
   let ax_tr = List.map (fun x -> [x]) (Lists.map_join_left mk_tr (@) csl) in
@@ -549,30 +549,6 @@
     - no_inversion: @[do not generate inversion axioms@]@\n\
     - no_selector:  @[do not generate selector@]@]"
 
-<<<<<<< HEAD
-let eliminate_algebraic = Trans.compose compile_match
-  (Trans.on_meta meta_elim (fun ml ->
-    let st = empty_state in
-    let check st = function
-      | [MAstr "no_inversion"] -> { st with no_inv = true }
-      | [MAstr "no_selector"]  -> { st with no_sel = true }
-      | [MAstr "keep_types"] -> { st with keep_t = true }
-      | [MAstr "keep_enums"] -> { st with keep_e = true }
-      | [MAstr "keep_recs"]  -> { st with keep_r = true }
-      | [MAstr "no_index"]   -> { st with no_ind = true }
-      | [MAstr s] ->
-         raise (
-             Invalid_argument (
-                 "meta eliminate_algebraic, arg = \"" ^ s ^ "\""))
-      | l ->
-         raise (
-             Invalid_argument (
-                 "meta eliminate_algebraic, nb arg = " ^
-                   string_of_int (List.length l) ^ ""))
-    in
-    let st = List.fold_left check st ml in
-    Trans.fold_map comp st init_task))
-=======
 let eliminate_algebraic =
   Trans.on_meta meta_elim (fun ml ->
   Trans.on_tagged_ty meta_alg_kept (fun kept ->
@@ -608,7 +584,6 @@
   Trans.bind (Trans.compose compile_match (fold_comp st))
              (fun (state, task) ->
               Trans.seq [Trans.return task; rewrite_metas state; add_meta_decls]))))
->>>>>>> 2fd62c94
 
 (** Eliminate user-supplied projection functions *)
 
