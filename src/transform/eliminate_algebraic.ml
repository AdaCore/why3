(********************************************************************)
(*                                                                  *)
(*  The Why3 Verification Platform   /   The Why3 Development Team  *)
(*  Copyright 2010-2015   --   INRIA - CNRS - Paris-Sud University  *)
(*                                                                  *)
(*  This software is distributed under the terms of the GNU Lesser  *)
(*  General Public License version 2.1, with the special exception  *)
(*  on linking described in file LICENSE.                           *)
(*                                                                  *)
(********************************************************************)

open Ident
open Ty
open Term
open Decl
open Theory
open Task

(* a type constructor generates an infinite type if either it is tagged by
   meta_infinite or one of its "material" arguments is an infinite type *)

let meta_infinite = register_meta "infinite_type" [MTtysymbol]
  ~desc:"Specify@ that@ the@ given@ type@ has@ always@ an@ infinite@ \
         cardinality."

let meta_material = register_meta "material_type_arg" [MTtysymbol;MTint]
  ~desc:"If@ the@ given@ type@ argument@ is@ instantiated@ by@ an@ infinite@ \
         type@ then@ the@ associated@ type@ constructor@ is@ infinite"

let get_material_args matl =
  let add_arg acc = function
    | [MAts ts; MAint i] ->
        let acc, mat = try acc, Mts.find ts acc with Not_found ->
          let mat = Array.make (List.length ts.ts_args) false in
          Mts.add ts mat acc, mat in
        Array.set mat i true;
        acc
    | _ -> assert false
  in
  Mts.map Array.to_list (List.fold_left add_arg Mts.empty matl)

let is_infinite_ty inf_ts ma_map =
  let rec inf_ty ty = match ty.ty_node with
    | Tyapp (ts,_) when Mts.mem ts inf_ts -> true
    | Tyapp (ts,_) when not (Mts.mem ts ma_map) -> false
    | Tyapp (ts,l) ->
        let mat = Mts.find ts ma_map in
        List.exists2 (fun mat ty -> mat && inf_ty ty) mat l
    | _ -> false (* FIXME? can we have non-ground types here? *)
  in
  inf_ty

(** Compile match patterns *)

let rec rewriteT t = match t.t_node with
  | Tcase (t,bl) ->
      let t = rewriteT t in
      let mk_b b = let p,t = t_open_branch b in [p], rewriteT t in
      let mk_case = t_case_close and mk_let = t_let_close_simp in
      Pattern.compile_bare ~mk_case ~mk_let [t] (List.map mk_b bl)
  | _ -> t_map rewriteT t

let compile_match = Trans.decl (fun d -> [decl_map rewriteT d]) None

(** Eliminate algebraic types and match statements *)

type state = {
  mt_map : lsymbol Mts.t;       (* from type symbols to selector functions *)
  pj_map : lsymbol list Mls.t;  (* from constructors to projections *)
  tp_map : decl Mid.t;          (* skipped tuple symbols *)
  inf_ts : Sts.t;               (* infinite types *)
  ma_map : bool list Mts.t;     (* material type arguments *)
  keep_t : bool;                (* keep algebraic type definitions *)
  keep_e : bool;                (* keep monomorphic enumeration types *)
  keep_r : bool;                (* keep non-recursive records *)
  no_ind : bool;                (* do not generate indexing functions *)
  no_inv : bool;                (* do not generate inversion axioms *)
  no_sel : bool;                (* do not generate selector *)
}

let empty_state = {
  mt_map = Mts.empty;
  pj_map = Mls.empty;
  tp_map = Mid.empty;
  inf_ts = Sts.add ts_real (Sts.singleton ts_int);
  ma_map = Mts.empty;
  keep_t = false;
  keep_e = false;
  keep_r = false;
  no_ind = false;
  no_inv = false;
  no_sel = false;
}

let uncompiled = "eliminate_algebraic: compile_match required"

let rec rewriteT kn state t = match t.t_node with
  | Tcase (t1,bl) ->
      let t1 = rewriteT kn state t1 in
      let mk_br (w,m) br =
        let (p,e) = t_open_branch br in
        let e = rewriteT kn state e in
        match p with
        | { pat_node = Papp (cs,pl) } ->
            let add_var e p pj = match p.pat_node with
              | Pvar v -> t_let_close_simp v (fs_app pj [t1] v.vs_ty) e
              | _ -> Printer.unsupportedTerm t uncompiled
            in
            let pjl = Mls.find cs state.pj_map in
            let e = List.fold_left2 add_var e pl pjl in
            w, Mls.add cs e m
        | { pat_node = Pwild } ->
            Some e, m
        | _ -> Printer.unsupportedTerm t uncompiled
      in
      let w,m = List.fold_left mk_br (None,Mls.empty) bl in
      let find (cs,_) = try Mls.find cs m with Not_found -> Opt.get w in
      let ts = match t1.t_ty with
        | Some { ty_node = Tyapp (ts,_) } -> ts
        | _ -> Printer.unsupportedTerm t uncompiled
      in
      begin match List.map find (find_constructors kn ts) with
        | [t] -> t
        | tl  -> t_app (Mts.find ts state.mt_map) (t1::tl) t.t_ty
      end
  | _ ->
      TermTF.t_map (rewriteT kn state) (rewriteF kn state Svs.empty true) t

and rewriteF kn state av sign f = match f.t_node with
  | Tcase (t1,bl) ->
      let t1 = rewriteT kn state t1 in
      let av' = Mvs.set_diff av (t_vars t1) in
      let mk_br (w,m) br =
        let (p,e) = t_open_branch br in
        let e = rewriteF kn state av' sign e in
        match p with
        | { pat_node = Papp (cs,pl) } ->
            let get_var p = match p.pat_node with
              | Pvar v -> v
              | _ -> Printer.unsupportedTerm f uncompiled
            in
            w, Mls.add cs (List.map get_var pl, e) m
        | { pat_node = Pwild } ->
            Some e, m
        | _ -> Printer.unsupportedTerm f uncompiled
      in
      let w,m = List.fold_left mk_br (None,Mls.empty) bl in
      let find (cs,_) =
        let vl,e = try Mls.find cs m with Not_found ->
          let var = create_vsymbol (id_fresh "w") in
          let get_var pj = var (t_type (t_app_infer pj [t1])) in
          List.map get_var (Mls.find cs state.pj_map), Opt.get w
        in
        let hd = t_app cs (List.map t_var vl) t1.t_ty in
        match t1.t_node with
        | Tvar v when Svs.mem v av ->
            let hd = t_let_close_simp v hd e in if sign
            then t_forall_close_simp vl [] hd
            else t_exists_close_simp vl [] hd
        | _ ->
            let hd = t_equ t1 hd in if sign
            then t_forall_close_simp vl [] (t_implies_simp hd e)
            else t_exists_close_simp vl [] (t_and_simp     hd e)
      in
      let ts = match t1.t_ty with
        | Some { ty_node = Tyapp (ts,_) } -> ts
        | _ -> Printer.unsupportedTerm f uncompiled
      in
      let op = if sign then t_and_simp else t_or_simp in
      Lists.map_join_left find op (find_constructors kn ts)
  | Tquant (q, bf) when (q = Tforall && sign) || (q = Texists && not sign) ->
      let vl, tr, f1, close = t_open_quant_cb bf in
      let tr = TermTF.tr_map (rewriteT kn state)
                      (rewriteF kn state Svs.empty sign) tr in
      let av = List.fold_left (fun s v -> Svs.add v s) av vl in
      let f1 = rewriteF kn state av sign f1 in
      t_quant_simp q (close vl tr f1)
  | Tbinop (o, _, _) when (o = Tand && sign) || (o = Tor && not sign) ->
      TermTF.t_map_sign (Util.const (rewriteT kn state))
        (rewriteF kn state av) sign f
  | Tlet (t1, _) ->
      let av = Mvs.set_diff av (t_vars t1) in
      TermTF.t_map_sign (Util.const (rewriteT kn state))
        (rewriteF kn state av) sign f
  | _ ->
      TermTF.t_map_sign (Util.const (rewriteT kn state))
        (rewriteF kn state Svs.empty) sign f

let add_selector (state,task) ts ty csl =
  if state.no_sel then state, task else
  (* declare the selector function *)
  let mt_id = id_derive ("match_" ^ ts.ts_name.id_string) ts.ts_name in
  let mt_ty = ty_var (create_tvsymbol (id_fresh "a")) in
  let mt_al = ty :: List.rev_map (fun _ -> mt_ty) csl in
  let mt_ls = create_fsymbol mt_id mt_al mt_ty in
  let mtmap = Mts.add ts mt_ls state.mt_map in
  let task  = add_param_decl task mt_ls in
  (* define the selector function *)
  let mt_vs _ = create_vsymbol (id_fresh "z") mt_ty in
  let mt_vl = List.rev_map mt_vs csl in
  let mt_tl = List.rev_map t_var mt_vl in
  let mt_add tsk (cs,_) t =
    let id = mt_ls.ls_name.id_string ^ "_" ^ cs.ls_name.id_string in
    let pr = create_prsymbol (id_derive id cs.ls_name) in
    let vl = List.rev_map (create_vsymbol (id_fresh "u")) cs.ls_args in
    let hd = fs_app cs (List.rev_map t_var vl) (Opt.get cs.ls_value) in
    let hd = fs_app mt_ls (hd::mt_tl) mt_ty in
    let vl = List.rev_append mt_vl (List.rev vl) in
    let ax = t_forall_close vl [] (t_equ hd t) in
    add_prop_decl tsk Paxiom pr ax
  in
  let task = List.fold_left2 mt_add task csl mt_tl in
  { state with mt_map = mtmap }, task

let add_selector acc ts ty = function
  | [_] -> acc
  | csl -> add_selector acc ts ty csl

let add_indexer (state,task) ts ty csl =
  (* declare the indexer function *)
  let mt_id = id_derive ("index_" ^ ts.ts_name.id_string) ts.ts_name in
  let mt_ls = create_fsymbol mt_id [ty] ty_int in
  let task  = add_param_decl task mt_ls in
  (* define the indexer function *)
  let index = ref (-1) in
  let mt_add tsk (cs,_) =
    incr index;
    let id = mt_ls.ls_name.id_string ^ "_" ^ cs.ls_name.id_string in
    let pr = create_prsymbol (id_derive id cs.ls_name) in
    let vl = List.rev_map (create_vsymbol (id_fresh "u")) cs.ls_args in
    let hd = fs_app cs (List.rev_map t_var vl) (Opt.get cs.ls_value) in
    let ax = t_equ (fs_app mt_ls [hd] ty_int) (t_nat_const !index) in
    let ax = t_forall_close (List.rev vl) [[hd]] ax in
    add_prop_decl tsk Paxiom pr ax
  in
  let task = List.fold_left mt_add task csl in
  state, task

let add_discriminator (state,task) ts ty csl =
  let d_add (c1,_) task (c2,_) =
    let id = c1.ls_name.id_string ^ "_" ^ c2.ls_name.id_string in
    let pr = create_prsymbol (id_derive id ts.ts_name) in
    let ul = List.rev_map (create_vsymbol (id_fresh "u")) c1.ls_args in
    let vl = List.rev_map (create_vsymbol (id_fresh "v")) c2.ls_args in
    let t1 = fs_app c1 (List.rev_map t_var ul) ty in
    let t2 = fs_app c2 (List.rev_map t_var vl) ty in
    let ax = t_neq t1 t2 in
    let ax = t_forall_close (List.rev vl) [[t2]] ax in
    let ax = t_forall_close (List.rev ul) [[t1]] ax in
    add_prop_decl task Paxiom pr ax
  in
  let rec dl_add task = function
    | c :: cl -> dl_add (List.fold_left (d_add c) task cl) cl
    | _ -> task
  in
  state, dl_add task csl

let add_indexer acc ts ty = function
  | [_] -> acc
  | _ when (fst acc).keep_t -> acc
  | csl when not ((fst acc).no_ind) -> add_indexer acc ts ty csl
  | csl when List.length csl <= 16 -> add_discriminator acc ts ty csl
  | _ -> acc

let meta_proj =
  (* projection symbol, constructor symbol, position, defining axiom *)
  register_meta "algtype projection" [MTlsymbol;MTlsymbol;MTint;MTprsymbol]
    ~desc:"Specify@ which@ projection@ symbol@ is@ used@ for@ the@ \
           given@ constructor@ at@ the@ specified@ position.@ \
           For@ internal@ use."

let add_projections (state,task) _ts _ty csl =
  (* declare and define the projection functions *)
  let pj_add (m,tsk) (cs,pl) =
    let id = cs.ls_name.id_string ^ "_proj_" in
    let vl = List.rev_map (create_vsymbol (id_fresh "u")) cs.ls_args in
    let tl = List.rev_map t_var vl in
    let hd = fs_app cs tl (Opt.get cs.ls_value) in
    let c = ref 0 in
    let add (pjl,tsk) t pj =
      let ls = incr c; match pj with
        | Some pj -> pj
        | None ->
            let cn = string_of_int !c in
            let id = id_derive (id ^ cn) cs.ls_name in
            create_lsymbol id [Opt.get cs.ls_value] t.t_ty
      in
      let tsk = add_param_decl tsk ls in
      let id = id_derive (ls.ls_name.id_string ^ "_def") ls.ls_name in
      let pr = create_prsymbol id in
      let hh = t_app ls [hd] t.t_ty in
      let ax = t_forall_close (List.rev vl) [] (t_equ hh t) in
      let mal = [MAls ls; MAls cs; MAint (!c - 1); MApr pr] in
      let tsk = add_prop_decl tsk Paxiom pr ax in
      let tsk = if state.keep_t then add_meta tsk meta_proj mal else tsk in
      ls::pjl, tsk
    in
    let pjl,tsk = List.fold_left2 add ([],tsk) tl pl in
    Mls.add cs (List.rev pjl) m, tsk
  in
  let pjmap, task = List.fold_left pj_add (state.pj_map, task) csl in
  { state with pj_map = pjmap }, task

let add_inversion (state,task) ts ty csl =
  if state.keep_t or state.no_inv then state, task else
  (* add the inversion axiom *)
  let ax_id = ts.ts_name.id_string ^ "_inversion" in
  let ax_pr = create_prsymbol (id_derive ax_id ts.ts_name) in
  let ax_vs = create_vsymbol (id_fresh "u") ty in
  let ax_hd = t_var ax_vs in
  let mk_cs (cs,_) =
    let pjl = Mls.find cs state.pj_map in
    let app pj = t_app_infer pj [ax_hd] in
    t_equ ax_hd (fs_app cs (List.map app pjl) ty) in
  let ax_f = Lists.map_join_left mk_cs t_or csl in
  (* define all accesses to fields as potential triggers *)
  let mk_tr (cs,_) =
    let pjl = Mls.find cs state.pj_map in
    let app pj = t_app_infer pj [ax_hd] in
    List.map app pjl in
  let ax_tr = List.map (fun x -> [x]) (Lists.map_join_left mk_tr (@) csl) in
  let ax_f = t_forall_close [ax_vs] ax_tr ax_f in
  state, add_prop_decl task Paxiom ax_pr ax_f

let add_type (state,task) (ts,csl) =
  (* declare constructors as abstract functions *)
  let cs_add tsk (cs,_) = add_param_decl tsk cs in
  let task =
    if state.keep_t then task else List.fold_left cs_add task csl in
  (* add selector, projections, and inversion axiom *)
  let ty = ty_app ts (List.map ty_var ts.ts_args) in
  let state,task = add_selector (state,task) ts ty csl in
  let state,task = add_indexer (state,task) ts ty csl in
  let state,task = add_projections (state,task) ts ty csl in
  let state,task = add_inversion (state,task) ts ty csl in
  state, task

let add_tags mts (state,task) (ts,csl) =
  let rec mat_ts sts ts csl =
    let sts = Sts.add ts sts in
    let add s (ls,_) = List.fold_left (mat_ty sts) s ls.ls_args in
    let stv = List.fold_left add Stv.empty csl in
    List.map (fun v -> Stv.mem v stv) ts.ts_args
  and mat_ty sts stv ty = match ty.ty_node with
    | Tyvar tv -> Stv.add tv stv
    | Tyapp (ts,tl) ->
        if Sts.mem ts sts then raise Exit; (* infinite type *)
        let matl = try Mts.find ts state.ma_map with
          Not_found -> mat_ts sts ts (Mts.find_def [] ts mts) in
        let add s mat ty = if mat then mat_ty sts s ty else s in
        List.fold_left2 add stv matl tl
  in try
    let matl = mat_ts state.inf_ts ts csl in
    let state = { state with ma_map = Mts.add ts matl state.ma_map } in
    let c = ref (-1) in
    let add_material task m =
      incr c;
      if m then add_meta task meta_material [MAts ts; MAint !c] else task
    in
    state, List.fold_left add_material task matl
  with Exit ->
    let state = { state with inf_ts = Sts.add ts state.inf_ts } in
    state, add_meta task meta_infinite [MAts ts]

let comp t (state,task) = match t.task_decl.td_node with
  | Decl { d_node = Ddata dl } ->
      (* add type declarations *)
      let conv (cs,pjl) = cs, List.map (fun _ -> None) pjl in
      let conv (ts,csl) = ts, List.map conv csl in
      let task = if state.keep_t
        then add_data_decl task (List.map conv dl)
        else List.fold_left (fun t (ts,_) -> add_ty_decl t ts) task dl
      in
      (* add needed functions and axioms *)
      let state, task = List.fold_left add_type (state,task) dl in
      (* add the tags for infitite types and material arguments *)
      let mts = List.fold_right (fun (t,l) -> Mts.add t l) dl Mts.empty in
      let state, task = List.fold_left (add_tags mts) (state,task) dl in
      (* return the updated state and task *)
      state, task
  | Decl d ->
      let fnT = rewriteT t.task_known state in
      let fnF = rewriteF t.task_known state Svs.empty true in
      state, add_decl task (DeclTF.decl_map fnT fnF d)
  | Meta (m, [MAts ts]) when meta_equal m meta_infinite ->
      let state = { state with inf_ts = Sts.add ts state.inf_ts } in
      state, add_tdecl task t.task_decl
  | Meta (m, [MAts ts; MAint i]) when meta_equal m meta_material ->
      let ma = try Array.of_list (Mts.find ts state.ma_map) with
        | Not_found -> Array.make (List.length ts.ts_args) false in
      let ml = Array.set ma i true; Array.to_list ma in
      let state = { state with ma_map = Mts.add ts ml state.ma_map } in
      state, add_tdecl task t.task_decl
  | _ ->
      state, add_tdecl task t.task_decl

let comp t (state,task) = match t.task_decl.td_node with
  | Decl ({ d_node = Ddata dl } as d) ->
      (* are we going to keep this type? *)
      let old_keep_t = state.keep_t in
      let state = match dl with
        | _ when state.keep_t -> state
        | [ts, [_]]
          when state.keep_r && not (Sid.mem ts.ts_name d.d_syms) ->
            { state with keep_t = true }
        | [{ ts_args = [] }, csl]
          when state.keep_e && List.for_all (fun (_,l) -> l = []) csl ->
            { state with keep_t = true }
        | _ -> state
      in
      let state,task = comp t (state,task) in
      { state with keep_t = old_keep_t }, task
  | _ ->
      comp t (state,task)

let comp t (state,task) = match t.task_decl.td_node with
  | Decl ({ d_node = Ddata [ts,_] } as d) when is_ts_tuple ts ->
      let tp_map = Mid.add ts.ts_name d state.tp_map in
      { state with tp_map = tp_map }, task
  | Decl d ->
      let rstate,rtask = ref state, ref task in
      let add _ d () =
        let t = Opt.get (add_decl None d) in
        let state,task = comp t (!rstate,!rtask) in
        rstate := state ; rtask := task ; None
      in
      let tp_map = Mid.diff add state.tp_map d.d_syms in
      comp t ({ !rstate with tp_map = tp_map }, !rtask)
  | _ ->
      comp t (state,task)

let init_task =
  let init = Task.add_meta None meta_infinite [MAts ts_int] in
  let init = Task.add_meta init meta_infinite [MAts ts_real] in
  init

let eliminate_match =
  Trans.compose compile_match (Trans.fold_map comp empty_state init_task)

let meta_elim = register_meta "eliminate_algebraic" [MTstring]
  ~desc:"@[<hov 2>Configure the 'eliminate_algebraic' transformation:@\n\
<<<<<<< HEAD
    \"keep_types\"   : @[keep algebraic type definitions@]@\n\
    \"keep_enums\"   : @[keep monomorphic enumeration types@]@\n\
    \"keep_recs\"    : @[keep non-recursive records@]@\n\
    \"no_index\"     : @[do not generate indexing functions@]@\n\
    \"no_inversion\" : @[do not generate inversion axioms@]@\n\
    \"no_selector\"  : @[do not generate selector@]@]"
=======
    \"keep_types\" : @[keep algebraic type definitions@]@\n\
    \"keep_enums\" : @[keep monomorphic enumeration types@]@\n\
    \"keep_recs\"  : @[keep non-recursive records@]@\n\
    \"no_index\"   : @[do not generate indexing functions@]@]"
>>>>>>> 0126a305

let eliminate_algebraic = Trans.compose compile_match
  (Trans.on_meta meta_elim (fun ml ->
    let st = empty_state in
    let check st = function
      | [MAstr "keep_types"]   -> { st with keep_t = true }
      | [MAstr "keep_enums"]   -> { st with keep_e = true }
      | [MAstr "keep_recs"]    -> { st with keep_r = true }
      | [MAstr "no_index"]     -> { st with no_ind = true }
      | [MAstr "no_inversion"] -> { st with no_inv = true }
      | [MAstr "no_selector"]  -> { st with no_sel = true }
      | _ -> raise (Invalid_argument "meta eliminate_algebraic")
    in
    let st = List.fold_left check st ml in
    Trans.fold_map comp st init_task))

(** Eliminate user-supplied projection functions *)

let elim d = match d.d_node with
  | Ddata dl ->
      (* add type declarations *)
      let conv (cs,pjl) = cs, List.map (fun _ -> None) pjl in
      let conv (ts,csl) = ts, List.map conv csl in
      let td = create_data_decl (List.map conv dl) in
      (* add projection definitions *)
      let add vs csl acc pj =
        let mk_b (cs,pjl) =
          let mk_v = create_vsymbol (id_fresh "x") in
          let vl = List.map mk_v cs.ls_args in
          let p = pat_app cs (List.map pat_var vl) vs.vs_ty in
          let find acc v = function
            | Some ls when ls_equal ls pj -> t_var v
            | _ -> acc in
          let t = List.fold_left2 find t_true vl pjl in
          t_close_branch p t in
        let bl = List.map mk_b csl in
        let f = t_case (t_var vs) bl in
        let def = make_ls_defn pj [vs] f in
        create_logic_decl [def] :: acc
      in
      let add acc (_,csl) =
        let (cs,pjl) = List.hd csl in
        let ty = Opt.get cs.ls_value in
        let vs = create_vsymbol (id_fresh "v") ty in
        let get l = function Some p -> p::l | _ -> l in
        let pjl = List.fold_left get [] pjl in
        List.fold_left (add vs csl) acc pjl
      in
      td :: List.rev (List.fold_left add [] dl)
  | _ -> [d]

let eliminate_projections = Trans.decl elim None

let () =
  Trans.register_transform "compile_match" compile_match
    ~desc:"Transform@ pattern-matching@ with@ nested@ patterns@ \
      into@ nested@ pattern-matching@ with@ flat@ patterns.";
  Trans.register_transform "eliminate_match" eliminate_match
    ~desc:"Eliminate@ all@ pattern-matching@ expressions.";
  Trans.register_transform "eliminate_algebraic" eliminate_algebraic
    ~desc:"Replace@ algebraic@ data@ types@ by@ first-order@ definitions.";
  Trans.register_transform "eliminate_projections" eliminate_projections
    ~desc:"Define@ algebraic@ projection@ symbols@ separately."


(** conditional transformations, only applied when polymorphic types occur *)

let eliminate_algebraic_if_poly =
  Trans.on_meta Detect_polymorphism.meta_monomorphic_types_only
    (function
    | [] -> eliminate_algebraic
    | _ -> compile_match)

let () =
  Trans.register_transform "eliminate_algebraic_if_poly"
    eliminate_algebraic_if_poly
    ~desc:"Same@ as@ eliminate_algebraic@ but@ only@ if@ polymorphism@ appear."<|MERGE_RESOLUTION|>--- conflicted
+++ resolved
@@ -439,19 +439,12 @@
 
 let meta_elim = register_meta "eliminate_algebraic" [MTstring]
   ~desc:"@[<hov 2>Configure the 'eliminate_algebraic' transformation:@\n\
-<<<<<<< HEAD
-    \"keep_types\"   : @[keep algebraic type definitions@]@\n\
-    \"keep_enums\"   : @[keep monomorphic enumeration types@]@\n\
-    \"keep_recs\"    : @[keep non-recursive records@]@\n\
-    \"no_index\"     : @[do not generate indexing functions@]@\n\
-    \"no_inversion\" : @[do not generate inversion axioms@]@\n\
-    \"no_selector\"  : @[do not generate selector@]@]"
-=======
     \"keep_types\" : @[keep algebraic type definitions@]@\n\
     \"keep_enums\" : @[keep monomorphic enumeration types@]@\n\
     \"keep_recs\"  : @[keep non-recursive records@]@\n\
-    \"no_index\"   : @[do not generate indexing functions@]@]"
->>>>>>> 0126a305
+    \"no_index\"   : @[do not generate indexing functions@]@]
+    \"no_inversion\" : @[do not generate inversion axioms@]@\n\
+    \"no_selector\"  : @[do not generate selector@]@]"
 
 let eliminate_algebraic = Trans.compose compile_match
   (Trans.on_meta meta_elim (fun ml ->
