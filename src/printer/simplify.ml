(********************************************************************)
(*                                                                  *)
(*  The Why3 Verification Platform   /   The Why3 Development Team  *)
(*  Copyright 2010-2013   --   INRIA - CNRS - Paris-Sud University  *)
(*                                                                  *)
(*  This software is distributed under the terms of the GNU Lesser  *)
(*  General Public License version 2.1, with the special exception  *)
(*  on linking described in file LICENSE.                           *)
(*                                                                  *)
(********************************************************************)

(** Simplify printer *)

open Format
open Pp
open Ident
open Term
open Decl
open Printer

let ident_printer =
  let bls = ["select";"store"] in
  let san = sanitizer char_to_alpha char_to_alnumus in
  create_ident_printer bls ~sanitizer:san

let print_ident fmt id =
  fprintf fmt "%s" (id_unique ident_printer id)

let forget_var v = forget_id ident_printer v.vs_name

let print_var fmt {vs_name = id} = print_ident fmt id

type info = {
  info_syn : syntax_map;
}

let rec print_term info fmt t = match t.t_node with
  | Tconst c ->
      let number_format = {
          Number.long_int_support = false;
          Number.extra_leading_zeros_support = true;
          Number.dec_int_support = Number.Number_default;
          Number.hex_int_support = Number.Number_unsupported;
          Number.oct_int_support = Number.Number_unsupported;
          Number.bin_int_support = Number.Number_unsupported;
          Number.def_int_support = Number.Number_custom "constant_too_large_%s";
          Number.dec_real_support = Number.Number_unsupported;
          Number.hex_real_support = Number.Number_unsupported;
          Number.frac_real_support = Number.Number_unsupported;
          Number.def_real_support = Number.Number_custom "real_constant_%s";
        } in
      Number.print number_format fmt c
  | Tvar v ->
      print_var fmt v
  | Tapp (ls, tl) -> begin match query_syntax info.info_syn ls.ls_name with
      | Some s ->
          syntax_arguments s (print_term info) fmt tl
      | None -> begin match tl with (* for cvc3 wich doesn't accept (toto ) *)
          | [] -> fprintf fmt "@[%a@]" print_ident ls.ls_name
          | _ -> fprintf fmt "@[(%a@ %a)@]"
              print_ident ls.ls_name (print_list space (print_term info)) tl
        end end
  | Tlet _ ->
      unsupportedTerm t "simplify: you must eliminate let"
  | Tif _ ->
      unsupportedTerm t "simplify: you must eliminate if"
  | Tcase _ ->
      unsupportedTerm t "simplify: you must eliminate match"
  | Teps _ ->
      unsupportedTerm t  "simplify: you must eliminate epsilon"
  | Tquant _ | Tbinop _ | Tnot _ | Ttrue | Tfalse -> raise (TermExpected t)

and print_fmla info fmt f = match f.t_node with
  | Tapp ({ ls_name = id }, []) ->
      print_ident fmt id
  | Tapp (ls, tl) -> begin match query_syntax info.info_syn ls.ls_name with
      | Some s ->
          syntax_arguments s (print_term info) fmt tl
      | None ->
          fprintf fmt "(EQ (%a@ %a) |@@true|)"
            print_ident ls.ls_name (print_list space (print_term info)) tl
    end
  | Tquant (q, fq) ->
      let q = match q with Tforall -> "FORALL" | Texists -> "EXISTS" in
      let vl, tl, f = t_open_quant fq in
      fprintf fmt "@[(%s (%a)%a@ %a)@]" q (print_list space print_var) vl
        (print_triggers info) tl (print_fmla info) f;
      List.iter forget_var vl
  | Tbinop (Tand, f1, f2) ->
      fprintf fmt "@[(AND@ %a@ %a)@]" (print_fmla info) f1 (print_fmla info) f2
  | Tbinop (Tor, f1, f2) ->
      fprintf fmt "@[(OR@ %a@ %a)@]" (print_fmla info) f1 (print_fmla info) f2
  | Tbinop (Timplies, f1, f2) ->
      fprintf fmt "@[(IMPLIES@ %a@ %a)@]"
        (print_fmla info) f1 (print_fmla info) f2
  | Tbinop (Tiff, f1, f2) ->
      fprintf fmt "@[(IFF@ %a@ %a)@]" (print_fmla info) f1 (print_fmla info) f2
  | Tnot f ->
      fprintf fmt "@[(NOT@ %a)@]" (print_fmla info) f
  | Ttrue ->
      fprintf fmt "TRUE"
  | Tfalse ->
      fprintf fmt "FALSE"
  | Tif _ ->
      unsupportedTerm f "simplify : you must eliminate if"
  | Tlet _ ->
      unsupportedTerm f "simplify : you must eliminate let"
  | Tcase _ ->
      unsupportedTerm f "simplify : you must eliminate match"
  | Tvar _ | Tconst _ | Teps _ -> raise (FmlaExpected f)

and print_expr info fmt =
  TermTF.t_select (print_term info fmt) (print_fmla info fmt)

and print_trigger info fmt = function
  | [] -> ()
  | [{t_node=Tvar _} as t] -> fprintf fmt "(MPAT %a)" (print_term info) t
  | [t] -> print_expr info fmt t
  | tl -> fprintf fmt "(MPAT %a)" (print_list space (print_expr info)) tl

and print_triggers info fmt = function
  | [] -> ()
  | tl -> fprintf fmt "@ (PATS %a)" (print_list space (print_trigger info)) tl

let print_decl info fmt d = match d.d_node with
  | Dtype _ | Dparam _ -> ()
  | Ddata _ ->
      unsupportedDecl d "Algebraic datatypes are not supported"
  | Dlogic _ ->
      unsupportedDecl d "Predicate and function definition aren't supported"
  | Dind _ ->
      unsupportedDecl d "simplify : inductive definition are not supported"
  | Dprop (Paxiom, pr, _) when Mid.mem pr.pr_name info.info_syn -> ()
  | Dprop (Paxiom, pr, f) ->
      fprintf fmt "@[(BG_PUSH@\n ;; axiom %s@\n @[<hov 2>%a@])@]@\n@\n"
        pr.pr_name.id_string (print_fmla info) f
  | Dprop (Pgoal, pr, f) ->
      fprintf fmt "@[;; %a@]@\n" print_ident pr.pr_name;
      (match pr.pr_name.id_loc with
        | Some loc -> fprintf fmt " @[;; %a@]@\n" Loc.gen_report_position loc
        | None -> ());
      fprintf fmt "@[<hov 2>%a@]@\n" (print_fmla info) f
  | Dprop ((Plemma|Pskip), _, _) ->
      assert false

<<<<<<< HEAD
let print_decl info fmt = catch_unsupportedDecl (print_decl info fmt)

let print_task args fmt task =
  print_prelude fmt args.prelude;
  print_th_prelude task fmt args.prelude_map;
  let info = {
    info_syn = get_syntax_map task }
  in
  let decls = Task.task_decls task in
  ignore (print_list_opt (add_flush newline2) (print_decl info) fmt decls)

let () = register_printer "simplify"
  (fun args ?old:_ fmt task ->
     forget_all ident_printer;
     print_task args fmt task)
  ~desc:"Printer@ for@ the@ Simplify@ theorem@ prover."
=======
let print_decls =
  let print_decl sm fmt d =
    try print_decl {info_syn = sm} fmt d; sm, []
    with Unsupported s -> raise (UnsupportedDecl (d,s)) in
  let print_decl = Printer.sprint_decl print_decl in
  let print_decl task acc = print_decl task.Task.task_decl acc in
  Discriminate.on_syntax_map (fun sm -> Trans.fold print_decl (sm,[]))

let print_task args ?old:_ fmt task =
  (* In trans-based p-printing [forget_all] is a no-no *)
  (* forget_all ident_printer; *)
  print_prelude fmt args.prelude;
  print_th_prelude task fmt args.th_prelude;
  let rec print = function
    | x :: r -> print r; Pp.string fmt x
    | [] -> () in
  print (snd (Trans.apply print_decls task));
  pp_print_flush fmt ()

let () = register_printer "simplify" print_task
  ~desc:"Printer@ for@ the@ Simplify@ theorem@ prover."
>>>>>>> 725550da
<|MERGE_RESOLUTION|>--- conflicted
+++ resolved
@@ -143,24 +143,6 @@
   | Dprop ((Plemma|Pskip), _, _) ->
       assert false
 
-<<<<<<< HEAD
-let print_decl info fmt = catch_unsupportedDecl (print_decl info fmt)
-
-let print_task args fmt task =
-  print_prelude fmt args.prelude;
-  print_th_prelude task fmt args.prelude_map;
-  let info = {
-    info_syn = get_syntax_map task }
-  in
-  let decls = Task.task_decls task in
-  ignore (print_list_opt (add_flush newline2) (print_decl info) fmt decls)
-
-let () = register_printer "simplify"
-  (fun args ?old:_ fmt task ->
-     forget_all ident_printer;
-     print_task args fmt task)
-  ~desc:"Printer@ for@ the@ Simplify@ theorem@ prover."
-=======
 let print_decls =
   let print_decl sm fmt d =
     try print_decl {info_syn = sm} fmt d; sm, []
@@ -181,5 +163,4 @@
   pp_print_flush fmt ()
 
 let () = register_printer "simplify" print_task
-  ~desc:"Printer@ for@ the@ Simplify@ theorem@ prover."
->>>>>>> 725550da
+  ~desc:"Printer@ for@ the@ Simplify@ theorem@ prover."