(********************************************************************)
(*                                                                  *)
(*  The Why3 Verification Platform   /   The Why3 Development Team  *)
(*  Copyright 2010-2013   --   INRIA - CNRS - Paris-Sud University  *)
(*                                                                  *)
(*  This software is distributed under the terms of the GNU Lesser  *)
(*  General Public License version 2.1, with the special exception  *)
(*  on linking described in file LICENSE.                           *)
(*                                                                  *)
(********************************************************************)

(** Gappa printer *)

open Format
open Pp
open Printer
open Ident
open Term
open Decl
open Theory
open Task

let syntactic_transform transf =
  Trans.on_meta meta_syntax_logic (fun metas ->
    let symbols = List.fold_left (fun acc meta_arg ->
      match meta_arg with
      | [MAls ls; MAstr _] -> Sls.add ls acc
      | _ -> assert false) Sls.empty metas in
    transf (fun ls -> Sls.mem ls symbols))

let () =
  Trans.register_transform "abstract_unknown_lsymbols"
    (syntactic_transform Abstraction.abstraction)
    ~desc:"Abstract@ applications@ of@ non-built-in@ symbols@ with@ \
      constants.@ Used@ by@ the@ Gappa@ pretty-printer.";
  Trans.register_transform "simplify_unknown_lsymbols"
    (syntactic_transform (fun check_ls -> Trans.goal (fun pr f ->
      [create_prop_decl Pgoal pr (Simplify_formula.fmla_cond_subst
        (fun t1 t2 -> match t1.t_node with
          | Tconst _ -> false
          | Tapp(_,[]) ->
            begin match t2.t_node with
            | Tconst _ | Tapp(_,[]) -> true
            | _ -> false
            end
          | Tapp(ls,_) -> not (check_ls ls)
          | _ -> true) f)
      ])))
    ~desc:"Same@ as@ simplify_trivial_quantification_in_goal,@ but@ instead@ \
      of@ substituting@ quantified@ variables,@ substitute@ applications@ \
      of@ non-buit-in@ symbols.@ Used@ by@ the@ Gappa@ pretty-printer."

(* patterns (TODO: add a parser and generalize it out of Gappa) *)

type pattern =
  | PatHole of int
  | PatApp of Env.pathname * string * string list * pattern list

let incremental_pat_match env holes =
  let rec aux p t =
    match p, t.t_node with
    | PatHole i, _ ->
        begin match holes.(i) with
        | None -> holes.(i) <- Some t
        | Some t' -> if not (t_equal t t') then raise Not_found
        end
    | PatApp (sp,ss,sl,pl), Tapp (ls,tl) ->
        if List.length pl <> List.length tl then raise Not_found;
        let th = try Env.find_theory env sp ss with Env.TheoryNotFound _ -> raise Not_found in
        let s = ns_find_ls th.th_export sl in
        if not (ls_equal s ls) then raise Not_found;
        List.iter2 aux pl tl
    | _, _ -> raise Not_found in
  aux

let pat_match env nb_holes p t =
  let holes = Array.make nb_holes None in
  incremental_pat_match env holes p t;
  Array.map (function None -> raise Not_found | Some t -> t) holes

(* Gappa pre-compilation *)

type info = {
  info_env : Env.env;
  info_symbols : Sid.t;
  info_ops_of_rel : (string * string * string) Mls.t;
  info_syn : syntax_map;
}

let int_minus = ref ps_equ
let real_minus = ref ps_equ

(** lsymbol, ""/"not ", op, rev_op *)
let arith_meta = register_meta "gappa arith"
  [MTlsymbol;MTstring;MTstring;MTstring]
  ~desc:"Specify@ how@ to@ pretty-print@ arithmetic@ \
          operations@ in@ the@ Gappa@ format:@\n  \
    @[\
     @[<hov 2>- first@ argument:@ the@ symbol@]@\n\
     @[<hov 2>- second@ argument:@ the@ prefix@ to@ put@ before@ the@ term@]@\n\
     @[<hov 2>- third@ argument:@ the@ operator@ to@ print@]@\n\
     @[<hov 2>- fourth@ argument:@ the@ inverse@ operator@]\
    @]"

let find_th env file th =
  let theory = Env.find_theory env [file] th in
  fun id -> Theory.ns_find_ls theory.Theory.th_export [id]

let get_info env task =
  (* unary minus for constants *)
  int_minus := find_th env "int" "Int" "prefix -";
  real_minus := find_th env "real" "Real" "prefix -";
  (* handling of inequalities *)
  let ops = on_meta arith_meta (fun acc meta_arg ->
    match meta_arg with
    | [MAls ls; MAstr s; MAstr op; MAstr rev_op] ->
        Mls.add ls (s,op,rev_op) acc
    | _ -> assert false) Mls.empty task in
  (* sets of known symbols *)
  let syn = get_syntax_map task in
  let symb = Mid.map (Util.const ()) syn in
  let symb = Mls.fold (fun ls _ acc -> Sid.add ls.ls_name acc) ops symb in
  let symb = Sid.add ps_equ.ls_name symb in
  {
    info_env = env;
    info_symbols = symb;
    info_ops_of_rel = ops;
    info_syn = syn;
  }

(* Gappa printing *)

let ident_printer =
  let bls = [
      "sqrt"; "fma";
      "float"; "fixed"; "int";
      "homogen80x"; "homogen80x_init"; "float80x";
      "add_rel"; "sub_rel"; "mul_rel"; "fma_rel";
    ] in
  let san = sanitizer char_to_alpha char_to_alnumus in
  create_ident_printer bls ~sanitizer:san

let print_ident fmt id =
  fprintf fmt "%s" (id_unique ident_printer id)

let number_format = {
    Number.long_int_support = true;
    Number.extra_leading_zeros_support = true;
    Number.dec_int_support = Number.Number_default;
    Number.hex_int_support = Number.Number_default;
    Number.oct_int_support = Number.Number_unsupported;
    Number.bin_int_support = Number.Number_unsupported;
    Number.def_int_support = Number.Number_unsupported;
    Number.dec_real_support = Number.Number_default;
    Number.hex_real_support = Number.Number_default;
    Number.frac_real_support = Number.Number_unsupported;
    Number.def_real_support = Number.Number_unsupported;
  }

let constant_value t =
  match t.t_node with
    | Tconst c ->
        fprintf str_formatter "%a" (Number.print number_format) c;
        flush_str_formatter ()
    | Tapp(ls, [{ t_node = Tconst c}])
        when ls_equal ls !int_minus || ls_equal ls !real_minus ->
        fprintf str_formatter "-%a" (Number.print number_format) c;
        flush_str_formatter ()
    | _ -> raise Not_found

(* terms *)

let rec print_term info fmt t =
  let term = print_term info in
  match t.t_node with
  | Tconst c ->
      fprintf fmt "%a" (Number.print number_format) c
  | Tvar { vs_name = id } ->
      print_ident fmt id
  | Tapp ( { ls_name = id } ,[] ) ->
    begin match query_syntax info.info_syn id with
      | Some s -> syntax_arguments s term fmt []
      | None -> print_ident fmt id
    end
  | Tapp (ls, tl) ->
      begin match query_syntax info.info_syn ls.ls_name with
        | Some s -> syntax_arguments s term fmt tl
        | None ->
            unsupportedTerm t
              ("gappa: function '" ^ ls.ls_name.id_string ^ "' is not supported")
      end
  | Tlet _ -> unsupportedTerm t
      "gappa: you must eliminate let in term"
  | Tif _ -> unsupportedTerm t
      "gappa: you must eliminate if_then_else"
  | Tcase _ -> unsupportedTerm t
      "gappa: you must eliminate match"
  | Teps _ -> unsupportedTerm t
      "gappa : you must eliminate epsilon"
  | Tquant _ | Tbinop _ | Tnot _ | Ttrue | Tfalse -> raise (TermExpected t)


(* predicates *)

let rel_error_pat =
  PatApp (["real"], "Real", ["infix <="], [
    PatApp (["real"], "Abs", ["abs"], [
      PatApp (["real"], "Real", ["infix -"], [
        PatHole 0;
        PatHole 1])]);
    PatApp (["real"], "Real", ["infix *"], [
      PatHole 2;
        PatApp (["real"], "Abs", ["abs"], [
          PatHole 1])])])

let rec print_fmla info fmt f =
  let term = print_term info in
  let fmla = print_fmla info in
  match f.t_node with
  | Tapp ({ ls_name = id }, []) ->
    begin match query_syntax info.info_syn id with
      | Some s -> syntax_arguments s term fmt []
      | None -> fprintf fmt "%a in [0,0]" print_ident id
    end
  | Tapp (ls, [t1;t2]) when ls_equal ls ps_equ ->
      (* TODO: distinguish between type of t1 and t2
         the following is OK only for real of integer
      *)
      begin try
        let c1 = constant_value t1 in
        fprintf fmt "%a in [%s,%s]" term t2 c1 c1
      with Not_found ->
        try
          let c2 = constant_value t2 in
          fprintf fmt "%a in [%s,%s]" term t1 c2 c2
        with Not_found ->
          fprintf fmt "%a - %a in [0,0]" term t1 term t2
      end
  | Tapp (ls, [t1;t2]) when Mls.mem ls info.info_ops_of_rel ->
      let s,op,rev_op = try Mls.find ls info.info_ops_of_rel
        with Not_found -> assert false
      in
      begin try
        let t = pat_match info.info_env 3 rel_error_pat f in
        let c = constant_value t.(2) in
        fprintf fmt "|%a -/ %a| <= %s" term t.(0) term t.(1) c
      with Not_found -> try
        let c1 = constant_value t1 in
        fprintf fmt "%s%a %s %s" s term t2 rev_op c1
      with Not_found ->
        try
          let c2 = constant_value t2 in
          fprintf fmt "%s%a %s %s" s term t1 op c2
        with Not_found ->
          fprintf fmt "%s%a - %a %s 0" s term t1 term t2 op
      end
  | Tapp (ls, tl) ->
      begin match query_syntax info.info_syn ls.ls_name with
        | Some s -> syntax_arguments s term fmt tl
        | None ->
            unsupportedTerm f
              ("gappa: predicate '" ^ ls.ls_name.id_string ^ "' is not supported")
      end
  | Tquant (_q, _fq) ->
      unsupportedTerm f
        "gappa: quantifiers are not supported"
(*
      let q = match q with Tforall -> "forall" | Texists -> "exists" in
      let vl, tl, f = t_open_quant fq in
      let forall fmt v =
        fprintf fmt "%s %a:%a" q print_ident v.vs_name (print_type info) v.vs_ty
      in
      fprintf fmt "@[(%a%a.@ %a)@]" (print_list dot forall) vl
        (print_triggers info) tl (print_fmla info) f;
      List.iter forget_var vl
*)
  | Tbinop (Tand, f1, f2) ->
      fprintf fmt "(%a /\\@ %a)" fmla f1 fmla f2
  | Tbinop (Tor, f1, f2) ->
      fprintf fmt "(%a \\/@ %a)" fmla f1 fmla f2
  | Tbinop (Timplies, f1, f2) ->
      fprintf fmt "(%a ->@ %a)" fmla f1 fmla f2
  | Tbinop (Tiff, _f1, _f2) ->
      unsupportedTerm f
        "gappa: connector <-> is not supported"
  | Tnot f ->
      fprintf fmt "not %a" fmla f
  | Ttrue ->
      fprintf fmt "(0 in [0,0])"
  | Tfalse ->
      fprintf fmt "(1 in [0,0])"
  | Tif (_f1, _f2, _f3) ->
      unsupportedTerm f
        "gappa: you must eliminate if in formula"
  | Tlet _ -> unsupportedTerm f
      "gappa: you must eliminate let in formula"
  | Tcase _ -> unsupportedTerm f
      "gappa: you must eliminate match"
  | Tvar _ | Tconst _ | Teps _ -> raise (FmlaExpected f)

(*
let print_decl (* ?old *) info fmt d =
  match d.d_node with
  | Dtype _ -> ()
(*
unsupportedDecl d
      "gappa : type declarations are not supported"
*)
  | Dlogic _ -> ()
(*
unsupportedDecl d
      "gappa : logic declarations are not supported"
*)
  | Dind _ -> unsupportedDecl d
      "gappa: inductive definitions are not supported"
  | Dprop (Paxiom, pr, f) ->
      fprintf fmt "# hypothesis '%a'@\n" print_ident pr.pr_name;
      fprintf fmt "@[<hv 2>%a ->@]@\n" (print_fmla info) f
  | Dprop (Pgoal, pr, f) ->
      fprintf fmt "# goal '%a'@\n" print_ident pr.pr_name;
(*
      fprintf fmt "@[<hv 2>{ %a@ }@]@\n" (print_fmla info) f
*)
      fprintf fmt "@[<hv 2>%a@]@\n" (print_fmla info) f
  | Dprop ((Plemma|Pskip), _, _) ->
      unsupportedDecl d
        "gappa: lemmas are not supported"
*)

(*
let print_decl ?old:_ info fmt =
  catch_unsupportedDecl (print_decl (* ?old *) info fmt)

let print_decls ?old info fmt dl =
  fprintf fmt "@[<hov>{ %a }@\n@]" (print_list nothing (print_decl ?old info)) dl
*)

exception AlreadyDefined

let rec filter_hyp info defs eqs hyps pr f =
  match f.t_node with
  | Tapp(ls,[t1;t2]) when ls == ps_equ ->
      let try_equality t1 t2 =
        match t1.t_node with
          | Tapp(l,[]) ->
              if Hid.mem defs l.ls_name then raise AlreadyDefined;
              Hid.add defs l.ls_name ();
              t_s_fold (fun _ _ -> ()) (fun _ ls -> Hid.replace defs ls.ls_name ()) () t2;
              ((pr,t1,t2)::eqs, hyps)
          | _ -> raise AlreadyDefined in
      begin try
        try_equality t1 t2
      with AlreadyDefined -> try
        try_equality t2 t1
      with AlreadyDefined ->
        (eqs, (pr,f)::hyps)
      end
  | Tbinop (Tand, f1, f2) ->
      let (eqs,hyps) = filter_hyp info defs eqs hyps pr f2 in
      filter_hyp info defs eqs hyps pr f1
  | Tapp(_,[]) ->
      (* Discard (abstracted) predicate variables.
         While Gappa would handle them, it is usually just noise from
         Gappa's point of view and better delegated to a SAT solver. *)
      (eqs,hyps)
  | Ttrue -> (eqs,hyps)
  | _ -> (eqs, (pr,f)::hyps)

type filter_goal =
  | Goal_good of Decl.prsymbol * term
  | Goal_bad of string
  | Goal_none

let filter_goal pr f =
  match f.t_node with
    | Tapp(ps,[]) -> Goal_bad ("symbol " ^ ps.ls_name.Ident.id_string ^ " unknown")
        (* todo: filter more goals *)
    | _ -> Goal_good(pr,f)

let prepare info defs ((eqs,hyps,goal) as acc) d =
  match d.d_node with
    | Dtype _ | Ddata _ -> acc
    | Dparam _ | Dlogic _ -> acc
    | Dind _ ->
        unsupportedDecl d
          "please remove inductive definitions before calling gappa printer"
    | Dprop (Paxiom, pr, f) ->
        let (eqs,hyps) = filter_hyp info defs eqs hyps pr f in (eqs,hyps,goal)
    | Dprop (Pgoal, pr, f) ->
        begin
          match goal with
            | Goal_none -> (eqs,hyps,filter_goal pr f)
            | _ -> assert false
        end
    | Dprop ((Plemma|Pskip), _, _) ->
        unsupportedDecl d
          "gappa: lemmas are not supported"

let find_used_equations eqs hyps goal =
  let used = Hid.create 17 in
  let mark_used f =
    t_s_fold (fun _ _ -> ()) (fun _ ls -> Hid.replace used ls.ls_name ()) () f in
  begin match goal with
  | Goal_good (_,f) -> mark_used f;
  | _ -> ()
  end;
  List.iter (fun (_,f) -> mark_used f) hyps;
  List.fold_left (fun acc ((_, v, t) as eq) ->
    let v = match v.t_node with Tapp (l,[]) -> l.ls_name | _ -> assert false in
    if Hid.mem used v then begin
      mark_used t;
      eq :: acc
    end else acc
  ) [] eqs

let print_equation info fmt (pr,t1,t2) =
  fprintf fmt "# equation '%a'@\n" print_ident pr.pr_name;
  fprintf fmt "%a = %a ;@\n" (print_term info) t1 (print_term info) t2

let print_hyp info fmt (pr,f) =
  fprintf fmt "# hypothesis '%a'@\n" print_ident pr.pr_name;
  fprintf fmt "%a ->@\n" (print_fmla info) f

let print_goal info fmt g =
  match g with
    | Goal_good(pr,f) ->
        fprintf fmt "# goal '%a'@\n" print_ident pr.pr_name;
        fprintf fmt "%a@\n" (print_fmla info) f
    | Goal_bad msg ->
        fprintf fmt "# (unsupported kind of goal: %s)@\n" msg;
        fprintf fmt "1 in [0,0]@\n"
    | Goal_none ->
        fprintf fmt "# (no goal at all ??)@\n";
        fprintf fmt "1 in [0,0]@\n"

let print_task args ?old:_ fmt task =
  forget_all ident_printer;
  let info = get_info args.env task in
  print_prelude fmt args.prelude;
<<<<<<< HEAD
  print_th_prelude task fmt args.prelude_map;
=======
  print_th_prelude task fmt args.th_prelude;
>>>>>>> 725550da
  let equations,hyps,goal =
    List.fold_left (prepare info (Hid.create 17)) ([],[],Goal_none) (Task.task_decls task)
  in
  List.iter (print_equation info fmt) (find_used_equations equations hyps goal);
  fprintf fmt "@[<v 2>{ %a%a}@\n@]" (print_list nothing (print_hyp info)) (List.rev hyps)
    (print_goal info) goal
(*
  print_decls ?old info fmt (Task.task_decls task)
*)

let () = register_printer "gappa" print_task
  ~desc:"Printer@ for@ the@ Gappa@ theorem@ prover@ specialized@ in@ \
         floating@ point@ reasoning."

(*
Local Variables:
compile-command: "unset LANG; make -C ../.. byte"
End:
*)<|MERGE_RESOLUTION|>--- conflicted
+++ resolved
@@ -437,11 +437,7 @@
   forget_all ident_printer;
   let info = get_info args.env task in
   print_prelude fmt args.prelude;
-<<<<<<< HEAD
-  print_th_prelude task fmt args.prelude_map;
-=======
   print_th_prelude task fmt args.th_prelude;
->>>>>>> 725550da
   let equations,hyps,goal =
     List.fold_left (prepare info (Hid.create 17)) ([],[],Goal_none) (Task.task_decls task)
   in
