(********************************************************************)
(*                                                                  *)
(*  The Why3 Verification Platform   /   The Why3 Development Team  *)
(*  Copyright 2010-2013   --   INRIA - CNRS - Paris-Sud University  *)
(*                                                                  *)
(*  This software is distributed under the terms of the GNU Lesser  *)
(*  General Public License version 2.1, with the special exception  *)
(*  on linking described in file LICENSE.                           *)
(*                                                                  *)
(********************************************************************)

(** SMT v1 printer with some extensions *)

open Format
open Pp
open Ident
open Ty
open Term
open Decl
open Theory
open Printer

let ident_printer =
  let bls = (*["and";" benchmark";" distinct";"exists";"false";"flet";"forall";
     "if then else";"iff";"implies";"ite";"let";"logic";"not";"or";
     "sat";"theory";"true";"unknown";"unsat";"xor";
     "assumption";"axioms";"defintion";"extensions";"formula";
     "funs";"extrafuns";"extrasorts";"extrapreds";"language";
     "notes";"preds";"sorts";"status";"theory";"Int";"Real";"Bool";
     "Array";"U";"select";"store"]*)
    (** smtlib2 V2 p71 *)
    [(** General: *)
      "!";"_"; "as"; "DECIMAL"; "exists"; "forall"; "let"; "NUMERAL";
      "par"; "STRING"; "if"; "ite";
       (**Command names:*)
      "define";
      "define-type";"exit";"get-assertions";"get-assignment"; "get-info";
      "get-option"; "get-proof"; "get-unsat-core"; "get-value"; "pop"; "push";
      "set-logic"; "set-info"; "set-option";
       (** for security *)
      "bool";"unsat";"sat";"true";"false";
      "true";"check";"assert";"TYPE";"SUBTYPE";
      "scalar";"select";"update";"int";"real";"nat";
      "subtype";"subrange";"mk-bv";
      "bv-concat";"bv-extract";"bv-shift-right0";"div";"mod";"bitvector";
      "lambda";
]
  in
  let san = sanitizer char_to_alpha char_to_alnumus in
  create_ident_printer bls ~sanitizer:san

let print_ident fmt id =
  fprintf fmt "%s" (id_unique ident_printer id)

type info = {
  info_syn     : syntax_map;
  complex_type : ty Mty.t ref;
  urg_output   : string list ref;
}

(** type *)
let complex_type = Wty.memoize 3 (fun ty ->
  let s = Pp.string_of_wnl Pretty.print_ty ty in
  create_tysymbol (id_fresh s) [] None)

let rec print_type info fmt ty = match ty.ty_node with
  | Tyvar _ -> unsupported "cvc3: you must encode the polymorphism"
  | Tyapp (ts, l) ->
      begin match query_syntax info.info_syn ts.ts_name, l with
      | Some s, _ -> syntax_arguments s (print_type info) fmt l
      | None, [] -> fprintf fmt "%a" print_ident ts.ts_name
      | None, _ ->
          begin match Mty.find_opt ty !(info.complex_type) with
          | Some ty -> print_type info fmt ty
          | None ->
              let ts = complex_type ty in let cty = ty_app ts [] in
              let us = sprintf
                "(define-type %a)@\n@\n" print_ident ts.ts_name in
              info.complex_type := Mty.add ty cty !(info.complex_type);
              info.urg_output := us :: !(info.urg_output);
              print_type info fmt cty
          end
      end

let print_type info fmt ty = try print_type info fmt ty
  with Unsupported s -> raise (UnsupportedType (ty,s))

let print_type_value info fmt = function
  | None -> fprintf fmt "bool"
  | Some ty -> print_type info fmt ty

(** var *)
let forget_var v = forget_id ident_printer v.vs_name

let print_var fmt {vs_name = id} =
  let n = id_unique ident_printer id in
  fprintf fmt "%s" n

let print_typed_var info fmt vs =
  fprintf fmt "%a::%a" print_var vs
    (print_type info) vs.vs_ty

let print_var_list info fmt vsl =
  print_list space (print_typed_var info) fmt vsl

(** expr *)
let rec print_term info fmt t = match t.t_node with
  | Tconst c ->
      let number_format = {
          Number.long_int_support = true;
          Number.extra_leading_zeros_support = true;
          Number.dec_int_support = Number.Number_default;
          Number.hex_int_support = Number.Number_unsupported;
          Number.oct_int_support = Number.Number_unsupported;
          Number.bin_int_support = Number.Number_unsupported;
          Number.def_int_support = Number.Number_unsupported;
          Number.dec_real_support = Number.Number_unsupported;
          Number.hex_real_support = Number.Number_unsupported;
          Number.frac_real_support = Number.Number_custom
            (Number.PrintFracReal ("%s", "(* %s %s)", "(/ %s %s)"));
          Number.def_real_support = Number.Number_unsupported;
        } in
      Number.print number_format fmt c
  | Tvar v -> print_var fmt v
  | Tapp (ls, tl) -> begin match query_syntax info.info_syn ls.ls_name with
      | Some s -> syntax_arguments_typed s (print_term info)
        (print_type info) t fmt tl
      | None -> begin match tl with
          | [] -> fprintf fmt "%a" print_ident ls.ls_name
          | _ -> fprintf fmt "@,(%a %a)"
              print_ident ls.ls_name (print_list space (print_term info)) tl
        end end
  | Tlet (t1, tb) ->
      let v, t2 = t_open_bound tb in
      fprintf fmt "@[(let ((%a %a)) %a)@]" print_var v
        (print_term info) t1 (print_term info) t2;
      forget_var v
  | Tif (f1,t1,t2) ->
      fprintf fmt "@[(if %a@ %a@ %a)@]"
        (print_fmla info) f1 (print_term info) t1 (print_term info) t2
  | Tcase _ -> unsupportedTerm t
      "yices: you must eliminate match"
  | Teps _ -> unsupportedTerm t
      "yices: you must eliminate epsilon"
  | Tquant _ | Tbinop _ | Tnot _ | Ttrue | Tfalse -> raise (TermExpected t)

and print_fmla info fmt f = match f.t_node with
  | Tapp ({ ls_name = id }, []) ->
      print_ident fmt id
  | Tapp (ls, tl) -> begin match query_syntax info.info_syn ls.ls_name with
      | Some s -> syntax_arguments_typed s (print_term info)
        (print_type info) f fmt tl
      | None -> begin match tl with
          | [] -> fprintf fmt "%a" print_ident ls.ls_name
          | _ -> fprintf fmt "(%a %a)"
              print_ident ls.ls_name (print_list space (print_term info)) tl
        end end
  | Tquant (q, fq) ->
      let q = match q with Tforall -> "forall" | Texists -> "exists" in
      let vl, _tl, f = t_open_quant fq in
      (* TODO trigger dépend des capacités du prover : 2 printers?
      smtwithtriggers/smtstrict *)
      fprintf fmt "@[(%s@ (%a)@ %a)@]"
        q
        (print_var_list info) vl
        (print_fmla info) f;
      List.iter forget_var vl
  | Tbinop (Tand, f1, f2) ->
      fprintf fmt "@[(and %a@ %a)@]" (print_fmla info) f1 (print_fmla info) f2
  | Tbinop (Tor, f1, f2) ->
      fprintf fmt "@[(or %a@ %a)@]" (print_fmla info) f1 (print_fmla info) f2
  | Tbinop (Timplies, f1, f2) ->
      fprintf fmt "@[(=> %a@ %a)@]"
        (print_fmla info) f1 (print_fmla info) f2
  | Tbinop (Tiff, f1, f2) ->
      fprintf fmt "@[(and (=> %a@ %a) (=> %a@ %a))@]"
         (print_fmla info) f1 (print_fmla info) f2
         (print_fmla info) f2 (print_fmla info) f1
  | Tnot f ->
      fprintf fmt "@[(not@ %a)@]" (print_fmla info) f
  | Ttrue ->
      fprintf fmt "true"
  | Tfalse ->
      fprintf fmt "false"
  | Tif (f1, f2, f3) ->
      fprintf fmt "@[(if %a@ %a@ %a)@]"
        (print_fmla info) f1 (print_fmla info) f2 (print_fmla info) f3
  | Tlet (t1, tb) ->
      let v, f2 = t_open_bound tb in
      fprintf fmt "@[(let ((%a %a)) %a)@]" print_var v
        (print_term info) t1 (print_fmla info) f2;
      forget_var v
  | Tcase _ -> unsupportedTerm f
      "yices: you must eliminate match"
  | Tvar _ | Tconst _ | Teps _ -> raise (FmlaExpected f)

(*
and print_expr info fmt =
  TermTF.t_select (print_term info fmt) (print_fmla info fmt)

(** I don't know how to print trigger for yices *)
and print_triggers info fmt = function
  | [] -> ()
  | a::l -> fprintf fmt "PATTERN (%a):@ %a"
    (print_list space (print_expr info)) a
    (print_triggers info) l

let print_logic_binder info fmt v =
  fprintf fmt "%a: %a" print_ident v.vs_name
    (print_type info) v.vs_ty
*)

let print_type_decl info fmt ts =
  if ts.ts_args = [] && ts.ts_def = None then
  if not (Mid.mem ts.ts_name info.info_syn) then
  fprintf fmt "(define-type %a)@\n@\n" print_ident ts.ts_name

let print_data_decl _info fmt = function
  | ts, csl (* monomorphic enumeration *)
    when ts.ts_args = [] && List.for_all (fun (_,l) -> l = []) csl ->
      let print_cs fmt (ls,_) = print_ident fmt ls.ls_name in
      fprintf fmt "@[<hov 2>(define-type %a@ (scalar %a))@]@\n@\n"
        print_ident ts.ts_name (print_list space print_cs) csl
  | _, _ ->
      unsupported "yices: algebraic types are not supported"

let print_data_decl info fmt (ts, _ as d) =
  if not (Mid.mem ts.ts_name info.info_syn) then
  print_data_decl info fmt d

let print_param_decl info fmt ls =
  match ls.ls_args with
  | [] ->
    fprintf fmt "@[<hov 2>(define %a::%a)@]@\n@\n"
      print_ident ls.ls_name
      (print_type_value info) ls.ls_value
  | _ ->
    fprintf fmt "@[<hov 2>(define %a::(-> %a %a))@]@\n@\n"
      print_ident ls.ls_name
      (print_list space (print_type info)) ls.ls_args
      (print_type_value info) ls.ls_value

let print_param_decl info fmt ls =
  if not (Mid.mem ls.ls_name info.info_syn) then
  print_param_decl info fmt ls

let print_decl info fmt d = match d.d_node with
  | Dtype ts ->
      print_type_decl info fmt ts
  | Ddata dl ->
      print_list nothing (print_data_decl info) fmt dl
  | Dparam ls ->
      print_param_decl info fmt ls
  | Dlogic _ -> unsupportedDecl d
      "yices: function and predicate definitions are not supported"
  | Dind _ -> unsupportedDecl d
      "yices: inductive definitions are not supported"
  | Dprop (Paxiom, pr, _) when Mid.mem pr.pr_name info.info_syn -> ()
  | Dprop (Paxiom, pr, f) ->
      fprintf fmt "@[<hov 2>;; %s@\n(assert@ %a);@]@\n@\n"
        pr.pr_name.id_string (print_fmla info) f
  | Dprop (Pgoal, pr, f) ->
      fprintf fmt "@[(assert@\n";
      fprintf fmt "@[;; %a@]@\n" print_ident pr.pr_name;
      (match pr.pr_name.id_loc with
        | Some loc -> fprintf fmt " @[;; %a@]@\n" Loc.gen_report_position loc
        | None -> ());
      fprintf fmt "  @[(not %a)@])@]@\n(check)@\n" (print_fmla info) f
  | Dprop ((Plemma|Pskip), _, _) -> assert false

let print_decls =
  let print_decl (sm,ct) fmt d =
    let info = {info_syn = sm; complex_type = ref ct; urg_output = ref []} in
    try print_decl info fmt d; (sm, !(info.complex_type)), !(info.urg_output)
    with Unsupported s -> raise (UnsupportedDecl (d,s)) in
  let print_decl = Printer.sprint_decl print_decl in
  let print_decl task acc = print_decl task.Task.task_decl acc in
  Discriminate.on_syntax_map (fun sm ->
    Trans.fold print_decl ((sm,Mty.empty),[]))

<<<<<<< HEAD
let distingued =
  let dist_syntax mls = function
    | [MAls ls;MAstr s] -> Mls.add ls s mls
    | _ -> assert false in
  let dist_dist syntax mls = function
    | [MAls ls;MAls lsdis] ->
      begin try
              Mid.add lsdis.ls_name (Mls.find ls syntax) mls
        with Not_found -> mls end
    | _ -> assert false in
  Trans.on_meta meta_syntax_logic (fun syntax ->
    let syntax = List.fold_left dist_syntax Mls.empty syntax in
    Trans.on_meta Discriminate.meta_lsinst (fun dis ->
      let dis2 = List.fold_left (dist_dist syntax) Mid.empty dis in
      Trans.return dis2))

let print_task args fmt task =
  print_prelude fmt args.prelude;
  print_th_prelude task fmt args.prelude_map;
  let info = {
    info_syn = Mid.union (fun _ _ s -> Some s)
      (get_syntax_map task) (Trans.apply distingued task);
    complex_type = Hty.create 5;
  }
  in
  let decls = Task.task_decls task in
  ignore (print_list_opt (add_flush newline2) (print_decl info) fmt decls)

let () = register_printer "yices"
  (fun args ?old:_ fmt task ->
     forget_all ident_printer;
     print_task args fmt task)
=======
let print_task args ?old:_ fmt task =
  (* In trans-based p-printing [forget_all] is a no-no *)
  (* forget_all ident_printer; *)
  print_prelude fmt args.prelude;
  print_th_prelude task fmt args.th_prelude;
  let rec print = function
    | x :: r -> print r; Pp.string fmt x
    | [] -> () in
  print (snd (Trans.apply print_decls task));
  pp_print_flush fmt ()

let () = register_printer "yices" print_task
>>>>>>> 725550da
  ~desc:"Printer@ for@ the@ Yices@ theorem@ prover version 1."<|MERGE_RESOLUTION|>--- conflicted
+++ resolved
@@ -278,40 +278,6 @@
   Discriminate.on_syntax_map (fun sm ->
     Trans.fold print_decl ((sm,Mty.empty),[]))
 
-<<<<<<< HEAD
-let distingued =
-  let dist_syntax mls = function
-    | [MAls ls;MAstr s] -> Mls.add ls s mls
-    | _ -> assert false in
-  let dist_dist syntax mls = function
-    | [MAls ls;MAls lsdis] ->
-      begin try
-              Mid.add lsdis.ls_name (Mls.find ls syntax) mls
-        with Not_found -> mls end
-    | _ -> assert false in
-  Trans.on_meta meta_syntax_logic (fun syntax ->
-    let syntax = List.fold_left dist_syntax Mls.empty syntax in
-    Trans.on_meta Discriminate.meta_lsinst (fun dis ->
-      let dis2 = List.fold_left (dist_dist syntax) Mid.empty dis in
-      Trans.return dis2))
-
-let print_task args fmt task =
-  print_prelude fmt args.prelude;
-  print_th_prelude task fmt args.prelude_map;
-  let info = {
-    info_syn = Mid.union (fun _ _ s -> Some s)
-      (get_syntax_map task) (Trans.apply distingued task);
-    complex_type = Hty.create 5;
-  }
-  in
-  let decls = Task.task_decls task in
-  ignore (print_list_opt (add_flush newline2) (print_decl info) fmt decls)
-
-let () = register_printer "yices"
-  (fun args ?old:_ fmt task ->
-     forget_all ident_printer;
-     print_task args fmt task)
-=======
 let print_task args ?old:_ fmt task =
   (* In trans-based p-printing [forget_all] is a no-no *)
   (* forget_all ident_printer; *)
@@ -324,5 +290,4 @@
   pp_print_flush fmt ()
 
 let () = register_printer "yices" print_task
->>>>>>> 725550da
   ~desc:"Printer@ for@ the@ Yices@ theorem@ prover version 1."