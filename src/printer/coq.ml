--- conflicted
+++ resolved
@@ -509,11 +509,7 @@
       let s = Bytes.create len in
       seek_in ch !start;
       really_input ch s 0 len;
-<<<<<<< HEAD
-      Query (name, k, s ^ !end_app)
-=======
       Query (name, k, Bytes.unsafe_to_string s)
->>>>>>> 5dd0e605
   with StringValue s -> Other s
 
 (* Load old-style proofs where users were confined to a few sections. *)
