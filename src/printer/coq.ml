--- conflicted
+++ resolved
@@ -248,25 +248,6 @@
       end
 
 let print_vsty info fmt v =
-<<<<<<< HEAD
-  fprintf fmt "@[<1>(%a:@,%a)@]" print_vs v (print_type info) v.vs_ty
-
-let print_binop fmt = function
-  | Tand -> fprintf fmt "/\\"
-  | Tor -> fprintf fmt "\\/"
-  | Timplies -> fprintf fmt "->"
-  | Tiff -> fprintf fmt "<->"
-
-(* [opl] means that there is no delimiter on the left of the term, so
-   parentheses should be put around the term if it does not start with a
-   delimiter; [opr] is similar, but on the right of the term  *)
-
-let rec print_term info fmt t = print_tnode false false info fmt t
-and print_opl_term info fmt f = print_tnode true  false info fmt f
-and print_opr_term info fmt t = print_tnode false true  info fmt t
-and print_tnode ?(boxed=false) opl opr info fmt t =
-  print_comments fmt "(*" ~end_tok:"*)" t;
-=======
   fprintf fmt "@[<1>(%a:@,%a)@]"
     print_vs v
     (print_type ~opr:false info ~prec:100) v.vs_ty
@@ -296,7 +277,6 @@
    delimiter, to avoid any ambiguity *)
 
 let rec print_term ?(boxed=false) ?(opr=true) info ~prec fmt t =
->>>>>>> e58d9baf
   match t.t_node with
   | Tvar v ->
       print_vs fmt v
