(********************************************************************)
(*                                                                  *)
(*  The Why3 Verification Platform   /   The Why3 Development Team  *)
(*  Copyright 2010-2013   --   INRIA - CNRS - Paris-Sud University  *)
(*                                                                  *)
(*  This software is distributed under the terms of the GNU Lesser  *)
(*  General Public License version 2.1, with the special exception  *)
(*  on linking described in file LICENSE.                           *)
(*                                                                  *)
(********************************************************************)

(** Coq printer *)

open Format
open Pp
open Ident
open Ty
open Term
open Decl
open Printer

let black_list =
  [ "at"; "cofix"; "exists2"; "fix"; "IF"; "left"; "mod"; "Prop";
    "return"; "right"; "Set"; "Type"; "using"; "where"; ]

(* wrong: ' not allowed as first character in Coq identifiers
let char_to_alpha c =
  match c with
    | '\'' -> String.make 1 c
    | _ -> Ident.char_to_alpha c
*)

let char_to_alnumus c =
  match c with
    | '\'' -> String.make 1 c
    | _ -> Ident.char_to_alnumus c

let fresh_printer () =
  let isanitize = sanitizer char_to_alpha char_to_alnumus in
  create_ident_printer black_list ~sanitizer:isanitize

let iprinter = fresh_printer ()

let forget_all () = forget_all iprinter

let tv_set = ref Sid.empty

(* type variables *)

let print_tv ?(whytypes=false) fmt tv =
  let n = id_unique iprinter tv.tv_name in
  fprintf fmt "%s%s" n (if whytypes then "_WT" else "")

let print_tv_binder fmt tv =
  tv_set := Sid.add tv.tv_name !tv_set;
  let n = id_unique iprinter tv.tv_name in
  fprintf fmt "(%s:Type) {%s_WT:WhyType %s}" n n n

let print_implicit_tv_binder fmt tv =
  tv_set := Sid.add tv.tv_name !tv_set;
  let n = id_unique iprinter tv.tv_name in
  fprintf fmt "{%s:Type} {%s_WT:WhyType %s}" n n n

let print_ne_params fmt stv =
  Stv.iter
    (fun tv -> fprintf fmt "@ %a" print_implicit_tv_binder tv)
    stv

let print_params fmt stv =
  if Stv.is_empty stv then () else
    fprintf fmt "forall%a,@ " print_ne_params stv

let print_implicit_params fmt stv =
  Stv.iter (fun tv -> fprintf fmt "%a@ " print_implicit_tv_binder tv) stv

let print_params_list fmt ltv =
  match ltv with
    | [] -> ()
    | _ -> fprintf fmt "forall %a,@ " (print_list space print_tv_binder) ltv

let forget_tvs () =
  Sid.iter (forget_id iprinter) !tv_set;
  tv_set := Sid.empty

(* logic variables *)
let print_vs fmt vs =
  let n = id_unique iprinter vs.vs_name in
  fprintf fmt "%s" n

let forget_var vs = forget_id iprinter vs.vs_name

let print_ts fmt ts =
  fprintf fmt "%s" (id_unique iprinter ts.ts_name)

let print_ls fmt ls =
  fprintf fmt "%s" (id_unique iprinter ls.ls_name)

let print_pr fmt pr =
  fprintf fmt "%s" (id_unique iprinter pr.pr_name)

(* info *)

type info = {
  info_syn : syntax_map;
  symbol_printers : (string * ident_printer) Mid.t;
  realization : bool;
}

let ls_ty_vars ls =
  let ty_vars_args = List.fold_left Ty.ty_freevars Stv.empty ls.ls_args in
  let ty_vars_value = Opt.fold Ty.ty_freevars Stv.empty ls.ls_value in
  (ty_vars_args, ty_vars_value, Stv.union ty_vars_args ty_vars_value)


(* unused printing function
let print_path = print_list (constant_string ".") string
*)

let print_id fmt id = string fmt (id_unique iprinter id)

let print_id_real info fmt id =
  try
    let path,ipr = Mid.find id info.symbol_printers in
    fprintf fmt "%s.%s" path (id_unique ipr id)
  with Not_found -> print_id fmt id

let lsymbols_under_definition = ref Sls.empty

let print_ls_real info fmt ls =
  if Sls.mem ls !lsymbols_under_definition then
    let _,_,l = ls_ty_vars ls in
    if Stv.is_empty l then
      print_id_real info fmt ls.ls_name
    else
      begin
        fprintf fmt "(@@%a" (print_id_real info) ls.ls_name;
        Stv.iter (fun _ -> fprintf fmt " _ _") l;
        fprintf fmt ")"
      end
  else
    print_id_real info fmt ls.ls_name

let print_ts_real info fmt ts = print_id_real info fmt ts.ts_name
(* unused printing function
let print_pr_real info fmt pr = print_id_real info fmt pr.pr_name
*)

(** Types *)

let print_ts_tv fmt ts =
  match ts.ts_args with
  | [] -> fprintf fmt "%a" print_ts ts
  | _ -> fprintf fmt "(%a %a)" print_ts ts
    (print_list space print_tv) ts.ts_args

let rec print_whytype info fmt ty =
  begin match ty.ty_node with
  | Tyvar v -> print_tv ~whytypes:true fmt v
  | Tyapp (ts, _tl) when is_ts_tuple ts -> fprintf fmt "_"
(*
      begin
        match tl with
          | []  -> fprintf fmt "unit"
          | [ty] -> print_ty info fmt ty
          | _   -> fprintf fmt "(%a)%%type" (print_list star (print_ty info)) tl
      end
*)
  | Tyapp (ts, tl) ->
    begin match query_syntax info.info_syn ts.ts_name with
      | Some _s -> fprintf fmt "_"
        (* syntax_arguments s (print_ty info) fmt tl *)
      | None ->
        begin
          match tl with
            | []  -> fprintf fmt "%a_WhyType" (print_ts_real info) ts
            | l   -> fprintf fmt "(@@%a_WhyType@ %a)"
              (print_ts_real info) ts
              (print_list space (print_ty ~whytypes:true info)) l
        end
    end
  end

and print_ty ?(whytypes=false) info fmt ty =
  begin match ty.ty_node with
  | Tyvar v -> print_tv fmt v
  | Tyapp (ts, tl) when is_ts_tuple ts ->
      begin
        match tl with
          | []  -> fprintf fmt "unit"
          | [ty] -> print_ty info fmt ty
          | _   -> fprintf fmt "(%a)%%type" (print_list star (print_ty info)) tl
      end
  | Tyapp (ts, tl) ->
    begin match query_syntax info.info_syn ts.ts_name with
      | Some s -> syntax_arguments s (print_ty info) fmt tl
      | None ->
        begin
          match tl with
            | []  -> (print_ts_real info) fmt ts
            | l   -> fprintf fmt "(@@%a@ %a)" (print_ts_real info) ts
              (print_list space (print_ty ~whytypes:true info)) l
        end
    end
  end;
  if whytypes then fprintf fmt " %a" (print_whytype info) ty

(* can the type of a value be derived from the type of the arguments? *)
let unambig_fs fs =
  let rec lookup v ty = match ty.ty_node with
    | Tyvar u when tv_equal u v -> true
    | _ -> ty_any (lookup v) ty
  in
  let lookup v = List.exists (lookup v) fs.ls_args in
  let rec inspect ty = match ty.ty_node with
    | Tyvar u when not (lookup u) -> false
    | _ -> ty_all inspect ty
  in
  inspect (Opt.get fs.ls_value)

(** Patterns, terms, and formulas *)

(* unused
let lparen_l fmt () = fprintf fmt "@ ("
*)
let lparen_r fmt () = fprintf fmt "(@,"
(* unused
let print_paren_l fmt x =
  print_list_delim ~start:lparen_l ~stop:rparen ~sep:comma fmt x
*)
let print_paren_r fmt x =
  print_list_delim ~start:lparen_r ~stop:rparen ~sep:comma fmt x

let arrow fmt () = fprintf fmt "@ -> "
let print_arrow_list fmt x = print_list_suf arrow fmt x

let rec print_pat info fmt p = match p.pat_node with
  | Pwild -> fprintf fmt "_"
  | Pvar v -> print_vs fmt v
  | Pas (p,v) ->
      fprintf fmt "(%a as %a)" (print_pat info) p print_vs v
  | Por (p,q) ->
      fprintf fmt "(%a|%a)" (print_pat info) p (print_pat info) q
  | Papp (cs,pl) when is_fs_tuple cs ->
      fprintf fmt "%a" (print_paren_r (print_pat info)) pl
  | Papp (cs,pl) ->
      begin match query_syntax info.info_syn cs.ls_name with
        | Some s -> syntax_arguments s (print_pat info) fmt pl
        | _ when pl = [] -> (print_ls_real info) fmt cs
        | _ -> fprintf fmt "(%a %a)"
          (print_ls_real info) cs (print_list space (print_pat info)) pl
      end

let print_vsty_nopar info fmt v =
  fprintf fmt "%a:%a" print_vs v (print_ty info) v.vs_ty

let print_vsty info fmt v =
  fprintf fmt "(%a)" (print_vsty_nopar info) v

let print_binop fmt = function
  | Tand -> fprintf fmt "/\\"
  | Tor -> fprintf fmt "\\/"
  | Timplies -> fprintf fmt "->"
  | Tiff -> fprintf fmt "<->"

(* unused
let print_label fmt (l,_) = fprintf fmt "(*%s*)" l
*)

let protect_on x s = if x then "(" ^^ s ^^ ")" else s

let rec print_term info fmt t = print_lrterm false false info fmt t
and     print_fmla info fmt f = print_lrfmla false false info fmt f
and print_opl_term info fmt t = print_lrterm true  false info fmt t
and print_opl_fmla info fmt f = print_lrfmla true  false info fmt f
(* unused
and print_opr_term info fmt t = print_lrterm false true  info fmt t
*)
and print_opr_fmla info fmt f = print_lrfmla false true  info fmt f

and print_lrterm opl opr info fmt t = match t.t_label with
  | _ -> print_tnode opl opr info fmt t
(*
  | [] -> print_tnode opl opr info fmt t
  | ll -> fprintf fmt "(%a %a)"
      (print_list space print_label) ll (print_tnode false false info) t
*)

and print_lrfmla opl opr info fmt f = match f.t_label with
  | _ -> print_fnode opl opr info fmt f
(*
  | [] -> print_fnode opl opr info fmt f
  | ll -> fprintf fmt "(%a %a)"
      (print_list space print_label) ll (print_fnode false false info) f
*)

and print_tnode opl opr info fmt t = match t.t_node with
  | Tvar v ->
      print_vs fmt v
  | Tconst c ->
      let number_format = {
          Number.long_int_support = true;
          Number.extra_leading_zeros_support = true;
          Number.dec_int_support = Number.Number_custom "%s%%Z";
          Number.hex_int_support = Number.Number_unsupported;
          Number.oct_int_support = Number.Number_unsupported;
          Number.bin_int_support = Number.Number_unsupported;
          Number.def_int_support = Number.Number_unsupported;
          Number.dec_real_support = Number.Number_unsupported;
          Number.hex_real_support = Number.Number_unsupported;
          Number.frac_real_support = Number.Number_custom
            (Number.PrintFracReal ("%s%%R", "(%s * %s)%%R", "(%s / %s)%%R"));
          Number.def_real_support = Number.Number_unsupported;
        } in
      Number.print number_format fmt c
  | Tif (f,t1,t2) ->
      fprintf fmt (protect_on opr "if %a@ then %a@ else %a")
        (print_fmla info) f (print_term info) t1 (print_opl_term info) t2
  | Tlet (t1,tb) ->
      let v,t2 = t_open_bound tb in
      fprintf fmt (protect_on opr "let %a :=@ %a in@ %a")
        print_vs v (print_opl_term info) t1 (print_opl_term info) t2;
      forget_var v
  | Tcase (t,bl) ->
      fprintf fmt "match %a with@\n@[<hov>%a@]@\nend"
        (print_term info) t
        (print_list newline (print_tbranch info)) bl
  | Teps fb ->
      let v,f = t_open_bound fb in
      fprintf fmt (protect_on opr "epsilon %a.@ %a")
        (print_vsty info) v (print_opl_fmla info) f;
      forget_var v
  | Tapp (fs,[]) when is_fs_tuple fs ->
      fprintf fmt "tt"
  | Tapp (fs,pl) when is_fs_tuple fs ->
      fprintf fmt "%a" (print_paren_r (print_term info)) pl
  | Tapp (fs, tl) ->
    begin match query_syntax info.info_syn fs.ls_name with
      | Some s ->
          syntax_arguments s (print_term info) fmt tl
      | _ -> if unambig_fs fs
          then
            if tl = [] then fprintf fmt "%a" (print_ls_real info) fs
            else fprintf fmt "(%a %a)" (print_ls_real info) fs
              (print_list space (print_term info)) tl
          else fprintf fmt (protect_on opl "(%a %a:%a)") (print_ls_real info) fs
            (print_list space (print_term info)) tl (print_ty info) (t_type t)
    end
  | Tquant _ | Tbinop _ | Tnot _ | Ttrue | Tfalse -> raise (TermExpected t)

and print_fnode opl opr info fmt f = match f.t_node with
  | Tquant (Tforall,fq) ->
      let vl,_tl,f = t_open_quant fq in
      fprintf fmt (protect_on opr "forall %a,@ %a")
        (print_list space (print_vsty info)) vl
        (* (print_tl info) tl *) (print_fmla info) f;
      List.iter forget_var vl
  | Tquant (Texists,fq) ->
      let vl,_tl,f = t_open_quant fq in
      let rec aux fmt vl =
        match vl with
          | [] -> print_fmla info fmt f
          | v::vr ->
              fprintf fmt (protect_on opr "exists %a,@ %a")
                (print_vsty_nopar info) v
                aux vr
      in
      aux fmt vl;
      List.iter forget_var vl
  | Ttrue ->
      fprintf fmt "True"
  | Tfalse ->
      fprintf fmt "False"
  | Tbinop (b,f1,f2) ->
      fprintf fmt (protect_on (opl || opr) "%a %a@ %a")
        (print_opr_fmla info) f1 print_binop b (print_opl_fmla info) f2
  | Tnot f ->
      fprintf fmt (protect_on opr "~ %a") (print_opl_fmla info) f
  | Tlet (t,f) ->
      let v,f = t_open_bound f in
      fprintf fmt (protect_on opr "let %a :=@ %a in@ %a")
        print_vs v (print_opl_term info) t (print_opl_fmla info) f;
      forget_var v
  | Tcase (t,bl) ->
      fprintf fmt "match %a with@\n@[<hov>%a@]@\nend"
        (print_term info) t
        (print_list newline (print_fbranch info)) bl
  | Tif (f1,f2,f3) ->
      fprintf fmt (protect_on opr "if %a@ then %a@ else %a")
        (print_fmla info) f1 (print_fmla info) f2 (print_opl_fmla info) f3
  | Tapp (ps, tl) ->
    begin match query_syntax info.info_syn ps.ls_name with
      | Some s -> syntax_arguments s (print_term info) fmt tl
      | _ -> fprintf fmt "(%a%a)" (print_ls_real info) ps
          (print_list_pre space (print_term info)) tl
    end
  | Tvar _ | Tconst _ | Teps _ -> raise (FmlaExpected f)

and print_tbranch info fmt br =
  let p,t = t_open_branch br in
  fprintf fmt "@[<hov 4>| %a =>@ %a@]"
    (print_pat info) p (print_term info) t;
  Svs.iter forget_var p.pat_vars

and print_fbranch info fmt br =
  let p,f = t_open_branch br in
  fprintf fmt "@[<hov 4>| %a =>@ %a@]"
    (print_pat info) p (print_fmla info) f;
  Svs.iter forget_var p.pat_vars

let print_expr info fmt =
  TermTF.t_select (print_term info fmt) (print_fmla info fmt)

(** Declarations *)

let print_constr info ts fmt (cs,_) =
  fprintf fmt "@[<hov 4>| %a : %a%a%a@]" print_ls cs
    (print_arrow_list (print_ty info)) cs.ls_args
    print_ts ts (print_list_pre space print_tv) ts.ts_args

(*

  copy of old user scripts

*)

type content_type =
  Notation | (*Gallina |*) Vernacular

type statement =
  | Info  of string  (* name *)
  | Axiom of string (* name *)
  | Query of string * content_type * string (* name and content *)
  | Other of string (* content *)

exception StringValue of string

let read_generated_name =
  let def = Str.regexp "\\(Definition\\|Fixpoint\\|Inductive\\|CoInductive\\)[ ]+\\([^ :(.]+\\)" in
  fun ch ->
  try
    while true do
      let s = input_line ch in
      if Str.string_match def s 0 then
        raise (StringValue (Str.matched_group 2 s))
    done;
    assert false
  with StringValue name -> name

(** no nested comment *)
let read_comment =
  let start_comment = Str.regexp "(\\*[ ]+\\([^ :]+\\)" in
  let end_comment = Str.regexp ".*\\*)" in
  fun ch ->
    let line = ref "" in
    (** look for "( * name" *)
    let name =
      try
        while true do
          let s = input_line ch in
          if Str.string_match start_comment s 0 then begin
            line := s;
            raise (StringValue (Str.matched_group 1 s))
          end
        done;
        assert false
      with StringValue name -> name in
    (** look for end of comment *)
    while not (Str.string_match end_comment (!line) 0) do
      line := input_line ch
    done;
    name

let read_until re s i ch =
  if not (Str.string_match re s i) then
    while not (Str.string_match re (input_line ch) 0) do () done

let read_old_proof =
  let def = Str.regexp "\\(Definition\\|Notation\\|Lemma\\|Theorem\\|Variable\\|Hypothesis\\)[ ]+\\([^ :(.]+\\)" in
  let def_end = Str.regexp ".*[.]$" in
  let old_intros = Str.regexp "^ *([*] Why3 intros " in
  let old_end = Str.regexp ".*[*])" in
  let qed = Str.regexp "\\(Qed\\|Defined\\|Save\\|Admitted\\)[.]" in
  fun ch ->
  try
    let start = ref (pos_in ch) in
    let s = input_line ch in
    if not (Str.string_match def s 0) then raise (StringValue s);
    let kind = Str.matched_group 1 s in
    let name = Str.matched_group 2 s in
    read_until def_end s (Str.match_end ()) ch;
    match kind with
    | "Variable" | "Hypothesis" -> Axiom name
    | _  ->
      let k =
        if kind = "Notation" then Notation
        else begin
          start := pos_in ch;
          let s = input_line ch in
          if Str.string_match old_intros s 0 then begin
            read_until old_end s (Str.match_end ()) ch;
            start := pos_in ch;
            read_until qed (input_line ch) 0 ch
          end else
            read_until qed s 0 ch;
          Vernacular
        end in
      let len = pos_in ch - !start in
      let s = String.create len in
      seek_in ch !start;
      really_input ch s 0 len;
      Query (name, k, s)
  with StringValue s -> Other s

(* Load old-style proofs where users were confined to a few sections. *)
let read_deprecated_script ch in_context =
  let sc = ref [] in
  let context = ref in_context in
  try
    while true do
      let pos = pos_in ch in
      let s = input_line ch in
      if !context then
        if s = "(* DO NOT EDIT BELOW *)" then context := false else
        sc := Other s :: !sc
      else if s <> "" then begin
        seek_in ch pos;
        sc := read_old_proof ch :: Other "" :: !sc;
        raise End_of_file
      end
    done;
    assert false
  with
  | End_of_file -> !sc

let read_old_script =
  let axm = Str.regexp "\\(Axiom\\|Parameter\\)[ ]+\\([^ :(.]+\\)" in
  fun ch ->
  let skip_to_empty = ref true in
  let last_empty_line = ref 0 in
  let sc = ref [] in
  try
    while true do
      let s = input_line ch in
      if s = "" then last_empty_line := pos_in ch;
      if !skip_to_empty then (if s = "" then skip_to_empty := false) else
      if s = "(* Why3 comment *)" then
        (let name = read_comment ch in sc := Info name :: !sc;
         skip_to_empty := true) else
      if s = "(* Why3 assumption *)" then
        (let name = read_generated_name ch in sc := Axiom name :: !sc;
        skip_to_empty := true) else
      if Str.string_match axm s 0 then
        (let name = Str.matched_group 2 s in sc := Axiom name :: !sc;
        skip_to_empty := true) else
      if s = "(* Why3 goal *)" then
        (sc := read_old_proof ch :: !sc; skip_to_empty := true) else
      if s = "(* YOU MAY EDIT THE CONTEXT BELOW *)" then
        (sc := read_deprecated_script ch true; raise End_of_file) else
      if s = "(* YOU MAY EDIT THE PROOF BELOW *)" then
        (seek_in ch !last_empty_line;
        sc := read_deprecated_script ch false;
        raise End_of_file) else
      sc := Other s :: !sc
    done;
    assert false
  with
  | End_of_file ->
    let rec rmv = function
      | Other "" :: t -> rmv t
      | l -> l in
    List.rev (rmv !sc)

(* Output all the Other entries of the script that occur before the
   location of name. Modify the script by removing the name entry and all
   these outputs. Return the user content. *)
let output_till_statement fmt script name =
  let print i =
    let rec aux acc = function
      | h :: l when h == i ->
        let l = match l with
          | Other "" :: l -> l
          | _ -> l in
        script := List.rev_append acc l
      | Other o :: l -> fprintf fmt "%s@\n" o; aux acc l
      | h :: l -> aux (h :: acc) l
      | [] -> assert false in
    aux [] !script in
  let rec find = function
    | Info n as o :: _ when n = name -> print o; Some o
    | Axiom n as o :: _ when n = name -> print o; Some o
    | Query (n,_,_) as o :: _ when n = name -> print o; Some o
    | [] -> None
    | _ :: t -> find t in
  find !script

let output_remaining fmt script =
  List.iter (function
    | Info _ | Axiom _ -> ()
    | Query (n,_,c) -> fprintf fmt "(* Unused content named %s@\n%s *)@\n" n c
    | Other c -> fprintf fmt "%s@\n" c) script

let rec intros_hyp n fmt f =
  match f.t_node with
    | Tbinop(Tand,f1,f2) ->
      fprintf fmt "(";
      let m = intros_hyp n fmt f1 in
      fprintf fmt ",";
      let k = intros_hyp m fmt f2 in
      fprintf fmt ")";
      k
    | Tquant(Texists,fq) ->
      let vsl,_trl,f = t_open_quant fq in
      let rec aux n vsl =
        match vsl with
          | [] -> intros_hyp n fmt f
          | v::l ->
            fprintf fmt "(%a," print_vs v;
            let m = aux n l in
            fprintf fmt ")";
            m
      in
      let m = aux n vsl in
      List.iter forget_var vsl;
      m
    | _ ->
      fprintf fmt "h%d" n;
      n+1

let rec do_intros n fmt fmla =
  match fmla.t_node with
    | Tlet(_,fb) ->
      let vs,f = t_open_bound fb in
      fprintf fmt "@ %a" print_vs vs;
      do_intros n fmt f;
      forget_var vs
    | Tquant(Tforall,fq) ->
      let vsl,_trl,f = t_open_quant fq in
      List.iter
        (fun v -> fprintf fmt "@ %a" print_vs v) vsl;
      do_intros n fmt f;
      List.iter forget_var vsl
    | Tbinop(Timplies, f1, f2) ->
      fprintf fmt "@ ";
      let m = intros_hyp n fmt f1 in
      do_intros m fmt f2
    | _ -> ()

let intros_params fmt params =
  Stv.iter
    (fun tv ->
      let n = id_unique iprinter tv.tv_name in
      fprintf fmt "@ %s %s_WT" n n)
    params

let need_intros params fmla =
  not (Stv.is_empty params) ||
  match fmla.t_node with
  | Tlet _
  | Tquant(Tforall,_)
  | Tbinop(Timplies, _, _) -> true
  | _ -> false

let intros fmt params fmla =
  fprintf fmt "@[intros%a%a.@]" intros_params params (do_intros 1) fmla

let print_empty_proof fmt def =
  match def with
    | Some (params,fmla) ->
      if need_intros params fmla then intros fmt params fmla;
      fprintf fmt "@\n@\n";
      fprintf fmt "Qed.@\n"
    | None ->
      fprintf fmt "@\n";
      fprintf fmt "Defined.@\n"

let print_previous_proof def info fmt previous =
  match previous with
  | None ->
    print_empty_proof fmt def
  | Some (Query (_,Vernacular,c)) ->
    begin match def with
    | Some (p, f) when not info.realization && need_intros p f ->
        fprintf fmt "@[(* Why3 %a *)@]@\n" (fun fmt f -> intros fmt p f) f
    | _ -> ()
    end;
    fprintf fmt "%s" c
  | Some (Query (_,Notation,_))
  | Some (Axiom _) | Some (Other _) | Some (Info _) ->
    assert false

let print_type_decl ~prev info fmt ts =
  if is_ts_tuple ts then () else
  match ts.ts_def with
    | None ->
      if info.realization then
        match prev with
        | Some (Query (_,Notation,c)) ->
          fprintf fmt "(* Why3 goal *)@\n%s@\n" c
        | Some (Axiom _) ->
          fprintf fmt "(* Why3 goal *)@\n@[<hov 2>Variable %a : %aType.@]@\n@[<hov 2>Hypothesis %a_WhyType : %aWhyType %a.@]@\nExisting Instance %a_WhyType.@\n@\n"
            print_ts ts print_params_list ts.ts_args
            print_ts ts print_params_list ts.ts_args print_ts_tv ts
            print_ts ts
        | _ ->
          fprintf fmt "(* Why3 goal *)@\n@[<hov 2>Definition %a : %aType.@]@\n%a@\n"
            print_ts ts print_params_list ts.ts_args
            (print_previous_proof None info) prev
      else
        fprintf fmt "@[<hov 2>Axiom %a : %aType.@]@\n@[<hov 2>Parameter %a_WhyType : %aWhyType %a.@]@\nExisting Instance %a_WhyType.@\n@\n"
          print_ts ts print_params_list ts.ts_args
          print_ts ts print_params_list ts.ts_args print_ts_tv ts
          print_ts ts
    | Some ty ->
      fprintf fmt "(* Why3 assumption *)@\n@[<hov 2>Definition %a%a :=@ %a.@]@\n@\n"
        print_ts ts (print_list_pre space print_tv_binder) ts.ts_args
        (print_ty info) ty

let print_type_decl ~prev info fmt ts =
  if not (Mid.mem ts.ts_name info.info_syn) then
    (print_type_decl ~prev info fmt ts; forget_tvs ())

let print_data_decl ~first info fmt ts csl =
  let name = id_unique iprinter ts.ts_name in
  if first then
    fprintf fmt "(* Why3 assumption *)@\n@[<hov 2>Inductive"
  else fprintf fmt "@\nwith";
  fprintf fmt " %s%a :=@\n@[<hov>%a@]"
    name (print_list_pre space print_tv_binder) ts.ts_args
    (print_list newline (print_constr info ts)) csl;
  name

let print_data_whytype_and_implicits fmt (name,ts,csl) =
  fprintf fmt "@[<hov 2>Axiom %s_WhyType : %aWhyType %a.@]@\nExisting Instance %s_WhyType.@\n"
    name print_params_list ts.ts_args print_ts_tv ts name;
  List.iter
    (fun (cs,_) ->
      let _, _, all_ty_params = ls_ty_vars cs in
      if not (Stv.is_empty all_ty_params) then
        let print fmt tv = fprintf fmt "[%a]@ [%a_WT]"
          (print_tv ~whytypes:false) tv (print_tv ~whytypes:false) tv
        in
        fprintf fmt "@[<hov 2>Implicit Arguments %a@ [%a].@]@\n"
          print_ls cs
          (print_list space print) ts.ts_args)
    csl;
  fprintf fmt "@\n"

let print_data_decls info fmt tl =
  let none,d =
    List.fold_left
      (fun ((first,l) as acc) (ts,csl) ->
        if is_ts_tuple ts || Mid.mem ts.ts_name info.info_syn
        then acc else
        let name = print_data_decl info ~first fmt ts csl in
        forget_tvs ();
        (false,(name,ts,csl)::l))
      (true,[]) tl
  in
  if none then () else
    begin
      fprintf fmt ".@]@\n";
      List.iter (print_data_whytype_and_implicits fmt) d
    end

let print_ls_type info fmt = function
  | None -> fprintf fmt "Prop"
  | Some ty -> print_ty info fmt ty

let print_param_decl ~prev info fmt ls =
  let _, _, all_ty_params = ls_ty_vars ls in
  if info.realization then
    match prev with
    | Some (Query (_,Notation,c)) ->
      fprintf fmt "(* Why3 goal *)@\n%s@\n" c
    | Some (Axiom _) ->
      fprintf fmt "(* Why3 goal *)@\n@[<hov 2>Variable %a: %a%a%a.@]@\n@\n"
        print_ls ls print_params all_ty_params
        (print_arrow_list (print_ty info)) ls.ls_args
        (print_ls_type info) ls.ls_value
    | (* Some Info *) _ when Mid.mem ls.ls_name info.info_syn ->
      let vl =
        List.map (fun ty -> create_vsymbol (id_fresh "x") ty) ls.ls_args in
      let e = Term.t_app ls (List.map Term.t_var vl) ls.ls_value in
      fprintf fmt
        "(* Why3 comment *)@\n\
         (* %a is replaced with %a by the coq driver *)@\n@\n"
        print_ls ls
        (* print_ne_params all_ty_params *)
        (* (print_space_list (print_vsty info)) vl *)
        (* (print_ls_type info) ls.ls_value *)
        (print_expr info) e;
      List.iter forget_var vl
    | _ ->
      fprintf fmt "(* Why3 goal *)@\n@[<hov 2>Definition %a: %a%a%a.@]@\n%a@\n"
        print_ls ls print_params all_ty_params
        (print_arrow_list (print_ty info)) ls.ls_args
        (print_ls_type info) ls.ls_value
        (print_previous_proof None info) prev
  else
    fprintf fmt "@[<hov 2>Parameter %a: %a%a%a.@]@\n@\n"
      print_ls ls print_params all_ty_params
      (print_arrow_list (print_ty info)) ls.ls_args
      (print_ls_type info) ls.ls_value

let print_param_decl ~prev info fmt ls =
  if info.realization || not (Mid.mem ls.ls_name info.info_syn) then
    (print_param_decl ~prev info fmt ls; forget_tvs ())

let print_logic_decl info fmt (ls,ld) =
  let _, _, all_ty_params = ls_ty_vars ls in
  let vl,e = open_ls_defn ld in
  fprintf fmt "(* Why3 assumption *)@\n@[<hov 2>Definition %a%a%a: %a :=@ %a.@]@\n"
    print_ls ls
    print_ne_params all_ty_params
    (print_list_pre space (print_vsty info)) vl
    (print_ls_type info) ls.ls_value
    (print_expr info) e;
  List.iter forget_var vl;
  fprintf fmt "@\n"

let print_equivalence_lemma ~prev info fmt name (ls,ld) =
  let _, _, all_ty_params = ls_ty_vars ls in
  let def_formula = ls_defn_axiom ld in
  fprintf fmt
    "(* Why3 goal *)@\n@[<hov 2>Lemma %s %a:@ %a.@]@\n"
    name
    print_ne_params all_ty_params
    (print_expr info) def_formula;
  fprintf fmt "%a@\n"
    (print_previous_proof (Some (all_ty_params,def_formula)) info) prev

let print_equivalence_lemma ~old info fmt ((ls,_) as d) =
  if info.realization && (Mid.mem ls.ls_name info.info_syn) then
    let name = Ident.string_unique iprinter
      ((id_unique iprinter ls.ls_name)^"_def") in
    let prev = output_till_statement fmt old name in
    (print_equivalence_lemma ~prev info fmt name d; forget_tvs ())

let print_logic_decl ~old info fmt d =
  (** During realization the definition of a "builtin" symbol is
      printed and an equivalence lemma with associated coq function is
      requested *)
  if not (Mid.mem (fst d).ls_name info.info_syn) then
    (print_logic_decl info fmt d; forget_tvs ())
  else if info.realization then
    print_equivalence_lemma ~old info fmt d

let print_recursive_decl info fmt (ls,ld) =
  let _, _, all_ty_params = ls_ty_vars ls in
  let i = match Decl.ls_defn_decrease ld with
    | [i] -> i | _ -> assert false in
  let vl,e = open_ls_defn ld in
  fprintf fmt "%a%a%a {struct %a}: %a :=@ %a@]"
    print_ls ls
    print_ne_params all_ty_params
    (print_list_pre space (print_vsty info)) vl
    print_vs (List.nth vl i)
    (print_ls_type info) ls.ls_value
    (print_expr info) e;
  List.iter forget_var vl

let print_recursive_decl ~old info fmt dl =
  let dl_syn, dl_no_syn =
    List.partition (fun (ls,_) ->
      info.realization && (Mid.mem ls.ls_name info.info_syn)) dl in
  if dl_no_syn <> [] then begin
    fprintf fmt "(* Why3 assumption *)@\n";
    print_list_delim
      ~start:(fun fmt () -> fprintf fmt "@[<hov 2>Fixpoint ")
      ~stop:(fun fmt () -> fprintf fmt ".@]@\n")
      ~sep:(fun fmt () -> fprintf fmt "@]@\n@[<hov 2>with ")
      (fun fmt d -> print_recursive_decl info fmt d; forget_tvs ())
      fmt dl_no_syn;
    fprintf fmt "@\n";
  end;
  List.iter (print_equivalence_lemma ~old info fmt) dl_syn

let print_ind info fmt (pr,f) =
  fprintf fmt "@[<hov 4>| %a : %a@]" print_pr pr (print_fmla info) f

let print_ind_decl info fmt ps bl =
  let _, _, all_ty_params = ls_ty_vars ps in
  lsymbols_under_definition := Sls.add ps Sls.empty;
  fprintf fmt " %a %a: %aProp :=@ @[<hov>%a@]"
    print_ls ps print_implicit_params all_ty_params
    (print_arrow_list (print_ty info)) ps.ls_args
    (print_list newline (print_ind info)) bl;
  lsymbols_under_definition := Sls.empty

let print_ind_decls info s fmt tl =
  let none =
    List.fold_left (fun first (ps,bl) ->
      if Mid.mem ps.ls_name info.info_syn then first
      else begin
        if first then
          fprintf fmt "(* Why3 assumption *)@\n@[<hov 2>%s"
            (match s with Ind -> "Inductive" | Coind -> "CoInductive")
          else fprintf fmt "@\nwith";
        print_ind_decl info fmt ps bl;
        forget_tvs ();
        false
      end) true tl in
  if not none then fprintf fmt ".@]@\n@\n"

let print_prop_decl ~prev info fmt (k,pr,f) =
  ignore prev;
  let params = t_ty_freevars Stv.empty f in
  let stt = match k with
    | Paxiom when info.realization -> "Lemma"
    | Paxiom -> ""
    | Plemma -> "Lemma"
    | Pgoal -> "Theorem"
    | Pskip -> assert false (* impossible *)
  in
  if stt <> "" then
    match prev with
    | Some (Axiom _) when stt = "Lemma" ->
      fprintf fmt "(* Why3 goal *)@\n@[<hov 2>Hypothesis %a : %a%a.@]@\n@\n"
        print_pr pr print_params params
        (print_fmla info) f
    | _ ->
      fprintf fmt "(* Why3 goal *)@\n@[<hov 2>%s %a : %a%a.@]@\n%a@\n"
        stt print_pr pr print_params params
        (print_fmla info) f
        (print_previous_proof (Some (params,f)) info) prev
  else
    fprintf fmt "@[<hov 2>Axiom %a : %a%a.@]@\n@\n"
      print_pr pr print_params params
      (print_fmla info) f;
  forget_tvs ()

let print_decl ~old info fmt d =
  let name =
    match d.d_node with
    | Dtype ts
    | Ddata ((ts, _)::_) -> id_unique iprinter ts.ts_name
    | Dparam ls
    | Dlogic ((ls,_)::_)
    | Dind (_, (ls,_)::_) -> id_unique iprinter ls.ls_name
    | Dprop (_,pr,_) -> id_unique iprinter pr.pr_name
    | Ddata []
    | Dlogic []
    | Dind (_, []) -> assert false in
  let prev = output_till_statement fmt old name in
  match d.d_node with
  | Dtype ts ->
      print_type_decl ~prev info fmt ts
  | Ddata tl -> print_data_decls info fmt tl
  | Dparam ls ->
      print_param_decl ~prev info fmt ls
  | Dlogic [s,_ as ld] when not (Sid.mem s.ls_name d.d_syms) ->
      print_logic_decl ~old info fmt ld
  | Dlogic ll ->
      print_recursive_decl ~old info fmt ll
  | Dind (s, il) ->
      print_ind_decls info s fmt il
  | Dprop (_,pr,_) when not info.realization && Mid.mem pr.pr_name info.info_syn ->
      ()
  | Dprop pr ->
      print_prop_decl ~prev info fmt pr

let print_decls ~old info fmt dl =
  fprintf fmt "@\n@[<hov>%a@\n@]" (print_list nothing (print_decl ~old info)) dl

let print_task printer_args realize ?old fmt task =
  (* eprintf "Task:%a@.@." Pretty.print_task task; *)
  forget_all ();
  print_prelude fmt printer_args.prelude;
<<<<<<< HEAD
  print_th_prelude task fmt printer_args.prelude_map;
=======
  print_th_prelude task fmt printer_args.th_prelude;
>>>>>>> 725550da
  (* find theories that are both used and realized from metas *)
  let realized_theories =
    Task.on_meta meta_realized_theory (fun mid args ->
      match args with
      | [Theory.MAstr s1; Theory.MAstr s2] ->
        (* TODO: do not split string; in fact, do not even use a string argument *)
        let f,id =
          let l = Strings.rev_split s1 '.' in
          List.rev (List.tl l), List.hd l in
        let th = Env.find_theory printer_args.env f id in
        Mid.add th.Theory.th_name (th, if s2 = "" then s1 else s2) mid
      | _ -> assert false
    ) Mid.empty task in
  (* 2 cases: goal is clone T with [] or goal is a real goal *)
  let realized_theories =
    match task with
    | None -> assert false
    | Some { Task.task_decl = { Theory.td_node = Theory.Clone (th,_) }} ->
      Sid.iter (fun id -> ignore (id_unique iprinter id)) th.Theory.th_local;
      Mid.remove th.Theory.th_name realized_theories
    | _ -> realized_theories in
  let realized_theories' =
    Mid.map (fun (th,s) -> fprintf fmt "Require %s.@\n" s; th) realized_theories in
  let realized_symbols = Task.used_symbols realized_theories' in
  let local_decls = Task.local_decls task realized_symbols in
  (* eprintf "local_decls:%i@." (List.length local_decls); *)
  (* associate a special printer to each symbol in a realized theory *)
  let symbol_printers =
    let printers =
      Mid.map (fun th ->
        let pr = fresh_printer () in
        Sid.iter (fun id -> ignore (id_unique pr id)) th.Theory.th_local;
        pr
      ) realized_theories' in
    Mid.map (fun th ->
      (snd (Mid.find th.Theory.th_name realized_theories),
       Mid.find th.Theory.th_name printers)
    ) realized_symbols in
  let info = {
    info_syn = get_syntax_map task;
    symbol_printers = symbol_printers;
    realization = realize;
  }
  in
  let old = ref (match old with
    | None -> []
    | Some ch -> read_old_script ch) in
  print_decls ~old info fmt local_decls;
  output_remaining fmt !old

let print_task_full args ?old fmt task =
  print_task args false ?old fmt task

let print_task_real args ?old fmt task =
  print_task args true  ?old fmt task

let () = register_printer "coq" print_task_full
  ~desc:"Printer@ for@ the@ Coq@ proof@ assistant@ \
         (without@ realization@ capabilities)."
let () = register_printer "coq-realize" print_task_real
  ~desc:"Printer@ for@ the@ Coq@ proof@ assistant@ \
         (with@ realization@ capabilities)."

(* specific printer for realization of theories *)
(* OBSOLETE

open Theory

let print_tdecl ~old info fmt d = match d.td_node with
  | Decl d ->
      print_decl ~old info fmt d
  | Use t ->
      fprintf fmt "Require %s.@\n@\n"
        (id_unique iprinter t.th_name)
  | Meta _ -> assert false (* TODO ? *)
  | Clone _ -> assert false (* TODO *)

let print_tdecls ~old info fmt dl =
  fprintf fmt "@[<hov>%a@\n@]"
    (print_list nothing (print_tdecl ~old info)) dl

let print_theory _env pr thpr ?old fmt th =
  forget_all ();
  print_prelude fmt pr;
  print_prelude_for_theory th fmt thpr;
  let info = {
    info_syn = (Mid.empty : string Ident.Mid.t)
      (* get_syntax_map_of_theory th*);
    realization = true;
  }
  in
  let old = match old with
    | None -> None
    | Some ch -> Some(ref NoWhere,ch)
  in
  print_tdecls ~old info fmt th.th_decls;
  produce_remaining_contexts_and_proofs ~old fmt

*)

(*
Local Variables:
compile-command: "unset LANG; make -C ../.. "
End:
*)<|MERGE_RESOLUTION|>--- conflicted
+++ resolved
@@ -966,11 +966,7 @@
   (* eprintf "Task:%a@.@." Pretty.print_task task; *)
   forget_all ();
   print_prelude fmt printer_args.prelude;
-<<<<<<< HEAD
-  print_th_prelude task fmt printer_args.prelude_map;
-=======
   print_th_prelude task fmt printer_args.th_prelude;
->>>>>>> 725550da
   (* find theories that are both used and realized from metas *)
   let realized_theories =
     Task.on_meta meta_realized_theory (fun mid args ->
