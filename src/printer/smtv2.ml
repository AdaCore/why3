(********************************************************************)
(*                                                                  *)
(*  The Why3 Verification Platform   /   The Why3 Development Team  *)
(*  Copyright 2010-2017   --   INRIA - CNRS - Paris-Sud University  *)
(*                                                                  *)
(*  This software is distributed under the terms of the GNU Lesser  *)
(*  General Public License version 2.1, with the special exception  *)
(*  on linking described in file LICENSE.                           *)
(*                                                                  *)
(********************************************************************)

(** SMT v2 printer with some extensions *)

open Format
open Pp
open Ident
open Ty
open Term
open Decl
open Printer
open Cntexmp_printer

let debug = Debug.register_info_flag "smtv2_printer"
  ~desc:"Print@ debugging@ messages@ about@ printing@ \
         the@ input@ of@ smtv2."

(** SMTLIB tokens taken from CVC4: src/parser/smt2/{Smt2.g,smt2.cpp} *)
let ident_printer () =
  let bls = (*["and";" benchmark";" distinct";"exists";"false";"flet";"forall";
     "if then else";"iff";"implies";"ite";"let";"logic";"not";"or";
     "sat";"theory";"true";"unknown";"unsat";"xor";
     "assumption";"axioms";"definition";"extensions";"formula";
     "funs";"extrafuns";"extrasorts";"extrapreds";"language";
     "notes";"preds";"sorts";"status";"theory";"Int";"Real";"Bool";
     "Array";"U";"select";"store"]*)
    (* smtlib2 V2 p71 *)
    [(* Base SMT-LIB tokens *)
      "assert"; "check-sat"; "declare-fun"; "declare-sort"; "define-fun";
      "define-sort"; "get-value"; "get-assignment"; "get-assertions";
      "get-proof"; "get-unsat-core"; "exit"; "ite"; "let"; "!"; "_";
      "set-logic"; "set-info"; "get-info"; "set-option"; "get-option";
      "push"; "pop"; "as";

      (* extended commands *)
      "declare-datatypes"; "get-model"; "echo"; "assert-rewrite";
      "assert-reduction"; "assert-propagation"; "declare-sorts";
      "declare-funs"; "declare-preds"; "define"; "declare-const";
      "simplify";

      (* attributes *)

      (* operators, including theory symbols *)
      "and"; "distinct"; "exists"; "forall"; "is_int"; "not"; "or"; "select";
      "store"; "to_int"; "to_real"; "xor";

      "div"; "mod";

      "concat"; "bvnot"; "bvand"; "bvor"; "bvneg"; "bvadd"; "bvmul"; "bvudiv";
      "bvurem"; "bvshl"; "bvlshr"; "bvult"; "bvnand"; "bvnor"; "bvxor";
      "bvcomp"; "bvsub"; "bvsdiv"; "bvsrem"; "bvsmod"; "bvashr"; "bvule";
      "bvugt"; "bvuge"; "bvslt"; "bvsle"; "bvsgt"; "bvsge"; "rotate_left";
      "rotate_right"; "bvredor"; "bvredand";

      "cos"; "sin"; "tan"; "atan"; "pi";

      (** the new floating point theory - updated to the 2014-05-27 standard *)
      "FloatingPoint"; "fp";
      "Float16"; "Float32"; "Float64"; "Float128";
      "RoundingMode";
      "roundNearestTiesToEven"; "RNE";
      "roundNearestTiesToAway"; "RNA";
      "roundTowardPositive";    "RTP";
      "roundTowardNegative";    "RTN";
      "roundTowardZero";        "RTZ";
      "NaN"; "+oo"; "-oo"; "+zero"; "-zero";
      "fp.abs"; "fp.neg"; "fp.add"; "fp.sub"; "fp.mul"; "fp.div";
      "fp.fma"; "fp.sqrt"; "fp.rem"; "fp.roundToIntegral"; "fp.min"; "fp.max";
      "fp.leq"; "fp.lt"; "fp.geq"; "fp.gt"; "fp.eq";
      "fp.isNormal"; "fp.isSubnormal"; "fp.isZero";
      "fp.isInfinite"; "fp.isNaN";
      "fp.isNegative"; "fp.isPositive";
      "to_fp"; "to_fp_unsigned";
      "fp.to_ubv"; "fp.to_sbv"; "fp.to_real";

      (** the new proposed string theory *)
      "String";
      "str.++"; "str.len"; "str.substr"; "str.contains"; "str.at";
      "str.indexof"; "str.prefixof"; "str.suffixof"; "int.to.str";
      "str.to.int"; "u16.to.str"; "str.to.u16"; "u32.to.str"; "str.to.u32";
      "str.in.re"; "str.to.re"; "re.++"; "re.union"; "re.inter";
      "re.*"; "re.+"; "re.opt"; "re.range"; "re.loop";

      (** the new proposed set theory *)
      "union"; "intersection"; "setminus"; "subset"; "member";
      "singleton"; "insert";

      (** built-in sorts *)
      "Bool"; "Int"; "Real"; "BitVec"; "Array";

      (** Other stuff that Why3 seems to need *)
      "DECIMAL"; "NUMERAL"; "par"; "STRING";
      "unsat";"sat";
      "true"; "false";
      "const";
      "abs";
      "BitVec"; "extract"; "bv2nat"; "nat2bv";

      (* From Z3 *)
      "map"; "bv"; "subset"; "union"; "default";

(* floats *)
      "RNE"; "RNA"; "RTP"; "RTN"; "RTZ"
      ]
  in
  let san = sanitizer char_to_alpha char_to_alnumus in
  create_ident_printer bls ~sanitizer:san

type info = {
  info_syn        : syntax_map;
  info_converters : converter_map;
  info_rliteral   : syntax_map;
  mutable info_model : S.t;
  mutable info_in_goal : bool;
  info_vc_term : vc_term_info;
  info_printer : ident_printer;
}

let debug_print_term message t =
  let form = Debug.get_debug_formatter () in
  begin
    Debug.dprintf debug message;
    if Debug.test_flag debug then
      Pretty.print_term form t;
    Debug.dprintf debug "@.";
  end

let print_ident info fmt id =
  fprintf fmt "%s" (id_unique info.info_printer id)

(** type *)
let rec print_type info fmt ty = match ty.ty_node with
  | Tyvar _ -> unsupported "smt : you must encode the polymorphism"
  | Tyapp (ts, l) ->
     begin match query_syntax info.info_syn ts.ts_name, l with
      | Some s, _ -> syntax_arguments s (print_type info) fmt l
      | None, [] -> fprintf fmt "%a" (print_ident info) ts.ts_name
      | None, _ -> fprintf fmt "(%a %a)" (print_ident info) ts.ts_name
          (print_list space (print_type info)) l
     end

let print_type info fmt ty = try print_type info fmt ty
  with Unsupported s -> raise (UnsupportedType (ty,s))

let print_type_value info fmt = function
  | None -> fprintf fmt "Bool"
  | Some ty -> print_type info fmt ty

(** var *)
let forget_var info v = forget_id info.info_printer v.vs_name

let print_var info fmt {vs_name = id} =
  let n = id_unique info.info_printer id in
  fprintf fmt "%s" n

let print_typed_var info fmt vs =
  fprintf fmt "(%a %a)" (print_var info) vs
    (print_type info) vs.vs_ty

let print_var_list info fmt vsl =
  print_list space (print_typed_var info) fmt vsl

let model_projected_label = Ident.create_label "model_projected"

let collect_model_ls info ls =
  if ls.ls_args = [] && (Slab.mem model_label ls.ls_name.id_label ||
  Slab.mem model_projected_label ls.ls_name.id_label) then
    let t = t_app ls [] ls.ls_value in
    info.info_model <-
      add_model_element
      (t_label ?loc:ls.ls_name.id_loc ls.ls_name.id_label t) info.info_model

let number_format = {
  Number.long_int_support = true;
  Number.extra_leading_zeros_support = false;
  Number.dec_int_support = Number.Number_default;
  Number.hex_int_support = Number.Number_unsupported;
  Number.oct_int_support = Number.Number_unsupported;
  Number.bin_int_support = Number.Number_unsupported;
  Number.def_int_support = Number.Number_unsupported;
  Number.dec_real_support = Number.Number_unsupported;
  Number.hex_real_support = Number.Number_unsupported;
  Number.frac_real_support = Number.Number_custom
    (Number.PrintFracReal ("%s.0", "(* %s.0 %s.0)", "(/ %s.0 %s.0)"));
  Number.def_real_support = Number.Number_unsupported;
}

(** expr *)
let rec print_term info fmt t =
  debug_print_term "Printing term: " t;

  if Slab.mem model_label t.t_label then
    info.info_model <- add_model_element t info.info_model;

  check_enter_vc_term t info.info_in_goal info.info_vc_term;

  let () = match t.t_node with
  | Tconst c ->
      let ts = match t.t_ty with
        | Some { ty_node = Tyapp (ts, []) } -> ts
        | _ -> assert false (* impossible *) in
      (* look for syntax literal ts in driver *)
      begin match query_syntax info.info_rliteral ts.ts_name, c with
        | Some st, Number.ConstInt c ->
          syntax_range_literal st fmt c
        | Some st, Number.ConstReal c ->
          let fp = match ts.ts_def with
            | Float fp -> fp
            | _ -> assert false in
          syntax_float_literal st fp fmt c
        | None, _ -> Number.print number_format fmt c
        (* TODO/FIXME: we must assert here that the type is either
            ty_int or ty_real, otherwise it makes no sense to print
            the literal. Do we ensure that preserved literal types
            are exactly those that have a dedicated syntax? *)
      end
  | Tvar v -> print_var info fmt v
  | Tapp (ls, tl) ->
    (* let's check if a converter applies *)
    begin try
      match tl with
      | [ { t_node = Tconst _} ] ->
        begin match query_converter info.info_converters ls with
        | None -> raise Exit
        | Some s -> syntax_arguments s (print_term info) fmt tl
        end
      | _ -> raise Exit
    with Exit ->
    (* non converter applies, then ... *)
    match query_syntax info.info_syn ls.ls_name with
      | Some s -> syntax_arguments_typed s (print_term info)
        (print_type info) t fmt tl
      | None -> begin match tl with (* for cvc3 wich doesn't accept (toto ) *)
          | [] ->
	    let vc_term_info = info.info_vc_term in
	    if vc_term_info.vc_inside then begin
	      match vc_term_info.vc_loc with
	      | None -> ()
	      | Some loc ->
		let labels = match vc_term_info.vc_func_name with
		  | None ->
		    ls.ls_name.id_label
		  | Some _ ->
		    model_trace_for_postcondition ~labels:ls.ls_name.id_label info.info_vc_term in
		let _t_check_pos = t_label ~loc labels t in
		(* TODO: temporarily disable collecting variables inside the term triggering VC *)
		(*info.info_model <- add_model_element t_check_pos info.info_model;*)
		()
	    end;
	    fprintf fmt "@[%a@]" (print_ident info) ls.ls_name
          | _ ->
	    fprintf fmt "@[(%a@ %a)@]"
	      (print_ident info) ls.ls_name
              (print_list space (print_term info)) tl
        end end
  | Tlet (t1, tb) ->
      let v, t2 = t_open_bound tb in
      fprintf fmt "@[(let ((%a %a))@ %a)@]" (print_var info) v
        (print_term info) t1 (print_term info) t2;
      forget_var info v
  | Tif (f1,t1,t2) ->
      fprintf fmt "@[(ite %a@ %a@ %a)@]"
        (print_fmla info) f1 (print_term info) t1 (print_term info) t2
  | Tcase(t, bl) ->
    let ty = t_type t in
    begin
      match ty.ty_node with
      | Tyapp (ts,_) when ts_equal ts ts_bool ->
        print_boolean_branches info t print_term fmt bl
      | _ ->
        match t.t_node with
        | Tvar v -> print_branches info v print_term fmt bl
        | _ ->
          let subject = create_vsymbol (id_fresh "subject") (t_type t) in
          fprintf fmt "@[(let ((%a @[%a@]))@ %a)@]"
            (print_var info) subject (print_term info) t
            (print_branches info subject print_term) bl;
          forget_var info subject
    end
  | Teps _ -> unsupportedTerm t
      "smtv2: you must eliminate epsilon"
  | Tquant _ | Tbinop _ | Tnot _ | Ttrue | Tfalse -> raise (TermExpected t)
  in

  check_exit_vc_term t info.info_in_goal info.info_vc_term;


and print_fmla info fmt f =
  debug_print_term "Printing formula: " f;
  if Slab.mem model_label f.t_label then
    info.info_model <- add_model_element f info.info_model;

  check_enter_vc_term f info.info_in_goal info.info_vc_term;

  let () = match f.t_node with
  | Tapp ({ ls_name = id }, []) ->
      print_ident info fmt id
  | Tapp (ls, tl) -> begin match query_syntax info.info_syn ls.ls_name with
      | Some s -> syntax_arguments_typed s (print_term info)
        (print_type info) f fmt tl
      | None -> begin match tl with (* for cvc3 wich doesn't accept (toto ) *)
          | [] -> print_ident info fmt ls.ls_name
          | _ -> fprintf fmt "(%a@ %a)"
              (print_ident info) ls.ls_name
              (print_list space (print_term info)) tl
        end end
  | Tquant (q, fq) ->
      let q = match q with Tforall -> "forall" | Texists -> "exists" in
      let vl, tl, f = t_open_quant fq in
      (* TODO trigger dépend des capacités du prover : 2 printers?
      smtwithtriggers/smtstrict *)
      if tl = [] then
        fprintf fmt "@[(%s@ (%a)@ %a)@]"
          q
          (print_var_list info) vl
          (print_fmla info) f
      else
        fprintf fmt "@[(%s@ (%a)@ (! %a %a))@]"
          q
          (print_var_list info) vl
          (print_fmla info) f
          (print_triggers info) tl;
      List.iter (forget_var info) vl
  | Tbinop (Tand, f1, f2) ->
      fprintf fmt "@[(and@ %a@ %a)@]" (print_fmla info) f1 (print_fmla info) f2
  | Tbinop (Tor, f1, f2) ->
      fprintf fmt "@[(or@ %a@ %a)@]" (print_fmla info) f1 (print_fmla info) f2
  | Tbinop (Timplies, f1, f2) ->
      fprintf fmt "@[(=>@ %a@ %a)@]"
        (print_fmla info) f1 (print_fmla info) f2
  | Tbinop (Tiff, f1, f2) ->
      fprintf fmt "@[(=@ %a@ %a)@]" (print_fmla info) f1 (print_fmla info) f2
  | Tnot f ->
      fprintf fmt "@[(not@ %a)@]" (print_fmla info) f
  | Ttrue ->
      fprintf fmt "true"
  | Tfalse ->
      fprintf fmt "false"
  | Tif (f1, f2, f3) ->
      fprintf fmt "@[(ite %a@ %a@ %a)@]"
        (print_fmla info) f1 (print_fmla info) f2 (print_fmla info) f3
  | Tlet (t1, tb) ->
      let v, f2 = t_open_bound tb in
      fprintf fmt "@[(let ((%a %a))@ %a)@]" (print_var info) v
        (print_term info) t1 (print_fmla info) f2;
      forget_var info v
  | Tcase(t, bl) ->
    let ty = t_type t in
    begin
      match ty.ty_node with
      | Tyapp (ts,_) when ts_equal ts ts_bool ->
        print_boolean_branches info t print_fmla fmt bl
      | _ ->
        match t.t_node with
        | Tvar v -> print_branches info v print_fmla fmt bl
        | _ ->
          let subject = create_vsymbol (id_fresh "subject") (t_type t) in
          fprintf fmt "@[(let ((%a @[%a@]))@ %a)@]"
            (print_var info) subject (print_term info) t
            (print_branches info subject print_fmla) bl;
          forget_var info subject
    end
  | Tvar _ | Tconst _ | Teps _ -> raise (FmlaExpected f) in

  check_exit_vc_term f info.info_in_goal info.info_vc_term

and print_boolean_branches info subject pr fmt bl =
  let error () = unsupportedTerm subject
    "smtv2: bad pattern-matching on Boolean (compile_match missing?)"
  in
  match bl with
  | [br1 ; br2] ->
    let (p1,t1) = t_open_branch br1 in
    let (_p2,t2) = t_open_branch br2 in
    begin
      match p1.pat_node with
      | Papp(cs,_) ->
        let csname = if ls_equal cs fs_bool_true then "true" else "false" in
        fprintf fmt "@[(ite (= %a %s) %a %a)@]"
          (print_term info) subject
          csname
          (pr info) t1
          (pr info) t2
      | _ -> error ()
    end
  | _ -> error ()

and print_branches info subject pr fmt bl = match bl with
  | [] -> assert false
  | br::bl ->
      let (p,t) = t_open_branch br in
      let error () = unsupportedPattern p
        "smtv2: you must compile nested pattern-matching" in
      match p.pat_node with
      | Pwild -> pr info fmt t
      | Papp (cs,args) ->
          let args = List.map (function
            | {pat_node = Pvar v} -> v | _ -> error ()) args in
          if bl = [] then print_branch info subject pr fmt (cs,args,t)
          else fprintf fmt "@[(ite (is-%a %a) %a %a)@]"
            (print_ident info) cs.ls_name (print_var info) subject
            (print_branch info subject pr) (cs,args,t)
            (print_branches info subject pr) bl
      | _ -> error ()

and print_branch info subject pr fmt (cs,vars,t) =
  if vars = [] then pr info fmt t else
  let tvs = t_freevars Mvs.empty t in
  if List.for_all (fun v -> not (Mvs.mem v tvs)) vars then pr info fmt t else
  let i = ref 0 in
  let pr_proj fmt v = incr i;
    if Mvs.mem v tvs then fprintf fmt "(%a (%a_proj_%d %a))"
      (print_var info) v (print_ident info) cs.ls_name
      !i (print_var info) subject in
  fprintf fmt "@[(let (%a) %a)@]" (print_list space pr_proj) vars (pr info) t

and print_expr info fmt =
  TermTF.t_select (print_term info fmt) (print_fmla info fmt)

and print_trigger info fmt e = fprintf fmt "%a" (print_expr info) e

and print_triggers info fmt = function
  | [] -> ()
  | a::l -> fprintf fmt ":pattern (%a) %a"
    (print_list space (print_trigger info)) a
    (print_triggers info) l

let print_type_decl info fmt ts =
  if is_alias_type_def ts.ts_def then () else
  if Mid.mem ts.ts_name info.info_syn then () else
  fprintf fmt "(declare-sort %a %i)@\n@\n"
    (print_ident info) ts.ts_name (List.length ts.ts_args)

let print_param_decl info fmt ls =
  if Mid.mem ls.ls_name info.info_syn then () else
  fprintf fmt "@[<hov 2>(declare-fun %a (%a) %a)@]@\n@\n"
    (print_ident info) ls.ls_name
    (print_list space (print_type info)) ls.ls_args
    (print_type_value info) ls.ls_value

let print_logic_decl info fmt (ls,def) =
  if Mid.mem ls.ls_name info.info_syn then () else begin
    collect_model_ls info ls;
    let vsl,expr = Decl.open_ls_defn def in
    fprintf fmt "@[<hov 2>(define-fun %a (%a) %a %a)@]@\n@\n"
      (print_ident info) ls.ls_name
      (print_var_list info) vsl
      (print_type_value info) ls.ls_value
      (print_expr info) expr;
    List.iter (forget_var info) vsl
  end

let print_info_model cntexample fmt info =
  (* Prints the content of info.info_model *)
  let info_model = info.info_model in
  if not (S.is_empty info_model) && cntexample then
    begin
      fprintf fmt "@[(get-model ";
      let model_map =
	S.fold (fun f acc ->
          fprintf str_formatter "%a" (print_fmla info) f;
          let s = flush_str_formatter () in
	  Stdlib.Mstr.add s f acc)
	info_model
	Stdlib.Mstr.empty in
      fprintf fmt ")@]@\n";

      (* Printing model has modification of info.info_model as undesirable
	 side-effect. Revert it back. *)
      info.info_model <- info_model;
      model_map
    end
  else
    Stdlib.Mstr.empty

let print_prop_decl vc_loc cntexample z3_ce args info fmt k pr f = match k with
  | Paxiom ->
      fprintf fmt "@[<hov 2>;; %s@\n(assert@ %a)@]@\n@\n"
        pr.pr_name.id_string (* FIXME? collisions *)
        (print_fmla info) f
  | Pgoal ->
      fprintf fmt "@[(assert@\n";
      fprintf fmt "@[;; %a@]@\n" (print_ident info) pr.pr_name;
      (match pr.pr_name.id_loc with
        | None -> ()
        | Some loc -> fprintf fmt " @[;; %a@]@\n"
            Loc.gen_report_position loc);
      info.info_in_goal <- true;
      fprintf fmt "  @[(not@ %a))@]@\n" (print_fmla info) f;
      info.info_in_goal <- false;
<<<<<<< HEAD
      if cntexample && z3_ce then fprintf fmt "@[(push)@]@\n";
=======
      (*if cntexample then fprintf fmt "@[(push)@]@\n"; (* z3 specific stuff *)*)
>>>>>>> c41a01ed
      fprintf fmt "@[(check-sat)@]@\n";
      let model_list = print_info_model cntexample fmt info in

      args.printer_mapping <- { lsymbol_m = args.printer_mapping.lsymbol_m;
				vc_term_loc = vc_loc;
				queried_terms = model_list; }
  | Plemma| Pskip -> assert false


let print_constructor_decl info fmt (ls,args) =
  match args with
  | [] -> fprintf fmt "(%a)" (print_ident info) ls.ls_name
  | _ ->
     fprintf fmt "@[(%a@ " (print_ident info) ls.ls_name;
     let _ =
       List.fold_left2
         (fun i ty pr ->
          begin match pr with
          | Some pr -> fprintf fmt "(%a" (print_ident info) pr.ls_name
          | None -> fprintf fmt "(%a_proj_%d" (print_ident info) ls.ls_name i
          end;
          fprintf fmt " %a)" (print_type info) ty;
          succ i) 1 ls.ls_args args
     in
     fprintf fmt ")@]"

let print_data_decl info fmt (ts,cl) =
  fprintf fmt "@[(%a@ %a)@]"
    (print_ident info) ts.ts_name
    (print_list space (print_constructor_decl info)) cl

let print_decl vc_loc cntexample z3_ce args info fmt d = match d.d_node with
  | Dtype ts ->
      print_type_decl info fmt ts
  | Ddata [(ts,_)] when query_syntax info.info_syn ts.ts_name <> None -> ()
  | Ddata dl ->
      fprintf fmt "@[(declare-datatypes ()@ (%a))@]@\n"
        (print_list space (print_data_decl info)) dl
  | Dparam ls ->
      collect_model_ls info ls;
      print_param_decl info fmt ls
  | Dlogic dl ->
      print_list nothing (print_logic_decl info) fmt dl
  | Dind _ -> unsupportedDecl d
      "smtv2: inductive definitions are not supported"
  | Dprop (k,pr,f) ->
      if Mid.mem pr.pr_name info.info_syn then () else
      print_prop_decl vc_loc cntexample z3_ce args info fmt k pr f

let set_produce_models fmt cntexample =
  if cntexample then
    fprintf fmt "(set-option :produce-models true)@\n"

let print_task args ?old:_ fmt task =
  let cntexample = Prepare_for_counterexmp.get_counterexmp task in
  (* Specific case for z3 prover because printing is not the same *)
  let z3_ce = cntexample && Prepare_for_counterexmp.get_ce_prover task = "z3_ce" in
  let vc_loc = Intro_vc_vars_counterexmp.get_location_of_vc task in
  let vc_info = {vc_inside = false; vc_loc = None; vc_func_name = None} in
  let info = {
    info_syn = Discriminate.get_syntax_map task;
    info_converters = Printer.get_converter_map task;
    info_rliteral = Printer.get_rliteral_map task;
    info_model = S.empty;
    info_in_goal = false;
    info_vc_term = vc_info;
    info_printer = ident_printer () } in
  print_prelude fmt args.prelude;
  set_produce_models fmt cntexample;
  print_th_prelude task fmt args.th_prelude;
  let rec print_decls = function
    | Some t ->
        print_decls t.Task.task_prev;
        begin match t.Task.task_decl.Theory.td_node with
        | Theory.Decl d ->
            begin try print_decl vc_loc cntexample z3_ce args info fmt d
            with Unsupported s -> raise (UnsupportedDecl (d,s)) end
        | _ -> () end
    | None -> () in
  print_decls task;
  pp_print_flush fmt ()

let () = register_printer "smtv2" print_task
  ~desc:"Printer@ for@ the@ SMTlib@ version@ 2@ format."<|MERGE_RESOLUTION|>--- conflicted
+++ resolved
@@ -497,11 +497,7 @@
       info.info_in_goal <- true;
       fprintf fmt "  @[(not@ %a))@]@\n" (print_fmla info) f;
       info.info_in_goal <- false;
-<<<<<<< HEAD
       if cntexample && z3_ce then fprintf fmt "@[(push)@]@\n";
-=======
-      (*if cntexample then fprintf fmt "@[(push)@]@\n"; (* z3 specific stuff *)*)
->>>>>>> c41a01ed
       fprintf fmt "@[(check-sat)@]@\n";
       let model_list = print_info_model cntexample fmt info in
 
