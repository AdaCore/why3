--- conflicted
+++ resolved
@@ -87,11 +87,7 @@
       "true"; "false";
       "const";
       "abs";
-<<<<<<< HEAD
-      "extract"; "bv2nat"; "nat2bv";
-=======
       "BitVec"; "extract"; "bv2nat"; "nat2bv";
->>>>>>> 0126a305
 
       (** From Z3 *)
       "map"; "bv"; "subset"; "union"
