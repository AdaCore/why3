(********************************************************************)
(*                                                                  *)
(*  The Why3 Verification Platform   /   The Why3 Development Team  *)
(*  Copyright 2010-2020   --   Inria - CNRS - Paris-Sud University  *)
(*                                                                  *)
(*  This software is distributed under the terms of the GNU Lesser  *)
(*  General Public License version 2.1, with the special exception  *)
(*  on linking described in file LICENSE.                           *)
(*                                                                  *)
(********************************************************************)

(** SMT v2 printer with some extensions *)

open Format
open Pp
open Wstdlib
open Ident
open Ty
open Term
open Decl
open Printer
open Cntexmp_printer

let debug = Debug.register_info_flag "smtv2_printer"
  ~desc:"Print@ debugging@ messages@ about@ printing@ \
         the@ input@ of@ smtv2."

let debug_incremental = Debug.register_info_flag "force_incremental"
    ~desc:"Force@ incremental@ mode@ for@ smtv2@ provers"

(** SMTLIB tokens taken from CVC4: src/parser/smt2/{Smt2.g,smt2.cpp} *)
let ident_printer () =
  let bls =
    [(* Base SMT-LIB commands, see page 43 *)
      "assert"; "check-sat"; "check-sat-assuming"; "declare-const";
      "declare-datatype"; "declare-datatypes"; "declare-fun"; "declare-sort";
      "define-fun"; "define-fun-rec"; "define-funs-rec"; "define-sort";
      "echo"; "exit";
      "get-assignment"; "get-assertions";
      "get-info"; "get-model"; "get-option"; "get-proof";
      "get-unsat-assumptions"; "get-unsat-core"; "get-value";
      "pop"; "push";
      "reset"; "reset-assertions";
      "set-info"; "set-logic";  "set-option";

     (* Base SMT-LIB tokens, see page 22*)
      "BINARY"; "DECIMAL"; "HEXADECIMAL"; "NUMERAL"; "STRING";
      "_"; "!"; "as"; "let"; "exists"; "forall"; "match"; "par";

     (* extended commands *)
      "assert-rewrite";
      "assert-reduction"; "assert-propagation"; "declare-sorts";
      "declare-funs"; "declare-preds"; "define";
      "simplify";

      (* operators, including theory symbols *)
      "="; "=>";
      "+"; "-"; "*"; "^" ;
      "<"; "<="; ">"; ">=";
      "ite";
      "and"; "distinct"; "is_int"; "not"; "or"; "select";
      "store"; "to_int"; "to_real"; "xor";
      "/"; "div"; "mod"; "rem";

      "concat"; "bvnot"; "bvand"; "bvor"; "bvneg"; "bvadd"; "bvmul"; "bvudiv";
      "bvurem"; "bvshl"; "bvlshr"; "bvult"; "bvnand"; "bvnor"; "bvxor"; "bvxnor";
      "bvcomp"; "bvsub"; "bvsdiv"; "bvsrem"; "bvsmod"; "bvashr"; "bvule";
      "bvugt"; "bvuge"; "bvslt"; "bvsle"; "bvsgt"; "bvsge"; "rotate_left";
      "rotate_right"; "bvredor"; "bvredand";
      "bv2nat";

      "^";
      "sqrt"; "sin"; "cos"; "tan"; "asin"; "acos"; "atan"; "pi";
      "exp"; "csc"; "sec"; "cot";
      "arcsin"; "arccos"; "arctan"; "arccsc"; "arcsec"; "arccot";

     (* the new floating point theory - updated to the 2014-05-27 standard *)
      "FloatingPoint"; "fp";
      "Float16"; "Float32"; "Float64"; "Float128";
      "RoundingMode";
      "roundNearestTiesToEven"; "RNE";
      "roundNearestTiesToAway"; "RNA";
      "roundTowardPositive";    "RTP";
      "roundTowardNegative";    "RTN";
      "roundTowardZero";        "RTZ";
      "NaN"; "+oo"; "-oo"; "+zero"; "-zero";
      "fp.abs"; "fp.neg"; "fp.add"; "fp.sub"; "fp.mul"; "fp.div";
      "fp.fma"; "fp.sqrt"; "fp.rem"; "fp.roundToIntegral"; "fp.min"; "fp.max";
      "fp.leq"; "fp.lt"; "fp.geq"; "fp.gt"; "fp.eq";
      "fp.isNormal"; "fp.isSubnormal"; "fp.isZero";
      "fp.isInfinite"; "fp.isNaN";
      "fp.isNegative"; "fp.isPositive";
      "to_fp"; "to_fp_unsigned";
      "fp.to_ubv"; "fp.to_sbv"; "fp.to_real";

     (* the new proposed string theory *)
      "String"; "str.<"; "str.<=";
      "str.++"; "str.len"; "str.substr"; "str.contains"; "str.at";
      "str.indexof"; "str.prefixof"; "str.suffixof"; "int.to.str";
      "str.to.int"; "u16.to.str"; "str.to.u16"; "u32.to.str"; "str.to.u32";
      "str.in.re"; "str.to.re";
      "str.replace"; "str.tolower"; "str.toupper"; "str.rev";
      "str.from_code"; "str.is_digit"; "str.from_int"; "str.to_int";
      "str.in_re"; "str.to_code"; "str.replace_all";
      "int.to.str"; "str.to.int"; "str.code"; "str.replaceall";
      "str.from-int"; "str.to-int"; "str.in-re"; "str.to-re";
      "re.++"; "re.union"; "re.inter";
      "re.*"; "re.+"; "re.opt"; "re.range"; "re.loop";
      "re.comp"; "re.diff";

     (* separation logic theory *)
      "sep"; "pto"; "wand"; "emp";

     (* the new proposed set theory *)
      "union"; "intersection"; "setminus"; "subset"; "member";
      "singleton"; "insert"; "card"; "complement"; "join";
      "product"; "transpose"; "tclosure";

     (* built-in sorts *)
      "Bool"; "Int"; "Real"; "BitVec"; "Array";

     (* Other stuff that Why3 seems to need *)
      "unsat"; "sat";

      "true"; "false";
      "const";
      "abs";
      "BitVec"; "extract"; "bv2nat"; "nat2bv";

     (* From Z3 *)
      "map"; "bv"; "default";
      "difference";

     (* Counterexamples specific keywords *)
      "lambda"; "LAMBDA"; "model";

      (* various stuff from
         "sed -n -e 's/^.*addOperator.*\"\([^\"]*\)\".*/\1/p' src/parser/smt2/smt2.cpp"

       *)

      "inst-closure"; "dt.size"; "sep"; "pto"; "wand"; "emp";
      "fmf.card"; "fmf.card.val";

    ]
  in
  let san = sanitizer char_to_alpha char_to_alnumus in
  create_ident_printer bls ~sanitizer:san

type version = V20 | V26 | V26Par

type info = {
  info_syn        : syntax_map;
  info_rliteral   : syntax_map;
  mutable info_model : S.t;
  mutable info_in_goal : bool;
  info_vc_term : vc_term_info;
  info_printer : ident_printer;
  mutable list_projs : Ident.ident Mstr.t;
  mutable list_field_def: Ident.ident Mstr.t;
  info_version : version;
  meta_model_projection : Sls.t;
  meta_record_def : Sls.t;
  mutable list_records : ((string * string) list) Mstr.t;
  (* For algebraic type counterexamples: constructors with no arguments can be
     misunderstood for variables *)
  mutable noarg_constructors: string list;
  info_cntexample_need_push : bool;
  info_cntexample: bool;
  info_incremental: bool;
  info_set_incremental: bool;
  info_supports_reason_unknown : bool;
  mutable info_labels: Sattr.t Mstr.t;
  mutable incr_list: (prsymbol * term) list;
}

let debug_print_term message t =
  let form = Debug.get_debug_formatter () in
  begin
    Debug.dprintf debug message;
    if Debug.test_flag debug then
      Pretty.print_term form t;
    Debug.dprintf debug "@.";
  end

let print_ident info fmt id =
  fprintf fmt "%s" (id_unique info.info_printer id)

(** type *)

let print_tv info fmt tv =
  fprintf fmt "%s" (id_unique info.info_printer tv.tv_name)

(** print `(par ...)` around the given body to print *)
let print_par info (* body *) =
  (* Format.kdprintf *) (fun print_body ->
      (fun fmt tvs ->
         if Ty.Stv.is_empty tvs
         then print_body fmt
         else if info.info_version = V26Par
         then
           Format.fprintf fmt "(par (%a)@ %t)"
             (print_iter1 Ty.Stv.iter pp_print_space (print_tv info)) tvs
             print_body
         else
           unsupported "smt: polymorphism must be encoded"
      ) ) (* body *)

let rec print_type info fmt ty = match ty.ty_node with
  | Tyvar s ->
      begin match info.info_version with
      | V20 -> unsupported "smtv2: you must encode type polymorphism"
      | V26 | V26Par -> print_tv info fmt s
      end
  | Tyapp (ts, l) ->
      begin match query_syntax info.info_syn ts.ts_name, l with
      | Some s, _ -> syntax_arguments s (print_type info) fmt l
      | None, [] -> fprintf fmt "%a" (print_ident info) ts.ts_name
      | None, _ -> fprintf fmt "(%a %a)" (print_ident info) ts.ts_name
          (print_list space (print_type info)) l
     end

let print_type info fmt ty = try print_type info fmt ty
  with Unsupported s -> raise (UnsupportedType (ty,s))

let print_type_value info fmt = function
  | None -> fprintf fmt "Bool"
  | Some ty -> print_type info fmt ty

(** var *)
let forget_var info v = forget_id info.info_printer v.vs_name

let print_var info fmt {vs_name = id} =
  let n = id_unique info.info_printer id in
  fprintf fmt "%s" n

let print_typed_var info fmt vs =
  fprintf fmt "(%a %a)" (print_var info) vs
    (print_type info) vs.vs_ty

let print_var_list info fmt vsl =
  print_list space (print_typed_var info) fmt vsl

let collect_model_ls info ls =
  if Sls.mem ls info.meta_model_projection then
    info.list_projs <- Mstr.add (sprintf "%a" (print_ident info) ls.ls_name)
        ls.ls_name info.list_projs;
  if Sls.mem ls info.meta_record_def then
    info.list_field_def <- Mstr.add (sprintf "%a" (print_ident info) ls.ls_name)
        ls.ls_name info.list_field_def;
  if ls.ls_args = [] && (relevant_for_counterexample ls.ls_name) then
    let t = t_app ls [] ls.ls_value in
    info.info_model <-
      add_model_element
      (t_attr_set ?loc:ls.ls_name.id_loc ls.ls_name.id_attrs t) info.info_model

let number_format = {
    Number.long_int_support = `Default;
    Number.negative_int_support = `Default;
    Number.dec_int_support = `Default;
    Number.hex_int_support = `Unsupported;
    Number.oct_int_support = `Unsupported;
    Number.bin_int_support = `Unsupported;
    Number.negative_real_support = `Default;
    Number.dec_real_support = `Unsupported;
    Number.hex_real_support = `Unsupported;
    Number.frac_real_support =
      `Custom
        ((fun fmt i -> fprintf fmt "%s.0" i),
         (fun fmt i n -> fprintf fmt "(* %s.0 %s.0)" i n),
         (fun fmt i n -> fprintf fmt "(/ %s.0 %s.0)" i n));
}

let escape c = match c with
  | '\\'  -> "\\x5C"
  | '\"'  -> "\\x22"
  | '\032' .. '\126' -> Format.sprintf "%c" c
  | '\000' .. '\031'
  | '\127' .. '\255' -> Format.sprintf "\\x%02X" (Char.code c)


(** expr *)
let rec print_term info fmt t =
  debug_print_term "Printing term: " t;
  if check_for_counterexample t
  then
    info.info_model <- add_model_element t info.info_model;

  check_enter_vc_term t info.info_in_goal info.info_vc_term;

  let () = match t.t_node with
  | Tconst c ->
      let ts = match t.t_ty with
        | Some { ty_node = Tyapp (ts, []) } -> ts
        | _ -> assert false (* impossible *) in
      (* look for syntax literal ts in driver *)
      begin match query_syntax info.info_rliteral ts.ts_name, c with
        | Some st, Constant.ConstInt c ->
          syntax_range_literal st fmt c
        | Some st, Constant.ConstReal c ->
          let fp = match ts.ts_def with
            | Float fp -> fp
            | _ -> assert false in
          syntax_float_literal st fp fmt c
        | _, Constant.ConstStr _
        | None, _ -> Constant.print number_format escape fmt c
        (* TODO/FIXME: we must assert here that the type is either
            ty_int or ty_real, otherwise it makes no sense to print
            the literal. Do we ensure that preserved literal types
            are exactly those that have a dedicated syntax? *)
      end
  | Tvar v -> print_var info fmt v
  | Tapp (ls, tl) ->
    begin match query_syntax info.info_syn ls.ls_name with
      | Some s -> syntax_arguments_typed s (print_term info)
        (print_type info) t fmt tl
      | None -> begin match tl with (* for cvc3 wich doesn't accept (toto ) *)
          | [] ->

            let str_ls = sprintf "%a" (print_ident info) ls.ls_name in
            let cur_var = info.info_labels in
            let new_var = update_info_labels str_ls cur_var t ls in
            let () = info.info_labels <- new_var in
            let vc_term_info = info.info_vc_term in
            if vc_term_info.vc_inside then begin
              match vc_term_info.vc_loc with
              | None -> ()
              | Some loc ->
                let attrs = (* match vc_term_info.vc_func_name with
                  | None -> *)
                    ls.ls_name.id_attrs
                  (* | Some _ ->
                    model_trace_for_postcondition ~attrs:ls.ls_name.id_attrs info.info_vc_term
                   *)
                in
		let _t_check_pos = t_attr_set ~loc attrs t in
		(* TODO: temporarily disable collecting variables inside the term triggering VC *)
		(*info.info_model <- add_model_element t_check_pos info.info_model;*)
		()
	    end;
	    fprintf fmt "@[%a@]" (print_ident info) ls.ls_name
          | _ ->
	    fprintf fmt "@[(%a@ %a)@]"
	      (print_ident info) ls.ls_name
              (print_list space (print_term info)) tl
                end
    end
  | Tlet (t1, tb) ->
      let v, t2 = t_open_bound tb in
      fprintf fmt "@[(let ((%a %a))@ %a)@]" (print_var info) v
        (print_term info) t1 (print_term info) t2;
      forget_var info v
  | Tif (f1,t1,t2) ->
      fprintf fmt "@[(ite %a@ %a@ %a)@]"
        (print_fmla info) f1 (print_term info) t1 (print_term info) t2
  | Tcase(t, bl) ->
    let ty = t_type t in
    begin
      match ty.ty_node with
      | Tyapp (ts,_) when ts_equal ts ts_bool ->
        print_boolean_branches info t print_term fmt bl
      | _ ->
        match t.t_node with
        | Tvar v -> print_branches info v print_term fmt bl
        | _ ->
          let subject = create_vsymbol (id_fresh "subject") (t_type t) in
          fprintf fmt "@[(let ((%a @[%a@]))@ %a)@]"
            (print_var info) subject (print_term info) t
            (print_branches info subject print_term) bl;
          forget_var info subject
    end
  | Teps _ -> unsupportedTerm t
      "smtv2: you must eliminate epsilon"
  | Tquant _ | Tbinop _ | Tnot _ | Ttrue | Tfalse -> raise (TermExpected t)
  in

  check_exit_vc_term t info.info_in_goal info.info_vc_term;

and print_fmla info fmt f =
  debug_print_term "Printing formula: " f;
  if check_for_counterexample f
  then
    info.info_model <- add_model_element f info.info_model;

  check_enter_vc_term f info.info_in_goal info.info_vc_term;

  let () = match f.t_node with
  | Tapp ({ ls_name = id }, []) ->
      print_ident info fmt id
  | Tapp (ls, tl) -> begin match query_syntax info.info_syn ls.ls_name with
      | Some s -> syntax_arguments_typed s (print_term info)
        (print_type info) f fmt tl
      | None -> begin match tl with (* for cvc3 wich doesn't accept (toto ) *)
          | [] ->
              print_ident info fmt ls.ls_name
          | _ -> fprintf fmt "(%a@ %a)"
              (print_ident info) ls.ls_name
              (print_list space (print_term info)) tl
        end end
  | Tquant (q, fq) ->
      let q = match q with Tforall -> "forall" | Texists -> "exists" in
      let vl, tl, f = t_open_quant fq in
      (* TODO trigger dépend des capacités du prover : 2 printers?
      smtwithtriggers/smtstrict *)
      if tl = [] then
        fprintf fmt "@[(%s@ (%a)@ %a)@]"
          q
          (print_var_list info) vl
          (print_fmla info) f
      else
        fprintf fmt "@[(%s@ (%a)@ (! %a %a))@]"
          q
          (print_var_list info) vl
          (print_fmla info) f
          (print_triggers info) tl;
      List.iter (forget_var info) vl
  | Tbinop (Tand, f1, f2) ->
      fprintf fmt "@[(and@ %a@ %a)@]" (print_fmla info) f1 (print_fmla info) f2
  | Tbinop (Tor, f1, f2) ->
      fprintf fmt "@[(or@ %a@ %a)@]" (print_fmla info) f1 (print_fmla info) f2
  | Tbinop (Timplies, f1, f2) ->
      fprintf fmt "@[(=>@ %a@ %a)@]"
        (print_fmla info) f1 (print_fmla info) f2
  | Tbinop (Tiff, f1, f2) ->
      fprintf fmt "@[(=@ %a@ %a)@]" (print_fmla info) f1 (print_fmla info) f2
  | Tnot f ->
      fprintf fmt "@[(not@ %a)@]" (print_fmla info) f
  | Ttrue ->
      fprintf fmt "true"
  | Tfalse ->
      fprintf fmt "false"
  | Tif (f1, f2, f3) ->
      fprintf fmt "@[(ite %a@ %a@ %a)@]"
        (print_fmla info) f1 (print_fmla info) f2 (print_fmla info) f3
  | Tlet (t1, tb) ->
      let v, f2 = t_open_bound tb in
      fprintf fmt "@[(let ((%a %a))@ %a)@]" (print_var info) v
        (print_term info) t1 (print_fmla info) f2;
      forget_var info v
  | Tcase(t, bl) ->
    let ty = t_type t in
    begin
      match ty.ty_node with
      | Tyapp (ts,_) when ts_equal ts ts_bool ->
        print_boolean_branches info t print_fmla fmt bl
      | _ ->
        match t.t_node with
        | Tvar v -> print_branches info v print_fmla fmt bl
        | _ ->
          let subject = create_vsymbol (id_fresh "subject") (t_type t) in
          fprintf fmt "@[(let ((%a @[%a@]))@ %a)@]"
            (print_var info) subject (print_term info) t
            (print_branches info subject print_fmla) bl;
          forget_var info subject
    end
  | Tvar _ | Tconst _ | Teps _ -> raise (FmlaExpected f) in

  check_exit_vc_term f info.info_in_goal info.info_vc_term

and print_boolean_branches info subject pr fmt bl =
  let error () = unsupportedTerm subject
    "smtv2: bad pattern-matching on Boolean (compile_match missing?)"
  in
  match bl with
  | [br1 ; br2] ->
    let (p1,t1) = t_open_branch br1 in
    let (_p2,t2) = t_open_branch br2 in
    begin
      match p1.pat_node with
      | Papp(cs,_) ->
        let csname = if ls_equal cs fs_bool_true then "true" else "false" in
        fprintf fmt "@[(ite (= %a %s) %a %a)@]"
          (print_term info) subject
          csname
          (pr info) t1
          (pr info) t2
      | _ -> error ()
    end
  | _ -> error ()

and print_branches info subject pr fmt bl = match bl with
  | [] -> assert false
  | br::bl ->
      let (p,t) = t_open_branch br in
      let error () = unsupportedPattern p
        "smtv2: you must compile nested pattern-matching" in
      match p.pat_node with
      | Pwild -> pr info fmt t
      | Papp (cs,args) ->
          let args = List.map (function
            | {pat_node = Pvar v} -> v | _ -> error ()) args in
          if bl = [] then print_branch info subject pr fmt (cs,args,t)
          else
            begin match info.info_version with
              | V20 | V26 (* It should be the same than V26Par but it was different *) ->
                  fprintf fmt "@[(ite (is-%a %a) %a %a)@]"
              | V26Par ->
                  fprintf fmt "@[(ite ((_ is %a) %a) %a %a)@]"
            end
              (print_ident info) cs.ls_name (print_var info) subject
              (print_branch info subject pr) (cs,args,t)
              (print_branches info subject pr) bl
      | _ -> error ()

and print_branch info subject pr fmt (cs,vars,t) =
  if vars = [] then pr info fmt t else
  let tvs = t_freevars Mvs.empty t in
  if List.for_all (fun v -> not (Mvs.mem v tvs)) vars then pr info fmt t else
  let i = ref 0 in
  let pr_proj fmt v = incr i;
    if Mvs.mem v tvs then fprintf fmt "(%a (%a_proj_%d %a))"
      (print_var info) v (print_ident info) cs.ls_name
      !i (print_var info) subject in
  fprintf fmt "@[(let (%a) %a)@]" (print_list space pr_proj) vars (pr info) t

and print_expr info fmt =
  TermTF.t_select (print_term info fmt) (print_fmla info fmt)

and print_trigger info fmt e = fprintf fmt "%a" (print_expr info) e

and print_triggers info fmt = function
  | [] -> ()
  | a::l -> fprintf fmt ":pattern (%a) %a"
    (print_list space (print_trigger info)) a
    (print_triggers info) l

let print_type_decl info fmt ts =
  if is_alias_type_def ts.ts_def then () else
  if Mid.mem ts.ts_name info.info_syn then () else
  fprintf fmt "(declare-sort %a %i)@\n@\n"
    (print_ident info) ts.ts_name (List.length ts.ts_args)

let print_param_decl info fmt ls =
  if Mid.mem ls.ls_name info.info_syn then () else match ls.ls_args with
    | [] -> fprintf fmt "@[<hov 2>(declare-const %a %a)@]@\n@\n"
              (print_ident info) ls.ls_name
              (print_type_value info) ls.ls_value
<<<<<<< HEAD
    | _  -> fprintf fmt "@[<hov 2>(declare-fun %a (%a) %a)@]@\n@\n"
              (print_ident info) ls.ls_name
              (print_list space (print_type info)) ls.ls_args
              (print_type_value info) ls.ls_value
=======
     *)
    | _  ->
        let tvs = Term.ls_ty_freevars ls in
        fprintf fmt "@[<hov 2>(declare-fun %a %a)@]@\n@\n"
          (print_ident info) ls.ls_name
          (print_par info
             (fun fmt -> Format.fprintf fmt "(%a) %a"
                 (print_list space (print_type info)) ls.ls_args
                 (print_type_value info) ls.ls_value)) tvs
>>>>>>> e3e95dce

let print_logic_decl info fmt (ls,def) =
  if Mid.mem ls.ls_name info.info_syn then () else begin
    collect_model_ls info ls;
    let vsl,expr = Decl.open_ls_defn def in
    let tvs = Term.ls_ty_freevars ls in
    fprintf fmt "@[<hov 2>(define-fun %a %a)@]@\n@\n"
      (print_ident info) ls.ls_name
      (print_par info
         (fun fmt -> Format.fprintf fmt "(%a) %a %a"
             (print_var_list info) vsl
             (print_type_value info) ls.ls_value
             (print_expr info) expr)) tvs;
    List.iter (forget_var info) vsl
  end

let print_info_model info =
  (* Prints the content of info.info_model *)
  let info_model = info.info_model in
  if not (S.is_empty info_model) && info.info_cntexample then
    begin
      let model_map =
	S.fold (fun f acc ->
          let s = asprintf "%a" (print_fmla info) f in
          try
            (* We keep the location attribute of every equal terms that were
               collected during printing in order to provide a complete
               counterexample. *)
            let former_elem = Mstr.find s acc in
            let fa = Sattr.fold t_attr_add f.t_attrs former_elem in
            let fa = if f.t_loc <> None then
                       t_attr_add (Ident.create_written_attr (Opt.get f.t_loc)) fa
                     else
                       fa in
            Mstr.add s fa acc
          with Not_found -> Mstr.add s f acc)
	info_model
	Mstr.empty in

      (* Printing model has modification of info.info_model as undesirable
	 side-effect. Revert it back. *)
      info.info_model <- info_model;
      model_map
    end
  else
    Mstr.empty


(* TODO factor out print_prop ? *)
let print_prop info fmt pr f =
  let tvs = Term.t_ty_freevars Ty.Stv.empty f in
  fprintf fmt "@[<hov 2>;; %s@\n(assert@ %a)@]@\n@\n"
    pr.pr_name.id_string (* FIXME? collisions *)
    (print_par info (fun fmt -> Format.fprintf fmt "%a" (print_fmla info) f)) tvs

let add_check_sat info fmt =
  if info.info_cntexample && info.info_cntexample_need_push then
    fprintf fmt "@[(push)@]@\n";
  fprintf fmt "@[(check-sat)@]@\n";
  if info.info_supports_reason_unknown then
    fprintf fmt "@[(get-info :reason-unknown)@]@\n";
  if info.info_cntexample then
    fprintf fmt "@[(get-model)@]@\n"

let rec property_on_incremental2 _ f =
  match f.t_node with
  | Tquant _ -> true
  | Teps _ -> true
  | _ -> Term.t_fold property_on_incremental2 false f

let property_on_incremental2 f =
  property_on_incremental2 false f

(* TODO if the property doesnt begin with quantifier, then we print it first.
   Else, we print it afterwards. *)
let print_incremental_axiom info fmt =
  let l = info.incr_list in
  List.iter (fun (pr, f) ->
    if not (property_on_incremental2 f) then
      print_prop info fmt pr f;
            ) l;
  add_check_sat info fmt;
  List.iter (fun (pr, f) ->
    if property_on_incremental2 f then
      print_prop info fmt pr f)
    l;
  add_check_sat info fmt

let print_prop_decl vc_loc vc_attrs args info fmt k pr f = match k with
  | Paxiom ->
      if info.info_incremental then
        info.incr_list <- (pr, f) :: info.incr_list
      else
        print_prop info fmt pr f
  | Pgoal ->
      let tvs = Term.t_ty_freevars Ty.Stv.empty f in
      if not (Ty.Stv.is_empty tvs) then unsupported "smt: monomorphise goal must be applied";
      fprintf fmt "@[(assert@\n";
      fprintf fmt "@[;; %a@]@\n" (print_ident info) pr.pr_name;
      (match pr.pr_name.id_loc with
        | None -> ()
        | Some loc -> fprintf fmt " @[;; %a@]@\n"
            Loc.gen_report_position loc);
      info.info_in_goal <- true;
      fprintf fmt "  @[(not@ %a))@]@\n" (print_fmla info) f;
      info.info_in_goal <- false;
      add_check_sat info fmt;

      (* If in incremental mode, we empty the list of axioms we stored *)
      if info.info_incremental then
        print_incremental_axiom info fmt;

      let model_list = print_info_model info in

      args.printer_mapping <- { lsymbol_m = args.printer_mapping.lsymbol_m;
                                vc_term_loc = vc_loc;
                                vc_term_attrs = vc_attrs;
                                queried_terms = model_list;
                                list_projections = info.list_projs;
                                list_fields = info.list_field_def;
                                Printer.list_records = info.list_records;
                                noarg_constructors = info.noarg_constructors;
                                set_str = info.info_labels;
                              }
  | Plemma -> assert false

let print_constructor_decl info fmt (ls,args) =
  let field_names =
    (match args with
    | [] -> fprintf fmt "(%a)" (print_ident info) ls.ls_name;
        let cons_name = sprintf "%a" (print_ident info) ls.ls_name in
        info.noarg_constructors <- cons_name :: info.noarg_constructors;
        []
    | _ ->
        fprintf fmt "@[(%a@ " (print_ident info) ls.ls_name;
        let field_names, _ =
          List.fold_left2
          (fun (acc, i) ty pr ->
            let field_name =
              match pr with
              | Some pr ->
                  let field_name = sprintf "%a" (print_ident info) pr.ls_name in
                  fprintf fmt "(%s" field_name;
                  let trace_name =
                    try
                      let attr = Sattr.choose (Sattr.filter (fun l ->
                        Strings.has_prefix "model_trace:" l.attr_string)
                        pr.ls_name.id_attrs) in
                      Strings.remove_prefix "model_trace:" attr.attr_string
                    with
                      Not_found -> ""
                  in
                  (field_name, trace_name)
              | None ->
                  let field_name = sprintf "%a_proj_%d" (print_ident info) ls.ls_name i in (* FIXME: is it possible to generate 2 same value with _proj_ inside it ? Need sanitizing and uniquifying ? *)
                  fprintf fmt "(%s" field_name;
                  (field_name, "")
            in
            fprintf fmt " %a)" (print_type info) ty;
            (field_name :: acc, succ i)) ([], 1) ls.ls_args args
        in
        fprintf fmt ")@]";
        List.rev field_names)
  in

  if Strings.has_suffix "'mk" ls.ls_name.id_string then
    begin
      info.list_records <- Mstr.add (sprintf "%a" (print_ident info) ls.ls_name) field_names info.list_records;
    end

let print_data_decl info fmt (ts,cl) =
  fprintf fmt "@[(%a@ %a)@]"
    (print_ident info) ts.ts_name
    (print_list space (print_constructor_decl info)) cl

let print_data_def info fmt (ts,cl) =
  if ts.ts_args <> [] then
    let args = List.map (fun arg -> arg.tv_name) ts.ts_args in
    fprintf fmt "@[(par (%a) (%a))@]"
      (print_list space (print_ident info)) args
      (print_list space (print_constructor_decl info)) cl
  else
    fprintf fmt "@[(%a)@]"
      (print_list space (print_constructor_decl info)) cl

let print_sort_decl info fmt (ts,_) =
  fprintf fmt "@[(%a %d)@]"
    (print_ident info) ts.ts_name
    (List.length ts.ts_args)

let print_decl vc_loc vc_attrs args info fmt d =
  match d.d_node with
  | Dtype ts ->
      print_type_decl info fmt ts
  | Ddata [(ts,_)] when query_syntax info.info_syn ts.ts_name <> None -> ()
  | Ddata dl ->
      begin match info.info_version with
      | V20 ->
          fprintf fmt "@[(declare-datatypes ()@ (%a))@]@\n"
            (print_list space (print_data_decl info)) dl
      | V26 | V26Par ->
          fprintf fmt "@[<v>(declare-datatypes (%a)@ (%a))@,@]"
            (print_list space (print_sort_decl info)) dl
            (print_list space (print_data_def info)) dl
      end
  | Dparam ls ->
      collect_model_ls info ls;
      print_param_decl info fmt ls
  | Dlogic dl ->
      print_list nothing (print_logic_decl info) fmt dl
  | Dind _ -> unsupportedDecl d
      "smtv2: inductive definitions are not supported"
  | Dprop (k,pr,f) ->
      if Mid.mem pr.pr_name info.info_syn then () else
      print_prop_decl vc_loc vc_attrs args info fmt k pr f

let set_produce_models fmt info =
  if info.info_cntexample then
    fprintf fmt "(set-option :produce-models true)@\n"

let set_incremental fmt info =
  if info.info_set_incremental then
    fprintf fmt "(set-option :incremental true)@\n"

let meta_counterexmp_need_push =
  Theory.register_meta_excl "counterexample_need_smtlib_push" [Theory.MTstring]
                            ~desc:"Internal@ use@ only"

let meta_incremental =
  Theory.register_meta_excl "meta_incremental" [Theory.MTstring]
                            ~desc:"Internal@ use@ only"

let meta_supports_reason_unknown =
  Theory.register_meta_excl "supports_smt_get_info_unknown_reason" [Theory.MTstring]
                            ~desc:"Internal@ use@ only"


let print_task version args ?old:_ fmt task =
  let cntexample = Inlining.get_counterexmp task in
  let incremental =
    let incr_meta = Task.find_meta_tds task meta_incremental in
    not (Theory.Stdecl.is_empty incr_meta.Task.tds_set)
  in
  let incremental = Debug.test_flag debug_incremental || incremental in
  let need_push =
    let need_push_meta = Task.find_meta_tds task meta_counterexmp_need_push in
    not (Theory.Stdecl.is_empty need_push_meta.Task.tds_set)
  in
  let supports_reason_unknown =
    let m = Task.find_meta_tds task meta_supports_reason_unknown in
    not (Theory.Stdecl.is_empty m.Task.tds_set)
  in
  let vc_loc = Intro_vc_vars_counterexmp.get_location_of_vc task in
  let vc_attrs = (Task.task_goal_fmla task).t_attrs in
  let vc_info = {vc_inside = false; vc_loc = None; vc_func_name = None} in
  let info = {
    info_syn = Discriminate.get_syntax_map task;
    info_rliteral = Printer.get_rliteral_map task;
    info_model = S.empty;
    info_in_goal = false;
    info_vc_term = vc_info;
    info_printer = ident_printer ();
    list_projs = Mstr.empty;
    list_field_def = Mstr.empty;
    info_version = version;
    meta_model_projection = Task.on_tagged_ls Theory.meta_projection task;
    meta_record_def = Task.on_tagged_ls Theory.meta_record task;
    list_records = Mstr.empty;
    noarg_constructors = [];
    info_cntexample_need_push = need_push;
    info_cntexample = cntexample;
    info_incremental = incremental;
    info_labels = Mstr.empty;
    (* info_set_incremental add the incremental option to the header. It is not
       needed for some provers
    *)
    info_set_incremental = not need_push && incremental;
    info_supports_reason_unknown = supports_reason_unknown;
    incr_list = [];
    }
  in
  print_prelude fmt args.prelude;
  set_produce_models fmt info;
  set_incremental fmt info;
  print_th_prelude task fmt args.th_prelude;
  let rec print_decls = function
    | Some t ->
        print_decls t.Task.task_prev;
        begin match t.Task.task_decl.Theory.td_node with
        | Theory.Decl d ->
            begin try print_decl vc_loc vc_attrs args info fmt d
            with Unsupported s -> raise (UnsupportedDecl (d,s)) end
        | _ -> () end
    | None -> () in
  print_decls task;
  pp_print_flush fmt ()

let () = register_printer "smtv2" (print_task V20)
  ~desc:"Printer@ for@ the@ SMTlib@ version@ 2@ format."
let () = register_printer "smtv2.6" (print_task V26)
  ~desc:"Printer@ for@ the@ SMTlib@ version@ 2.6@ format."
let () = register_printer "smtv2.6par" (print_task V26Par)
  ~desc:"Printer@ for@ the@ SMTlib@ version@ 2.6@ format with (par construct from version 3."<|MERGE_RESOLUTION|>--- conflicted
+++ resolved
@@ -535,13 +535,6 @@
     | [] -> fprintf fmt "@[<hov 2>(declare-const %a %a)@]@\n@\n"
               (print_ident info) ls.ls_name
               (print_type_value info) ls.ls_value
-<<<<<<< HEAD
-    | _  -> fprintf fmt "@[<hov 2>(declare-fun %a (%a) %a)@]@\n@\n"
-              (print_ident info) ls.ls_name
-              (print_list space (print_type info)) ls.ls_args
-              (print_type_value info) ls.ls_value
-=======
-     *)
     | _  ->
         let tvs = Term.ls_ty_freevars ls in
         fprintf fmt "@[<hov 2>(declare-fun %a %a)@]@\n@\n"
@@ -550,7 +543,6 @@
              (fun fmt -> Format.fprintf fmt "(%a) %a"
                  (print_list space (print_type info)) ls.ls_args
                  (print_type_value info) ls.ls_value)) tvs
->>>>>>> e3e95dce
 
 let print_logic_decl info fmt (ls,def) =
   if Mid.mem ls.ls_name info.info_syn then () else begin
