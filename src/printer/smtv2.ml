(********************************************************************)
(*                                                                  *)
(*  The Why3 Verification Platform   /   The Why3 Development Team  *)
(*  Copyright 2010-2018   --   Inria - CNRS - Paris-Sud University  *)
(*                                                                  *)
(*  This software is distributed under the terms of the GNU Lesser  *)
(*  General Public License version 2.1, with the special exception  *)
(*  on linking described in file LICENSE.                           *)
(*                                                                  *)
(********************************************************************)

(** SMT v2 printer with some extensions *)

open Format
open Pp
open Ident
open Ty
open Term
open Decl
open Printer
open Cntexmp_printer

let debug = Debug.register_info_flag "smtv2_printer"
  ~desc:"Print@ debugging@ messages@ about@ printing@ \
         the@ input@ of@ smtv2."

(* Meta to tag projection functions *)
let meta_projection = Theory.register_meta "model_projection" [Theory.MTlsymbol]
  ~desc:"Declares@ the@ projection."


(** SMTLIB tokens taken from CVC4: src/parser/smt2/{Smt2.g,smt2.cpp} *)
let ident_printer () =
  let bls =
    [(* Base SMT-LIB commands, see page 43 *)
      "assert"; "check-sat"; "check-sat-assuming"; "declare-const";
      "declare-datatype"; "declare-datatypes"; "declare-fun"; "declare-sort";
      "define-fun"; "define-fun-rec"; "define-funs-rec"; "define-sort";
      "echo"; "exit";
      "get-assignment"; "get-assertions";
      "get-info"; "get-model"; "get-option"; "get-proof";
      "get-unsat-assumptions"; "get-unsat-core"; "get-value";
      "pop"; "push";
      "reset"; "reset-assertions";
      "set-info"; "set-logic";  "set-option";

     (* Base SMT-LIB tokens, see page 22*)
      "BINARY"; "DECIMAL"; "HEXADECIMAL"; "NUMERAL"; "STRING";
      "_"; "!"; "as"; "let"; "exists"; "forall"; "match"; "par";

     (* extended commands *)
      "assert-rewrite";
      "assert-reduction"; "assert-propagation"; "declare-sorts";
      "declare-funs"; "declare-preds"; "define";
      "simplify";

     (* operators, including theory symbols *)
      "ite";
      "and"; "distinct"; "is_int"; "not"; "or"; "select";
      "store"; "to_int"; "to_real"; "xor";

      "div"; "mod"; "rem";

      "concat"; "bvnot"; "bvand"; "bvor"; "bvneg"; "bvadd"; "bvmul"; "bvudiv";
      "bvurem"; "bvshl"; "bvlshr"; "bvult"; "bvnand"; "bvnor"; "bvxor";
      "bvcomp"; "bvsub"; "bvsdiv"; "bvsrem"; "bvsmod"; "bvashr"; "bvule";
      "bvugt"; "bvuge"; "bvslt"; "bvsle"; "bvsgt"; "bvsge"; "rotate_left";
      "rotate_right"; "bvredor"; "bvredand";

      "sin"; "cos"; "tan"; "asin"; "acos"; "atan"; "pi";

     (* the new floating point theory - updated to the 2014-05-27 standard *)
      "FloatingPoint"; "fp";
      "Float16"; "Float32"; "Float64"; "Float128";
      "RoundingMode";
      "roundNearestTiesToEven"; "RNE";
      "roundNearestTiesToAway"; "RNA";
      "roundTowardPositive";    "RTP";
      "roundTowardNegative";    "RTN";
      "roundTowardZero";        "RTZ";
      "NaN"; "+oo"; "-oo"; "+zero"; "-zero";
      "fp.abs"; "fp.neg"; "fp.add"; "fp.sub"; "fp.mul"; "fp.div";
      "fp.fma"; "fp.sqrt"; "fp.rem"; "fp.roundToIntegral"; "fp.min"; "fp.max";
      "fp.leq"; "fp.lt"; "fp.geq"; "fp.gt"; "fp.eq";
      "fp.isNormal"; "fp.isSubnormal"; "fp.isZero";
      "fp.isInfinite"; "fp.isNaN";
      "fp.isNegative"; "fp.isPositive";
      "to_fp"; "to_fp_unsigned";
      "fp.to_ubv"; "fp.to_sbv"; "fp.to_real";

     (* the new proposed string theory *)
      "String";
      "str.++"; "str.len"; "str.substr"; "str.contains"; "str.at";
      "str.indexof"; "str.prefixof"; "str.suffixof"; "int.to.str";
      "str.to.int"; "u16.to.str"; "str.to.u16"; "u32.to.str"; "str.to.u32";
      "str.in.re"; "str.to.re"; "re.++"; "re.union"; "re.inter";
      "re.*"; "re.+"; "re.opt"; "re.range"; "re.loop";

     (* the new proposed set theory *)
      "union"; "intersection"; "setminus"; "subset"; "member";
      "singleton"; "insert";

     (* built-in sorts *)
      "Bool"; "Int"; "Real"; "BitVec"; "Array";

     (* Other stuff that Why3 seems to need *)
      "unsat"; "sat";

      "true"; "false";
      "const";
      "abs";
      "BitVec"; "extract"; "bv2nat"; "nat2bv";

     (* From Z3 *)
      "map"; "bv"; "default";
      "difference";
      ]
  in
  let san = sanitizer char_to_alpha char_to_alnumus in
  create_ident_printer bls ~sanitizer:san

type info = {
  info_syn        : syntax_map;
  info_converters : converter_map;
  info_rliteral   : syntax_map;
  mutable info_model : S.t;
  mutable info_in_goal : bool;
  info_vc_term : vc_term_info;
  info_printer : ident_printer;
  mutable list_projs : Stdlib.Sstr.t;
  meta_model_projection : Sls.t;
  mutable list_records : ((string * string) list) Stdlib.Mstr.t;
  info_cntexample_need_push : bool;
  info_cntexample: bool
}

let debug_print_term message t =
  let form = Debug.get_debug_formatter () in
  begin
    Debug.dprintf debug message;
    if Debug.test_flag debug then
      Pretty.print_term form t;
    Debug.dprintf debug "@.";
  end

let print_ident info fmt id =
  fprintf fmt "%s" (id_unique info.info_printer id)

(** type *)
let rec print_type info fmt ty = match ty.ty_node with
  | Tyvar _ -> unsupported "smt : you must encode the polymorphism"
  | Tyapp (ts, l) ->
      begin match query_syntax info.info_syn ts.ts_name, l with
      | Some s, _ -> syntax_arguments s (print_type info) fmt l
      | None, [] -> fprintf fmt "%a" (print_ident info) ts.ts_name
      | None, _ -> fprintf fmt "(%a %a)" (print_ident info) ts.ts_name
          (print_list space (print_type info)) l
     end

let print_type info fmt ty = try print_type info fmt ty
  with Unsupported s -> raise (UnsupportedType (ty,s))

let print_type_value info fmt = function
  | None -> fprintf fmt "Bool"
  | Some ty -> print_type info fmt ty

(** var *)
let forget_var info v = forget_id info.info_printer v.vs_name

let print_var info fmt {vs_name = id} =
  let n = id_unique info.info_printer id in
  fprintf fmt "%s" n

let print_typed_var info fmt vs =
  fprintf fmt "(%a %a)" (print_var info) vs
    (print_type info) vs.vs_ty

let print_var_list info fmt vsl =
  print_list space (print_typed_var info) fmt vsl

let collect_model_ls info ls =
  if Sls.mem ls info.meta_model_projection then
    info.list_projs <- Stdlib.Sstr.add (sprintf "%a" (print_ident info) ls.ls_name) info.list_projs;
  if ls.ls_args = [] && (Slab.mem model_label ls.ls_name.id_label ||
  Slab.mem Ident.model_projected_label ls.ls_name.id_label) then
    let t = t_app ls [] ls.ls_value in
    info.info_model <-
      add_model_element
      (t_label ?loc:ls.ls_name.id_loc ls.ls_name.id_label t) info.info_model

let number_format = {
  Number.long_int_support = true;
  Number.extra_leading_zeros_support = false;
  Number.negative_int_support = Number.Number_default;
  Number.dec_int_support = Number.Number_default;
  Number.hex_int_support = Number.Number_unsupported;
  Number.oct_int_support = Number.Number_unsupported;
  Number.bin_int_support = Number.Number_unsupported;
  Number.def_int_support = Number.Number_unsupported;
  Number.negative_real_support = Number.Number_default;
  Number.dec_real_support = Number.Number_unsupported;
  Number.hex_real_support = Number.Number_unsupported;
  Number.frac_real_support = Number.Number_custom
    (Number.PrintFracReal ("%s.0", "(* %s.0 %s.0)", "(/ %s.0 %s.0)"));
  Number.def_real_support = Number.Number_unsupported;
}

(** expr *)
let rec print_term info fmt t =
  debug_print_term "Printing term: " t;

  if Slab.mem model_label t.t_label then
    info.info_model <- add_model_element t info.info_model;

  check_enter_vc_term t info.info_in_goal info.info_vc_term;

  let () = match t.t_node with
  | Tconst c ->
      let ts = match t.t_ty with
        | Some { ty_node = Tyapp (ts, []) } -> ts
        | _ -> assert false (* impossible *) in
      (* look for syntax literal ts in driver *)
      begin match query_syntax info.info_rliteral ts.ts_name, c with
        | Some st, Number.ConstInt c ->
          syntax_range_literal st fmt c
        | Some st, Number.ConstReal c ->
          let fp = match ts.ts_def with
            | Float fp -> fp
            | _ -> assert false in
          syntax_float_literal st fp fmt c
        | None, _ -> Number.print number_format fmt c
        (* TODO/FIXME: we must assert here that the type is either
            ty_int or ty_real, otherwise it makes no sense to print
            the literal. Do we ensure that preserved literal types
            are exactly those that have a dedicated syntax? *)
      end
  | Tvar v -> print_var info fmt v
  | Tapp (ls, tl) ->
    (* let's check if a converter applies *)
    begin try
      match tl with
      | [ { t_node = Tconst _} ] ->
        begin match query_converter info.info_converters ls with
        | None -> raise Exit
        | Some s -> syntax_arguments s (print_term info) fmt tl
        end
      | _ -> raise Exit
    with Exit ->
    (* non converter applies, then ... *)
    match query_syntax info.info_syn ls.ls_name with
      | Some s -> syntax_arguments_typed s (print_term info)
        (print_type info) t fmt tl
      | None -> begin match tl with (* for cvc3 wich doesn't accept (toto ) *)
          | [] ->
	    let vc_term_info = info.info_vc_term in
	    if vc_term_info.vc_inside then begin
	      match vc_term_info.vc_loc with
	      | None -> ()
	      | Some loc ->
		let labels = match vc_term_info.vc_func_name with
		  | None ->
		    ls.ls_name.id_label
		  | Some _ ->
		    model_trace_for_postcondition ~labels:ls.ls_name.id_label info.info_vc_term in
		let _t_check_pos = t_label ~loc labels t in
		(* TODO: temporarily disable collecting variables inside the term triggering VC *)
		(*info.info_model <- add_model_element t_check_pos info.info_model;*)
		()
	    end;
	    fprintf fmt "@[%a@]" (print_ident info) ls.ls_name
          | _ ->
	    fprintf fmt "@[(%a@ %a)@]"
	      (print_ident info) ls.ls_name
              (print_list space (print_term info)) tl
        end end
  | Tlet (t1, tb) ->
      let v, t2 = t_open_bound tb in
      fprintf fmt "@[(let ((%a %a))@ %a)@]" (print_var info) v
        (print_term info) t1 (print_term info) t2;
      forget_var info v
  | Tif (f1,t1,t2) ->
      fprintf fmt "@[(ite %a@ %a@ %a)@]"
        (print_fmla info) f1 (print_term info) t1 (print_term info) t2
  | Tcase(t, bl) ->
    let ty = t_type t in
    begin
      match ty.ty_node with
      | Tyapp (ts,_) when ts_equal ts ts_bool ->
        print_boolean_branches info t print_term fmt bl
      | _ ->
        match t.t_node with
        | Tvar v -> print_branches info v print_term fmt bl
        | _ ->
          let subject = create_vsymbol (id_fresh "subject") (t_type t) in
          fprintf fmt "@[(let ((%a @[%a@]))@ %a)@]"
            (print_var info) subject (print_term info) t
            (print_branches info subject print_term) bl;
          forget_var info subject
    end
  | Teps _ -> unsupportedTerm t
      "smtv2: you must eliminate epsilon"
  | Tquant _ | Tbinop _ | Tnot _ | Ttrue | Tfalse -> raise (TermExpected t)
  in

  check_exit_vc_term t info.info_in_goal info.info_vc_term;


and print_fmla info fmt f =
  debug_print_term "Printing formula: " f;
  if Slab.mem model_label f.t_label then
    info.info_model <- add_model_element f info.info_model;

  check_enter_vc_term f info.info_in_goal info.info_vc_term;

  let () = match f.t_node with
  | Tapp ({ ls_name = id }, []) ->
      print_ident info fmt id
  | Tapp (ls, tl) -> begin match query_syntax info.info_syn ls.ls_name with
      | Some s -> syntax_arguments_typed s (print_term info)
        (print_type info) f fmt tl
      | None -> begin match tl with (* for cvc3 wich doesn't accept (toto ) *)
          | [] -> print_ident info fmt ls.ls_name
          | _ -> fprintf fmt "(%a@ %a)"
              (print_ident info) ls.ls_name
              (print_list space (print_term info)) tl
        end end
  | Tquant (q, fq) ->
      let q = match q with Tforall -> "forall" | Texists -> "exists" in
      let vl, tl, f = t_open_quant fq in
      (* TODO trigger dépend des capacités du prover : 2 printers?
      smtwithtriggers/smtstrict *)
      if tl = [] then
        fprintf fmt "@[(%s@ (%a)@ %a)@]"
          q
          (print_var_list info) vl
          (print_fmla info) f
      else
        fprintf fmt "@[(%s@ (%a)@ (! %a %a))@]"
          q
          (print_var_list info) vl
          (print_fmla info) f
          (print_triggers info) tl;
      List.iter (forget_var info) vl
  | Tbinop (Tand, f1, f2) ->
      fprintf fmt "@[(and@ %a@ %a)@]" (print_fmla info) f1 (print_fmla info) f2
  | Tbinop (Tor, f1, f2) ->
      fprintf fmt "@[(or@ %a@ %a)@]" (print_fmla info) f1 (print_fmla info) f2
  | Tbinop (Timplies, f1, f2) ->
      fprintf fmt "@[(=>@ %a@ %a)@]"
        (print_fmla info) f1 (print_fmla info) f2
  | Tbinop (Tiff, f1, f2) ->
      fprintf fmt "@[(=@ %a@ %a)@]" (print_fmla info) f1 (print_fmla info) f2
  | Tnot f ->
      fprintf fmt "@[(not@ %a)@]" (print_fmla info) f
  | Ttrue ->
      fprintf fmt "true"
  | Tfalse ->
      fprintf fmt "false"
  | Tif (f1, f2, f3) ->
      fprintf fmt "@[(ite %a@ %a@ %a)@]"
        (print_fmla info) f1 (print_fmla info) f2 (print_fmla info) f3
  | Tlet (t1, tb) ->
      let v, f2 = t_open_bound tb in
      fprintf fmt "@[(let ((%a %a))@ %a)@]" (print_var info) v
        (print_term info) t1 (print_fmla info) f2;
      forget_var info v
  | Tcase(t, bl) ->
    let ty = t_type t in
    begin
      match ty.ty_node with
      | Tyapp (ts,_) when ts_equal ts ts_bool ->
        print_boolean_branches info t print_fmla fmt bl
      | _ ->
        match t.t_node with
        | Tvar v -> print_branches info v print_fmla fmt bl
        | _ ->
          let subject = create_vsymbol (id_fresh "subject") (t_type t) in
          fprintf fmt "@[(let ((%a @[%a@]))@ %a)@]"
            (print_var info) subject (print_term info) t
            (print_branches info subject print_fmla) bl;
          forget_var info subject
    end
  | Tvar _ | Tconst _ | Teps _ -> raise (FmlaExpected f) in

  check_exit_vc_term f info.info_in_goal info.info_vc_term

and print_boolean_branches info subject pr fmt bl =
  let error () = unsupportedTerm subject
    "smtv2: bad pattern-matching on Boolean (compile_match missing?)"
  in
  match bl with
  | [br1 ; br2] ->
    let (p1,t1) = t_open_branch br1 in
    let (_p2,t2) = t_open_branch br2 in
    begin
      match p1.pat_node with
      | Papp(cs,_) ->
        let csname = if ls_equal cs fs_bool_true then "true" else "false" in
        fprintf fmt "@[(ite (= %a %s) %a %a)@]"
          (print_term info) subject
          csname
          (pr info) t1
          (pr info) t2
      | _ -> error ()
    end
  | _ -> error ()

and print_branches info subject pr fmt bl = match bl with
  | [] -> assert false
  | br::bl ->
      let (p,t) = t_open_branch br in
      let error () = unsupportedPattern p
        "smtv2: you must compile nested pattern-matching" in
      match p.pat_node with
      | Pwild -> pr info fmt t
      | Papp (cs,args) ->
          let args = List.map (function
            | {pat_node = Pvar v} -> v | _ -> error ()) args in
          if bl = [] then print_branch info subject pr fmt (cs,args,t)
          else fprintf fmt "@[(ite (is-%a %a) %a %a)@]"
            (print_ident info) cs.ls_name (print_var info) subject
            (print_branch info subject pr) (cs,args,t)
            (print_branches info subject pr) bl
      | _ -> error ()

and print_branch info subject pr fmt (cs,vars,t) =
  if vars = [] then pr info fmt t else
  let tvs = t_freevars Mvs.empty t in
  if List.for_all (fun v -> not (Mvs.mem v tvs)) vars then pr info fmt t else
  let i = ref 0 in
  let pr_proj fmt v = incr i;
    if Mvs.mem v tvs then fprintf fmt "(%a (%a_proj_%d %a))"
      (print_var info) v (print_ident info) cs.ls_name
      !i (print_var info) subject in
  fprintf fmt "@[(let (%a) %a)@]" (print_list space pr_proj) vars (pr info) t

and print_expr info fmt =
  TermTF.t_select (print_term info fmt) (print_fmla info fmt)

and print_trigger info fmt e = fprintf fmt "%a" (print_expr info) e

and print_triggers info fmt = function
  | [] -> ()
  | a::l -> fprintf fmt ":pattern (%a) %a"
    (print_list space (print_trigger info)) a
    (print_triggers info) l

let print_type_decl info fmt ts =
  if is_alias_type_def ts.ts_def then () else
  if Mid.mem ts.ts_name info.info_syn then () else
  fprintf fmt "(declare-sort %a %i)@\n@\n"
    (print_ident info) ts.ts_name (List.length ts.ts_args)

let print_param_decl info fmt ls =
  if Mid.mem ls.ls_name info.info_syn then () else match ls.ls_args with
    | [] -> fprintf fmt "@[<hov 2>(declare-const %a %a)@]@\n@\n"
              (print_ident info) ls.ls_name
              (print_type_value info) ls.ls_value
<<<<<<< HEAD
    | _  -> fprintf fmt "@[<hov 2>(declare-fun %a (%a) %a)@]@\n@\n"
              (print_ident info) ls.ls_name
              (print_list space (print_type info)) ls.ls_args
              (print_type_value info) ls.ls_value
=======
     *)
    | _  ->
        fprintf fmt "@[<hov 2>(declare-fun %a (%a) %a)@]@\n@\n"
                    (print_ident info) ls.ls_name
                    (print_list space (print_type info)) ls.ls_args
                    (print_type_value info) ls.ls_value
>>>>>>> 156439e9

let print_logic_decl info fmt (ls,def) =
  if Mid.mem ls.ls_name info.info_syn then () else begin
    collect_model_ls info ls;
    let vsl,expr = Decl.open_ls_defn def in
    fprintf fmt "@[<hov 2>(define-fun %a (%a) %a %a)@]@\n@\n"
      (print_ident info) ls.ls_name
      (print_var_list info) vsl
      (print_type_value info) ls.ls_value
      (print_expr info) expr;
    List.iter (forget_var info) vsl
  end

let print_info_model fmt info =
  (* Prints the content of info.info_model *)
  let info_model = info.info_model in
  if not (S.is_empty info_model) && info.info_cntexample then
    begin
      fprintf fmt "@[(get-model ";
      let model_map =
	S.fold (fun f acc ->
          fprintf str_formatter "%a" (print_fmla info) f;
          let s = flush_str_formatter () in
	  Stdlib.Mstr.add s f acc)
	info_model
	Stdlib.Mstr.empty in
      fprintf fmt ")@]@\n";

      (* Printing model has modification of info.info_model as undesirable
	 side-effect. Revert it back. *)
      info.info_model <- info_model;
      model_map
    end
  else
    Stdlib.Mstr.empty

<<<<<<< HEAD
let print_prop_decl vc_loc cntexample z3_ce args info fmt k pr f = match k with
=======
let print_prop_decl vc_loc args info fmt k pr f = match k with
>>>>>>> 156439e9
  | Paxiom ->
      fprintf fmt "@[<hov 2>;; %s@\n(assert@ %a)@]@\n@\n"
        pr.pr_name.id_string (* FIXME? collisions *)
        (print_fmla info) f
  | Pgoal ->
      fprintf fmt "@[(assert@\n";
      fprintf fmt "@[;; %a@]@\n" (print_ident info) pr.pr_name;
      (match pr.pr_name.id_loc with
        | None -> ()
        | Some loc -> fprintf fmt " @[;; %a@]@\n"
            Loc.gen_report_position loc);
      info.info_in_goal <- true;
      fprintf fmt "  @[(not@ %a))@]@\n" (print_fmla info) f;
      info.info_in_goal <- false;
<<<<<<< HEAD
      if cntexample && z3_ce then fprintf fmt "@[(push)@]@\n";
=======
      if info.info_cntexample && info.info_cntexample_need_push then fprintf fmt "@[(push)@]@\n";
>>>>>>> 156439e9
      fprintf fmt "@[(check-sat)@]@\n";
      let model_list = print_info_model fmt info in

      args.printer_mapping <- { lsymbol_m = args.printer_mapping.lsymbol_m;
				vc_term_loc = vc_loc;
				queried_terms = model_list;
                                list_projections = info.list_projs;
                                Printer.list_records = info.list_records}
  | Plemma| Pskip -> assert false


let print_constructor_decl info fmt (ls,args) =
  let field_names =
    (match args with
    | [] -> fprintf fmt "(%a)" (print_ident info) ls.ls_name; []
    | _ ->
        fprintf fmt "@[(%a@ " (print_ident info) ls.ls_name;
        let field_names, _ =
          List.fold_left2
          (fun (acc, i) ty pr ->
            let field_name =
              match pr with
              | Some pr ->
                  let field_name = sprintf "%a" (print_ident info) pr.ls_name in
                  fprintf fmt "(%s" field_name;
                  let trace_name =
                    try
                      let lab = Slab.choose (Slab.filter (fun x ->
                        Strings.has_prefix "model_trace:" x.lab_string) pr.ls_name.id_label) in
                      Strings.remove_prefix "model_trace:" lab.lab_string
                    with
                      Not_found -> ""
                  in
                  (field_name, trace_name)
              | None ->
                  let field_name = sprintf "%a_proj_%d" (print_ident info) ls.ls_name i in (* FIXME: is it possible to generate 2 same value with _proj_ inside it ? Need sanitizing and uniquifying ? *)
                  fprintf fmt "(%s" field_name;
                  (field_name, "")
            in
            fprintf fmt " %a)" (print_type info) ty;
            (field_name :: acc, succ i)) ([], 1) ls.ls_args args
        in
        fprintf fmt ")@]";
        List.rev field_names)
  in

  if Strings.has_prefix "mk " ls.ls_name.id_string then
    begin
      info.list_records <- Stdlib.Mstr.add (sprintf "%a" (print_ident info) ls.ls_name) field_names info.list_records;
    end

let print_data_decl info fmt (ts,cl) =
  fprintf fmt "@[(%a@ %a)@]"
    (print_ident info) ts.ts_name
    (print_list space (print_constructor_decl info)) cl

<<<<<<< HEAD
let print_decl vc_loc cntexample z3_ce args info fmt d = match d.d_node with
=======
let print_decl vc_loc args info fmt d =
  match d.d_node with
>>>>>>> 156439e9
  | Dtype ts ->
      print_type_decl info fmt ts
  | Ddata [(ts,_)] when query_syntax info.info_syn ts.ts_name <> None -> ()
  | Ddata dl ->
      fprintf fmt "@[(declare-datatypes ()@ (%a))@]@\n"
        (print_list space (print_data_decl info)) dl
  | Dparam ls ->
      collect_model_ls info ls;
      print_param_decl info fmt ls
  | Dlogic dl ->
      print_list nothing (print_logic_decl info) fmt dl
  | Dind _ -> unsupportedDecl d
      "smtv2: inductive definitions are not supported"
  | Dprop (k,pr,f) ->
      if Mid.mem pr.pr_name info.info_syn then () else
<<<<<<< HEAD
      print_prop_decl vc_loc cntexample z3_ce args info fmt k pr f
=======
      print_prop_decl vc_loc args info fmt k pr f
>>>>>>> 156439e9

let set_produce_models fmt info =
  if info.info_cntexample then
    fprintf fmt "(set-option :produce-models true)@\n"

let meta_counterexmp_need_push =
  Theory.register_meta_excl "counterexample_need_smtlib_push" [Theory.MTstring]
                            ~desc:"Internal@ use@ only"

let print_task args ?old:_ fmt task =
  let cntexample = Prepare_for_counterexmp.get_counterexmp task in
<<<<<<< HEAD
  (* Specific case for z3 prover because printing is not the same *)
  let z3_ce = cntexample && Prepare_for_counterexmp.get_ce_prover task = "z3_ce" in
=======
  let need_push =
    let need_push_meta = Task.find_meta_tds task meta_counterexmp_need_push in
    not (Theory.Stdecl.is_empty need_push_meta.Task.tds_set)
  in
>>>>>>> 156439e9
  let vc_loc = Intro_vc_vars_counterexmp.get_location_of_vc task in
  let vc_info = {vc_inside = false; vc_loc = None; vc_func_name = None} in
  let info = {
    info_syn = Discriminate.get_syntax_map task;
    info_converters = Printer.get_converter_map task;
    info_rliteral = Printer.get_rliteral_map task;
    info_model = S.empty;
    info_in_goal = false;
    info_vc_term = vc_info;
    info_printer = ident_printer ();
    list_projs = Stdlib.Sstr.empty;
    meta_model_projection = Task.on_tagged_ls meta_projection task;
    list_records = Stdlib.Mstr.empty;
    info_cntexample_need_push = need_push;
    info_cntexample = cntexample;
    }
  in
  print_prelude fmt args.prelude;
  set_produce_models fmt info;
  print_th_prelude task fmt args.th_prelude;
  let rec print_decls = function
    | Some t ->
        print_decls t.Task.task_prev;
        begin match t.Task.task_decl.Theory.td_node with
        | Theory.Decl d ->
<<<<<<< HEAD
            begin try print_decl vc_loc cntexample z3_ce args info fmt d
=======
            begin try print_decl vc_loc args info fmt d
>>>>>>> 156439e9
            with Unsupported s -> raise (UnsupportedDecl (d,s)) end
        | _ -> () end
    | None -> () in
  print_decls task;
  pp_print_flush fmt ()

let () = register_printer "smtv2" print_task
  ~desc:"Printer@ for@ the@ SMTlib@ version@ 2@ format."<|MERGE_RESOLUTION|>--- conflicted
+++ resolved
@@ -456,19 +456,10 @@
     | [] -> fprintf fmt "@[<hov 2>(declare-const %a %a)@]@\n@\n"
               (print_ident info) ls.ls_name
               (print_type_value info) ls.ls_value
-<<<<<<< HEAD
     | _  -> fprintf fmt "@[<hov 2>(declare-fun %a (%a) %a)@]@\n@\n"
               (print_ident info) ls.ls_name
               (print_list space (print_type info)) ls.ls_args
               (print_type_value info) ls.ls_value
-=======
-     *)
-    | _  ->
-        fprintf fmt "@[<hov 2>(declare-fun %a (%a) %a)@]@\n@\n"
-                    (print_ident info) ls.ls_name
-                    (print_list space (print_type info)) ls.ls_args
-                    (print_type_value info) ls.ls_value
->>>>>>> 156439e9
 
 let print_logic_decl info fmt (ls,def) =
   if Mid.mem ls.ls_name info.info_syn then () else begin
@@ -505,11 +496,7 @@
   else
     Stdlib.Mstr.empty
 
-<<<<<<< HEAD
-let print_prop_decl vc_loc cntexample z3_ce args info fmt k pr f = match k with
-=======
 let print_prop_decl vc_loc args info fmt k pr f = match k with
->>>>>>> 156439e9
   | Paxiom ->
       fprintf fmt "@[<hov 2>;; %s@\n(assert@ %a)@]@\n@\n"
         pr.pr_name.id_string (* FIXME? collisions *)
@@ -524,11 +511,7 @@
       info.info_in_goal <- true;
       fprintf fmt "  @[(not@ %a))@]@\n" (print_fmla info) f;
       info.info_in_goal <- false;
-<<<<<<< HEAD
-      if cntexample && z3_ce then fprintf fmt "@[(push)@]@\n";
-=======
       if info.info_cntexample && info.info_cntexample_need_push then fprintf fmt "@[(push)@]@\n";
->>>>>>> 156439e9
       fprintf fmt "@[(check-sat)@]@\n";
       let model_list = print_info_model fmt info in
 
@@ -585,12 +568,8 @@
     (print_ident info) ts.ts_name
     (print_list space (print_constructor_decl info)) cl
 
-<<<<<<< HEAD
-let print_decl vc_loc cntexample z3_ce args info fmt d = match d.d_node with
-=======
 let print_decl vc_loc args info fmt d =
   match d.d_node with
->>>>>>> 156439e9
   | Dtype ts ->
       print_type_decl info fmt ts
   | Ddata [(ts,_)] when query_syntax info.info_syn ts.ts_name <> None -> ()
@@ -606,11 +585,7 @@
       "smtv2: inductive definitions are not supported"
   | Dprop (k,pr,f) ->
       if Mid.mem pr.pr_name info.info_syn then () else
-<<<<<<< HEAD
-      print_prop_decl vc_loc cntexample z3_ce args info fmt k pr f
-=======
       print_prop_decl vc_loc args info fmt k pr f
->>>>>>> 156439e9
 
 let set_produce_models fmt info =
   if info.info_cntexample then
@@ -622,15 +597,10 @@
 
 let print_task args ?old:_ fmt task =
   let cntexample = Prepare_for_counterexmp.get_counterexmp task in
-<<<<<<< HEAD
-  (* Specific case for z3 prover because printing is not the same *)
-  let z3_ce = cntexample && Prepare_for_counterexmp.get_ce_prover task = "z3_ce" in
-=======
   let need_push =
     let need_push_meta = Task.find_meta_tds task meta_counterexmp_need_push in
     not (Theory.Stdecl.is_empty need_push_meta.Task.tds_set)
   in
->>>>>>> 156439e9
   let vc_loc = Intro_vc_vars_counterexmp.get_location_of_vc task in
   let vc_info = {vc_inside = false; vc_loc = None; vc_func_name = None} in
   let info = {
@@ -656,11 +626,7 @@
         print_decls t.Task.task_prev;
         begin match t.Task.task_decl.Theory.td_node with
         | Theory.Decl d ->
-<<<<<<< HEAD
-            begin try print_decl vc_loc cntexample z3_ce args info fmt d
-=======
             begin try print_decl vc_loc args info fmt d
->>>>>>> 156439e9
             with Unsupported s -> raise (UnsupportedDecl (d,s)) end
         | _ -> () end
     | None -> () in
