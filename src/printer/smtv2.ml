(********************************************************************)
(*                                                                  *)
(*  The Why3 Verification Platform   /   The Why3 Development Team  *)
(*  Copyright 2010-2016   --   INRIA - CNRS - Paris-Sud University  *)
(*                                                                  *)
(*  This software is distributed under the terms of the GNU Lesser  *)
(*  General Public License version 2.1, with the special exception  *)
(*  on linking described in file LICENSE.                           *)
(*                                                                  *)
(********************************************************************)

(** SMT v2 printer with some extensions *)

open Format
open Pp
open Ident
open Ty
open Term
open Decl
open Printer

let debug = Debug.register_info_flag "smtv2_printer"
  ~desc:"Print@ debugging@ messages@ about@ printing@ \
         the@ input@ of@ smtv2."

<<<<<<< HEAD
(** SMTLIB tokens taken from CVC4: src/parser/smt2/{Smt2.g,smt2.cpp} *)
let ident_printer =
=======
(** SMTLIB tokens taken from CVC4: src/parser/smt2/Smt2.g *)
let ident_printer () =
>>>>>>> 97c4a585
  let bls = (*["and";" benchmark";" distinct";"exists";"false";"flet";"forall";
     "if then else";"iff";"implies";"ite";"let";"logic";"not";"or";
     "sat";"theory";"true";"unknown";"unsat";"xor";
     "assumption";"axioms";"defintion";"extensions";"formula";
     "funs";"extrafuns";"extrasorts";"extrapreds";"language";
     "notes";"preds";"sorts";"status";"theory";"Int";"Real";"Bool";
     "Array";"U";"select";"store"]*)
    (* smtlib2 V2 p71 *)
    [(* Base SMT-LIB tokens *)
      "assert"; "check-sat"; "declare-fun"; "declare-sort"; "define-fun";
      "define-sort"; "get-value"; "get-assignment"; "get-assertions";
      "get-proof"; "get-unsat-core"; "exit"; "ite"; "let"; "!"; "_";
      "set-logic"; "set-info"; "get-info"; "set-option"; "get-option";
      "push"; "pop"; "as";

      (* extended commands *)
      "declare-datatypes"; "get-model"; "echo"; "assert-rewrite";
      "assert-reduction"; "assert-propagation"; "declare-sorts";
      "declare-funs"; "declare-preds"; "define"; "declare-const";
      "simplify";

      (* attributes *)

      (* operators, including theory symbols *)
      "and"; "distinct"; "exists"; "forall"; "is_int"; "not"; "or"; "select";
      "store"; "to_int"; "to_real"; "xor";

      "div"; "mod";

      "concat"; "bvnot"; "bvand"; "bvor"; "bvneg"; "bvadd"; "bvmul"; "bvudiv";
      "bvurem"; "bvshl"; "bvlshr"; "bvult"; "bvnand"; "bvnor"; "bvxor";
      "bvcomp"; "bvsub"; "bvsdiv"; "bvsrem"; "bvsmod"; "bvashr"; "bvule";
      "bvugt"; "bvuge"; "bvslt"; "bvsle"; "bvsgt"; "bvsge"; "rotate_left";
      "rotate_right"; "bvredor"; "bvredand";

      "cos"; "sin"; "tan"; "atan"; "pi";

      (** the new floating point theory - updated to the 2014-05-27 standard *)
      "FloatingPoint"; "fp";
      "Float16"; "Float32"; "Float64"; "Float128";
      "RoundingMode";
      "roundNearestTiesToEven"; "RNE";
      "roundNearestTiesToAway"; "RNA";
      "roundTowardPositive";    "RTP";
      "roundTowardNegative";    "RTN";
      "roundTowardZero";        "RTZ";
      "NaN"; "+oo"; "-oo"; "+zero"; "-zero";
      "fp.abs"; "fp.neg"; "fp.add"; "fp.sub"; "fp.mul"; "fp.div";
      "fp.fma"; "fp.sqrt"; "fp.rem"; "fp.roundToIntegral"; "fp.min"; "fp.max";
      "fp.leq"; "fp.lt"; "fp.geq"; "fp.gt"; "fp.eq";
      "fp.isNormal"; "fp.isSubnormal"; "fp.isZero";
      "fp.isInfinite"; "fp.isNaN";
      "fp.isNegative"; "fp.isPositive";
      "to_fp"; "to_fp_unsigned";
      "fp.to_ubv"; "fp.to_sbv"; "fp.to_real";

      (** the new proposed string theory *)
      "String";
      "str.++"; "str.len"; "str.substr"; "str.contains"; "str.at";
      "str.indexof"; "str.prefixof"; "str.suffixof"; "int.to.str";
      "str.to.int"; "u16.to.str"; "str.to.u16"; "u32.to.str"; "str.to.u32";
      "str.in.re"; "str.to.re"; "re.++"; "re.union"; "re.inter";
      "re.*"; "re.+"; "re.opt"; "re.range"; "re.loop";

      (** the new proposed set theory *)
      "union"; "intersection"; "setminus"; "subset"; "member";
      "singleton"; "insert";

      (** built-in sorts *)
      "Bool"; "Int"; "Real"; "BitVec"; "Array";

      (** Other stuff that Why3 seems to need *)
      "DECIMAL"; "NUMERAL"; "par"; "STRING";
      "unsat";"sat";
      "true"; "false";
      "const";
      "abs";
      "BitVec"; "extract"; "bv2nat"; "nat2bv";

      (* From Z3 *)
      "map"; "bv"; "subset"; "union"; "default"
      ]
  in
  let san = sanitizer char_to_alpha char_to_alnumus in
  create_ident_printer bls ~sanitizer:san

(* Information about the term that triggers VC.  *)
type vc_term_info = {
  mutable vc_inside : bool;
  (* true if the term that triggers VC is currently processed *)
  mutable vc_loc : Loc.position option;
  (* the position of the term that triggers VC *)
  mutable vc_func_name : string option;
  (* the name of the function for that VC was made. None if VC
     is not generated for postcondition or precondition) *)
}

module TermCmp = struct
  type t = term

  let before loc1 loc2 =
  (* Return true if loc1 is strictly before loc2 *)
    match loc1 with
    | None -> false
    | Some loc1 ->
      match loc2 with
      | None -> false
      | Some loc2 ->
	let (_, line1, col1, _) = Loc.get loc1 in
	  let (_, line2, col2, _) = Loc.get loc2 in
	  if line1 <> line2 then
	    if line1 < line2 then true
	    else false
	  else
	    if col1 < col2 then true
	    else false

  let compare a b =
    if (a.t_loc = b.t_loc) && (a.t_label = b.t_label)
    then 0 else
      (* Order the terms accoridng to their source code locations  *)
      if before a.t_loc b.t_loc then 1
      else -1

end

module S = Set.Make(TermCmp)

type info = {
  info_syn        : syntax_map;
  info_converters : converter_map;
  mutable info_model : S.t;
  mutable info_in_goal : bool;
  info_vc_term : vc_term_info;
  info_printer : ident_printer;
}

let debug_print_term message t =
  let form = Debug.get_debug_formatter () in
  begin
    Debug.dprintf debug message;
    if Debug.test_flag debug then
      Pretty.print_term form t;
    Debug.dprintf debug "@.";
  end

let print_ident info fmt id =
  fprintf fmt "%s" (id_unique info.info_printer id)

(** type *)
let rec print_type info fmt ty = match ty.ty_node with
  | Tyvar _ -> unsupported "smt : you must encode the polymorphism"
  | Tyapp (ts, l) ->
     begin match query_syntax info.info_syn ts.ts_name, l with
      | Some s, _ -> syntax_arguments s (print_type info) fmt l
      | None, [] -> fprintf fmt "%a" (print_ident info) ts.ts_name
      | None, _ -> fprintf fmt "(%a %a)" (print_ident info) ts.ts_name
          (print_list space (print_type info)) l
     end

let print_type info fmt ty = try print_type info fmt ty
  with Unsupported s -> raise (UnsupportedType (ty,s))

let print_type_value info fmt = function
  | None -> fprintf fmt "Bool"
  | Some ty -> print_type info fmt ty

(** var *)
let forget_var info v = forget_id info.info_printer v.vs_name

let print_var info fmt {vs_name = id} =
  let n = id_unique info.info_printer id in
  fprintf fmt "%s" n

let print_typed_var info fmt vs =
  fprintf fmt "(%a %a)" (print_var info) vs
    (print_type info) vs.vs_ty

let print_var_list info fmt vsl =
  print_list space (print_typed_var info) fmt vsl

let model_label = Ident.create_label "model"
  (* This label identifies terms that should be in counter-example. *)
let model_vc_term_label = Ident.create_label "model_vc"
  (* This label identifies the term that triggers the VC. *)

let add_model_element el info_model =
(** Add element el (term) to info_model.
    If an element with the same hash (the same set of labels + the same
    location) as the element el already exists in info_model, replace it with el.

    The reason is that  we do not want to display two model elements with the same
    name in the same location and usually it is better to display the last one.

    Note that two model elements can have the same name and location if why is used
    as an intemediate language and the locations are locations in the source language.
    Then, more why constructs (terms) can represent a single construct in the source
    language and more terms have thus the same model name and location. This happens,
    e.g., if why code is generated from SPARK. There, the first iteration of while
    cycle is unrolled in some cases. If the task contains both a term representing a
    variable in the first iteration of unrolled loop and a term representing the variable
    in the subsequent loop iterations, only the latter is relevant for the counterexample
    and it is the one that comes after the former one (and that is why we always keep the
    last term).
*)
  let info_model = S.remove el info_model in
  S.add el info_model

let collect_model_ls info ls =
  if ls.ls_args = [] && Slab.mem model_label ls.ls_name.id_label then
    let t = t_app ls [] ls.ls_value in
    info.info_model <-
      add_model_element
      (t_label ?loc:ls.ls_name.id_loc ls.ls_name.id_label t) info.info_model

let model_trace_regexp = Str.regexp "model_trace:"
  (* The term labeled with "model_trace:name" will be in counter-example with name "name" *)

let label_starts_with regexp l =
  try
    ignore(Str.search_forward regexp l.lab_string 0);
    true
  with Not_found -> false

let get_label labels regexp =
  Slab.choose (Slab.filter (label_starts_with regexp) labels)

let add_old lab_str =
  try
    let pos = Str.search_forward (Str.regexp "@") lab_str 0 in
    let after = String.sub lab_str pos ((String.length lab_str)-pos) in
    if after = "@init" then
      (String.sub lab_str 0 pos) ^ "@old"
    else lab_str
  with Not_found -> lab_str ^ "@old"

let model_trace_for_postcondition ~labels info =
  (* Modifies the  model_trace label of a term in the postcondition:
     - if term corresponds to the initial value of a function
     parameter, model_trace label will have postfix @old
     - if term corresponds to the return value of a function, add
     model_trace label in a form function_name@result
  *)
  try
    let trace_label = get_label labels model_trace_regexp in
    let lab_str = add_old trace_label.lab_string in
    if lab_str = trace_label.lab_string then
      labels
    else
      let other_labels = Slab.remove trace_label labels in
      Slab.add
	(Ident.create_label lab_str)
	other_labels
  with Not_found ->
    (* no model_trace label => the term represents the return value *)
    Slab.add
      (Ident.create_label
	 ("model_trace:" ^ (Opt.get_def "" info.info_vc_term.vc_func_name)  ^ "@result"))
      labels

let get_fun_name name =
  let splitted = Strings.bounded_split ':' name 2 in
  match splitted with
  | _::[second] ->
    second
  | _ ->
    ""

let check_enter_vc_term t info =
  (* Check whether the term that triggers VC is entered.
     If it is entered, extract the location of the term and if the VC is
     postcondition or precondition of a function, extract the name of
     the corresponding function.
  *)
  if info.info_in_goal && Slab.mem model_vc_term_label t.t_label then begin
    let vc_term_info = info.info_vc_term in
    vc_term_info.vc_inside <- true;
    vc_term_info.vc_loc <- t.t_loc;
    try
      (* Label "model_func" => the VC is postcondition or precondition *)
      (* Extract the function name from "model_func" label *)
      let fun_label = get_label t.t_label (Str.regexp "model_func") in
      vc_term_info.vc_func_name <- Some (get_fun_name fun_label.lab_string);
    with Not_found ->
      (* No label "model_func" => the VC is not postcondition or precondition *)
      ()
  end

let check_exit_vc_term t info =
  (* Check whether the term triggering VC is exited. *)
  if info.info_in_goal && Slab.mem model_vc_term_label t.t_label then begin
    info.info_vc_term.vc_inside <- false;
  end

(** expr *)
let rec print_term info fmt t =
  debug_print_term "Printing term: " t;

  if Slab.mem model_label t.t_label then
    info.info_model <- add_model_element t info.info_model;

  check_enter_vc_term t info;

  let () = match t.t_node with
  | Tconst c ->
      let number_format = {
          Number.long_int_support = true;
          Number.extra_leading_zeros_support = false;
          Number.dec_int_support = Number.Number_default;
          Number.hex_int_support = Number.Number_unsupported;
          Number.oct_int_support = Number.Number_unsupported;
          Number.bin_int_support = Number.Number_unsupported;
          Number.def_int_support = Number.Number_unsupported;
          Number.dec_real_support = Number.Number_unsupported;
          Number.hex_real_support = Number.Number_unsupported;
          Number.frac_real_support = Number.Number_custom
            (Number.PrintFracReal ("%s.0", "(* %s.0 %s.0)", "(/ %s.0 %s.0)"));
          Number.def_real_support = Number.Number_unsupported;
        } in
      Number.print number_format fmt c
  | Tvar v -> print_var info fmt v
  | Tapp (ls, tl) ->
    (* let's check if a converter applies *)
    begin try
      match tl with
      | [ { t_node = Tconst _} ] ->
        begin match query_converter info.info_converters ls with
        | None -> raise Exit
        | Some s -> syntax_arguments s (print_term info) fmt tl
        end
      | _ -> raise Exit
    with Exit ->
    (* non converter applies, then ... *)
    match query_syntax info.info_syn ls.ls_name with
      | Some s -> syntax_arguments_typed s (print_term info)
        (print_type info) t fmt tl
      | None -> begin match tl with (* for cvc3 wich doesn't accept (toto ) *)
          | [] ->
	    let vc_term_info = info.info_vc_term in
	    if vc_term_info.vc_inside then begin
	      match vc_term_info.vc_loc with
	      | None -> ()
	      | Some loc ->
		let labels = match vc_term_info.vc_func_name with
		  | None ->
		    ls.ls_name.id_label
		  | Some _ ->
		    model_trace_for_postcondition ~labels:ls.ls_name.id_label info in
		let _t_check_pos = t_label ~loc labels t in
		(* TODO: temporarily disable collecting variables inside the term triggering VC *)
		(*info.info_model <- add_model_element t_check_pos info.info_model;*)
		()
	    end;
	    fprintf fmt "@[%a@]" (print_ident info) ls.ls_name
          | _ ->
	    fprintf fmt "@[(%a@ %a)@]"
	      (print_ident info) ls.ls_name
              (print_list space (print_term info)) tl
        end end
  | Tlet (t1, tb) ->
      let v, t2 = t_open_bound tb in
      fprintf fmt "@[(let ((%a %a))@ %a)@]" (print_var info) v
        (print_term info) t1 (print_term info) t2;
      forget_var info v
  | Tif (f1,t1,t2) ->
      fprintf fmt "@[(ite %a@ %a@ %a)@]"
        (print_fmla info) f1 (print_term info) t1 (print_term info) t2
  | Tcase(t, bl) ->
    let ty = t_type t in
    begin
      match ty.ty_node with
      | Tyapp (ts,_) when ts_equal ts ts_bool ->
        print_boolean_branches info t print_term fmt bl
      | _ ->
        match t.t_node with
        | Tvar v -> print_branches info v print_term fmt bl
        | _ ->
          let subject = create_vsymbol (id_fresh "subject") (t_type t) in
          fprintf fmt "@[(let ((%a @[%a@]))@ %a)@]"
            (print_var info) subject (print_term info) t
            (print_branches info subject print_term) bl;
          forget_var info subject
    end
  | Teps _ -> unsupportedTerm t
      "smtv2: you must eliminate epsilon"
  | Tquant _ | Tbinop _ | Tnot _ | Ttrue | Tfalse -> raise (TermExpected t)
  in

  check_exit_vc_term t info;


and print_fmla info fmt f =
  debug_print_term "Printing formula: " f;
  if Slab.mem model_label f.t_label then
    info.info_model <- add_model_element f info.info_model;

  check_enter_vc_term f info;

  let () = match f.t_node with
  | Tapp ({ ls_name = id }, []) ->
      print_ident info fmt id
  | Tapp (ls, tl) -> begin match query_syntax info.info_syn ls.ls_name with
      | Some s -> syntax_arguments_typed s (print_term info)
        (print_type info) f fmt tl
      | None -> begin match tl with (* for cvc3 wich doesn't accept (toto ) *)
          | [] -> print_ident info fmt ls.ls_name
          | _ -> fprintf fmt "(%a@ %a)"
              (print_ident info) ls.ls_name
              (print_list space (print_term info)) tl
        end end
  | Tquant (q, fq) ->
      let q = match q with Tforall -> "forall" | Texists -> "exists" in
      let vl, tl, f = t_open_quant fq in
      (* TODO trigger dépend des capacités du prover : 2 printers?
      smtwithtriggers/smtstrict *)
      if tl = [] then
        fprintf fmt "@[(%s@ (%a)@ %a)@]"
          q
          (print_var_list info) vl
          (print_fmla info) f
      else
        fprintf fmt "@[(%s@ (%a)@ (! %a %a))@]"
          q
          (print_var_list info) vl
          (print_fmla info) f
          (print_triggers info) tl;
      List.iter (forget_var info) vl
  | Tbinop (Tand, f1, f2) ->
      fprintf fmt "@[(and@ %a@ %a)@]" (print_fmla info) f1 (print_fmla info) f2
  | Tbinop (Tor, f1, f2) ->
      fprintf fmt "@[(or@ %a@ %a)@]" (print_fmla info) f1 (print_fmla info) f2
  | Tbinop (Timplies, f1, f2) ->
      fprintf fmt "@[(=>@ %a@ %a)@]"
        (print_fmla info) f1 (print_fmla info) f2
  | Tbinop (Tiff, f1, f2) ->
      fprintf fmt "@[(=@ %a@ %a)@]" (print_fmla info) f1 (print_fmla info) f2
  | Tnot f ->
      fprintf fmt "@[(not@ %a)@]" (print_fmla info) f
  | Ttrue ->
      fprintf fmt "true"
  | Tfalse ->
      fprintf fmt "false"
  | Tif (f1, f2, f3) ->
      fprintf fmt "@[(ite %a@ %a@ %a)@]"
        (print_fmla info) f1 (print_fmla info) f2 (print_fmla info) f3
  | Tlet (t1, tb) ->
      let v, f2 = t_open_bound tb in
      fprintf fmt "@[(let ((%a %a))@ %a)@]" (print_var info) v
        (print_term info) t1 (print_fmla info) f2;
      forget_var info v
  | Tcase(t, bl) ->
    let ty = t_type t in
    begin
      match ty.ty_node with
      | Tyapp (ts,_) when ts_equal ts ts_bool ->
        print_boolean_branches info t print_fmla fmt bl
      | _ ->
        match t.t_node with
        | Tvar v -> print_branches info v print_fmla fmt bl
        | _ ->
          let subject = create_vsymbol (id_fresh "subject") (t_type t) in
          fprintf fmt "@[(let ((%a @[%a@]))@ %a)@]"
            (print_var info) subject (print_term info) t
            (print_branches info subject print_fmla) bl;
          forget_var info subject
    end
  | Tvar _ | Tconst _ | Teps _ -> raise (FmlaExpected f) in

  check_exit_vc_term f info

and print_boolean_branches info subject pr fmt bl =
  let error () = unsupportedTerm subject
    "smtv2: bad pattern-matching on Boolean (compile_match missing?)"
  in
  match bl with
  | [br1 ; br2] ->
    let (p1,t1) = t_open_branch br1 in
    let (_p2,t2) = t_open_branch br2 in
    begin
      match p1.pat_node with
      | Papp(cs,_) ->
        let csname = if ls_equal cs fs_bool_true then "true" else "false" in
        fprintf fmt "@[(ite (= %a %s) %a %a)@]"
          (print_term info) subject
          csname
          (pr info) t1
          (pr info) t2
      | _ -> error ()
    end
  | _ -> error ()

and print_branches info subject pr fmt bl = match bl with
  | [] -> assert false
  | br::bl ->
      let (p,t) = t_open_branch br in
      let error () = unsupportedPattern p
        "smtv2: you must compile nested pattern-matching" in
      match p.pat_node with
      | Pwild -> pr info fmt t
      | Papp (cs,args) ->
          let args = List.map (function
            | {pat_node = Pvar v} -> v | _ -> error ()) args in
          if bl = [] then print_branch info subject pr fmt (cs,args,t)
          else fprintf fmt "@[(ite (is-%a %a) %a %a)@]"
            (print_ident info) cs.ls_name (print_var info) subject
            (print_branch info subject pr) (cs,args,t)
            (print_branches info subject pr) bl
      | _ -> error ()

and print_branch info subject pr fmt (cs,vars,t) =
  if vars = [] then pr info fmt t else
  let tvs = t_freevars Mvs.empty t in
  if List.for_all (fun v -> not (Mvs.mem v tvs)) vars then pr info fmt t else
  let i = ref 0 in
  let pr_proj fmt v = incr i;
    if Mvs.mem v tvs then fprintf fmt "(%a (%a_proj_%d %a))"
      (print_var info) v (print_ident info) cs.ls_name
      !i (print_var info) subject in
  fprintf fmt "@[(let (%a) %a)@]" (print_list space pr_proj) vars (pr info) t

and print_expr info fmt =
  TermTF.t_select (print_term info fmt) (print_fmla info fmt)

and print_trigger info fmt e = fprintf fmt "%a" (print_expr info) e

and print_triggers info fmt = function
  | [] -> ()
  | a::l -> fprintf fmt ":pattern (%a) %a"
    (print_list space (print_trigger info)) a
    (print_triggers info) l

let print_type_decl info fmt ts =
  if ts.ts_def <> None then () else
  if Mid.mem ts.ts_name info.info_syn then () else
  fprintf fmt "(declare-sort %a %i)@\n@\n"
    (print_ident info) ts.ts_name (List.length ts.ts_args)

let print_param_decl info fmt ls =
  if Mid.mem ls.ls_name info.info_syn then () else
  fprintf fmt "@[<hov 2>(declare-fun %a (%a) %a)@]@\n@\n"
    (print_ident info) ls.ls_name
    (print_list space (print_type info)) ls.ls_args
    (print_type_value info) ls.ls_value

let print_logic_decl info fmt (ls,def) =
  if Mid.mem ls.ls_name info.info_syn then () else begin
    collect_model_ls info ls;
    let vsl,expr = Decl.open_ls_defn def in
    fprintf fmt "@[<hov 2>(define-fun %a (%a) %a %a)@]@\n@\n"
      (print_ident info) ls.ls_name
      (print_var_list info) vsl
      (print_type_value info) ls.ls_value
      (print_expr info) expr;
    List.iter (forget_var info) vsl
  end

let print_info_model cntexample fmt model_list info =
  (* Prints the content of info.info_model *)
  let info_model = info.info_model in
  if model_list != [] && cntexample then
    begin
	  (*
            fprintf fmt "@[(get-value (%a))@]@\n"
            (Pp.print_list Pp.space (print_fmla info_copy)) model_list;*)
      fprintf fmt "@[(get-value (";
      List.iter (fun f ->
	fprintf str_formatter "%a" (print_fmla info) f;
        let s = flush_str_formatter () in
        fprintf fmt "%s " s;
      ) model_list;
      fprintf fmt "))@]@\n";

      (* Printing model has modification of info.info_model as undesirable
	 side-effect. Revert it back. *)
      info.info_model <- info_model
    end

let print_prop_decl vc_loc cntexample args info fmt k pr f = match k with
  | Paxiom ->
      fprintf fmt "@[<hov 2>;; %s@\n(assert@ %a)@]@\n@\n"
        pr.pr_name.id_string (* FIXME? collisions *)
        (print_fmla info) f
  | Pgoal ->
      fprintf fmt "@[(assert@\n";
      fprintf fmt "@[;; %a@]@\n" (print_ident info) pr.pr_name;
      (match pr.pr_name.id_loc with
        | None -> ()
        | Some loc -> fprintf fmt " @[;; %a@]@\n"
            Loc.gen_report_position loc);
      info.info_in_goal <- true;
      fprintf fmt "  @[(not@ %a))@]@\n" (print_fmla info) f;
      info.info_in_goal <- false;
      let model_list = S.elements info.info_model in
      fprintf fmt "@[(check-sat)@]@\n";
      print_info_model cntexample fmt model_list info;
      if cntexample then begin
	(* (get-info :reason-unknown) *)
	fprintf fmt "@[(get-info :reason-unknown)@]@\n";
      end;

      args.printer_mapping <- { lsymbol_m = args.printer_mapping.lsymbol_m;
				vc_term_loc = vc_loc;
				queried_terms = model_list; }
  | Plemma| Pskip -> assert false


let print_constructor_decl info fmt (ls,args) =
  match args with
  | [] -> fprintf fmt "(%a)" (print_ident info) ls.ls_name
  | _ ->
     fprintf fmt "@[(%a@ " (print_ident info) ls.ls_name;
     let _ =
       List.fold_left2
         (fun i ty pr ->
          begin match pr with
          | Some pr -> fprintf fmt "(%a" (print_ident info) pr.ls_name
          | None -> fprintf fmt "(%a_proj_%d" (print_ident info) ls.ls_name i
          end;
          fprintf fmt " %a)" (print_type info) ty;
          succ i) 1 ls.ls_args args
     in
     fprintf fmt ")@]"

let print_data_decl info fmt (ts,cl) =
  fprintf fmt "@[(%a@ %a)@]"
    (print_ident info) ts.ts_name
    (print_list space (print_constructor_decl info)) cl

let print_decl vc_loc cntexample args info fmt d = match d.d_node with
  | Dtype ts ->
      print_type_decl info fmt ts
  | Ddata [(ts,_)] when query_syntax info.info_syn ts.ts_name <> None -> ()
  | Ddata dl ->
    fprintf fmt "@[(declare-datatypes ()@ (%a))@]@\n"
      (print_list space (print_data_decl info)) dl
  | Dparam ls ->
      collect_model_ls info ls;
      print_param_decl info fmt ls
  | Dlogic dl ->
      print_list nothing (print_logic_decl info) fmt dl
  | Dind _ -> unsupportedDecl d
      "smtv2 : inductive definition are not supported"
  | Dprop (k,pr,f) ->
      if Mid.mem pr.pr_name info.info_syn then () else
      print_prop_decl vc_loc cntexample args info fmt k pr f

let set_produce_models fmt cntexample =
  if cntexample then
    fprintf fmt "(set-option :produce-models true)@\n"

let print_task args ?old:_ fmt task =
  let cntexample = Prepare_for_counterexmp.get_counterexmp task in
  let vc_loc = Intro_vc_vars_counterexmp.get_location_of_vc task in
  let vc_info = {vc_inside = false; vc_loc = None; vc_func_name = None} in
  let info = {
    info_syn = Discriminate.get_syntax_map task;
    info_converters = Printer.get_converter_map task;
    info_model = S.empty;
    info_in_goal = false;
    info_vc_term = vc_info;
    info_printer = ident_printer () } in
  print_prelude fmt args.prelude;
  set_produce_models fmt cntexample;
  print_th_prelude task fmt args.th_prelude;
  let rec print_decls = function
    | Some t ->
        print_decls t.Task.task_prev;
        begin match t.Task.task_decl.Theory.td_node with
        | Theory.Decl d ->
            begin try print_decl vc_loc cntexample args info fmt d
            with Unsupported s -> raise (UnsupportedDecl (d,s)) end
        | _ -> () end
    | None -> () in
  print_decls task;
  pp_print_flush fmt ()

let () = register_printer "smtv2" print_task
  ~desc:"Printer@ for@ the@ SMTlib@ version@ 2@ format."<|MERGE_RESOLUTION|>--- conflicted
+++ resolved
@@ -23,13 +23,8 @@
   ~desc:"Print@ debugging@ messages@ about@ printing@ \
          the@ input@ of@ smtv2."
 
-<<<<<<< HEAD
 (** SMTLIB tokens taken from CVC4: src/parser/smt2/{Smt2.g,smt2.cpp} *)
-let ident_printer =
-=======
-(** SMTLIB tokens taken from CVC4: src/parser/smt2/Smt2.g *)
 let ident_printer () =
->>>>>>> 97c4a585
   let bls = (*["and";" benchmark";" distinct";"exists";"false";"flet";"forall";
      "if then else";"iff";"implies";"ite";"let";"logic";"not";"or";
      "sat";"theory";"true";"unknown";"unsat";"xor";
