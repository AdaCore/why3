--- conflicted
+++ resolved
@@ -519,11 +519,7 @@
   let info = get_info args.env task in
   print_prelude fmt (List.append args.prelude ["$MaxExtraPrecision = 256;
   ClearAll[vcWhy,varsWhy,resWhy];"]);
-<<<<<<< HEAD
-  print_th_prelude task fmt args.prelude_map;
-=======
   print_th_prelude task fmt args.th_prelude;
->>>>>>> 725550da
   let params,funs,preds,eqs,hyps,goal,types =
     List.fold_left (prepare info (Hid.create 17)) ([],[],[],[],[],Goal_none,[])
     (Task.task_decls task)
