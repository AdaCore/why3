--- conflicted
+++ resolved
@@ -37,10 +37,6 @@
   ZeroMemory(&si, sizeof(si));
   si.cb = sizeof(si);
   ZeroMemory(&pi, sizeof(pi));
-<<<<<<< HEAD
-=======
-
->>>>>>> bd6d67ef
   showtime = argc >= 4 && !strncmp("-s",argv[3],3);
   hidetime = argc >= 4 && !strncmp("-h",argv[3],3);
 
@@ -50,12 +46,8 @@
                     "Zero sets no limit (keeps the actual limit)\n", argv[0]);
     return EXIT_FAILURE;
   }
-<<<<<<< HEAD
-  // concats argv[2..] into a single command line parameter
-=======
 
   // concats argv[4..] into a single command line parameter
->>>>>>> bd6d67ef
   for (i = 4; i < argc; i++)
     s += strlen(argv[i]) + 1;
   // CreateProcess does not allow more than 32767 bytes for command line parameter
