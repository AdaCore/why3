(********************************************************************)
(*                                                                  *)
(*  The Why3 Verification Platform   /   The Why3 Development Team  *)
(*  Copyright 2010-2023 --  Inria - CNRS - Paris-Saclay University  *)
(*                                                                  *)
(*  This software is distributed under the terms of the GNU Lesser  *)
(*  General Public License version 2.1, with the special exception  *)
(*  on linking described in file LICENSE.                           *)
(*                                                                  *)
(********************************************************************)

module LatexInd (Conf: sig val prefix: string val flatten_applies : bool val comment_macros : bool end) = struct

  open Format
  open Why3
  open Ptree
  open Ident

  open Conf

  let sanitize =
    let my_char_to_alpha = function
      | '_' -> ""
      | c -> char_to_alpha c
    in
    sanitizer my_char_to_alpha my_char_to_alpha

  let sanitize_op = function
    | "<>" -> "\\neq"
    | "^" -> "\\string^"
    | "++" -> "\\mathbin{+\\mkern-10mu+}"
    | "<=" -> "\\le"
    | ">=" -> "\\ge"
    | s -> s

  (** Optionally extract trailing numbers and quotes, after an optional single or double
      underscore *)
  let split_base_suffixes str =
    try
      let re = Re.Str.regexp "_?_?\\([0-9]*\\)\\('*\\)$" in
      let n = Re.Str.search_forward re str 0 in
      let base = String.sub str 0 n in
      let numbers =
        match Re.Str.matched_group 1 str with
        | "" -> None
        | s -> Some s
      in
      let quotes =
        match Re.Str.matched_group 2 str with
        | "" -> None
        | s -> Some s
      in
      Some (base, numbers, quotes)
    with Not_found ->
      None

  (** Requirements *)

  type command_shape = {name: string; name': string; arity: int}

  module Requirements = Set.Make (struct type t = command_shape let compare = compare end)

  let requirements = ref Requirements.empty

  let record_command_shape name name' arity =
    requirements := Requirements.add {name; name'; arity} !requirements

  (** {2 Printers} *)
  let pp_command' ~suffix fmt base =
    fprintf fmt "\\%s%s%s" prefix (sanitize base) suffix

  (** Print a string as a LaTeX command *)
  let pp_command ~arity ~is_field fmt name =
    if match sn_decode name with | SNword _ -> false | _ -> true then
      failwith ("pp_command: argument not word: "^name);
    let name, name', suffix =
      if arity = 0 then
        if is_field then
          name^"field", name, ""
        else
          match split_base_suffixes name with
          | Some (base, numbers, quotes) ->
              let numbers =
                match numbers with
                | Some s -> sprintf "_{%s}" s
                | None -> "" in
              let quotes =
                match quotes with
                | Some s -> s
                | None -> "" in
              base, base, numbers^quotes
          | _ -> name, name, ""
      else
        (assert (not is_field);
         name^string_of_int arity, name, "") in
    record_command_shape name name' arity;
    pp_command' ~suffix fmt name

  let pp_var' ~arity fmt s =
    pp_command ~arity ~is_field:false fmt s

  let pp_var ~arity fmt id =
    pp_var' ~arity fmt id.id_str

  let pp_field fmt id =
    pp_command ~arity:0 ~is_field:true fmt id.id_str

  let pp_str str fmt () =
    fprintf fmt str

  let pp_command_shape ~comment_macros fmt {name; name'; arity} =
    let rec mk_args acc = function
      | 0 -> acc
      | n -> mk_args (sprintf "#%d" n::acc) (pred n) in
    let pp_args fmt n =
      if n = 0 then
        ()
      else
        let args = mk_args [] n in
        fprintf fmt "(%a)" (pp_print_list ~pp_sep:(pp_str ", ") pp_print_string) args in
    fprintf fmt "%s\\newcommand{%a}[%d]{\\mathsf{%s}%a}@."
      (if comment_macros then "% " else "")
      (pp_command' ~suffix:"") name arity (sanitize name') pp_args arity

  (** {2 Pretty-print inductive definition to latex }*)

  let latex_rule_name fmt s =
    let f = function
      | '_' -> pp_print_char fmt '-'
      | c -> pp_print_char fmt c
    in
    String.iter f s

  let id_of_qualid = function
    | Qident id
    | Qdot (_, id) -> id

  let pp_arg pp fmt =
    fprintf fmt "{%a}" pp

  let pp_field pp fmt (qid, x) =
    fprintf fmt "%a\\texttt{=}%a"
      pp_field (id_of_qualid qid)
      pp x

  let rec pp_type fmt = function
    | PTtyvar id ->
        pp_var ~arity:0 fmt id
    | PTtyapp (qid, ts) ->
        let arity = List.length ts in
        fprintf fmt "%a%a" (pp_var ~arity) (id_of_qualid qid)
          (pp_print_list ~pp_sep:(pp_str "") (pp_arg pp_type)) ts
    | PTtuple ts ->
        fprintf fmt "(%a)"
          (pp_print_list ~pp_sep:(pp_str "") pp_type) ts
    | PTarrow (ty1, ty2) ->
        fprintf fmt "%a \\rightarrow %a"
          pp_type ty1 pp_type ty2
    | PTscope (_, ty) ->
        pp_type fmt ty
    | PTparen ty ->
        fprintf fmt "(%a)" pp_type ty
    | PTpure ty ->
        fprintf fmt "\\texttt{\\{}%a\\texttt{\\}}" pp_type ty
    | PTref _ -> failwith "pp_type: ref"

  let rec pp_pattern fmt p =
    match p.pat_desc with
    | Pwild ->
        pp_print_string fmt "\\texttt{anything}"
    | Pvar id ->
        pp_var ~arity:0 fmt id
    | Papp (qid, ps) ->
        let arity = List.length ps in
        fprintf fmt "%a%a" (pp_var ~arity) (id_of_qualid qid)
          (pp_print_list ~pp_sep:(pp_str "") (pp_arg pp_pattern)) ps
    | Prec fs ->
        fprintf fmt "\\texttt{\\{}%a\\texttt{\\}}"
          (pp_print_list ~pp_sep:(pp_str "\\texttt{;} ") (pp_field pp_pattern)) fs
    | Ptuple ps ->
        fprintf fmt "(%a)" (pp_print_list ~pp_sep:(pp_str ", ") pp_pattern) ps
    | Pas (p, id, _) ->
        fprintf fmt "%a \\texttt{as} %a" pp_pattern p (pp_var ~arity:0) id
    | Por (p1, p2) ->
        fprintf fmt "%a \\texttt{|} %a" pp_pattern p1 pp_pattern p2
    | Pcast (p, ty) ->
        fprintf fmt "%a : %a" pp_pattern p pp_type ty
    | Pscope (_, p) ->
        pp_pattern fmt p
    | Pparen p ->
        fprintf fmt "(%a)" pp_pattern p
    | Pghost p ->
        pp_pattern fmt p

  let rec flatten_apply t =
    match t.term_desc with
    | Tapply ({term_desc=Tident qid}, t) -> Some (qid, [t])
    | Tapply (t1, t2) ->
        (match flatten_apply t1 with
         | Some (qid, ts) -> Some (qid, ts@[t2])
         | None -> None)
    | _ -> None

  let rec pp_term fmt t =
    match t.term_desc with
    | Ttrue ->
        pp_print_string fmt "\\top"
    | Tfalse ->
        pp_print_string fmt "\\bot"
    | Tconst n ->
        Constant.print_def fmt n
    | Tident qid ->
        let id = id_of_qualid qid in
        (match sn_decode id.id_str with
         | SNword _ -> pp_var ~arity:0 fmt id
         | _ -> fprintf fmt "(%s)" id.id_str)
    | Tinnfix (t1, id, t2)
    | Tinfix (t1, id, t2) ->
        let op =
          match sn_decode id.id_str with
          | SNinfix s -> sanitize_op s
          | _ -> failwith ("pp_term: op not infix: |"^id.id_str^"|") in
        fprintf fmt "%a %s %a" pp_term t1 op pp_term t2
    | Tbinop (t1, op, t2)
    | Tbinnop (t1, op, t2) ->
        let str =
          let open Dterm in
          match op with
          | DTimplies -> "\\rightarrow"
          | DTiff -> "\\leftrightarrow"
          | DTand -> "\\wedge"
          | DTand_asym -> "\\bar\\wedge"
          | DTor -> "\\vee"
          | DTor_asym -> "\\bar\\vee"
          | DTby -> "\\texttt{by}"
          | DTso -> "\\texttt{so}" in
        fprintf fmt "%a %s %a" pp_term t1 str pp_term t2
    | Tidapp (qid, ts) ->
        let id = id_of_qualid qid in
        (match sn_decode id.id_str, ts with
         | SNword s, ts ->
             let arity = List.length ts in
             let pp_args = pp_print_list ~pp_sep:(pp_str "") (pp_arg pp_term) in
             fprintf fmt "%a%a" (pp_var' ~arity) s pp_args ts
         | SNinfix s, [t1; t2] ->
             fprintf fmt "%a %s %a" pp_term t1 (sanitize_op s) pp_term t2
         | SNprefix s, [t]
         | SNtight s, [t] ->
             fprintf fmt "%s %a" s pp_term t
         | SNget s, [t1; t2] ->
             fprintf fmt "%a[%a]%s" pp_term t1 pp_term t2 s
         | SNset s, [t1; t2; t3] ->
             fprintf fmt "%a[%a]%s \\leftarrow %a" pp_term t1 pp_term t2 s pp_term t3
         | SNupdate s, [t1; t2; t3] ->
             fprintf fmt "%a[%a \\leftarrow %a]%s" pp_term t1 pp_term t2 pp_term t3 s
         | SNcut s, [t] ->
             fprintf fmt "%a[\\ldots]%s" pp_term t s
         | SNlcut s, [t1; t2] ->
             fprintf fmt "%a[\\ldots %a]%s" pp_term t1 pp_term t2 s
         | SNrcut s, [t1; t2] ->
             fprintf fmt "%a[%a \\ldots]%s" pp_term t1 pp_term t2 s
         | _ -> failwith (sprintf "pp_term Tidapp %s %d" id.id_str (List.length ts)))
    | Tapply (t1, t2) ->
        (match
           if flatten_applies
           then flatten_apply t
           else None
         with
         | Some (qid, ts) ->
             let arity = List.length ts in
             fprintf fmt "%a%a" (pp_var ~arity) (id_of_qualid qid)
               (pp_print_list ~pp_sep:(pp_str "") (pp_arg pp_term)) ts
         | None ->
             fprintf fmt "%a %a" pp_term t1 pp_term t2)
    | Tnot {term_desc=Tinfix (t1, op, t2)} when
        sn_decode op.id_str = SNinfix "=" ->
        fprintf fmt "%a \\neq %a" pp_term t1 pp_term t2
    | Tnot t ->
        fprintf fmt "\\neg %a" pp_term t
    | Tif (t1, t2, t3) ->
        fprintf fmt "\\texttt{if}~%a~\\texttt{then}~%a~\\texttt{else}~%a"
          pp_term t1 pp_term t2 pp_term t3
    | Tlet (id, t1, t2) ->
        fprintf fmt "\\textbf{let}~%a = %a~\\textbf{in}~%a" (pp_var ~arity:0) id
          pp_term t1 pp_term t2
    | Tquant (_, _, _, t) ->
        pp_term fmt t
    | Tcase (t, bs) ->
        let pp_sep = pp_str " \\texttt{|} " in
        let pp_branch fmt (p, t') = fprintf fmt "%a \\rightarrow %a" pp_pattern p pp_term t' in
        fprintf fmt "\\texttt{match}~%a~\\texttt{with}~%a" pp_term t
          (pp_print_list ~pp_sep pp_branch) bs
    | Tcast (t, ty) ->
        fprintf fmt "%a \\texttt{:} %a" pp_term t pp_type ty
    | Ttuple ts ->
        fprintf fmt "(%a)" (pp_print_list ~pp_sep:(pp_str ", ") pp_term) ts
    | Trecord fs ->
        let pp = pp_print_list ~pp_sep:(pp_str "\\texttt{;} ") (pp_field pp_term) in
        fprintf fmt "\\{%a\\}" pp fs
    | Tupdate (t, fs) ->
        let pp_fs = pp_print_list ~pp_sep:(pp_str "\\texttt{;} ") (pp_field pp_term) in
        fprintf fmt "\\{%a~\\texttt{with}~%a\\}" pp_term t pp_fs fs
    | Tscope (_, t) ->
        pp_term fmt t
    | Tattr _ -> failwith "pp_term: attr"
    | Tat _ -> failwith "pp_term: at"
    | Tasref _ -> failwith "pp_term: asref"
<<<<<<< HEAD
    | Teps _ ->
        (* Not to be used from SPARK: Why3 has no epsilon in programs *)
        assert false
=======
    | Teps _ -> failwith "pp_term: teps"
>>>>>>> 006edd7e

  let pp_rule fmt (id, terms) : unit =
    match List.rev terms with
    | [] -> invalid_arg "latex_rule: empty rule"
    | concl :: precs ->
        fprintf fmt "  \\inferrule[%a]@.    {%s%a}@.    {%a} \\\\@."
          latex_rule_name id.id_str
          (if precs = [] then "~" else "")
          (pp_print_list ~pp_sep:(pp_str "@ \\\\@ ") pp_term) (List.rev precs)
          pp_term concl

  let pp_rules fmt path defs =
    fprintf fmt "\\begin{mathparpagebreakable} %% %s@." (String.concat "." path);
    List.iter (pp_rule fmt) defs;
    fprintf fmt "\\end{mathparpagebreakable}@."

  exception Found of ind_decl

  (** Search an inductive type in mlw file by path (module.Theory.type or module.type) *)
  let search_inductive (path: string list) (mlw_file: mlw_file) : ind_decl =
    let name, decls =
      match path, mlw_file with
      | [name], Decls decls -> name, decls
      | [module_name; name], Modules modules ->
          let aux (id, _) = String.compare id.id_str module_name = 0 in
          name, snd (List.find aux modules)
      | _ -> raise Not_found in
    try
      let aux = function
        | Dind (Decl.Ind, ind_decls) ->
            let aux decl =
              if String.compare decl.in_ident.id_str name = 0 then
                raise (Found decl) in
            List.iter aux ind_decls
        | _ -> () in
      List.iter aux decls;
      raise Not_found
    with Found decl -> decl

  (** Flatten toplevel implies, let bindings, and universal quantifications *)
  let rec flatten_implies (t: term) : term list =
    match t.term_desc with
    | Tbinop (t1, Dterm.DTimplies, t2) ->
        t1 :: flatten_implies t2
    | Tquant (Dterm.DTforall, _, _, t) ->
        flatten_implies t
    | Tlet (id, t1, t2) ->
        let equality = (* id = t2 *)
          let id_term = {term_loc=Loc.dummy_position; term_desc=Tident (Qident id)} in
          let op = {Ptree.id_str=op_infix "="; Ptree.id_loc=Loc.dummy_position; id_ats=[]} in
          Tinfix (id_term, op, t1) in
        {term_loc=Loc.dummy_position; term_desc=equality} ::
        flatten_implies t2
    | _ -> [t]

  let main fmt mlw_file paths =
    let buf = Buffer.create 42 in
    let fmt' = formatter_of_buffer buf in
    let for_path path =
      try
        let decl = search_inductive path mlw_file in
        let defs = List.map (fun (_, id, t) -> id, flatten_implies t) decl.in_def in
        pp_rules fmt' path defs
      with Not_found ->
        eprintf "Could not find %s" (Strings.join "." path) in
    List.iter for_path paths;
    Requirements.iter (pp_command_shape ~comment_macros fmt) !requirements;
    pp_print_string fmt (Buffer.contents buf)
end

(** {2 Command line interface} *)

open Format
open Why3

let filename = ref None

let paths = Queue.create ()

let add_filename_then_path p =
  if !filename = None then
    filename := Some p
  else
    Queue.add (Strings.split '.' p) paths

type kind = Inductive

let kind = ref None

let set_kind = function
  | "inductive" -> kind := Some Inductive
  | _ -> assert false

type output = Latex | Mlw | Sexp | Dep

let output = ref Mlw

let output_of_str = [
  "mlw", Mlw;
  "latex", Latex;
  "sexp", Sexp;
  "dep", Dep;
]

let set_output s =
  try output := List.assoc s output_of_str
  with Not_found -> assert false

let prefix = ref "WHY"

let usage_msg = "<filename> [<Module>.]<type> ..."

let spec =
  let open Why3.Getopt in
  let formats = List.map fst output_of_str in
  let format_help = String.concat "|" formats in
  [ KLong "output", Hnd1 (ASymbol formats, set_output),
    "<format> select output format (" ^ format_help ^ "), default is " ^ List.hd formats;
    KLong "kind", Hnd1 (ASymbol ["inductive"], set_kind),
    "<category> select syntactic category to be printed (only\n\
     \"inductive\" for --output=latex)";
    KLong "prefix", Hnd1 (AString, (:=) prefix),
    "<prefix> set prefix for LaTeX macros (default: \"WHY\")";
  ]

let parse_mlw_file filename =
  let c = if filename = "-" then stdin else open_in filename in
  let lexbuf = Lexing.from_channel c in
  Loc.set_file filename lexbuf;
  let mlw_file = Lexer.parse_mlw_file lexbuf in
  if filename <> "-" then
    close_in c;
  mlw_file

let pident fmt i =
  pp_print_string fmt i.Ptree.id_str

let rec pqualid fmt q =
  Ptree.(match q with
  | Qident id -> pident fmt id
  | Qdot(q,id) -> fprintf fmt "%a.%a" pqualid q pident id)

let deps_use fmt filename (modname:string) (q:Ptree.qualid) =
  Ptree.(match q with
  | Qident id ->
     fprintf fmt "\"%s\" -> \"%s.%a\" ;@." modname filename pident id
  | Qdot _ ->
     fprintf fmt "\"%s\" -> \"%a\" ;@." modname pqualid q)

let deps_decl fmt filename modname d =
  Ptree.(match d with
  | Dtype _ | Dlogic _ | Dind _ | Dprop _ | Dlet _ | Drec _ | Dexn _ | Dmeta _ -> ()
  | Dcloneexport(_,q,_) | Duseexport q | Dcloneimport(_,_,q,_,_) ->
     deps_use fmt filename modname q
  | Duseimport(_,_, mods) ->
     List.iter (fun (q,_) -> deps_use fmt filename modname q) mods
  | Dimport _ -> ()
  | Dscope _ -> ())

let deps_module fmt filename modname dl =
  List.iter (deps_decl fmt filename modname) dl

let deps_file fmt header filename f =
  if header then fprintf fmt "digraph G {\
                              rankdir=RL;\
                              nodesep=0.4;\
                              ranksep=0.6;\
                              node [shape=box,margin=0.05]@.";
  begin
    Ptree.(match f with
  | Modules ml ->
     List.iter (fun (n,dl) -> deps_module fmt filename (filename ^ "." ^ n.id_str) dl) ml
    (* a list of modules containing lists of declarations *)
  | Decls dl -> deps_module fmt filename (filename ^ ".Top") dl)
  end;
  if header then fprintf fmt "}@."


let _, _ =
  Whyconf.Args.initialize spec add_filename_then_path usage_msg

let () =
    match !filename with
    | Some filename ->
        let mlw_file = parse_mlw_file filename in
        (match !output, !kind, Queue.length paths with
         | Latex, Some Inductive, _ ->
             let paths = List.rev (Queue.fold (fun l x -> x :: l) [] paths) in
             let module Conf = struct let prefix = !prefix let flatten_applies = true let comment_macros = true end in
             let module M = LatexInd(Conf) in
             M.main std_formatter mlw_file paths
         | Mlw, None, 0 ->
            Mlw_printer.pp_mlw_file std_formatter mlw_file
         | Dep, None, _ ->
            let f = Filename.(chop_extension (basename filename)) in
            deps_file std_formatter true f mlw_file
         | Sexp, None, 0 ->
             Why3pp_sexp.why3pp_sexp stdout mlw_file
         | _, _, _ ->
             Getopt.handle_exn "invalid arguments"
        )
    | None ->
        Getopt.handle_exn "missing filename"<|MERGE_RESOLUTION|>--- conflicted
+++ resolved
@@ -305,13 +305,7 @@
     | Tattr _ -> failwith "pp_term: attr"
     | Tat _ -> failwith "pp_term: at"
     | Tasref _ -> failwith "pp_term: asref"
-<<<<<<< HEAD
-    | Teps _ ->
-        (* Not to be used from SPARK: Why3 has no epsilon in programs *)
-        assert false
-=======
     | Teps _ -> failwith "pp_term: teps"
->>>>>>> 006edd7e
 
   let pp_rule fmt (id, terms) : unit =
     match List.rev terms with
