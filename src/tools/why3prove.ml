--- conflicted
+++ resolved
@@ -97,7 +97,6 @@
 let opt_print_theory = ref false
 let opt_print_namespace = ref false
 
-<<<<<<< HEAD
 let option_list =
   let open Getopt in
   [ Key ('T', "theory"), Hnd1 (AString, add_opt_theory),
@@ -132,62 +131,6 @@
       "type_only" (KLong "type-only") " stop after type checking";
     Termcode.opt_extra_expl_prefix
   ]
-=======
-let option_list = [
-  "-", Arg.Unit (fun () -> add_opt_file "-"),
-      " read the input file from stdin";
-  "-T", Arg.String add_opt_theory,
-      "<theory> select <theory> in the input file or in the library";
-  "--theory", Arg.String add_opt_theory,
-      " same as -T";
-  "-G", Arg.String add_opt_goal,
-      "<goal> select <goal> in the last selected theory";
-  "--goal", Arg.String add_opt_goal,
-      " same as -G";
-  "-P", Arg.String (fun s -> opt_prover := Some s),
-      "<prover> prove or print (with -o) the selected goals";
-  "--prover", Arg.String (fun s -> opt_prover := Some s),
-      " same as -P";
-  "-F", Arg.String (fun s -> opt_parser := Some s),
-      "<format> select input format (default: \"why\")";
-  "--format", Arg.String (fun s -> opt_parser := Some s),
-      " same as -F";
-  "-t", Arg.Int (fun i -> opt_timelimit := Some i),
-      "<sec> set the prover's time limit (default=10, no limit=0)";
-  "--timelimit", Arg.Int (fun i -> opt_timelimit := Some i),
-      " same as -t";
-  "-m", Arg.Int (fun i -> opt_memlimit := Some i),
-      "<MiB> set the prover's memory limit (default: no limit)";
-  "--memlimit", Arg.Int (fun i -> opt_memlimit := Some i),
-      " same as -m";
-  "-a", Arg.String add_opt_trans,
-      "<transformation> apply a transformation to every task";
-  "--apply-transform", Arg.String add_opt_trans,
-      " same as -a";
-  "-M", Arg.String add_opt_meta,
-      "<meta_name>[=<string>] add a meta to every task";
-  "--meta", Arg.String add_opt_meta,
-      " same as -M";
-  "-D", Arg.String (fun s -> opt_driver := s::!opt_driver),
-      "<file> specify a prover's driver (conflicts with -P)";
-  "--driver", Arg.String (fun s -> opt_driver := s::!opt_driver),
-      " same as -D";
-  "-o", Arg.String (fun s -> opt_output := Some s),
-      "<dir> print the selected goals to separate files in <dir>";
-  "--output", Arg.String (fun s -> opt_output := Some s),
-      " same as -o";
-  "--json", Arg.Set opt_json,
-      " print counterexamples in JSON format";
-  "--print-theory", Arg.Set opt_print_theory,
-      " print selected theories";
-  "--print-namespace", Arg.Set opt_print_namespace,
-      " print namespaces of selected theories";
-  Debug.Args.desc_shortcut
-    "parse_only" "--parse-only" " stop after parsing";
-  Debug.Args.desc_shortcut
-    "type_only" "--type-only" " stop after type checking";
-  Termcode.arg_extra_expl_prefix ]
->>>>>>> ba6a9a1a
 
 let config, _, env =
   Whyconf.Args.initialize option_list add_opt_file usage_msg
