--- conflicted
+++ resolved
@@ -243,15 +243,10 @@
   let i = try String.rindex dest '.' with _ -> String.length dest in
   let name = Ident.string_unique !fname_printer (String.sub dest 0 i) in
   let ext = String.sub dest i (String.length dest - i) in
-<<<<<<< HEAD
   let file = Filename.concat dir (name ^ ext) in
   let cout = open_out file in
-  Driver.print_task_prepared drv file (formatter_of_out_channel cout) task;
-=======
-  let cout = open_out (Filename.concat dir (name ^ ext)) in
   (* TODO print the counterexample *)
-  let _counterexample = Driver.print_task_prepared drv (formatter_of_out_channel cout) task in
->>>>>>> 0126a305
+  let _counterexample = Driver.print_task_prepared drv file (formatter_of_out_channel cout) task in
   close_out cout
 
 let output_theory drv fname _tname th task dir =
