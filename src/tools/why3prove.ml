--- conflicted
+++ resolved
@@ -278,13 +278,8 @@
 let do_task env drv fname tname (th : Theory.theory) (task : Task.task) =
   let open Call_provers in
   let limit =
-<<<<<<< HEAD
-    { Call_provers.empty_limit with
-      Call_provers.limit_time = timelimit;
-=======
     { empty_limit with
       limit_time = timelimit;
->>>>>>> fd63c5e2
       limit_mem = memlimit } in
   match !opt_output, !opt_command with
     | None, Some command ->
