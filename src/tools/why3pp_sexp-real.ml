--- conflicted
+++ resolved
@@ -1,26 +1,9 @@
 open Format
 open Sexplib.Sexp
 
-<<<<<<< HEAD
-(* Check if a non-empty string contains only characters [a-zA-Z0-9_-] *)
-let is_simple_token s =
-  let rec loop i =
-    if i < 0 then
-      true
-    else match s.[i] with
-      | 'a'..'z' | 'A'..'Z' | '0'..'9' | '_' | '-' ->
-          loop (i-1)
-      | _ -> false in
-  String.length s > 0 && loop (String.length s-1)
-
-let rec output fmt = function
-  | Atom s ->
-      if is_simple_token s then
-=======
 let rec output fmt = function
   | Atom s ->
       if Why3.Util.is_sexp_simple_token s then
->>>>>>> fd63c5e2
         fprintf fmt "%s" s
       else
         fprintf fmt "%S" s
