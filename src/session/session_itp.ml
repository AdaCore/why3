(********************************************************************)
(*                                                                  *)
(*  The Why3 Verification Platform   /   The Why3 Development Team  *)
(*  Copyright 2010-2019   --   Inria - CNRS - Paris-Sud University  *)
(*                                                                  *)
(*  This software is distributed under the terms of the GNU Lesser  *)
(*  General Public License version 2.1, with the special exception  *)
(*  on linking described in file LICENSE.                           *)
(*                                                                  *)
(********************************************************************)

open Wstdlib

module Hprover = Whyconf.Hprover

let debug = Debug.register_info_flag "session_itp"
    ~desc:"Pring@ debugging@ messages@ about@ Why3@ session@ \
           creation,@ reading@ and@ writing."

let debug_merge = Debug.lookup_flag "session_pairing"

let debug_stack_trace = Debug.lookup_flag "stack_trace"

type transID = int
type proofNodeID = int
type proofAttemptID = int
type fileID = int

let print_proofNodeID fmt id =
  Format.fprintf fmt "proofNodeID<%d>" id

let print_proofAttemptID fmt id =
  Format.fprintf fmt "proofAttemptID<%d>" id

type theory = {
  theory_name                   : Ident.ident;
  mutable theory_goals          : proofNodeID list;
  mutable theory_parent_name    : fileID;
  mutable theory_is_detached    : bool;
}

let theory_name t = t.theory_name
let theory_goals t = t.theory_goals

type proof_parent = Trans of transID | Theory of theory

type proof_attempt_node = {
  parent                 : proofNodeID;
  mutable prover         : Whyconf.prover;
  limit                  : Call_provers.resource_limit;
  mutable proof_state    : Call_provers.prover_result option;
  (* None means that the call was not done or never returned *)
  mutable proof_obsolete : bool;
  mutable proof_script   : Sysutil.file_path option;  (* non empty for external ITP *)
}

let set_proof_script pa file =
  assert (pa.proof_script = None);
  pa.proof_script <- Some file

type proof_node = {
  proofn_name                    : Ident.ident;
  proofn_expl                    : string;
  proofn_parent                  : proof_parent;
  proofn_attempts                : proofAttemptID Hprover.t;
  mutable proofn_transformations : transID list;
}

type transformation_node = {
  transf_name                      : string;
  transf_args                      : string list;
  mutable transf_subtasks          : proofNodeID list;
  transf_parent                    : proofNodeID;
  transf_is_detached               : bool;
}

type file = {
  file_id                : int;
  mutable file_path      : Sysutil.file_path;
  file_format            : string option;
  file_is_detached       : bool;
  mutable file_theories  : theory list;
}

let file_id f = f.file_id
let file_path f = f.file_path
let file_format f = f.file_format
let file_theories f = f.file_theories

type any =
  | AFile of file
  | ATh of theory
  | ATn of transID
  | APn of proofNodeID
  | APa of proofAttemptID

let fprintf_any fmt a =
  match a with
  | AFile f -> Format.fprintf fmt "<AFile [%a]>" Sysutil.print_file_path f.file_path
  | ATh th ->  Format.fprintf fmt "<ATh %s>" th.theory_name.Ident.id_string
  | ATn trid -> Format.fprintf fmt "<ATn %d>" trid
  | APn pnid -> Format.fprintf fmt "<APn %d>" pnid
  | APa paid -> Format.fprintf fmt "<APa %d>" paid

module Hpn = Hint
module Htn = Hint
module Hpan = Hint
module Hfile = Hint

type sshape = {
  mutable shape_version     : int;
  (* New shapes handling *)
  (* Global shape declarations *)
  session_global_shapes     : Termcode.Gshape.gshape;
  (* New shapes *)
  session_bound_shape_table : (Termcode.bound_shape) Hpn.t;
  (* Old shapes (mutually exclusive with session_global_shapes and
     session_sum_shape_table_new *)
  session_shape_table       : Termcode.shape Hpn.t;
  session_sum_table         : Termcode.checksum Hpn.t;
}

type session = {
  proofAttempt_table            : proof_attempt_node Hint.t;
  mutable next_proofAttemptID   : int;
  proofNode_table               : proof_node Hint.t;
  mutable next_proofNodeID      : int;
  trans_table                   : transformation_node Hint.t;
  mutable next_transID          : int;
  mutable next_fileID           : int;
  session_dir                   : string; (** Absolute path *)
  session_files                 : file Hfile.t;
  session_prover_ids            : int Hprover.t;
  shapes                        : sshape;
  (* tasks *)
  session_raw_tasks : Task.task Hpn.t;
  session_task_tables : Trans.naming_table Hpn.t;
  (* proved status *)
  file_state: bool Hfile.t;
  th_state: bool Ident.Hid.t;
  tn_state: bool Htn.t;
  pn_state : bool Hpn.t;
}

(* This module handles all session-internal shape/checksum operations *)
module Sshape = struct

  open Termcode

  let add_shape s goal_id shape =
    let sshape = s.shapes in
    match shape with
    | Old_shape shape ->
        Hpn.add sshape.session_shape_table goal_id shape
    | Bound_shape shape ->
        Hpn.add sshape.session_bound_shape_table goal_id shape

  let add_empty_shape s goal_id =
    if is_bound_shape_version s.shapes.shape_version then
      Hpn.add s.shapes.session_bound_shape_table goal_id empty_bound_shape
    else
      Hpn.add s.shapes.session_shape_table goal_id empty_shape

  let get_shape s goal_id =
    let version = s.shapes.shape_version in
    if is_bound_shape_version version then
      let shape = try Hpn.find s.shapes.session_bound_shape_table goal_id with
        | Not_found -> empty_bound_shape in
      Bound_shape shape
    else
      let shape = try Hpn.find s.shapes.session_shape_table goal_id with
        | Not_found -> empty_shape in
      Old_shape shape

  let compute_and_add_shape s ~expl goal_id t =
    let sshape = s.shapes in
    if is_bound_shape_version sshape.shape_version then
      let gs = sshape.session_global_shapes in
      let version = sshape.shape_version in
      let shape = Gshape.t_bound_shape_task gs ~version ~expl t in
      Hpn.add sshape.session_bound_shape_table goal_id shape
    else
      let version = sshape.shape_version in
      let shape = t_shape_task ~version ~expl t in
      Hpn.add sshape.session_shape_table goal_id shape

  let find_sum s goal_id =
    try Hpn.find s.shapes.session_sum_table goal_id with
    | Not_found -> Termcode.dumb_checksum

  let add_sum s goal_id sum =
    Hpn.add s.shapes.session_sum_table goal_id sum

  let clear s =
    Gshape.clear_gs s.shapes.session_global_shapes;
    Hpn.clear s.shapes.session_bound_shape_table;
    Hpn.clear s.shapes.session_shape_table;
    Hpn.clear s.shapes.session_sum_table

  let clear_only_shape s =
    Gshape.clear_gs s.shapes.session_global_shapes;
    Hpn.clear s.shapes.session_bound_shape_table;
    Hpn.clear s.shapes.session_shape_table

  let copy_global_shape from_s to_s =
    Termcode.Gshape.copy from_s.session_global_shapes to_s.session_global_shapes

end

let system_path s f =
  Sysutil.system_dependent_absolute_path s.session_dir f.file_path

let theory_parent s th =
  Debug.dprintf debug "[Session_itp.theory_parent] th.parent_name = %d@."
                th.theory_parent_name;
  Hfile.find s.session_files th.theory_parent_name

let session_iter_proof_attempt f s =
  Hint.iter f s.proofAttempt_table

(* This is not needed. Keeping it as information on the structure
type tree = {
    tree_node_id : proofNodeID;
    tree_goal_name : string;
    tree_proof_attempts : proof_attempt list; (* proof attempts on this node *)
    tree_transformations : (transID * string * tree list) list;
                                (* transformations on this node *)
  }
*)

(*
let rec get_tree s id : tree =
  let t = Hint.find s.proofNode_table id in
  let pal =
    Hprover.fold (fun _ pa acc -> pa.proofa_attempt::acc) t.proofn_attempts []
  in
  let trl = List.map (get_trans s) t.proofn_transformations in
  { tree_node_id = id;
    tree_goal_name = t.proofn_name.Ident.id_string;
    tree_proof_attempts = pal;
    tree_transformations = trl;
  }

and get_trans s id =
  let tr = Hint.find s.trans_table id in
  (id, tr.transf_name, List.map (get_tree s) tr.transf_subtasks)
*)

(*
let get_theories s =
  Hstr.fold
    (fun _fn f acc ->
     let c =
       List.map
         (fun th -> (th.theory_name.Ident.id_string, th.theory_goals))
         f.file_theories
     in
     (f,c) :: acc)
    s.session_files []
 *)

let get_files s = s.session_files
(* let get_file s name = Hstr.find s.session_files name *)
let get_dir s = s.session_dir

(*
let get_node (s : session) (n : int) =
  let _ = Hint.find s.proofNode_table n in n

let get_trans (s : session) (n : int) =
  let _ = Hint.find s.trans_table n in n
*)

(* Generation of new IDs *)
let gen_transID (s : session) =
  let id = s.next_transID in
  s.next_transID <- id + 1;
  id

let gen_proofNodeID (s : session) =
  let id = s.next_proofNodeID in
  s.next_proofNodeID <- id + 1;
  id

let gen_proofAttemptID (s : session) =
  let id = s.next_proofAttemptID in
  s.next_proofAttemptID <- id + 1;
  id

let gen_fileID (s : session) =
  let id = s.next_fileID in
  s.next_fileID <- id + 1;
  id

(* Get elements of the session tree *)

exception BadID

let get_proof_attempt_node (s : session) (id : proofAttemptID) =
  try
    Hint.find s.proofAttempt_table id
  with Not_found -> raise BadID

let get_proofNode (s : session) (id : proofNodeID) =
  try
    Hint.find s.proofNode_table id
  with Not_found -> raise BadID

let get_task s id =
  Hpn.find s.session_raw_tasks id

let get_task_name_table s n =
  let t = get_task s n in
  let table = try
    Hpn.find s.session_task_tables n
  with Not_found ->
    let ta = Args_wrapper.build_naming_tables t in
    Hpn.add s.session_task_tables n ta;
    ta
  in
  t,table

let get_transfNode (s : session) (id : transID) =
  try
    Hint.find s.trans_table id
  with Not_found -> raise BadID

let get_transformations (s : session) (id : proofNodeID) =
  (get_proofNode s id).proofn_transformations

let get_proof_attempt_ids (s : session) (id : proofNodeID) =
  (get_proofNode s id).proofn_attempts

let get_proof_attempt_parent (s : session) (a : proofAttemptID) =
  (get_proof_attempt_node s a).parent

let get_proof_attempts (s : session) (id : proofNodeID) =
  Hprover.fold (fun _ a l ->
                let pa = get_proof_attempt_node s a in
                pa :: l)
               (get_proofNode s id).proofn_attempts []

let get_sub_tasks (s : session) (id : transID) =
  (get_transfNode s id).transf_subtasks

let get_transf_args (s : session) (id : transID) =
  (get_transfNode s id).transf_args

let get_transf_name (s : session) (id : transID) =
  (get_transfNode s id).transf_name

let get_proof_name (s : session) (id : proofNodeID) =
  (get_proofNode s id).proofn_name

let get_proof_expl (s : session) (id : proofNodeID) =
  (get_proofNode s id).proofn_expl

let get_proof_parent (s : session) (id : proofNodeID) =
  (get_proofNode s id).proofn_parent

let get_trans_parent (s : session) (id : transID) =
  (get_transfNode s id).transf_parent

let goal_is_detached s pn =
  try let (_:Task.task) = get_task s pn in false
  with Not_found -> true

let transf_is_detached s tn =
  (get_transfNode s tn).transf_is_detached

let proof_attempt_is_detached s pa =
  let pa = get_proof_attempt_node s pa in
  goal_is_detached s pa.parent

let is_detached (s: session) (a: any) =
  match a with
  | AFile file -> file.file_is_detached
  | ATh th     -> th.theory_is_detached
  | ATn tn     -> transf_is_detached s tn
  | APn pn     -> goal_is_detached s pn
  | APa pa     -> proof_attempt_is_detached s pa

let rec get_encapsulating_theory s any =
  match any with
  | AFile _f -> assert (false)
  | ATh th -> th
  | ATn tn ->
      let pn_id = get_trans_parent s tn in
      get_encapsulating_theory s (APn pn_id)
  | APn pn ->
      (match get_proof_parent s pn with
      | Theory th -> th
      | Trans tn -> get_encapsulating_theory s (ATn tn)
      )
  | APa pa ->
      let pn = get_proof_attempt_parent s pa in
      get_encapsulating_theory s (APn pn)

let get_encapsulating_file s any =
  match any with
  | AFile f -> f
  | ATh th -> theory_parent s th
  | _ ->
      let th = get_encapsulating_theory s any in
      theory_parent s th

(*
let set_obsolete s paid b =
  let pa = get_proof_attempt_node s paid in
  pa.proof_obsolete <- b
 *)

let check_if_already_exists s pid t args =
    let sub_transfs = get_transformations s pid in
    List.exists (fun tr_id ->
      get_transf_name s tr_id = t && get_transf_args s tr_id = args &&
      not (is_detached s (ATn tr_id))) sub_transfs

(* Iterations functions on the session tree *)

let rec fold_all_any_of_transn s f acc trid =
  let tr = get_transfNode s trid in
  let acc =
    List.fold_left
      (fold_all_any_of_proofn s f)
      acc tr.transf_subtasks
  in
  f acc (ATn trid)

and fold_all_any_of_proofn s f acc pnid =
  let pn = get_proofNode s pnid in
  let acc =
    List.fold_left
      (fun acc trid ->
        fold_all_any_of_transn s f acc trid)
      acc pn.proofn_transformations
  in
  let acc =
    Hprover.fold
      (fun _p paid acc ->
        f acc (APa paid))
      pn.proofn_attempts acc
  in
  f acc (APn pnid)

let fold_all_any_of_theory s f acc th =
  let acc = List.fold_left (fold_all_any_of_proofn s f) acc th.theory_goals in
  f acc (ATh th)

let fold_all_any_of_file s f acc file =
  let acc =
    List.fold_left (fold_all_any_of_theory s f) acc file.file_theories in
  f acc (AFile file)

let fold_all_any s f acc any =
  match any with
  | AFile file -> fold_all_any_of_file s f acc file
  | ATh th -> fold_all_any_of_theory s f acc th
  | APn pn -> fold_all_any_of_proofn s f acc pn
  | ATn tn -> fold_all_any_of_transn s f acc tn
  | APa _ -> f acc any

let fold_all_session s f acc =
  let files = get_files s in
  Hfile.fold (fun _key file acc -> fold_all_any s f acc (AFile file)) files acc

let rec fold_all_sub_goals_of_proofn s f acc pnid =
  let pn = get_proofNode s pnid in
  let acc =
    List.fold_left
      (fun acc trid ->
         let tr = get_transfNode s trid in
         List.fold_left
           (fold_all_sub_goals_of_proofn s f)
           acc tr.transf_subtasks)
      acc pn.proofn_transformations
  in
  f acc pn

let goal_iter_proof_attempt s f g =
  fold_all_sub_goals_of_proofn
    s
    (fun _ pn -> Hprover.iter
                 (fun _ pa ->
                  let pan = get_proof_attempt_node s pa in
                  f pa pan)
                 pn.proofn_attempts) () g

let fold_all_sub_goals_of_theory s f acc th =
  List.fold_left (fold_all_sub_goals_of_proofn s f) acc th.theory_goals

(*
let theory_iter_proofn s f th =
  fold_all_sub_goals_of_theory s (fun _ -> f) () th
*)

let theory_iter_proof_attempt s f th =
  fold_all_sub_goals_of_theory s
    (fun _ pn -> Hprover.iter (fun _ pa ->
                             let pan = get_proof_attempt_node s pa in
                             f pa pan)
         pn.proofn_attempts) () th

let file_iter_proof_attempt s f file =
  List.iter
    (theory_iter_proof_attempt s f)
    (file_theories file)

let any_iter_proof_attempt s f any =
  match any with
  | AFile file -> file_iter_proof_attempt s f file
  | ATh th -> theory_iter_proof_attempt s f th
  | ATn tr ->
      let subgoals = get_sub_tasks s tr in
      List.iter (fun g -> goal_iter_proof_attempt s f g) subgoals
  | APn pn -> goal_iter_proof_attempt s f pn
  | APa pa -> f pa (get_proof_attempt_node s pa)

(**************)
(* Copy/Paste *)
(**************)

let get_any_parent s a =
  match a with
  | AFile _f -> None
  | ATh th  -> Some (AFile (theory_parent s th))
  | ATn tr  -> Some (APn (get_trans_parent s tr))
  | APn pn  ->
      (match (get_proofNode s pn).proofn_parent with
      | Theory th -> Some (ATh th)
      | Trans tr -> Some (ATn tr))
  | APa pa  ->
      Some (APn (get_proof_attempt_node s pa).parent)

(* True if bid is an ancestor of aid, false if not *)
let rec is_below s (aid: any) (bid: any) =
  aid = bid ||
  match (get_any_parent s aid) with
  | None     -> false
  | Some pid -> is_below s pid bid

open Format
open Ident

let print_proof_attempt fmt pa =
  fprintf fmt "%a tl=%d %a"
          Whyconf.print_prover pa.prover
          pa.limit.Call_provers.limit_time
          (Pp.print_option (Call_provers.print_prover_result ~json_model:false))
          pa.proof_state

let rec print_proof_node s (fmt: Format.formatter) p =
  let pn = get_proofNode s p in
  let sum = Sshape.find_sum s p in
  let parent = match pn.proofn_parent with
  | Theory t -> t.theory_name.id_string
  | Trans id -> (get_transfNode s id).transf_name
  in
  fprintf fmt
    "@[<hv 1> Goal %s;@ parent %s;@ sum %s;@ @[<hv 1>[%a]@]@ @[<hv 1>[%a]@]@]"
    pn.proofn_name.id_string parent
    (Termcode.string_of_checksum sum)
    (Pp.print_list Pp.semi print_proof_attempt)
      (Hprover.fold (fun _key e l ->
                     let e = get_proof_attempt_node s e in
                     e :: l)
        pn.proofn_attempts [])
      (Pp.print_list Pp.semi (print_trans_node s)) pn.proofn_transformations

and print_trans_node s fmt id =
  let tn = get_transfNode s id in
  let args = get_transf_args s id in
  let name = tn.transf_name in
  let l = tn.transf_subtasks in
  let parent = (get_proofNode s tn.transf_parent).proofn_name.id_string in
  fprintf fmt "@[<hv 1> Trans %s;@ args %a;@ parent %s;@ [%a]@]"
    name (Pp.print_list Pp.colon pp_print_string) args parent
    (Pp.print_list Pp.semi (print_proof_node s)) l

let print_theory s fmt th : unit =
  fprintf fmt "@[<hv 2> Theory %s;@ [%a]@]" th.theory_name.Ident.id_string
    (Pp.print_list Pp.semi (fun fmt a -> print_proof_node s fmt a)) th.theory_goals

let print_file s fmt (file, thl) =
  fprintf fmt "@[<hv 2> File [%a];@ [%a]@]" Sysutil.print_file_path file.file_path
    (Pp.print_list Pp.semi (print_theory s)) thl

let print_s s fmt =
  fprintf fmt "@[%a@]" (Pp.print_list Pp.semi (print_file s))

let _print_session fmt s =
  let l = Hfile.fold (fun _ f acc -> (f,f.file_theories) :: acc) (get_files s) [] in
  fprintf fmt "%a@." (print_s s) l;;


let empty_session ~shape_version ?from dir =
  let prover_ids =
    match from with
    | Some v -> v.session_prover_ids
    | None -> Hprover.create 7
  in
  let empty_shapes =
    {
      shape_version = Opt.get_def Termcode.current_shape_version shape_version;
      session_global_shapes = Termcode.Gshape.create ();
      session_bound_shape_table = Hpn.create 97;
      session_shape_table = Hpn.create 97;
      session_sum_table = Hpn.create 97;
    } in
  (* It is necessary to copy the global_shapes as potentially detached goal
     shape will refer to an old global_shape assignment: we need to propagate it
     An example is: reload with parse error then reload again with different
     source code.
  *)
  (match from with
  | None -> ()
  | Some from -> Sshape.copy_global_shape from.shapes empty_shapes);
  { proofAttempt_table = Hint.create 97;
    next_proofAttemptID = 0;
    proofNode_table = Hint.create 97;
    next_proofNodeID = 0;
    trans_table = Hint.create 97;
    next_transID = 0;
    next_fileID = 0;
    session_dir = dir;
    session_files = Hfile.create 3;
    session_prover_ids = prover_ids;
    shapes = empty_shapes;
    session_raw_tasks = Hpn.create 97;
    session_task_tables = Hpn.create 97;
    file_state = Hfile.create 3;
    th_state = Ident.Hid.create 7;
    tn_state = Htn.create 97;
    pn_state = Hpn.create 97;
  }

(**************************************************)
(* proof node/attempt/transformation manipulation *)
(**************************************************)

exception AlreadyExist

let add_proof_attempt session prover limit state ~obsolete (edit : Sysutil.file_path option) parentID =
  let pn = get_proofNode session parentID in
  try
    let _ = Hprover.find pn.proofn_attempts prover in
    raise AlreadyExist
  with Not_found ->
    let id = gen_proofAttemptID session in
    let pa = { parent = parentID;
               prover = prover;
               limit = limit;
               proof_state = state;
               proof_obsolete = obsolete;
               proof_script = edit } in
    Hprover.add pn.proofn_attempts prover id;
    Hint.replace session.proofAttempt_table id pa;
    id

let graft_proof_attempt ?file (s : session) (id : proofNodeID) (pr : Whyconf.prover)
    ~limit =
  let pn = get_proofNode s id in
  try
    let id = Hprover.find pn.proofn_attempts pr in
    let pa = Hint.find s.proofAttempt_table id in
    let pa = { pa with limit = limit;
               proof_state = None;
               proof_obsolete = false} in
    (* Hprover.replace pn.proofn_attempts pr id; useless *)
    Hint.replace s.proofAttempt_table id pa;
    id
  with Not_found ->
    add_proof_attempt s pr limit None ~obsolete:false file id

(* [mk_proof_node s n t p id] register in the session [s] a proof node
   of proofNodeID [id] of parent [p] of task [t] *)
let mk_proof_node ~shape_version ~expl (s : session) (n : Ident.ident) (t : Task.task)
    (parent : proof_parent) (node_id : proofNodeID) =
  let pn = { proofn_name = n;
             proofn_expl = expl;
             proofn_parent = parent;
             proofn_attempts = Hprover.create 7;
             proofn_transformations = [] } in
  Hint.add s.proofNode_table node_id pn;
  Hpn.add s.session_raw_tasks node_id t;
  let sum = Termcode.task_checksum ~version:shape_version t in
  Sshape.add_sum s node_id sum;
  Sshape.compute_and_add_shape s ~expl node_id t

let mk_new_proof_node = mk_proof_node ~shape_version:Termcode.current_shape_version

let mk_proof_node_no_task (s : session) (n : Ident.ident)
    (parent : proof_parent) (node_id : proofNodeID) sum shape expl proved =
  let pn = { proofn_name = n;
             proofn_expl = expl;
             proofn_parent = parent;
             proofn_attempts = Hprover.create 7;
             proofn_transformations = [] } in
  Hint.add s.proofNode_table node_id pn;
  Sshape.add_sum s node_id sum;
  Sshape.add_shape s node_id shape;
  Hint.add s.pn_state node_id proved

let mk_new_transf_proof_node (s : session) (parent_name : string)
    (tid : transID) (index : int) (t : Task.task) =
  let id = gen_proofNodeID s in
  let gid,expl,_ = Termcode.goal_expl_task ~root:false t in
  let goal_name = parent_name ^ "." ^ string_of_int index in
  let goal_name = Ident.id_register (Ident.id_derive goal_name gid) in
  mk_new_proof_node ~expl s goal_name t (Trans tid) id;
  id

let mk_transf_node (s : session) (id : proofNodeID) (node_id : transID)
                   (name : string) (args : string list) ~(proved:bool) ~(detached:bool)
                   (pnl : proofNodeID list) =
  let pn = get_proofNode s id in
  let tn = { transf_name = name;
             transf_args = args;
             transf_subtasks = pnl;
             transf_parent = id;
             transf_is_detached  = detached;
           }
  in
  Hint.add s.trans_table node_id tn;
  Htn.add s.tn_state node_id proved;
  pn.proofn_transformations <- node_id::pn.proofn_transformations

let graft_transf  (s : session) (id : proofNodeID) (name : string)
    (args : string list) (tl : Task.task list) =
  let tid = gen_transID s in
  let parent_name = (get_proofNode s id).proofn_name.Ident.id_string in
  let sub_tasks = List.mapi (mk_new_transf_proof_node s parent_name tid) tl in
  let proved = sub_tasks = [] in
  mk_transf_node s id tid name args ~proved sub_tasks ~detached:false;
  tid

let update_proof_attempt ?(obsolete=false) notifier s id pr st =
  try
    let n = get_proofNode s id in
    let paid = Hprover.find n.proofn_attempts pr in
    let pa = get_proof_attempt_node s paid in
    pa.proof_state <- Some st;
    pa.proof_obsolete <- obsolete;
    notifier (APa paid)
  with
  | BadID when not (Debug.test_flag debug_stack_trace) -> assert false

(* proved status *)

let tn_proved s tid = Htn.find_def s.tn_state false tid
let pn_proved s pid = Hpn.find_def s.pn_state false pid
let th_proved s th  =
  try Hid.find s.th_state th.theory_name
  with Not_found ->
    let b = theory_goals th = [] in
    Hid.add s.th_state th.theory_name b;
    b

let file_proved s f =
  try Hfile.find s.file_state f.file_id
  with Not_found ->
    let b = f.file_theories = [] in
    Hfile.add s.file_state f.file_id b;
    b

let pa_proved s paid =
  let pa = get_proof_attempt_node s paid in
  match pa.proof_state with
  | None -> false
  | Some pa ->
     begin
       match pa.Call_provers.pr_answer with
       | Call_provers.Valid -> true
       | _ -> false
     end

let any_proved s any : bool =
  match any with
  | AFile file -> file_proved s file
  | ATh th -> th_proved s th
  | ATn tn -> tn_proved s tn
  | APn pn -> pn_proved s pn
  | APa pa -> pa_proved s pa

(* status update *)
type notifier = any -> unit

let pa_ok pa =
  not pa.proof_obsolete &&
    match pa.proof_state
    with
    | Some { Call_provers.pr_answer = Call_provers.Valid} -> true
    | _ -> false

(* [update_goal_node c id] update the proof status of node id
   update is propagated to parents when required. *)

let update_file_node notification s f =
  let ths = f.file_theories in
  if ths = [] then
    (* No updates if ths is empty *)
    ()
  else
    let proved =
      List.for_all (fun th -> th.theory_is_detached || th_proved s th) ths
    in
    if proved <> file_proved s f then
      begin
        Hfile.replace s.file_state f.file_id proved;
        notification (AFile f);
      end

let update_theory_node notification s th =
  let goals = theory_goals th in
  let proved =
    List.for_all (fun pn -> goal_is_detached s pn || pn_proved s pn) goals
  in
  if proved <> th_proved s th then
    begin
      Debug.dprintf debug "[Session] setting theory %s to status proved=%b@."
                    th.theory_name.Ident.id_string proved;
      Hid.replace s.th_state (theory_name th) proved;
      notification (ATh th);
      try let p = theory_parent s th in
          update_file_node notification s p
      with Not_found when not (Debug.test_flag Debug.stack_trace) ->
        Warning.emit "[Fatal] Session_itp.update_theory_node: parent missing@.";
        assert false
    end

let rec update_goal_node notification s id =
  let tr_list = get_transformations s id in
  let pa_list = get_proof_attempts s id in
  let proved =
    List.exists
      (fun tr -> not (transf_is_detached s tr) &&
                   tn_proved s tr) tr_list
    ||
      List.exists
        (fun pa -> not (goal_is_detached s pa.parent) &&
                     pa_ok pa) pa_list
  in
  if proved <> pn_proved s id then
    begin
      (* too noisy, uncomment if you really need it
      Debug.dprintf debug "[Session] setting goal node %a to status proved=%b@."
                    print_proofNodeID id proved;
       *)
      Hpn.replace s.pn_state id proved;
      notification (APn id);
      match get_proof_parent s id with
      | Trans trans_id -> update_trans_node notification s trans_id
      | Theory th -> update_theory_node notification s th
      | exception Not_found when not (Debug.test_flag Debug.stack_trace) ->
                  Warning.emit "Session_itp.update_goal_node: parent missing@.";
                  Printexc.print_backtrace stderr;
                  assert false
    end

and update_trans_node notification s trid =
  let proof_list = get_sub_tasks s trid in
  let proved = List.for_all (fun pn -> goal_is_detached s pn || pn_proved s pn) proof_list in
  if proved <> tn_proved s trid then
    begin
      Htn.replace s.tn_state trid proved;
      notification (ATn trid);
      update_goal_node notification s (get_trans_parent s trid)
    end;
  (* Specific case in which we *always* need to call notification because
     transformation are created with proved=true when they don't have subtasks.
     This means they won't be updated in the next if so the parent goal will
     never get updated. *)
  if proof_list = [] then
    update_goal_node notification s (get_trans_parent s trid)

let update_any_node s notification a =
  match a with
  | APn id -> update_goal_node notification s id
  | ATn id -> update_trans_node notification s id
  | APa _ -> assert false
  | AFile f -> update_file_node notification s f
  | ATh th -> update_theory_node notification s th

let change_prover notification s id opr npr =
  try
    let n = get_proofNode s id in
    let paid = Hprover.find n.proofn_attempts opr in
    let pa = get_proof_attempt_node s paid in
    Hprover.remove n.proofn_attempts opr;
    pa.prover <- npr;
    pa.proof_obsolete <- true;
    Hprover.add n.proofn_attempts npr paid;
    update_goal_node notification s id
  with
  | Not_found -> ()
  | BadID when not (Debug.test_flag debug_stack_trace) -> assert false

(* Remove elements of the session tree *)

let remove_transformation (s : session) (id : transID) =
  let nt = get_transfNode s id in
  Hint.remove s.trans_table id;
  let pn = get_proofNode s nt.transf_parent in
  let trans_up = List.filter (fun tid -> tid != id) pn.proofn_transformations in
  pn.proofn_transformations <- trans_up

let remove_proof_attempt (s : session) (id : proofNodeID)
    (prover : Whyconf.prover) =
  let pn = get_proofNode s id in
  let pa = Hprover.find pn.proofn_attempts prover in
  Hprover.remove pn.proofn_attempts prover;
  Hint.remove s.proofAttempt_table pa

let remove_proof_attempt_pa s (id: proofAttemptID) =
  let pa = get_proof_attempt_node s id in
  let pn = pa.parent in
  let prover = pa.prover in
  remove_proof_attempt s pn prover

let mark_obsolete s (id: proofAttemptID) =
  let pa = get_proof_attempt_node s id in
  pa.proof_obsolete <- true


exception RemoveError

let remove_subtree ~(notification:notifier) ~(removed:notifier) s (n: any) =
  let remove (n: any) =
    match n with
    | ATn tn -> remove_transformation s tn
    | APa pa -> remove_proof_attempt_pa s pa
    | AFile f -> Hfile.remove s.session_files f.file_id
    | APn pn ->
       let node = Hint.find s.proofNode_table pn in
       Hint.remove s.proofNode_table pn;
       begin
         match node.proofn_parent with
         | Theory th ->
            th.theory_goals <- List.filter ((<>) pn) th.theory_goals
         | Trans tr ->
            let nt = get_transfNode s tr in
            nt.transf_subtasks <- List.filter ((<>) pn) nt.transf_subtasks
       end
    | ATh th ->
       let f = theory_parent s th in
       f.file_theories <- List.filter ((!=) th) f.file_theories
  in
  match n with
  | (AFile _ | APn _ | ATh _) when not (is_detached s n) ->
               raise RemoveError
  | _ ->
     let p = get_any_parent s n in
     fold_all_any s (fun _ x -> remove x; removed x) () n;
     Opt.iter (update_any_node s notification) p

(****************************)
(*     session opening      *)
(****************************)

let db_filename = "why3session.xml"
let shape_filename = "why3shapes"
let compressed_shape_filename = "why3shapes.gz"
let session_dir_for_save = ref "."

exception LoadError of Xml.element * string
exception SessionFileError of string

let bool_attribute field r def =
  try
    match List.assoc field r.Xml.attributes with
    | "true" -> true
    | "false" -> false
    | _ -> assert false
  with Not_found -> def

let int_attribute_def field r def =
  try
    int_of_string (List.assoc field r.Xml.attributes)
  with Not_found | Invalid_argument _ -> def

let string_attribute_def field r def=
  try
    List.assoc field r.Xml.attributes
  with Not_found -> def

let string_attribute_opt field r =
  try
    Some (List.assoc field r.Xml.attributes)
  with Not_found -> None

let string_attribute field r =
  try
    List.assoc field r.Xml.attributes
  with Not_found ->
    Warning.emit "[Error] missing required attribute '%s' from element '%s'@."
      field r.Xml.name;
    assert false

let default_unknown_result =
     {
       Call_provers.pr_answer = Call_provers.Failure "";
       Call_provers.pr_time = 0.0;
       Call_provers.pr_output = "";
       Call_provers.pr_status = Unix.WEXITED 0;
       Call_provers.pr_steps = -1;
       Call_provers.pr_model = Model_parser.default_model;
     }

let load_result a (path,acc) r =
  match r.Xml.name with
  | "result" ->
     begin
       match acc with
       | Some _ ->
          Warning.emit "[Error] Too many result elements@.";
          raise (LoadError (a,"too many result elements"))
       | None -> ()
     end;
     let status = string_attribute "status" r in
     let answer =
       match status with
       | "valid" -> Call_provers.Valid
       | "invalid" -> Call_provers.Invalid
       | "unknown" -> Call_provers.Unknown ""
       | "timeout" -> Call_provers.Timeout
       | "outofmemory" -> Call_provers.OutOfMemory
       | "failure" -> Call_provers.Failure ""
       | "highfailure" -> Call_provers.HighFailure
       | "steplimitexceeded" -> Call_provers.StepLimitExceeded
       | "stepslimitexceeded" -> Call_provers.StepLimitExceeded
       | s ->
          Warning.emit
            "[Warning] Session.load_result: unexpected status '%s'@." s;
          Call_provers.HighFailure
     in
     let time =
       try float_of_string (List.assoc "time" r.Xml.attributes)
       with Not_found -> 0.0
     in
     let steps =
       try int_of_string (List.assoc "steps" r.Xml.attributes)
       with Not_found -> -1
     in
     let res = {
       Call_provers.pr_answer = answer;
       Call_provers.pr_time = time;
       Call_provers.pr_output = "";
       Call_provers.pr_status = Unix.WEXITED 0;
       Call_provers.pr_steps = steps;
       Call_provers.pr_model = Model_parser.default_model;
       }
     in (path,Some res)
  | "undone" | "unedited" -> (path,acc)
  | "path" ->
     let fn = string_attribute "name" r in
     (Sysutil.add_to_path path fn,acc)
  | s ->
    Warning.emit "[Warning] Session.load_result: unexpected element '%s'@."
      s;
    (path,acc)

let load_option attr g =
  try Some (List.assoc attr g.Xml.attributes)
  with Not_found -> None

let load_ident elt =
  let name = string_attribute "name" elt in
  let attrs = List.fold_left
      (fun acc label ->
         match label with
         | {Xml.name = "label"} ->
           let name = string_attribute "name" label in
           Ident.Sattr.add (Ident.create_attribute name) acc
         | _ -> acc
      ) Ident.Sattr.empty elt.Xml.elements in
  let preid =
    try
      let load_exn attr g = List.assoc attr g.Xml.attributes in
      let file = load_exn "locfile" elt in
      let lnum =  int_of_string (load_exn "loclnum" elt) in
      let cnumb = int_of_string (load_exn "loccnumb" elt) in
      let cnume = int_of_string (load_exn "loccnume" elt) in
      let pos = Loc.user_position file lnum cnumb cnume in
      Ident.id_user ~attrs name pos
    with Not_found | Invalid_argument _ ->
      Ident.id_fresh ~attrs name in
  Ident.id_register preid

(* [load_goal s op p g id] loads the goal of parent [p] from the xml
   [g] of nodeID [id] into the session [s] *)
let rec load_goal ~version session old_provers parent g id =
  match g.Xml.name with
  | "goal" ->
    let gname = load_ident g in
    (* even if sum and shape are not in the XML file but in the shape
  file, these attributes are there thanks to ~fixattr on
  Xml.from_file *)
    let csum = string_attribute_def "sum" g "" in
    let sum = Termcode.checksum_of_string csum in
    let shape =
      try Termcode.shape_of_string ~version (List.assoc "shape" g.Xml.attributes)
      with Not_found -> Termcode.shape_of_string ~version ""
    in
    let expl = string_attribute_def "expl" g "" in
    let proved = bool_attribute "proved" g false in
    mk_proof_node_no_task session gname parent id sum shape expl proved;
    List.iter (load_proof_or_transf ~version session old_provers id) g.Xml.elements;
  | "label" -> ()
  | s ->
      Warning.emit "[Warning] Session.load_goal: unexpected element '%s'@." s

(* [load_proof_or_transf s op pid a] load either a proof attempt or a
   transformation of parent id [pid] from the xml [a] into the session
   [s] *)
and load_proof_or_transf ~version session old_provers pid a =
  match a.Xml.name with
    | "proof" ->
      begin
        let prover = string_attribute "prover" a in
        try
          let prover = int_of_string prover in
          let (p,timelimit,steplimit,memlimit) = Mint.find prover old_provers in
          let path,res =
            List.fold_left (load_result a) (Sysutil.empty_path,None) a.Xml.elements
          in
          let res = match res with
            | None -> default_unknown_result
            | Some r -> r
          in
          let edit =
            if Sysutil.is_empty_path path then
              match load_option "edited" a with
              | None | Some "" -> None
              | Some s -> Some (Sysutil.system_independent_path_of_file s)
            else
              Some path
          in
          let obsolete = bool_attribute "obsolete" a false in
          let timelimit = int_attribute_def "timelimit" a timelimit in
          let steplimit = int_attribute_def "steplimit" a steplimit in
          let memlimit = int_attribute_def "memlimit" a memlimit in
          let limit = { Call_provers.limit_time  = timelimit;
                        Call_provers.limit_mem   = memlimit;
                        Call_provers.limit_steps = steplimit; }
          in
          ignore(add_proof_attempt session p limit (Some res) ~obsolete edit pid)
        with Failure _ | Not_found ->
          Warning.emit "[Error] prover id not listed in header '%s'@." prover;
          raise (LoadError (a,"prover not listing in header"))
      end
    | "transf" ->
      let trname = string_attribute "name" a in
      let rec get_args id =
        match string_attribute_opt ("arg"^(string_of_int id)) a with
        | Some arg -> arg :: (get_args (id+1))
        | None -> []
      in
      let args = get_args 1 in
      let tid = gen_transID session in
      let proved = bool_attribute "proved" a false in
      let subtasks_ids =
        List.rev (List.fold_left
                    (fun goals th ->
                       match th.Xml.name with
                       | "goal" -> (gen_proofNodeID session) :: goals
                       | _ -> goals) [] a.Xml.elements)
      in
      mk_transf_node session pid tid trname args ~proved subtasks_ids ~detached:true;
      List.iter2
        (load_goal ~version session old_provers (Trans tid))
        a.Xml.elements subtasks_ids;
    | "metas" -> ()
    | "label" -> ()
    | s ->
      Warning.emit
        "[Warning] Session.load_proof_or_transf: unexpected element '%s'@."
        s

let load_theory ~version session parent_name old_provers (path,acc) th =
  match th.Xml.name with
  | "theory" ->
    let thname = load_ident th in
    let goals = List.rev (List.fold_left (fun goals th -> match th.Xml.name with
        | "goal" -> (gen_proofNodeID session) :: goals
        | _ -> goals) [] th.Xml.elements) in
    let mth = { theory_name = thname;
                theory_is_detached = true;
                theory_goals = goals;
                theory_parent_name = parent_name;
              } in
    List.iter2
      (load_goal ~version session old_provers (Theory mth))
      th.Xml.elements goals;
    let proved = bool_attribute "proved" th false in
    Hid.add session.th_state thname proved;
    (path,mth::acc)
  | "path" ->
     let fn = string_attribute "name" th in
     (Sysutil.add_to_path path fn,acc)
  | s ->
    Warning.emit "[Warning] Session.load_theory: unexpected element '%s'@."
      s;
    (path,acc)

let load_file ~version session old_provers f =
  match f.Xml.name with
  | "file" ->
    let fn = string_attribute_opt "name" f in
    let fmt = load_option "format" f in
    let fid = gen_fileID session in
    let path,ft =
      List.fold_left
        (load_theory ~version session fid old_provers) (Sysutil.empty_path,[]) f.Xml.elements
    in
    let path =
      if Sysutil.is_empty_path path then
        match fn with
        | Some fn ->
           let l = Sysutil.system_independent_path_of_file fn in
           Debug.dprintf debug "Loaded path from concrete file name: %a@." Sysutil.print_file_path l;
           l
        | None -> assert false
      else path
    in
    let mf = { file_id = fid;
               file_path = path;
               file_format = fmt;
               file_is_detached = true;
               file_theories = List.rev ft;
             } in
    Hfile.add session.session_files fid mf;
    old_provers
  | "prover" ->
    (* The id is just for the session file *)
    let id = string_attribute "id" f in
    begin
      try
        let id = int_of_string id in
        let name = string_attribute "name" f in
        let version = string_attribute "version" f in
        let altern = string_attribute_def "alternative" f "" in
        let timelimit = int_attribute_def "timelimit" f 5 in
        let steplimit = int_attribute_def "steplimit" f 1 in
        let memlimit = int_attribute_def "memlimit" f 1000 in
        let p = {Whyconf.prover_name = name;
                 prover_version = version;
                 prover_altern = altern} in
        Mint.add id (p,timelimit,steplimit,memlimit) old_provers
      with Failure _ ->
        Warning.emit "[Warning] Session.load_file: unexpected non-numeric prover id '%s'@." id;
        old_provers
    end
  | s ->
    Warning.emit "[Warning] Session.load_file: unexpected element '%s'@." s;
    old_provers

let build_session (s : session) xml =
  match xml.Xml.name with
  | "why3session" ->
    let shape_version = int_attribute_def "shape_version" xml 1 in
    Debug.dprintf debug "[Info] load_session: shape version is %d@\n" shape_version;
    (* just to keep the old_provers somewhere *)
    let old_provers =
      List.fold_left (load_file ~version:shape_version s) Mint.empty xml.Xml.elements
    in
    Mint.iter
      (fun id (p,_,_,_) ->
         Debug.dprintf debug "prover %d: %a@." id Whyconf.print_prover p;
         Hprover.replace s.session_prover_ids p id)
      old_provers;
    Debug.dprintf debug "[Info] load_session: done@\n";
    shape_version
  | s ->
    Warning.emit "[Warning] Session.load_session: unexpected element '%s'@."
                 s;
    Termcode.current_shape_version

exception ShapesFileError of string

let get_version (xml: Xml.t) =
  match xml.Xml.content.Xml.name with
  | "why3session" ->
    let shape_version = int_attribute_def "shape_version" xml.Xml.content 1 in
    shape_version
  | s ->
    Warning.emit "[Warning] Session.load_session: unexpected element '%s'@."
                 s;
    Termcode.current_shape_version

module ReadShapes (C:Compress.S) = struct

let shape = Buffer.create 97

let read_sum_and_shape ch =
  let sum = Bytes.create 32 in
  let nsum = C.input ch sum 0 32 in
  if nsum = 0 then raise End_of_file;
  if nsum <> 32 then
    begin
      try
        C.really_input ch sum nsum (32-nsum)
      with End_of_file ->
        raise
          (ShapesFileError
             ("shapes files corrupted (checksum '" ^
                 (Bytes.sub_string sum 0 nsum) ^
                 "' too short), ignored"))
    end;
  if try C.input_char ch <> ' ' with End_of_file -> true then
      raise (ShapesFileError "shapes files corrupted (space missing), ignored");
    Buffer.clear shape;
    try
      while true do
        let c = C.input_char ch in
        if c = '\n' then raise Exit;
        Buffer.add_char shape c
      done;
      assert false
    with
      | End_of_file ->
        raise (ShapesFileError "shapes files corrupted (premature end of file), ignored");
      | Exit -> Bytes.unsafe_to_string sum, Buffer.contents shape

(* Read the first part of the shapes: a list of shapes which are then referred
   as H1 ... Hn in the shape corresponding to tasks *)
let rec read_global_buffer gs ch =
  Buffer.clear shape;
  try
    while true do
      let c = C.input_char ch in
      if c = '\n' then raise Exit;
      Buffer.add_char shape c
    done;
    assert false
  with
  | End_of_file ->
      raise (ShapesFileError "shapes files corrupted (premature end of file), ignored");
  | Exit ->
      let g_shape = Buffer.contents shape in
      Buffer.clear shape;
      if g_shape <> "" then
        (Termcode.Gshape.add_shape_g gs g_shape; read_global_buffer gs ch)

  let has_shapes = ref true

  let fix_attributes ch name attrs =
    if name = "goal" then
      try
        let sum,shape = read_sum_and_shape ch in
        let attrs =
          try
            let old_sum = List.assoc "sum" attrs in
            if sum <> old_sum then
              begin
                Warning.emit "old sum = %s ; new sum = %s@." old_sum sum;
                raise
                  (ShapesFileError
                     "shapes files corrupted (sums do not correspond)")
              end;
            attrs
          with Not_found -> ("sum", sum) :: attrs
        in
        ("shape",shape) :: attrs
      with _ -> has_shapes := false; attrs
    else attrs

let read_xml_and_shapes ~shape_version gs xml_fn compressed_fn =
  has_shapes := true;
  try
    let ch = C.open_in compressed_fn in
    (match shape_version with
    | Some s when Termcode.is_bound_shape_version s -> read_global_buffer gs ch
    | _ -> ());
    let xml = Xml.from_file ~fixattrs:(fix_attributes ch) xml_fn in
    C.close_in ch;
    xml, !has_shapes
  with Sys_error msg ->
    raise (ShapesFileError ("cannot open shapes file for reading: " ^ msg))
end

module ReadShapesNoCompress = ReadShapes(Compress.Compress_none)
module ReadShapesCompress = ReadShapes(Compress.Compress_z)

let read_file_session_and_shapes ~shape_version gs dir xml_filename =
  try
    let compressed_shape_filename =
      Filename.concat dir compressed_shape_filename
    in
    if Sys.file_exists compressed_shape_filename then
      if Compress.compression_supported then
        ReadShapesCompress.read_xml_and_shapes ~shape_version gs
          xml_filename compressed_shape_filename
      else
        begin
          Warning.emit "[Warning] could not read goal shapes because \
                        Why3 was not compiled with compress support@.";
          Xml.from_file xml_filename, false
        end
    else
<<<<<<< HEAD
      begin
        Xml.from_file xml_filename, false
      end
with e ->
  Warning.emit "[Warning] failed to read goal shapes: %s@."
    (Printexc.to_string e);
  Xml.from_file xml_filename, false
=======
      let shape_filename = Filename.concat dir shape_filename in
      if Sys.file_exists shape_filename then
        ReadShapesNoCompress.read_xml_and_shapes ~shape_version gs xml_filename shape_filename
      else
        begin
          Warning.emit "[Warning] could not find goal shapes file@.";
          Xml.from_file xml_filename, false
        end
  with e ->
    Warning.emit "[Warning] failed to read goal shapes: %s@."
      (Printexc.to_string e);
    Xml.from_file xml_filename, false
>>>>>>> e4e2a2a4

let load_session (dir : string) =
  let file = Filename.concat dir db_filename in
  let shape_version =
    (* If the xml is present we read it, otherwise we consider it empty *)
    if Sys.file_exists file then
      try
        Some (get_version (Xml.from_file file))
      with
      | Sys_error msg ->
          (* xml does not exist yet *)
          raise (SessionFileError msg)
      | Xml.Parse_error s ->
          Warning.emit "XML database corrupted, ignored (%s)@." s;
          raise (SessionFileError "XML corrupted")
    else
      None
  in
  let session = empty_session ~shape_version dir in
  let _ =
    if Sys.file_exists file then
      try
        let xml,has_shapes =
          let shapes = session.shapes in
          read_file_session_and_shapes ~shape_version shapes.session_global_shapes dir file in
        try
          let (_: int) = build_session session xml.Xml.content in
          if has_shapes then Some shape_version else None
        with Sys_error msg ->
          failwith ("Open session: sys error " ^ msg)
      with
      | Sys_error msg ->
        (* xml does not exist yet *)
        raise (SessionFileError msg)
      | Xml.Parse_error s ->
        Warning.emit "XML database corrupted, ignored (%s)@." s;
        raise (SessionFileError "XML corrupted")
    else None
  in
  session, shape_version

(* -------------------- merge/update session --------------------------- *)

(** Pairing *)

module Goal_Shape = struct
  type 'a t = proofNodeID * session
  let checksum (id,s) = Some (Hpn.find s.shapes.session_sum_table id)
  let shape (id,s)    =
    (Hpn.find s.shapes.session_shape_table id, Termcode.Gshape.empty_bshape)
  let name (id,s)     = (get_proofNode s id).proofn_name
end

module OldAssoGoals = Termcode.Pairing(Goal_Shape)(Goal_Shape)

module Goal_Bound_Shape = struct

  type 'a t = proofNodeID * session

  let checksum (id,s) = Some (Hpn.find s.shapes.session_sum_table id)
  let shape (id,s) =
    let li = Hpn.find s.shapes.session_bound_shape_table id in
    (Termcode.Gshape.goal_and_expl_shapes s.shapes.session_global_shapes li, li)
  let name (id,s) = (get_proofNode s id).proofn_name

end


module BoundAssoGoals = Termcode.Pairing(Goal_Bound_Shape)(Goal_Bound_Shape)

let found_obsolete = ref false
let found_detached = ref false
(* FIXME: distinguish found_new_goals and found_detached *)

let save_detached_proof s parent old_pa_n =
  let old_pa = old_pa_n in
  ignore (add_proof_attempt s old_pa.prover old_pa.limit
                            old_pa.proof_state ~obsolete:old_pa.proof_obsolete old_pa.proof_script
                            parent)

let rec save_detached_goal old_s s parent detached_goal_id id =
  let detached_goal = get_proofNode old_s detached_goal_id in
  let sum = Sshape.find_sum old_s detached_goal_id in
  let shape = Sshape.get_shape old_s detached_goal_id in
  mk_proof_node_no_task s detached_goal.proofn_name parent id sum shape
                        detached_goal.proofn_expl false;
  Hprover.iter (fun _ pa ->
                let pa = get_proof_attempt_node old_s pa in
                save_detached_proof s id pa) detached_goal.proofn_attempts;
  List.iter (save_detached_trans old_s s id) detached_goal.proofn_transformations;
  let new_trans = (get_proofNode s id) in
  new_trans.proofn_transformations <- List.rev new_trans.proofn_transformations


and save_detached_goals old_s detached_goals_id s parent =
  List.map
    (fun detached_goal ->
     let id = gen_proofNodeID s in
     save_detached_goal old_s s parent detached_goal id;
     id)
    detached_goals_id

and save_detached_trans old_s s parent_id old_id =
    let old_tr = get_transfNode old_s old_id in
    let name = old_tr.transf_name in
    let args = old_tr.transf_args in
    let id = gen_transID s in
    let subtasks_id = List.map (fun _ -> gen_proofNodeID s) old_tr.transf_subtasks in
    let proved = subtasks_id = [] in
    mk_transf_node s parent_id id name args ~proved subtasks_id ~detached:true;
    List.iter2 (fun pn_id -> save_detached_goal old_s s (Trans id) pn_id)
      old_tr.transf_subtasks subtasks_id

let save_detached_theory parent_name old_s detached_theory s =
  let goalsID =
    save_detached_goals old_s detached_theory.theory_goals s (Theory detached_theory)
  in
  assert (detached_theory.theory_parent_name = parent_name);
  detached_theory.theory_goals <- goalsID;
  detached_theory.theory_is_detached <- true;
  detached_theory

let merge_proof new_s ~goal_obsolete new_goal _ old_pa_n =
  let old_pa = old_pa_n in
  let obsolete = goal_obsolete || old_pa.proof_obsolete in
  found_obsolete := obsolete || !found_obsolete;
  ignore (add_proof_attempt new_s old_pa.prover old_pa.limit
    old_pa.proof_state ~obsolete old_pa.proof_script
    new_goal)

exception NoProgress

(* State transformation exception that are fatal (any exception that is not part
   of transformation normal behavior) *)
let is_fatal e =
  Generic_arg_trans_utils.(match e with
  | NoProgress | Arg_trans _ | Arg_trans_decl _ | Arg_trans_missing _
  | Arg_trans_term _ | Arg_trans_term2 _ | Arg_trans_term3 _
  | Arg_trans_pattern _ | Arg_trans_type _ | Arg_bad_hypothesis _
  | Cannot_infer_type _ | Unnecessary_terms _ | Remove_unknown _
  | Args_wrapper.Parse_error _
  | Args_wrapper.Arg_expected _ | Args_wrapper.Arg_theory_not_found _
  | Args_wrapper.Arg_expected_none _ | Args_wrapper.Arg_qid_not_found _
  | Args_wrapper.Arg_pr_not_found _ | Args_wrapper.Arg_error _
  | Args_wrapper.Arg_parse_type_error _ | Trans.Unnecessary_arguments _
  | Reflection.NoReification -> false
  | _ -> true)

let () = Exn_printer.register
    (fun fmt e ->
      match e with
      | NoProgress ->
          Format.fprintf fmt "The transformation made no progress.\n"
      | _ -> raise e)

let apply_trans_to_goal ~allow_no_effect s env name args id =
  let task,table = get_task_name_table s id in
  let subtasks = Trans.apply_transform_args name env args table task in
  (* If any generated task is equal to the former task, then we made no
     progress because we need to prove more lemmas than before *)
  match subtasks with
  | [t'] when Task.task_equal t' task && not allow_no_effect ->
     Debug.dprintf debug "[apply_trans_to_goal] apply_transform made no progress@.";
     raise NoProgress
  | _ -> subtasks


let add_registered_transformation s env old_tr goal_id =
  let goal = get_proofNode s goal_id in
  try
    (* check if transformation already present with the same parameters.
       this should always fail and raise Not_found *)
    let _tr = List.find (fun transID -> (get_transfNode s transID).transf_name = old_tr.transf_name &&
                        List.fold_left2 (fun b new_arg old_arg -> new_arg = old_arg && b) true
                                        (get_transfNode s transID).transf_args
                                        old_tr.transf_args)
        goal.proofn_transformations in
    Printexc.print_backtrace stderr;
    Warning.emit "[add_registered_transformation] FATAL transformation already present@.";
    exit 2
  with Not_found ->
    let subgoals =
      apply_trans_to_goal ~allow_no_effect:true s env old_tr.transf_name old_tr.transf_args goal_id
    in
    graft_transf s goal_id old_tr.transf_name old_tr.transf_args subgoals

let rec merge_goal ~shape_version env new_s old_s ~goal_obsolete old_goal new_goal_id =
  Hprover.iter (fun k pa ->
                let pa = get_proof_attempt_node old_s pa in
                merge_proof new_s ~goal_obsolete new_goal_id k pa)
               old_goal.proofn_attempts;
  List.iter
    (merge_trans ~shape_version env old_s new_s new_goal_id)
    old_goal.proofn_transformations;
  let new_goal_node = get_proofNode new_s new_goal_id in
  new_goal_node.proofn_transformations <- List.rev new_goal_node.proofn_transformations;
  update_goal_node (fun _ -> ()) new_s new_goal_id

and merge_trans ~shape_version env old_s new_s new_goal_id old_tr_id =
  let old_tr = get_transfNode old_s old_tr_id in
  let old_subtasks = List.map (fun id -> id,old_s)
      old_tr.transf_subtasks in
  try
    match
    (* add_registered_transformation actually apply the transformation. It can fail *)
    try Some (add_registered_transformation new_s env old_tr new_goal_id)
    with
    | e when Debug.test_flag debug_stack_trace ->
        raise e
    (* Non fatal exception are silently ignored *)
    | e when not (is_fatal e) -> None
    | e when is_fatal e ->
        Warning.emit "FATAL unexpected exception during application of %s: %a@."
          old_tr.transf_name Exn_printer.exn_printer e;
        (* Notify the user but still allow her to load why3 *)
        None
  with
  | Some new_tr_id ->
    let new_tr = get_transfNode new_s new_tr_id in
    (* attach the session to the subtasks to be able to instantiate Pairing *)
    let new_subtasks = List.map (fun id -> id,new_s)
                                new_tr.transf_subtasks in
    let associated,detached =
      match shape_version with
      | None ->
          OldAssoGoals.associate ~use_shapes:false old_subtasks new_subtasks
      | Some shape_version ->
          if Termcode.is_bound_shape_version shape_version then
            BoundAssoGoals.associate ~use_shapes:true old_subtasks new_subtasks
          else
            OldAssoGoals.associate ~use_shapes:true old_subtasks new_subtasks
    in
    List.iter
      (function
        | ((new_goal_id,_), Some ((old_goal_id,_), goal_obsolete)) ->
           merge_goal ~shape_version env new_s old_s ~goal_obsolete
                      (get_proofNode old_s old_goal_id) new_goal_id
        | ((id,s), None) ->
           Debug.dprintf debug "[merge_trans] missed new subgoal: %s@."
                         (get_proofNode s id).proofn_name.Ident.id_string;
           found_detached := true)
      associated;
    (* save the detached goals *)
    let detached = List.map (fun (id,_) ->
                Debug.dprintf debug "[merge_trans] detached subgoal: %s@."
                              (get_proofNode old_s id).proofn_name.Ident.id_string;
                found_detached := true;
                id) detached in
    new_tr.transf_subtasks <-
      new_tr.transf_subtasks @
        save_detached_goals old_s detached new_s (Trans new_tr_id)
  | None ->
     Debug.dprintf debug
                   "[Session_itp.merge_trans] transformation failed: %s@."
                   old_tr.transf_name;
     save_detached_trans old_s new_s new_goal_id old_tr_id;
     found_detached := true
  with e when not (Debug.test_flag debug_stack_trace) ->
    (* Printexc.print_backtrace stderr; (* Will appear with stack_trace *) *)
    Warning.emit "[Session_itp.merge_trans] FATAL unexpected exception: %a@." Exn_printer.exn_printer e;
    exit 2


let merge_theory ~shape_version env old_s old_th s th : unit =
  let get_goal_name goal_node =
    let name = goal_node.proofn_name in
    try
      let (_,_,l) = Theory.restore_path name in
      String.concat "." l
    with Not_found -> name.Ident.id_string in
  let old_goals_table = Hstr.create 7 in
  (* populate old_goals_table *)
  List.iter
    (fun id ->
       let pn = get_proofNode old_s id in
       Hstr.add old_goals_table (get_goal_name pn) id)
    old_th.theory_goals;
  let new_goals = ref [] in
  (* merge goals *)
  List.iter
    (fun ng_id ->
       try
         let new_goal = get_proofNode s ng_id in
         (* look for old_goal with matching name *)
         let new_goal_name = get_goal_name new_goal in
         let old_id = Hstr.find old_goals_table new_goal_name in
         let old_goal = get_proofNode old_s old_id in
         Hstr.remove old_goals_table new_goal_name;
         let goal_obsolete =
             let s1 = Sshape.find_sum s ng_id in
             let s2 = Sshape.find_sum old_s old_id in
             Debug.dprintf debug "[merge_theory] goal has checksum@.";
             not (Termcode.equal_checksum s1 s2)
         in
         if goal_obsolete then
           found_obsolete := true;
         merge_goal ~shape_version env s old_s ~goal_obsolete old_goal ng_id
       with
       | Not_found ->
         (* if no goal of matching name is found store it to look for
            matching shape *)
         new_goals := (ng_id,s) :: !new_goals)
    th.theory_goals;
  (* check shapes if no old_goal is found with matching name *)
  (* attach the session to the subtasks to be able to instantiate Pairing *)
  let detached_goals = Hstr.fold (fun _key g tl -> (g,old_s) :: tl) old_goals_table [] in
  let associated,detached =
    match shape_version with
    | None ->
        OldAssoGoals.associate ~use_shapes:false detached_goals !new_goals
    | Some shape_version ->
        if Termcode.is_bound_shape_version shape_version then
          BoundAssoGoals.associate ~use_shapes:true detached_goals !new_goals
        else
          OldAssoGoals.associate ~use_shapes:true detached_goals !new_goals
  in
  List.iter (function
      | ((new_goal_id,_), Some ((old_goal_id,_), goal_obsolete)) ->
        Debug.dprintf debug "[merge_theory] pairing paired one goal, yeah !@.";
        merge_goal ~shape_version env s old_s ~goal_obsolete
                   (get_proofNode old_s old_goal_id) new_goal_id
      | ((id,_), None) ->
         Debug.dprintf debug "[merge_theory] pairing found missed sub goal: %s@."
                       (get_proofNode s id).proofn_name.Ident.id_string;
        found_detached := true)
    associated;
  (* store the detached goals *)
  let detached = List.map (fun (a,_) -> a) detached in
  th.theory_goals <- th.theory_goals @ save_detached_goals old_s detached s (Theory th)

(* add a theory and its goals to a session. if a previous theory is
   provided in merge try to merge the new theory with the previous one *)
let make_theory_section ?merge ~detached (s:session) parent_name (th:Theory.theory)
  : theory =
  let add_goal =
    match merge with
    | Some(_,_,_,Some v) ->
       fun parent goal id ->
       let name,expl,task = Termcode.goal_expl_task ~root:true goal in
       mk_proof_node ~shape_version:v ~expl s name task parent id
    | _ ->
       fun parent goal id ->
       let name,expl,task = Termcode.goal_expl_task ~root:true goal in
       mk_new_proof_node ~expl s name task parent id
  in
  let tasks = Task.split_theory th None None in
  let goalsID = List.map (fun _ -> gen_proofNodeID s) tasks in
  let theory = { theory_name = th.Theory.th_name;
                 theory_is_detached = detached;
                 theory_goals = goalsID;
                 theory_parent_name = parent_name;
               } in
  let parent = Theory theory in
  List.iter2 (add_goal parent) tasks goalsID;
  begin
    match merge with
    | Some (old_s, old_th, env, shape_version) ->
       merge_theory ~shape_version env old_s old_th s theory
    | _ -> if tasks <> [] then found_detached := true (* should be found_new_goals instead of found_detached *)
  end;
  theory

(* add a why file to a session *)
let add_file_section (s:session) (fn:string) ~file_is_detached
    (theories:Theory.theory list) format : file =
  let fn = Sysutil.relativize_filename s.session_dir fn in
  Debug.dprintf debug "[Session_itp.add_file_section] fn = %a@." Sysutil.print_file_path fn;
(*
  if Hfile.mem s.session_files fn then
    begin
      Printexc.print_backtrace stderr;
      Warning.emit "[session] FATAL: file %s already in database@." fn;
      exit 2
    end
  else
*)
  let fid = gen_fileID s in
    let f = { file_id = fid;
              file_path = fn;
              file_format = format;
              file_is_detached = file_is_detached;
              file_theories = [] }
    in
    Hfile.add s.session_files fid f;
    let theories = List.map (make_theory_section ~detached:false s fid) theories in
    f.file_theories <- theories;
    f

(* add a why file to a session and try to merge its theories with the
   provided ones with matching names *)
let merge_file_section ~shape_version ~old_ses ~old_theories ~file_is_detached ~env
    (s:session) (fn:string) (theories:Theory.theory list) format
    : unit =
  Debug.dprintf debug_merge "[Session_itp.merge_file_section] fn = %s@." fn;
  let f = add_file_section s fn ~file_is_detached [] format in
  let fid = f.file_id in
  let theories,detached =
    let old_th_table = Hstr.create 7 in
    List.iter
      (fun th -> Hstr.add old_th_table th.theory_name.Ident.id_string th)
      old_theories;
    let add_theory (th: Theory.theory) =
      (* look for a theory with same name *)
      let theory_name = th.Theory.th_name.Ident.id_string in
      try
        (* if we found one, we remove it from the table and merge it *)
        let old_th = Hstr.find old_th_table theory_name in
        Debug.dprintf debug_merge "[Session_itp.merge_file_section] theory found: %s@." theory_name;
        Hstr.remove old_th_table theory_name;
        make_theory_section ~detached:false
                            ~merge:(old_ses,old_th,env,shape_version) s fid th
      with Not_found ->
        (* if no theory was found we make a new theory section *)
        Debug.dprintf debug_merge "[Session_itp.merge_file_section] theory NOT FOUND in old session: %s@." theory_name;
        make_theory_section ~detached:false s fid th
    in
    let theories = List.map add_theory theories in
    (* we save the remaining, detached *)
    let detached = Hstr.fold
                     (fun _key th tl ->
                      (save_detached_theory fid old_ses th s) :: tl)
                     old_th_table [] in
    theories, List.rev detached
  in
  f.file_theories <- theories @ detached;
  update_file_node (fun _ -> ()) s f

let read_file env ?format fn =
  let theories = Env.read_file Env.base_language env ?format fn in
  let ltheories =
    Mstr.fold
      (fun name th acc ->
        (* Hack : with WP [name] and [th.Theory.th_name.Ident.id_string] *)
        let th_name =
          Ident.id_register (Ident.id_derive name th.Theory.th_name) in
         match th.Theory.th_name.Ident.id_loc with
           | Some l -> (l,th_name,th)::acc
           | None   -> (Loc.dummy_position,th_name,th)::acc)
      theories []
  in
  let th =  List.sort
      (fun (l1,_,_) (l2,_,_) -> Loc.compare l1 l2)
      ltheories
  in
  List.map (fun (_,_,a) -> a) th

let merge_file ~shape_version env (ses : session) (old_ses : session) file =
  let format = file_format file in
  let old_theories = file_theories file in
  let file_name = Sysutil.system_dependent_absolute_path (get_dir old_ses) (file_path file) in
  Debug.dprintf debug "merging file %s@." file_name;
  try
    let new_theories = read_file env file_name ?format in
    merge_file_section
      ses ~shape_version ~old_ses ~old_theories ~file_is_detached:false
      ~env file_name new_theories format;
    None
  with e -> (* TODO: capture only parsing and typing errors *)
    merge_file_section
      ses ~shape_version ~old_ses ~old_theories ~file_is_detached:true
      ~env file_name [] format;
    Some e

let merge_files ~shape_version env (ses:session) (old_ses : session) =
  Debug.dprintf debug "merging files from old session@.";
  let errors =
    Hfile.fold
      (fun _ f acc ->
       match merge_file ~shape_version env ses old_ses f with
       | None -> acc
       | Some e -> e :: acc)
      (get_files old_ses) []
  in
  (* recompute shapes if absent or obsolete *)
  if shape_version <> Some ses.shapes.shape_version then
    begin
      Sshape.clear ses;
      let version = Termcode.current_shape_version in
      fold_all_session
        ses
        (fun () n ->
         match n with
         | APn id ->
             begin
               try
                 let t = get_task ses id in
                 let _, expl,_ = Termcode.goal_expl_task ~root:false t in
                 let sum = Termcode.task_checksum ~version t in
                 Sshape.add_sum ses id sum;
                 Sshape.compute_and_add_shape ses ~expl id t
               with Not_found -> (* detached goal *)
                 (Sshape.add_sum ses id Termcode.dumb_checksum;
                  Sshape.add_empty_shape ses id)
             end
         | _ -> ()
        )
        ()
    end;
  (errors,!found_obsolete,!found_detached)


(************************)
(* saving state on disk *)
(************************)

module Mprover = Whyconf.Mprover
module PHprover = Whyconf.Hprover

open Format

let save_string = Pp.html_string

type save_ctxt = {
  prover_ids : int PHprover.t;
  provers : (int * int * int * int) Mprover.t;
  ch_shapes : Compress.Compress_z.out_channel;
}

let get_used_provers_with_stats session =
  let prover_table = PHprover.create 5 in
  session_iter_proof_attempt
    (fun _ pa ->
      (* record mostly used pa.proof_timelimit pa.proof_memlimit *)
      let prover = pa.prover in
      let timelimits,steplimits,memlimits =
        try PHprover.find prover_table prover
        with Not_found ->
          let x = (Hashtbl.create 5,Hashtbl.create 5,Hashtbl.create 5) in
          PHprover.add prover_table prover x;
          x
      in
      let lim_time = pa.limit.Call_provers.limit_time in
      let lim_mem = pa.limit.Call_provers.limit_mem in
      let lim_steps = pa.limit.Call_provers.limit_steps in
      let tf = try Hashtbl.find timelimits lim_time with Not_found -> 0 in
      let sf = try Hashtbl.find steplimits lim_steps with Not_found -> 0 in
      let mf = try Hashtbl.find memlimits lim_mem with Not_found -> 0 in
      Hashtbl.replace timelimits lim_time (tf+1);
      Hashtbl.replace steplimits lim_steps (sf+1);
      Hashtbl.replace memlimits lim_mem (mf+1))
    session;
  prover_table

let get_prover_to_save prover_ids p (timelimits,steplimits,memlimits) provers =
  let mostfrequent_timelimit,_ =
    Hashtbl.fold
      (fun t f ((_,f') as t') -> if f > f' then (t,f) else t')
      timelimits
      (0,0)
  in
  let mostfrequent_steplimit,_ =
    Hashtbl.fold
      (fun s f ((_,f') as s') -> if f > f' then (s,f) else s')
      steplimits
      (0,0)
  in
  let mostfrequent_memlimit,_ =
    Hashtbl.fold
      (fun m f ((_,f') as m') -> if f > f' then (m,f) else m')
      memlimits
      (0,0)
  in
  let id =
    try
      PHprover.find prover_ids p
    with Not_found ->
      (* we need to find an unused prover id *)
      let occurs = Hashtbl.create 7 in
      PHprover.iter (fun _ n -> Hashtbl.add occurs n ()) prover_ids;
      let id = ref 0 in
      try
        while true do
          try
            let _ = Hashtbl.find occurs !id in incr id
          with Not_found -> raise Exit
        done;
        assert false
      with Exit ->
        PHprover.add prover_ids p !id;
        !id
  in
  Mprover.add p (id,mostfrequent_timelimit,mostfrequent_steplimit,mostfrequent_memlimit) provers

let opt pr lab fmt = function
  | None -> ()
  | Some s -> fprintf fmt "@ %s=\"%a\"" lab pr s

let opt_string = opt save_string

let save_prover fmt id (p,mostfrequent_timelimit,mostfrequent_steplimit,mostfrequent_memlimit) =
  let steplimit =
    if mostfrequent_steplimit < 0 then None else Some mostfrequent_steplimit
  in
  fprintf fmt "@\n@[<h><prover@ id=\"%i\"@ name=\"%a\"@ \
               version=\"%a\"%a@ timelimit=\"%d\"%a@ memlimit=\"%d\"/>@]"
    id save_string p.Whyconf.prover_name save_string p.Whyconf.prover_version
    (fun fmt s -> if s <> "" then fprintf fmt "@ alternative=\"%a\""
        save_string s)
    p.Whyconf.prover_altern
    mostfrequent_timelimit
    (opt pp_print_int "steplimit") steplimit
    mostfrequent_memlimit

let save_string_attrib name fmt s =
  if s <> "" then fprintf fmt "@ %s=\"%a\"" name save_string s

(*
let save_option_def name fmt opt =
  match opt with
  | None -> ()
  | Some s -> save_string_attrib name fmt s
 *)

let save_bool_def name def fmt b =
  if b <> def then fprintf fmt "@ %s=\"%b\"" name b

let save_int_def name def fmt n =
  if n <> def then fprintf fmt "@ %s=\"%d\"" name n

let save_result fmt r =
  let steps = if  r.Call_provers.pr_steps >= 0 then
                Some  r.Call_provers.pr_steps
              else
                None
  in
  fprintf fmt "<result@ status=\"%s\"%a/>"
    (match r.Call_provers.pr_answer with
       | Call_provers.Valid -> "valid"
       | Call_provers.Failure _ -> "failure"
       | Call_provers.Unknown _ -> "unknown"
       | Call_provers.HighFailure -> "highfailure"
       | Call_provers.Timeout -> "timeout"
       | Call_provers.OutOfMemory -> "outofmemory"
       | Call_provers.StepLimitExceeded -> "steplimitexceeded"
       | Call_provers.Invalid -> "invalid")
    (opt pp_print_int "steps") steps

let save_status fmt s =
  match s with
  | Some result -> save_result fmt result
  | None -> fprintf fmt "<undone/>"

let save_file_path fmt p =
  List.iter
    (fun s -> fprintf fmt "@[<hov 1><path@ name=\"%s\"/>@]" s)
    (Sysutil.decompose_path p)

let save_proof_attempt fmt ((id,tl,sl,ml),a) =
  fprintf fmt
    "@\n@[<h><proof@ prover=\"%i\"%a%a%a%a>"
    id
    (save_int_def "timelimit" tl) (a.limit.Call_provers.limit_time)
    (save_int_def "steplimit" sl) (a.limit.Call_provers.limit_steps)
    (save_int_def "memlimit" ml) (a.limit.Call_provers.limit_mem)
    (save_bool_def "obsolete" false) a.proof_obsolete;
  begin match a.proof_script with
  | None -> ()
  | Some p -> save_file_path fmt p
  end;
  save_status fmt a.proof_state;
  fprintf fmt "</proof>@]"

let save_ident fmt id =
  let n =
    try
      let (_,_,l) = Theory.restore_path id in
      if l = [] then raise Not_found;
      String.concat "." l
    with Not_found -> id.Ident.id_string
  in
  fprintf fmt "name=\"%a\"" save_string n

let rec save_goal s ctxt fmt pnid =
  let pn = get_proofNode s pnid in
  fprintf fmt
    "@\n@[<v 0>@[<h><goal@ %a%a%a>@]"
    save_ident pn.proofn_name
    (save_string_attrib "expl") pn.proofn_expl
    (save_bool_def "proved" false) (pn_proved s pnid);
  let sum = Sshape.find_sum s pnid in
  let shape = Sshape.get_shape s pnid in
  Compress.Compress_z.output_string ctxt.ch_shapes (Termcode.string_of_checksum sum);
  Compress.Compress_z.output_char ctxt.ch_shapes ' ';
  Compress.Compress_z.output_string ctxt.ch_shapes (Termcode.string_of_shape shape);
  Compress.Compress_z.output_char ctxt.ch_shapes '\n';
  let l = Hprover.fold
      (fun _ a acc ->
       let a = get_proof_attempt_node s a in
       (Mprover.find a.prover ctxt.provers, a) :: acc)
      pn.proofn_attempts [] in
  let l = List.sort (fun ((i1,_,_,_),_) ((i2,_,_,_),_) -> compare i1 i2) l in
  List.iter (save_proof_attempt fmt) l;
  let l =
    List.fold_left (fun acc t -> (t,get_transfNode s t) :: acc) [] pn.proofn_transformations
  in
  let l = List.sort (fun (_,t1) (_,t2) ->
                     compare t1.transf_name t2.transf_name) l in
  List.iter (save_trans s ctxt fmt) l;
  fprintf fmt "@]@\n</goal>";

and save_trans s ctxt fmt (tid,t) =
  let arg_id = ref 0 in
  let save_arg fmt s =
    arg_id := !arg_id + 1;
    fprintf fmt "arg%i=\"%a\"" !arg_id save_string s
  in
  fprintf fmt "@\n@[<hov 1>@[<h><transf@ name=\"%a\"%a %a>@]"
    save_string t.transf_name
    (save_bool_def "proved" false) (tn_proved s tid)
    (Pp.print_list Pp.space save_arg) t.transf_args;
  List.iter (save_goal s ctxt fmt) t.transf_subtasks;
  fprintf fmt "@]@\n</transf>"

let save_theory s ctxt fmt t =
  (* Saving empty theories takes space in session files. Not saving them should
     be harmless. *)
  if t.theory_goals <> [] then
  begin
    fprintf fmt
      "@\n@[<v 1>@[<h><theory@ %a%a>@]"
      save_ident t.theory_name
      (save_bool_def "proved" false) (th_proved s t);
    List.iter (save_goal s ctxt fmt) t.theory_goals;
    fprintf fmt "@]@\n</theory>"
  end

let save_file s ctxt fmt _ f =
  fprintf fmt
    "@\n@[<v 0>@[<h><file%a%a>@]@\n%a"
    (opt_string "format") f.file_format
    (save_bool_def "proved" false) (file_proved s f)
    save_file_path f.file_path;
  List.iter (save_theory s ctxt fmt) f.file_theories;
  fprintf fmt "@]@\n</file>"

let save fname shfname session =
  let ch = open_out fname in
  let chsh = Compress.Compress_z.open_out shfname in
  let fmt = formatter_of_out_channel ch in
  fprintf fmt "<?xml version=\"1.0\" encoding=\"UTF-8\"?>@\n";
  fprintf fmt "<!DOCTYPE why3session PUBLIC \"-//Why3//proof session v5//EN\"@ \"http://why3.lri.fr/why3session.dtd\">@\n";
  fprintf fmt "@[<v 0><why3session shape_version=\"%d\">"
    Termcode.current_shape_version;
  let prover_ids = session.session_prover_ids in
  let provers =
    PHprover.fold (get_prover_to_save prover_ids)
      (get_used_provers_with_stats session) Mprover.empty
  in
  let provers_to_save =
    Mprover.fold
      (fun p (id,mostfrequent_timelimit,mostfrequent_steplimit,mostfrequent_memlimit) acc ->
        Mint.add id (p,mostfrequent_timelimit,mostfrequent_steplimit,mostfrequent_memlimit) acc)
      provers Mint.empty
  in
  Mint.iter (save_prover fmt) provers_to_save;
  if Termcode.is_bound_shape_version session.shapes.shape_version then
    begin
      (* In version higher than 8, first save the list of variables that are
         referenced in shapes. *)
      Termcode.Gshape.write_shape_to_file session.shapes.session_global_shapes chsh;
      Compress.Compress_z.output_string chsh "\n";
    end;
  let ctxt = { prover_ids = prover_ids; provers = provers; ch_shapes = chsh } in
  Hfile.iter (save_file session ctxt fmt) session.session_files;
  fprintf fmt "@]@\n</why3session>";
  fprintf fmt "@.";
  close_out ch;
  Compress.Compress_z.close_out chsh


let save_session (s : session) =
  let uniformize_shape () =
    (* When all is detached, don't erase the current shapes to not lose nodes *)
    if not (Hfile.fold (fun _ f b -> is_detached s (AFile f) && b)
              (get_files s) true) then
      begin
        Sshape.clear_only_shape s;
        s.shapes.shape_version <- Termcode.current_shape_version;
        fold_all_session s (fun () any ->
            match any with
            | APn g when not (is_detached s any)  ->
                let t = get_task s g in
                let (_, expl, _) =
                  let root =
                    match get_proof_parent s g with
                    | Trans _ -> false | Theory _ -> true in
                  Termcode.goal_expl_task ~root t in
                Sshape.compute_and_add_shape s ~expl g t;
            | _ -> ()) ()
      end in
  (* Used here so that shape do not save artifacts of the old saved shapes or
     removed goals (making them grow). It also ensures the order of hypothesis
     is deterministic between two runs of Why3. *)
  uniformize_shape ();
  let f = Filename.concat s.session_dir db_filename in
  Sysutil.backup_file f;
  let fs = Filename.concat s.session_dir shape_filename in
  Sysutil.backup_file fs;
  let fz = Filename.concat s.session_dir compressed_shape_filename in
  Sysutil.backup_file fz;
  session_dir_for_save := s.session_dir;
  let fs = if Compress.compression_supported then fz else fs in
  save f fs s

(**********************)
(* Edition of session *)
(**********************)

let find_file_from_path s path =
  let files = get_files s in
  let file =
    Hfile.fold
      (fun _ f acc -> if f.file_path = path then Some f else acc) files None
  in
  match file with
  | None -> raise Not_found
  | Some file -> file

let rename_file s from_file to_file =
  let src = Sysutil.relativize_filename s.session_dir from_file in
  let dst = Sysutil.relativize_filename s.session_dir to_file in
  let file = find_file_from_path s src in
  file.file_path <- dst;
  src,dst<|MERGE_RESOLUTION|>--- conflicted
+++ resolved
@@ -1397,28 +1397,17 @@
           Xml.from_file xml_filename, false
         end
     else
-<<<<<<< HEAD
-      begin
-        Xml.from_file xml_filename, false
-      end
-with e ->
-  Warning.emit "[Warning] failed to read goal shapes: %s@."
-    (Printexc.to_string e);
-  Xml.from_file xml_filename, false
-=======
       let shape_filename = Filename.concat dir shape_filename in
       if Sys.file_exists shape_filename then
         ReadShapesNoCompress.read_xml_and_shapes ~shape_version gs xml_filename shape_filename
       else
         begin
-          Warning.emit "[Warning] could not find goal shapes file@.";
           Xml.from_file xml_filename, false
         end
   with e ->
     Warning.emit "[Warning] failed to read goal shapes: %s@."
       (Printexc.to_string e);
     Xml.from_file xml_filename, false
->>>>>>> e4e2a2a4
 
 let load_session (dir : string) =
   let file = Filename.concat dir db_filename in
@@ -1438,7 +1427,8 @@
       None
   in
   let session = empty_session ~shape_version dir in
-  let _ =
+  (* This shape can be switched to None if the shape file is not found *)
+  let shape_version =
     if Sys.file_exists file then
       try
         let xml,has_shapes =
@@ -1446,7 +1436,7 @@
           read_file_session_and_shapes ~shape_version shapes.session_global_shapes dir file in
         try
           let (_: int) = build_session session xml.Xml.content in
-          if has_shapes then Some shape_version else None
+          if has_shapes then shape_version else None
         with Sys_error msg ->
           failwith ("Open session: sys error " ^ msg)
       with
