--- conflicted
+++ resolved
@@ -1408,19 +1408,6 @@
       let module RS = ReadShapes(Compress.Compress_z) in
       RS.read_xml_and_shapes gs xml_filename compressed_shape_filename
     else
-<<<<<<< HEAD
-      let shape_filename = Filename.concat dir shape_filename in
-      if Sys.file_exists shape_filename then
-        ReadShapesNoCompress.read_xml_and_shapes gs
-          xml_filename shape_filename
-      else
-        begin
-          Xml.from_file xml_filename, None
-        end
-=======
-      let () =
-        Warning.emit "[Warning] could not read goal shapes because \
-                      Why3 was not compiled with compress support@." in
       Xml.from_file xml_filename, None
   else
     let shape_filename = Filename.concat dir shape_filename in
@@ -1428,9 +1415,7 @@
       let module RS = ReadShapes(Compress.Compress_none) in
       RS.read_xml_and_shapes gs xml_filename shape_filename
     else
-      let () = Warning.emit "[Warning] could not find goal shapes file@." in
       Xml.from_file xml_filename, None
->>>>>>> b6ed3c1b
 
 let build_session ?sum_shape_version (s : session) xml : unit =
   match xml.Xml.name with
