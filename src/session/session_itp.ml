--- conflicted
+++ resolved
@@ -1432,12 +1432,7 @@
           xml_filename shape_filename
       else
         begin
-<<<<<<< HEAD
-          Xml.from_file xml_filename, false
-=======
-          Warning.emit "[Warning] could not find goal shapes file@.";
           Xml.from_file xml_filename, None
->>>>>>> 892f05d5
         end
 
 let build_session ?sum_shape_version (s : session) xml : unit =
