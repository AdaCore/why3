(********************************************************************)
(*                                                                  *)
(*  The Why3 Verification Platform   /   The Why3 Development Team  *)
(*  Copyright 2010-2019   --   Inria - CNRS - Paris-Sud University  *)
(*                                                                  *)
(*  This software is distributed under the terms of the GNU Lesser  *)
(*  General Public License version 2.1, with the special exception  *)
(*  on linking described in file LICENSE.                           *)
(*                                                                  *)
(********************************************************************)

open Wstdlib

module Hprover = Whyconf.Hprover

let debug = Debug.register_info_flag "session_itp"
    ~desc:"Pring@ debugging@ messages@ about@ Why3@ session@ \
           creation,@ reading@ and@ writing."

let debug_merge = Debug.lookup_flag "session_pairing"

let debug_stack_trace = Debug.lookup_flag "stack_trace"

type transID = int
type proofNodeID = int
type proofAttemptID = int
type fileID = int

let print_proofNodeID fmt id =
  Format.fprintf fmt "proofNodeID<%d>" id

let print_proofAttemptID fmt id =
  Format.fprintf fmt "proofAttemptID<%d>" id

type theory = {
  theory_name                   : Ident.ident;
  mutable theory_goals          : proofNodeID list;
  mutable theory_parent_name    : fileID;
  mutable theory_is_detached    : bool;
}

let theory_name t = t.theory_name
let theory_goals t = t.theory_goals

type proof_parent = Trans of transID | Theory of theory

type proof_attempt_node = {
  parent                 : proofNodeID;
  mutable prover         : Whyconf.prover;
  limit                  : Call_provers.resource_limit;
  mutable proof_state    : Call_provers.prover_result option;
  (* None means that the call was not done or never returned *)
  mutable proof_obsolete : bool;
  mutable proof_script   : Sysutil.file_path option;  (* non empty for external ITP *)
}

let set_proof_script pa file =
  assert (pa.proof_script = None);
  pa.proof_script <- Some file

type proof_node = {
  proofn_name                    : Ident.ident;
  proofn_expl                    : string;
  proofn_parent                  : proof_parent;
  proofn_attempts                : proofAttemptID Hprover.t;
  mutable proofn_transformations : transID list;
}

type transformation_node = {
  transf_name                      : string;
  transf_args                      : string list;
  mutable transf_subtasks          : proofNodeID list;
  transf_parent                    : proofNodeID;
  transf_is_detached               : bool;
}

type file = {
  file_id                : int;
  mutable file_path      : Sysutil.file_path;
  file_format            : Env.fformat;
  file_is_detached       : bool;
  mutable file_theories  : theory list;
}

let file_id f = f.file_id
let file_path f = f.file_path
let file_format f = f.file_format
let file_theories f = f.file_theories

type any =
  | AFile of file
  | ATh of theory
  | ATn of transID
  | APn of proofNodeID
  | APa of proofAttemptID

let fprintf_any fmt a =
  match a with
  | AFile f -> Format.fprintf fmt "<AFile [%a]>" Sysutil.print_file_path f.file_path
  | ATh th ->  Format.fprintf fmt "<ATh %s>" th.theory_name.Ident.id_string
  | ATn trid -> Format.fprintf fmt "<ATn %d>" trid
  | APn pnid -> Format.fprintf fmt "<APn %d>" pnid
  | APa paid -> Format.fprintf fmt "<APa %d>" paid

module Hpn = Hint
module Htn = Hint
module Hpan = Hint
module Hfile = Hint

type sshape = {
  mutable shape_version     : int;
  (* New shapes handling *)
  (* Global shape declarations *)
  session_global_shapes     : Termcode.Gshape.gshape;
  (* New shapes *)
  session_bound_shape_table : (Termcode.bound_shape) Hpn.t;
  (* Old shapes (mutually exclusive with session_global_shapes and
     session_sum_shape_table_new *)
  session_shape_table       : Termcode.shape Hpn.t;
  session_sum_table         : Termcode.checksum Hpn.t;
}

type session = {
  proofAttempt_table            : proof_attempt_node Hint.t;
  mutable next_proofAttemptID   : int;
  proofNode_table               : proof_node Hint.t;
  mutable next_proofNodeID      : int;
  trans_table                   : transformation_node Hint.t;
  mutable next_transID          : int;
  mutable next_fileID           : int;
  session_dir                   : string; (** Absolute path *)
  session_files                 : file Hfile.t;
  session_prover_ids            : int Hprover.t;
  shapes                        : sshape;
  (* tasks *)
  session_raw_tasks : Task.task Hpn.t;
  session_task_tables : Trans.naming_table Hpn.t;
  (* proved status *)
  file_state: bool Hfile.t;
  th_state: bool Ident.Hid.t;
  tn_state: bool Htn.t;
  pn_state : bool Hpn.t;
}

(* This module handles all session-internal shape/checksum operations *)
module Sshape = struct

  open Termcode

  let add_shape s goal_id shape =
    let sshape = s.shapes in
    match shape with
    | Old_shape shape ->
        Hpn.add sshape.session_shape_table goal_id shape
    | Bound_shape shape ->
        Hpn.add sshape.session_bound_shape_table goal_id shape

  let add_empty_shape s goal_id =
    if is_bound_shape_version s.shapes.shape_version then
      Hpn.add s.shapes.session_bound_shape_table goal_id empty_bound_shape
    else
      Hpn.add s.shapes.session_shape_table goal_id empty_shape

  let get_shape s goal_id =
    let version = s.shapes.shape_version in
    if is_bound_shape_version version then
      let shape = try Hpn.find s.shapes.session_bound_shape_table goal_id with
        | Not_found -> empty_bound_shape in
      Bound_shape shape
    else
      let shape = try Hpn.find s.shapes.session_shape_table goal_id with
        | Not_found -> empty_shape in
      Old_shape shape

  let compute_and_add_shape s ~expl goal_id t =
    let sshape = s.shapes in
    if is_bound_shape_version sshape.shape_version then
      let gs = sshape.session_global_shapes in
      let version = sshape.shape_version in
      let shape = Gshape.t_bound_shape_task gs ~version ~expl t in
      Hpn.add sshape.session_bound_shape_table goal_id shape
    else
      let version = sshape.shape_version in
      let shape = t_shape_task ~version ~expl t in
      Hpn.add sshape.session_shape_table goal_id shape

  let find_sum s goal_id =
    try Hpn.find s.shapes.session_sum_table goal_id with
    | Not_found -> Termcode.dumb_checksum

  let add_sum s goal_id sum =
    Hpn.add s.shapes.session_sum_table goal_id sum

  let clear s =
    Gshape.clear_gs s.shapes.session_global_shapes;
    Hpn.clear s.shapes.session_bound_shape_table;
    Hpn.clear s.shapes.session_shape_table;
    Hpn.clear s.shapes.session_sum_table

  let clear_only_shape s =
    Gshape.clear_gs s.shapes.session_global_shapes;
    Hpn.clear s.shapes.session_bound_shape_table;
    Hpn.clear s.shapes.session_shape_table

  let copy_global_shape from_s to_s =
    Termcode.Gshape.copy from_s.session_global_shapes to_s.session_global_shapes

end

let system_path s f =
  Sysutil.system_dependent_absolute_path s.session_dir f.file_path

let theory_parent s th =
  Debug.dprintf debug "[Session_itp.theory_parent] th.parent_name = %d@."
                th.theory_parent_name;
  Hfile.find s.session_files th.theory_parent_name

let session_iter_proof_attempt f s =
  Hint.iter f s.proofAttempt_table

(* This is not needed. Keeping it as information on the structure
type tree = {
    tree_node_id : proofNodeID;
    tree_goal_name : string;
    tree_proof_attempts : proof_attempt list; (* proof attempts on this node *)
    tree_transformations : (transID * string * tree list) list;
                                (* transformations on this node *)
  }
*)

(*
let rec get_tree s id : tree =
  let t = Hint.find s.proofNode_table id in
  let pal =
    Hprover.fold (fun _ pa acc -> pa.proofa_attempt::acc) t.proofn_attempts []
  in
  let trl = List.map (get_trans s) t.proofn_transformations in
  { tree_node_id = id;
    tree_goal_name = t.proofn_name.Ident.id_string;
    tree_proof_attempts = pal;
    tree_transformations = trl;
  }

and get_trans s id =
  let tr = Hint.find s.trans_table id in
  (id, tr.transf_name, List.map (get_tree s) tr.transf_subtasks)
*)

(*
let get_theories s =
  Hstr.fold
    (fun _fn f acc ->
     let c =
       List.map
         (fun th -> (th.theory_name.Ident.id_string, th.theory_goals))
         f.file_theories
     in
     (f,c) :: acc)
    s.session_files []
 *)

let get_files s = s.session_files
(* let get_file s name = Hstr.find s.session_files name *)
let get_dir s = s.session_dir

(*
let get_node (s : session) (n : int) =
  let _ = Hint.find s.proofNode_table n in n

let get_trans (s : session) (n : int) =
  let _ = Hint.find s.trans_table n in n
*)

(* Generation of new IDs *)
let gen_transID (s : session) =
  let id = s.next_transID in
  s.next_transID <- id + 1;
  id

let gen_proofNodeID (s : session) =
  let id = s.next_proofNodeID in
  s.next_proofNodeID <- id + 1;
  id

let gen_proofAttemptID (s : session) =
  let id = s.next_proofAttemptID in
  s.next_proofAttemptID <- id + 1;
  id

let gen_fileID (s : session) =
  let id = s.next_fileID in
  s.next_fileID <- id + 1;
  id

(* Get elements of the session tree *)

exception BadID

let get_proof_attempt_node (s : session) (id : proofAttemptID) =
  try
    Hint.find s.proofAttempt_table id
  with Not_found -> raise BadID

let get_proofNode (s : session) (id : proofNodeID) =
  try
    Hint.find s.proofNode_table id
  with Not_found -> raise BadID

let get_task s id =
  Hpn.find s.session_raw_tasks id

let get_task_name_table s n =
  let t = get_task s n in
  let table = try
    Hpn.find s.session_task_tables n
  with Not_found ->
    let ta = Args_wrapper.build_naming_tables t in
    Hpn.add s.session_task_tables n ta;
    ta
  in
  t,table

let get_transfNode (s : session) (id : transID) =
  try
    Hint.find s.trans_table id
  with Not_found -> raise BadID

let get_transformations (s : session) (id : proofNodeID) =
  (get_proofNode s id).proofn_transformations

let get_proof_attempt_ids (s : session) (id : proofNodeID) =
  (get_proofNode s id).proofn_attempts

let get_proof_attempt_parent (s : session) (a : proofAttemptID) =
  (get_proof_attempt_node s a).parent

let get_proof_attempts (s : session) (id : proofNodeID) =
  Hprover.fold (fun _ a l ->
                let pa = get_proof_attempt_node s a in
                pa :: l)
               (get_proofNode s id).proofn_attempts []

let get_sub_tasks (s : session) (id : transID) =
  (get_transfNode s id).transf_subtasks

let get_transf_args (s : session) (id : transID) =
  (get_transfNode s id).transf_args

let get_transf_name (s : session) (id : transID) =
  (get_transfNode s id).transf_name

let get_proof_name (s : session) (id : proofNodeID) =
  (get_proofNode s id).proofn_name

let get_proof_expl (s : session) (id : proofNodeID) =
  (get_proofNode s id).proofn_expl

let get_proof_parent (s : session) (id : proofNodeID) =
  (get_proofNode s id).proofn_parent

let get_trans_parent (s : session) (id : transID) =
  (get_transfNode s id).transf_parent

let goal_is_detached s pn =
  try let (_:Task.task) = get_task s pn in false
  with Not_found -> true

let transf_is_detached s tn =
  (get_transfNode s tn).transf_is_detached

let proof_attempt_is_detached s pa =
  let pa = get_proof_attempt_node s pa in
  goal_is_detached s pa.parent

let is_detached (s: session) (a: any) =
  match a with
  | AFile file -> file.file_is_detached
  | ATh th     -> th.theory_is_detached
  | ATn tn     -> transf_is_detached s tn
  | APn pn     -> goal_is_detached s pn
  | APa pa     -> proof_attempt_is_detached s pa

let rec get_encapsulating_theory s any =
  match any with
  | AFile _f -> assert (false)
  | ATh th -> th
  | ATn tn ->
      let pn_id = get_trans_parent s tn in
      get_encapsulating_theory s (APn pn_id)
  | APn pn ->
      (match get_proof_parent s pn with
      | Theory th -> th
      | Trans tn -> get_encapsulating_theory s (ATn tn)
      )
  | APa pa ->
      let pn = get_proof_attempt_parent s pa in
      get_encapsulating_theory s (APn pn)

let get_encapsulating_file s any =
  match any with
  | AFile f -> f
  | ATh th -> theory_parent s th
  | _ ->
      let th = get_encapsulating_theory s any in
      theory_parent s th

(*
let set_obsolete s paid b =
  let pa = get_proof_attempt_node s paid in
  pa.proof_obsolete <- b
 *)

let check_if_already_exists s pid t args =
    let sub_transfs = get_transformations s pid in
    List.exists (fun tr_id ->
      get_transf_name s tr_id = t && get_transf_args s tr_id = args &&
      not (is_detached s (ATn tr_id))) sub_transfs

(* Iterations functions on the session tree *)

let rec fold_all_any_of_transn s f acc trid =
  let tr = get_transfNode s trid in
  let acc =
    List.fold_left
      (fold_all_any_of_proofn s f)
      acc tr.transf_subtasks
  in
  f acc (ATn trid)

and fold_all_any_of_proofn s f acc pnid =
  let pn = get_proofNode s pnid in
  let acc =
    List.fold_left
      (fun acc trid ->
        fold_all_any_of_transn s f acc trid)
      acc pn.proofn_transformations
  in
  let acc =
    Hprover.fold
      (fun _p paid acc ->
        f acc (APa paid))
      pn.proofn_attempts acc
  in
  f acc (APn pnid)

let fold_all_any_of_theory s f acc th =
  let acc = List.fold_left (fold_all_any_of_proofn s f) acc th.theory_goals in
  f acc (ATh th)

let fold_all_any_of_file s f acc file =
  let acc =
    List.fold_left (fold_all_any_of_theory s f) acc file.file_theories in
  f acc (AFile file)

let fold_all_any s f acc any =
  match any with
  | AFile file -> fold_all_any_of_file s f acc file
  | ATh th -> fold_all_any_of_theory s f acc th
  | APn pn -> fold_all_any_of_proofn s f acc pn
  | ATn tn -> fold_all_any_of_transn s f acc tn
  | APa _ -> f acc any

let fold_all_session s f acc =
  let files = get_files s in
  Hfile.fold (fun _key file acc -> fold_all_any s f acc (AFile file)) files acc

let rec fold_all_sub_goals_of_proofn s f acc pnid =
  let pn = get_proofNode s pnid in
  let acc =
    List.fold_left
      (fun acc trid ->
         let tr = get_transfNode s trid in
         List.fold_left
           (fold_all_sub_goals_of_proofn s f)
           acc tr.transf_subtasks)
      acc pn.proofn_transformations
  in
  f acc pn

let goal_iter_proof_attempt s f g =
  fold_all_sub_goals_of_proofn
    s
    (fun _ pn -> Hprover.iter
                 (fun _ pa ->
                  let pan = get_proof_attempt_node s pa in
                  f pa pan)
                 pn.proofn_attempts) () g

let fold_all_sub_goals_of_theory s f acc th =
  List.fold_left (fold_all_sub_goals_of_proofn s f) acc th.theory_goals

(*
let theory_iter_proofn s f th =
  fold_all_sub_goals_of_theory s (fun _ -> f) () th
*)

let theory_iter_proof_attempt s f th =
  fold_all_sub_goals_of_theory s
    (fun _ pn -> Hprover.iter (fun _ pa ->
                             let pan = get_proof_attempt_node s pa in
                             f pa pan)
         pn.proofn_attempts) () th

let file_iter_proof_attempt s f file =
  List.iter
    (theory_iter_proof_attempt s f)
    (file_theories file)

let any_iter_proof_attempt s f any =
  match any with
  | AFile file -> file_iter_proof_attempt s f file
  | ATh th -> theory_iter_proof_attempt s f th
  | ATn tr ->
      let subgoals = get_sub_tasks s tr in
      List.iter (fun g -> goal_iter_proof_attempt s f g) subgoals
  | APn pn -> goal_iter_proof_attempt s f pn
  | APa pa -> f pa (get_proof_attempt_node s pa)

(**************)
(* Copy/Paste *)
(**************)

let get_any_parent s a =
  match a with
  | AFile _f -> None
  | ATh th  -> Some (AFile (theory_parent s th))
  | ATn tr  -> Some (APn (get_trans_parent s tr))
  | APn pn  ->
      (match (get_proofNode s pn).proofn_parent with
      | Theory th -> Some (ATh th)
      | Trans tr -> Some (ATn tr))
  | APa pa  ->
      Some (APn (get_proof_attempt_node s pa).parent)

(* True if bid is an ancestor of aid, false if not *)
let rec is_below s (aid: any) (bid: any) =
  aid = bid ||
  match (get_any_parent s aid) with
  | None     -> false
  | Some pid -> is_below s pid bid

open Format
open Ident

let print_proof_attempt fmt pa =
  fprintf fmt "%a tl=%d %a"
          Whyconf.print_prover pa.prover
          pa.limit.Call_provers.limit_time
          (Pp.print_option (Call_provers.print_prover_result ~json_model:false))
          pa.proof_state

let rec print_proof_node s (fmt: Format.formatter) p =
  let pn = get_proofNode s p in
  let sum = Sshape.find_sum s p in
  let parent = match pn.proofn_parent with
  | Theory t -> t.theory_name.id_string
  | Trans id -> (get_transfNode s id).transf_name
  in
  fprintf fmt
    "@[<hv 1> Goal %s;@ parent %s;@ sum %s;@ @[<hv 1>[%a]@]@ @[<hv 1>[%a]@]@]"
    pn.proofn_name.id_string parent
    (Termcode.string_of_checksum sum)
    (Pp.print_list Pp.semi print_proof_attempt)
      (Hprover.fold (fun _key e l ->
                     let e = get_proof_attempt_node s e in
                     e :: l)
        pn.proofn_attempts [])
      (Pp.print_list Pp.semi (print_trans_node s)) pn.proofn_transformations

and print_trans_node s fmt id =
  let tn = get_transfNode s id in
  let args = get_transf_args s id in
  let name = tn.transf_name in
  let l = tn.transf_subtasks in
  let parent = (get_proofNode s tn.transf_parent).proofn_name.id_string in
  fprintf fmt "@[<hv 1> Trans %s;@ args %a;@ parent %s;@ [%a]@]"
    name (Pp.print_list Pp.colon pp_print_string) args parent
    (Pp.print_list Pp.semi (print_proof_node s)) l

let print_theory s fmt th : unit =
  fprintf fmt "@[<hv 2> Theory %s;@ [%a]@]" th.theory_name.Ident.id_string
    (Pp.print_list Pp.semi (fun fmt a -> print_proof_node s fmt a)) th.theory_goals

let print_file s fmt (file, thl) =
  fprintf fmt "@[<hv 2> File [%a];@ [%a]@]" Sysutil.print_file_path file.file_path
    (Pp.print_list Pp.semi (print_theory s)) thl

let print_s s fmt =
  fprintf fmt "@[%a@]" (Pp.print_list Pp.semi (print_file s))

let _print_session fmt s =
  let l = Hfile.fold (fun _ f acc -> (f,f.file_theories) :: acc) (get_files s) [] in
  fprintf fmt "%a@." (print_s s) l;;


let empty_session ~shape_version ?from dir =
  let prover_ids =
    match from with
    | Some v -> v.session_prover_ids
    | None -> Hprover.create 7
  in
  let empty_shapes =
    {
      shape_version = Opt.get_def Termcode.current_shape_version shape_version;
      session_global_shapes = Termcode.Gshape.create ();
      session_bound_shape_table = Hpn.create 97;
      session_shape_table = Hpn.create 97;
      session_sum_table = Hpn.create 97;
    } in
  (* It is necessary to copy the global_shapes as potentially detached goal
     shape will refer to an old global_shape assignment: we need to propagate it
     An example is: reload with parse error then reload again with different
     source code.
  *)
  (match from with
  | None -> ()
  | Some from -> Sshape.copy_global_shape from.shapes empty_shapes);
  { proofAttempt_table = Hint.create 97;
    next_proofAttemptID = 0;
    proofNode_table = Hint.create 97;
    next_proofNodeID = 0;
    trans_table = Hint.create 97;
    next_transID = 0;
    next_fileID = 0;
    session_dir = dir;
    session_files = Hfile.create 3;
    session_prover_ids = prover_ids;
    shapes = empty_shapes;
    session_raw_tasks = Hpn.create 97;
    session_task_tables = Hpn.create 97;
    file_state = Hfile.create 3;
    th_state = Ident.Hid.create 7;
    tn_state = Htn.create 97;
    pn_state = Hpn.create 97;
  }

(**************************************************)
(* proof node/attempt/transformation manipulation *)
(**************************************************)

exception AlreadyExist

let add_proof_attempt session prover limit state ~obsolete (edit : Sysutil.file_path option) parentID =
  let pn = get_proofNode session parentID in
  try
    let _ = Hprover.find pn.proofn_attempts prover in
    raise AlreadyExist
  with Not_found ->
    let id = gen_proofAttemptID session in
    let pa = { parent = parentID;
               prover = prover;
               limit = limit;
               proof_state = state;
               proof_obsolete = obsolete;
               proof_script = edit } in
    Hprover.add pn.proofn_attempts prover id;
    Hint.replace session.proofAttempt_table id pa;
    id

let graft_proof_attempt ?file (s : session) (id : proofNodeID) (pr : Whyconf.prover)
    ~limit =
  let pn = get_proofNode s id in
  try
    let id = Hprover.find pn.proofn_attempts pr in
    let pa = Hint.find s.proofAttempt_table id in
    let pa = { pa with limit = limit;
               proof_state = None;
               proof_obsolete = false} in
    (* Hprover.replace pn.proofn_attempts pr id; useless *)
    Hint.replace s.proofAttempt_table id pa;
    id
  with Not_found ->
    add_proof_attempt s pr limit None ~obsolete:false file id

(* [mk_proof_node s n t p id] register in the session [s] a proof node
   of proofNodeID [id] of parent [p] of task [t] *)
let mk_proof_node ~shape_version ~expl (s : session) (n : Ident.ident) (t : Task.task)
    (parent : proof_parent) (node_id : proofNodeID) =
  let pn = { proofn_name = n;
             proofn_expl = expl;
             proofn_parent = parent;
             proofn_attempts = Hprover.create 7;
             proofn_transformations = [] } in
  Hint.add s.proofNode_table node_id pn;
  Hpn.add s.session_raw_tasks node_id t;
  let sum = Termcode.task_checksum ~version:shape_version t in
  Sshape.add_sum s node_id sum;
  Sshape.compute_and_add_shape s ~expl node_id t

let mk_new_proof_node = mk_proof_node ~shape_version:Termcode.current_shape_version

let mk_proof_node_no_task (s : session) (n : Ident.ident)
    (parent : proof_parent) (node_id : proofNodeID) sum shape expl proved =
  let pn = { proofn_name = n;
             proofn_expl = expl;
             proofn_parent = parent;
             proofn_attempts = Hprover.create 7;
             proofn_transformations = [] } in
  Hint.add s.proofNode_table node_id pn;
  Sshape.add_sum s node_id sum;
  Sshape.add_shape s node_id shape;
  Hint.add s.pn_state node_id proved

let mk_new_transf_proof_node (s : session) (parent_name : string)
    (tid : transID) (index : int) (t : Task.task) =
  let id = gen_proofNodeID s in
  let gid,expl,_ = Termcode.goal_expl_task ~root:false t in
  let goal_name = parent_name ^ "." ^ string_of_int index in
  let goal_name = Ident.id_register (Ident.id_derive goal_name gid) in
  mk_new_proof_node ~expl s goal_name t (Trans tid) id;
  id

let mk_transf_node (s : session) (id : proofNodeID) (node_id : transID)
                   (name : string) (args : string list) ~(proved:bool) ~(detached:bool)
                   (pnl : proofNodeID list) =
  let pn = get_proofNode s id in
  let tn = { transf_name = name;
             transf_args = args;
             transf_subtasks = pnl;
             transf_parent = id;
             transf_is_detached  = detached;
           }
  in
  Hint.add s.trans_table node_id tn;
  Htn.add s.tn_state node_id proved;
  pn.proofn_transformations <- node_id::pn.proofn_transformations

let graft_transf  (s : session) (id : proofNodeID) (name : string)
    (args : string list) (tl : Task.task list) =
  let tid = gen_transID s in
  let parent_name = (get_proofNode s id).proofn_name.Ident.id_string in
  let sub_tasks = List.mapi (mk_new_transf_proof_node s parent_name tid) tl in
  let proved = sub_tasks = [] in
  mk_transf_node s id tid name args ~proved sub_tasks ~detached:false;
  tid

let update_proof_attempt ?(obsolete=false) notifier s id pr st =
  try
    let n = get_proofNode s id in
    let paid = Hprover.find n.proofn_attempts pr in
    let pa = get_proof_attempt_node s paid in
    pa.proof_state <- Some st;
    pa.proof_obsolete <- obsolete;
    notifier (APa paid)
  with
  | BadID when not (Debug.test_flag debug_stack_trace) -> assert false

(* proved status *)

let tn_proved s tid = Htn.find_def s.tn_state false tid
let pn_proved s pid = Hpn.find_def s.pn_state false pid
let th_proved s th  =
  try Hid.find s.th_state th.theory_name
  with Not_found ->
    let b = theory_goals th = [] in
    Hid.add s.th_state th.theory_name b;
    b

let file_proved s f =
  try Hfile.find s.file_state f.file_id
  with Not_found ->
    let b = f.file_theories = [] in
    Hfile.add s.file_state f.file_id b;
    b

let pa_proved s paid =
  let pa = get_proof_attempt_node s paid in
  match pa.proof_state with
  | None -> false
  | Some pa ->
     begin
       match pa.Call_provers.pr_answer with
       | Call_provers.Valid -> true
       | _ -> false
     end

let any_proved s any : bool =
  match any with
  | AFile file -> file_proved s file
  | ATh th -> th_proved s th
  | ATn tn -> tn_proved s tn
  | APn pn -> pn_proved s pn
  | APa pa -> pa_proved s pa

(* status update *)
type notifier = any -> unit

let pa_ok pa =
  not pa.proof_obsolete &&
    match pa.proof_state
    with
    | Some { Call_provers.pr_answer = Call_provers.Valid} -> true
    | _ -> false

(* [update_goal_node c id] update the proof status of node id
   update is propagated to parents when required. *)

let update_file_node notification s f =
  let ths = f.file_theories in
  if ths = [] then
    (* No updates if ths is empty *)
    ()
  else
    let proved =
      List.for_all (fun th -> th.theory_is_detached || th_proved s th) ths
    in
    if proved <> file_proved s f then
      begin
        Hfile.replace s.file_state f.file_id proved;
        notification (AFile f);
      end

let update_theory_node notification s th =
  let goals = theory_goals th in
  let proved =
    List.for_all (fun pn -> goal_is_detached s pn || pn_proved s pn) goals
  in
  if proved <> th_proved s th then
    begin
      Debug.dprintf debug "[Session] setting theory %s to status proved=%b@."
                    th.theory_name.Ident.id_string proved;
      Hid.replace s.th_state (theory_name th) proved;
      notification (ATh th);
      try let p = theory_parent s th in
          update_file_node notification s p
      with Not_found when not (Debug.test_flag Debug.stack_trace) ->
        Warning.emit "[Fatal] Session_itp.update_theory_node: parent missing@.";
        assert false
    end

let rec update_goal_node notification s id =
  let tr_list = get_transformations s id in
  let pa_list = get_proof_attempts s id in
  let proved =
    List.exists
      (fun tr -> not (transf_is_detached s tr) &&
                   tn_proved s tr) tr_list
    ||
      List.exists
        (fun pa -> not (goal_is_detached s pa.parent) &&
                     pa_ok pa) pa_list
  in
  if proved <> pn_proved s id then
    begin
      (* too noisy, uncomment if you really need it
      Debug.dprintf debug "[Session] setting goal node %a to status proved=%b@."
                    print_proofNodeID id proved;
       *)
      Hpn.replace s.pn_state id proved;
      notification (APn id);
      match get_proof_parent s id with
      | Trans trans_id -> update_trans_node notification s trans_id
      | Theory th -> update_theory_node notification s th
      | exception Not_found when not (Debug.test_flag Debug.stack_trace) ->
                  Warning.emit "Session_itp.update_goal_node: parent missing@.";
                  Printexc.print_backtrace stderr;
                  assert false
    end

and update_trans_node notification s trid =
  let proof_list = get_sub_tasks s trid in
  let proved = List.for_all (fun pn -> goal_is_detached s pn || pn_proved s pn) proof_list in
  if proved <> tn_proved s trid then
    begin
      Htn.replace s.tn_state trid proved;
      notification (ATn trid);
      update_goal_node notification s (get_trans_parent s trid)
    end;
  (* Specific case in which we *always* need to call notification because
     transformation are created with proved=true when they don't have subtasks.
     This means they won't be updated in the next if so the parent goal will
     never get updated. *)
  if proof_list = [] then
    update_goal_node notification s (get_trans_parent s trid)

let update_any_node s notification a =
  match a with
  | APn id -> update_goal_node notification s id
  | ATn id -> update_trans_node notification s id
  | APa _ -> assert false
  | AFile f -> update_file_node notification s f
  | ATh th -> update_theory_node notification s th

let change_prover notification s id opr npr =
  try
    let n = get_proofNode s id in
    let paid = Hprover.find n.proofn_attempts opr in
    let pa = get_proof_attempt_node s paid in
    Hprover.remove n.proofn_attempts opr;
    pa.prover <- npr;
    pa.proof_obsolete <- true;
    Hprover.add n.proofn_attempts npr paid;
    update_goal_node notification s id
  with
  | Not_found -> ()
  | BadID when not (Debug.test_flag debug_stack_trace) -> assert false

(* Remove elements of the session tree *)

let remove_transformation (s : session) (id : transID) =
  let nt = get_transfNode s id in
  Hint.remove s.trans_table id;
  let pn = get_proofNode s nt.transf_parent in
  let trans_up = List.filter (fun tid -> tid != id) pn.proofn_transformations in
  pn.proofn_transformations <- trans_up

let remove_proof_attempt (s : session) (id : proofNodeID)
    (prover : Whyconf.prover) =
  let pn = get_proofNode s id in
  let pa = Hprover.find pn.proofn_attempts prover in
  Hprover.remove pn.proofn_attempts prover;
  Hint.remove s.proofAttempt_table pa

let remove_proof_attempt_pa s (id: proofAttemptID) =
  let pa = get_proof_attempt_node s id in
  let pn = pa.parent in
  let prover = pa.prover in
  remove_proof_attempt s pn prover

let mark_obsolete s (id: proofAttemptID) =
  let pa = get_proof_attempt_node s id in
  pa.proof_obsolete <- true


exception RemoveError

let remove_subtree ~(notification:notifier) ~(removed:notifier) s (n: any) =
  let remove (n: any) =
    match n with
    | ATn tn -> remove_transformation s tn
    | APa pa -> remove_proof_attempt_pa s pa
    | AFile f -> Hfile.remove s.session_files f.file_id
    | APn pn ->
       let node = Hint.find s.proofNode_table pn in
       Hint.remove s.proofNode_table pn;
       begin
         match node.proofn_parent with
         | Theory th ->
            th.theory_goals <- List.filter ((<>) pn) th.theory_goals
         | Trans tr ->
            let nt = get_transfNode s tr in
            nt.transf_subtasks <- List.filter ((<>) pn) nt.transf_subtasks
       end
    | ATh th ->
       let f = theory_parent s th in
       f.file_theories <- List.filter ((!=) th) f.file_theories
  in
  match n with
  | (AFile _ | APn _ | ATh _) when not (is_detached s n) ->
               raise RemoveError
  | _ ->
     let p = get_any_parent s n in
     fold_all_any s (fun _ x -> remove x; removed x) () n;
     Opt.iter (update_any_node s notification) p

(****************************)
(*     session opening      *)
(****************************)

let db_filename = "why3session.xml"
let shape_filename = "why3shapes"
let compressed_shape_filename = "why3shapes.gz"
let session_dir_for_save = ref "."

exception LoadError of Xml.element * string
exception SessionFileError of string

let bool_attribute field r def =
  try
    match List.assoc field r.Xml.attributes with
    | "true" -> true
    | "false" -> false
    | _ -> assert false
  with Not_found -> def

let int_attribute_def field r def =
  try
    int_of_string (List.assoc field r.Xml.attributes)
  with Not_found | Invalid_argument _ -> def

let string_attribute_def field r def=
  try
    List.assoc field r.Xml.attributes
  with Not_found -> def

let string_attribute_opt field r =
  try
    Some (List.assoc field r.Xml.attributes)
  with Not_found -> None

let string_attribute field r =
  try
    List.assoc field r.Xml.attributes
  with Not_found ->
    Warning.emit "[Error] missing required attribute '%s' from element '%s'@."
      field r.Xml.name;
    assert false

let default_unknown_result =
     {
       Call_provers.pr_answer = Call_provers.Failure "";
       Call_provers.pr_time = 0.0;
       Call_provers.pr_output = "";
       Call_provers.pr_status = Unix.WEXITED 0;
       Call_provers.pr_steps = -1;
       Call_provers.pr_model = Model_parser.default_model;
     }

let load_result a (path,acc) r =
  match r.Xml.name with
  | "result" ->
     begin
       match acc with
       | Some _ ->
          Warning.emit "[Error] Too many result elements@.";
          raise (LoadError (a,"too many result elements"))
       | None -> ()
     end;
     let status = string_attribute "status" r in
     let answer =
       match status with
       | "valid" -> Call_provers.Valid
       | "invalid" -> Call_provers.Invalid
       | "unknown" -> Call_provers.Unknown ""
       | "timeout" -> Call_provers.Timeout
       | "outofmemory" -> Call_provers.OutOfMemory
       | "failure" -> Call_provers.Failure ""
       | "highfailure" -> Call_provers.HighFailure
       | "steplimitexceeded" -> Call_provers.StepLimitExceeded
       | "stepslimitexceeded" -> Call_provers.StepLimitExceeded
       | s ->
          Warning.emit
            "[Warning] Session.load_result: unexpected status '%s'@." s;
          Call_provers.HighFailure
     in
     let time =
       try float_of_string (List.assoc "time" r.Xml.attributes)
       with Not_found -> 0.0
     in
     let steps =
       try int_of_string (List.assoc "steps" r.Xml.attributes)
       with Not_found -> -1
     in
     let res = {
       Call_provers.pr_answer = answer;
       Call_provers.pr_time = time;
       Call_provers.pr_output = "";
       Call_provers.pr_status = Unix.WEXITED 0;
       Call_provers.pr_steps = steps;
       Call_provers.pr_model = Model_parser.default_model;
       }
     in (path,Some res)
  | "undone" | "unedited" -> (path,acc)
  | "path" ->
     let fn = string_attribute "name" r in
     (Sysutil.add_to_path path fn,acc)
  | s ->
    Warning.emit "[Warning] Session.load_result: unexpected element '%s'@."
      s;
    (path,acc)

let load_option attr g =
  try Some (List.assoc attr g.Xml.attributes)
  with Not_found -> None

let load_ident elt =
  let name = string_attribute "name" elt in
  let attrs = List.fold_left
      (fun acc label ->
         match label with
         | {Xml.name = "label"} ->
           let name = string_attribute "name" label in
           Ident.Sattr.add (Ident.create_attribute name) acc
         | _ -> acc
      ) Ident.Sattr.empty elt.Xml.elements in
  let preid =
    try
      let load_exn attr g = List.assoc attr g.Xml.attributes in
      let file = load_exn "locfile" elt in
      let lnum =  int_of_string (load_exn "loclnum" elt) in
      let cnumb = int_of_string (load_exn "loccnumb" elt) in
      let cnume = int_of_string (load_exn "loccnume" elt) in
      let pos = Loc.user_position file lnum cnumb cnume in
      Ident.id_user ~attrs name pos
    with Not_found | Invalid_argument _ ->
      Ident.id_fresh ~attrs name in
  Ident.id_register preid

(* [load_goal s op p g id] loads the goal of parent [p] from the xml
   [g] of nodeID [id] into the session [s] *)
let rec load_goal ~version session old_provers parent g id =
  match g.Xml.name with
  | "goal" ->
    let gname = load_ident g in
    (* even if sum and shape are not in the XML file but in the shape
  file, these attributes are there thanks to ~fixattr on
  Xml.from_file *)
    let csum = string_attribute_def "sum" g "" in
    let sum = Termcode.checksum_of_string csum in
    let shape =
      try Termcode.shape_of_string ~version (List.assoc "shape" g.Xml.attributes)
      with Not_found -> Termcode.shape_of_string ~version ""
    in
    let expl = string_attribute_def "expl" g "" in
    let proved = bool_attribute "proved" g false in
    mk_proof_node_no_task session gname parent id sum shape expl proved;
    List.iter (load_proof_or_transf ~version session old_provers id) g.Xml.elements;
  | "label" -> ()
  | s ->
      Warning.emit "[Warning] Session.load_goal: unexpected element '%s'@." s

(* [load_proof_or_transf s op pid a] load either a proof attempt or a
   transformation of parent id [pid] from the xml [a] into the session
   [s] *)
and load_proof_or_transf ~version session old_provers pid a =
  match a.Xml.name with
    | "proof" ->
      begin
        let prover = string_attribute "prover" a in
        try
          let prover = int_of_string prover in
          let (p,timelimit,steplimit,memlimit) = Mint.find prover old_provers in
          let path,res =
            List.fold_left (load_result a) (Sysutil.empty_path,None) a.Xml.elements
          in
          let res = match res with
            | None -> default_unknown_result
            | Some r -> r
          in
          let edit =
            if Sysutil.is_empty_path path then
              match load_option "edited" a with
              | None | Some "" -> None
              | Some s -> Some (Sysutil.system_independent_path_of_file s)
            else
              Some path
          in
          let obsolete = bool_attribute "obsolete" a false in
          let timelimit = int_attribute_def "timelimit" a timelimit in
          let steplimit = int_attribute_def "steplimit" a steplimit in
          let memlimit = int_attribute_def "memlimit" a memlimit in
          let limit = { Call_provers.limit_time  = timelimit;
                        Call_provers.limit_mem   = memlimit;
                        Call_provers.limit_steps = steplimit; }
          in
          ignore(add_proof_attempt session p limit (Some res) ~obsolete edit pid)
        with Failure _ | Not_found ->
          Warning.emit "[Error] prover id not listed in header '%s'@." prover;
          raise (LoadError (a,"prover not listing in header"))
      end
    | "transf" ->
      let trname = string_attribute "name" a in
      let rec get_args id =
        match string_attribute_opt ("arg"^(string_of_int id)) a with
        | Some arg -> arg :: (get_args (id+1))
        | None -> []
      in
      let args = get_args 1 in
      let tid = gen_transID session in
      let proved = bool_attribute "proved" a false in
      let subtasks_ids =
        List.rev (List.fold_left
                    (fun goals th ->
                       match th.Xml.name with
                       | "goal" -> (gen_proofNodeID session) :: goals
                       | _ -> goals) [] a.Xml.elements)
      in
      mk_transf_node session pid tid trname args ~proved subtasks_ids ~detached:true;
      List.iter2
        (load_goal ~version session old_provers (Trans tid))
        a.Xml.elements subtasks_ids;
    | "metas" -> ()
    | "label" -> ()
    | s ->
      Warning.emit
        "[Warning] Session.load_proof_or_transf: unexpected element '%s'@."
        s

let load_theory ~version session parent_name old_provers (path,acc) th =
  match th.Xml.name with
  | "theory" ->
    let thname = load_ident th in
    let goals = List.rev (List.fold_left (fun goals th -> match th.Xml.name with
        | "goal" -> (gen_proofNodeID session) :: goals
        | _ -> goals) [] th.Xml.elements) in
    let mth = { theory_name = thname;
                theory_is_detached = true;
                theory_goals = goals;
                theory_parent_name = parent_name;
              } in
    List.iter2
      (load_goal ~version session old_provers (Theory mth))
      th.Xml.elements goals;
    let proved = bool_attribute "proved" th false in
    Hid.add session.th_state thname proved;
    (path,mth::acc)
  | "path" ->
     let fn = string_attribute "name" th in
     (Sysutil.add_to_path path fn,acc)
  | s ->
    Warning.emit "[Warning] Session.load_theory: unexpected element '%s'@."
      s;
    (path,acc)

let load_file ~version session old_provers f =
  match f.Xml.name with
  | "file" ->
    (* This "name" attribute only exists in old sessions *)
    let fn = string_attribute_opt "name" f in
    let fid = gen_fileID session in
    let path,ft =
      List.fold_left
        (load_theory ~version session fid old_provers) (Sysutil.empty_path,[]) f.Xml.elements
    in
    let path =
      if Sysutil.is_empty_path path then
        match fn with
        | Some fn ->
           let l = Sysutil.system_independent_path_of_file fn in
           Debug.dprintf debug "Loaded path from concrete file name: %a@." Sysutil.print_file_path l;
           l
        | None -> assert false
      else path
    in
    let fmt =
      (* If the session is ill-formed and the format is absent, we use the
         extension to decide the format *)
      let def_fmt =
        Env.get_format (Format.asprintf "%a" Sysutil.print_file_path path) in
      string_attribute_def "format" f def_fmt in
    let mf = { file_id = fid;
               file_path = path;
               file_format = fmt;
               file_is_detached = true;
               file_theories = List.rev ft;
             } in
    Hfile.add session.session_files fid mf;
    old_provers
  | "prover" ->
    (* The id is just for the session file *)
    let id = string_attribute "id" f in
    begin
      try
        let id = int_of_string id in
        let name = string_attribute "name" f in
        let version = string_attribute "version" f in
        let altern = string_attribute_def "alternative" f "" in
        let timelimit = int_attribute_def "timelimit" f 5 in
        let steplimit = int_attribute_def "steplimit" f 1 in
        let memlimit = int_attribute_def "memlimit" f 1000 in
        let p = {Whyconf.prover_name = name;
                 prover_version = version;
                 prover_altern = altern} in
        Mint.add id (p,timelimit,steplimit,memlimit) old_provers
      with Failure _ ->
        Warning.emit "[Warning] Session.load_file: unexpected non-numeric prover id '%s'@." id;
        old_provers
    end
  | s ->
    Warning.emit "[Warning] Session.load_file: unexpected element '%s'@." s;
    old_provers

let build_session (s : session) xml =
  match xml.Xml.name with
  | "why3session" ->
    let shape_version = int_attribute_def "shape_version" xml 1 in
    Debug.dprintf debug "[Info] load_session: shape version is %d@\n" shape_version;
    (* just to keep the old_provers somewhere *)
    let old_provers =
      List.fold_left (load_file ~version:shape_version s) Mint.empty xml.Xml.elements
    in
    Mint.iter
      (fun id (p,_,_,_) ->
         Debug.dprintf debug "prover %d: %a@." id Whyconf.print_prover p;
         Hprover.replace s.session_prover_ids p id)
      old_provers;
    Debug.dprintf debug "[Info] load_session: done@\n";
    shape_version
  | s ->
    Warning.emit "[Warning] Session.load_session: unexpected element '%s'@."
                 s;
    Termcode.current_shape_version

exception ShapesFileError of string

let get_version (xml: Xml.t) =
  match xml.Xml.content.Xml.name with
  | "why3session" ->
    let shape_version = int_attribute_def "shape_version" xml.Xml.content 1 in
    shape_version
  | s ->
    Warning.emit "[Warning] Session.load_session: unexpected element '%s'@."
                 s;
    Termcode.current_shape_version

module ReadShapes (C:Compress.S) = struct

let shape = Buffer.create 97

let read_sum_and_shape ch =
  let sum = Bytes.create 32 in
  let nsum = C.input ch sum 0 32 in
  if nsum = 0 then raise End_of_file;
  if nsum <> 32 then
    begin
      try
        C.really_input ch sum nsum (32-nsum)
      with End_of_file ->
        raise
          (ShapesFileError
             ("shapes files corrupted (checksum '" ^
                 (Bytes.sub_string sum 0 nsum) ^
                 "' too short), ignored"))
    end;
  if try C.input_char ch <> ' ' with End_of_file -> true then
      raise (ShapesFileError "shapes files corrupted (space missing), ignored");
    Buffer.clear shape;
    try
      while true do
        let c = C.input_char ch in
        if c = '\n' then raise Exit;
        Buffer.add_char shape c
      done;
      assert false
    with
      | End_of_file ->
        raise (ShapesFileError "shapes files corrupted (premature end of file), ignored");
      | Exit -> Bytes.unsafe_to_string sum, Buffer.contents shape

(* Read the first part of the shapes: a list of shapes which are then referred
   as H1 ... Hn in the shape corresponding to tasks *)
let rec read_global_buffer gs ch =
  Buffer.clear shape;
  try
    while true do
      let c = C.input_char ch in
      if c = '\n' then raise Exit;
      Buffer.add_char shape c
    done;
    assert false
  with
  | End_of_file ->
      raise (ShapesFileError "shapes files corrupted (premature end of file), ignored");
  | Exit ->
      let g_shape = Buffer.contents shape in
      Buffer.clear shape;
      if g_shape <> "" then
        (Termcode.Gshape.add_shape_g gs g_shape; read_global_buffer gs ch)

  let has_shapes = ref true

  let fix_attributes ch name attrs =
    if name = "goal" then
      try
        let sum,shape = read_sum_and_shape ch in
        let attrs =
          try
            let old_sum = List.assoc "sum" attrs in
            if sum <> old_sum then
              begin
                Warning.emit "old sum = %s ; new sum = %s@." old_sum sum;
                raise
                  (ShapesFileError
                     "shapes files corrupted (sums do not correspond)")
              end;
            attrs
          with Not_found -> ("sum", sum) :: attrs
        in
        ("shape",shape) :: attrs
      with _ -> has_shapes := false; attrs
    else attrs

let read_xml_and_shapes ~shape_version gs xml_fn compressed_fn =
  has_shapes := true;
  try
    let ch = C.open_in compressed_fn in
    (match shape_version with
    | Some s when Termcode.is_bound_shape_version s -> read_global_buffer gs ch
    | _ -> ());
    let xml = Xml.from_file ~fixattrs:(fix_attributes ch) xml_fn in
    C.close_in ch;
    xml, !has_shapes
  with Sys_error msg ->
    raise (ShapesFileError ("cannot open shapes file for reading: " ^ msg))
end

module ReadShapesNoCompress = ReadShapes(Compress.Compress_none)
module ReadShapesCompress = ReadShapes(Compress.Compress_z)

let read_file_session_and_shapes ~shape_version gs dir xml_filename =
  try
    let compressed_shape_filename =
      Filename.concat dir compressed_shape_filename
    in
    if Sys.file_exists compressed_shape_filename then
      if Compress.compression_supported then
        ReadShapesCompress.read_xml_and_shapes ~shape_version gs
          xml_filename compressed_shape_filename
      else
        begin
          Warning.emit "[Warning] could not read goal shapes because \
                        Why3 was not compiled with compress support@.";
          Xml.from_file xml_filename, false
        end
    else
      let shape_filename = Filename.concat dir shape_filename in
      if Sys.file_exists shape_filename then
        ReadShapesNoCompress.read_xml_and_shapes ~shape_version gs xml_filename shape_filename
      else
        begin
          Xml.from_file xml_filename, false
        end
  with e ->
    Warning.emit "[Warning] failed to read goal shapes: %s@."
      (Printexc.to_string e);
    Xml.from_file xml_filename, false

let load_session (dir : string) =
  let file = Filename.concat dir db_filename in
  let shape_version =
    (* If the xml is present we read it, otherwise we consider it empty *)
    if Sys.file_exists file then
      try
        Some (get_version (Xml.from_file file))
      with
      | Sys_error msg ->
          (* xml does not exist yet *)
          raise (SessionFileError msg)
      | Xml.Parse_error s ->
          Warning.emit "XML database corrupted, ignored (%s)@." s;
          raise (SessionFileError "XML corrupted")
    else
      None
  in
  let session = empty_session ~shape_version dir in
<<<<<<< HEAD
  (* This shape can be switched to None if the shape file is not found *)
=======
  (* This shape is switched to None when the shape file is not found *)
>>>>>>> 8f9a5016
  let shape_version =
    if Sys.file_exists file then
      try
        let xml,has_shapes =
          let shapes = session.shapes in
          read_file_session_and_shapes ~shape_version shapes.session_global_shapes dir file in
        try
          let (_: int) = build_session session xml.Xml.content in
          if has_shapes then shape_version else None
        with Sys_error msg ->
          failwith ("Open session: sys error " ^ msg)
      with
      | Sys_error msg ->
        (* xml does not exist yet *)
        raise (SessionFileError msg)
      | Xml.Parse_error s ->
        Warning.emit "XML database corrupted, ignored (%s)@." s;
        raise (SessionFileError "XML corrupted")
    else None
  in
  session, shape_version

(* -------------------- merge/update session --------------------------- *)

(** Pairing *)

module Goal_Shape = struct
  type 'a t = proofNodeID * session
  let checksum (id,s) =
    try Some (Hpn.find s.shapes.session_sum_table id) with
    | Not_found -> None
  let shape (id,s)    =
    try
      (Hpn.find s.shapes.session_shape_table id, Termcode.Gshape.empty_bshape)
    with Not_found -> (Termcode.empty_shape, Termcode.Gshape.empty_bshape)
  let name (id,s)     = (get_proofNode s id).proofn_name
end

module OldAssoGoals = Termcode.Pairing(Goal_Shape)(Goal_Shape)

module Goal_Bound_Shape = struct

  type 'a t = proofNodeID * session

  let checksum (id,s) =
    try Some (Hpn.find s.shapes.session_sum_table id) with
    | Not_found -> None
  let shape (id,s) =
    try
      let li = Hpn.find s.shapes.session_bound_shape_table id in
      (Termcode.Gshape.goal_and_expl_shapes s.shapes.session_global_shapes li, li)
    with Not_found -> (Termcode.empty_shape, Termcode.Gshape.empty_bshape)
  let name (id,s) = (get_proofNode s id).proofn_name

end


module BoundAssoGoals = Termcode.Pairing(Goal_Bound_Shape)(Goal_Bound_Shape)

let found_obsolete = ref false
let found_detached = ref false
(* FIXME: distinguish found_new_goals and found_detached *)

let save_detached_proof s parent old_pa_n =
  let old_pa = old_pa_n in
  ignore (add_proof_attempt s old_pa.prover old_pa.limit
                            old_pa.proof_state ~obsolete:old_pa.proof_obsolete old_pa.proof_script
                            parent)

let rec save_detached_goal old_s s parent detached_goal_id id =
  let detached_goal = get_proofNode old_s detached_goal_id in
  let sum = Sshape.find_sum old_s detached_goal_id in
  let shape = Sshape.get_shape old_s detached_goal_id in
  mk_proof_node_no_task s detached_goal.proofn_name parent id sum shape
                        detached_goal.proofn_expl false;
  Hprover.iter (fun _ pa ->
                let pa = get_proof_attempt_node old_s pa in
                save_detached_proof s id pa) detached_goal.proofn_attempts;
  List.iter (save_detached_trans old_s s id) detached_goal.proofn_transformations;
  let new_trans = (get_proofNode s id) in
  new_trans.proofn_transformations <- List.rev new_trans.proofn_transformations


and save_detached_goals old_s detached_goals_id s parent =
  List.map
    (fun detached_goal ->
     let id = gen_proofNodeID s in
     save_detached_goal old_s s parent detached_goal id;
     id)
    detached_goals_id

and save_detached_trans old_s s parent_id old_id =
    let old_tr = get_transfNode old_s old_id in
    let name = old_tr.transf_name in
    let args = old_tr.transf_args in
    let id = gen_transID s in
    let subtasks_id = List.map (fun _ -> gen_proofNodeID s) old_tr.transf_subtasks in
    let proved = subtasks_id = [] in
    mk_transf_node s parent_id id name args ~proved subtasks_id ~detached:true;
    List.iter2 (fun pn_id -> save_detached_goal old_s s (Trans id) pn_id)
      old_tr.transf_subtasks subtasks_id

let save_detached_theory parent_name old_s detached_theory s =
  let goalsID =
    save_detached_goals old_s detached_theory.theory_goals s (Theory detached_theory)
  in
  assert (detached_theory.theory_parent_name = parent_name);
  detached_theory.theory_goals <- goalsID;
  detached_theory.theory_is_detached <- true;
  detached_theory

let merge_proof new_s ~goal_obsolete new_goal _ old_pa_n =
  let old_pa = old_pa_n in
  let obsolete = goal_obsolete || old_pa.proof_obsolete in
  found_obsolete := obsolete || !found_obsolete;
  ignore (add_proof_attempt new_s old_pa.prover old_pa.limit
    old_pa.proof_state ~obsolete old_pa.proof_script
    new_goal)

exception NoProgress

(* State transformation exception that are fatal (any exception that is not part
   of transformation normal behavior) *)
let is_fatal e =
  Generic_arg_trans_utils.(match e with
  | NoProgress | Arg_trans _ | Arg_trans_decl _ | Arg_trans_missing _
  | Arg_trans_term _ | Arg_trans_term2 _ | Arg_trans_term3 _
  | Arg_trans_pattern _ | Arg_trans_type _ | Arg_bad_hypothesis _
  | Cannot_infer_type _ | Unnecessary_terms _ | Remove_unknown _
  | Args_wrapper.Parse_error _
  | Args_wrapper.Arg_expected _ | Args_wrapper.Arg_theory_not_found _
  | Args_wrapper.Arg_expected_none _ | Args_wrapper.Arg_qid_not_found _
  | Args_wrapper.Arg_pr_not_found _ | Args_wrapper.Arg_error _
  | Args_wrapper.Arg_parse_type_error _ | Trans.Unnecessary_arguments _
  | Reflection.NoReification -> false
  | _ -> true)

let () = Exn_printer.register
    (fun fmt e ->
      match e with
      | NoProgress ->
          Format.fprintf fmt "The transformation made no progress.\n"
      | _ -> raise e)

let apply_trans_to_goal ~allow_no_effect s env name args id =
  let task,table = get_task_name_table s id in
  let lang = (get_encapsulating_file s (APn id)).file_format in
  let subtasks = Trans.apply_transform_args name env args table lang task in
  (* If any generated task is equal to the former task, then we made no
     progress because we need to prove more lemmas than before *)
  match subtasks with
  | [t'] when Task.task_equal t' task && not allow_no_effect ->
     Debug.dprintf debug "[apply_trans_to_goal] apply_transform made no progress@.";
     raise NoProgress
  | _ -> subtasks


let add_registered_transformation s env old_tr goal_id =
  let goal = get_proofNode s goal_id in
  try
    (* check if transformation already present with the same parameters.
       this should always fail and raise Not_found *)
    let _tr = List.find (fun transID -> (get_transfNode s transID).transf_name = old_tr.transf_name &&
                        List.fold_left2 (fun b new_arg old_arg -> new_arg = old_arg && b) true
                                        (get_transfNode s transID).transf_args
                                        old_tr.transf_args)
        goal.proofn_transformations in
    Printexc.print_backtrace stderr;
    Warning.emit "[add_registered_transformation] FATAL transformation already present@.";
    exit 2
  with Not_found ->
    let subgoals =
      apply_trans_to_goal ~allow_no_effect:true s env old_tr.transf_name old_tr.transf_args goal_id
    in
    graft_transf s goal_id old_tr.transf_name old_tr.transf_args subgoals

let rec merge_goal ~shape_version env new_s old_s ~goal_obsolete old_goal new_goal_id =
  Hprover.iter (fun k pa ->
                let pa = get_proof_attempt_node old_s pa in
                merge_proof new_s ~goal_obsolete new_goal_id k pa)
               old_goal.proofn_attempts;
  List.iter
    (merge_trans ~shape_version env old_s new_s new_goal_id)
    old_goal.proofn_transformations;
  let new_goal_node = get_proofNode new_s new_goal_id in
  new_goal_node.proofn_transformations <- List.rev new_goal_node.proofn_transformations;
  update_goal_node (fun _ -> ()) new_s new_goal_id

and merge_trans ~shape_version env old_s new_s new_goal_id old_tr_id =
  let old_tr = get_transfNode old_s old_tr_id in
  let old_subtasks = List.map (fun id -> id,old_s)
      old_tr.transf_subtasks in
  try
    match
    (* add_registered_transformation actually apply the transformation. It can fail *)
    try Some (add_registered_transformation new_s env old_tr new_goal_id)
    with
    | e when Debug.test_flag debug_stack_trace ->
        raise e
    (* Non fatal exception are silently ignored *)
    | e when not (is_fatal e) -> None
    | e when is_fatal e ->
        Warning.emit "FATAL unexpected exception during application of %s: %a@."
          old_tr.transf_name Exn_printer.exn_printer e;
        (* Notify the user but still allow her to load why3 *)
        None
  with
  | Some new_tr_id ->
    let new_tr = get_transfNode new_s new_tr_id in
    (* attach the session to the subtasks to be able to instantiate Pairing *)
    let new_subtasks = List.map (fun id -> id,new_s)
                                new_tr.transf_subtasks in
    let associated,detached =
      match shape_version with
      | None ->
          OldAssoGoals.associate ~use_shapes:false old_subtasks new_subtasks
      | Some shape_version ->
          if Termcode.is_bound_shape_version shape_version then
            BoundAssoGoals.associate ~use_shapes:true old_subtasks new_subtasks
          else
            OldAssoGoals.associate ~use_shapes:true old_subtasks new_subtasks
    in
    List.iter
      (function
        | ((new_goal_id,_), Some ((old_goal_id,_), goal_obsolete)) ->
           merge_goal ~shape_version env new_s old_s ~goal_obsolete
                      (get_proofNode old_s old_goal_id) new_goal_id
        | ((id,s), None) ->
           Debug.dprintf debug "[merge_trans] missed new subgoal: %s@."
                         (get_proofNode s id).proofn_name.Ident.id_string;
           found_detached := true)
      associated;
    (* save the detached goals *)
    let detached = List.map (fun (id,_) ->
                Debug.dprintf debug "[merge_trans] detached subgoal: %s@."
                              (get_proofNode old_s id).proofn_name.Ident.id_string;
                found_detached := true;
                id) detached in
    new_tr.transf_subtasks <-
      new_tr.transf_subtasks @
        save_detached_goals old_s detached new_s (Trans new_tr_id)
  | None ->
     Debug.dprintf debug
                   "[Session_itp.merge_trans] transformation failed: %s@."
                   old_tr.transf_name;
     save_detached_trans old_s new_s new_goal_id old_tr_id;
     found_detached := true
  with e when not (Debug.test_flag debug_stack_trace) ->
    (* Printexc.print_backtrace stderr; (* Will appear with stack_trace *) *)
    Warning.emit "[Session_itp.merge_trans] FATAL unexpected exception: %a@." Exn_printer.exn_printer e;
    exit 2


let merge_theory ~shape_version env old_s old_th s th : unit =
  let get_goal_name goal_node =
    let name = goal_node.proofn_name in
    try
      let (_,_,l) = Theory.restore_path name in
      String.concat "." l
    with Not_found -> name.Ident.id_string in
  let old_goals_table = Hstr.create 7 in
  (* populate old_goals_table *)
  List.iter
    (fun id ->
       let pn = get_proofNode old_s id in
       Hstr.add old_goals_table (get_goal_name pn) id)
    old_th.theory_goals;
  let new_goals = ref [] in
  (* merge goals *)
  List.iter
    (fun ng_id ->
       try
         let new_goal = get_proofNode s ng_id in
         (* look for old_goal with matching name *)
         let new_goal_name = get_goal_name new_goal in
         let old_id = Hstr.find old_goals_table new_goal_name in
         let old_goal = get_proofNode old_s old_id in
         Hstr.remove old_goals_table new_goal_name;
         let goal_obsolete =
             let s1 = Sshape.find_sum s ng_id in
             let s2 = Sshape.find_sum old_s old_id in
             Debug.dprintf debug "[merge_theory] goal has checksum@.";
             not (Termcode.equal_checksum s1 s2)
         in
         if goal_obsolete then
           found_obsolete := true;
         merge_goal ~shape_version env s old_s ~goal_obsolete old_goal ng_id
       with
       | Not_found ->
         (* if no goal of matching name is found store it to look for
            matching shape *)
         new_goals := (ng_id,s) :: !new_goals)
    th.theory_goals;
  (* check shapes if no old_goal is found with matching name *)
  (* attach the session to the subtasks to be able to instantiate Pairing *)
  let detached_goals = Hstr.fold (fun _key g tl -> (g,old_s) :: tl) old_goals_table [] in
  let associated,detached =
    match shape_version with
    | None ->
        OldAssoGoals.associate ~use_shapes:false detached_goals !new_goals
    | Some shape_version ->
        if Termcode.is_bound_shape_version shape_version then
          BoundAssoGoals.associate ~use_shapes:true detached_goals !new_goals
        else
          OldAssoGoals.associate ~use_shapes:true detached_goals !new_goals
  in
  List.iter (function
      | ((new_goal_id,_), Some ((old_goal_id,_), goal_obsolete)) ->
        Debug.dprintf debug "[merge_theory] pairing paired one goal, yeah !@.";
        merge_goal ~shape_version env s old_s ~goal_obsolete
                   (get_proofNode old_s old_goal_id) new_goal_id
      | ((id,_), None) ->
         Debug.dprintf debug "[merge_theory] pairing found missed sub goal: %s@."
                       (get_proofNode s id).proofn_name.Ident.id_string;
        found_detached := true)
    associated;
  (* store the detached goals *)
  let detached = List.map (fun (a,_) -> a) detached in
  th.theory_goals <- th.theory_goals @ save_detached_goals old_s detached s (Theory th)

(* add a theory and its goals to a session. if a previous theory is
   provided in merge try to merge the new theory with the previous one *)
let make_theory_section ?merge ~detached (s:session) parent_name (th:Theory.theory)
  : theory =
  let add_goal =
    match merge with
    | Some(_,_,_,Some v) ->
       fun parent goal id ->
       let name,expl,task = Termcode.goal_expl_task ~root:true goal in
       mk_proof_node ~shape_version:v ~expl s name task parent id
    | _ ->
       fun parent goal id ->
       let name,expl,task = Termcode.goal_expl_task ~root:true goal in
       mk_new_proof_node ~expl s name task parent id
  in
  let tasks = Task.split_theory th None None in
  let goalsID = List.map (fun _ -> gen_proofNodeID s) tasks in
  let theory = { theory_name = th.Theory.th_name;
                 theory_is_detached = detached;
                 theory_goals = goalsID;
                 theory_parent_name = parent_name;
               } in
  let parent = Theory theory in
  List.iter2 (add_goal parent) tasks goalsID;
  begin
    match merge with
    | Some (old_s, old_th, env, shape_version) ->
       merge_theory ~shape_version env old_s old_th s theory
    | _ -> if tasks <> [] then found_detached := true (* should be found_new_goals instead of found_detached *)
  end;
  theory

(* add a why file to a session *)
let add_file_section (s:session) (fn:string) ~file_is_detached
    (theories:Theory.theory list) format : file =
  let fn = Sysutil.relativize_filename s.session_dir fn in
  Debug.dprintf debug "[Session_itp.add_file_section] fn = %a@." Sysutil.print_file_path fn;
(*
  if Hfile.mem s.session_files fn then
    begin
      Printexc.print_backtrace stderr;
      Warning.emit "[session] FATAL: file %s already in database@." fn;
      exit 2
    end
  else
*)
  let fid = gen_fileID s in
    let f = { file_id = fid;
              file_path = fn;
              file_format = format;
              file_is_detached = file_is_detached;
              file_theories = [] }
    in
    Hfile.add s.session_files fid f;
    let theories = List.map (make_theory_section ~detached:false s fid) theories in
    f.file_theories <- theories;
    f

(* add a why file to a session and try to merge its theories with the
   provided ones with matching names *)
let merge_file_section ~shape_version ~old_ses ~old_theories ~file_is_detached ~env
    (s:session) (fn:string) (theories:Theory.theory list) format
    : unit =
  Debug.dprintf debug_merge "[Session_itp.merge_file_section] fn = %s@." fn;
  let f = add_file_section s fn ~file_is_detached [] format in
  let fid = f.file_id in
  let theories,detached =
    let old_th_table = Hstr.create 7 in
    List.iter
      (fun th -> Hstr.add old_th_table th.theory_name.Ident.id_string th)
      old_theories;
    let add_theory (th: Theory.theory) =
      (* look for a theory with same name *)
      let theory_name = th.Theory.th_name.Ident.id_string in
      try
        (* if we found one, we remove it from the table and merge it *)
        let old_th = Hstr.find old_th_table theory_name in
        Debug.dprintf debug_merge "[Session_itp.merge_file_section] theory found: %s@." theory_name;
        Hstr.remove old_th_table theory_name;
        make_theory_section ~detached:false
                            ~merge:(old_ses,old_th,env,shape_version) s fid th
      with Not_found ->
        (* if no theory was found we make a new theory section *)
        Debug.dprintf debug_merge "[Session_itp.merge_file_section] theory NOT FOUND in old session: %s@." theory_name;
        make_theory_section ~detached:false s fid th
    in
    let theories = List.map add_theory theories in
    (* we save the remaining, detached *)
    let detached = Hstr.fold
                     (fun _key th tl ->
                      (save_detached_theory fid old_ses th s) :: tl)
                     old_th_table [] in
    theories, List.rev detached
  in
  f.file_theories <- theories @ detached;
  update_file_node (fun _ -> ()) s f

let read_file env ?format fn =
  let theories, format = Env.read_file Env.base_language env ?format fn in
  let ltheories =
    Mstr.fold
      (fun name th acc ->
        (* Hack : with WP [name] and [th.Theory.th_name.Ident.id_string] *)
        let th_name =
          Ident.id_register (Ident.id_derive name th.Theory.th_name) in
         match th.Theory.th_name.Ident.id_loc with
           | Some l -> (l,th_name,th)::acc
           | None   -> (Loc.dummy_position,th_name,th)::acc)
      theories []
  in
  let th =  List.sort
      (fun (l1,_,_) (l2,_,_) -> Loc.compare l1 l2)
      ltheories
  in
  (List.map (fun (_,_,a) -> a) th), format

let merge_file ~shape_version env (ses : session) (old_ses : session) file =
  let format = file_format file in
  let old_theories = file_theories file in
  let file_name = Sysutil.system_dependent_absolute_path (get_dir old_ses) (file_path file) in
  Debug.dprintf debug "merging file %s@." file_name;
  try
    let new_theories, format = read_file env file_name ~format in
    merge_file_section
      ses ~shape_version ~old_ses ~old_theories ~file_is_detached:false
      ~env file_name new_theories format;
    None
  with e -> (* TODO: capture only parsing and typing errors *)
    merge_file_section
      ses ~shape_version ~old_ses ~old_theories ~file_is_detached:true
      ~env file_name [] format;
    Some e

let merge_files ~shape_version env (ses:session) (old_ses : session) =
  Debug.dprintf debug "merging files from old session@.";
  let errors =
    Hfile.fold
      (fun _ f acc ->
       match merge_file ~shape_version env ses old_ses f with
       | None -> acc
       | Some e -> e :: acc)
      (get_files old_ses) []
  in
  (* recompute shapes if absent or obsolete *)
  if shape_version <> Some ses.shapes.shape_version then
    begin
      Sshape.clear ses;
      let version = Termcode.current_shape_version in
      fold_all_session
        ses
        (fun () n ->
         match n with
         | APn id ->
             begin
               try
                 let t = get_task ses id in
                 let _, expl,_ = Termcode.goal_expl_task ~root:false t in
                 let sum = Termcode.task_checksum ~version t in
                 Sshape.add_sum ses id sum;
                 Sshape.compute_and_add_shape ses ~expl id t
               with Not_found -> (* detached goal *)
                 (Sshape.add_sum ses id Termcode.dumb_checksum;
                  Sshape.add_empty_shape ses id)
             end
         | _ -> ()
        )
        ()
    end;
  (errors,!found_obsolete,!found_detached)


(************************)
(* saving state on disk *)
(************************)

module Mprover = Whyconf.Mprover
module PHprover = Whyconf.Hprover

open Format

let save_string = Pp.html_string

type save_ctxt = {
  prover_ids : int PHprover.t;
  provers : (int * int * int * int) Mprover.t;
  ch_shapes : Compress.Compress_z.out_channel;
}

let get_used_provers_with_stats session =
  let prover_table = PHprover.create 5 in
  session_iter_proof_attempt
    (fun _ pa ->
      (* record mostly used pa.proof_timelimit pa.proof_memlimit *)
      let prover = pa.prover in
      let timelimits,steplimits,memlimits =
        try PHprover.find prover_table prover
        with Not_found ->
          let x = (Hashtbl.create 5,Hashtbl.create 5,Hashtbl.create 5) in
          PHprover.add prover_table prover x;
          x
      in
      let lim_time = pa.limit.Call_provers.limit_time in
      let lim_mem = pa.limit.Call_provers.limit_mem in
      let lim_steps = pa.limit.Call_provers.limit_steps in
      let tf = try Hashtbl.find timelimits lim_time with Not_found -> 0 in
      let sf = try Hashtbl.find steplimits lim_steps with Not_found -> 0 in
      let mf = try Hashtbl.find memlimits lim_mem with Not_found -> 0 in
      Hashtbl.replace timelimits lim_time (tf+1);
      Hashtbl.replace steplimits lim_steps (sf+1);
      Hashtbl.replace memlimits lim_mem (mf+1))
    session;
  prover_table

let get_prover_to_save prover_ids p (timelimits,steplimits,memlimits) provers =
  let mostfrequent_timelimit,_ =
    Hashtbl.fold
      (fun t f ((_,f') as t') -> if f > f' then (t,f) else t')
      timelimits
      (0,0)
  in
  let mostfrequent_steplimit,_ =
    Hashtbl.fold
      (fun s f ((_,f') as s') -> if f > f' then (s,f) else s')
      steplimits
      (0,0)
  in
  let mostfrequent_memlimit,_ =
    Hashtbl.fold
      (fun m f ((_,f') as m') -> if f > f' then (m,f) else m')
      memlimits
      (0,0)
  in
  let id =
    try
      PHprover.find prover_ids p
    with Not_found ->
      (* we need to find an unused prover id *)
      let occurs = Hashtbl.create 7 in
      PHprover.iter (fun _ n -> Hashtbl.add occurs n ()) prover_ids;
      let id = ref 0 in
      try
        while true do
          try
            let _ = Hashtbl.find occurs !id in incr id
          with Not_found -> raise Exit
        done;
        assert false
      with Exit ->
        PHprover.add prover_ids p !id;
        !id
  in
  Mprover.add p (id,mostfrequent_timelimit,mostfrequent_steplimit,mostfrequent_memlimit) provers

let opt pr lab fmt = function
  | None -> ()
  | Some s -> fprintf fmt "@ %s=\"%a\"" lab pr s

let save_prover fmt id (p,mostfrequent_timelimit,mostfrequent_steplimit,mostfrequent_memlimit) =
  let steplimit =
    if mostfrequent_steplimit < 0 then None else Some mostfrequent_steplimit
  in
  fprintf fmt "@\n@[<h><prover@ id=\"%i\"@ name=\"%a\"@ \
               version=\"%a\"%a@ timelimit=\"%d\"%a@ memlimit=\"%d\"/>@]"
    id save_string p.Whyconf.prover_name save_string p.Whyconf.prover_version
    (fun fmt s -> if s <> "" then fprintf fmt "@ alternative=\"%a\""
        save_string s)
    p.Whyconf.prover_altern
    mostfrequent_timelimit
    (opt pp_print_int "steplimit") steplimit
    mostfrequent_memlimit

let save_string_attrib name fmt s =
  if s <> "" then fprintf fmt "@ %s=\"%a\"" name save_string s

(*
let save_option_def name fmt opt =
  match opt with
  | None -> ()
  | Some s -> save_string_attrib name fmt s
 *)

let save_bool_def name def fmt b =
  if b <> def then fprintf fmt "@ %s=\"%b\"" name b

let save_int_def name def fmt n =
  if n <> def then fprintf fmt "@ %s=\"%d\"" name n

let save_result fmt r =
  let steps = if  r.Call_provers.pr_steps >= 0 then
                Some  r.Call_provers.pr_steps
              else
                None
  in
  fprintf fmt "<result@ status=\"%s\"%a/>"
    (match r.Call_provers.pr_answer with
       | Call_provers.Valid -> "valid"
       | Call_provers.Failure _ -> "failure"
       | Call_provers.Unknown _ -> "unknown"
       | Call_provers.HighFailure -> "highfailure"
       | Call_provers.Timeout -> "timeout"
       | Call_provers.OutOfMemory -> "outofmemory"
       | Call_provers.StepLimitExceeded -> "steplimitexceeded"
       | Call_provers.Invalid -> "invalid")
    (opt pp_print_int "steps") steps

let save_status fmt s =
  match s with
  | Some result -> save_result fmt result
  | None -> fprintf fmt "<undone/>"

let save_file_path fmt p =
  List.iter
    (fun s -> fprintf fmt "@[<hov 1><path@ name=\"%s\"/>@]" s)
    (Sysutil.decompose_path p)

let save_proof_attempt fmt ((id,tl,sl,ml),a) =
  fprintf fmt
    "@\n@[<h><proof@ prover=\"%i\"%a%a%a%a>"
    id
    (save_int_def "timelimit" tl) (a.limit.Call_provers.limit_time)
    (save_int_def "steplimit" sl) (a.limit.Call_provers.limit_steps)
    (save_int_def "memlimit" ml) (a.limit.Call_provers.limit_mem)
    (save_bool_def "obsolete" false) a.proof_obsolete;
  begin match a.proof_script with
  | None -> ()
  | Some p -> save_file_path fmt p
  end;
  save_status fmt a.proof_state;
  fprintf fmt "</proof>@]"

let save_ident fmt id =
  let n =
    try
      let (_,_,l) = Theory.restore_path id in
      if l = [] then raise Not_found;
      String.concat "." l
    with Not_found -> id.Ident.id_string
  in
  fprintf fmt "name=\"%a\"" save_string n

let rec save_goal s ctxt fmt pnid =
  let pn = get_proofNode s pnid in
  fprintf fmt
    "@\n@[<v 0>@[<h><goal@ %a%a%a>@]"
    save_ident pn.proofn_name
    (save_string_attrib "expl") pn.proofn_expl
    (save_bool_def "proved" false) (pn_proved s pnid);
  let sum = Sshape.find_sum s pnid in
  let shape = Sshape.get_shape s pnid in
  Compress.Compress_z.output_string ctxt.ch_shapes (Termcode.string_of_checksum sum);
  Compress.Compress_z.output_char ctxt.ch_shapes ' ';
  Compress.Compress_z.output_string ctxt.ch_shapes (Termcode.string_of_shape shape);
  Compress.Compress_z.output_char ctxt.ch_shapes '\n';
  let l = Hprover.fold
      (fun _ a acc ->
       let a = get_proof_attempt_node s a in
       (Mprover.find a.prover ctxt.provers, a) :: acc)
      pn.proofn_attempts [] in
  let l = List.sort (fun ((i1,_,_,_),_) ((i2,_,_,_),_) -> compare i1 i2) l in
  List.iter (save_proof_attempt fmt) l;
  let l =
    List.fold_left (fun acc t -> (t,get_transfNode s t) :: acc) [] pn.proofn_transformations
  in
  let l = List.sort (fun (_,t1) (_,t2) ->
                     compare t1.transf_name t2.transf_name) l in
  List.iter (save_trans s ctxt fmt) l;
  fprintf fmt "@]@\n</goal>";

and save_trans s ctxt fmt (tid,t) =
  let arg_id = ref 0 in
  let save_arg fmt s =
    arg_id := !arg_id + 1;
    fprintf fmt "arg%i=\"%a\"" !arg_id save_string s
  in
  fprintf fmt "@\n@[<hov 1>@[<h><transf@ name=\"%a\"%a %a>@]"
    save_string t.transf_name
    (save_bool_def "proved" false) (tn_proved s tid)
    (Pp.print_list Pp.space save_arg) t.transf_args;
  List.iter (save_goal s ctxt fmt) t.transf_subtasks;
  fprintf fmt "@]@\n</transf>"

let save_theory s ctxt fmt t =
  (* Saving empty theories takes space in session files. Not saving them should
     be harmless. *)
  if t.theory_goals <> [] then
  begin
    fprintf fmt
      "@\n@[<v 1>@[<h><theory@ %a%a>@]"
      save_ident t.theory_name
      (save_bool_def "proved" false) (th_proved s t);
    List.iter (save_goal s ctxt fmt) t.theory_goals;
    fprintf fmt "@]@\n</theory>"
  end

let save_file s ctxt fmt _ f =
  fprintf fmt
    "@\n@[<v 0>@[<h><file%a%a>@]@\n%a"
    (save_string_attrib "format") f.file_format
    (save_bool_def "proved" false) (file_proved s f)
    save_file_path f.file_path;
  List.iter (save_theory s ctxt fmt) f.file_theories;
  fprintf fmt "@]@\n</file>"

let save fname shfname session =
  let ch = open_out fname in
  let chsh = Compress.Compress_z.open_out shfname in
  let fmt = formatter_of_out_channel ch in
  fprintf fmt "<?xml version=\"1.0\" encoding=\"UTF-8\"?>@\n";
  fprintf fmt "<!DOCTYPE why3session PUBLIC \"-//Why3//proof session v5//EN\"@ \"http://why3.lri.fr/why3session.dtd\">@\n";
  fprintf fmt "@[<v 0><why3session shape_version=\"%d\">"
    Termcode.current_shape_version;
  let prover_ids = session.session_prover_ids in
  let provers =
    PHprover.fold (get_prover_to_save prover_ids)
      (get_used_provers_with_stats session) Mprover.empty
  in
  let provers_to_save =
    Mprover.fold
      (fun p (id,mostfrequent_timelimit,mostfrequent_steplimit,mostfrequent_memlimit) acc ->
        Mint.add id (p,mostfrequent_timelimit,mostfrequent_steplimit,mostfrequent_memlimit) acc)
      provers Mint.empty
  in
  Mint.iter (save_prover fmt) provers_to_save;
  if Termcode.is_bound_shape_version session.shapes.shape_version then
    begin
      (* In version higher than 8, first save the list of variables that are
         referenced in shapes. *)
      Termcode.Gshape.write_shape_to_file session.shapes.session_global_shapes chsh;
      Compress.Compress_z.output_string chsh "\n";
    end;
  let ctxt = { prover_ids = prover_ids; provers = provers; ch_shapes = chsh } in
  Hfile.iter (save_file session ctxt fmt) session.session_files;
  fprintf fmt "@]@\n</why3session>";
  fprintf fmt "@.";
  close_out ch;
  Compress.Compress_z.close_out chsh


let save_session (s : session) =
  let uniformize_shape () =
    (* When all is detached, don't erase the current shapes to not lose nodes *)
    if not (Hfile.fold (fun _ f b -> is_detached s (AFile f) && b)
              (get_files s) true) then
      begin
        Sshape.clear_only_shape s;
        s.shapes.shape_version <- Termcode.current_shape_version;
        fold_all_session s (fun () any ->
            match any with
            | APn g when not (is_detached s any)  ->
                let t = get_task s g in
                let (_, expl, _) =
                  let root =
                    match get_proof_parent s g with
                    | Trans _ -> false | Theory _ -> true in
                  Termcode.goal_expl_task ~root t in
                Sshape.compute_and_add_shape s ~expl g t;
            | _ -> ()) ()
      end in
  (* Used here so that shape do not save artifacts of the old saved shapes or
     removed goals (making them grow). It also ensures the order of hypothesis
     is deterministic between two runs of Why3. *)
  uniformize_shape ();
  let f = Filename.concat s.session_dir db_filename in
  Sysutil.backup_file f;
  let fs = Filename.concat s.session_dir shape_filename in
  Sysutil.backup_file fs;
  let fz = Filename.concat s.session_dir compressed_shape_filename in
  Sysutil.backup_file fz;
  session_dir_for_save := s.session_dir;
  let fs = if Compress.compression_supported then fz else fs in
  save f fs s

(**********************)
(* Edition of session *)
(**********************)

let find_file_from_path s path =
  let files = get_files s in
  let file =
    Hfile.fold
      (fun _ f acc -> if f.file_path = path then Some f else acc) files None
  in
  match file with
  | None -> raise Not_found
  | Some file -> file

let rename_file s from_file to_file =
  let src = Sysutil.relativize_filename s.session_dir from_file in
  let dst = Sysutil.relativize_filename s.session_dir to_file in
  let file = find_file_from_path s src in
  file.file_path <- dst;
  src,dst<|MERGE_RESOLUTION|>--- conflicted
+++ resolved
@@ -1433,11 +1433,7 @@
       None
   in
   let session = empty_session ~shape_version dir in
-<<<<<<< HEAD
-  (* This shape can be switched to None if the shape file is not found *)
-=======
   (* This shape is switched to None when the shape file is not found *)
->>>>>>> 8f9a5016
   let shape_version =
     if Sys.file_exists file then
       try
