(********************************************************************)
(*                                                                  *)
(*  The Why3 Verification Platform   /   The Why3 Development Team  *)
(*  Copyright 2010-2018   --   Inria - CNRS - Paris-Sud University  *)
(*                                                                  *)
(*  This software is distributed under the terms of the GNU Lesser  *)
(*  General Public License version 2.1, with the special exception  *)
(*  on linking described in file LICENSE.                           *)
(*                                                                  *)
(********************************************************************)

open Wstdlib

let debug = Debug.register_flag ~desc:"ITP server" "itp_server"

let has_extension f =
  try
    let _ = Filename.chop_extension f in true
  with Invalid_argument _ -> false

let get_session_dir ~allow_mkdir files =
  if Queue.is_empty files then invalid_arg "no files given";
  let first = Queue.pop files in
  let dir =
    if Sys.file_exists first then
      if Sys.is_directory first then
        (* first is a directory *)
        first
      else if Filename.basename first = "why3session.xml" then
        (* first is a session file *)
        Filename.dirname first
      else
        if Queue.is_empty files then
          (* first was the only file *)
          let d =
            try Filename.chop_extension first
            with Invalid_argument _ ->
              invalid_arg ("'" ^ first ^ "' has no extension and is not a directory")
          in
          Queue.push first files;
          d
        else
          invalid_arg ("'" ^ first ^ "' is not a directory")
    else
      (* first does not exist *)
      if has_extension first then
        invalid_arg ("file not found: " ^ first)
      else first
  in
  if not (Sys.file_exists dir) then
    begin
      if allow_mkdir then Unix.mkdir dir 0o700 else
        invalid_arg ("session directory '" ^ dir ^ "' not found")
    end;
  dir


(******************)
(* Simple queries *)
(******************)

(**** interpretation of command-line ****)

let sort_pair (x,_) (y,_) = String.compare x y

let list_transforms () =
  let l =
    List.rev_append
      (List.rev_append (Trans.list_transforms ()) (Trans.list_transforms_l ()))
      (List.rev_append (Trans.list_transforms_with_args ()) (Trans.list_transforms_with_args_l ()))
  in List.sort sort_pair l

let list_transforms_query _cont _args =
  let l = list_transforms () in
  let print_trans_desc fmt (x,r) =
    Format.fprintf fmt "@[<hov 2>%s@\n@[<hov>%a@]@]" x Pp.formatted r
  in
  Pp.string_of (Pp.print_list Pp.newline2 print_trans_desc) l

let list_provers cont _args =
  let l =
    Whyconf.Hprover.fold
      (fun p _ acc -> (Pp.sprintf "%a" Whyconf.print_prover p)::acc)
      cont.Controller_itp.controller_provers
      []
  in
  let l = List.sort String.compare l in
  Pp.sprintf "%a" (Pp.print_list Pp.newline Pp.string) l

let load_strategies cont =
  let config = cont.Controller_itp.controller_config in
  let env = cont.Controller_itp.controller_env in
  let strategies = Whyconf.get_strategies config in
  Mstr.iter
    (fun _ st ->
     let name = st.Whyconf.strategy_name in
     try
       let code = st.Whyconf.strategy_code in
       let code = Strategy_parser.parse env config code in
       let shortcut = st.Whyconf.strategy_shortcut in
       Debug.dprintf debug "[session server info] Strategy '%s' loaded.@." name;
       Hstr.add cont.Controller_itp.controller_strategies name
                       (name, shortcut, st.Whyconf.strategy_desc, code)
     with Strategy_parser.SyntaxError msg ->
       Format.eprintf "Fatal: loading strategy '%s' failed: %s \nSolve this problem in your why3.conf file and retry.@." name msg;
       exit 1)
    strategies

let list_strategies cont =
  Hstr.fold (fun _ (name,short,_,_) acc -> (short,name)::acc) cont.Controller_itp.controller_strategies []

let symbol_name s =
  match s with
  | Args_wrapper.Tstysymbol ts -> ts.Ty.ts_name
  | Args_wrapper.Tsprsymbol pr -> pr.Decl.pr_name
  | Args_wrapper.Tslsymbol ls -> ls.Term.ls_name

(* Prints a constructor in a string using the inductive list definition
   containing the constructor *)
let print_constr_string ~print_term ~print_pr il pr =
  (* The inductive type is an lsymbol: we are sure to get a constructor *)
      let constr_def =
        List.fold_left (fun acc (_, ind_decl) ->
            List.fold_left (fun acc x ->
                if Decl.pr_equal (fst x) pr then
                  Some x
                else
                  acc) acc ind_decl)
          None il
      in
      match constr_def with
      | None -> raise Not_found (* construct was not found: should not happen *)
      | Some (_, t_def) ->
          let s = Pp.string_of print_term t_def in
          Pp.string_of print_pr pr ^ ": " ^ s

(* The id you are trying to use is undefined *)
exception Undefined_id of string
(* Bad number of arguments *)
exception Number_of_arguments

let print_id s tables =
  (* let tables = Args_wrapper.build_name_tables task in*)
  let km = tables.Trans.known_map in
  let table_id =
    try Args_wrapper.find_symbol s tables with
    | Args_wrapper.Arg_parse_type_error _
    | Args_wrapper.Arg_qid_not_found _ -> raise (Undefined_id s)
  in
  (* Check that the symbol is defined *)
  let d = (* Not_found should not happend *)
    Ident.Mid.find (symbol_name table_id) km
  in
  (* We use snapshots of printers to avoid registering new value insides it only
     to print info messages to the user.
  *)
  let pr = Ident.duplicate_ident_printer tables.Trans.printer in
  let apr = Ident.duplicate_ident_printer tables.Trans.aprinter in
  let module P = (val Pretty.create pr apr pr pr false) in
  (* Different constructs are printed differently *)
  match d.Decl.d_node, table_id with
  | Decl.Dind (_, il), Args_wrapper.Tsprsymbol pr ->
      print_constr_string ~print_term:P.print_term ~print_pr:P.print_pr il pr
  | _ -> Pp.string_of P.print_decl d

(* searching ids in declarations *)

let occurs_in_type id = Ty.ty_s_any (fun ts -> Ident.id_equal ts.Ty.ts_name id)

let occurs_in_term id =
  Term.t_s_any (occurs_in_type id) (fun ls -> Ident.id_equal id ls.Term.ls_name)

let occurs_in_constructor id (cs,projs) =
  Ident.id_equal cs.Term.ls_name id ||
    List.exists (function Some ls -> Ident.id_equal ls.Term.ls_name id | None -> false) projs

let occurs_in_defn id (ls,def) =
  Ident.id_equal ls.Term.ls_name id ||
  let (_vl,t) = Decl.open_ls_defn def in occurs_in_term id t

let occurs_in_ind_decl id (_,clauses) =
  List.exists (fun (pr,t) ->
      Ident.id_equal id pr.Decl.pr_name || occurs_in_term id t) clauses

let occurs_in_decl d id =
  Decl.(match d.d_node with
  | Decl.Dtype ts -> Ident.id_equal ts.Ty.ts_name id (* look through ts.ys_def *)
  | Decl.Ddata dl ->
      List.exists
        (fun ((ts,c): data_decl) ->
         Ident.id_equal ts.Ty.ts_name id || List.exists (occurs_in_constructor id) c)
        dl
  | Decl.Dparam ls -> Ident.id_equal ls.Term.ls_name id
  | Decl.Dlogic dl -> List.exists (occurs_in_defn id) dl
  | Decl.Dind (_, il) -> List.exists (occurs_in_ind_decl id) il
  | Dprop ((Paxiom|Plemma), pr, t) -> Ident.id_equal pr.pr_name id || occurs_in_term id t
  | Dprop _ -> false)

let do_search ~search_both km idl =
  Ident.Mid.fold
    (fun _ d acc ->
      if search_both then
        (if List.exists (occurs_in_decl d) idl then Decl.Sdecl.add d acc else acc)
      else
        (if List.for_all (occurs_in_decl d) idl then Decl.Sdecl.add d acc else acc))
    km Decl.Sdecl.empty

let search ~search_both s tables =
  let ids = List.rev_map
              (fun s -> try symbol_name (Args_wrapper.find_symbol s tables)
                        with Args_wrapper.Arg_parse_type_error _ |
                             Args_wrapper.Arg_qid_not_found _ -> raise (Undefined_id s)) s
  in
  let l = do_search ~search_both tables.Trans.known_map ids in
  if Decl.Sdecl.is_empty l then
    (* In case where search_both is true, this error cannot appear because there
       is at least one declaration: the definition of the ident. *)
       Pp.sprintf
         "No declaration contain all the %d identifiers @[%a@]"
         (List.length ids)
         (Pp.print_list Pp.space (fun fmt id -> Pp.string fmt id.Ident.id_string))
         ids
    else
      let l = Decl.Sdecl.elements l in
      (* We use snapshots of printers to avoid registering new value insides it
         only to print info messages to the user.
      *)
      let pr = Ident.duplicate_ident_printer tables.Trans.printer in
      let apr = Ident.duplicate_ident_printer tables.Trans.aprinter in
      let module P = (val Pretty.create pr apr pr pr false) in
      Pp.string_of (Pp.print_list Pp.newline2 P.print_decl) l

let print_id _cont task args =
  match args with
  | [s] -> print_id s task
  | _ -> raise Number_of_arguments

let search_id ~search_both _cont task args =
  match args with
  | [] -> raise Number_of_arguments
  | _ -> search ~search_both args task

type query =
  | Qnotask of (Controller_itp.controller -> string list -> string)
  | Qtask of (Controller_itp.controller -> Trans.naming_table -> string list -> string)


let help_on_queries fmt commands =
  let l = Hstr.fold (fun c (h,_) acc -> (c,h)::acc) commands [] in
  let l = List.sort sort_pair l in
  let p fmt (c,help) = Format.fprintf fmt "%20s : %s" c help in
  Format.fprintf fmt "%a" (Pp.print_list Pp.newline p) l

(* Return the prover corresponding to given name. name is of the form
  | name
  | name, version
  | name, altern
  | name, version, altern *)
let return_prover name config =
  let fp = Whyconf.parse_filter_prover name in
  (** all provers that have the name/version/altern name *)
  let provers = Whyconf.filter_provers config fp in
  if Whyconf.Mprover.is_empty provers then begin
    Debug.dprintf debug "Prover corresponding to %s has not been found@." name;
    None
  end else
    Some (snd (Whyconf.Mprover.choose provers))

let session_timelimit = ref 2
let session_memlimit = ref 1000
let set_session_timelimit n = session_timelimit := n
let set_session_memlimit n = session_memlimit := n


type command_prover =
  | Bad_Arguments of Whyconf.prover
  | Not_Prover
  | Prover of (Whyconf.config_prover * Call_provers.resource_limit)

(* Parses the Other command. If it fails to parse it, it answers None otherwise
   it returns the config of the prover together with the ressource_limit *)
let parse_prover_name config name args : command_prover =
  match (return_prover name config) with
  | None -> Not_Prover
  | Some prover_config ->
    begin
      let prover = prover_config.Whyconf.prover in
      try
        if (List.length args > 2) then Bad_Arguments prover else
        match args with
        | [] ->
            let default_limit = Call_provers.{empty_limit with
                                              limit_time = !session_timelimit;
                                              limit_mem = !session_memlimit} in
            Prover (prover_config, default_limit)
        | [timeout] -> Prover (prover_config,
                               Call_provers.{empty_limit with
                                             limit_time = int_of_string timeout;
                                             limit_mem = !session_memlimit})
        | [timeout; oom ] ->
            Prover (prover_config, Call_provers.{empty_limit with
                                                 limit_time = int_of_string timeout;
                                                 limit_mem = int_of_string oom})
        | _ -> Bad_Arguments prover
      with
      | Failure _ -> Bad_Arguments prover
    end

(*******************************)
(* Prover command line parsing *)
(*******************************)


(* splits input string [s] into substrings separated by space
   spaces inside quotes or parentheses are not separator.
   implemented as a hardcoded automaton:
*)
let split_args s =
  let args = ref [] in
  let par_depth = ref 0 in
  let b = Buffer.create 17 in
  let push_arg () =
    let x = Buffer.contents b in
    if String.length x > 0 then (args := x :: !args; Buffer.clear b)
  in
  let push_char c = Buffer.add_char b c in
  let state = ref 0 in
  for i = 0 to String.length s - 1 do
    let c = s.[i] in
    match !state, c with
    | 0,' ' -> if !par_depth > 0 then push_char c else push_arg ()
    | 0,'(' -> incr par_depth; push_char c
    | 0,')' -> decr par_depth; push_char c
    | 0,'"' -> state := 1; if !par_depth > 0 then push_char c
    | 0,_ -> push_char c
    | 1,'"' -> state := 0; if !par_depth > 0 then push_char c
    | 1,_ -> push_char c
    | _ -> assert false
  done;
  push_arg ();
  match List.rev !args with
    | a::b -> a,b
    | [] -> "",[]

type command =
  | Transform    of string * Trans.gentrans * string list
  | Prove        of Whyconf.config_prover * Call_provers.resource_limit
  | Strategies   of string
  | Edit         of Whyconf.prover
  | Get_ce
  | Bisect
  | Replay       of bool
  | Clean
  | Mark_Obsolete
  | Focus_req
  | Unfocus_req
  | Help_message of string
  | Query        of string
  | QError       of string
  | Other        of string * string list

let query_on_task cont f id args =
  let _,table = Session_itp.get_task_name_table cont.Controller_itp.controller_session id in
  try Query (f cont table args) with
    | Undefined_id s -> QError ("No existing id corresponding to " ^ s)
    | Number_of_arguments -> QError "Bad number of arguments"

let help_message commands_table =
  Pp.sprintf
    "Please type a command among the following@\n\
     @\n\
     @ <transformation name> [arguments]@\n\
     @ <prover shortcut> [<time limit> [<mem limit>]]@\n\
     @ <query> [arguments]@\n\
     @ <strategy shortcut>@\n\
<<<<<<< HEAD
     @ bisect @\n\
     @ clean @\n\
     @ edit @\n\
     @ get-ce @\n\
     @ Focus @\n\
     @ help <transformation_name> @\n\
     @ list_ide_command @ \n\
     @ mark @\n\
     @ replay [all]@\n\
     @ Unfocus @\n\
=======
     @ clean @\n\
     @ help <transformation_name> @\n\
>>>>>>> d0760b61
     @\n\
     Available queries are:@\n@[%a@]" help_on_queries commands_table

let interp commands_table cont id s =
  let cmd,args = split_args s in
  (* We first try to apply a command from commands_table (itp_server.ml) *)
  match Hstr.find commands_table cmd with
  | (_, f) ->
    begin
      match f,id with
      | Qnotask f, _ -> Query (f cont args)
      | Qtask f, Some (Session_itp.APn id) ->
          query_on_task cont f id args
      | Qtask f, Some (Session_itp.APa pid) ->
          let id = Session_itp.get_proof_attempt_parent
              cont.Controller_itp.controller_session pid
          in
          query_on_task cont f id args
      | Qtask _, _ -> QError "please select a goal first"
    end
  | exception Not_found ->
     (* If the command entered is not in the commands_table, we first try to
        apply a transformation, then a prover, then a strategy and finally an
        interactive command.
      *)
   if id != None &&
     Session_itp.is_detached cont.Controller_itp.controller_session (Opt.get id)
   then
      match cmd, args with
      | "help", _ ->
          let text = help_message commands_table in
          Help_message text
      | _ -> QError ("Command cannot be applied on a detached node")
   else
     begin
       try
         let t = Trans.lookup_trans cont.Controller_itp.controller_env cmd in
         match id with
         | Some _ -> Transform (cmd,t,args)
         | None -> QError ("Please select a goal or trans node in the task tree")
       with
       | Trans.UnknownTrans _ ->
          match parse_prover_name cont.Controller_itp.controller_config cmd args with
          | Prover (prover_config, limit) ->
             begin
               match id with
               | None -> QError ("Please select a node in the task tree")
               | Some _id ->
                   if prover_config.Whyconf.interactive then
                     Edit prover_config.Whyconf.prover
                   else
                     Prove (prover_config, limit)
             end
          | Bad_Arguments prover ->
              QError (Format.asprintf "Prover %a was recognized but arguments were not parsed" Whyconf.print_prover prover)
          | Not_Prover ->
             if Hstr.mem cont.Controller_itp.controller_strategies cmd then
               match id with
               | None   -> QError ("Please select a node in the task tree")
               | Some _ -> Strategies cmd
             else
               match cmd, args with
               | "edit", _ ->
                  begin
                    match id with
                    | Some (Session_itp.APa id) ->
                       let pa =
                         Session_itp.get_proof_attempt_node
                           cont.Controller_itp.controller_session id in
                       Edit pa.Session_itp.prover
                    | _ ->  QError ("Please select a proof node in the task tree")
                  end
               | "get-ce", _ ->
                   begin
                     match id with
                    | Some (Session_itp.APa _) ->
                       Get_ce
                    | _ ->  QError ("Please select a proof node in the task tree")
                   end
               | "bisect", _ ->
                  begin
                    match id with
                    | Some (Session_itp.APa _) -> Bisect
                    | _ ->  QError ("Please select a proof node in the task tree")
                  end
               | "replay", args ->
                   begin
                     match args with
                     | [] -> Replay true
                     | ["all"] -> Replay false
                     | _ -> QError ("replay expects either no arguments or `all`")
                   end
               | "mark", _ ->
                   Mark_Obsolete
               | "Focus", _ ->
                   begin
                     match id with
                     | None ->
                         QError ("Select at least one node of the task tree")
                     | Some _ -> Focus_req
                   end
               | "Unfocus", _ ->
                   Unfocus_req
               | "clean", _ ->
                   Clean
               | "help", [trans] ->
                  let print_trans_desc fmt r =
                    Format.fprintf fmt "@[%s:\n%a@]" trans Pp.formatted r
                  in
                  (try
                      let desc = Trans.lookup_trans_desc trans in
                      Help_message (Pp.string_of print_trans_desc desc)
                    with
                    | Not_found -> QError (Pp.sprintf "Transformation %s does not exists" trans))
               | "help", _ ->
                  let text = help_message commands_table in
                  Help_message text
               | _ ->
                  Other (cmd, args)
      end

(***********************)
(* First Unproven goal *)
(***********************)

(* Children should not give the proof attempts *)
let rec unproven_goals_below_node ~proved ~children ~is_goal acc node =
  if proved node then
    acc
  else
    let nodes = children node in
    if is_goal node && nodes = [] then
      node :: acc
    else
      List.fold_left (unproven_goals_below_node ~proved ~children ~is_goal)
        acc nodes

(* [split_list l node] returns a pair of list which contains the elements that
   appear before node (respectively after node). *)
let split_list l node =
  let rec split_list l acc =
    match l with
    | [] -> ([], List.rev acc)
    | hd :: tl ->
        if hd = node then
          (List.rev acc, tl)
        else
          split_list tl (hd :: acc)
  in
  split_list l []

let get_first_unproven_goal_around
    ~always_send ~proved ~children ~get_parent ~is_goal ~is_pa node =
  let rec look_around node =
    match get_parent node with
    | None -> unproven_goals_below_node ~proved ~children ~is_goal [] node
    | Some parent ->
        if proved parent then
          look_around parent
        else
          unproven_goals_below_node ~proved ~children ~is_goal [] parent
  in
  let node = if is_pa node then Opt.get (get_parent node) else node in
  let node_list = look_around node in
  (* We look into this list of brothers in case the original node is inside it.
     If it is inside the list, we want to get the first non proved node after
     the original node. *)
  let (before_node, after_node) = split_list (List.rev node_list) node in
  match after_node with
  | [] ->
    begin
      match before_node with
      | [] -> if always_send then Some node else None
      | hd :: _tl -> Some hd
    end
  | hd :: _tl  -> Some hd<|MERGE_RESOLUTION|>--- conflicted
+++ resolved
@@ -373,21 +373,10 @@
      @ <prover shortcut> [<time limit> [<mem limit>]]@\n\
      @ <query> [arguments]@\n\
      @ <strategy shortcut>@\n\
-<<<<<<< HEAD
-     @ bisect @\n\
      @ clean @\n\
-     @ edit @\n\
      @ get-ce @\n\
-     @ Focus @\n\
      @ help <transformation_name> @\n\
      @ list_ide_command @ \n\
-     @ mark @\n\
-     @ replay [all]@\n\
-     @ Unfocus @\n\
-=======
-     @ clean @\n\
-     @ help <transformation_name> @\n\
->>>>>>> d0760b61
      @\n\
      Available queries are:@\n@[%a@]" help_on_queries commands_table
 
