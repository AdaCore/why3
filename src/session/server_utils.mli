(********************************************************************)
(*                                                                  *)
(*  The Why3 Verification Platform   /   The Why3 Development Team  *)
(*  Copyright 2010-2023 --  Inria - CNRS - Paris-Saclay University  *)
(*                                                                  *)
(*  This software is distributed under the terms of the GNU Lesser  *)
(*  General Public License version 2.1, with the special exception  *)
(*  on linking described in file LICENSE.                           *)
(*                                                                  *)
(********************************************************************)


val get_session_dir : allow_mkdir:bool -> string Queue.t -> string
(** [get_session_dir q] analyses the queue of filenames [q] and
    returns the session directory from it.

    If the first element of the queue [q] is a directory, it is used as the
    session dir, and removed from the queue. If it is an existing file, the
    name obtained by removing the extension is used as the session dir; the
    file stays in the queue.

    In the other cases, the function raises [Invalid_arg s] with some
    appropriate explanation [s].

    The so computed session directory is created if it does not exist and
    [allow_mkdir] is true.

 *)

(** Simple queries *)

(* The id you are trying to use is undefined *)
exception Undefined_id of string
(* Bad number of arguments *)
exception Number_of_arguments

type query =
  | Qnotask of (Controller_itp.controller -> string list -> string)
  | Qtask of (Controller_itp.controller -> Trans.naming_table -> string list -> string)

(* The first argument is not used: these functions are supposed to be given to a
   Qtask. *)
val print_id: 'a -> Trans.naming_table -> string list -> string
val locate_id: 'a -> Trans.naming_table -> string list -> Loc.position option
val search_id: search_both:bool -> 'a -> Trans.naming_table -> string list -> string

val list_strategies: Controller_itp.controller -> (string * string) list
val list_provers: Controller_itp.controller -> _ -> string
val list_transforms: unit -> (string * Pp.formatted) list
val print_list_transforms: unit Pp.pp
val list_transforms_query: _ -> _ -> string
(* val help_on_queries: Format.formatter -> (string * string * 'a) list -> unit *)
val load_strategies: Controller_itp.controller -> unit


(** Command line parsing tools *)

val return_prover: string -> Whyconf.config -> Whyconf.config_prover option

type command =
  | Transform    of string * Trans.gentrans * string list
<<<<<<< HEAD
  | Strat        of string * (Env.env -> Task.task -> Strategy.strat)
=======
  | Strat        of string * Strategy.gen_strat * string list
>>>>>>> 1dc1b78e
  | Prove        of Whyconf.config_prover * Call_provers.resource_limits
  | Strategies   of string
  | Edit         of Whyconf.prover
  | Get_ce
  | Bisect
  | Replay       of bool
  | Clean
  | Mark_Obsolete
  | Focus_req
  | Unfocus_req
  | Locate       of string
  | Help_message of string
  | Query        of string
  | QError       of string
  | Other        of string * string list

val interp:
  (string * query) Wstdlib.Hstr.t ->
  Controller_itp.controller ->
  Session_itp.any option -> string -> command

(** Find the next goal from the current node (using heuristic st).
   @param st          use heuristic st
   @param always_send if true then always returns something
   @param proved      oracle for proved node
   @param children    returns the list children of a node
   @param get_parent  returns the parent of a node
   @param is_goal     answer true iff a given node is a goal
   @param is_pa       answer true iff a given node is a proof attempt
   @param node        node_id
*)
val get_next_with_strategy:
  st:Itp_communication.next_unproved_node_strat ->
  always_send:bool ->
      proved:('a -> bool) ->
        children:('a -> 'a list) ->
          get_parent:('a -> 'a option) ->
            is_goal:('a -> bool) ->
              is_pa:('a -> bool) -> 'a -> 'a option<|MERGE_RESOLUTION|>--- conflicted
+++ resolved
@@ -59,11 +59,7 @@
 
 type command =
   | Transform    of string * Trans.gentrans * string list
-<<<<<<< HEAD
-  | Strat        of string * (Env.env -> Task.task -> Strategy.strat)
-=======
   | Strat        of string * Strategy.gen_strat * string list
->>>>>>> 1dc1b78e
   | Prove        of Whyconf.config_prover * Call_provers.resource_limits
   | Strategies   of string
   | Edit         of Whyconf.prover
