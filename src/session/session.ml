--- conflicted
+++ resolved
@@ -594,24 +594,14 @@
   fprintf fmt "@]@\n</goal>"
 
 and save_trans provers fmt t =
-<<<<<<< HEAD
-  fprintf fmt "@\n@[<hov 1><transf@ name=\"%a\"@ proved=\"%b\"%a>"
-    save_string t.transf_name t.transf_verified
-=======
   fprintf fmt "@\n@[<hov 1><transf@ name=\"%a\"%a>"
     save_string t.transf_name
->>>>>>> 2edb3ec3
     (save_bool_def "expanded" false) t.transf_expanded;
   List.iter (save_goal provers fmt) t.transf_goals;
   fprintf fmt "@]@\n</transf>"
 
 and save_metas provers fmt _ m =
-<<<<<<< HEAD
-  fprintf fmt "@\n@[<hov 1><metas@ proved=\"%b\"%a>"
-    m.metas_verified
-=======
   fprintf fmt "@\n@[<hov 1><metas%a>"
->>>>>>> 2edb3ec3
     (save_bool_def "expanded" false) m.metas_expanded;
   let save_pos fmt pos =
     fprintf fmt "ip_theory=\"%a\">" save_string pos.ip_theory;
@@ -677,10 +667,6 @@
   fprintf fmt
     "@\n@[<hov 1><theory@ %a%a>"
     save_ident t.theory_name
-<<<<<<< HEAD
-    t.theory_verified
-=======
->>>>>>> 2edb3ec3
     (save_bool_def "expanded" false) t.theory_expanded;
   Ident.Slab.iter (save_label fmt) t.theory_name.Ident.id_label;
   List.iter (save_goal provers fmt) t.theory_goals;
