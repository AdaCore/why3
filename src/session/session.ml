(********************************************************************)
(*                                                                  *)
(*  The Why3 Verification Platform   /   The Why3 Development Team  *)
(*  Copyright 2010-2014   --   INRIA - CNRS - Paris-Sud University  *)
(*                                                                  *)
(*  This software is distributed under the terms of the GNU Lesser  *)
(*  General Public License version 2.1, with the special exception  *)
(*  on linking described in file LICENSE.                           *)
(*                                                                  *)
(********************************************************************)

open Stdlib
open Ty
open Ident
open Decl
open Term
open Theory
open Task

module Mprover = Whyconf.Mprover
module Sprover = Whyconf.Sprover
module PHprover = Whyconf.Hprover
module C = Whyconf
module Tc = Termcode

let debug = Debug.register_info_flag "session"
  ~desc:"Pring@ debugging@ messages@ about@ Why3@ session@ \
         creation,@ reading@ and@ writing."

(** {2 Type definitions} *)

module PHstr = Hstr

type proof_attempt_status =
    | Unedited (** editor not yet run for interactive proof *)
    | JustEdited (** edited but not run yet *)
    | Interrupted (** external proof has never completed *)
    | Scheduled (** external proof attempt is scheduled *)
    | Running (** external proof attempt is in progress *)
    | Done of Call_provers.prover_result (** external proof done *)
    | InternalFailure of exn (** external proof aborted by internal error *)

type task_option = Task.task option
type 'a hide = 'a option

type ident_path =
  { ip_library : string list;
    ip_theory : string;
    ip_qualid : string list;
  }

let print_ident_path fmt ip =
  Format.fprintf fmt "%a.%s.%a"
    (Pp.print_list Pp.dot Pp.string) ip.ip_library
    ip.ip_theory
    (Pp.print_list Pp.dot Pp.string) ip.ip_qualid

let compare_ident_path x y =
  let c = Lists.compare String.compare x.ip_library y.ip_library in
  if c <> 0 then -c else (* in order to be bottom up *)
  let c = String.compare x.ip_theory y.ip_theory in
  if c <> 0 then c else
  let c = Lists.compare String.compare x.ip_qualid y.ip_qualid in
  c

module Pos = struct
  type t = ident_path
  let compare = compare_ident_path
  let equal x y = (x : t) = y
  let hash x = Hashtbl.hash (x : t)
end

module Mpos = Extmap.Make(Pos)
module Spos = Extset.MakeOfMap(Mpos)
module Hpos = Exthtbl.Make(Pos)

type meta_args = meta_arg list

module Mmeta_args = Extmap.Make(struct
  type t = meta_args

  let meta_arg_id = function
    | MAty _  -> 0
    | MAts _  -> 1
    | MAls _  -> 2
    | MApr _  -> 3
    | MAstr _ -> 4
    | MAint _ -> 5

  let compare_meta_arg x y =
    match x,y with
  (** These hash are in fact tag *)
    | MAty  x, MAty  y -> compare (ty_hash x) (ty_hash y)
    | MAts  x, MAts  y -> compare (ts_hash x) (ts_hash y)
    | MAls  x, MAls  y -> compare (ls_hash x) (ls_hash y)
    | MApr  x, MApr  y -> compare (pr_hash x) (pr_hash y)
    | MAstr x, MAstr y -> String.compare x y
    | MAint x, MAint y -> compare x y
    | _ -> compare (meta_arg_id x) (meta_arg_id y)

  let compare = Lists.compare compare_meta_arg
end)

module Smeta_args = Extset.MakeOfMap(Mmeta_args)

type metas_args = Smeta_args.t Mstr.t

module Mmetas_args = Extmap.Make(struct
  type t = metas_args
  let compare = Mstr.compare Smeta_args.compare
end)

type idpos = {
  idpos_ts : ident_path Mts.t;
  idpos_ls : ident_path Mls.t;
  idpos_pr : ident_path Mpr.t;
}

let empty_idpos =
  {
    idpos_ts = Mts.empty;
    idpos_ls = Mls.empty;
    idpos_pr = Mpr.empty;
  }

(* dead code
let posid_of_idpos idpos =
  let posid = Mpos.empty in
  let posid = Mts.fold (fun ts pos ->
    Mpos.add pos (MAts ts)) idpos.idpos_ts posid  in
  let posid = Mls.fold (fun ls pos ->
    Mpos.add pos (MAls ls)) idpos.idpos_ls posid  in
  let posid = Mpr.fold (fun pr pos ->
    Mpos.add pos (MApr pr)) idpos.idpos_pr posid  in
  posid
*)

type expl = string option

type 'a goal =
  { mutable goal_key  : 'a;
    goal_name : Ident.ident;
    goal_expl : expl;
    goal_parent : 'a goal_parent;
    mutable goal_checksum : Tc.checksum option;
    mutable goal_shape : Tc.shape;
    mutable goal_verified : bool;
    mutable goal_task: task_option;
    mutable goal_expanded : bool;
    goal_external_proofs : 'a proof_attempt PHprover.t;
    goal_transformations : 'a transf PHstr.t;
    mutable goal_metas : 'a metas Mmetas_args.t;
  }

and 'a proof_attempt =
  { proof_key : 'a;
    mutable proof_prover : Whyconf.prover;
    proof_parent : 'a goal;
    mutable proof_state : proof_attempt_status;
    mutable proof_timelimit : int;
    mutable proof_memlimit : int;
    mutable proof_obsolete : bool;
    mutable proof_archived : bool;
    mutable proof_edited_as : string option;
  }

and 'a goal_parent =
  | Parent_theory of 'a theory
  | Parent_transf of 'a transf
  | Parent_metas  of 'a metas

and 'a metas =
  { mutable metas_key : 'a;
    metas_added : metas_args;
    metas_idpos : idpos;
    metas_parent : 'a goal;
    mutable metas_verified : bool;
    mutable metas_goal : 'a goal;
    (** Not mutated after the creation *)
    mutable metas_expanded : bool;
  }

and 'a transf =
    { mutable transf_key : 'a;
      transf_name : string;
      (** Why3 tranformation name *)
      transf_parent : 'a goal;
      mutable transf_verified : bool;
      mutable transf_goals : 'a goal list;
      (** Not mutated after the creation of the session *)
      mutable transf_expanded : bool;
    }

and 'a theory =
    { mutable theory_key : 'a;
      theory_name : Ident.ident;
      theory_parent : 'a file;
      mutable theory_checksum : Termcode.checksum option;
      mutable theory_goals : 'a goal list;
      mutable theory_verified : bool;
      mutable theory_expanded : bool;
      mutable theory_task : Theory.theory hide;
    }

and 'a file =
    { mutable file_key : 'a;
      file_name : string;
      file_format : string option;
      file_parent : 'a session;
      mutable file_theories: 'a theory list;
      (** Not mutated after the creation *)
      mutable file_verified : bool;
      mutable file_expanded : bool;
      mutable file_for_recovery : Theory.theory Mstr.t hide;
    }

and 'a session =
    { session_files : 'a file PHstr.t;
      mutable session_shape_version : int;
      session_prover_ids : int PHprover.t;
      session_dir   : string; (** Absolute path *)
    }

type loaded_prover =
    { prover_config : Whyconf.config_prover;
      prover_driver : Driver.driver}

type loaded_provers = loaded_prover option PHprover.t

type 'a env_session =
    { env : Env.env;
      mutable whyconf : Whyconf.config;
      loaded_provers : loaded_provers;
      mutable files : Theory.theory Stdlib.Mstr.t Stdlib.Mstr.t;
      session : 'a session}

let update_env_session_config e c = e.whyconf <- c

(*************************)
(**       Iterators      *)
(*************************)
type 'a any =
  | File of 'a file
  | Theory of 'a theory
  | Goal of 'a goal
  | Proof_attempt of 'a proof_attempt
  | Transf of 'a transf
  | Metas of 'a metas

let rec goal_iter_proof_attempt f g =
  PHprover.iter (fun _ a -> f a) g.goal_external_proofs;
  PHstr.iter (fun _ t -> transf_iter_proof_attempt f t) g.goal_transformations;
  Mmetas_args.iter (fun _ t -> metas_iter_proof_attempt f t) g.goal_metas;

and transf_iter_proof_attempt f t =
  List.iter (goal_iter_proof_attempt f) t.transf_goals

and metas_iter_proof_attempt f t =
  goal_iter_proof_attempt f t.metas_goal

let theory_iter_proof_attempt f t =
  List.iter (goal_iter_proof_attempt f) t.theory_goals

let metas_iter_proof_attempt f m =
  goal_iter_proof_attempt f m.metas_goal

let file_iter_proof_attempt f t =
  List.iter (theory_iter_proof_attempt f) t.file_theories

let session_iter_proof_attempt f s =
  PHstr.iter (fun _ file -> file_iter_proof_attempt f file) s.session_files

let iter_proof_attempt f = function
    | Goal g -> goal_iter_proof_attempt f g
    | Theory th -> theory_iter_proof_attempt f th
    | File file -> file_iter_proof_attempt f file
    | Proof_attempt a -> f a
    | Transf tr -> transf_iter_proof_attempt f tr
    | Metas m -> metas_iter_proof_attempt f m

let rec goal_iter_leaf_goal ~unproved_only f g =
  if not (g.goal_verified && unproved_only) then
    let r = ref true in
    PHstr.iter
      (fun _ t -> r := false;
        List.iter (goal_iter_leaf_goal ~unproved_only f) t.transf_goals)
      g.goal_transformations;
    if !r then f g

(** iterators not reccursive *)
let iter_goal fp ft fm g =
  PHprover.iter (fun _ a -> fp a) g.goal_external_proofs;
  PHstr.iter (fun _ t -> ft t) g.goal_transformations;
  Mmetas_args.iter (fun _ t -> fm t) g.goal_metas

let iter_transf f t =
  List.iter (fun g -> f g) t.transf_goals

let iter_metas f t = f t.metas_goal

let iter_theory f t =
  List.iter f t.theory_goals

let iter_file f fi = List.iter f fi.file_theories

let iter_session f s = PHstr.iter (fun _ th -> f th) s.session_files

let goal_iter f g =
  PHprover.iter
    (fun _ a -> f (Proof_attempt a)) g.goal_external_proofs;
  PHstr.iter (fun _ t -> f (Transf t)) g.goal_transformations;
  Mmetas_args.iter (fun _ t -> f (Metas t)) g.goal_metas


let transf_iter f t =
  List.iter (fun g -> f (Goal g)) t.transf_goals

let metas_iter f t =
  f (Goal t.metas_goal)

let theory_iter f t =
  List.iter (fun g -> f (Goal g)) t.theory_goals

let file_iter f t =
  List.iter (fun th -> f (Theory th)) t.file_theories

let session_iter f s =
  PHstr.iter (fun _ file -> f (File file)) s.session_files

let iter f = function
    | Goal g -> goal_iter f g
    | Theory th -> theory_iter f th
    | File file -> file_iter f file
    | Proof_attempt _ -> ()
    | Transf tr -> transf_iter f tr
    | Metas m -> metas_iter f m

(** Print session *)


module PTreeT = struct
  type 'a t = | Any of 'a any | Session of 'a session
  let decomp = function
    | Any t ->
      let s = match t with
        | File f ->
          if f.file_verified
          then f.file_name
          else f.file_name^"?"
        | Theory th ->
          if th.theory_verified
          then th.theory_name.Ident.id_string
          else th.theory_name.Ident.id_string^"?"
        | Goal g ->
          if g.goal_verified
          then g.goal_name.Ident.id_string
          else g.goal_name.Ident.id_string^"?"
        | Proof_attempt pr ->
          Pp.sprintf_wnl "%a%s%s%s%s"
            Whyconf.print_prover pr.proof_prover
            (match pr.proof_state with
              | Done { Call_provers.pr_answer = Call_provers.Valid} -> ""
              | InternalFailure _ -> "!"
              | _ -> "?")
            (if pr.proof_obsolete || pr.proof_archived then " " else "")
            (if pr.proof_obsolete then "O" else "")
            (if pr.proof_archived then "A" else "")
        | Transf tr ->
          if tr.transf_verified
          then tr.transf_name
          else tr.transf_name^"?"
        | Metas metas ->
          if metas.metas_verified
          then "metas..."
          else "metas..."^"?"
      in
      let l = ref [] in
      iter (fun a -> l := (Any a)::!l) t;
      s,!l
    | Session s ->
      let l = ref [] in
      session_iter (fun a -> l := (Any a)::!l) s;
      (** Previously "" was `Filename.basename s.session_dir` but
          the tree depend on the filename given in input and not the content
          which is not easy for diffing
      *)
      "",!l

end

module PTree = Print_tree.PMake(PTreeT)

let print_any fmt any = PTree.print fmt (PTreeT.Any any)

let print_session fmt s = PTree.print fmt (PTreeT.Session s)

(** 2 Create a session *)

let empty_session ?shape_version dir =
  let shape_version = match shape_version with
    | Some v -> v
    | None -> Termcode.current_shape_version
  in
  { session_files = PHstr.create 3;
    session_shape_version = shape_version;
    session_prover_ids = PHprover.create 7;
    session_dir   = dir;
  }

let create_session ?shape_version project_dir =
  if not (Sys.file_exists project_dir) then
    begin
      Debug.dprintf debug
        "[Info] '%s' does not exists. Creating directory of that name \
 for the project@." project_dir;
      Unix.mkdir project_dir 0o777
    end;
  empty_session ?shape_version project_dir


(* dead code
let load_env_session ?(includes=[]) session conf_path_opt =
  let config = Whyconf.read_config conf_path_opt in
  let loadpath = (Whyconf.loadpath (Whyconf.get_main config)) @ includes in
  let env = Env.create_env loadpath in
  { session = session;
    env = env;
    whyconf = config;
    loaded_provers = PHprover.create 5;
  }
*)

(************************)
(* session accessor     *)
(************************)

(* dead code
let get_session_file file = file.file_parent

let get_session_theory th = get_session_file th.theory_parent

let rec get_session_goal goal =
  match goal.goal_parent with
    | Parent_transf trans -> get_session_trans trans
    | Parent_theory th    -> get_session_theory th
    | Parent_metas  metas -> get_session_metas metas


and get_session_trans transf = get_session_goal transf.transf_parent

and get_session_metas metas = get_session_goal metas.metas_parent

let get_session_proof_attempt pa = get_session_goal pa.proof_parent
*)

let get_used_provers session =
  let sprover = ref Sprover.empty in
   session_iter_proof_attempt
    (fun pa -> sprover := Sprover.add pa.proof_prover !sprover)
     session;
  !sprover

let get_used_provers_with_stats session =
  let prover_table = PHprover.create 5 in
  session_iter_proof_attempt
    (fun pa ->
      (* record mostly used pa.proof_timelimit pa.proof_memlimit *)
      let prover = pa.proof_prover in
      let timelimits,memlimits =
        try PHprover.find prover_table prover
        with Not_found ->
          let x = (Hashtbl.create 5,Hashtbl.create 5) in
          PHprover.add prover_table prover x;
          x
      in
      let tf =
        try Hashtbl.find timelimits pa.proof_timelimit
        with Not_found -> 0
      in
      let mf =
        try Hashtbl.find memlimits pa.proof_timelimit
        with Not_found -> 0
      in
      Hashtbl.replace timelimits pa.proof_timelimit (tf+1);
      Hashtbl.replace memlimits pa.proof_memlimit (mf+1))
    session;
  prover_table

exception NoTask

let goal_task g = Opt.get_exn NoTask g.goal_task
let goal_task_option g = g.goal_task

let goal_expl g = Opt.get_def g.goal_name.Ident.id_string g.goal_expl

(************************)
(* saving state on disk *)
(************************)
open Format

let db_filename = "why3session.xml"
let shape_filename = "why3shapes"
let compressed_shape_filename = "why3shapes.gz"
let session_dir_for_save = ref "."

let save_string fmt s =
  for i=0 to String.length s - 1 do
    match String.get s i with
      | '\"' -> pp_print_string fmt "&quot;"
      | '\'' -> pp_print_string fmt "&apos;"
      | '<' -> pp_print_string fmt "&lt;"
      | '>' -> pp_print_string fmt "&gt;"
      | '&' -> pp_print_string fmt "&amp;"
      | c -> pp_print_char fmt c
  done


let save_result fmt r =
  fprintf fmt "<result@ status=\"%s\"@ time=\"%.2f\"/>"
    (match r.Call_provers.pr_answer with
       | Call_provers.Valid -> "valid"
       | Call_provers.Failure _ -> "failure"
       | Call_provers.Unknown _ -> "unknown"
       | Call_provers.HighFailure -> "highfailure"
       | Call_provers.Timeout -> "timeout"
       | Call_provers.OutOfMemory -> "outofmemory"
       | Call_provers.Invalid -> "invalid")
    r.Call_provers.pr_time

let save_status fmt s =
  match s with
    | Unedited ->
        fprintf fmt "<unedited/>"
    | Scheduled | Running | Interrupted | JustEdited ->
        fprintf fmt "<undone/>"
    | InternalFailure msg ->
        fprintf fmt "<internalfailure@ reason=\"%a\"/>"
          save_string (Printexc.to_string msg)
    | Done r -> save_result fmt r


let save_bool_def name def fmt b =
  if b <> def then fprintf fmt "@ %s=\"%b\"" name b

let save_int_def name def fmt n =
  if n <> def then fprintf fmt "@ %s=\"%d\"" name n

let opt pr lab fmt = function
  | None -> ()
  | Some s -> fprintf fmt "@ %s=\"%a\"" lab pr s

let opt_string = opt save_string

let save_proof_attempt fmt ((id,tl,ml),a) =
  fprintf fmt
    "@\n@[<h><proof@ prover=\"%i\"%a%a%a%a%a>"
    id
    (save_int_def "timelimit" tl) a.proof_timelimit
    (save_int_def "memlimit" ml) a.proof_memlimit
    (opt_string "edited") a.proof_edited_as
    (save_bool_def "obsolete" false) a.proof_obsolete
    (save_bool_def "archived" false) a.proof_archived;
  save_status fmt a.proof_state;
  fprintf fmt "</proof>@]"

let save_ident fmt id =
  fprintf fmt "name=\"%a\"" save_string id.Ident.id_string;
(* location info is useless, and takes a lot of place *)
(*
  match id.Ident.id_loc with
    | None -> ()
    | Some loc ->
      let file,lnum,cnumb,cnume = Loc.get loc in
      let file = Sysutil.relativize_filename !session_dir_for_save file in
      fprintf fmt
        "@ locfile=\"%a\"@ loclnum=\"%i\" loccnumb=\"%i\" loccnume=\"%i\""
        save_string file lnum cnumb cnume
*)
  ()

(*
let save_label fmt s =
  fprintf fmt "@\n@[<hov 1><label@ name=\"%a\"/>@]" save_string s.Ident.lab_string
*)

module Compr = Compress.Compress_z

type save_ctxt = {
  prover_ids : int PHprover.t;
  provers : (int * int * int) Mprover.t;
  ch_shapes : Compr.out_channel;
}

let save_checksum fmt s =
  fprintf fmt "%s" (Tc.string_of_checksum s)

let rec save_goal ctxt fmt g =
  let shape = Tc.string_of_shape g.goal_shape in
  assert (shape <> "");
  fprintf fmt
    "@\n@[<v 0>@[<h><goal@ %a%a%a>@]"
    save_ident g.goal_name
    (opt_string "expl") g.goal_expl
(* no more checksum in why3session.xml
    (opt save_checksum "sum") g.goal_checksum
*)
    (save_bool_def "expanded" false) g.goal_expanded;
  let sum =
    match g.goal_checksum with
    | None -> assert false
    | Some s -> Tc.string_of_checksum s
  in
  Compr.output_string ctxt.ch_shapes sum;
  Compr.output_char ctxt.ch_shapes ' ';
  Compr.output_string ctxt.ch_shapes shape;
  Compr.output_char ctxt.ch_shapes '\n';
(*
  Ident.Slab.iter (save_label fmt) g.goal_name.Ident.id_label;
*)
  let l = PHprover.fold
    (fun _ a acc -> (Mprover.find a.proof_prover ctxt.provers, a) :: acc)
    g.goal_external_proofs [] in
  let l = List.sort (fun ((i1,_,_),_) ((i2,_,_),_) -> compare i1 i2) l in
  List.iter (save_proof_attempt fmt) l;
  let l = PHstr.fold (fun _ t acc -> t :: acc) g.goal_transformations [] in
  let l = List.sort (fun t1 t2 -> compare t1.transf_name t2.transf_name) l in
  List.iter (save_trans ctxt fmt) l;
  Mmetas_args.iter (save_metas ctxt fmt) g.goal_metas;
  fprintf fmt "@]@\n</goal>"

and save_trans ctxt fmt t =
  fprintf fmt "@\n@[<hov 1>@[<h><transf@ name=\"%a\"%a>@]"
    save_string t.transf_name
    (save_bool_def "expanded" false) t.transf_expanded;
  List.iter (save_goal ctxt fmt) t.transf_goals;
  fprintf fmt "@]@\n</transf>"

and save_metas ctxt fmt _ m =
  fprintf fmt "@\n@[<hov 1><metas%a>"
    (save_bool_def "expanded" false) m.metas_expanded;
  let save_pos fmt pos =
    fprintf fmt "ip_theory=\"%a\">" save_string pos.ip_theory;
    List.iter (fprintf fmt "@\n@[<hov 1><ip_library@ name=\"%a\"/>@]" save_string)
      pos.ip_library;
    List.iter (fprintf fmt "@\n@[<hov 1><ip_qualid@ name=\"%a\"/>@]" save_string)
      pos.ip_qualid;
  in
  let save_ts_pos fmt ts pos =
    fprintf fmt "@\n@[<hov 1><ts_pos@ name=\"%a\"@ arity=\"%i\"@ \
    id=\"%i\"@ %a@]@\n</ts_pos>"
      save_string ts.ts_name.id_string (List.length ts.ts_args)
      (ts_hash ts) save_pos pos in
  let save_ls_pos fmt ls pos =
    (** TODO: add the signature? *)
    fprintf fmt "@\n@[<hov 1><ls_pos@ name=\"%a\"@ id=\"%i\"@ %a@]@\n</ls_pos>"
      save_string ls.ls_name.id_string
      (ls_hash ls) save_pos pos
  in
  let save_pr_pos fmt pr pos =
    fprintf fmt "@\n@[<hov 1><pr_pos@ name=\"%a\"@ id=\"%i\"@ %a@]@\n</pr_pos>"
      save_string pr.pr_name.id_string
      (pr_hash pr) save_pos pos
  in
  Mts.iter (save_ts_pos fmt) m.metas_idpos.idpos_ts;
  Mls.iter (save_ls_pos fmt) m.metas_idpos.idpos_ls;
  Mpr.iter (save_pr_pos fmt) m.metas_idpos.idpos_pr;
  Mstr.iter (fun s smeta_args ->
    Smeta_args.iter (save_meta_args fmt s) smeta_args) m.metas_added;
  save_goal ctxt fmt m.metas_goal;
  fprintf fmt "@]@\n</metas>"

and save_meta_args fmt s l =
  fprintf fmt "@\n@[<hov 1><meta@ name=\"%a\">" save_string s;
  let save_meta_arg fmt = function
    | MAty ty -> fprintf fmt "@\n@[<hov 1><meta_arg_ty/>";
      save_ty fmt ty;
      fprintf fmt "@]@\n</meta_arg_ty>"
    | MAts ts ->
      fprintf fmt "@\n@[<hov 1><meta_arg_ts@ id=\"%i\"/>@]" (ts_hash ts)
    | MAls ls ->
      fprintf fmt "@\n@[<hov 1><meta_arg_ls@ id=\"%i\"/>@]" (ls_hash ls)
    | MApr pr ->
      fprintf fmt "@\n@[<hov 1><meta_arg_pr@ id=\"%i\"/>@]" (pr_hash pr)
    | MAstr s ->
      fprintf fmt "@\n@[<hov 1><meta_arg_str@ val=\"%s\"/>@]" s
    | MAint i ->
      fprintf fmt "@\n@[<hov 1><meta_arg_int@ val=\"%i\"/>@]" i
  in
  List.iter (save_meta_arg fmt) l;
  fprintf fmt "@]@\n</meta>"

and save_ty fmt ty =
  match ty.ty_node with
  | Tyvar tv ->
    fprintf fmt "@\n@[<hov 1><ty_var@ id=\"%i\"/>@]" (tv_hash tv)
  | Tyapp (ts,l) ->
    fprintf fmt "@\n@[<hov 1><ty_app@ id=\"%i\"/>" (ts_hash ts);
    List.iter (save_ty fmt) l;
    fprintf fmt "@]@\n</ty_app>"

let save_theory ctxt fmt t =
  fprintf fmt
    "@\n@[<v 1>@[<h><theory@ %a%a%a>@]"
    save_ident t.theory_name
    (opt save_checksum "sum") t.theory_checksum
    (save_bool_def "expanded" false) t.theory_expanded;
(*
  Ident.Slab.iter (save_label fmt) t.theory_name.Ident.id_label;
*)
  List.iter (save_goal ctxt fmt) t.theory_goals;
  fprintf fmt "@]@\n</theory>"

let save_file ctxt fmt _ f =
  fprintf fmt
    "@\n@[<v 0>@[<h><file@ name=\"%a\"%a%a>@]"
    save_string f.file_name (opt_string "format")
    f.file_format (save_bool_def "expanded" false) f.file_expanded;
  List.iter (save_theory ctxt fmt) f.file_theories;
  fprintf fmt "@]@\n</file>"

let save_prover ctxt fmt p (timelimits,memlimits) provers =
  let mostfrequent_timelimit,_ =
    Hashtbl.fold
      (fun t f ((_,f') as t') -> if f > f' then (t,f) else t')
      timelimits
      (0,0)
  in
  let mostfrequent_memlimit,_ =
    Hashtbl.fold
      (fun m f ((_,f') as m') -> if f > f' then (m,f) else m')
      memlimits
      (0,0)
  in
  let id =
    try
      PHprover.find ctxt.prover_ids p
    with Not_found ->
      (* we need to find an unused prover id *)
      let occurs = Hashtbl.create 7 in
      PHprover.iter (fun _ n -> Hashtbl.add occurs n ()) ctxt.prover_ids;
      let id = ref 0 in
      try
        while true do
          try
            let _ = Hashtbl.find occurs !id in incr id
          with Not_found -> raise Exit
            done;
        assert false
      with Exit ->
        PHprover.add ctxt.prover_ids p !id;
        !id
  in
  fprintf fmt "@\n@[<h><prover@ id=\"%i\"@ name=\"%a\"@ \
               version=\"%a\"%a@ timelimit=\"%d\"@ memlimit=\"%d\"/>@]"
    id save_string p.C.prover_name save_string p.C.prover_version
    (fun fmt s -> if s <> "" then fprintf fmt "@ alternative=\"%a\""
        save_string s)
    p.C.prover_altern
    mostfrequent_timelimit mostfrequent_memlimit;
  Mprover.add p (id,mostfrequent_timelimit,mostfrequent_memlimit) provers

let save fname shfname _config session =
  let ch = open_out fname in
  let chsh = Compr.open_out shfname in
  let fmt = formatter_of_out_channel ch in
  fprintf fmt "<?xml version=\"1.0\" encoding=\"UTF-8\"?>@\n";
  fprintf fmt "<!DOCTYPE why3session PUBLIC \"-//Why3//proof session v5//EN\"@ \"http://why3.lri.fr/why3session.dtd\">@\n";
  (*
    let rel_file = Sysutil.relativize_filename !session_dir_for_save fname in
    fprintf fmt "@[<hov 1><why3session@ name=\"%a\" shape_version=\"%d\">"
    save_string rel_file session.session_shape_version;
  *)
  fprintf fmt "@[<v 0><why3session shape_version=\"%d\">"
    session.session_shape_version;
  Tc.reset_dict ();
  let ctxt =
    { prover_ids = session.session_prover_ids;
      provers = Mprover.empty;
      ch_shapes = chsh;
    }
  in
  let provers =
    PHprover.fold (save_prover ctxt fmt) (get_used_provers_with_stats session)
      Mprover.empty
  in
  PHstr.iter
    (save_file { ctxt with provers = provers; ch_shapes = chsh} fmt)
    session.session_files;
  fprintf fmt "@]@\n</why3session>";
  fprintf fmt "@.";
  close_out ch;
  Compr.close_out chsh

let save_session config session =
  let f = Filename.concat session.session_dir db_filename in
  Sysutil.backup_file f;
  let fs = Filename.concat session.session_dir shape_filename in
  Sysutil.backup_file fs;
  let fz = Filename.concat session.session_dir compressed_shape_filename in
  Sysutil.backup_file fz;
  session_dir_for_save := session.session_dir;
  let fs = if Compress.compression_supported then fz else fs in
  save f fs config session

(*****************************)
(*   update verified field   *)
(*****************************)
type 'a notify = 'a any -> unit
let notify : 'a notify = fun _ -> ()

let file_verified f =
  List.for_all (fun t -> t.theory_verified) f.file_theories

let theory_verified t =
  List.for_all (fun g -> g.goal_verified) t.theory_goals

let transf_verified t =
  List.for_all (fun g -> g.goal_verified) t.transf_goals

let metas_verified m = m.metas_goal.goal_verified

let proof_verified a =
  (not a.proof_obsolete) &&
    match a.proof_state with
      | Done { Call_provers.pr_answer = Call_provers.Valid} -> true
      | _ -> false

let goal_verified g =
    try
      PHprover.iter
        (fun _ a ->
          if proof_verified a
          then raise Exit)
        g.goal_external_proofs;
      PHstr.iter
        (fun _ t -> if t.transf_verified then raise Exit)
        g.goal_transformations;
      Mmetas_args.iter
        (fun _ t -> if t.metas_verified then raise Exit)
        g.goal_metas;
      false
    with Exit -> true

let check_file_verified notify f =
  let b = file_verified f in
  if f.file_verified <> b then begin
    f.file_verified <- b;
    notify (File f)
  end

let check_theory_proved notify t =
  let b = theory_verified t in
  if t.theory_verified <> b then begin
    t.theory_verified <- b;
    notify (Theory t);
    check_file_verified notify t.theory_parent
  end

let rec check_goal_proved notify g =
  let b = goal_verified g in
  if g.goal_verified <> b then begin
    g.goal_verified <- b;
    notify (Goal g);
    match g.goal_parent with
      | Parent_theory t -> check_theory_proved notify t
      | Parent_transf t -> check_transf_proved notify t
      | Parent_metas t -> check_metas_proved notify t
  end

and check_transf_proved notify t =
  let b = transf_verified t in
  if t.transf_verified <> b then begin
    t.transf_verified <- b;
    notify (Transf t);
    check_goal_proved notify t.transf_parent
  end


and check_metas_proved notify m =
  let b = metas_verified m in
  if m.metas_verified <> b then begin
    m.metas_verified <- b;
    notify (Metas m);
    check_goal_proved notify m.metas_parent
  end

(******************************)
(* raw additions to the model *)
(******************************)
type 'a keygen = ?parent:'a -> unit -> 'a

let add_external_proof
    ?(notify=notify)
    ~(keygen:'a keygen) ~obsolete
    ~archived ~timelimit ~memlimit ~edit (g:'a goal) p result =
  assert (edit <> Some "");
  let key = keygen ~parent:g.goal_key () in
  let a = { proof_prover = p;
            proof_parent = g;
            proof_key = key;
            proof_obsolete = obsolete;
            proof_archived = archived;
            proof_state = result;
            proof_timelimit = timelimit;
            proof_memlimit = memlimit;
            proof_edited_as = edit;
          }
  in
  PHprover.replace g.goal_external_proofs p a;
  check_goal_proved notify g;
  a

let remove_external_proof ?(notify=notify) a =
  let g = a.proof_parent in
  PHprover.remove g.goal_external_proofs a.proof_prover;
  check_goal_proved notify g


let set_proof_state ?(notify=notify) ~obsolete ~archived res a =
  a.proof_state <- res;
  a.proof_obsolete <- obsolete;
  a.proof_archived <- archived;
  notify (Proof_attempt a);
  check_goal_proved notify a.proof_parent

let change_prover a p =
  let g = a.proof_parent in
  PHprover.remove g.goal_external_proofs a.proof_prover;
  PHprover.add g.goal_external_proofs p a;
  a.proof_prover <- p;
  a.proof_obsolete <- true

let set_edited_as edited_as a = a.proof_edited_as <- edited_as

let set_timelimit timelimit a = a.proof_timelimit <- timelimit
let set_memlimit memlimit a = a.proof_memlimit <- memlimit

let set_obsolete ?(notify=notify) a =
  a.proof_obsolete <- true;
  notify (Proof_attempt a);
  check_goal_proved notify a.proof_parent

let set_archived a b = a.proof_archived <- b

let get_edited_as_abs session pr =
  Opt.map (Filename.concat session.session_dir) pr.proof_edited_as

(* [raw_add_goal parent name expl sum t] adds a goal to the given parent
   DOES NOT record the new goal in its parent, thus this should not be exported
*)
let raw_add_no_task ~(keygen:'a keygen) ~(expanded:bool) parent name expl sum shape =
  let parent_key = match parent with
    | Parent_theory mth -> mth.theory_key
    | Parent_transf mtr -> mtr.transf_key
    | Parent_metas  mms -> mms.metas_key
  in
  let key = keygen ~parent:parent_key () in
  let goal = { goal_name = name;
               goal_expl = expl;
               goal_parent = parent;
               goal_task = None ;
               goal_checksum = sum;
               goal_shape = shape;
               goal_key = key;
               goal_external_proofs = PHprover.create 7;
               goal_transformations = PHstr.create 3;
               goal_metas = Mmetas_args.empty;
               goal_verified = false;
               goal_expanded = expanded;
             }
  in
  goal

let raw_add_task ~version ~(keygen:'a keygen) ~(expanded:bool) parent name expl t =
  let parent_key = match parent with
    | Parent_theory mth -> mth.theory_key
    | Parent_transf mtr -> mtr.transf_key
    | Parent_metas  mms -> mms.metas_key
  in
  let key = keygen ~parent:parent_key () in
  let sum = Some (Termcode.task_checksum ~version t) in
  (* let shape = Termcode.t_shape_buf ~version (Task.task_goal_fmla t) in *)
  let shape = Termcode.t_shape_task ~version expl t in
  let goal = { goal_name = name;
               goal_expl = expl;
               goal_parent = parent;
               goal_task = Some t ;
               goal_checksum = sum;
               goal_shape = shape;
               goal_key = key;
               goal_external_proofs = PHprover.create 7;
               goal_transformations = PHstr.create 3;
               goal_metas = Mmetas_args.empty;
               goal_verified = false;
               goal_expanded = expanded;
             }
  in
  goal


(* [raw_add_transformation g name adds a transformation to the given goal g
   Adds no subgoals, thus this should not be exported
*)
let raw_add_transformation ~(keygen:'a keygen) ~(expanded:bool) g name =
  let parent = g.goal_key in
  let key = keygen ~parent () in
  let tr = { transf_name = name;
             transf_parent = g;
             transf_verified = false;
             transf_key = key;
             transf_goals = [];
             transf_expanded = expanded;
           }
  in
  PHstr.replace g.goal_transformations name tr;
  tr

let raw_add_metas ~(keygen:'a keygen) ~(expanded:bool) g added idpos =
  let parent = g.goal_key in
  let key = keygen ~parent () in
  let ms = { metas_added = added;
             metas_idpos = idpos;
             metas_parent = g;
             metas_verified = false;
             metas_key = key;
             metas_goal = g;
             metas_expanded = expanded;
           }
  in
  g.goal_metas <- Mmetas_args.add added ms g.goal_metas;
  ms

let raw_add_theory ~(keygen:'a keygen) ~(expanded:bool)
    ~(checksum:Tc.checksum option) mfile thname =
  let parent = mfile.file_key in
  let key = keygen ~parent () in
  let mth = { theory_name = thname;
              theory_key = key;
              theory_parent = mfile;
              theory_checksum = checksum;
              theory_goals = [];
              theory_verified = false;
              theory_expanded = expanded;
              theory_task = None;
            }
  in
  mth

let raw_add_file ~(keygen:'a keygen) ~(expanded:bool) session f fmt =
  let key = keygen () in
  let mfile = { file_name = f;
                file_key = key;
                file_format = fmt;
                file_theories = [];
                file_verified = false;
                file_expanded = expanded;
                file_parent  = session;
                file_for_recovery = None;
              }
  in
  PHstr.replace session.session_files f mfile;
  mfile


(****************************)
(*     session opening      *)
(****************************)

exception LoadError of Xml.element * string
(** LoadError (xml,messg) *)

let bool_attribute field r def =
  try
    match List.assoc field r.Xml.attributes with
      | "true" -> true
      | "false" -> false
      | _ -> assert false
  with Not_found -> def

let int_attribute_def field r def =
  try
    int_of_string (List.assoc field r.Xml.attributes)
  with Not_found | Invalid_argument _ -> def

let int_attribute field r =
  try
    int_of_string (List.assoc field r.Xml.attributes)
  with Not_found | Invalid_argument _ ->
    (** TODO: use real error *)
    eprintf "[Error] missing required attribute '%s' from element '%s'@."
      field r.Xml.name;
    assert false

let string_attribute_def field r def=
  try
    List.assoc field r.Xml.attributes
  with Not_found -> def

let string_attribute_opt field r =
  try
    Some (List.assoc field r.Xml.attributes)
  with Not_found -> None

let string_attribute field r =
  try
    List.assoc field r.Xml.attributes
  with Not_found ->
    eprintf "[Error] missing required attribute '%s' from element '%s'@."
      field r.Xml.name;
    assert false

let dummy_keygen ?parent:_ () = ()

let load_result r =
  match r.Xml.name with
    | "result" ->
        let status = string_attribute "status" r in
        let answer =
          match status with
            | "valid" -> Call_provers.Valid
            | "invalid" -> Call_provers.Invalid
            | "unknown" -> Call_provers.Unknown ""
            | "timeout" -> Call_provers.Timeout
            | "outofmemory" -> Call_provers.OutOfMemory
            | "failure" -> Call_provers.Failure ""
            | "highfailure" -> Call_provers.HighFailure
            | s ->
                eprintf
                  "[Warning] Session.load_result: unexpected status '%s'@." s;
                Call_provers.HighFailure
        in
        let time =
          try float_of_string (List.assoc "time" r.Xml.attributes)
          with Not_found -> 0.0
        in
        Done {
          Call_provers.pr_answer = answer;
          Call_provers.pr_time = time;
          Call_provers.pr_output = "";
          Call_provers.pr_status = Unix.WEXITED 0
        }
    | "undone" -> Interrupted
    | "unedited" -> Unedited
    | s ->
        eprintf "[Warning] Session.load_result: unexpected element '%s'@." s;
        Interrupted

let load_option attr g =
  try Some (List.assoc attr g.Xml.attributes)
  with Not_found -> None

let load_ident elt =
  let name = string_attribute "name" elt in
  let label = List.fold_left
    (fun acc label ->
      match label with
        | {Xml.name = "label"} ->
            let lab = string_attribute "name" label in
            Ident.Slab.add (Ident.create_label lab) acc
        | _ -> acc
    ) Ident.Slab.empty elt.Xml.elements in
  let preid =
    try
      let load_exn attr g = List.assoc attr g.Xml.attributes in
      let file = load_exn "locfile" elt in
      let lnum =  int_of_string (load_exn "loclnum" elt) in
      let cnumb = int_of_string (load_exn "loccnumb" elt) in
      let cnume = int_of_string (load_exn "loccnume" elt) in
      let pos = Loc.user_position file lnum cnumb cnume in
      Ident.id_user ~label name pos
    with Not_found | Invalid_argument _ ->
      Ident.id_fresh ~label name in
  Ident.id_register preid

type load_ctxt = {
  old_provers : (Whyconf.prover * int * int) Mint.t ;
(*
  shapes : ((string, Tc.shape) Hashtbl.t) option
*)
}

let rec load_goal ctxt parent acc g =
  match g.Xml.name with
    | "goal" ->
        let gname = load_ident g in
        let expl = load_option "expl" g in
        let csum = string_attribute_opt "sum" g in
        let sum = Opt.map Tc.checksum_of_string csum in
        let shape =
          try Tc.shape_of_string (List.assoc "shape" g.Xml.attributes)
          with Not_found -> Tc.shape_of_string ""
(*
            match ctxt.shapes with
              | None -> Tc.shape_of_string ""
              | Some h ->
                try Hashtbl.find h csum
                with Not_found ->
                  Format.eprintf "[Warning] shape not found for goal %s@." csum;
                  Tc.shape_of_string ""
*)
        in
        let expanded = bool_attribute "expanded" g false in
        let mg =
          raw_add_no_task ~keygen:dummy_keygen ~expanded parent gname expl sum shape
        in
        List.iter (load_proof_or_transf ctxt mg) g.Xml.elements;
        mg.goal_verified <- goal_verified mg;
        mg::acc
    | "label" -> acc
    | s ->
        eprintf "[Warning] Session.load_goal: unexpected element '%s'@." s;
        acc

and load_proof_or_transf ctxt mg a =
  match a.Xml.name with
    | "proof" ->
      begin
        let prover = string_attribute "prover" a in
        try
          let prover = int_of_string prover in
          let (p,timelimit,memlimit) =Mint.find prover ctxt.old_provers in
          let res = match a.Xml.elements with
            | [r] -> load_result r
            | [] -> Interrupted
            | _ ->
              eprintf "[Error] Too many result elements@.";
              raise (LoadError (a,"too many result elements"))
          in
          let edit = load_option "edited" a in
          let edit = match edit with None | Some "" -> None | _ -> edit in
          let obsolete = bool_attribute "obsolete" a false in
          let archived = bool_attribute "archived" a false in
          let timelimit = int_attribute_def "timelimit" a timelimit in
          let memlimit = int_attribute_def "memlimit" a memlimit in
        (*
          if timelimit < 0 then begin
          eprintf "[Error] incorrect or unspecified  timelimit '%i'@."
          timelimit;
          raise (LoadError (a,sprintf "incorrect or unspecified timelimit %i"
          timelimit))
          end;
        *)
          let (_ : 'a proof_attempt) =
            add_external_proof ~keygen:dummy_keygen ~archived ~obsolete
              ~timelimit ~memlimit ~edit mg p res
          in
          ()
        with Failure _ | Not_found ->
          eprintf "[Error] prover id not listed in header '%s'@." prover;
          raise (LoadError (a,"prover not listing in header"))
      end
    | "transf" ->
        let trname = string_attribute "name" a in
        let expanded = bool_attribute "expanded" a false in
        let mtr = raw_add_transformation ~keygen:dummy_keygen ~expanded mg trname in
        mtr.transf_goals <-
          List.rev
          (List.fold_left
             (load_goal ctxt (Parent_transf mtr))
             [] a.Xml.elements);
        (* already done by raw_add_transformation:
           Hashtbl.add mg.transformations trname mtr *)
        (** The attribute "proved" is required but not read *)
        mtr.transf_verified <- transf_verified mtr
    | "metas" -> load_metas ctxt mg a;
    | "label" -> ()
    | s ->
        eprintf
          "[Warning] Session.load_proof_or_transf: unexpected element '%s'@."
          s

and load_metas ctxt mg a =
  let hts = Hint.create 10 in
  let hls = Hint.create 10 in
  let hpr = Hint.create 10 in
  let idpos, metas_args, goal =
    List.fold_left (fun (idpos, metas, goal) a ->
      match a.Xml.name with
      | "ts_pos" | "ls_pos" | "pr_pos" ->
        let name = string_attribute "name" a in
        let intid = int_attribute "id" a in
        let library, qualid =
          List.fold_left (fun (library,qualid) a ->
            match a.Xml.name with
            | "ip_library" -> string_attribute "name" a::library, qualid
            | "ip_qualid" -> library, string_attribute "name" a::qualid
            | _ ->
              raise (LoadError(a,"Unexpected element")))
            ([],[]) a.Xml.elements in
        let pos = { ip_library = List.rev library;
                    ip_theory = string_attribute "ip_theory" a;
                    ip_qualid = List.rev qualid;
                  } in
        let idpos = begin match a.Xml.name with
          | "ts_pos" ->
            let arity = int_attribute "arity" a in
            let tvs = Util.foldi (fun l _ ->
              (create_tvsymbol (Ident.id_fresh "a"))::l)
              [] 0 arity in
            let ts = Ty.create_tysymbol (Ident.id_fresh name) tvs None in
            Hint.add hts intid ts;
            let idpos_ts = Mts.add ts pos idpos.idpos_ts in
            { idpos with idpos_ts = idpos_ts }
          | "ls_pos" ->
            (** TODO signature? *)
            let ls = Term.create_lsymbol (Ident.id_fresh name) [] None in
            Hint.add hls intid ls;
            let idpos_ls = Mls.add ls pos idpos.idpos_ls in
            { idpos with idpos_ls = idpos_ls }
          | "pr_pos" ->
            let pr = Decl.create_prsymbol (Ident.id_fresh name) in
            Hint.add hpr intid pr;
            let idpos_pr = Mpr.add pr pos idpos.idpos_pr in
            { idpos with idpos_pr = idpos_pr }
          | _ -> assert false
        end in
        (idpos, metas, goal)

      | "meta" -> (idpos, a::metas, goal)
      | "goal"  -> (idpos, metas, a::goal)
      | _ ->
        raise (LoadError(a,"Unexpected element"))
    ) (empty_idpos,[],[]) a.Xml.elements in
  let load_ty a =
    let newtv = Hint.memo 0 (fun _ ->
      Ty.ty_var (create_tvsymbol (Ident.id_fresh "a"))) in
    let rec aux a =
      match a.Xml.name with
      | "ty_var" -> newtv (int_attribute "id" a)
      | "ty_app" ->
        let intid = int_attribute "id" a in
        let ts = Hint.find hts intid in
        Ty.ty_app ts (List.map aux a.Xml.elements)
    | _ ->
      raise (LoadError(a,"Unexpected element")) in
    aux a in
  let load_meta_args a =
    try match a.Xml.name with
    | "meta_arg_ty" -> begin match a.Xml.elements with
      | [ty] -> MAty (load_ty ty)
      | _ -> raise (LoadError (a,"This element must contain only one element"))
    end
    | "meta_arg_str" -> MAstr (string_attribute "val" a)
    | "meta_arg_int" -> MAint (int_attribute "val" a)
    | "meta_arg_ts" ->
      let intid = int_attribute "id" a in
      let ts = Hint.find hts intid in
      MAts ts
    | "meta_arg_ls" ->
      let intid = int_attribute "id" a in
      let ls = Hint.find hls intid in
      MAls ls
    | "meta_arg_pr" ->
      let intid = int_attribute "id" a in
      let pr = Hint.find hpr intid in
      MApr pr
    | _ ->
      raise (LoadError(a,"Unexpected element"))
    with Not_found ->
      raise (LoadError (a,"Unknown id"))
  in
  let load_meta metas_args a =
    let args = List.map load_meta_args a.Xml.elements in
    Mstr.change (function
    | None -> Some (Smeta_args.singleton args)
    | Some s -> Some (Smeta_args.add args s))
      (string_attribute "name" a)
      metas_args
  in
  let metas_args =
    List.fold_left load_meta Mstr.empty metas_args in
  let expanded = bool_attribute "expanded" a false in
  let metas = raw_add_metas ~keygen:dummy_keygen ~expanded mg metas_args idpos in
  let goal = match goal with
    | [] -> raise (LoadError (a,"No subgoal for this metas"))
    | [goal] -> goal
    | _ ->
      raise (LoadError (a,"Only one goal can appear in a metas element")) in
  metas.metas_goal <-
    List.hd (load_goal ctxt (Parent_metas metas) [] goal);
  (* already done by raw_add_transformation:
     Hashtbl.add mg.transformations trname mtr *)
  (** The attribute "proved" is required but not read *)
  metas.metas_verified <- metas_verified metas



let load_theory ctxt mf acc th =
  match th.Xml.name with
    | "theory" ->
        let thname = load_ident th in
        let expanded = bool_attribute "expanded" th false in
        let csum = string_attribute_opt "sum" th in
        let checksum = Opt.map Tc.checksum_of_string csum in
        let mth = raw_add_theory ~keygen:dummy_keygen ~expanded ~checksum mf thname in
        mth.theory_goals <-
          List.rev
          (List.fold_left
             (load_goal ctxt (Parent_theory mth))
             [] th.Xml.elements);
        mth.theory_verified <- theory_verified mth;
        mth::acc
    | s ->
        eprintf "[Warning] Session.load_theory: unexpected element '%s'@." s;
        acc

let load_file session old_provers f =
  match f.Xml.name with
    | "file" ->
        let fn = string_attribute "name" f in
        let fmt = load_option "format" f in
        let expanded = bool_attribute "expanded" f false in
        let mf = raw_add_file ~keygen:dummy_keygen ~expanded session fn fmt in
        mf.file_theories <-
          List.rev
          (List.fold_left
             (load_theory { old_provers = old_provers } mf) [] f.Xml.elements);
        mf.file_verified <- file_verified mf;
        old_provers
    | "prover" ->
      (** The id is just for the session file *)
        let id = string_attribute "id" f in
        begin
          try
            let id = int_of_string id in
            let name = string_attribute "name" f in
            let version = string_attribute "version" f in
            let altern = string_attribute_def "alternative" f "" in
            let timelimit = int_attribute_def "timelimit" f 5 in
            let memlimit = int_attribute_def "memlimit" f 1000 in
            let p = {C.prover_name = name;
                     prover_version = version;
                     prover_altern = altern} in
            Mint.add id (p,timelimit,memlimit) old_provers
          with Failure _ ->
            eprintf "[Warning] Session.load_file: unexpected non-numeric prover id '%s'@." id;
            old_provers
        end
    | s ->
        eprintf "[Warning] Session.load_file: unexpected element '%s'@." s;
        old_provers

(*
let old_provers = ref Mstr.empty
*)
(* dead code
let get_old_provers () = !old_provers
*)

let load_session session xml =
  match xml.Xml.name with
    | "why3session" ->
      let shape_version = int_attribute_def "shape_version" xml 1 in
      session.session_shape_version <- shape_version;
      Debug.dprintf debug "[Info] load_session: shape version is %d@\n" shape_version;
      (** just to keep the old_provers somewhere *)
      let old_provers =
        List.fold_left (load_file session) Mint.empty xml.Xml.elements
      in
      Mint.iter
        (fun id (p,_,_) ->
          PHprover.replace session.session_prover_ids p id)
        old_provers;
      Debug.dprintf debug "[Info] load_session: done@\n"
    | s ->
        eprintf "[Warning] Session.load_session: unexpected element '%s'@." s

exception ShapesFileError of string
exception SessionFileError of string

module ReadShapes (C:Compress.S) = struct

let shape = Buffer.create 97
let sum = String.create 32

let read_sum_and_shape ch =
  let nsum = C.input ch sum 0 32 in
  if nsum = 0 then raise End_of_file;
  if nsum <> 32 then
    begin
      try
        C.really_input ch sum nsum (32-nsum)
      with End_of_file ->
        raise
          (ShapesFileError
             ("shapes files corrupted (checksum '" ^
                 (String.sub sum 0 nsum) ^
                 "' too short), ignored"))
    end;
  if try C.input_char ch <> ' ' with End_of_file -> true then
      raise (ShapesFileError "shapes files corrupted (space missing), ignored");
    Buffer.clear shape;
    try
      while true do
        let c = C.input_char ch in
        if c = '\n' then raise Exit;
        Buffer.add_char shape c
      done;
      assert false
    with
      | End_of_file ->
        raise (ShapesFileError "shapes files corrupted (premature end of file), ignored");
      | Exit -> String.copy sum, Buffer.contents shape


  let use_shapes = ref true

  let fix_attributes ch name attrs =
    if name = "goal" then
      try
        let sum,shape = read_sum_and_shape ch in
        let attrs =
          try
            let old_sum = List.assoc "sum" attrs in
            if sum <> old_sum then
              begin
                Format.eprintf "old sum = %s ; new sum = %s@." old_sum sum;
                raise
                  (ShapesFileError
                     "shapes files corrupted (sums do not correspond)")
              end;
            attrs
          with Not_found -> ("sum", sum) :: attrs
        in
        ("shape",shape) :: attrs
      with _ -> use_shapes := false; attrs
    else attrs

let read_xml_and_shapes xml_fn compressed_fn =
  use_shapes := true;
  try
    let ch = C.open_in compressed_fn in
    let xml = Xml.from_file ~fixattrs:(fix_attributes ch) xml_fn in
    C.close_in ch;
    xml, !use_shapes
  with Sys_error msg ->
    raise (ShapesFileError ("cannot open shapes file for reading: " ^ msg))
end

module ReadShapesNoCompress = ReadShapes(Compress.Compress_none)
module ReadShapesCompress = ReadShapes(Compress.Compress_z)

let read_file_session_and_shapes dir xml_filename =
  try
  let compressed_shape_filename =
    Filename.concat dir compressed_shape_filename
  in
  if Sys.file_exists compressed_shape_filename then
    if Compress.compression_supported then
     ReadShapesCompress.read_xml_and_shapes
       xml_filename compressed_shape_filename
    else
      begin
        Format.eprintf "[Warning] could not read goal shapes because \
                                Why3 was not compiled with compress support@.";
        Xml.from_file xml_filename, false
      end
  else
    let shape_filename = Filename.concat dir shape_filename in
    if Sys.file_exists shape_filename then
      ReadShapesNoCompress.read_xml_and_shapes xml_filename shape_filename
    else
      begin
        Format.eprintf "[Warning] could not find goal shapes file@.";
        Xml.from_file xml_filename, false
      end
with e ->
  Format.eprintf "[Warning] failed to read goal shapes: %s@."
    (Printexc.to_string e);
  Xml.from_file xml_filename, false

type notask = unit
let read_session dir =
  if not (Sys.file_exists dir && Sys.is_directory dir) then
    raise (SessionFileError (Pp.sprintf "%s is not an existing directory" dir));
  let xml_filename = Filename.concat dir db_filename in
  let session = empty_session dir in
  let use_shapes =
  (** If the xml is present we read it, otherwise we consider it empty *)
    if Sys.file_exists xml_filename then
      try
        Tc.reset_dict ();
        let xml,use_shapes = read_file_session_and_shapes dir xml_filename in
        try
          load_session session xml.Xml.content;
          use_shapes
        with Sys_error msg ->
          failwith ("Open session: sys error " ^ msg)
      with
        | Sys_error msg ->
        (* xml does not exist yet *)
          raise (SessionFileError msg)
        | Xml.Parse_error s ->
          Format.eprintf "XML database corrupted, ignored (%s)@." s;
          raise (SessionFileError "XML corrupted")
  else false
  in
  session, use_shapes


(*******************************)
(* Session modification        *)
(* expansion, add childs, ...  *)
(*******************************)

let rec set_goal_expanded g b =
  g.goal_expanded <- b;
  if not b then begin
    PHstr.iter (fun _ tr -> set_transf_expanded tr b) g.goal_transformations;
    Mmetas_args.iter (fun _ m -> set_metas_expanded m b) g.goal_metas
  end

and set_transf_expanded tr b =
  tr.transf_expanded <- b;
  if not b then
    List.iter (fun g -> set_goal_expanded g b) tr.transf_goals

and set_metas_expanded m b =
  m.metas_expanded <- b;
  if not b then set_goal_expanded m.metas_goal b

let set_theory_expanded t b =
  t.theory_expanded <- b;
  if not b then
    List.iter (fun th -> set_goal_expanded th b) t.theory_goals

let set_file_expanded f b =
  f.file_expanded <- b;
  if not b then
    List.iter (fun th -> set_theory_expanded th b) f.file_theories


(* add a why file from a session *)
(** Read file and sort theories by location *)
let read_file env ?format fn =
  let theories = Env.read_file Env.base_language env ?format fn in
  let ltheories =
    Mstr.fold
      (fun name th acc ->
        (** Hack : with WP [name] and [th.Theory.th_name.Ident.id_string] *)
        let th_name =
          Ident.id_register (Ident.id_derive name th.Theory.th_name) in
         match th.Theory.th_name.Ident.id_loc with
           | Some l -> (l,th_name,th)::acc
           | None   -> (Loc.dummy_position,th_name,th)::acc)
      theories []
  in
  List.sort
    (fun (l1,_,_) (l2,_,_) -> Loc.compare l1 l2)
    ltheories,theories

let add_file ~keygen env ?format filename =
  let version = env.session.session_shape_version in
  let add_goal parent acc goal =
    let g =
      let name,expl = Termcode.goal_expl_task ~root:true goal in
      raw_add_task
        ~version
        ~keygen ~expanded:true
        parent name expl goal
    in g::acc
  in
  let add_theory acc rfile thname theory =
    let checksum = Some (Tc.theory_checksum theory) in
    let rtheory =
      raw_add_theory ~keygen ~expanded:true ~checksum rfile thname
    in
    let parent = Parent_theory rtheory in
    let tasks = List.rev (Task.split_theory theory None None) in
    let goals = List.fold_left (add_goal parent) [] tasks in
    rtheory.theory_goals <- List.rev goals;
    rtheory.theory_verified <- theory_verified rtheory;
    rtheory.theory_task <- Some theory;
    rtheory::acc
  in
  let add_file session f_name fmt ordered_theories =
    let rfile = raw_add_file ~keygen ~expanded:true session f_name fmt in
    let theories =
      List.fold_left (fun acc (_,thname,th) -> add_theory acc rfile thname th)
        [] ordered_theories in
    rfile.file_theories <- List.rev theories;
    rfile
  in
  let fname = Filename.concat env.session.session_dir filename in
  Debug.dprintf debug "[Session] read file@\n";
  let ordered_theories,theories = read_file env.env ?format fname in
  Debug.dprintf debug "[Session] create tasks@\n";
  let file = add_file env.session filename format ordered_theories in
  let fname =
    Filename.basename (Filename.chop_extension filename)
  in
  env.files <- Mstr.add fname theories env.files;
  file.file_for_recovery <- Some theories;
  check_file_verified notify file;
  file

let remove_file file =
  let s = file.file_parent in
  PHstr.remove s.session_files file.file_name

(***************************)
(*      transformations    *)
(***************************)

let add_transformation ?(init=notify) ?(notify=notify) ~keygen env_session transfn g goals =
  let rtransf = raw_add_transformation ~keygen ~expanded:true g transfn in
  let parent = Parent_transf rtransf in
  let i = ref 0 in
  let parent_goal_name = g.goal_name.Ident.id_string in
  let next_subgoal task =
    incr i;
    let gid,expl = Termcode.goal_expl_task ~root:false task in
    let expl = match expl with
      | None -> string_of_int !i ^ "."
      | Some e -> string_of_int !i ^ ". " ^ e
    in
    let expl = Some expl in
    (* Format.eprintf "parent_goal_name = %s@." parent_goal_name; *)
    let goal_name = parent_goal_name ^ "." ^ string_of_int !i in
    let goal_name = Ident.id_register (Ident.id_derive goal_name gid) in
    (* Format.eprintf "goal_name = %s@." goal_name.Ident.id_string; *)
    goal_name, expl, task
  in
  let add_goal acc g =
    let name,expl,task = next_subgoal g in
    (* Format.eprintf "call raw_add_task with name = %s@." name.Ident.id_string; *)
    let g = raw_add_task ~version:env_session.session.session_shape_version
      ~keygen ~expanded:false parent name expl task
    in
    g::acc
  in
  let goals = List.fold_left add_goal [] goals in
  rtransf.transf_goals <- List.rev goals;
  rtransf.transf_verified <- transf_verified rtransf;
  init (Transf rtransf);
  check_goal_proved notify g;
  rtransf


let remove_transformation ?(notify=notify) t =
  let g = t.transf_parent in
  PHstr.remove g.goal_transformations t.transf_name;
  check_goal_proved notify g


let add_registered_transformation ~keygen env_session tr_name g =
  try
    Hstr.find g.goal_transformations tr_name
  with Not_found ->
    let task = goal_task g in
    let subgoals = Trans.apply_transform tr_name env_session.env task in
    add_transformation ~keygen env_session tr_name g subgoals

(****************)
(**    metas    *)
(****************)

(* dead code
let task_nb_decl task =
  Task.task_fold
    (fun n tdecl -> match tdecl.td_node with Decl _ -> n+1 | _ -> n)
    0 task
*)

let pos_of_metas lms =
  let restore_path id =
    let lib,th,qua = Theory.restore_path id in
    { ip_library = lib;
      ip_theory = th;
      ip_qualid = qua
    } in

  let add_ts idpos ts =
    if Mts.mem ts idpos.idpos_ts then idpos else
      {idpos with
        idpos_ts = Mts.add ts (restore_path ts.ts_name) idpos.idpos_ts } in
  let add_ls idpos ls =
    if Mls.mem ls idpos.idpos_ls then idpos else
      {idpos with
        idpos_ls = Mls.add ls (restore_path ls.ls_name) idpos.idpos_ls } in
  let add_pr idpos pr =
    if Mpr.mem pr idpos.idpos_pr then idpos else
      {idpos with
        idpos_pr = Mpr.add pr (restore_path pr.pr_name) idpos.idpos_pr } in

  let look_for_ident idpos = function
    | MAty ty -> ty_s_fold add_ts idpos ty
    | MAts ts -> add_ts idpos ts
    | MAls ls -> add_ls idpos ls
    | MApr pr -> add_pr idpos pr
    | MAstr _ | MAint _ -> idpos  in

  List.fold_left (fun idpos (_,args) ->
    List.fold_left look_for_ident idpos args) empty_idpos lms

let add_registered_metas ~keygen env added0 g =
  let added = List.fold_left (fun ma (s,l) ->
    Mstr.change (function
    | None -> Some (Smeta_args.singleton l)
    | Some std ->
      Some (Smeta_args.add l std)) s ma) Mstr.empty added0 in
  match Mmetas_args.find_opt added g.goal_metas with
  | Some metas -> metas
  | None ->
    let goal,task0 = Task.task_separate_goal (goal_task g) in
    let add_meta task (s,l) =
      let m = Theory.lookup_meta s in
      Task.add_meta task m l in
    (** add before the goal *)
    let task = List.fold_left add_meta task0 added0 in
    let task = add_tdecl task goal in
    let idpos = pos_of_metas added0 in
    let metas = raw_add_metas ~keygen ~expanded:true g added idpos in
    let goal =
      raw_add_task ~version:env.session.session_shape_version
        ~keygen ~expanded:true (Parent_metas metas) g.goal_name g.goal_expl task
    in
    metas.metas_goal <- goal;
    metas

let remove_metas ?(notify=notify) m =
  let g = m.metas_parent in
  g.goal_metas <- Mmetas_args.remove m.metas_added g.goal_metas;
  check_goal_proved notify g


(*****************************************************)
(**                    Prover Loaded                **)
(*****************************************************)

let load_prover eS prover =
  try
    PHprover.find eS.loaded_provers prover
  with Not_found ->
    let provers = Whyconf.get_provers eS.whyconf in
    let r = Mprover.find_opt prover provers in
    let r = match r with
      | None -> None
      | Some pr ->
        let dr = Driver.load_driver eS.env
          pr.Whyconf.driver pr.Whyconf.extra_drivers in
        Some { prover_config = pr;
               prover_driver = dr}
    in
    PHprover.add eS.loaded_provers prover r;
    r

let unload_provers eS = PHprover.clear eS.loaded_provers

let ft_of_th th =
  let fn = Filename.basename th.theory_parent.file_name in
  let fn = try Filename.chop_extension fn with Invalid_argument _ -> fn in
  (fn, th.theory_name.Ident.id_string)

let rec ft_of_goal g =
  match g.goal_parent with
    | Parent_transf tr -> ft_of_goal tr.transf_parent
    | Parent_metas ms  -> ft_of_goal ms.metas_parent
    | Parent_theory th -> ft_of_th th

let ft_of_pa a =
  ft_of_goal a.proof_parent

(** TODO see with Undone Edited
    But since it will be perhaps removed...
 *)
let copy_external_proof
    ?notify ~keygen ?obsolete ?archived ?timelimit ?memlimit ?edit
    ?goal ?prover ?attempt_status ?env_session ?session a =
  let session = match env_session with
    | Some eS -> Some eS.session
    | _ -> session in
  let obsolete = Opt.get_def a.proof_obsolete obsolete in
  let archived = Opt.get_def a.proof_archived archived in
  let timelimit = Opt.get_def a.proof_timelimit timelimit in
  let memlimit = Opt.get_def a.proof_memlimit memlimit in
  let pas = Opt.get_def a.proof_state attempt_status in
  let ngoal = Opt.get_def a.proof_parent goal in
  let nprover = match prover with
    | None -> a.proof_prover
    | Some prover -> prover in
  (** copy or generate the edit file if needed *)
  let edit =
    match edit, a.proof_edited_as, session with
      | Some edit, _, _ -> edit
      | _, None, _ -> None
      | _, _, None -> (** In the other case a session is needed *)
        None
      | _, Some file, Some session ->
        assert (file != "");
        (** Copy the edited file *)
        let dir = session.session_dir in
        let file = Filename.concat dir file in
        if not (Sys.file_exists file) then None else
        match prover,goal, ngoal.goal_task, env_session with
          | None,None,_,_ ->
            let dst_file = Sysutil.uniquify file in
            Sysutil.copy_file file dst_file;
            let dst_file = Sysutil.relativize_filename dir dst_file in
            Some dst_file
          | (_, _, None,_)| (_, _, _, None) ->
            (** In the other cases an env_session and a task are needed *)
            None
          | _, _, Some task, Some env_session ->
            match load_prover env_session nprover with
              | None -> None
              | Some prover_conf ->
            let (fn,tn) = ft_of_goal ngoal in
            let driver = prover_conf.prover_driver in
            let dst_file = Driver.file_of_task driver fn tn task in
            let dst_file = Filename.concat dir dst_file in
            let dst_file = Sysutil.uniquify dst_file in
            let old = open_in file in
            let ch = open_out dst_file in
            let fmt = formatter_of_out_channel ch in
            Driver.print_task ~old driver dst_file fmt task;
            close_in old;
            close_out ch;
            let dst_file = Sysutil.relativize_filename dir dst_file in
            Some (dst_file)
  in
  add_external_proof ?notify ~keygen
    ~obsolete ~archived ~timelimit ~memlimit ~edit ngoal nprover pas

exception UnloadableProver of Whyconf.prover

let update_edit_external_proof env_session a =
  let prover_conf = match load_prover env_session a.proof_prover with
    | Some prover_conf -> prover_conf
    | None -> raise (UnloadableProver a.proof_prover) in
  let driver = prover_conf.prover_driver in
  let goal = goal_task a.proof_parent in
  let session_dir = env_session.session.session_dir in
  let file =
    match a.proof_edited_as with
      | None ->
        let (fn,tn) = ft_of_pa a in
        let file = Driver.file_of_task driver fn tn goal in
        let file = Filename.concat session_dir file in
        let file = Sysutil.uniquify file in
        let file = Sysutil.relativize_filename session_dir file in
        set_edited_as (Some file) a;
        if a.proof_state = Unedited
        then set_proof_state ~notify ~obsolete:a.proof_obsolete
          ~archived:a.proof_archived Interrupted a;
        file
      | Some f -> f
  in
  let file = Filename.concat session_dir file in
  let old =
    if Sys.file_exists file
    then
      begin
        let backup = file ^ ".bak" in
        if Sys.file_exists backup
        then Sys.remove backup;
        Sys.rename file backup;
        Some(open_in backup)
      end
    else None
  in
  let ch = open_out file in
  let fmt = formatter_of_out_channel ch in
  Driver.print_task ?old driver file fmt goal;
  Opt.iter close_in old;
  close_out ch;
  file

let print_attempt_status fmt = function
  | Scheduled | Running ->
    pp_print_string fmt "Running"
  | JustEdited | Interrupted ->
    pp_print_string fmt "Not yet run"
  | Unedited ->
    pp_print_string fmt "Not yet edited"
  | Done pr -> Call_provers.print_prover_result fmt pr
  | InternalFailure _ -> pp_print_string fmt "Failure"

let print_external_proof fmt p =
  fprintf fmt "%a - %a (%i, %i)%s%s%s"
    Whyconf.print_prover p.proof_prover
    print_attempt_status p.proof_state
    p.proof_timelimit p.proof_memlimit
    (if p.proof_obsolete then " obsolete" else "")
    (if p.proof_archived then " archived" else "")
    (if p.proof_edited_as <> None then " edited" else "")

(***********************************************************)
(**    Reload a session with the current transformation    *)
(***********************************************************)

(** Pairing *)

module AssoGoals : sig
  val set_use_shapes : bool -> unit
  val associate : theory_was_fully_up_to_date:bool ->
    'a goal list -> 'b goal list ->
    ('b goal * ('a goal * bool) option) list
end = struct
(** When Why3 will require 3.12 put all of that in a function using
    explicit type argument "(type t)" and remove all the Obj.magic *)

  module ToGoal = struct
    (** The functor can't be instantiated with an 'a t so we will give
        a t *)
    type tto (** will represent any type *)
    type t = tto goal
    let checksum g = g.goal_checksum
    let shape g    = g.goal_shape
    let name g     = g.goal_name
  end
  module FromGoal = struct
    (** The functor can't be instantiated with an 'a t so we will give
        a t *)
    type ffrom (** will represent any type *)
    type t = ffrom goal
    let checksum g = g.goal_checksum
    let shape g    = g.goal_shape
    let name g     = g.goal_name
  end

  module AssoGoals = Tc.Pairing(FromGoal)(ToGoal)
  open ToGoal
  open FromGoal

  let use_shapes = ref true
  let set_use_shapes b = use_shapes := b

  let associate ~theory_was_fully_up_to_date
      (from_goals: 'ffrom goal list) (to_goals: 'tto goal list) :
      ('tto goal * ('ffrom goal * bool) option) list =
    let from_goals : ffrom goal list =
      Obj.magic (from_goals : 'ffrom goal list) in
    let to_goals   : tto goal list =
      Obj.magic (to_goals : 'tto goal list) in
    let associated : (tto goal * (ffrom goal * bool) option) list =
      AssoGoals.associate
        ~theory_was_fully_up_to_date
        ~use_shapes:!use_shapes from_goals to_goals
    in
    (Obj.magic associated : ('tto goal * ('ffrom goal * bool) option) list)

end

(**********************************)
(* merge a file into another      *)
(**********************************)

let found_obsolete = ref false
let found_missed_goals = ref false

let merge_proof ~keygen obsolete to_goal _ from_proof =
  let obsolete = obsolete || from_proof.proof_obsolete in
  found_obsolete := obsolete || ! found_obsolete;
  ignore
    (add_external_proof ~keygen
       ~obsolete
       ~archived:from_proof.proof_archived
       ~timelimit:from_proof.proof_timelimit
       ~memlimit:from_proof.proof_memlimit
       ~edit:from_proof.proof_edited_as
       to_goal
       from_proof.proof_prover
       from_proof.proof_state)

(* dead code
exception MalformedMetas of ident_path
*)

exception Ts_not_found of tysymbol
exception Ls_not_found of lsymbol
exception Pr_not_found of prsymbol




let merge_metas_in_task ~theories env task from_metas =
  (** Find in the new task the new symbol (ts,ls,pr) *)
  (** We order the position bottom up and find the ident as we go
      through the task *)

  (** hashtbl that will contain the conversion *)
  let hts = Hts.create 4 in
  let hls = Hls.create 4 in
  let hpr = Hpr.create 10 in
  let obsolete = ref false in

  let read_theory ip =
    if ip.ip_library = [] then Mstr.find ip.ip_theory theories
    else Env.read_theory env.env ip.ip_library ip.ip_theory in

  let to_idpos_ts = Mts.fold_left (fun idpos_ts from_ts ip ->
    try
      let th = read_theory ip in
      let to_ts = ns_find_ts th.th_export ip.ip_qualid in
      Hts.add hts from_ts to_ts;
      Mts.add to_ts ip idpos_ts
    with e ->
      Debug.dprintf debug "[merge metas]@ can't@ find@ ident@ %a@ because@ %a@\n"
        print_ident_path ip Exn_printer.exn_printer e;
      idpos_ts
  ) Mts.empty from_metas.metas_idpos.idpos_ts in
  let to_idpos_ls = Mls.fold_left (fun idpos_ls from_ls ip ->
    try
      let th = read_theory ip in
      let to_ls = ns_find_ls th.th_export ip.ip_qualid in
      Hls.add hls from_ls to_ls;
      Mls.add to_ls ip idpos_ls
    with e ->
      Debug.dprintf debug "[merge metas]@ can't@ find@ ident@ %a@ because@ %a@\n"
        print_ident_path ip Exn_printer.exn_printer e;
      idpos_ls
  ) Mls.empty from_metas.metas_idpos.idpos_ls in
  let to_idpos_pr = Mpr.fold_left (fun idpos_pr from_pr ip ->
    try
      let th = read_theory ip in
      let to_pr = ns_find_pr th.th_export ip.ip_qualid in
      Hpr.add hpr from_pr to_pr;
      Mpr.add to_pr ip idpos_pr
    with e ->
      Debug.dprintf debug "[merge metas]@ can't@ find@ ident@ %a@ because@ %a"
        print_ident_path ip Exn_printer.exn_printer e;
      idpos_pr
  ) Mpr.empty from_metas.metas_idpos.idpos_pr in

  let to_idpos = {idpos_ts = to_idpos_ts;
                  idpos_ls = to_idpos_ls;
                  idpos_pr = to_idpos_pr;
                 } in


  let print_meta fmt (meta_name,meta_args) =
    fprintf fmt "%s %a"
      meta_name
      (Pp.print_list Pp.space Pretty.print_meta_arg) meta_args in

  (** Now convert the metas to the new symbol *)
  let add_meta ((metas,task) as acc) meta_name meta_args =
    let conv_ts ts = Hts.find_exn hts (Ts_not_found ts) ts in
    let conv_ls ls = Hls.find_exn hls (Ls_not_found ls) ls in
    let conv_pr pr = Hpr.find_exn hpr (Pr_not_found pr) pr in
    let map = function
      | MAty ty -> MAty (Ty.ty_s_map conv_ts ty)
      | MAts ts -> MAts (conv_ts ts)
      | MAls ls -> MAls (conv_ls ls)
      | MApr pr -> MApr (conv_pr pr)
      | (MAstr _ | MAint _) as m -> m
    in
    try
      let meta = Theory.lookup_meta meta_name in
      let smeta_args,task = Smeta_args.fold_left
        (fun ((smeta_args,task) as acc) meta_args ->
          try
            let meta_args = List.map map meta_args in
            Smeta_args.add meta_args smeta_args,
            Task.add_meta task meta meta_args
          with
          | Ts_not_found ts ->
            obsolete := true;
            let pos = Mts.find ts from_metas.metas_idpos.idpos_ts in
            Debug.dprintf debug
              "Remove the meta %a during merge because \
               the type symbol %a can't be found@\n"
              print_meta (meta_name,meta_args)
              print_ident_path pos;
            acc
          | Ls_not_found ls ->
            obsolete := true;
            let pos = Mls.find ls from_metas.metas_idpos.idpos_ls in
            Debug.dprintf debug
              "Remove the meta %a during merge because \
               the logic symbol %a can't be found@\n"
              print_meta (meta_name,meta_args)
              print_ident_path pos;
            acc
          | Pr_not_found pr ->
            obsolete := true;
            let pos = Mpr.find pr from_metas.metas_idpos.idpos_pr in
            Debug.dprintf debug
              "Remove the meta %a during merge because \
               the proposition symbol %a can't be found@\n"
              print_meta (meta_name,meta_args)
              print_ident_path pos;
            acc
        )
        (Smeta_args.empty,task) meta_args in
      (Mstr.add meta_name smeta_args metas,task)
    with
    | Theory.UnknownMeta s ->
      Debug.dprintf debug "Remove a meta during merge: meta %s unknown@\n" s;
      acc
  in
  let goal,task = Task.task_separate_goal task in
  let metas,task =
    Mstr.fold_left add_meta (Mstr.empty,task) from_metas.metas_added
  in
  Task.add_tdecl task goal,metas,to_idpos,!obsolete

(** Release and recover goal task *)
let release_task g =
  Debug.dprintf debug "[Session] release %s@." g.goal_name.id_string;
  g.goal_task <- None

let rec release_sub_tasks g =
  release_task g;
  PHstr.iter (fun _ t -> List.iter release_sub_tasks t.transf_goals)
    g.goal_transformations;
  Mmetas_args.iter (fun _ t -> release_sub_tasks t.metas_goal) g.goal_metas

exception UnrecoverableTask of Ident.ident

type 'key update_context =
  { allow_obsolete_goals : bool;
    release_tasks : bool;
    use_shapes_for_pairing_sub_goals : bool;
    theory_is_fully_up_to_date : bool;
    keygen : 'key keygen;
  }

let rec recover_sub_tasks ~theories env_session task g =
  g.goal_task <- Some task;
  (** Check that the sum and shape don't change (the order is kept)
      It seems an acceptable limitation. Non-deterministic transformation seems
      ugly.
  *)
  let version = env_session.session.session_shape_version in
  let sum = Termcode.task_checksum ~version task in
<<<<<<< HEAD
  let _, expl = Termcode.goal_expl_task ~root:false task in
  let shape = Termcode.t_shape_task ~version expl task in
  if not (Termcode.equal_checksum sum g.goal_checksum &&
          Termcode.equal_shape shape g.goal_shape) then
=======
  let shape = Termcode.t_shape_task ~version task in
  if not ((match g.goal_checksum with
          | None -> false
          | Some s -> Termcode.equal_checksum sum s) &&
       Termcode.equal_shape shape g.goal_shape) then
>>>>>>> 7d95097e
    raise (UnrecoverableTask g.goal_name);
  PHstr.iter (fun _ t ->
      let task = goal_task g in
      let subgoals = Trans.apply_transform t.transf_name env_session.env task in
      List.iter2 (recover_sub_tasks ~theories env_session) subgoals t.transf_goals)
    g.goal_transformations;
  Mmetas_args.iter (fun _ t ->
      let task,_metas,_to_idpos,_obsolete =
        merge_metas_in_task ~theories env_session task t in
      (** It is better to keep the original metas and idpos *)
      (** If it is obsolete the next task will see it *)
      recover_sub_tasks ~theories env_session task t.metas_goal
    ) g.goal_metas

let recover_theory_tasks env_session th =
  let theories = Opt.get_exn NoTask th.theory_parent.file_for_recovery in
  let theory = Opt.get_exn NoTask th.theory_task in
  th.theory_checksum <- Some (Tc.theory_checksum theory);
  let tasks = List.rev (Task.split_theory theory None None) in
  List.iter2 (recover_sub_tasks ~theories env_session) tasks th.theory_goals

let rec theory_goal g =
  match g.goal_parent with
  | Parent_theory th -> th
  | Parent_transf t -> theory_goal t.transf_parent
  | Parent_metas t -> theory_goal t.metas_parent

let goal_task_or_recover env_session g =
  match g.goal_task with
  | Some task -> task
  | None ->
    recover_theory_tasks env_session (theory_goal g);
    Opt.get g.goal_task

(** merge session *)

(** ~theories is the current theory library path empty : [] *)
let rec merge_any_goal ~ctxt ~theories env obsolete from_goal to_goal =
  set_goal_expanded to_goal from_goal.goal_expanded;
  PHprover.iter (merge_proof ~keygen:ctxt.keygen obsolete to_goal)
    from_goal.goal_external_proofs;
  PHstr.iter (merge_trans ~ctxt ~theories env to_goal)
    from_goal.goal_transformations;
  Mmetas_args.iter (merge_metas ~ctxt ~theories env to_goal)
    from_goal.goal_metas


and merge_trans ~ctxt ~theories env to_goal _ from_transf =
  try
    let from_transf_name = from_transf.transf_name in
    let to_goal_name = to_goal.goal_name in
    Debug.dprintf debug "[Reload] transformation %s for goal %s @\n"
      from_transf_name to_goal_name.Ident.id_string;
    let to_transf =
      try
        add_registered_transformation
          ~keygen:ctxt.keygen env from_transf_name to_goal
      with exn when not (Debug.test_flag Debug.stack_trace) ->
        Debug.dprintf debug "[Reload] transformation %s produce an error:%a"
          from_transf_name Exn_printer.exn_printer exn;
        raise Exit
    in
    set_transf_expanded to_transf from_transf.transf_expanded;
    let associated =
      Debug.dprintf debug "[Info] associate_subgoals, shape_version = %d@\n"
        env.session.session_shape_version;
      AssoGoals.associate
        ~theory_was_fully_up_to_date:ctxt.theory_is_fully_up_to_date
        from_transf.transf_goals to_transf.transf_goals
    in
    List.iter (function
      | (to_goal, Some (from_goal, obsolete)) ->
        merge_any_goal ~ctxt ~theories env obsolete  from_goal to_goal
      | (_, None) ->
        found_missed_goals := true)
      associated
  with Exit -> ()

(** convert the ident from the old task to the ident at the same
    position in the new task *)
and merge_metas_aux ~ctxt ~theories env to_goal _ from_metas =
  Debug.dprintf debug "[Reload] metas for goal %s@\n"
    to_goal.goal_name.Ident.id_string;

  let task,metas,to_idpos,obsolete =
    merge_metas_in_task ~theories env (goal_task to_goal) from_metas in

  let to_metas =
    raw_add_metas ~keygen:ctxt.keygen ~expanded:from_metas.metas_expanded
      to_goal metas to_idpos
  in
  let to_goal =
    raw_add_task ~version:env.session.session_shape_version
      ~keygen:ctxt.keygen (Parent_metas to_metas) ~expanded:true
      to_goal.goal_name to_goal.goal_expl task
  in
  to_metas.metas_goal <- to_goal;
  Debug.dprintf debug "[Reload] metas done@\n";
  merge_any_goal ~ctxt ~theories env obsolete from_metas.metas_goal to_goal

and merge_metas ~ctxt ~theories env to_goal s from_metas =
  try
    merge_metas_aux ~ctxt ~theories env to_goal s from_metas
  with exn ->
    Debug.dprintf debug "[merge metas] error %a during merge, metas removed@\n"
      Exn_printer.exn_printer exn

exception OutdatedSession

let merge_theory ~ctxt ~theories env from_th to_th =
  set_theory_expanded to_th from_th.theory_expanded;
  let from_goals = List.fold_left
    (fun from_goals g ->
      Mstr.add g.goal_name.Ident.id_string g from_goals)
    Mstr.empty from_th.theory_goals
  in
  Debug.dprintf debug
    "[Theory checksum] theory %s: old sum = %a, new sum = %a@."
    to_th.theory_name.id_string
    (Pp.print_option Tc.print_checksum) from_th.theory_checksum
    (Pp.print_option Tc.print_checksum) to_th.theory_checksum;
  let ctxt = { ctxt with theory_is_fully_up_to_date =
      match from_th.theory_checksum, to_th.theory_checksum with
      | _, None -> assert false
      | None, _ -> false
      | Some s1, Some s2 -> Tc.equal_checksum s1 s2
    }
  in
  Debug.dprintf debug
    "[Theory checksum] fully up to date = %b@."
    ctxt.theory_is_fully_up_to_date;
  List.iter
    (fun to_goal ->
      try
        let from_goal =
          Mstr.find to_goal.goal_name.Ident.id_string from_goals in
        Debug.dprintf debug
          "[Goal checksum] goal %s: old sum = %a, new sum = %a@."
          to_goal.goal_name.Ident.id_string
          (Pp.print_option Tc.print_checksum) from_goal.goal_checksum
          (Pp.print_option Tc.print_checksum) to_goal.goal_checksum;
        let goal_obsolete =
          match to_goal.goal_checksum, from_goal.goal_checksum with
          | None, _ -> assert false
          | Some _, None -> not ctxt.theory_is_fully_up_to_date
          | Some s1, Some s2 -> not (Tc.equal_checksum s1 s2)
        in
        if goal_obsolete then
          begin
            Debug.dprintf debug "[Reload] Goal %s.%s has changed@\n"
              to_th.theory_name.Ident.id_string
              to_goal.goal_name.Ident.id_string;
            if not ctxt.allow_obsolete_goals then raise OutdatedSession;
            found_obsolete := true;
          end;
        merge_any_goal ~ctxt ~theories env goal_obsolete from_goal to_goal;
        if ctxt.release_tasks then release_sub_tasks to_goal
      with
        | Not_found when ctxt.allow_obsolete_goals ->
          found_missed_goals := true;
          if ctxt.release_tasks then release_sub_tasks to_goal
        | Not_found -> raise OutdatedSession
    ) to_th.theory_goals

let merge_file ~ctxt ~theories env from_f to_f =
  Debug.dprintf debug "[Info] merge_file, shape_version = %d@\n"
    env.session.session_shape_version;
  set_file_expanded to_f from_f.file_expanded;
  let from_theories = List.fold_left
    (fun acc t -> Mstr.add t.theory_name.Ident.id_string t acc)
    Mstr.empty from_f.file_theories
  in
  List.iter
    (fun to_th ->
      try
        let from_th =
          let name = to_th.theory_name.Ident.id_string in
          try Mstr.find name from_theories
          (* TODO: remove this later when all sessions are updated *)
          with Not_found -> Mstr.find ("WP "^name) from_theories
        in
        merge_theory ~ctxt ~theories env from_th to_th
      with
        | Not_found when ctxt.allow_obsolete_goals -> ()
        | Not_found -> raise OutdatedSession
    )
    to_f.file_theories;
  Debug.dprintf debug "[Info] merge_file, done@\n"

let rec recompute_all_shapes_goal ~release g =
  let t = goal_task g in
<<<<<<< HEAD
  (* g.goal_shape <- Termcode.t_shape_buf (Task.task_goal_fmla t); *)
  let _, expl = Termcode.goal_expl_task ~root:false t in
  g.goal_shape <- Termcode.t_shape_task expl t;
  g.goal_checksum <- Termcode.task_checksum t;
=======
  g.goal_shape <- Termcode.t_shape_task t;
  g.goal_checksum <- Some (Termcode.task_checksum t);
>>>>>>> 7d95097e
  if release then release_task g;
  iter_goal
    (fun _pa -> ())
    (iter_transf (recompute_all_shapes_goal ~release))
    (iter_metas  (recompute_all_shapes_goal ~release))
    g

let recompute_all_shapes_theory ~release t =
  iter_theory (recompute_all_shapes_goal ~release) t

let recompute_all_shapes_file ~release f =
  iter_file (recompute_all_shapes_theory ~release) f

let recompute_all_shapes ~release session =
  session.session_shape_version <- Termcode.current_shape_version;
  iter_session (recompute_all_shapes_file ~release) session

let update_session ~ctxt old_session env whyconf =
  Debug.dprintf debug "[Info] update_session: shape_version = %d@\n"
    old_session.session_shape_version;
  AssoGoals.set_use_shapes ctxt.use_shapes_for_pairing_sub_goals;
  let new_session =
    create_session ~shape_version:old_session.session_shape_version
      old_session.session_dir
  in
  let will_recompute_shape =
    old_session.session_shape_version <> Termcode.current_shape_version in
  let new_env_session =
    { session = new_session;
      env = env;
      whyconf = whyconf;
      files = Mstr.empty;
      loaded_provers = PHprover.create 5;
    }
  in
  found_obsolete := false;
  found_missed_goals := false;
  let files =
    PHstr.fold (fun _ old_file acc ->
      Debug.dprintf debug "[Load] file '%s'@\n" old_file.file_name;
      let new_file = add_file
        ~keygen:ctxt.keygen new_env_session
        ?format:old_file.file_format old_file.file_name
      in
      let theories = Opt.get new_file.file_for_recovery in
      Debug.dprintf debug "[Merge] file '%s'@\n" old_file.file_name;
      let ctxt = { ctxt with
        release_tasks = ctxt.release_tasks && (not will_recompute_shape) }
      in
      merge_file ~ctxt ~theories new_env_session old_file new_file;
      let fname =
        Filename.basename (Filename.chop_extension old_file.file_name)
      in
      Mstr.add fname theories acc)
      old_session.session_files
      Mstr.empty
  in
  new_env_session.files <- files;
  Debug.dprintf debug "[Info] update_session: done@\n";
  let obsolete =
    if will_recompute_shape
    then
      begin
        Debug.dprintf debug "[Info] update_session: recompute shapes@\n";
        recompute_all_shapes ~release:ctxt.release_tasks new_session;
        true
      end
    else
      !found_obsolete
  in
  assert (new_env_session.session.session_shape_version
          = Termcode.current_shape_version);
  new_env_session, obsolete, !found_missed_goals


(** Copy/Paste *)
let rec copy_goal parent from_g =
  let to_g = { from_g with
               goal_parent = parent;
               goal_external_proofs =
      PHprover.create (PHprover.length from_g.goal_external_proofs);
               goal_transformations =
      PHstr.create (PHstr.length from_g.goal_transformations);
               goal_metas = Mmetas_args.empty;
             } in
  PHprover.iter (fun k p -> PHprover.add to_g.goal_external_proofs
    k (copy_proof to_g p)) from_g.goal_external_proofs;
  PHstr.iter (fun k t -> PHstr.add to_g.goal_transformations
    k (copy_transf to_g t)) from_g.goal_transformations;
  to_g.goal_metas <- Mmetas_args.map
    (fun m -> copy_metas to_g m) from_g.goal_metas;
  to_g

and copy_proof to_goal from_pa =
  { from_pa with proof_parent = to_goal}

and copy_transf to_goal from_transf =
  let to_transf = { from_transf with
    transf_parent = to_goal;
    transf_goals = []
  } in
  to_transf.transf_goals <-
    List.map (copy_goal (Parent_transf from_transf))
                from_transf.transf_goals;
  to_transf

and copy_metas to_goal from_metas =
  let to_metas = { from_metas with
    metas_goal = to_goal;
  } in
  to_metas.metas_goal <- copy_goal (Parent_metas to_metas)
    from_metas.metas_goal;
  to_metas

let copy_proof  from_p = copy_proof  from_p.proof_parent  from_p
let copy_transf from_t = copy_transf from_t.transf_parent from_t
let copy_metas  from_m = copy_metas  from_m.metas_parent  from_m

exception Paste_error

let rec add_goal_to_parent ~keygen env from_goal to_goal =
  set_goal_expanded to_goal from_goal.goal_expanded;
  PHprover.iter (fun _ pa -> ignore (add_proof_to_goal ~keygen env to_goal pa))
    from_goal.goal_external_proofs;
  PHstr.iter (fun _ t -> ignore (add_transf_to_goal ~keygen env to_goal t))
    from_goal.goal_transformations;
  Mmetas_args.iter (fun _ m -> ignore (add_metas_to_goal ~keygen env to_goal m))
    from_goal.goal_metas



(** This function is the main difference with merge_metas_aux.
    It use directly the metas doesn't convert them.
 *)
and add_metas_to_goal ~keygen env to_goal from_metas =
  let to_metas =
    raw_add_metas ~keygen ~expanded:from_metas.metas_expanded to_goal
      from_metas.metas_added from_metas.metas_idpos
  in
  let goal,task0 = Task.task_separate_goal (goal_task to_goal) in
  (** add before the goal *)
  let task =
    try
      Mstr.fold_left
        (fun task name s ->
          let m = Theory.lookup_meta name in
          Smeta_args.fold_left
            (fun task l -> Task.add_meta task m l) (** TODO: try with *)
            task s)
        task0 from_metas.metas_added
    with exn ->
      Debug.dprintf debug "[Paste] addition of metas produces an error:%a"
        Exn_printer.exn_printer exn;
      raise Paste_error  in
  let task = add_tdecl task goal in
  let to_goal =
    raw_add_task ~version:env.session.session_shape_version
      ~keygen ~expanded:true (Parent_metas to_metas)
      from_metas.metas_goal.goal_name
      from_metas.metas_goal.goal_expl task
  in
  to_metas.metas_goal <- to_goal;
  add_goal_to_parent ~keygen env from_metas.metas_goal to_goal;
  to_metas

and add_proof_to_goal ~keygen env to_goal from_proof_attempt =
  copy_external_proof ~keygen ~obsolete:true ~env_session:env ~goal:to_goal
    from_proof_attempt

and add_transf_to_goal ~keygen env to_goal from_transf =
  let from_transf_name = from_transf.transf_name in
  let to_goal_name = to_goal.goal_name in
  Debug.dprintf debug "[Paste] transformation %s for goal %s @\n"
    from_transf_name to_goal_name.Ident.id_string;
  let to_transf =
    try
      add_registered_transformation
        ~keygen env from_transf_name to_goal
    with exn when not (Debug.test_flag Debug.stack_trace) ->
      Debug.dprintf debug "[Paste] transformation %s produce an error:%a"
        from_transf_name Exn_printer.exn_printer exn;
      raise Paste_error
  in
  let associated =
    Debug.dprintf debug "[Info] associate_subgoals, shape_version = %d@\n"
      env.session.session_shape_version;
    AssoGoals.associate
      ~theory_was_fully_up_to_date:false
      from_transf.transf_goals to_transf.transf_goals in
  List.iter (function
  | (to_goal, Some (from_goal, _obsolete)) ->
    add_goal_to_parent ~keygen env from_goal to_goal
  | (_, None) -> ()
  ) associated;
  to_transf

let get_project_dir fname =
  if not (Sys.file_exists fname) then raise Not_found;
  let d =
    if Sys.is_directory fname then fname
    else if Filename.basename fname = db_filename then begin
      Debug.dprintf debug "Info: found db file '%s'@." fname;
      Filename.dirname fname
    end
    else
      begin
        Debug.dprintf debug "Info: found regular file '%s'@." fname;
        try Filename.chop_extension fname
        with Invalid_argument _ -> fname^".w3s"
      end
  in
  Debug.dprintf debug "Info: using '%s' as directory for the project@." d;
  d

let key_any = function
  | File p -> p.file_key
  | Transf tr -> tr.transf_key
  | Goal g -> g.goal_key
  | Proof_attempt p -> p.proof_key
  | Theory th -> th.theory_key
  | Metas  ms -> ms.metas_key

let () = Exn_printer.register
  (fun fmt exn ->
    match exn with
      | NoTask ->
        Format.fprintf fmt
          "A goal doesn't contain a task but here it needs one"
      | OutdatedSession ->
        Format.fprintf fmt
          "The session@ is@ outdated@ (not@ in@ sync@ with@ the@ current@ \
           file).@ In@ this@ configuration@ it@ is@ forbidden."
      | UnrecoverableTask id ->
        Format.fprintf fmt
          "A@ non-deterministic@ transformation@ is@ used,@ the@ task@ of@ \
           the@ goal@ %s@ can't@ be@ recovered." id.id_string
      | _ -> raise exn)


(*
Local Variables:
compile-command: "unset LANG; make -C ../.. bin/why3ide.byte"
End:
*)<|MERGE_RESOLUTION|>--- conflicted
+++ resolved
@@ -2225,18 +2225,12 @@
   *)
   let version = env_session.session.session_shape_version in
   let sum = Termcode.task_checksum ~version task in
-<<<<<<< HEAD
   let _, expl = Termcode.goal_expl_task ~root:false task in
   let shape = Termcode.t_shape_task ~version expl task in
-  if not (Termcode.equal_checksum sum g.goal_checksum &&
-          Termcode.equal_shape shape g.goal_shape) then
-=======
-  let shape = Termcode.t_shape_task ~version task in
   if not ((match g.goal_checksum with
           | None -> false
           | Some s -> Termcode.equal_checksum sum s) &&
        Termcode.equal_shape shape g.goal_shape) then
->>>>>>> 7d95097e
     raise (UnrecoverableTask g.goal_name);
   PHstr.iter (fun _ t ->
       let task = goal_task g in
@@ -2428,15 +2422,10 @@
 
 let rec recompute_all_shapes_goal ~release g =
   let t = goal_task g in
-<<<<<<< HEAD
   (* g.goal_shape <- Termcode.t_shape_buf (Task.task_goal_fmla t); *)
   let _, expl = Termcode.goal_expl_task ~root:false t in
   g.goal_shape <- Termcode.t_shape_task expl t;
-  g.goal_checksum <- Termcode.task_checksum t;
-=======
-  g.goal_shape <- Termcode.t_shape_task t;
   g.goal_checksum <- Some (Termcode.task_checksum t);
->>>>>>> 7d95097e
   if release then release_task g;
   iter_goal
     (fun _pa -> ())
