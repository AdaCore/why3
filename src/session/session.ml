(********************************************************************)
(*                                                                  *)
(*  The Why3 Verification Platform   /   The Why3 Development Team  *)
(*  Copyright 2010-2014   --   INRIA - CNRS - Paris-Sud University  *)
(*                                                                  *)
(*  This software is distributed under the terms of the GNU Lesser  *)
(*  General Public License version 2.1, with the special exception  *)
(*  on linking described in file LICENSE.                           *)
(*                                                                  *)
(********************************************************************)

open Stdlib
open Ty
open Ident
open Decl
open Term
open Theory
open Task

module Mprover = Whyconf.Mprover
module Sprover = Whyconf.Sprover
module PHprover = Whyconf.Hprover
module C = Whyconf
module Tc = Termcode

let debug = Debug.register_info_flag "session"
  ~desc:"Pring@ debugging@ messages@ about@ Why3@ session@ \
         creation,@ reading@ and@ writing."

(** {2 Type definitions} *)

module PHstr = Hstr

type proof_attempt_status =
    | Unedited (** editor not yet run for interactive proof *)
    | JustEdited (** edited but not run yet *)
    | Interrupted (** external proof has never completed *)
    | Scheduled (** external proof attempt is scheduled *)
    | Running (** external proof attempt is in progress *)
    | Done of Call_provers.prover_result (** external proof done *)
    | InternalFailure of exn (** external proof aborted by internal error *)

type task_option = Task.task option
type 'a hide = 'a option

type ident_path =
  { ip_library : string list;
    ip_theory : string;
    ip_qualid : string list;
  }

let print_ident_path fmt ip =
  Format.fprintf fmt "%a.%s.%a"
    (Pp.print_list Pp.dot Pp.string) ip.ip_library
    ip.ip_theory
    (Pp.print_list Pp.dot Pp.string) ip.ip_qualid

let compare_ident_path x y =
  let c = Lists.compare String.compare x.ip_library y.ip_library in
  if c <> 0 then -c else (* in order to be bottom up *)
  let c = String.compare x.ip_theory y.ip_theory in
  if c <> 0 then c else
  let c = Lists.compare String.compare x.ip_qualid y.ip_qualid in
  c

module Pos = struct
  type t = ident_path
  let compare = compare_ident_path
  let equal x y = (x : t) = y
  let hash x = Hashtbl.hash (x : t)
end

module Mpos = Extmap.Make(Pos)
module Spos = Extset.MakeOfMap(Mpos)
module Hpos = Exthtbl.Make(Pos)

type meta_args = meta_arg list

module Mmeta_args = Extmap.Make(struct
  type t = meta_args

  let meta_arg_id = function
    | MAty _  -> 0
    | MAts _  -> 1
    | MAls _  -> 2
    | MApr _  -> 3
    | MAstr _ -> 4
    | MAint _ -> 5

  let compare_meta_arg x y =
    match x,y with
  (** These hash are in fact tag *)
    | MAty  x, MAty  y -> compare (ty_hash x) (ty_hash y)
    | MAts  x, MAts  y -> compare (ts_hash x) (ts_hash y)
    | MAls  x, MAls  y -> compare (ls_hash x) (ls_hash y)
    | MApr  x, MApr  y -> compare (pr_hash x) (pr_hash y)
    | MAstr x, MAstr y -> String.compare x y
    | MAint x, MAint y -> compare x y
    | _ -> compare (meta_arg_id x) (meta_arg_id y)

  let compare = Lists.compare compare_meta_arg
end)

module Smeta_args = Extset.MakeOfMap(Mmeta_args)

type metas_args = Smeta_args.t Mstr.t

module Mmetas_args = Extmap.Make(struct
  type t = metas_args
  let compare = Mstr.compare Smeta_args.compare
end)

type idpos = {
  idpos_ts : ident_path Mts.t;
  idpos_ls : ident_path Mls.t;
  idpos_pr : ident_path Mpr.t;
}

let empty_idpos =
  {
    idpos_ts = Mts.empty;
    idpos_ls = Mls.empty;
    idpos_pr = Mpr.empty;
  }

(* dead code
let posid_of_idpos idpos =
  let posid = Mpos.empty in
  let posid = Mts.fold (fun ts pos ->
    Mpos.add pos (MAts ts)) idpos.idpos_ts posid  in
  let posid = Mls.fold (fun ls pos ->
    Mpos.add pos (MAls ls)) idpos.idpos_ls posid  in
  let posid = Mpr.fold (fun pr pos ->
    Mpos.add pos (MApr pr)) idpos.idpos_pr posid  in
  posid
*)

type expl = string option

type 'a goal =
  { mutable goal_key  : 'a;
    goal_name : Ident.ident;
    goal_expl : expl;
    goal_parent : 'a goal_parent;
    mutable goal_checksum : Tc.checksum option;
    mutable goal_shape : Tc.shape;
    mutable goal_verified : float option;
    mutable goal_task: task_option;
    mutable goal_expanded : bool;
    goal_external_proofs : 'a proof_attempt PHprover.t;
    goal_transformations : 'a transf PHstr.t;
    mutable goal_metas : 'a metas Mmetas_args.t;
  }

and 'a proof_attempt =
  { proof_key : 'a;
    mutable proof_prover : Whyconf.prover;
    proof_parent : 'a goal;
    mutable proof_state : proof_attempt_status;
    mutable proof_timelimit : int;
    mutable proof_memlimit : int;
    mutable proof_obsolete : bool;
    mutable proof_archived : bool;
    mutable proof_edited_as : string option;
  }

and 'a goal_parent =
  | Parent_theory of 'a theory
  | Parent_transf of 'a transf
  | Parent_metas  of 'a metas

and 'a metas =
  { mutable metas_key : 'a;
    metas_added : metas_args;
    metas_idpos : idpos;
    metas_parent : 'a goal;
    mutable metas_verified : float option;
    mutable metas_goal : 'a goal;
    (** Not mutated after the creation *)
    mutable metas_expanded : bool;
  }

and 'a transf =
    { mutable transf_key : 'a;
      transf_name : string;
      (** Why3 tranformation name *)
      transf_parent : 'a goal;
      mutable transf_verified : float option;
      mutable transf_goals : 'a goal list;
      (** Not mutated after the creation of the session *)
      mutable transf_expanded : bool;
      mutable transf_detached : 'a detached option;
    }

and 'a detached =
    { detached_goals: 'a goal list; }

and 'a theory =
    { mutable theory_key : 'a;
      theory_name : Ident.ident;
      theory_parent : 'a file;
      mutable theory_checksum : Termcode.checksum option;
      mutable theory_goals : 'a goal list;
      mutable theory_verified : float option;
      mutable theory_expanded : bool;
      mutable theory_task : Theory.theory hide;
      mutable theory_detached : 'a detached option;
    }

and 'a file =
    { mutable file_key : 'a;
      file_name : string;
      file_format : string option;
      file_parent : 'a session;
      mutable file_theories: 'a theory list;
      (** Not mutated after the creation *)
      mutable file_verified : float option;
      mutable file_expanded : bool;
      mutable file_for_recovery : Theory.theory Mstr.t hide;
    }

and 'a session =
    { session_files : 'a file PHstr.t;
      mutable session_shape_version : int;
      session_prover_ids : int PHprover.t;
      session_dir   : string; (** Absolute path *)
    }

type loaded_prover =
    { prover_config : Whyconf.config_prover;
      prover_driver : Driver.driver}

type loaded_provers = loaded_prover option PHprover.t

type 'a env_session =
    { env : Env.env;
      mutable whyconf : Whyconf.config;
      loaded_provers : loaded_provers;
      mutable files : Theory.theory Stdlib.Mstr.t Stdlib.Mstr.t;
      session : 'a session}

let update_env_session_config e c = e.whyconf <- c

(*************************)
(**       Iterators      *)
(*************************)
type 'a any =
  | File of 'a file
  | Theory of 'a theory
  | Goal of 'a goal
  | Proof_attempt of 'a proof_attempt
  | Transf of 'a transf
  | Metas of 'a metas

let rec goal_iter_proof_attempt f g =
  PHprover.iter (fun _ a -> f a) g.goal_external_proofs;
  PHstr.iter (fun _ t -> transf_iter_proof_attempt f t) g.goal_transformations;
  Mmetas_args.iter (fun _ t -> metas_iter_proof_attempt f t) g.goal_metas;

and transf_iter_proof_attempt f t =
  List.iter (goal_iter_proof_attempt f) t.transf_goals

and metas_iter_proof_attempt f t =
  goal_iter_proof_attempt f t.metas_goal

let theory_iter_proof_attempt f t =
  List.iter (goal_iter_proof_attempt f) t.theory_goals

let metas_iter_proof_attempt f m =
  goal_iter_proof_attempt f m.metas_goal

let file_iter_proof_attempt f t =
  List.iter (theory_iter_proof_attempt f) t.file_theories

let session_iter_proof_attempt f s =
  PHstr.iter (fun _ file -> file_iter_proof_attempt f file) s.session_files

let iter_proof_attempt f = function
    | Goal g -> goal_iter_proof_attempt f g
    | Theory th -> theory_iter_proof_attempt f th
    | File file -> file_iter_proof_attempt f file
    | Proof_attempt a -> f a
    | Transf tr -> transf_iter_proof_attempt f tr
    | Metas m -> metas_iter_proof_attempt f m

let rec goal_iter_leaf_goal ~unproved_only f g =
  if not (Opt.inhabited g.goal_verified && unproved_only) then
    let r = ref true in
    PHstr.iter
      (fun _ t -> r := false;
        List.iter (goal_iter_leaf_goal ~unproved_only f) t.transf_goals)
      g.goal_transformations;
    if !r then f g

let rec fold_all_sub_goals_of_goal f acc g =
  let acc =
    PHstr.fold
      (fun _ tr acc ->
       List.fold_left (fold_all_sub_goals_of_goal f) acc tr.transf_goals)
      g.goal_transformations acc
  in
  let acc =
    Mmetas_args.fold
      (fun _ m acc ->
       fold_all_sub_goals_of_goal f acc m.metas_goal)
      g.goal_metas acc
  in
  f acc g

let fold_all_sub_goals_of_theory f acc th =
  List.fold_left (fold_all_sub_goals_of_goal f) acc th.theory_goals


(** iterators not reccursive *)
let iter_goal fp ft fm g =
  PHprover.iter (fun _ a -> fp a) g.goal_external_proofs;
  PHstr.iter (fun _ t -> ft t) g.goal_transformations;
  Mmetas_args.iter (fun _ t -> fm t) g.goal_metas

let iter_transf f t =
  List.iter (fun g -> f g) t.transf_goals

let iter_metas f t = f t.metas_goal

let iter_theory f t =
  List.iter f t.theory_goals

let iter_file f fi = List.iter f fi.file_theories

let iter_session f s = PHstr.iter (fun _ th -> f th) s.session_files

let goal_iter f g =
  PHprover.iter
    (fun _ a -> f (Proof_attempt a)) g.goal_external_proofs;
  PHstr.iter (fun _ t -> f (Transf t)) g.goal_transformations;
  Mmetas_args.iter (fun _ t -> f (Metas t)) g.goal_metas


let transf_iter f t =
  List.iter (fun g -> f (Goal g)) t.transf_goals

let metas_iter f t =
  f (Goal t.metas_goal)

let theory_iter f t =
  List.iter (fun g -> f (Goal g)) t.theory_goals

let file_iter f t =
  List.iter (fun th -> f (Theory th)) t.file_theories

let session_iter f s =
  PHstr.iter (fun _ file -> f (File file)) s.session_files

let iter f = function
    | Goal g -> goal_iter f g
    | Theory th -> theory_iter f th
    | File file -> file_iter f file
    | Proof_attempt _ -> ()
    | Transf tr -> transf_iter f tr
    | Metas m -> metas_iter f m

(** Print session *)


module PTreeT = struct
  type 'a t = | Any of 'a any | Session of 'a session
  let decomp = function
    | Any t ->
      let s = match t with
        | File f ->
          if Opt.inhabited f.file_verified
          then f.file_name
          else f.file_name^"?"
        | Theory th ->
          if Opt.inhabited th.theory_verified
          then th.theory_name.Ident.id_string
          else th.theory_name.Ident.id_string^"?"
        | Goal g ->
          if Opt.inhabited g.goal_verified
          then g.goal_name.Ident.id_string
          else g.goal_name.Ident.id_string^"?"
        | Proof_attempt pr ->
          Pp.sprintf_wnl "%a%s%s%s%s"
            Whyconf.print_prover pr.proof_prover
            (match pr.proof_state with
              | Done { Call_provers.pr_answer = Call_provers.Valid} -> ""
              | InternalFailure _ -> "!"
              | _ -> "?")
            (if pr.proof_obsolete || pr.proof_archived then " " else "")
            (if pr.proof_obsolete then "O" else "")
            (if pr.proof_archived then "A" else "")
        | Transf tr ->
          if Opt.inhabited tr.transf_verified
          then tr.transf_name
          else tr.transf_name^"?"
        | Metas metas ->
          if Opt.inhabited metas.metas_verified
          then "metas..."
          else "metas..."^"?"
      in
      let l = ref [] in
      iter (fun a -> l := (Any a)::!l) t;
      s,!l
    | Session s ->
      let l = ref [] in
      session_iter (fun a -> l := (Any a)::!l) s;
      (** Previously "" was `Filename.basename s.session_dir` but
          the tree depend on the filename given in input and not the content
          which is not easy for diffing
      *)
      "",!l

end

module PTree = Print_tree.PMake(PTreeT)

let print_any fmt any = PTree.print fmt (PTreeT.Any any)

let print_session fmt s = PTree.print fmt (PTreeT.Session s)

(** 2 Create a session *)

let empty_session ?shape_version dir =
  let shape_version = match shape_version with
    | Some v -> v
    | None -> Termcode.current_shape_version
  in
  { session_files = PHstr.create 3;
    session_shape_version = shape_version;
    session_prover_ids = PHprover.create 7;
    session_dir   = dir;
  }

let create_session ?shape_version project_dir =
  if not (Sys.file_exists project_dir) then
    begin
      Debug.dprintf debug
        "[Info] '%s' does not exists. Creating directory of that name \
 for the project@." project_dir;
      Unix.mkdir project_dir 0o777
    end;
  empty_session ?shape_version project_dir


(* dead code
let load_env_session ?(includes=[]) session conf_path_opt =
  let config = Whyconf.read_config conf_path_opt in
  let loadpath = (Whyconf.loadpath (Whyconf.get_main config)) @ includes in
  let env = Env.create_env loadpath in
  { session = session;
    env = env;
    whyconf = config;
    loaded_provers = PHprover.create 5;
  }
*)

(************************)
(* session accessor     *)
(************************)

(* dead code
let get_session_file file = file.file_parent

let get_session_theory th = get_session_file th.theory_parent

let rec get_session_goal goal =
  match goal.goal_parent with
    | Parent_transf trans -> get_session_trans trans
    | Parent_theory th    -> get_session_theory th
    | Parent_metas  metas -> get_session_metas metas


and get_session_trans transf = get_session_goal transf.transf_parent

and get_session_metas metas = get_session_goal metas.metas_parent

let get_session_proof_attempt pa = get_session_goal pa.proof_parent
*)

let get_used_provers session =
  let sprover = ref Sprover.empty in
   session_iter_proof_attempt
    (fun pa -> sprover := Sprover.add pa.proof_prover !sprover)
     session;
  !sprover

let get_used_provers_with_stats session =
  let prover_table = PHprover.create 5 in
  session_iter_proof_attempt
    (fun pa ->
      (* record mostly used pa.proof_timelimit pa.proof_memlimit *)
      let prover = pa.proof_prover in
      let timelimits,memlimits =
        try PHprover.find prover_table prover
        with Not_found ->
          let x = (Hashtbl.create 5,Hashtbl.create 5) in
          PHprover.add prover_table prover x;
          x
      in
      let tf =
        try Hashtbl.find timelimits pa.proof_timelimit
        with Not_found -> 0
      in
      let mf =
        try Hashtbl.find memlimits pa.proof_timelimit
        with Not_found -> 0
      in
      Hashtbl.replace timelimits pa.proof_timelimit (tf+1);
      Hashtbl.replace memlimits pa.proof_memlimit (mf+1))
    session;
  prover_table

exception NoTask

let goal_task g = Opt.get_exn NoTask g.goal_task
let goal_task_option g = g.goal_task

let goal_expl g =
  match g.goal_expl with
  | Some s -> s
  | None ->
    try let _,_,l = restore_path g.goal_name in
        String.concat "." l
    with Not_found -> g.goal_name.Ident.id_string

(************************)
(* saving state on disk *)
(************************)
open Format

let db_filename = "why3session.xml"
let shape_filename = "why3shapes"
let compressed_shape_filename = "why3shapes.gz"
let session_dir_for_save = ref "."

let save_string fmt s =
  for i=0 to String.length s - 1 do
    match String.get s i with
      | '\"' -> pp_print_string fmt "&quot;"
      | '\'' -> pp_print_string fmt "&apos;"
      | '<' -> pp_print_string fmt "&lt;"
      | '>' -> pp_print_string fmt "&gt;"
      | '&' -> pp_print_string fmt "&amp;"
      | c -> pp_print_char fmt c
  done

let opt pr lab fmt = function
  | None -> ()
  | Some s -> fprintf fmt "@ %s=\"%a\"" lab pr s

let save_result fmt r =
  let steps = if  r.Call_provers.pr_steps >= 0 then 
		Some  r.Call_provers.pr_steps 
	      else 
		None
  in
  fprintf fmt "<result@ status=\"%s\"@ time=\"%.2f\"%a/>"
    (match r.Call_provers.pr_answer with
       | Call_provers.Valid -> "valid"
       | Call_provers.Failure _ -> "failure"
       | Call_provers.Unknown _ -> "unknown"
       | Call_provers.HighFailure -> "highfailure"
       | Call_provers.Timeout -> "timeout"
       | Call_provers.OutOfMemory -> "outofmemory"
       | Call_provers.Invalid -> "invalid")
    r.Call_provers.pr_time
    (opt pp_print_int "steps") steps

let save_status fmt s =
  match s with
    | Unedited ->
        fprintf fmt "<unedited/>"
    | Scheduled | Running | Interrupted | JustEdited ->
        fprintf fmt "<undone/>"
    | InternalFailure msg ->
        fprintf fmt "<internalfailure@ reason=\"%a\"/>"
          save_string (Printexc.to_string msg)
    | Done r -> save_result fmt r


let save_bool_def name def fmt b =
  if b <> def then fprintf fmt "@ %s=\"%b\"" name b

let save_int_def name def fmt n =
  if n <> def then fprintf fmt "@ %s=\"%d\"" name n

let opt_string = opt save_string

let save_proof_attempt fmt ((id,tl,ml),a) =
  fprintf fmt
    "@\n@[<h><proof@ prover=\"%i\"%a%a%a%a%a>"
    id
    (save_int_def "timelimit" tl) a.proof_timelimit
    (save_int_def "memlimit" ml) a.proof_memlimit
    (opt_string "edited") a.proof_edited_as
    (save_bool_def "obsolete" false) a.proof_obsolete
    (save_bool_def "archived" false) a.proof_archived;
  save_status fmt a.proof_state;
  fprintf fmt "</proof>@]"

let save_ident fmt id =
  let n=
    try
      let (_,_,l) = Theory.restore_path id in
      String.concat "." l
    with Not_found -> id.Ident.id_string
  in
  fprintf fmt "name=\"%a\"" save_string n

module Compr = Compress.Compress_z

type save_ctxt = {
  prover_ids : int PHprover.t;
  provers : (int * int * int) Mprover.t;
  ch_shapes : Compr.out_channel;
}

let save_checksum fmt s =
  fprintf fmt "%s" (Tc.string_of_checksum s)

let rec save_goal ctxt fmt g =
  let shape = Tc.string_of_shape g.goal_shape in
  assert (shape <> "");
  fprintf fmt
    "@\n@[<v 0>@[<h><goal@ %a%a%a>@]"
    save_ident g.goal_name
    (opt_string "expl") g.goal_expl
    (save_bool_def "expanded" false) g.goal_expanded;
  let sum =
    match g.goal_checksum with
    | None -> assert false
    | Some s -> Tc.string_of_checksum s
  in
  Compr.output_string ctxt.ch_shapes sum;
  Compr.output_char ctxt.ch_shapes ' ';
  Compr.output_string ctxt.ch_shapes shape;
  Compr.output_char ctxt.ch_shapes '\n';
(*
  Ident.Slab.iter (save_label fmt) g.goal_name.Ident.id_label;
*)
  let l = PHprover.fold
    (fun _ a acc -> (Mprover.find a.proof_prover ctxt.provers, a) :: acc)
    g.goal_external_proofs [] in
  let l = List.sort (fun ((i1,_,_),_) ((i2,_,_),_) -> compare i1 i2) l in
  List.iter (save_proof_attempt fmt) l;
  let l = PHstr.fold (fun _ t acc -> t :: acc) g.goal_transformations [] in
  let l = List.sort (fun t1 t2 -> compare t1.transf_name t2.transf_name) l in
  List.iter (save_trans ctxt fmt) l;
  Mmetas_args.iter (save_metas ctxt fmt) g.goal_metas;
  fprintf fmt "@]@\n</goal>"

and save_trans ctxt fmt t =
  fprintf fmt "@\n@[<hov 1>@[<h><transf@ name=\"%a\"%a>@]"
    save_string t.transf_name
    (save_bool_def "expanded" false) t.transf_expanded;
  List.iter (save_goal ctxt fmt) t.transf_goals;
  fprintf fmt "@]@\n</transf>"

and save_metas ctxt fmt _ m =
  fprintf fmt "@\n@[<hov 1><metas%a>"
    (save_bool_def "expanded" false) m.metas_expanded;
  let save_pos fmt pos =
    fprintf fmt "ip_theory=\"%a\">" save_string pos.ip_theory;
    List.iter (fprintf fmt "@\n@[<hov 1><ip_library@ name=\"%a\"/>@]" save_string)
      pos.ip_library;
    List.iter (fprintf fmt "@\n@[<hov 1><ip_qualid@ name=\"%a\"/>@]" save_string)
      pos.ip_qualid;
  in
  let save_ts_pos fmt ts pos =
    fprintf fmt "@\n@[<hov 1><ts_pos@ name=\"%a\"@ arity=\"%i\"@ \
    id=\"%i\"@ %a@]@\n</ts_pos>"
      save_string ts.ts_name.id_string (List.length ts.ts_args)
      (ts_hash ts) save_pos pos in
  let save_ls_pos fmt ls pos =
    (** TODO: add the signature? *)
    fprintf fmt "@\n@[<hov 1><ls_pos@ name=\"%a\"@ id=\"%i\"@ %a@]@\n</ls_pos>"
      save_string ls.ls_name.id_string
      (ls_hash ls) save_pos pos
  in
  let save_pr_pos fmt pr pos =
    fprintf fmt "@\n@[<hov 1><pr_pos@ name=\"%a\"@ id=\"%i\"@ %a@]@\n</pr_pos>"
      save_string pr.pr_name.id_string
      (pr_hash pr) save_pos pos
  in
  Mts.iter (save_ts_pos fmt) m.metas_idpos.idpos_ts;
  Mls.iter (save_ls_pos fmt) m.metas_idpos.idpos_ls;
  Mpr.iter (save_pr_pos fmt) m.metas_idpos.idpos_pr;
  Mstr.iter (fun s smeta_args ->
    Smeta_args.iter (save_meta_args fmt s) smeta_args) m.metas_added;
  save_goal ctxt fmt m.metas_goal;
  fprintf fmt "@]@\n</metas>"

and save_meta_args fmt s l =
  fprintf fmt "@\n@[<hov 1><meta@ name=\"%a\">" save_string s;
  let save_meta_arg fmt = function
    | MAty ty -> fprintf fmt "@\n@[<hov 1><meta_arg_ty/>";
      save_ty fmt ty;
      fprintf fmt "@]@\n</meta_arg_ty>"
    | MAts ts ->
      fprintf fmt "@\n@[<hov 1><meta_arg_ts@ id=\"%i\"/>@]" (ts_hash ts)
    | MAls ls ->
      fprintf fmt "@\n@[<hov 1><meta_arg_ls@ id=\"%i\"/>@]" (ls_hash ls)
    | MApr pr ->
      fprintf fmt "@\n@[<hov 1><meta_arg_pr@ id=\"%i\"/>@]" (pr_hash pr)
    | MAstr s ->
      fprintf fmt "@\n@[<hov 1><meta_arg_str@ val=\"%s\"/>@]" s
    | MAint i ->
      fprintf fmt "@\n@[<hov 1><meta_arg_int@ val=\"%i\"/>@]" i
  in
  List.iter (save_meta_arg fmt) l;
  fprintf fmt "@]@\n</meta>"

and save_ty fmt ty =
  match ty.ty_node with
  | Tyvar tv ->
    fprintf fmt "@\n@[<hov 1><ty_var@ id=\"%i\"/>@]" (tv_hash tv)
  | Tyapp (ts,l) ->
    fprintf fmt "@\n@[<hov 1><ty_app@ id=\"%i\"/>" (ts_hash ts);
    List.iter (save_ty fmt) l;
    fprintf fmt "@]@\n</ty_app>"

module CombinedTheoryChecksum = struct

 let b = Buffer.create 1024

 let f () g =
    match g.goal_checksum with
    | None -> assert false
    | Some c -> Buffer.add_string b (Tc.string_of_checksum c)

 let compute th =
   let () = fold_all_sub_goals_of_theory f () th in
   let c = Tc.buffer_checksum b in
   Buffer.clear b; c

end

let save_theory ctxt fmt t =
  let c = CombinedTheoryChecksum.compute t in
  t.theory_checksum <- Some c;
  fprintf fmt
    "@\n@[<v 1>@[<h><theory@ %a%a%a>@]"
    save_ident t.theory_name
    (opt save_checksum "sum") t.theory_checksum
    (save_bool_def "expanded" false) t.theory_expanded;
  List.iter (save_goal ctxt fmt) t.theory_goals;
  fprintf fmt "@]@\n</theory>"

let save_file ctxt fmt _ f =
  fprintf fmt
    "@\n@[<v 0>@[<h><file@ name=\"%a\"%a%a>@]"
    save_string f.file_name (opt_string "format")
    f.file_format (save_bool_def "expanded" false) f.file_expanded;
  List.iter (save_theory ctxt fmt) f.file_theories;
  fprintf fmt "@]@\n</file>"

let save_prover ctxt fmt p (timelimits,memlimits) provers =
  let mostfrequent_timelimit,_ =
    Hashtbl.fold
      (fun t f ((_,f') as t') -> if f > f' then (t,f) else t')
      timelimits
      (0,0)
  in
  let mostfrequent_memlimit,_ =
    Hashtbl.fold
      (fun m f ((_,f') as m') -> if f > f' then (m,f) else m')
      memlimits
      (0,0)
  in
  let id =
    try
      PHprover.find ctxt.prover_ids p
    with Not_found ->
      (* we need to find an unused prover id *)
      let occurs = Hashtbl.create 7 in
      PHprover.iter (fun _ n -> Hashtbl.add occurs n ()) ctxt.prover_ids;
      let id = ref 0 in
      try
        while true do
          try
            let _ = Hashtbl.find occurs !id in incr id
          with Not_found -> raise Exit
            done;
        assert false
      with Exit ->
        PHprover.add ctxt.prover_ids p !id;
        !id
  in
  fprintf fmt "@\n@[<h><prover@ id=\"%i\"@ name=\"%a\"@ \
               version=\"%a\"%a@ timelimit=\"%d\"@ memlimit=\"%d\"/>@]"
    id save_string p.C.prover_name save_string p.C.prover_version
    (fun fmt s -> if s <> "" then fprintf fmt "@ alternative=\"%a\""
        save_string s)
    p.C.prover_altern
    mostfrequent_timelimit mostfrequent_memlimit;
  Mprover.add p (id,mostfrequent_timelimit,mostfrequent_memlimit) provers

let save fname shfname _config session =
  let ch = open_out fname in
  let chsh = Compr.open_out shfname in
  let fmt = formatter_of_out_channel ch in
  fprintf fmt "<?xml version=\"1.0\" encoding=\"UTF-8\"?>@\n";
  fprintf fmt "<!DOCTYPE why3session PUBLIC \"-//Why3//proof session v5//EN\"@ \"http://why3.lri.fr/why3session.dtd\">@\n";
  (*
    let rel_file = Sysutil.relativize_filename !session_dir_for_save fname in
    fprintf fmt "@[<hov 1><why3session@ name=\"%a\" shape_version=\"%d\">"
    save_string rel_file session.session_shape_version;
  *)
  fprintf fmt "@[<v 0><why3session shape_version=\"%d\">"
    session.session_shape_version;
  Tc.reset_dict ();
  let ctxt =
    { prover_ids = session.session_prover_ids;
      provers = Mprover.empty;
      ch_shapes = chsh;
    }
  in
  let provers =
    PHprover.fold (save_prover ctxt fmt) (get_used_provers_with_stats session)
      Mprover.empty
  in
  PHstr.iter
    (save_file { ctxt with provers = provers; ch_shapes = chsh} fmt)
    session.session_files;
  fprintf fmt "@]@\n</why3session>";
  fprintf fmt "@.";
  close_out ch;
  Compr.close_out chsh

let save_session config session =
  let f = Filename.concat session.session_dir db_filename in
  Sysutil.backup_file f;
  let fs = Filename.concat session.session_dir shape_filename in
  Sysutil.backup_file fs;
  let fz = Filename.concat session.session_dir compressed_shape_filename in
  Sysutil.backup_file fz;
  session_dir_for_save := session.session_dir;
  let fs = if Compress.compression_supported then fz else fs in
  save f fs config session

(*****************************)
(*   update verified field   *)
(*****************************)
type 'a notify = 'a any -> unit
let notify : 'a notify = fun _ -> ()

let compute_verified get l =
  List.fold_left (fun acc t ->
    match acc,get t with
    | Some x, Some y -> Some (x +. y)
    | _ -> None) (Some 0.0) l

let file_verified f =
  compute_verified (fun t -> t.theory_verified) f.file_theories

let theory_verified t =
  compute_verified (fun g -> g.goal_verified) t.theory_goals

let transf_verified t =
  compute_verified (fun g -> g.goal_verified) t.transf_goals

let metas_verified m = m.metas_goal.goal_verified

let proof_verified a =
  if a.proof_obsolete then None else
    match a.proof_state with
      | Done { Call_provers.pr_answer = Call_provers.Valid;
               Call_provers.pr_time = t } -> Some t
      | _ -> None

let goal_verified g =
  let acc = ref None in
  let accumulate v =
    match v with
    | None -> ()
    | Some t ->
      match !acc with
      | Some x -> acc := Some (x +. t)
      | None -> acc := v
  in
  PHprover.iter
    (fun _ a -> accumulate (proof_verified a))
    g.goal_external_proofs;
  PHstr.iter
    (fun _ t -> accumulate t.transf_verified)
    g.goal_transformations;
  Mmetas_args.iter
      (fun _ t -> accumulate t.metas_verified)
    g.goal_metas;
  !acc

let check_file_verified notify f =
  let b = file_verified f in
  if f.file_verified <> b then begin
    f.file_verified <- b;
    notify (File f)
  end

let check_theory_proved notify t =
  let b = theory_verified t in
  if t.theory_verified <> b then begin
    t.theory_verified <- b;
    notify (Theory t);
    check_file_verified notify t.theory_parent
  end

let rec check_goal_proved notify g =
  let b = goal_verified g in
  if g.goal_verified <> b then begin
    g.goal_verified <- b;
    notify (Goal g);
    match g.goal_parent with
      | Parent_theory t -> check_theory_proved notify t
      | Parent_transf t -> check_transf_proved notify t
      | Parent_metas t -> check_metas_proved notify t
  end

and check_transf_proved notify t =
  let b = transf_verified t in
  if t.transf_verified <> b then begin
    t.transf_verified <- b;
    notify (Transf t);
    check_goal_proved notify t.transf_parent
  end


and check_metas_proved notify m =
  let b = metas_verified m in
  if m.metas_verified <> b then begin
    m.metas_verified <- b;
    notify (Metas m);
    check_goal_proved notify m.metas_parent
  end

(******************************)
(* raw additions to the model *)
(******************************)
type 'a keygen = ?parent:'a -> unit -> 'a

let add_external_proof
    ?(notify=notify)
    ~(keygen:'a keygen) ~obsolete
    ~archived ~timelimit ~memlimit ~edit (g:'a goal) p result =
  assert (edit <> Some "");
  let key = keygen ~parent:g.goal_key () in
  let a = { proof_prover = p;
            proof_parent = g;
            proof_key = key;
            proof_obsolete = obsolete;
            proof_archived = archived;
            proof_state = result;
            proof_timelimit = timelimit;
            proof_memlimit = memlimit;
            proof_edited_as = edit;
          }
  in
  PHprover.replace g.goal_external_proofs p a;
  check_goal_proved notify g;
  a

let remove_external_proof ?(notify=notify) a =
  let g = a.proof_parent in
  PHprover.remove g.goal_external_proofs a.proof_prover;
  check_goal_proved notify g


let set_proof_state ?(notify=notify) ~obsolete ~archived res a =
  a.proof_state <- res;
  a.proof_obsolete <- obsolete;
  a.proof_archived <- archived;
  notify (Proof_attempt a);
  check_goal_proved notify a.proof_parent

let change_prover a p =
  let g = a.proof_parent in
  PHprover.remove g.goal_external_proofs a.proof_prover;
  PHprover.add g.goal_external_proofs p a;
  a.proof_prover <- p;
  a.proof_obsolete <- true

let set_edited_as edited_as a = a.proof_edited_as <- edited_as

let set_timelimit timelimit a = a.proof_timelimit <- timelimit
let set_memlimit memlimit a = a.proof_memlimit <- memlimit

let set_obsolete ?(notify=notify) a =
  a.proof_obsolete <- true;
  notify (Proof_attempt a);
  check_goal_proved notify a.proof_parent

let set_non_obsolete a =
  a.proof_obsolete <- false;
  notify (Proof_attempt a);
  check_goal_proved notify a.proof_parent

let set_archived a b = a.proof_archived <- b

let get_edited_as_abs session pr =
  Opt.map (Filename.concat session.session_dir) pr.proof_edited_as

(* [raw_add_goal parent name expl sum t] adds a goal to the given parent
   DOES NOT record the new goal in its parent, thus this should not be exported
*)
let raw_add_no_task ~(keygen:'a keygen) ~(expanded:bool) parent name expl sum shape =
  let parent_key = match parent with
    | Parent_theory mth -> mth.theory_key
    | Parent_transf mtr -> mtr.transf_key
    | Parent_metas  mms -> mms.metas_key
  in
  let key = keygen ~parent:parent_key () in
  let goal = { goal_name = name;
               goal_expl = expl;
               goal_parent = parent;
               goal_task = None ;
               goal_checksum = sum;
               goal_shape = shape;
               goal_key = key;
               goal_external_proofs = PHprover.create 7;
               goal_transformations = PHstr.create 3;
               goal_metas = Mmetas_args.empty;
               goal_verified = None;
               goal_expanded = expanded;
             }
  in
  goal

let raw_add_task ~version ~(keygen:'a keygen) ~(expanded:bool) parent name expl t =
  let parent_key = match parent with
    | Parent_theory mth -> mth.theory_key
    | Parent_transf mtr -> mtr.transf_key
    | Parent_metas  mms -> mms.metas_key
  in
  let key = keygen ~parent:parent_key () in
  let sum = Some (Termcode.task_checksum ~version t) in
  (* let shape = Termcode.t_shape_buf ~version (Task.task_goal_fmla t) in *)
  let shape = Termcode.t_shape_task ~version expl t in
  let goal = { goal_name = name;
               goal_expl = expl;
               goal_parent = parent;
               goal_task = Some t ;
               goal_checksum = sum;
               goal_shape = shape;
               goal_key = key;
               goal_external_proofs = PHprover.create 7;
               goal_transformations = PHstr.create 3;
               goal_metas = Mmetas_args.empty;
               goal_verified = None;
               goal_expanded = expanded;
             }
  in
  goal


(* [raw_add_transformation g name adds a transformation to the given goal g
   Adds no subgoals, thus this should not be exported
*)
let raw_add_transformation ~(keygen:'a keygen) ~(expanded:bool) g name =
  let parent = g.goal_key in
  let key = keygen ~parent () in
  let tr = { transf_name = name;
             transf_parent = g;
             transf_verified = None;
             transf_key = key;
             transf_goals = [];
             transf_expanded = expanded;
             transf_detached = None;
           }
  in
  PHstr.replace g.goal_transformations name tr;
  tr

let raw_add_metas ~(keygen:'a keygen) ~(expanded:bool) g added idpos =
  let parent = g.goal_key in
  let key = keygen ~parent () in
  let ms = { metas_added = added;
             metas_idpos = idpos;
             metas_parent = g;
             metas_verified = None;
             metas_key = key;
             metas_goal = g;
             metas_expanded = expanded;
           }
  in
  g.goal_metas <- Mmetas_args.add added ms g.goal_metas;
  ms

let raw_add_theory ~(keygen:'a keygen) ~(expanded:bool)
    ~(checksum:Tc.checksum option) mfile thname =
  let parent = mfile.file_key in
  let key = keygen ~parent () in
  let mth = { theory_name = thname;
              theory_key = key;
              theory_parent = mfile;
              theory_checksum = checksum;
              theory_goals = [];
              theory_verified = None;
              theory_expanded = expanded;
              theory_task = None;
              theory_detached = None;
            }
  in
  mth

let raw_add_file ~(keygen:'a keygen) ~(expanded:bool) session f fmt =
  let key = keygen () in
  let mfile = { file_name = f;
                file_key = key;
                file_format = fmt;
                file_theories = [];
                file_verified = None;
                file_expanded = expanded;
                file_parent  = session;
                file_for_recovery = None;
              }
  in
  PHstr.replace session.session_files f mfile;
  mfile


(****************************)
(*     session opening      *)
(****************************)

exception LoadError of Xml.element * string
(** LoadError (xml,messg) *)

let bool_attribute field r def =
  try
    match List.assoc field r.Xml.attributes with
      | "true" -> true
      | "false" -> false
      | _ -> assert false
  with Not_found -> def

let int_attribute_def field r def =
  try
    int_of_string (List.assoc field r.Xml.attributes)
  with Not_found | Invalid_argument _ -> def

let int_attribute field r =
  try
    int_of_string (List.assoc field r.Xml.attributes)
  with Not_found | Invalid_argument _ ->
    (** TODO: use real error *)
    eprintf "[Error] missing required attribute '%s' from element '%s'@."
      field r.Xml.name;
    assert false

let string_attribute_def field r def=
  try
    List.assoc field r.Xml.attributes
  with Not_found -> def

let string_attribute_opt field r =
  try
    Some (List.assoc field r.Xml.attributes)
  with Not_found -> None

let string_attribute field r =
  try
    List.assoc field r.Xml.attributes
  with Not_found ->
    eprintf "[Error] missing required attribute '%s' from element '%s'@."
      field r.Xml.name;
    assert false

let load_result r =
  match r.Xml.name with
    | "result" ->
        let status = string_attribute "status" r in
        let answer =
          match status with
            | "valid" -> Call_provers.Valid
            | "invalid" -> Call_provers.Invalid
            | "unknown" -> Call_provers.Unknown ""
            | "timeout" -> Call_provers.Timeout
            | "outofmemory" -> Call_provers.OutOfMemory
            | "failure" -> Call_provers.Failure ""
            | "highfailure" -> Call_provers.HighFailure
            | s ->
                Warning.emit
                  "[Warning] Session.load_result: unexpected status '%s'@." s;
                Call_provers.HighFailure
        in
        let time =
          try float_of_string (List.assoc "time" r.Xml.attributes)
          with Not_found -> 0.0
        in
        let steps = 
          try int_of_string (List.assoc "steps" r.Xml.attributes)
          with Not_found -> -1
        in
        Done {
          Call_provers.pr_answer = answer;
          Call_provers.pr_time = time;
          Call_provers.pr_output = "";
          Call_provers.pr_status = Unix.WEXITED 0;
	  Call_provers.pr_steps = steps
        }
    | "undone" -> Interrupted
    | "unedited" -> Unedited
    | s ->
        Warning.emit "[Warning] Session.load_result: unexpected element '%s'@."
          s;
        Interrupted

let load_option attr g =
  try Some (List.assoc attr g.Xml.attributes)
  with Not_found -> None

let load_ident elt =
  let name = string_attribute "name" elt in
  let label = List.fold_left
    (fun acc label ->
      match label with
        | {Xml.name = "label"} ->
            let lab = string_attribute "name" label in
            Ident.Slab.add (Ident.create_label lab) acc
        | _ -> acc
    ) Ident.Slab.empty elt.Xml.elements in
  let preid =
    try
      let load_exn attr g = List.assoc attr g.Xml.attributes in
      let file = load_exn "locfile" elt in
      let lnum =  int_of_string (load_exn "loclnum" elt) in
      let cnumb = int_of_string (load_exn "loccnumb" elt) in
      let cnume = int_of_string (load_exn "loccnume" elt) in
      let pos = Loc.user_position file lnum cnumb cnume in
      Ident.id_user ~label name pos
    with Not_found | Invalid_argument _ ->
      Ident.id_fresh ~label name in
  Ident.id_register preid

type 'key load_ctxt = {
  old_provers : (Whyconf.prover * int * int) Mint.t ;
  keygen : 'key keygen;
}

let rec load_goal ctxt parent acc g =
  match g.Xml.name with
    | "goal" ->
        let gname = load_ident g in
        let expl = load_option "expl" g in
        let csum = string_attribute_opt "sum" g in
        let sum = Opt.map Tc.checksum_of_string csum in
        let shape =
          try Tc.shape_of_string (List.assoc "shape" g.Xml.attributes)
          with Not_found -> Tc.shape_of_string ""
        in
        let expanded = bool_attribute "expanded" g false in
        let mg =
          raw_add_no_task ~keygen:ctxt.keygen ~expanded parent gname expl sum shape
        in
        List.iter (load_proof_or_transf ctxt mg) g.Xml.elements;
        mg.goal_verified <- goal_verified mg;
        mg::acc
    | "label" -> acc
    | s ->
        Warning.emit "[Warning] Session.load_goal: unexpected element '%s'@." s;
        acc

and load_proof_or_transf ctxt mg a =
  match a.Xml.name with
    | "proof" ->
      begin
        let prover = string_attribute "prover" a in
        try
          let prover = int_of_string prover in
          let (p,timelimit,memlimit) =Mint.find prover ctxt.old_provers in
          let res = match a.Xml.elements with
            | [r] -> load_result r
            | [] -> Interrupted
            | _ ->
              Warning.emit "[Error] Too many result elements@.";
              raise (LoadError (a,"too many result elements"))
          in
          let edit = load_option "edited" a in
          let edit = match edit with None | Some "" -> None | _ -> edit in
          let obsolete = bool_attribute "obsolete" a false in
          let archived = bool_attribute "archived" a false in
          let timelimit = int_attribute_def "timelimit" a timelimit in
          let memlimit = int_attribute_def "memlimit" a memlimit in
        (*
          if timelimit < 0 then begin
          eprintf "[Error] incorrect or unspecified  timelimit '%i'@."
          timelimit;
          raise (LoadError (a,sprintf "incorrect or unspecified timelimit %i"
          timelimit))
          end;
        *)
          let (_ : 'a proof_attempt) =
            add_external_proof ~keygen:ctxt.keygen ~archived ~obsolete
              ~timelimit ~memlimit ~edit mg p res
          in
          ()
        with Failure _ | Not_found ->
          Warning.emit "[Error] prover id not listed in header '%s'@." prover;
          raise (LoadError (a,"prover not listing in header"))
      end
    | "transf" ->
        let trname = string_attribute "name" a in
        let expanded = bool_attribute "expanded" a false in
        let mtr = raw_add_transformation ~keygen:ctxt.keygen ~expanded mg trname in
        mtr.transf_goals <-
          List.rev
          (List.fold_left
             (load_goal ctxt (Parent_transf mtr))
             [] a.Xml.elements);
        (* already done by raw_add_transformation:
           Hashtbl.add mg.transformations trname mtr *)
        (** The attribute "proved" is required but not read *)
        mtr.transf_verified <- transf_verified mtr
    | "metas" -> load_metas ctxt mg a;
    | "label" -> ()
    | s ->
        Warning.emit
          "[Warning] Session.load_proof_or_transf: unexpected element '%s'@."
          s

and load_metas ctxt mg a =
  let hts = Hint.create 10 in
  let hls = Hint.create 10 in
  let hpr = Hint.create 10 in
  let idpos, metas_args, goal =
    List.fold_left (fun (idpos, metas, goal) a ->
      match a.Xml.name with
      | "ts_pos" | "ls_pos" | "pr_pos" ->
        let name = string_attribute "name" a in
        let intid = int_attribute "id" a in
        let library, qualid =
          List.fold_left (fun (library,qualid) a ->
            match a.Xml.name with
            | "ip_library" -> string_attribute "name" a::library, qualid
            | "ip_qualid" -> library, string_attribute "name" a::qualid
            | _ ->
              raise (LoadError(a,"Unexpected element")))
            ([],[]) a.Xml.elements in
        let pos = { ip_library = List.rev library;
                    ip_theory = string_attribute "ip_theory" a;
                    ip_qualid = List.rev qualid;
                  } in
        let idpos = begin match a.Xml.name with
          | "ts_pos" ->
            let arity = int_attribute "arity" a in
            let tvs = Util.foldi (fun l _ ->
              (create_tvsymbol (Ident.id_fresh "a"))::l)
              [] 0 arity in
            let ts = Ty.create_tysymbol (Ident.id_fresh name) tvs None in
            Hint.add hts intid ts;
            let idpos_ts = Mts.add ts pos idpos.idpos_ts in
            { idpos with idpos_ts = idpos_ts }
          | "ls_pos" ->
            (** TODO signature? *)
            let ls = Term.create_lsymbol (Ident.id_fresh name) [] None in
            Hint.add hls intid ls;
            let idpos_ls = Mls.add ls pos idpos.idpos_ls in
            { idpos with idpos_ls = idpos_ls }
          | "pr_pos" ->
            let pr = Decl.create_prsymbol (Ident.id_fresh name) in
            Hint.add hpr intid pr;
            let idpos_pr = Mpr.add pr pos idpos.idpos_pr in
            { idpos with idpos_pr = idpos_pr }
          | _ -> assert false
        end in
        (idpos, metas, goal)

      | "meta" -> (idpos, a::metas, goal)
      | "goal"  -> (idpos, metas, a::goal)
      | _ ->
        raise (LoadError(a,"Unexpected element"))
    ) (empty_idpos,[],[]) a.Xml.elements in
  let load_ty a =
    let newtv = Hint.memo 0 (fun _ ->
      Ty.ty_var (create_tvsymbol (Ident.id_fresh "a"))) in
    let rec aux a =
      match a.Xml.name with
      | "ty_var" -> newtv (int_attribute "id" a)
      | "ty_app" ->
        let intid = int_attribute "id" a in
        let ts = Hint.find hts intid in
        Ty.ty_app ts (List.map aux a.Xml.elements)
    | _ ->
      raise (LoadError(a,"Unexpected element")) in
    aux a in
  let load_meta_args a =
    try match a.Xml.name with
    | "meta_arg_ty" -> begin match a.Xml.elements with
      | [ty] -> MAty (load_ty ty)
      | _ -> raise (LoadError (a,"This element must contain only one element"))
    end
    | "meta_arg_str" -> MAstr (string_attribute "val" a)
    | "meta_arg_int" -> MAint (int_attribute "val" a)
    | "meta_arg_ts" ->
      let intid = int_attribute "id" a in
      let ts = Hint.find hts intid in
      MAts ts
    | "meta_arg_ls" ->
      let intid = int_attribute "id" a in
      let ls = Hint.find hls intid in
      MAls ls
    | "meta_arg_pr" ->
      let intid = int_attribute "id" a in
      let pr = Hint.find hpr intid in
      MApr pr
    | _ ->
      raise (LoadError(a,"Unexpected element"))
    with Not_found ->
      raise (LoadError (a,"Unknown id"))
  in
  let load_meta metas_args a =
    let args = List.map load_meta_args a.Xml.elements in
    Mstr.change (function
    | None -> Some (Smeta_args.singleton args)
    | Some s -> Some (Smeta_args.add args s))
      (string_attribute "name" a)
      metas_args
  in
  let metas_args =
    List.fold_left load_meta Mstr.empty metas_args in
  let expanded = bool_attribute "expanded" a false in
  let metas = raw_add_metas ~keygen:ctxt.keygen ~expanded mg metas_args idpos in
  let goal = match goal with
    | [] -> raise (LoadError (a,"No subgoal for this metas"))
    | [goal] -> goal
    | _ ->
      raise (LoadError (a,"Only one goal can appear in a metas element")) in
  metas.metas_goal <-
    List.hd (load_goal ctxt (Parent_metas metas) [] goal);
  (* already done by raw_add_transformation:
     Hashtbl.add mg.transformations trname mtr *)
  (** The attribute "proved" is required but not read *)
  metas.metas_verified <- metas_verified metas



let load_theory ctxt mf acc th =
  match th.Xml.name with
    | "theory" ->
        let thname = load_ident th in
        let expanded = bool_attribute "expanded" th false in
        let csum = string_attribute_opt "sum" th in
        let checksum = Opt.map Tc.checksum_of_string csum in
        let mth = raw_add_theory ~keygen:ctxt.keygen ~expanded ~checksum mf thname in
        mth.theory_goals <-
          List.rev
          (List.fold_left
             (load_goal ctxt (Parent_theory mth))
             [] th.Xml.elements);
        mth.theory_verified <- theory_verified mth;
        mth::acc
    | s ->
        Warning.emit "[Warning] Session.load_theory: unexpected element '%s'@."
          s;
        acc

let load_file ~keygen session old_provers f =
  match f.Xml.name with
    | "file" ->
       let ctxt = { old_provers = old_provers ; keygen = keygen } in
        let fn = string_attribute "name" f in
        let fmt = load_option "format" f in
        let expanded = bool_attribute "expanded" f false in
        let mf = raw_add_file ~keygen:ctxt.keygen ~expanded session fn fmt in
        mf.file_theories <-
          List.rev
          (List.fold_left
             (load_theory ctxt mf) [] f.Xml.elements);
        mf.file_verified <- file_verified mf;
        old_provers
    | "prover" ->
      (** The id is just for the session file *)
        let id = string_attribute "id" f in
        begin
          try
            let id = int_of_string id in
            let name = string_attribute "name" f in
            let version = string_attribute "version" f in
            let altern = string_attribute_def "alternative" f "" in
            let timelimit = int_attribute_def "timelimit" f 5 in
            let memlimit = int_attribute_def "memlimit" f 1000 in
            let p = {C.prover_name = name;
                     prover_version = version;
                     prover_altern = altern} in
            Mint.add id (p,timelimit,memlimit) old_provers
          with Failure _ ->
            Warning.emit "[Warning] Session.load_file: unexpected non-numeric prover id '%s'@." id;
            old_provers
        end
    | s ->
        Warning.emit "[Warning] Session.load_file: unexpected element '%s'@." s;
        old_provers

let load_session ~keygen session xml =
  match xml.Xml.name with
    | "why3session" ->
      let shape_version = int_attribute_def "shape_version" xml 1 in
      session.session_shape_version <- shape_version;
      Debug.dprintf debug "[Info] load_session: shape version is %d@\n" shape_version;
      (** just to keep the old_provers somewhere *)
      let old_provers =
        List.fold_left (load_file ~keygen session) Mint.empty xml.Xml.elements
      in
      Mint.iter
        (fun id (p,_,_) ->
          PHprover.replace session.session_prover_ids p id)
        old_provers;
      Debug.dprintf debug "[Info] load_session: done@\n"
    | s ->
        Warning.emit "[Warning] Session.load_session: unexpected element '%s'@."
          s

exception ShapesFileError of string
exception SessionFileError of string

module ReadShapes (C:Compress.S) = struct

let shape = Buffer.create 97
let sum = String.create 32

let read_sum_and_shape ch =
  let nsum = C.input ch sum 0 32 in
  if nsum = 0 then raise End_of_file;
  if nsum <> 32 then
    begin
      try
        C.really_input ch sum nsum (32-nsum)
      with End_of_file ->
        raise
          (ShapesFileError
             ("shapes files corrupted (checksum '" ^
                 (String.sub sum 0 nsum) ^
                 "' too short), ignored"))
    end;
  if try C.input_char ch <> ' ' with End_of_file -> true then
      raise (ShapesFileError "shapes files corrupted (space missing), ignored");
    Buffer.clear shape;
    try
      while true do
        let c = C.input_char ch in
        if c = '\n' then raise Exit;
        Buffer.add_char shape c
      done;
      assert false
    with
      | End_of_file ->
        raise (ShapesFileError "shapes files corrupted (premature end of file), ignored");
      | Exit -> String.copy sum, Buffer.contents shape


  let use_shapes = ref true

  let fix_attributes ch name attrs =
    if name = "goal" then
      try
        let sum,shape = read_sum_and_shape ch in
        let attrs =
          try
            let old_sum = List.assoc "sum" attrs in
            if sum <> old_sum then
              begin
                Format.eprintf "old sum = %s ; new sum = %s@." old_sum sum;
                raise
                  (ShapesFileError
                     "shapes files corrupted (sums do not correspond)")
              end;
            attrs
          with Not_found -> ("sum", sum) :: attrs
        in
        ("shape",shape) :: attrs
      with _ -> use_shapes := false; attrs
    else attrs

let read_xml_and_shapes xml_fn compressed_fn =
  use_shapes := true;
  try
    let ch = C.open_in compressed_fn in
    let xml = Xml.from_file ~fixattrs:(fix_attributes ch) xml_fn in
    C.close_in ch;
    xml, !use_shapes
  with Sys_error msg ->
    raise (ShapesFileError ("cannot open shapes file for reading: " ^ msg))
end

module ReadShapesNoCompress = ReadShapes(Compress.Compress_none)
module ReadShapesCompress = ReadShapes(Compress.Compress_z)

let read_file_session_and_shapes dir xml_filename =
  try
  let compressed_shape_filename =
    Filename.concat dir compressed_shape_filename
  in
  if Sys.file_exists compressed_shape_filename then
    if Compress.compression_supported then
     ReadShapesCompress.read_xml_and_shapes
       xml_filename compressed_shape_filename
    else
      begin
        Warning.emit "[Warning] could not read goal shapes because \
                                Why3 was not compiled with compress support@.";
        Xml.from_file xml_filename, false
      end
  else
    let shape_filename = Filename.concat dir shape_filename in
    if Sys.file_exists shape_filename then
      ReadShapesNoCompress.read_xml_and_shapes xml_filename shape_filename
    else
      begin
<<<<<<< HEAD
        Warning.emit "[Warning] could not find goal shapes file in %s@."
        shape_filename;
=======
        Warning.emit "[Warning] could not find goal shapes file@.";
>>>>>>> e07f8d65
        Xml.from_file xml_filename, false
      end
with e ->
  Warning.emit "[Warning] failed to read goal shapes: %s@."
    (Printexc.to_string e);
  Xml.from_file xml_filename, false

let read_session_with_keys ~keygen dir =
  if not (Sys.file_exists dir && Sys.is_directory dir) then
    raise (SessionFileError (Pp.sprintf "%s is not an existing directory" dir));
  let xml_filename = Filename.concat dir db_filename in
  let session = empty_session dir in
  let use_shapes =
  (** If the xml is present we read it, otherwise we consider it empty *)
    if Sys.file_exists xml_filename then
      try
        Tc.reset_dict ();
        let xml,use_shapes = read_file_session_and_shapes dir xml_filename in
        try
          load_session ~keygen session xml.Xml.content;
          use_shapes
        with Sys_error msg ->
          failwith ("Open session: sys error " ^ msg)
      with
        | Sys_error msg ->
        (* xml does not exist yet *)
          raise (SessionFileError msg)
        | Xml.Parse_error s ->
          Warning.emit "XML database corrupted, ignored (%s)@." s;
          raise (SessionFileError "XML corrupted")
  else false
  in
  session, use_shapes

let read_session = read_session_with_keys ~keygen:(fun ?parent:_ () -> ())

(*******************************)
(* Session modification        *)
(* expansion, add childs, ...  *)
(*******************************)

let rec set_goal_expanded g b =
  g.goal_expanded <- b;
  if not b then begin
    PHstr.iter (fun _ tr -> set_transf_expanded tr b) g.goal_transformations;
    Mmetas_args.iter (fun _ m -> set_metas_expanded m b) g.goal_metas
  end

and set_transf_expanded tr b =
  tr.transf_expanded <- b;
  if not b then
    List.iter (fun g -> set_goal_expanded g b) tr.transf_goals

and set_metas_expanded m b =
  m.metas_expanded <- b;
  if not b then set_goal_expanded m.metas_goal b

let set_theory_expanded t b =
  t.theory_expanded <- b;
  if not b then
    List.iter (fun th -> set_goal_expanded th b) t.theory_goals

let set_file_expanded f b =
  f.file_expanded <- b;
  if not b then
    List.iter (fun th -> set_theory_expanded th b) f.file_theories


(* add a why file from a session *)
(** Read file and sort theories by location *)
let read_file env ?format fn =
  let theories = Env.read_file Env.base_language env ?format fn in
  let ltheories =
    Mstr.fold
      (fun name th acc ->
        (** Hack : with WP [name] and [th.Theory.th_name.Ident.id_string] *)
        let th_name =
          Ident.id_register (Ident.id_derive name th.Theory.th_name) in
         match th.Theory.th_name.Ident.id_loc with
           | Some l -> (l,th_name,th)::acc
           | None   -> (Loc.dummy_position,th_name,th)::acc)
      theories []
  in
  List.sort
    (fun (l1,_,_) (l2,_,_) -> Loc.compare l1 l2)
    ltheories,theories

let add_file ~keygen env ?format filename =
  let version = env.session.session_shape_version in
  let add_goal parent acc goal =
    let g =
      let name,expl = Termcode.goal_expl_task ~root:true goal in
      raw_add_task
        ~version
        ~keygen ~expanded:true
        parent name expl goal
    in g::acc
  in
  let add_theory acc rfile thname theory =
    let checksum = None (* Some (Tc.theory_checksum theory) *) in
    let rtheory =
      raw_add_theory ~keygen ~expanded:true ~checksum rfile thname
    in
    let parent = Parent_theory rtheory in
    let tasks = List.rev (Task.split_theory theory None None) in
    let goals = List.fold_left (add_goal parent) [] tasks in
    rtheory.theory_goals <- List.rev goals;
    rtheory.theory_verified <- theory_verified rtheory;
    rtheory.theory_task <- Some theory;
    rtheory::acc
  in
  let add_file session f_name fmt ordered_theories =
    let rfile = raw_add_file ~keygen ~expanded:true session f_name fmt in
    let theories =
      List.fold_left (fun acc (_,thname,th) -> add_theory acc rfile thname th)
        [] ordered_theories in
    rfile.file_theories <- List.rev theories;
    rfile
  in
  let fname = Filename.concat env.session.session_dir filename in
  Debug.dprintf debug "[Session] read file@\n";
  let ordered_theories,theories = read_file env.env ?format fname in
  Debug.dprintf debug "[Session] create tasks@\n";
  let file = add_file env.session filename format ordered_theories in
  let fname =
    Filename.basename (Filename.chop_extension filename)
  in
  env.files <- Mstr.add fname theories env.files;
  file.file_for_recovery <- Some theories;
  check_file_verified notify file;
  file

let remove_file file =
  let s = file.file_parent in
  PHstr.remove s.session_files file.file_name

(***************************)
(*      transformations    *)
(***************************)

let add_transformation ?(init=notify) ?(notify=notify) ~keygen env_session transfn g goals =
  let rtransf = raw_add_transformation ~keygen ~expanded:true g transfn in
  let parent = Parent_transf rtransf in
  let i = ref 0 in
  let parent_goal_name = g.goal_name.Ident.id_string in
  let next_subgoal task =
    incr i;
    let gid,expl = Termcode.goal_expl_task ~root:false task in
    let expl = match expl with
      | None -> string_of_int !i ^ "."
      | Some e -> string_of_int !i ^ ". " ^ e
    in
    let expl = Some expl in
    (* Format.eprintf "parent_goal_name = %s@." parent_goal_name; *)
    let goal_name = parent_goal_name ^ "." ^ string_of_int !i in
    let goal_name = Ident.id_register (Ident.id_derive goal_name gid) in
    (* Format.eprintf "goal_name = %s@." goal_name.Ident.id_string; *)
    goal_name, expl, task
  in
  let add_goal acc g =
    let name,expl,task = next_subgoal g in
    (* Format.eprintf "call raw_add_task with name = %s@." name.Ident.id_string; *)
    let g = raw_add_task ~version:env_session.session.session_shape_version
      ~keygen ~expanded:false parent name expl task
    in
    g::acc
  in
  let goals = List.fold_left add_goal [] goals in
  rtransf.transf_goals <- List.rev goals;
  rtransf.transf_verified <- transf_verified rtransf;
  init (Transf rtransf);
  check_goal_proved notify g;
  rtransf


let remove_transformation ?(notify=notify) t =
  let g = t.transf_parent in
  PHstr.remove g.goal_transformations t.transf_name;
  check_goal_proved notify g


let add_registered_transformation ~keygen env_session tr_name g =
  try
    Hstr.find g.goal_transformations tr_name
  with Not_found ->
    let task = goal_task g in
    let subgoals = Trans.apply_transform tr_name env_session.env task in
    add_transformation ~keygen env_session tr_name g subgoals

(****************)
(**    metas    *)
(****************)

(* dead code
let task_nb_decl task =
  Task.task_fold
    (fun n tdecl -> match tdecl.td_node with Decl _ -> n+1 | _ -> n)
    0 task
*)

let pos_of_metas lms =
  let restore_path id =
    let lib,th,qua = Theory.restore_path id in
    { ip_library = lib;
      ip_theory = th;
      ip_qualid = qua
    } in

  let add_ts idpos ts =
    if Mts.mem ts idpos.idpos_ts then idpos else
      {idpos with
        idpos_ts = Mts.add ts (restore_path ts.ts_name) idpos.idpos_ts } in
  let add_ls idpos ls =
    if Mls.mem ls idpos.idpos_ls then idpos else
      {idpos with
        idpos_ls = Mls.add ls (restore_path ls.ls_name) idpos.idpos_ls } in
  let add_pr idpos pr =
    if Mpr.mem pr idpos.idpos_pr then idpos else
      {idpos with
        idpos_pr = Mpr.add pr (restore_path pr.pr_name) idpos.idpos_pr } in

  let look_for_ident idpos = function
    | MAty ty -> ty_s_fold add_ts idpos ty
    | MAts ts -> add_ts idpos ts
    | MAls ls -> add_ls idpos ls
    | MApr pr -> add_pr idpos pr
    | MAstr _ | MAint _ -> idpos  in

  List.fold_left (fun idpos (_,args) ->
    List.fold_left look_for_ident idpos args) empty_idpos lms

let add_registered_metas ~keygen env added0 g =
  let added = List.fold_left (fun ma (s,l) ->
    Mstr.change (function
    | None -> Some (Smeta_args.singleton l)
    | Some std ->
      Some (Smeta_args.add l std)) s ma) Mstr.empty added0 in
  match Mmetas_args.find_opt added g.goal_metas with
  | Some metas -> metas
  | None ->
    let goal,task0 = Task.task_separate_goal (goal_task g) in
    let add_meta task (s,l) =
      let m = Theory.lookup_meta s in
      Task.add_meta task m l in
    (** add before the goal *)
    let task = List.fold_left add_meta task0 added0 in
    let task = add_tdecl task goal in
    let idpos = pos_of_metas added0 in
    let metas = raw_add_metas ~keygen ~expanded:true g added idpos in
    let goal =
      raw_add_task ~version:env.session.session_shape_version
        ~keygen ~expanded:true (Parent_metas metas) g.goal_name g.goal_expl task
    in
    metas.metas_goal <- goal;
    metas

let remove_metas ?(notify=notify) m =
  let g = m.metas_parent in
  g.goal_metas <- Mmetas_args.remove m.metas_added g.goal_metas;
  check_goal_proved notify g


(*****************************************************)
(**                    Prover Loaded                **)
(*****************************************************)

let load_prover eS prover =
  try
    PHprover.find eS.loaded_provers prover
  with Not_found ->
    let provers = Whyconf.get_provers eS.whyconf in
    let r = Mprover.find_opt prover provers in
    let r = match r with
      | None -> None
      | Some pr ->
        let dr = Driver.load_driver eS.env
          pr.Whyconf.driver pr.Whyconf.extra_drivers in
        Some { prover_config = pr;
               prover_driver = dr}
    in
    PHprover.add eS.loaded_provers prover r;
    r

let unload_provers eS = PHprover.clear eS.loaded_provers

let ft_of_th th =
  let fn = Filename.basename th.theory_parent.file_name in
  let fn = try Filename.chop_extension fn with Invalid_argument _ -> fn in
  (fn, th.theory_name.Ident.id_string)

let rec ft_of_goal g =
  match g.goal_parent with
    | Parent_transf tr -> ft_of_goal tr.transf_parent
    | Parent_metas ms  -> ft_of_goal ms.metas_parent
    | Parent_theory th -> ft_of_th th

let ft_of_pa a =
  ft_of_goal a.proof_parent

(** TODO see with Undone Edited
    But since it will be perhaps removed...
 *)
let copy_external_proof
    ?notify ~keygen ?obsolete ?archived ?timelimit ?memlimit ?edit
    ?goal ?prover ?attempt_status ?env_session ?session a =
  let session = match env_session with
    | Some eS -> Some eS.session
    | _ -> session in
  let obsolete = Opt.get_def a.proof_obsolete obsolete in
  let archived = Opt.get_def a.proof_archived archived in
  let timelimit = Opt.get_def a.proof_timelimit timelimit in
  let memlimit = Opt.get_def a.proof_memlimit memlimit in
  let pas = Opt.get_def a.proof_state attempt_status in
  let ngoal = Opt.get_def a.proof_parent goal in
  let nprover = match prover with
    | None -> a.proof_prover
    | Some prover -> prover in
  (** copy or generate the edit file if needed *)
  let edit =
    match edit, a.proof_edited_as, session with
      | Some edit, _, _ -> edit
      | _, None, _ -> None
      | _, _, None -> (** In the other case a session is needed *)
        None
      | _, Some file, Some session ->
        assert (file != "");
        (** Copy the edited file *)
        let dir = session.session_dir in
        let file = Filename.concat dir file in
        if not (Sys.file_exists file) then None else
        match prover,goal, ngoal.goal_task, env_session with
          | None,None,_,_ ->
            let dst_file = Sysutil.uniquify file in
            Sysutil.copy_file file dst_file;
            let dst_file = Sysutil.relativize_filename dir dst_file in
            Some dst_file
          | (_, _, None,_)| (_, _, _, None) ->
            (** In the other cases an env_session and a task are needed *)
            None
          | _, _, Some task, Some env_session ->
            match load_prover env_session nprover with
              | None -> None
              | Some prover_conf ->
            let (fn,tn) = ft_of_goal ngoal in
            let driver = prover_conf.prover_driver in
            let dst_file = Driver.file_of_task driver fn tn task in
            let dst_file = Filename.concat dir dst_file in
            let dst_file = Sysutil.uniquify dst_file in
            let old = open_in file in
            let ch = open_out dst_file in
            let fmt = formatter_of_out_channel ch in
            Driver.print_task ~old driver dst_file fmt task;
            close_in old;
            close_out ch;
            let dst_file = Sysutil.relativize_filename dir dst_file in
            Some (dst_file)
  in
  add_external_proof ?notify ~keygen
    ~obsolete ~archived ~timelimit ~memlimit ~edit ngoal nprover pas

exception UnloadableProver of Whyconf.prover

let update_edit_external_proof env_session a =
  let prover_conf = match load_prover env_session a.proof_prover with
    | Some prover_conf -> prover_conf
    | None -> raise (UnloadableProver a.proof_prover) in
  let driver = prover_conf.prover_driver in
  let goal = goal_task a.proof_parent in
  let session_dir = env_session.session.session_dir in
  let file =
    match a.proof_edited_as with
      | None ->
        let (fn,tn) = ft_of_pa a in
        let file = Driver.file_of_task driver fn tn goal in
        let file = Filename.concat session_dir file in
        let file = Sysutil.uniquify file in
        let file = Sysutil.relativize_filename session_dir file in
        set_edited_as (Some file) a;
        if a.proof_state = Unedited
        then set_proof_state ~notify ~obsolete:a.proof_obsolete
          ~archived:a.proof_archived Interrupted a;
        file
      | Some f -> f
  in
  let file = Filename.concat session_dir file in
  let old =
    if Sys.file_exists file
    then
      begin
        let backup = file ^ ".bak" in
        if Sys.file_exists backup
        then Sys.remove backup;
        Sys.rename file backup;
        Some(open_in backup)
      end
    else None
  in
  let ch = open_out file in
  let fmt = formatter_of_out_channel ch in
  Driver.print_task ?old driver file fmt goal;
  Opt.iter close_in old;
  close_out ch;
  file

let print_attempt_status fmt = function
  | Scheduled | Running ->
    pp_print_string fmt "Running"
  | JustEdited | Interrupted ->
    pp_print_string fmt "Not yet run"
  | Unedited ->
    pp_print_string fmt "Not yet edited"
  | Done pr -> Call_provers.print_prover_result fmt pr
  | InternalFailure _ -> pp_print_string fmt "Failure"

let print_external_proof fmt p =
  fprintf fmt "%a - %a (%i, %i)%s%s%s"
    Whyconf.print_prover p.proof_prover
    print_attempt_status p.proof_state
    p.proof_timelimit p.proof_memlimit
    (if p.proof_obsolete then " obsolete" else "")
    (if p.proof_archived then " archived" else "")
    (if p.proof_edited_as <> None then " edited" else "")

(***********************************************************)
(**    Reload a session with the current transformation    *)
(***********************************************************)

(** Pairing *)

module Goal = struct
  type 'a t = 'a goal
  let checksum g = g.goal_checksum
  let shape g    = g.goal_shape
  let name g     = g.goal_name
  end

module AssoGoals = Tc.Pairing(Goal)(Goal)

(**********************************)
(* merge a file into another      *)
(**********************************)

let found_obsolete = ref false
let found_missed_goals = ref false
let found_missed_goals_in_theory = ref false

let merge_proof ~keygen obsolete to_goal _ from_proof =
  let obsolete = obsolete || from_proof.proof_obsolete in
  found_obsolete := obsolete || ! found_obsolete;
  ignore
    (add_external_proof ~keygen
       ~obsolete
       ~archived:from_proof.proof_archived
       ~timelimit:from_proof.proof_timelimit
       ~memlimit:from_proof.proof_memlimit
       ~edit:from_proof.proof_edited_as
       to_goal
       from_proof.proof_prover
       from_proof.proof_state)

(* dead code
exception MalformedMetas of ident_path
*)

exception Ts_not_found of tysymbol
exception Ls_not_found of lsymbol
exception Pr_not_found of prsymbol




let merge_metas_in_task ~theories env task from_metas =
  (** Find in the new task the new symbol (ts,ls,pr) *)
  (** We order the position bottom up and find the ident as we go
      through the task *)

  (** hashtbl that will contain the conversion *)
  let hts = Hts.create 4 in
  let hls = Hls.create 4 in
  let hpr = Hpr.create 10 in
  let obsolete = ref false in

  let read_theory ip =
    if ip.ip_library = [] then Mstr.find ip.ip_theory theories
    else Env.read_theory env.env ip.ip_library ip.ip_theory in

  let to_idpos_ts = Mts.fold_left (fun idpos_ts from_ts ip ->
    try
      let th = read_theory ip in
      let to_ts = ns_find_ts th.th_export ip.ip_qualid in
      Hts.add hts from_ts to_ts;
      Mts.add to_ts ip idpos_ts
    with e ->
      Debug.dprintf debug "[merge metas]@ can't@ find@ ident@ %a@ because@ %a@\n"
        print_ident_path ip Exn_printer.exn_printer e;
      idpos_ts
  ) Mts.empty from_metas.metas_idpos.idpos_ts in
  let to_idpos_ls = Mls.fold_left (fun idpos_ls from_ls ip ->
    try
      let th = read_theory ip in
      let to_ls = ns_find_ls th.th_export ip.ip_qualid in
      Hls.add hls from_ls to_ls;
      Mls.add to_ls ip idpos_ls
    with e ->
      Debug.dprintf debug "[merge metas]@ can't@ find@ ident@ %a@ because@ %a@\n"
        print_ident_path ip Exn_printer.exn_printer e;
      idpos_ls
  ) Mls.empty from_metas.metas_idpos.idpos_ls in
  let to_idpos_pr = Mpr.fold_left (fun idpos_pr from_pr ip ->
    try
      let th = read_theory ip in
      let to_pr = ns_find_pr th.th_export ip.ip_qualid in
      Hpr.add hpr from_pr to_pr;
      Mpr.add to_pr ip idpos_pr
    with e ->
      Debug.dprintf debug "[merge metas]@ can't@ find@ ident@ %a@ because@ %a"
        print_ident_path ip Exn_printer.exn_printer e;
      idpos_pr
  ) Mpr.empty from_metas.metas_idpos.idpos_pr in

  let to_idpos = {idpos_ts = to_idpos_ts;
                  idpos_ls = to_idpos_ls;
                  idpos_pr = to_idpos_pr;
                 } in


  let print_meta fmt (meta_name,meta_args) =
    fprintf fmt "%s %a"
      meta_name
      (Pp.print_list Pp.space Pretty.print_meta_arg) meta_args in

  (** Now convert the metas to the new symbol *)
  let add_meta ((metas,task) as acc) meta_name meta_args =
    let conv_ts ts = Hts.find_exn hts (Ts_not_found ts) ts in
    let conv_ls ls = Hls.find_exn hls (Ls_not_found ls) ls in
    let conv_pr pr = Hpr.find_exn hpr (Pr_not_found pr) pr in
    let map = function
      | MAty ty -> MAty (Ty.ty_s_map conv_ts ty)
      | MAts ts -> MAts (conv_ts ts)
      | MAls ls -> MAls (conv_ls ls)
      | MApr pr -> MApr (conv_pr pr)
      | (MAstr _ | MAint _) as m -> m
    in
    try
      let meta = Theory.lookup_meta meta_name in
      let smeta_args,task = Smeta_args.fold_left
        (fun ((smeta_args,task) as acc) meta_args ->
          try
            let meta_args = List.map map meta_args in
            Smeta_args.add meta_args smeta_args,
            Task.add_meta task meta meta_args
          with
          | Ts_not_found ts ->
            obsolete := true;
            let pos = Mts.find ts from_metas.metas_idpos.idpos_ts in
            Debug.dprintf debug
              "Remove the meta %a during merge because \
               the type symbol %a can't be found@\n"
              print_meta (meta_name,meta_args)
              print_ident_path pos;
            acc
          | Ls_not_found ls ->
            obsolete := true;
            let pos = Mls.find ls from_metas.metas_idpos.idpos_ls in
            Debug.dprintf debug
              "Remove the meta %a during merge because \
               the logic symbol %a can't be found@\n"
              print_meta (meta_name,meta_args)
              print_ident_path pos;
            acc
          | Pr_not_found pr ->
            obsolete := true;
            let pos = Mpr.find pr from_metas.metas_idpos.idpos_pr in
            Debug.dprintf debug
              "Remove the meta %a during merge because \
               the proposition symbol %a can't be found@\n"
              print_meta (meta_name,meta_args)
              print_ident_path pos;
            acc
        )
        (Smeta_args.empty,task) meta_args in
      (Mstr.add meta_name smeta_args metas,task)
    with
    | Theory.UnknownMeta s ->
      Debug.dprintf debug "Remove a meta during merge: meta %s unknown@\n" s;
      acc
  in
  let goal,task = Task.task_separate_goal task in
  let metas,task =
    Mstr.fold_left add_meta (Mstr.empty,task) from_metas.metas_added
  in
  Task.add_tdecl task goal,metas,to_idpos,!obsolete

(** Release and recover goal task *)
let release_task g =
  Debug.dprintf debug "[Session] release %s@." g.goal_name.id_string;
  g.goal_task <- None

let rec release_sub_tasks g =
  release_task g;
  PHstr.iter (fun _ t -> List.iter release_sub_tasks t.transf_goals)
    g.goal_transformations;
  Mmetas_args.iter (fun _ t -> release_sub_tasks t.metas_goal) g.goal_metas

exception UnrecoverableTask of Ident.ident

type 'key update_context =
  { allow_obsolete_goals : bool;
    release_tasks : bool;
    use_shapes_for_pairing_sub_goals : bool;
    keygen : 'key keygen;
  }

let rec recover_sub_tasks ~theories env_session task g =
  g.goal_task <- Some task;
  (** Check that the sum and shape don't change (the order is kept)
      It seems an acceptable limitation. Non-deterministic transformation seems
      ugly.
  *)
  let version = env_session.session.session_shape_version in
  let sum = Termcode.task_checksum ~version task in
  let _, expl = Termcode.goal_expl_task ~root:false task in
  let shape = Termcode.t_shape_task ~version expl task in
  if not ((match g.goal_checksum with
          | None -> false
          | Some s -> Termcode.equal_checksum sum s) &&
       Termcode.equal_shape shape g.goal_shape) then
    raise (UnrecoverableTask g.goal_name);
  PHstr.iter (fun _ t ->
      let task = goal_task g in
      let subgoals = Trans.apply_transform t.transf_name env_session.env task in
      List.iter2 (recover_sub_tasks ~theories env_session) subgoals t.transf_goals)
    g.goal_transformations;
  Mmetas_args.iter (fun _ t ->
      let task,_metas,_to_idpos,_obsolete =
        merge_metas_in_task ~theories env_session task t in
      (** It is better to keep the original metas and idpos *)
      (** If it is obsolete the next task will see it *)
      recover_sub_tasks ~theories env_session task t.metas_goal
    ) g.goal_metas

let recover_theory_tasks env_session th =
  let theories = Opt.get_exn NoTask th.theory_parent.file_for_recovery in
  let theory = Opt.get_exn NoTask th.theory_task in
  th.theory_checksum <- None (* Some (Tc.theory_checksum theory) *);
  let tasks = List.rev (Task.split_theory theory None None) in
  List.iter2 (recover_sub_tasks ~theories env_session) tasks th.theory_goals

let rec theory_goal g =
  match g.goal_parent with
  | Parent_theory th -> th
  | Parent_transf t -> theory_goal t.transf_parent
  | Parent_metas t -> theory_goal t.metas_parent

let goal_task_or_recover env_session g =
  match g.goal_task with
  | Some task -> task
  | None ->
    recover_theory_tasks env_session (theory_goal g);
    Opt.get g.goal_task

(** merge session *)

(** ~theories is the current theory library path empty : [] *)
let rec merge_any_goal ~ctxt ~theories env obsolete from_goal to_goal =
  set_goal_expanded to_goal from_goal.goal_expanded;
  PHprover.iter (merge_proof ~keygen:ctxt.keygen obsolete to_goal)
    from_goal.goal_external_proofs;
  PHstr.iter (merge_trans ~ctxt ~theories env to_goal)
    from_goal.goal_transformations;
  Mmetas_args.iter (merge_metas ~ctxt ~theories env to_goal)
    from_goal.goal_metas


and merge_trans ~ctxt ~theories env to_goal _ from_transf =
  try
    let from_transf_name = from_transf.transf_name in
    let to_goal_name = to_goal.goal_name in
    Debug.dprintf debug "[Reload] transformation %s for goal %s @\n"
      from_transf_name to_goal_name.Ident.id_string;
    let to_transf =
      try
        add_registered_transformation
          ~keygen:ctxt.keygen env from_transf_name to_goal
      with exn when not (Debug.test_flag Debug.stack_trace) ->
        Debug.dprintf debug "[Reload] transformation %s produce an error:%a"
          from_transf_name Exn_printer.exn_printer exn;
        raise Exit
    in
    set_transf_expanded to_transf from_transf.transf_expanded;
    let associated,detached =
      Debug.dprintf debug "[Info] associate_subgoals, shape_version = %d@\n"
        env.session.session_shape_version;
      AssoGoals.associate ~use_shapes:ctxt.use_shapes_for_pairing_sub_goals
        from_transf.transf_goals to_transf.transf_goals
    in
    List.iter (function
      | (to_goal, Some (from_goal, obsolete)) ->
        merge_any_goal ~ctxt ~theories env obsolete  from_goal to_goal
      | (_, None) ->
        found_missed_goals_in_theory := true)
      associated;
(* TODO: we should copy the goal, using the new type of keys
    if detached <> [] then
    to_transf.transf_detached <- Some { detached_goals = detached }
 *)
    ignore detached
  with Exit -> () (* silent failure, not a good thing... *)

(** convert the ident from the old task to the ident at the same
    position in the new task *)
and merge_metas_aux ~ctxt ~theories env to_goal _ from_metas =
  Debug.dprintf debug "[Reload] metas for goal %s@\n"
    to_goal.goal_name.Ident.id_string;

  let task,metas,to_idpos,obsolete =
    merge_metas_in_task ~theories env (goal_task to_goal) from_metas in

  let to_metas =
    raw_add_metas ~keygen:ctxt.keygen ~expanded:from_metas.metas_expanded
      to_goal metas to_idpos
  in
  let to_goal =
    raw_add_task ~version:env.session.session_shape_version
      ~keygen:ctxt.keygen (Parent_metas to_metas) ~expanded:true
      to_goal.goal_name to_goal.goal_expl task
  in
  to_metas.metas_goal <- to_goal;
  Debug.dprintf debug "[Reload] metas done@\n";
  merge_any_goal ~ctxt ~theories env obsolete from_metas.metas_goal to_goal

and merge_metas ~ctxt ~theories env to_goal s from_metas =
  try
    merge_metas_aux ~ctxt ~theories env to_goal s from_metas
  with exn ->
    Debug.dprintf debug "[merge metas] error %a during merge, metas removed@\n"
      Exn_printer.exn_printer exn

exception OutdatedSession

let merge_theory ~ctxt ~theories env from_th to_th =
  found_missed_goals_in_theory := false;
  set_theory_expanded to_th from_th.theory_expanded;
  let from_goals = List.fold_left
    (fun from_goals g ->
      Mstr.add g.goal_name.Ident.id_string g from_goals)
    Mstr.empty from_th.theory_goals
  in
  Debug.dprintf debug
    "[Theory checksum] theory %s: old sum = %a, new sum = %a@."
    to_th.theory_name.id_string
    (Pp.print_option Tc.print_checksum) from_th.theory_checksum
    (Pp.print_option Tc.print_checksum) to_th.theory_checksum;
  List.iter
    (fun to_goal ->
      try
        let to_goal_name =
          try
            let (_,_,l) = restore_path to_goal.goal_name
            in String.concat "." l
          with Not_found -> to_goal.goal_name.Ident.id_string
        in
        let from_goal = Mstr.find to_goal_name from_goals in
        Debug.dprintf debug
          "[Goal checksum] goal %s: old sum = %a, new sum = %a@."
          to_goal.goal_name.Ident.id_string
          (Pp.print_option Tc.print_checksum) from_goal.goal_checksum
          (Pp.print_option Tc.print_checksum) to_goal.goal_checksum;
        let goal_obsolete =
          match to_goal.goal_checksum, from_goal.goal_checksum with
          | None, _ -> assert false
          | Some _, None -> true
          | Some s1, Some s2 -> not (Tc.equal_checksum s1 s2)
        in
        if goal_obsolete then
          begin
            Debug.dprintf debug "[Reload] Goal %s.%s has changed@\n"
              to_th.theory_name.Ident.id_string
              to_goal.goal_name.Ident.id_string;
            if not ctxt.allow_obsolete_goals then raise OutdatedSession;
            found_obsolete := true;
          end;
        merge_any_goal ~ctxt ~theories env goal_obsolete from_goal to_goal;
        if ctxt.release_tasks then release_sub_tasks to_goal
      with
        | Not_found when ctxt.allow_obsolete_goals ->
          found_missed_goals_in_theory := true;
          if ctxt.release_tasks then release_sub_tasks to_goal
        | Not_found -> raise OutdatedSession
    ) to_th.theory_goals;
  if not (ctxt.use_shapes_for_pairing_sub_goals ||
            !found_missed_goals_in_theory)
  then
    begin
      Debug.dprintf
        debug
        "[Session] since shapes were not used for pairing, we compute the \
         checksum of the full theory, to estimate the obsolete status for \
         goals.@.";
      let to_checksum = CombinedTheoryChecksum.compute to_th in
      let same_checksum =
        match from_th.theory_checksum with
        | None -> false
        | Some c -> Tc.equal_checksum c to_checksum
      in
      Debug.dprintf
        debug
        "[Session] from_checksum = %a, to_checksum = %a@."
        (Pp.print_option save_checksum) from_th.theory_checksum
        save_checksum to_checksum;
      if same_checksum then
        (* we set all_goals as non obsolete *)
        theory_iter_proof_attempt set_non_obsolete to_th
    end;
  found_missed_goals := !found_missed_goals || !found_missed_goals_in_theory

let merge_file ~ctxt ~theories env from_f to_f =
  Debug.dprintf debug "[Info] merge_file, shape_version = %d@\n"
    env.session.session_shape_version;
  set_file_expanded to_f from_f.file_expanded;
  let from_theories = List.fold_left
    (fun acc t -> Mstr.add t.theory_name.Ident.id_string t acc)
    Mstr.empty from_f.file_theories
  in
  List.iter
    (fun to_th ->
      try
        let from_th =
          let name = to_th.theory_name.Ident.id_string in
          try Mstr.find name from_theories
          (* TODO: remove this later when all sessions are updated *)
          with Not_found -> Mstr.find ("WP "^name) from_theories
        in
        merge_theory ~ctxt ~theories env from_th to_th
      with
        | Not_found when ctxt.allow_obsolete_goals -> ()
        | Not_found -> raise OutdatedSession
    )
    to_f.file_theories;
  Debug.dprintf debug "[Info] merge_file, done@\n"

let rec recompute_all_shapes_goal ~release g =
  let t = goal_task g in
  (* g.goal_shape <- Termcode.t_shape_buf (Task.task_goal_fmla t); *)
  let _, expl = Termcode.goal_expl_task ~root:false t in
  g.goal_shape <- Termcode.t_shape_task expl t;
  g.goal_checksum <- Some (Termcode.task_checksum t);
  if release then release_task g;
  iter_goal
    (fun _pa -> ())
    (iter_transf (recompute_all_shapes_goal ~release))
    (iter_metas  (recompute_all_shapes_goal ~release))
    g

let recompute_all_shapes_theory ~release t =
  iter_theory (recompute_all_shapes_goal ~release) t

let recompute_all_shapes_file ~release f =
  iter_file (recompute_all_shapes_theory ~release) f

let recompute_all_shapes ~release session =
  session.session_shape_version <- Termcode.current_shape_version;
  iter_session (recompute_all_shapes_file ~release) session

let update_session ~ctxt old_session env whyconf =
  Debug.dprintf debug "[Info] update_session: shape_version = %d@\n"
    old_session.session_shape_version;
(*
  AssoGoals.set_use_shapes ctxt.use_shapes_for_pairing_sub_goals;
 *)
  let new_session =
    create_session ~shape_version:old_session.session_shape_version
      old_session.session_dir
  in
  let will_recompute_shape =
    old_session.session_shape_version <> Termcode.current_shape_version in
  let new_env_session =
    { session = new_session;
      env = env;
      whyconf = whyconf;
      files = Mstr.empty;
      loaded_provers = PHprover.create 5;
    }
  in
  found_obsolete := false;
  found_missed_goals := false;
  let files =
    PHstr.fold (fun _ old_file acc ->
      Debug.dprintf debug "[Load] file '%s'@\n" old_file.file_name;
      let new_file = add_file
        ~keygen:ctxt.keygen new_env_session
        ?format:old_file.file_format old_file.file_name
      in
      let theories = Opt.get new_file.file_for_recovery in
      Debug.dprintf debug "[Merge] file '%s'@\n" old_file.file_name;
      let ctxt = { ctxt with
        release_tasks = ctxt.release_tasks && (not will_recompute_shape) }
      in
      merge_file ~ctxt ~theories new_env_session old_file new_file;
      let fname =
        Filename.basename (Filename.chop_extension old_file.file_name)
      in
      Mstr.add fname theories acc)
      old_session.session_files
      Mstr.empty
  in
  new_env_session.files <- files;
  Debug.dprintf debug "[Info] update_session: done@\n";
  let obsolete =
    if will_recompute_shape
    then
      begin
        Debug.dprintf debug "[Info] update_session: recompute shapes@\n";
        recompute_all_shapes ~release:ctxt.release_tasks new_session;
        true
      end
    else
      !found_obsolete
  in
  assert (new_env_session.session.session_shape_version
          = Termcode.current_shape_version);
  new_env_session, obsolete, !found_missed_goals


(** Copy/Paste *)
let rec copy_goal parent from_g =
  let to_g = { from_g with
               goal_parent = parent;
               goal_external_proofs =
      PHprover.create (PHprover.length from_g.goal_external_proofs);
               goal_transformations =
      PHstr.create (PHstr.length from_g.goal_transformations);
               goal_metas = Mmetas_args.empty;
             } in
  PHprover.iter (fun k p -> PHprover.add to_g.goal_external_proofs
    k (copy_proof to_g p)) from_g.goal_external_proofs;
  PHstr.iter (fun k t -> PHstr.add to_g.goal_transformations
    k (copy_transf to_g t)) from_g.goal_transformations;
  to_g.goal_metas <- Mmetas_args.map
    (fun m -> copy_metas to_g m) from_g.goal_metas;
  to_g

and copy_proof to_goal from_pa =
  { from_pa with proof_parent = to_goal}

and copy_transf to_goal from_transf =
  let to_transf = { from_transf with
    transf_parent = to_goal;
    transf_goals = []
  } in
  to_transf.transf_goals <-
    List.map (copy_goal (Parent_transf from_transf))
                from_transf.transf_goals;
  to_transf

and copy_metas to_goal from_metas =
  let to_metas = { from_metas with
    metas_goal = to_goal;
  } in
  to_metas.metas_goal <- copy_goal (Parent_metas to_metas)
    from_metas.metas_goal;
  to_metas

let copy_proof  from_p = copy_proof  from_p.proof_parent  from_p
let copy_transf from_t = copy_transf from_t.transf_parent from_t
let copy_metas  from_m = copy_metas  from_m.metas_parent  from_m

exception Paste_error

let rec add_goal_to_parent ~keygen env from_goal to_goal =
  set_goal_expanded to_goal from_goal.goal_expanded;
  PHprover.iter (fun _ pa -> ignore (add_proof_to_goal ~keygen env to_goal pa))
    from_goal.goal_external_proofs;
  PHstr.iter (fun _ t -> ignore (add_transf_to_goal ~keygen env to_goal t))
    from_goal.goal_transformations;
  Mmetas_args.iter (fun _ m -> ignore (add_metas_to_goal ~keygen env to_goal m))
    from_goal.goal_metas



(** This function is the main difference with merge_metas_aux.
    It use directly the metas doesn't convert them.
 *)
and add_metas_to_goal ~keygen env to_goal from_metas =
  let to_metas =
    raw_add_metas ~keygen ~expanded:from_metas.metas_expanded to_goal
      from_metas.metas_added from_metas.metas_idpos
  in
  let goal,task0 = Task.task_separate_goal (goal_task to_goal) in
  (** add before the goal *)
  let task =
    try
      Mstr.fold_left
        (fun task name s ->
          let m = Theory.lookup_meta name in
          Smeta_args.fold_left
            (fun task l -> Task.add_meta task m l) (** TODO: try with *)
            task s)
        task0 from_metas.metas_added
    with exn ->
      Debug.dprintf debug "[Paste] addition of metas produces an error:%a"
        Exn_printer.exn_printer exn;
      raise Paste_error  in
  let task = add_tdecl task goal in
  let to_goal =
    raw_add_task ~version:env.session.session_shape_version
      ~keygen ~expanded:true (Parent_metas to_metas)
      from_metas.metas_goal.goal_name
      from_metas.metas_goal.goal_expl task
  in
  to_metas.metas_goal <- to_goal;
  add_goal_to_parent ~keygen env from_metas.metas_goal to_goal;
  to_metas

and add_proof_to_goal ~keygen env to_goal from_proof_attempt =
  copy_external_proof ~keygen ~obsolete:true ~env_session:env ~goal:to_goal
    from_proof_attempt

and add_transf_to_goal ~keygen env to_goal from_transf =
  let from_transf_name = from_transf.transf_name in
  let to_goal_name = to_goal.goal_name in
  Debug.dprintf debug "[Paste] transformation %s for goal %s @\n"
    from_transf_name to_goal_name.Ident.id_string;
  let to_transf =
    try
      add_registered_transformation
        ~keygen env from_transf_name to_goal
    with exn when not (Debug.test_flag Debug.stack_trace) ->
      Debug.dprintf debug "[Paste] transformation %s produce an error:%a"
        from_transf_name Exn_printer.exn_printer exn;
      raise Paste_error
  in
  let associated,detached =
    Debug.dprintf debug "[Info] associate_subgoals, shape_version = %d@\n"
      env.session.session_shape_version;
    AssoGoals.associate ~use_shapes:false
      from_transf.transf_goals to_transf.transf_goals in
  List.iter (function
  | (to_goal, Some (from_goal, _obsolete)) ->
    add_goal_to_parent ~keygen env from_goal to_goal
  | (_, None) -> ()
  ) associated;
(*
  if detached <> [] then
    to_transf.transf_detached <- Some { detached_goals = detached };
 *)
  ignore(detached);
  to_transf

let get_project_dir fname =
  if not (Sys.file_exists fname) then raise Not_found;
  let d =
    if Sys.is_directory fname then fname
    else if Filename.basename fname = db_filename then begin
      Debug.dprintf debug "Info: found db file '%s'@." fname;
      Filename.dirname fname
    end
    else
      begin
        Debug.dprintf debug "Info: found regular file '%s'@." fname;
        try Filename.chop_extension fname
        with Invalid_argument _ -> fname^".w3s"
      end
  in
  Debug.dprintf debug "Info: using '%s' as directory for the project@." d;
  d

let key_any = function
  | File p -> p.file_key
  | Transf tr -> tr.transf_key
  | Goal g -> g.goal_key
  | Proof_attempt p -> p.proof_key
  | Theory th -> th.theory_key
  | Metas  ms -> ms.metas_key

let () = Exn_printer.register
  (fun fmt exn ->
    match exn with
      | NoTask ->
        Format.fprintf fmt
          "A goal doesn't contain a task but here it needs one"
      | OutdatedSession ->
        Format.fprintf fmt
          "The session@ is@ outdated@ (not@ in@ sync@ with@ the@ current@ \
           file).@ In@ this@ configuration@ it@ is@ forbidden."
      | UnrecoverableTask id ->
        Format.fprintf fmt
          "A@ non-deterministic@ transformation@ is@ used,@ the@ task@ of@ \
           the@ goal@ %s@ can't@ be@ recovered." id.id_string
      | _ -> raise exn)


(*
Local Variables:
compile-command: "unset LANG; make -C ../.. bin/why3ide.byte"
End:
*)<|MERGE_RESOLUTION|>--- conflicted
+++ resolved
@@ -1605,12 +1605,8 @@
       ReadShapesNoCompress.read_xml_and_shapes xml_filename shape_filename
     else
       begin
-<<<<<<< HEAD
         Warning.emit "[Warning] could not find goal shapes file in %s@."
         shape_filename;
-=======
-        Warning.emit "[Warning] could not find goal shapes file@.";
->>>>>>> e07f8d65
         Xml.from_file xml_filename, false
       end
 with e ->
