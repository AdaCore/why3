(********************************************************************)
(*                                                                  *)
(*  The Why3 Verification Platform   /   The Why3 Development Team  *)
(*  Copyright 2010-2014   --   INRIA - CNRS - Paris-Sud University  *)
(*                                                                  *)
(*  This software is distributed under the terms of the GNU Lesser  *)
(*  General Public License version 2.1, with the special exception  *)
(*  on linking described in file LICENSE.                           *)
(*                                                                  *)
(********************************************************************)

open Format
open Why3
open Session

let debug = Debug.register_info_flag "scheduler"
  ~desc:"Print@ debugging@ messages@ about@ scheduling@ of@ prover@ calls@ \
         and@ transformation@ applications."

module Todo = struct
  type ('a,'b) todo =
      {mutable todo : int;
       mutable report : 'a;
       push_report : 'a -> 'b -> 'a;
       callback : 'a -> unit}

  let create init push callback =
    {todo = 0;  report = init; push_report = push; callback = callback}

  let stop todo =
    todo.todo <- todo.todo - 1;
    if todo.todo=0 then todo.callback todo.report

  let _done todo v =
    todo.report <- todo.push_report todo.report v;
    stop todo

  let start todo =
    todo.todo <- todo.todo + 1

(** dead code
  let print todo =
    dprintf debug "[Sched] todo : %i@." todo.todo
*)
end

(***************************)
(*     main functor        *)
(***************************)

module type OBSERVER = sig
  type key
  val create: ?parent:key -> unit -> key
  val remove: key -> unit
  val reset: unit -> unit

  val timeout: ms:int -> (unit -> bool) -> unit
  val idle: (unit -> bool) -> unit

  val notify_timer_state : int -> int -> int -> unit

  val init : key -> key any -> unit

  val notify : key any -> unit

(*
  val unknown_prover :
    key env_session -> Whyconf.prover -> Whyconf.prover option

  val replace_prover : key proof_attempt -> key proof_attempt -> bool
*)

  val uninstalled_prover :
    key env_session -> Whyconf.prover -> Whyconf.prover_upgrade_policy

end

module Make(O : OBSERVER) = struct

let notify = O.notify

let rec init_any any =
  O.init (key_any any) any;
  iter init_any any

let init_session session = session_iter init_any session

(***************************)
(*     session state       *)
(***************************)

(* type prover_option = *)
(*   | Detected_prover of prover_data *)
(*   | Undetected_prover of string *)

(* let prover_id p = match p with *)
(*   | Detected_prover p -> p.prover_id *)
(*   | Undetected_prover s -> s *)

(* dead code
let theory_name t = t.theory_name
let theory_key t = t.theory_key
let verified t = t.theory_verified
let goals t = t.theory_goals
let theory_expanded t = t.theory_expanded
*)

let running = function
  | Scheduled | Running -> true
  | Unedited | JustEdited | Interrupted
  | Done _ | InternalFailure _ -> false

(*************************)
(*         Scheduler     *)
(*************************)

type action =
  | Action_proof_attempt of int * int * string option * bool * string *
      Driver.driver * (proof_attempt_status -> unit) * Task.task
  | Action_delayed of (unit -> unit)


type timeout_action =
  | Check_prover of (proof_attempt_status -> unit) * Call_provers.prover_call
  | Any_timeout of (unit -> bool)

type t =
    { (** Actions that wait some idle time *)
      actions_queue : action Queue.t;
      (** Quota of action slot *)
      mutable maximum_running_proofs : int;
      (** Running actions which take one action slot *)
      mutable running_proofs : timeout_action list;
      (** Running check which doesn't take a running slot.
          Check the end of some computation *)
      mutable running_check : (unit -> bool) list;
      (** proof attempt that wait some available action slot *)
      proof_attempts_queue :
        ((proof_attempt_status -> unit) *
            (unit -> Call_provers.prover_call))
        Queue.t;
      (** timeout handler state *)
      mutable timeout_handler_activated : bool;
      mutable timeout_handler_running : bool;
      (** idle handler state *)
      mutable idle_handler_activated : bool;
    }

let set_maximum_running_proofs max sched =
 (** TODO dequeue actions if maximum_running_proofs increase *)
  sched.maximum_running_proofs <- max

let init max =
  Debug.dprintf debug "[Sched] init scheduler max=%i@." max;
  { actions_queue = Queue.create ();
    maximum_running_proofs = max;
    running_proofs = [];
    running_check = [];
    proof_attempts_queue = Queue.create ();
    timeout_handler_activated = false;
    timeout_handler_running = false;
    idle_handler_activated = false
  }

(* timeout handler *)

let timeout_handler t =
  Debug.dprintf debug "[Sched] Timeout handler called@.";
  assert (not t.timeout_handler_running);
  t.timeout_handler_running <- true;
  (** Check if some action ended *)
  let l = List.fold_left
    (fun acc c ->
       match c with
         | Check_prover(callback,call)  ->
             (match Call_provers.query_call call with
               | None -> c::acc
               | Some post ->
                   let res = post () in callback (Done res);
                   acc)
         | Any_timeout callback ->
             let b = callback () in
             if b then c::acc else acc)
    [] t.running_proofs
  in
  (** Check if some new actions must be started *)
  let l =
    if List.length l < t.maximum_running_proofs then
      begin try
        let (callback,pre_call) = Queue.pop t.proof_attempts_queue in
        callback Running;
        Debug.dprintf debug "[Sched] proof attempts started@.";
        let call = pre_call () in
        (Check_prover(callback,call))::l
      with Queue.Empty -> l
      end
    else l
  in
  t.running_proofs <- l;
  (** Call the running check *)
  t.running_check <- List.fold_left
    (fun acc check -> if check () then check::acc else acc)
    [] t.running_check;
  let continue =
    match l with
      | [] ->
          Debug.dprintf debug "[Sched] Timeout handler stopped@.";
          false
      | _ -> true
  in
  O.notify_timer_state
    (Queue.length t.actions_queue)
    (Queue.length t.proof_attempts_queue) (List.length l);
  t.timeout_handler_activated <- continue;
  t.timeout_handler_running <- false;
  continue

let run_timeout_handler t =
  if t.timeout_handler_activated then () else
    begin
      t.timeout_handler_activated <- true;
      Debug.dprintf debug "[Sched] Timeout handler started@.";
      O.timeout ~ms:100 (fun () -> timeout_handler t)
    end

let schedule_any_timeout t callback =
  Debug.dprintf debug "[Sched] schedule a new timeout@.";
  t.running_proofs <- (Any_timeout callback) :: t.running_proofs;
  run_timeout_handler t

let schedule_check t callback =
  Debug.dprintf debug "[Sched] add a new check@.";
  t.running_check <- callback :: t.running_check;
  run_timeout_handler t

(* idle handler *)

let idle_handler t =
  try
    if Queue.length t.proof_attempts_queue < 3 * t.maximum_running_proofs then begin
      match Queue.pop t.actions_queue with
        | Action_proof_attempt(timelimit,memlimit,old,inplace,command,driver,
                               callback,goal) ->
            begin
              try
                let pre_call =
                  Driver.prove_task
                    ?old ~inplace ~command ~timelimit ~memlimit driver goal
                in
                Queue.push (callback,pre_call) t.proof_attempts_queue;
                run_timeout_handler t
              with e when not (Debug.test_flag Debug.stack_trace) ->
                Format.eprintf "@[Exception raise in Session.idle_handler:@ \
%a@.@]"
                  Exn_printer.exn_printer e;
                callback (InternalFailure e)
            end
        | Action_delayed callback -> callback ()
    end else
      ignore (Unix.select [] [] [] 0.1);
    true
  with Queue.Empty ->
    t.idle_handler_activated <- false;
    Debug.dprintf debug "[Sched] idle_handler stopped@.";
    false
    | e when not (Debug.test_flag Debug.stack_trace) ->
      Format.eprintf "@[Exception raise in Session.idle_handler:@ %a@.@]"
        Exn_printer.exn_printer e;
      eprintf "Session.idle_handler stopped@.";
      false


let run_idle_handler t =
  if t.idle_handler_activated then () else
    begin
      t.idle_handler_activated <- true;
      Debug.dprintf debug "[Sched] idle_handler started@.";
      O.idle (fun () -> idle_handler t)
    end

(* main scheduling functions *)

let cancel_scheduled_proofs t =
  let new_queue = Queue.create () in
  try
    while true do
      match Queue.pop t.actions_queue with
        | Action_proof_attempt(_timelimit,_memlimit,_old,_inplace,_command,
                               _driver,callback,_goal) ->
            callback Interrupted
        | Action_delayed _ as a->
            Queue.push a new_queue
    done
  with Queue.Empty ->
    Queue.transfer new_queue t.actions_queue;
    try
      while true do
        let (callback,_) = Queue.pop t.proof_attempts_queue in
        callback Interrupted
      done
    with
      | Queue.Empty ->
          O.notify_timer_state 0 0 (List.length t.running_proofs)


let schedule_proof_attempt ~timelimit ~memlimit ?old ~inplace
    ~command ~driver ~callback t goal =
  Debug.dprintf debug "[Sched] Scheduling a new proof attempt (goal : %a)@."
    (fun fmt g -> Format.pp_print_string fmt
      (Task.task_goal g).Decl.pr_name.Ident.id_string) goal;
  callback Scheduled;
  Queue.push
    (Action_proof_attempt(timelimit,memlimit,old,inplace,command,driver,
                        callback,goal))
    t.actions_queue;
  run_idle_handler t

let schedule_edition t command filename callback =
<<<<<<< HEAD
  dprintf debug "[Sched] Scheduling an edition@.";
  let res_parser =
    { Call_provers.prp_exitcodes = [(0,Call_provers.Unknown "")];
      Call_provers.prp_regexps = [];
      Call_provers.prp_timeregexps = []
    } in
=======
  Debug.dprintf debug "[Sched] Scheduling an edition@.";
>>>>>>> e0ce9897
  let precall =
    Call_provers.call_on_file ~command ~res_parser ~redirect:false filename in
  callback Running;
  t.running_proofs <- (Check_prover(callback, precall ())) :: t.running_proofs;
  run_timeout_handler t

let schedule_delayed_action t callback =
  Debug.dprintf debug "[Sched] Scheduling a delayed action@.";
  Queue.push (Action_delayed callback) t.actions_queue;
  run_idle_handler t

(**************************)
(*  session function      *)
(**************************)

let update_session ?release ~allow_obsolete old_session env whyconf  =
  O.reset ();
  let (env_session,_,_) as res =
    update_session ?release
      ~keygen:O.create ~allow_obsolete old_session env whyconf in
  Debug.dprintf debug "Init_session@\n";
  init_session env_session.session;
  res

let add_file env_session ?format f =
  let mfile = add_file ~keygen:O.create env_session ?format f in
  let any_file = (File mfile) in
  init_any any_file;
  O.notify any_file;
  mfile

(*****************************************************)
(* method: run a given prover on each unproved goals *)
(*****************************************************)
(*
let rec find_loadable_prover eS prover =
  (** try the default one *)
  match load_prover eS prover with
    | None -> begin
      (** If its not loadable ask for one*)
      match O.unknown_prover eS prover with
        | None -> None
        | Some prover -> find_loadable_prover eS prover
    end
    | Some npc -> Some (prover,npc)
*)

let find_prover eS a =
  match load_prover eS a.proof_prover with
    | Some p -> Some (a.proof_prover, p,a)
    | None ->
        match O.uninstalled_prover eS a.proof_prover with
          | Whyconf.CPU_keep -> None
          | Whyconf.CPU_upgrade new_p ->
            (* does a proof using new_p already exists ? *)
            let g = a.proof_parent in
            begin
              try
                let _ = PHprover.find g.goal_external_proofs new_p in
                (* yes, then we do nothing *)
                None
              with Not_found ->
                (* we modify the prover in-place *)
                Session.change_prover a new_p;
                match load_prover eS new_p with
                  | Some p -> Some (new_p,p,a)
                  | None ->
                    (* should never happen because at loading, config
                       ignores uninstalled prover targets.
                       Nevertheless, we can safely return None.
                    *)
                    None
            end
          | Whyconf.CPU_duplicate new_p ->
            (* does a proof using new_p already exists ? *)
            let g = a.proof_parent in
            begin
              try
                let _ = PHprover.find g.goal_external_proofs new_p in
                (* yes, then we do nothing *)
                None
              with Not_found ->
                (* we duplicate the proof_attempt *)
                let new_a = copy_external_proof
                  ~notify ~keygen:O.create ~prover:new_p ~env_session:eS a
                in
                O.init new_a.proof_key (Proof_attempt new_a);
                match load_prover eS new_p with
                  | Some p -> Some (new_p,p,new_a)
                  | None ->
                    (* should never happen because at loading, config
                       ignores uninstalled prover targets.
                       Nevertheless, we can safely return None.
                    *)
                    None
            end


(* to avoid corner cases when prover results are obtained very closely
   to the time or mem limits, we adapt these limits when we replay a
   proof *)
let adapt_limits a =
  match a.proof_state with
  | Done { Call_provers.pr_answer = r;
           Call_provers.pr_time = t } ->
    (* increased time limit is 1 + twice the previous running time,
       but enforced to remain inside the interval [l,2l] where l is
       the previous time limit *)
    let increased_time =
      let t = truncate (1.0 +. 2.0 *. t) in
      max a.proof_timelimit (min t (2 * a.proof_timelimit))
    in
    (* increased mem limit is just 1.5 times the previous mem limit *)
    let increased_mem = 3 * a.proof_memlimit / 2 in
    begin
      match r with
      | Call_provers.OutOfMemory -> increased_time, a.proof_memlimit
      | Call_provers.Timeout -> a.proof_timelimit, increased_mem
      | Call_provers.Valid
      | Call_provers.Unknown _
      | Call_provers.Invalid -> increased_time, increased_mem
      | Call_provers.Failure _
      | Call_provers.HighFailure ->
        (* correct ? failures are supposed to appear quickly anyway... *)
        a.proof_timelimit, a.proof_memlimit
    end
  | _ -> a.proof_timelimit, a.proof_memlimit


type run_external_status =
| Starting
| MissingProver
| MissingFile of string
| StatusChange of proof_attempt_status

exception NoFile of string

(* do not modify the proof duration stored in proof sessions if it
   changed by less than 10% or 0.1s, so as to avoid diff noise in
   session files *)
let fuzzy_proof_time nres ores =
  match ores, nres with
  | Done { Call_provers.pr_time = told },
    Done ({ Call_provers.pr_time = tnew } as res')
  when tnew >= told *. 0.9 -. 0.1 && tnew <= told *. 1.1 +. 0.1 ->
    Done { res' with Call_provers.pr_time = told }
  | _, _ -> nres

(** run_external_proof_v3 doesn't modify existing proof attempt, it can just
    create new one by find_prover *)
let run_external_proof_v3 eS eT a callback =
  match find_prover eS a with
  | None ->
    callback a a.proof_prover 0 None Starting;
    (* nothing to do *)
    callback a a.proof_prover 0 None MissingProver
  | Some(ap,npc,a) ->
    callback a ap 0 None Starting;
    if a.proof_edited_as = None &&
       npc.prover_config.Whyconf.interactive
    then begin
      callback a ap 0 None (MissingFile "unedited")
    end else begin
      let previous_result = a.proof_state in
      let timelimit, memlimit = adapt_limits a in
      let inplace = npc.prover_config.Whyconf.in_place in
      let command = Whyconf.get_complete_command npc.prover_config in
      let cb result =
        let result = fuzzy_proof_time result previous_result in
        callback a ap timelimit
          (match previous_result with Done res -> Some res | _ -> None)
          (StatusChange result) in
      try
        let old =
          match get_edited_as_abs eS.session a with
          | None -> None
          | Some f ->
            if Sys.file_exists f then Some f
            else raise (NoFile f) in
        schedule_proof_attempt
          ~timelimit ~memlimit
          ?old ~inplace ~command
          ~driver:npc.prover_driver
          ~callback:cb
          eT
          (goal_task_or_recover eS a.proof_parent)
      with NoFile f ->
        callback a ap 0 None (MissingFile f)
    end

(** run_external_proof_v2 modify the session according to the current state *)
let run_external_proof_v2 eS eT a callback =
  let previous_res = ref (a.proof_state,a.proof_obsolete) in
  let callback a ap timelimit previous state =
    begin match state with
    | Starting -> previous_res := (a.proof_state,a.proof_obsolete)
    | MissingFile _ ->
      set_proof_state ~notify ~obsolete:false ~archived:false
        Unedited a
    | StatusChange result ->
      begin match result with
      | Interrupted ->
        let previous_result,obsolete = !previous_res in
        set_proof_state ~notify ~obsolete
          ~archived:false previous_result a
      | _ ->
        set_proof_state ~notify ~obsolete:false
          ~archived:false result a
      end
    | _ -> ()
    end;
    callback a ap timelimit previous state in
  run_external_proof_v3 eS eT a callback

let run_external_proof_v2 eS eT a callback =
  (* Perhaps the test a.proof_archived should be done somewhere else *)
  if a.proof_archived || running a.proof_state then () else
  run_external_proof_v2 eS eT a callback

let run_external_proof eS eT ?callback a =
  let callback =
    match callback with
    | None -> fun _ _ _ _ _ -> ()
    | Some c -> fun a _ _ _ s ->
      match s with
      | Starting -> ()
      | MissingProver -> c a Interrupted
      | MissingFile _ -> c a a.proof_state
      | StatusChange s -> c a s in
  run_external_proof_v2 eS eT a callback

let prover_on_goal eS eT ?callback ~timelimit ~memlimit p g =
  let a =
    try
      let a = PHprover.find g.goal_external_proofs p in
      set_timelimit timelimit a;
      set_memlimit memlimit a;
      a
    with Not_found ->
      let ep = add_external_proof ~keygen:O.create ~obsolete:false
        ~archived:false ~timelimit ~memlimit
        ~edit:None g p Interrupted in
      O.init ep.proof_key (Proof_attempt ep);
      ep
  in
  run_external_proof eS eT ?callback a

let prover_on_goal_or_children eS eT
    ~context_unproved_goals_only ~timelimit ~memlimit p g =
  goal_iter_leaf_goal ~unproved_only:context_unproved_goals_only
    (prover_on_goal eS eT ~timelimit ~memlimit p) g

let run_prover eS eT ~context_unproved_goals_only ~timelimit ~memlimit pr a =
  match a with
    | Goal g ->
        prover_on_goal_or_children eS eT
          ~context_unproved_goals_only ~timelimit ~memlimit pr g
    | Theory th ->
        List.iter
          (prover_on_goal_or_children eS eT
             ~context_unproved_goals_only ~timelimit ~memlimit pr)
          th.theory_goals
    | File file ->
        List.iter
          (fun th ->
             List.iter
               (prover_on_goal_or_children eS eT
                  ~context_unproved_goals_only ~timelimit ~memlimit pr)
               th.theory_goals)
          file.file_theories
    | Proof_attempt a ->
        prover_on_goal_or_children eS eT
          ~context_unproved_goals_only ~timelimit ~memlimit pr a.proof_parent
    | Transf tr ->
        List.iter
          (prover_on_goal_or_children eS eT
             ~context_unproved_goals_only ~timelimit ~memlimit pr)
          tr.transf_goals
    | Metas m ->
      prover_on_goal_or_children eS eT
        ~context_unproved_goals_only ~timelimit ~memlimit pr m.metas_goal

(**********************************)
(* method: replay obsolete proofs *)
(**********************************)

let proof_successful_or_just_edited a =
  match a.proof_state with
    | Done { Call_provers.pr_answer = Call_provers.Valid }
    | JustEdited -> true
    | _ -> false

let rec replay_on_goal_or_children eS eT
    ~obsolete_only ~context_unproved_goals_only g =
  iter_goal
    (fun a ->
       if not obsolete_only || a.proof_obsolete then
         if not context_unproved_goals_only || proof_successful_or_just_edited a
         then run_external_proof eS eT a)
    (iter_transf
       (replay_on_goal_or_children eS eT
          ~obsolete_only ~context_unproved_goals_only)
    )
    (iter_metas
       (replay_on_goal_or_children eS eT
          ~obsolete_only ~context_unproved_goals_only)
    )
    g

let replay eS eT ~obsolete_only ~context_unproved_goals_only a =
  match a with
    | Goal g ->
        replay_on_goal_or_children eS eT
          ~obsolete_only ~context_unproved_goals_only g
    | Theory th ->
        List.iter
          (replay_on_goal_or_children eS eT
             ~obsolete_only ~context_unproved_goals_only)
          th.theory_goals
    | File file ->
        List.iter
          (fun th ->
             List.iter
               (replay_on_goal_or_children eS eT
                  ~obsolete_only ~context_unproved_goals_only)
               th.theory_goals)
          file.file_theories
    | Proof_attempt a ->
        replay_on_goal_or_children eS eT
          ~obsolete_only ~context_unproved_goals_only a.proof_parent
    | Transf tr ->
        List.iter
          (replay_on_goal_or_children eS eT
             ~obsolete_only ~context_unproved_goals_only)
          tr.transf_goals
    | Metas m ->
      replay_on_goal_or_children eS eT
        ~obsolete_only ~context_unproved_goals_only m.metas_goal


(***********************************)
(* method: mark proofs as obsolete *)
(***********************************)

let cancel_proof a =
  if not a.proof_archived then
    set_obsolete ~notify a

let cancel = iter_proof_attempt cancel_proof

(** Set or unset archive *)

let set_archive a b = set_archived a b; notify (Proof_attempt a)

(*********************************)
(* method: check existing proofs *)
(*********************************)

type report =
  | Result of Call_provers.prover_result * Call_provers.prover_result
  | CallFailed of exn
  | Prover_not_installed
  | Edited_file_absent of string
  | No_former_result of Call_provers.prover_result

let push_report report (g,p,t,r) =
  (g.goal_name,p,t,r)::report

let check_external_proof eS eT todo a =
  let callback a ap tl old s =
    let g = a.proof_parent in
    match s with
    | Starting ->
      Todo.start todo
    | MissingFile f ->
      Todo._done todo (g, ap, tl, Edited_file_absent f)
    | MissingProver ->
      Todo._done todo (g, ap, tl, Prover_not_installed)
    | StatusChange (Scheduled | Running) -> ()
    | StatusChange (Interrupted | Unedited | JustEdited) -> assert false
    | StatusChange (InternalFailure e) ->
      Todo._done todo (g, ap, tl, CallFailed e)
    | StatusChange (Done res) ->
      let r =
        match old with
        | None -> No_former_result res
        | Some old -> Result (res, old) in
      Todo._done todo (g, ap, tl, r) in
  run_external_proof_v2 eS eT a callback

(* dead code
let check_goal_and_children eS eT todo g =
  goal_iter_proof_attempt (check_external_proof eS eT todo) g
*)

let rec goal_iter_proof_attempt_with_release ~release f g =
  let iter g = goal_iter_proof_attempt_with_release ~release f g in
  PHprover.iter (fun _ a -> f a) g.goal_external_proofs;
  PHstr.iter (fun _ t -> List.iter iter t.transf_goals) g.goal_transformations;
  Mmetas_args.iter (fun _ t -> iter t.metas_goal) g.goal_metas;
  if release then release_task g

let check_all ?(release=false) ?filter eS eT ~callback =
  Debug.dprintf debug "[Sched] check all@.%a@." print_session eS.session;
  let todo = Todo.create [] push_report callback in
  Todo.start todo;
  let check_top_goal g =
    let check a =
      let c = match filter with
        | None -> true
        | Some f -> f a in
      if c then check_external_proof eS eT todo a in
    goal_iter_proof_attempt_with_release ~release check g
  in
  PHstr.iter (fun _ file ->
      List.iter (fun t ->
          List.iter check_top_goal t.theory_goals)
        file.file_theories)
    eS.session.session_files;
  Todo.stop todo


(***********************************)
(* play all                        *)
(***********************************)

let rec play_on_goal_and_children eS eT ~timelimit ~memlimit todo l g =
  let timelimit, memlimit, auto_proved =
    PHprover.fold (fun _ pa (timelimit, memlimit, _ as acc) ->
      match pa.proof_edited_as, pa.proof_state with
        | None, Done { Call_provers.pr_answer = Call_provers.Valid } ->
            max timelimit pa.proof_timelimit,
            max memlimit pa.proof_memlimit,
            true
        | _ -> acc)
      g.goal_external_proofs (timelimit, memlimit, false) in
  let callback _key status =
    if not (running status) then Todo._done todo () in
  if auto_proved then begin
    List.iter
      (fun p ->
        Todo.start todo;
      (* eprintf "todo increased to %d@." todo.Todo.todo; *)
      (* eprintf "prover %a on goal %s@." *)
      (*   Whyconf.print_prover p g.goal_name.Ident.id_string; *)
        prover_on_goal eS eT ~callback ~timelimit ~memlimit p g)
      l
  end;
  iter_goal
    (fun _ -> ())
    (iter_transf
       (play_on_goal_and_children eS eT ~timelimit ~memlimit todo l)
    )
    (iter_metas
       (play_on_goal_and_children eS eT ~timelimit ~memlimit todo l)
    )
    g


let play_all eS eT ~callback ~timelimit ~memlimit l =
  let todo = Todo.create () (fun () _ -> ()) callback in
  Todo.start todo;
  PHstr.iter
    (fun _ file ->
      List.iter
        (fun th ->
          List.iter
            (play_on_goal_and_children eS eT ~timelimit ~memlimit todo l)
            th.theory_goals)
        file.file_theories)
    eS.session.session_files;
  Todo.stop todo


(** Transformation *)

let transformation_on_goal_aux eS tr keep_dumb_transformation g =
  let gtask = goal_task_or_recover eS g in
  let subgoals = Trans.apply_transform tr eS.env gtask in
  let b = keep_dumb_transformation ||
    match subgoals with
      | [task] ->
              (* let s1 = task_checksum (get_task g) in *)
              (* let s2 = task_checksum task in *)
              (* (\* *)
              (*   eprintf "Transformation returned only one task.
                   sum before = %s, sum after = %s@." (task_checksum g.task)
                   (task_checksum task); *)
              (*   eprintf "addresses: %x %x@." (Obj.magic g.task)
                   (Obj.magic task); *)
              (* *\) *)
              (* s1 <> s2 *)
        not (Task.task_equal task gtask)
      | _ -> true
  in
  if b then
    let ntr = add_transformation ~init:init_any ~notify ~keygen:O.create eS tr g subgoals in
    Some ntr
  else None

let transform_goal eS sched ?(keep_dumb_transformation=false)
    ?callback tr g =
  schedule_delayed_action sched
    (fun () -> let ntr = transformation_on_goal_aux eS tr
                 keep_dumb_transformation g in
               Opt.apply () callback ntr)


let transform_goal_or_children ~context_unproved_goals_only eS sched ?callback
    tr g =
  goal_iter_leaf_goal ~unproved_only:context_unproved_goals_only
    (transform_goal eS sched ~keep_dumb_transformation:false
       ?callback tr) g

let rec transform eS sched ~context_unproved_goals_only ?callback tr a =
  match a with
    | Goal g | Proof_attempt {proof_parent = g} ->
      transform_goal_or_children ~context_unproved_goals_only eS sched
        ?callback tr g
    | _ -> iter (transform ~context_unproved_goals_only eS sched ?callback tr) a

(*****************************)
(* method: edit current goal *)
(*****************************)

let edit_proof_v3 eS sched ~default_editor callback a =
  match find_prover eS a with
  | None ->
          (* nothing to do
             TODO: report an non replayable proof if some option is set
          *)
    ()
  | Some(_,npc,a) ->
(*
    let ap = a.proof_prover in
    match find_loadable_prover eS a.proof_prover with
      | None -> ()
        (** Perhaps a new prover *)
      | Some (nap,npc) ->
          let g = a.proof_parent in
          try
            if nap == ap then raise Not_found;
            let np_a = PHprover.find g.goal_external_proofs nap in
            if O.replace_prover np_a a then begin
              (** The notification will be done by the new proof_attempt *)
              O.remove np_a.proof_key;
              raise Not_found end
          with Not_found ->
          (** replace [a] by a new_proof attempt if [a.proof_prover] was not
              loadable *)
          let a = if nap == ap then a
            else
              let a = copy_external_proof
                ~notify ~keygen:O.create ~prover:nap ~env_session:eS a in
              O.init a.proof_key (Proof_attempt a);
              a in
          (** Now [a] is a proof_attempt of the lodable prover [nap] *)
*)

    let editor =
      match npc.prover_config.Whyconf.editor with
      | "" -> default_editor
      | s ->
        try
          let ed = Whyconf.editor_by_id eS.whyconf s in
          String.concat " "(ed.Whyconf.editor_command ::
                              ed.Whyconf.editor_options)
        with Not_found -> default_editor
    in
    let file = update_edit_external_proof eS a in
    Debug.dprintf debug "[Editing] goal %s with command '%s' on file %s@."
      a.proof_parent.goal_name.Ident.id_string editor file;
    schedule_edition sched editor file (fun res -> callback a res)

let edit_proof eS sched ~default_editor a =
  (* check that the state is not Scheduled or Running *)
  if a.proof_archived || running a.proof_state then ()
(*
    info_window `ERROR "Edition already in progress"
*)
  else
    let callback a res =
      match res with
      | Done {Call_provers.pr_answer = Call_provers.Unknown ""} ->
        set_proof_state ~notify ~obsolete:true ~archived:false
          JustEdited a
      | _ ->
        set_proof_state ~notify ~obsolete:false ~archived:false
          res a
    in
    edit_proof_v3 eS sched ~default_editor callback a

let edit_proof_v3 eS sched ~default_editor ~callback a =
  let callback a res =
    match res with
    | Done {Call_provers.pr_answer = Call_provers.Unknown ""} ->
      callback a
    | _ -> ()
  in
  edit_proof_v3 eS sched ~default_editor callback a


(*************)
(* removing  *)
(*************)

let remove_proof_attempt (a:O.key proof_attempt) =
  O.remove a.proof_key;
  let notify = (notify : O.key notify) in
  remove_external_proof ~notify a

let remove_transformation t =
  O.remove t.transf_key;
  remove_transformation ~notify t

let remove_metas t =
  O.remove t.metas_key;
  remove_metas ~notify t

let rec clean = function
  | Goal g when g.goal_verified ->
    iter_goal
      (fun a ->
        if a.proof_obsolete || not (proof_successful_or_just_edited a) then
          remove_proof_attempt a)
      (fun t ->
        if not t.transf_verified then remove_transformation t
        else transf_iter clean t)
      (fun m ->
        if not m.metas_verified then remove_metas m
        else metas_iter clean m)
      g
  | Goal g ->
    (** don't iter on proof_attempt if the goal is not proved *)
    iter_goal
      (fun _ -> ())
      (fun t ->
        (* NO !!!
           if not t.transf_verified then remove_transformation t
        else
        *)
        transf_iter clean t)
      (fun m ->
        if not m.metas_verified then remove_metas m
        else metas_iter clean m)
      g
  | Proof_attempt a -> clean (Goal a.proof_parent)
  | any -> iter clean any

(**** convert ***)

let convert_unknown_prover =
  Session_tools.convert_unknown_prover ~keygen:O.create

end


module Base_scheduler (X : sig end)  =
  (struct

    let usleep t = ignore (Unix.select [] [] [] t)


    let idle_handler = ref None
    let timeout_handler = ref None

    let verbose = ref true

     let idle f =
       match !idle_handler with
         | None -> idle_handler := Some f;
         | Some _ -> failwith "Replay.idle: already one handler installed"

     let timeout ~ms f =
       match !timeout_handler with
         | None -> timeout_handler := Some(float ms /. 1000.0 ,f);
         | Some _ -> failwith "Replay.timeout: already one handler installed"

     let notify_timer_state w s r =
       if !verbose then
         Printf.eprintf "Progress: %d/%d/%d                       \r%!" w s r

     let main_loop () =
       let last = ref (Unix.gettimeofday ()) in
       try while true do
           let time = Unix.gettimeofday () -. !last in
           (* attempt to run timeout handler *)
           let timeout =
             match !timeout_handler with
               | None -> false
               | Some(ms,f) ->
                 if time > ms then
                   let b = f () in
                   if b then true else
                     begin
                       timeout_handler := None;
                       true
                     end
                 else false
           in
           if timeout then
             last := Unix.gettimeofday ()
           else
      (* attempt to run the idle handler *)
             match !idle_handler with
               | None ->
                 begin
                   let ms =
                     match !timeout_handler with
                       | None -> raise Exit
                       | Some(ms,_) -> ms
                   in
                   usleep (ms -. time)
                 end
               | Some f ->
                 let b = f () in
                 if b then () else
                   begin
                     idle_handler := None;
                   end
         done
       with Exit -> ()

end)





(*
Local Variables:
compile-command: "unset LANG; make -C ../.. bin/why3ide.byte"
End:
*)<|MERGE_RESOLUTION|>--- conflicted
+++ resolved
@@ -316,16 +316,12 @@
   run_idle_handler t
 
 let schedule_edition t command filename callback =
-<<<<<<< HEAD
-  dprintf debug "[Sched] Scheduling an edition@.";
+  Debug.dprintf debug "[Sched] Scheduling an edition@.";
   let res_parser =
     { Call_provers.prp_exitcodes = [(0,Call_provers.Unknown "")];
       Call_provers.prp_regexps = [];
       Call_provers.prp_timeregexps = []
     } in
-=======
-  Debug.dprintf debug "[Sched] Scheduling an edition@.";
->>>>>>> e0ce9897
   let precall =
     Call_provers.call_on_file ~command ~res_parser ~redirect:false filename in
   callback Running;
