(********************************************************************)
(*                                                                  *)
(*  The Why3 Verification Platform   /   The Why3 Development Team  *)
(*  Copyright 2010-2019   --   Inria - CNRS - Paris-Sud University  *)
(*                                                                  *)
(*  This software is distributed under the terms of the GNU Lesser  *)
(*  General Public License version 2.1, with the special exception  *)
(*  on linking described in file LICENSE.                           *)
(*                                                                  *)
(********************************************************************)

open Format
open Wstdlib
open Session_itp

let debug_sched = Debug.register_info_flag "scheduler"
  ~desc:"Print@ debugging@ messages@ about@ scheduling@ of@ prover@ calls@ \
         and@ transformation@ applications."

let debug_call_prover = Debug.lookup_flag "call_prover"
let default_delay_ms = 100 (* 0.1 seconds *)

(** State of a proof *)
type proof_attempt_status =
  | Undone   (** prover was never called *)
  | Scheduled (** external proof attempt is scheduled *)
  | Running (** external proof attempt is in progress *)
  | Done of Call_provers.prover_result (** external proof done *)
  | Interrupted (** external proof has never completed *)
  | Detached (** parent goal has no task, is detached *)
  | InternalFailure of exn (** external proof aborted by internal error *)
  | Uninstalled of Whyconf.prover (** prover is uninstalled *)
  | UpgradeProver of Whyconf.prover (** prover is upgraded *)
  | Removed of Whyconf.prover (** prover has been removed or upgraded *)

let print_status fmt st =
  match st with
  | Undone            -> fprintf fmt "Undone"
  | Scheduled         -> fprintf fmt "Scheduled"
  | Running           -> fprintf fmt "Running"
  | Done r            ->
      fprintf fmt "Done(%a)"
        (Call_provers.print_prover_result ~json_model:false) r
  | Interrupted       -> fprintf fmt "Interrupted"
  | Detached          -> fprintf fmt "Detached"
  | InternalFailure e ->
      fprintf fmt "InternalFailure(%a)" Exn_printer.exn_printer e
  | Uninstalled pr    ->
      fprintf fmt "Prover %a is uninstalled" Whyconf.print_prover pr
  | UpgradeProver pr    ->
      fprintf fmt "Prover upgrade to %a" Whyconf.print_prover pr
  | Removed pr    ->
      fprintf fmt "Prover %a removed" Whyconf.print_prover pr

type transformation_status =
  | TSscheduled | TSdone of transID | TSfailed of (proofNodeID * exn)
  | TSfatal of (proofNodeID * exn)

let print_trans_status fmt st =
  match st with
  | TSscheduled -> fprintf fmt "TScheduled"
  | TSdone _tid -> fprintf fmt "TSdone" (* TODO print tid *)
  | TSfailed _e -> fprintf fmt "TSfailed"
  | TSfatal _e -> fprintf fmt "TSfatal"

type strategy_status = STSgoto of proofNodeID * int | STShalt
                     | STSfatal of string * proofNodeID * exn

let print_strategy_status fmt st =
  match st with
  | STSgoto(id,n) ->
      fprintf fmt "goto step %d in proofNode %a" n print_proofNodeID id
  | STShalt -> fprintf fmt "halt"
  | STSfatal _ -> fprintf fmt "fatal"


type controller =
  { mutable controller_session: Session_itp.session;
    mutable controller_config : Whyconf.config;
    mutable controller_env: Env.env;
    controller_provers:
      (Whyconf.config_prover * Driver.driver) Whyconf.Hprover.t;
    controller_strategies : (string * string * string * Strategy.instruction array) Hstr.t;
    controller_running_proof_attempts : unit Hpan.t;
  }

let session_max_tasks = ref 1

let set_session_max_tasks n =
  session_max_tasks := n;
  Prove_client.set_max_running_provers n

let set_session_memlimit c n =
  let main = Whyconf.get_main c.controller_config in
  let timelimit = Whyconf.timelimit main in
  let run_max = Whyconf.running_provers_max main in
  let main = Whyconf.set_limits main timelimit n run_max in
  c.controller_config <- Whyconf.set_main c.controller_config main

let set_session_timelimit c n =
  let main = Whyconf.get_main c.controller_config in
  let memlimit = Whyconf.memlimit main in
  let run_max = Whyconf.running_provers_max main in
  let main = Whyconf.set_limits main n memlimit run_max in
  c.controller_config <- Whyconf.set_main c.controller_config main

let set_session_prover_upgrade_policy c p u =
  c.controller_config <- Whyconf.set_prover_upgrade_policy c.controller_config p u

let load_drivers c =
  let env = c.controller_env in
  let config = c.controller_config in
  let provers = Whyconf.get_provers config in
  Whyconf.Mprover.iter
    (fun _ p ->
     try
       let d = Whyconf.load_driver (Whyconf.get_main config) env p.Whyconf.driver [] in
       Whyconf.Hprover.add c.controller_provers p.Whyconf.prover (p,d)
     with e ->
       Debug.dprintf debug_call_prover
         "[Controller_itp] error while loading driver for prover %a: %a@."
         Whyconf.print_prover p.Whyconf.prover
         Exn_printer.exn_printer e)
    provers

let create_controller config env ses =
  let c =
    {
      controller_session = ses;
      controller_config = config;
      controller_env = env;
      controller_provers = Whyconf.Hprover.create 7;
      controller_strategies = Hstr.create 7;
      controller_running_proof_attempts = Hpan.create 17;
    }
  in
  load_drivers c;
  c


(* Cannot remove a proof_attempt that was scheduled but did not finish yet.
   It can be interrupted though. *)
let removable_proof_attempt c pa =
  try let () = Hpan.find c.controller_running_proof_attempts pa in false
  with Not_found -> true

let any_removable c any =
  match any with
  | APa pa -> removable_proof_attempt c pa
  | _ -> true

(* Check whether the subtree [n] contains an unremovable proof_attempt
   (ie: scheduled or running) *)
let check_removable c (n: any) =
  fold_all_any c.controller_session (fun acc any -> acc && any_removable c any) true n


let remove_subtree ~(notification:notifier) ~(removed:notifier) c (n: any) =
  if check_removable c n then
    Session_itp.remove_subtree ~notification ~removed c.controller_session n

(* Get children of any without proofattempts *)
let get_undetached_children_no_pa s any : any list =
  match any with
  | AFile f -> List.map (fun th -> ATh th) (file_theories f)
  | ATh th  -> List.map (fun g -> APn g) (theory_goals th)
  | ATn tn  -> List.map (fun pn -> APn pn) (get_sub_tasks s tn)
  | APn pn  -> List.map (fun tn -> ATn tn) (get_transformations s pn)
  | APa _ -> []



(* printing *)

module PSession = struct

  type any =
    | Session
    | File of file
    | Theory of theory
    | Goal of proofNodeID
    | Transf of transID
    | ProofAttempt of proof_attempt_node

  type 'a t = { tcont : controller;
                tkind : any }

  let decomp x =
    let s = x.tcont.controller_session in
    let n y acc = { x with tkind = y } :: acc in
    match x.tkind with
    | Session -> "", Hfile.fold (fun _ f -> n (File f)) (get_files s) []
    | File f ->
       Pp.sprintf "%a" Sysutil.print_file_path (file_path f),
       List.fold_right (fun th -> n (Theory th)) (file_theories f) []
    | Theory th ->
       let id = theory_name th in
       let name = id.Ident.id_string in
       let name = if th_proved s th then name^"!" else name^"?" in
       name,
       List.fold_right
         (fun g -> n (Goal g))
         (theory_goals th)
         []
    | Goal id ->
       let gid = get_proof_name s id in
       let name = gid.Ident.id_string in
       let name = if pn_proved s id then name^"!" else name^"?" in
       let pas = get_proof_attempts s id in
       let trs = get_transformations s id in
       name,
       List.fold_right (fun g -> n (Transf g)) trs
                       (List.fold_right (fun g -> n (ProofAttempt g)) pas [])
    | ProofAttempt pa ->
       Pp.sprintf_wnl "%a%s%s"
          Whyconf.print_prover pa.prover
          (match pa.Session_itp.proof_state with
          | Some { Call_provers.pr_answer = Call_provers.Valid} -> ""
          | _ -> "?")
          (if pa.proof_obsolete then "O" else ""), []
    | Transf id ->
       let name = get_transf_name s id in
       let name = if tn_proved s id then name^"!" else name^"?" in
       let sts = get_sub_tasks s id in
       name,
       List.fold_right (fun g -> n (Goal g)) sts []

end

module P = Print_tree.PMake(PSession)

let print_session fmt c =
  P.print fmt { PSession.tcont = c; PSession.tkind = PSession.Session }

(*********)




(** reload files, associating old proof attempts and transformations
    to the new goals.  old theories and old goals for which we cannot
    find a corresponding new theory resp. old goal are kept, with
    tasks associated to them.
    When [hard_reload] option is true, dependencies and drivers are also
    reloaded.
 *)

let reload_files ?(hard_reload=false) (c : controller) ~shape_version  =
  let old_ses = c.controller_session in
  if hard_reload then begin
    c.controller_env <- Env.create_env (Env.get_loadpath c.controller_env);
    Whyconf.Hprover.reset c.controller_provers;
    load_drivers c;
  end;
  c.controller_session <- empty_session ~shape_version ~from:old_ses (get_dir old_ses);
  merge_files ~shape_version c.controller_env c.controller_session old_ses

exception Errors_list of exn list

let reload_files ?(hard_reload=false) (c: controller) ~shape_version =
  let errors, b1, b2 = reload_files c ~shape_version ~hard_reload in
  match errors with
  | [] -> b1, b2
  | _ -> raise (Errors_list errors)

let add_file c ?format fname =
  let format = Env.get_format ?format fname in
  let file_is_detached,(theories,format),errors =
    try false,(Session_itp.read_file c.controller_env ~format fname), None
    with e -> true,([], format), Some e
  in
  let (_ : file) = add_file_section c.controller_session fname ~file_is_detached theories format in
  errors

let add_file c ?format fname =
  let errors = add_file c ?format fname in
  match errors with
  | None -> ()
  | Some error -> raise (Errors_list [error])

module type Scheduler = sig
  val blocking: bool
  val multiplier: int
  val timeout: ms:int -> (unit -> bool) -> unit
  val idle: prio:int -> (unit -> bool) -> unit
end

module Make(S : Scheduler) = struct

(* type for scheduled proof attempts *)
type sched_pa_rec =
  { spa_contr    : controller;
    spa_id       : proofNodeID;
    spa_pr       : Whyconf.prover;
    spa_limit    : Call_provers.resource_limit;
    spa_pr_scr   : string option;
    spa_callback : (proof_attempt_status -> unit);
    spa_ores     : Call_provers.prover_result option;
  }

let scheduled_proof_attempts : sched_pa_rec Queue.t = Queue.create ()

(* type for prover tasks in progress *)
type tasks_prog_rec =
  {
    tp_session  : Session_itp.session;
    tp_id       : proofNodeID;
    tp_pr       : Whyconf.prover;
    tp_callback : (proof_attempt_status -> unit);
    tp_started  : bool;
    tp_call     : Call_provers.prover_call;
    tp_ores     : Call_provers.prover_result option;
  }

let prover_tasks_in_progress :
    (Call_provers.prover_call,tasks_prog_rec) Hashtbl.t =
  Hashtbl.create 17

(* We need to separate tasks that are edited from proofattempt in progress
   because we are not using why3server for the edited proofs and timeout_handler
   rely on a loop on why3server's results. *)
let prover_tasks_edited = Queue.create ()

let idle_handler_running = ref false
let timeout_handler_running = ref false


let number_of_running_provers = ref 0

let observer = ref (fun _ _ _ -> ())

let register_observer = (:=) observer

module Hprover = Whyconf.Hprover

(* calling provers, with limits adaptation *)


(* to avoid corner cases when prover results are obtained very closely
   to the time or mem limits, we adapt these limits when we replay a
   proof *)

let adapt_limits ~interactive ~use_steps limits a =
  let t, m, s =
    let timelimit = limits.Call_provers.limit_time in
    let memlimit = limits.Call_provers.limit_mem in
    let steplimit = limits.Call_provers.limit_steps in
    match a.proof_state with
    | Some { Call_provers.pr_answer = r;
             Call_provers.pr_time = t;
             Call_provers.pr_steps = s } ->
       (* increased time limit is 1 + twice the previous running time,
       but enforced to remain inside the interval [l,2l] where l is
       the previous time limit *)
       let t = truncate (1.5 +. 2.0 *. t) in
       let increased_time = if interactive then 0
                            else max timelimit (min t (2 * timelimit)) in
       (* increased mem limit is just 1.5 times the previous mem limit *)
       let increased_mem = if interactive then 0 else 3 * memlimit / 2 in
       begin
         match r with
         | Call_provers.OutOfMemory -> increased_time, memlimit, steplimit
         | Call_provers.Timeout -> timelimit, increased_mem, steplimit
         | Call_provers.Valid ->
            let steplimit =
              if use_steps then
                (* We need to allow at least one more step than what was used to
                   prove the same statement. Otherwise, the prover run out of
                   steps: this happens with cvc4 on some very fast proofs
                   (steps = 28).
                *)
                s + 1
              else
                0
            in
            increased_time, increased_mem, steplimit
         | Call_provers.Unknown _
         | Call_provers.StepLimitExceeded
         | Call_provers.Invalid -> increased_time, increased_mem, steplimit
         | Call_provers.Failure _
         | Call_provers.HighFailure ->
            (* correct ? failures are supposed to appear quickly anyway... *)
            timelimit, memlimit, steplimit
       end
    | None when interactive -> 0, 0, 0
    | None -> timelimit, memlimit, steplimit
  in
  { Call_provers.limit_time = t; limit_mem = m; limit_steps = s }

let group_answer a =
  match a with
  | Call_provers.OutOfMemory
  | Call_provers.Unknown _
  | Call_provers.Timeout -> Call_provers.Timeout
  | _ -> a

let fuzzy_proof_time nres ores =
  let ansold = ores.Call_provers.pr_answer in
  let told = ores.Call_provers.pr_time in
  let ansnew = nres.Call_provers.pr_answer in
  let tnew = nres.Call_provers.pr_time in
  if ansnew <> Call_provers.Timeout && group_answer ansold = group_answer ansnew &&
       tnew >= told *. 0.9 -. 0.1 && tnew <= told *. 1.1 +. 0.1
  then { nres with Call_provers.pr_time = told }
  else nres


let build_prover_call spa =
  let c = spa.spa_contr in
  let limit = spa.spa_limit in
  let (config_pr,driver) = Hprover.find c.controller_provers spa.spa_pr in
  let with_steps =
    Call_provers.(limit.limit_steps <> empty_limit.limit_steps) in
  let command =
    Whyconf.get_complete_command config_pr ~with_steps in
  try
    let task = Session_itp.get_task c.controller_session spa.spa_id in
    Debug.dprintf debug_sched "[build_prover_call] Script file = %a@."
                  (Pp.print_option Pp.string) spa.spa_pr_scr;
    let inplace = config_pr.Whyconf.in_place in
    let interactive = config_pr.Whyconf.interactive in
    try
      let call =
        Driver.prove_task ?old:spa.spa_pr_scr ~inplace ~command
                        ~limit ~interactive driver task
      in
      let pa =
        { tp_session  = c.controller_session;
          tp_id       = spa.spa_id;
          tp_pr       = spa.spa_pr;
          tp_callback = spa.spa_callback;
          tp_started  = false;
          tp_call     = call;
          tp_ores     = spa.spa_ores } in
      Hashtbl.replace prover_tasks_in_progress call pa
    with Sys_error _ as e ->
      spa.spa_callback (InternalFailure e)
  with Not_found (* goal has no task, it is detached *) ->
       spa.spa_callback Detached

let update_observer () =
  let scheduled = Queue.length scheduled_proof_attempts in
  let waiting_or_running = Hashtbl.length prover_tasks_in_progress in
  let running = !number_of_running_provers in
  !observer scheduled (waiting_or_running - running) running

let timeout_handler () =
  (* examine all the prover tasks in progress *)
  (* When no tasks are there, probably no tasks were scheduled and the server
     was not launched so getting results could fail. *)
  if Hashtbl.length prover_tasks_in_progress != 0 then begin
    let results = Call_provers.get_new_results ~blocking:S.blocking in
    List.iter (fun (call, prover_update) ->
      match Hashtbl.find prover_tasks_in_progress call with
      | ptp ->
        begin match prover_update with
        | Call_provers.NoUpdates -> ()
        | Call_provers.ProverStarted ->
            assert (not ptp.tp_started);
            ptp.tp_callback Running;
            incr number_of_running_provers;
            Hashtbl.replace prover_tasks_in_progress ptp.tp_call
              {ptp with tp_started = true}
        | Call_provers.ProverFinished res ->
            Hashtbl.remove prover_tasks_in_progress ptp.tp_call;
            if ptp.tp_started then decr number_of_running_provers;
            let res = Opt.fold fuzzy_proof_time res ptp.tp_ores in
            (* inform the callback *)
            ptp.tp_callback (Done res)
        | Call_provers.ProverInterrupted ->
            Hashtbl.remove prover_tasks_in_progress ptp.tp_call;
            if ptp.tp_started then decr number_of_running_provers;
            (* inform the callback *)
            ptp.tp_callback (Interrupted)
        | Call_provers.InternalFailure exn ->
            Hashtbl.remove prover_tasks_in_progress ptp.tp_call;
            if ptp.tp_started then decr number_of_running_provers;
            (* inform the callback *)
            ptp.tp_callback (InternalFailure (exn))
        end
      | exception Not_found -> ()
        (* We probably received ProverStarted after ProverFinished,
           because what is sent to and received from the server is
           not ordered. *)
    ) results;
  end;

  (* When blocking is activated, we are in script mode and we don't want editors
     to be launched so we don't need to go in this loop. *)
  if not S.blocking then begin
    (* Check for editor calls which are not finished *)
    let q = Queue.create () in
    while not (Queue.is_empty prover_tasks_edited) do
      (* call is an EditorCall *)
      let (callback,call,ores) as c =
        Queue.pop prover_tasks_edited in
      let prover_update = Call_provers.query_call call in
      match prover_update with
      | Call_provers.NoUpdates -> Queue.add c q
      | Call_provers.ProverFinished res ->
          (* res is meaningless for edition, we returned the old result *)
          (* inform the callback *)
          callback (match ores with None -> Done res | Some r -> Done r)
      | _ -> assert (false) (* An edition can only return Noupdates or finished *)
    done;
    Queue.transfer q prover_tasks_edited;
  end;
  update_observer ();
  true


let idle_handler () =

  (* if the number of prover tasks is less than S.multiplier times the maximum
     number of running provers, then we heuristically decide to add
     more tasks *)
  begin
    try
<<<<<<< HEAD
      if S.blocking || (Hashtbl.length prover_tasks_in_progress <
         S.multiplier * !session_max_tasks)
=======
      if S.blocking ||
         (Hashtbl.length prover_tasks_in_progress <
          S.multiplier * !session_max_tasks)
>>>>>>> 8f9a5016
      then
        let spa = Queue.pop scheduled_proof_attempts in
        try build_prover_call spa
        with e when not (Debug.test_flag Debug.stack_trace) ->
          spa.spa_callback (InternalFailure e)
    with Queue.Empty -> idle_handler_running := false
  end;
  update_observer ();
  !idle_handler_running

let interrupt () =
  (* Interrupt provers *)
  Hashtbl.iter
    (fun call e ->
     Call_provers.interrupt_call call;
     e.tp_callback Interrupted)
    prover_tasks_in_progress;
  Hashtbl.clear prover_tasks_in_progress;
  (* Do not interrupt editors
  while not (Queue.is_empty prover_tasks_edited) do
    let (_ses,_id,_pr,callback,_started,_call,_ores) =
      Queue.pop prover_tasks_edited in
    callback Interrupted
  done;
  *)
  number_of_running_provers := 0;
  while not (Queue.is_empty scheduled_proof_attempts) do
    let spa = Queue.pop scheduled_proof_attempts in
    spa.spa_callback Interrupted
  done;
  !observer 0 0 0

let run_idle_handler () =
  if not !idle_handler_running then
    begin
      idle_handler_running := true;
      (* The prio should be at least 100. From testing, it seems that the GTK
         tooling is using a prio of 100 or higher for the display of IDE. *)
      S.idle ~prio:300 idle_handler;
    end;
  if not !timeout_handler_running then
    begin
      timeout_handler_running := true;
      S.timeout ~ms:default_delay_ms timeout_handler;
    end

let schedule_proof_attempt c id pr ?save_to ~limit ~callback ~notification =
  let ses = c.controller_session in
  let callback panid s =
    begin
      match s with
      | UpgradeProver _ | Removed _ -> ()
      | Scheduled ->
         Hpan.add c.controller_running_proof_attempts panid ();
         update_goal_node notification ses id
      | Running -> update_goal_node notification ses id
      | Done res ->
         Hpan.remove c.controller_running_proof_attempts panid;
         update_proof_attempt ~obsolete:false notification ses id pr res;
         update_goal_node notification ses id
      | Interrupted
      | InternalFailure _ ->
         Hpan.remove c.controller_running_proof_attempts panid;
         (* what to do ?
         update_proof_attempt ~obsolete:false notification ses id pr res;
          *)
         update_goal_node notification ses id
      | Detached -> assert false
      | Uninstalled _ -> assert false
      | Undone -> assert false
    end;
    callback panid s
  in
  let ores,proof_script =
    try
      let h = get_proof_attempt_ids ses id in
      let pa = Hprover.find h pr in
      let a = get_proof_attempt_node ses pa in
      let old_res = a.proof_state in
      let script =
        if save_to = None then
          Opt.map (fun s ->
              let s = Pp.sprintf "%a" Sysutil.print_file_path s in
              Debug.dprintf debug_sched "Script file = %s@." s;
              Filename.concat (get_dir ses) s) a.proof_script
        else
          save_to
      in
      old_res, script
    with Not_found | Session_itp.BadID -> None,save_to
  in
  let panid = graft_proof_attempt ~limit ses id pr in
  let spa =
    { spa_contr    = c;
      spa_id       = id;
      spa_pr       = pr;
      spa_limit    = limit;
      spa_pr_scr   = proof_script;
      spa_callback = callback panid;
      spa_ores     = ores } in
  Queue.add spa scheduled_proof_attempts;
  callback panid Scheduled;
  run_idle_handler ()




(*** { 2 edition of proof scripts} *)

(* create the path to a file for saving the external proof script *)
let create_file_rel_path c pr pn =
  let session = c.controller_session in
  let driver = snd (Hprover.find c.controller_provers pr) in
  let task = Session_itp.get_task session pn in
  let session_dir = Session_itp.get_dir session in
  let th = get_encapsulating_theory session (APn pn) in
  let th_name = (Session_itp.theory_name th).Ident.id_string in
  let f = get_encapsulating_file session (ATh th) in
  let fn = Filename.chop_extension (Sysutil.basename (file_path f)) in
  let file = Driver.file_of_task driver fn th_name task in
  let file = Filename.concat session_dir file in
  let file = Sysutil.uniquify file in
  Sysutil.relativize_filename session_dir file

let prepare_edition c ?file pn pr ~notification =
  let session = c.controller_session in
  let proof_attempts_id = get_proof_attempt_ids session pn in
  let panid =
    try
      let panid = Hprover.find proof_attempts_id pr in
      (* if no proof script yet, we need to add one
         it happens e.g when editing a file for an automatic prover
       *)
      let pa = get_proof_attempt_node session panid in
      match pa.proof_script with
      | None ->
         let file = match file with
           | Some f -> f
           | None -> create_file_rel_path c pr pn
         in
         set_proof_script pa file;
         panid
      | Some _ -> panid
    with Not_found ->
      let file = match file with
        | Some f -> f
        | None -> create_file_rel_path c pr pn
      in
      let limit = Call_provers.empty_limit in
      graft_proof_attempt session pn pr ~file ~limit
  in
  update_goal_node notification session pn;
  let pa = get_proof_attempt_node session panid in
  let file = Opt.get pa.proof_script in
  let old_res = pa.proof_state in
  let session_dir = Session_itp.get_dir session in
  let file = Sysutil.system_dependent_absolute_path session_dir file in
  let old =
    if Sys.file_exists file
    then
      begin
        let backup = file ^ ".bak" in
        if Sys.file_exists backup
        then Sys.remove backup;
        Sys.rename file backup;
        Some(open_in backup)
      end
    else None
  in
  let ch = open_out file in
  let fmt = formatter_of_out_channel ch in
  let task = Session_itp.get_task session pn in
  let driver = snd (Hprover.find c.controller_provers pr) in
  Driver.print_task ?old driver fmt task;
  Opt.iter close_in old;
  close_out ch;
  panid,file,old_res

exception Editor_not_found

let schedule_edition c id pr ~callback ~notification =
  Debug.dprintf debug_sched "[Sched] Scheduling an edition@.";
  let config = c.controller_config in
  let session = c.controller_session in
  let prover_conf = Whyconf.get_prover_config config pr in
  (* Make sure editor exists. Fails otherwise *)
  let editor =
    match prover_conf.Whyconf.editor with
    | "" -> Whyconf.(default_editor (get_main config))
    | s ->
       try
         let ed = Whyconf.editor_by_id config s in
         String.concat " " (ed.Whyconf.editor_command ::
                              ed.Whyconf.editor_options)
       with Not_found -> raise Editor_not_found
  in
  let panid,file,old_res = prepare_edition c id pr ~notification in
  (* Notification node *)
  let callback panid s =
    begin
      match s with
      | UpgradeProver _ -> ()
      | Running -> ()
      | Done res ->
         (* set obsolete to true since we do not know if the manual
            proof was completed or not *)
         Debug.dprintf debug_sched
                       "Setting status of %a under parent %a to obsolete@."
                       print_proofAttemptID panid print_proofNodeID id;
         update_proof_attempt ~obsolete:true notification session id pr res;
         update_goal_node notification session id
      | Interrupted
      | InternalFailure _ ->
         update_goal_node notification session id
      | Undone | Detached | Uninstalled _ | Scheduled | Removed _ -> assert false
    end;
    callback panid s
  in
  Debug.dprintf debug_sched "[Editing] goal %s with command '%s' on file %s@."
                (Session_itp.get_proof_name session id).Ident.id_string
                editor file;
  let call = Call_provers.call_editor ~command:editor file in
  callback panid Running;
  Queue.add (callback panid,call,old_res) prover_tasks_edited;
  run_idle_handler ()

exception TransAlreadyExists of string * string
exception GoalNodeDetached of proofNodeID

(*** { 2 transformations} *)

let schedule_transformation c id name args ~callback ~notification =
  let callback s =
    begin match s with
          | TSdone tid -> update_trans_node notification c.controller_session tid
          | TSscheduled
          | TSfailed _ | TSfatal _  -> ()
    end;
    callback s
  in
  let apply_trans () =
    begin
      try
        let subtasks =
          apply_trans_to_goal ~allow_no_effect:false
                              c.controller_session c.controller_env name args id
        in
        let tid = graft_transf c.controller_session id name args subtasks in
        callback (TSdone tid)
      with
      | NoProgress ->
          (* if result is same as input task, consider it as a failure *)
          callback (TSfailed (id, NoProgress))
      | e when not (is_fatal e) ->
          callback (TSfailed (id, e))
      | e when not (Debug.test_flag Debug.stack_trace) ->
          (* "@[Exception raised in Session_itp.apply_trans_to_goal %s:@ %a@.@]"
          name Exn_printer.exn_printer e; TODO *)
          callback (TSfatal (id, e))
    end;
    false
  in
  if Session_itp.is_detached c.controller_session (APn id) then
    raise (GoalNodeDetached id);
  if Session_itp.check_if_already_exists c.controller_session id name args then
    raise (TransAlreadyExists (name, List.fold_left (fun acc s -> s ^ " " ^ acc) "" args));
  S.idle ~prio:0 apply_trans;
  callback TSscheduled


open Strategy

let run_strategy_on_goal
    c id strat ~callback_pa ~callback_tr ~callback ~notification =
  let rec exec_strategy pc strat g =
    if pc < 0 || pc >= Array.length strat then
      callback STShalt
    else
      match Array.get strat pc with
      | Icall_prover(p,timelimit,memlimit) ->
         let main = Whyconf.get_main c.controller_config in
         let timelimit = Opt.get_def (Whyconf.timelimit main) timelimit in
         let memlimit = Opt.get_def (Whyconf.memlimit main) memlimit in
         let callback panid res =
           callback_pa panid res;
           match res with
           | UpgradeProver _ | Scheduled | Running -> (* nothing to do yet *) ()
           | Done { Call_provers.pr_answer = Call_provers.Valid } ->
              (* proof succeeded, nothing more to do *)
              callback STShalt
           | Interrupted | InternalFailure _ ->
              callback STShalt
           | Done _ ->
              (* proof did not succeed, goto to next step *)
              callback (STSgoto (g,pc+1));
              let run_next () = exec_strategy (pc+1) strat g; false in
              S.idle ~prio:0 run_next
           | Undone | Detached | Uninstalled _ | Removed _ ->
                         (* should not happen *)
                         assert false
         in
         let limit = { Call_provers.empty_limit with
                       Call_provers.limit_time = timelimit;
                       limit_mem  = memlimit} in
         schedule_proof_attempt c g p ?save_to:None ~limit ~callback ~notification
      | Itransform(trname,pcsuccess) ->
         let callback ntr =
           callback_tr trname [] ntr;
           match ntr with
           | TSfatal (id, e) ->
               callback (STSfatal (trname, id, e))
           | TSfailed _e -> (* transformation failed *)
              callback (STSgoto (g,pc+1));
              let run_next () = exec_strategy (pc+1) strat g; false in
              S.idle ~prio:0 run_next
           | TSscheduled -> ()
           | TSdone tid ->
              List.iter
                (fun g ->
                 callback (STSgoto (g,pcsuccess));
                 let run_next () =
                   exec_strategy pcsuccess strat g; false
                 in
                 S.idle ~prio:0 run_next)
                (get_sub_tasks c.controller_session tid)
         in
         schedule_transformation c g trname [] ~callback ~notification
      | Igoto pc ->
         callback (STSgoto (g,pc));
         exec_strategy pc strat g
  in
  exec_strategy 0 strat id

let schedule_pa_with_same_arguments
    c (pa: proof_attempt_node) (pn: proofNodeID) ~callback ~notification =
  let prover = pa.prover in
  let limit = pa.limit in
  schedule_proof_attempt c pn prover ~limit ~callback ~notification

let schedule_tr_with_same_arguments
    c (tr: transID) (pn: proofNodeID) ~callback ~notification =
  let s = c.controller_session in
  let args = get_transf_args s tr in
  let name = get_transf_name s tr in
  let callback = callback name args in

  schedule_transformation c pn name args ~callback ~notification

let proof_is_complete pa =
  match pa.Session_itp.proof_state with
  | None -> false
  | Some pr ->
     not pa.Session_itp.proof_obsolete &&
       Call_provers.(pr.pr_answer = Valid)


let clean c ~removed nid =

  (* clean should not change proved status *)
  let notification any =
    Format.eprintf "Cleaning error: cleaning attempts to change status of node %a@." fprintf_any any
  in
  let s = c.controller_session in
  (* This function is applied on leafs first for the case of removes *)
  let clean_aux () any =
    let do_remove =
      Session_itp.is_detached s any ||
      match any with
      | APa pa ->
         let pa = Session_itp.get_proof_attempt_node s pa in
         pn_proved s pa.parent && not (proof_is_complete pa)
      | ATn tn ->
         let pn = get_trans_parent s tn in
         pn_proved s pn && not (tn_proved s tn)
      | _ -> false
    in
    if do_remove then
      remove_subtree ~notification ~removed c any
  in
  match nid with
  | Some nid ->
      Session_itp.fold_all_any s clean_aux () nid
  | None ->
      Session_itp.fold_all_session s clean_aux ()

let reset_proofs c ~removed ~notification nid =
  let s = c.controller_session in
  (* This function is applied on leafs first for the case of removes *)
  let clean_aux () any =
    let do_remove =
      Session_itp.is_detached s any ||
      match any with
      | APa _ -> true
      | ATn _ -> true
      | _ -> false
    in
    if do_remove then
      remove_subtree ~notification ~removed c any
  in
  match nid with
  | Some nid ->
      Session_itp.fold_all_any s clean_aux () nid
  | None ->
      Session_itp.fold_all_session s clean_aux ()

(* This function folds on any subelements of given node and tries to mark all
   proof attempts it encounters *)
let mark_as_obsolete ~notification c any =
  let s = c.controller_session in
  (* Case for proof attempt only *)
  let mark_as_obsolete_pa n =
    let parent = get_proof_attempt_parent s n in
    Session_itp.mark_obsolete s n;
    notification (APa n);
    update_goal_node notification s parent
  in
  match any with
  | Some any ->
      fold_all_any s
        (fun () any -> match any with
        | APa n -> mark_as_obsolete_pa n
        | _ -> ()) () any
  | None ->
      session_iter_proof_attempt
        (fun pa _pan ->
          mark_as_obsolete_pa pa) s

exception BadCopyPaste

(* Reproduce the transformation made on node on an other one *)
let rec copy_rec ~notification ~callback_pa ~callback_tr c from_any to_any =
  let s = c.controller_session in
  match from_any, to_any with
(*
    | AFile _, AFile _ ->
        raise BadCopyPaste
    | ATh _from_th, ATh _to_th ->
        raise BadCopyPaste
 *)
    | APn from_pn, APn to_pn ->
      let from_pa_list = get_proof_attempts s from_pn in
      List.iter (fun x -> schedule_pa_with_same_arguments ?save_to:None c x to_pn
          ~callback:callback_pa ~notification) from_pa_list;
      let from_tr_list = get_transformations s from_pn in
      let callback x tr args st = callback_tr tr args st;
        match st with
        | TSdone tid ->
          copy_rec c (ATn x) (ATn tid) ~notification ~callback_pa ~callback_tr
        | _ -> ()
      in
      List.iter (fun x -> schedule_tr_with_same_arguments c x to_pn
          ~callback:(callback x) ~notification) from_tr_list
    | ATn from_tn, ATn to_tn ->
        let from_tn_list = get_sub_tasks s from_tn in
        let to_tn_list = get_sub_tasks s to_tn in
        let rec iter_copy l1 l2 =
          match l1,l2 with
          | x::r1, y::r2 ->
             copy_rec c (APn x) (APn y)
                      ~notification ~callback_pa ~callback_tr;
             iter_copy r1 r2
          | _ -> ()
        in iter_copy from_tn_list to_tn_list
    | _ -> raise BadCopyPaste


let copy_paste ~notification ~callback_pa ~callback_tr c from_any to_any =
  let s = c.controller_session in
  if is_below s to_any from_any then
    raise BadCopyPaste;
  match from_any, to_any with
  | APn _, APn _ ->
     copy_rec ~notification ~callback_pa ~callback_tr c from_any to_any
  | ATn from_tn, APn to_pn ->
     let callback tr args st =
       callback_tr tr args st;
       match st with
       | TSdone tid ->
          copy_rec c (ATn from_tn) (ATn tid) ~notification ~callback_pa ~callback_tr
       | _ -> ()
     in
     schedule_tr_with_same_arguments c from_tn to_pn ~callback ~notification
  | _ -> raise BadCopyPaste








(***************** {2 replay} ****************)


let debug_replay = Debug.register_flag "replay" ~desc:"Debug@ info@ for@ replay"

let find_prover notification c goal_id pr =
  if Hprover.mem c.controller_provers pr then `Found pr else
   match Whyconf.get_prover_upgrade_policy c.controller_config pr with
   | exception Not_found -> `Keep
   | Whyconf.CPU_keep -> `Keep
   | Whyconf.CPU_remove -> `Remove
   | Whyconf.CPU_upgrade new_pr ->
      (* does a proof using new_pr already exists ? *)
      if Hprover.mem (get_proof_attempt_ids c.controller_session goal_id) new_pr
      then (* yes, then we remove the attempt *)
        `Remove
      else
        begin
          (* we modify the prover in-place *)
          Session_itp.change_prover notification c.controller_session goal_id pr new_pr;
          `Found new_pr
        end
   | Whyconf.CPU_duplicate new_pr ->
      (* does a proof using new_pr already exists ? *)
      if Hprover.mem (get_proof_attempt_ids c.controller_session goal_id) new_pr
      then (* yes, then we do nothing *)
        `Keep
      else
        begin
          (* we duplicate the proof attempt *)
          `Found new_pr
        end


let replay_proof_attempt c pr limit (parid: proofNodeID) id ~callback ~notification =
  (* The replay can be done on a different machine so we need
     to check more things before giving the attempt to the scheduler *)
  match find_prover notification c parid pr with
  | `Keep -> callback id (Uninstalled pr)
  | `Remove ->
     (* it is necessary to call the callback before effectively removing the node, otherwise, a bad id will be used in the callback *)
      callback id (Removed pr);
      remove_proof_attempt c.controller_session parid pr
  | `Found pr' ->
     try
       if pr' <> pr then callback id (UpgradeProver pr');
       let _ = get_task c.controller_session parid in
       schedule_proof_attempt ?save_to:None c parid pr' ~limit ~callback ~notification
     with Not_found ->
       callback id Detached



type report =
  | Result of Call_provers.prover_result * Call_provers.prover_result
  (** Result(new_result,old_result) *)
  | CallFailed of exn
  | Replay_interrupted
  | Prover_not_installed
  | Edited_file_absent of string
  | No_former_result of Call_provers.prover_result

(* TODO find a better way to print it *)
let print_report fmt (r: report) =
  match r with
  | Result (new_r, old_r) ->
    Format.fprintf fmt "new_result = %a, old_result = %a@."
      (Call_provers.print_prover_result ~json_model:false) new_r
      (Call_provers.print_prover_result ~json_model:false) old_r
  | CallFailed e ->
    Format.fprintf fmt "Callfailed %a@." Exn_printer.exn_printer e
  | Replay_interrupted ->
    Format.fprintf fmt "Interrupted@."
  | Prover_not_installed ->
    Format.fprintf fmt "Prover not installed@."
  | Edited_file_absent _ ->
    Format.fprintf fmt "No edited file@."
  | No_former_result new_r ->
    Format.fprintf fmt "new_result = %a, no former result@."
      (Call_provers.print_prover_result ~json_model:false) new_r

(* TODO to be removed when we have a better way to print *)
let replay_print fmt (lr: (proofNodeID * Whyconf.prover * Call_provers.resource_limit * report) list) =
  let pp_elem fmt (id, pr, rl, report) =
    fprintf fmt "ProofNodeID: %d, Prover: %a, Timelimit?: %d, Result: %a@."
      (Obj.magic id) Whyconf.print_prover pr
      rl.Call_provers.limit_time print_report report
  in
  Format.fprintf fmt "%a@." (Pp.print_list Pp.newline pp_elem) lr

let replay ~valid_only ~obsolete_only ?(use_steps=false) ?(filter=fun _ -> true)
           c ~callback ~notification ~final_callback ~any =

  let session = c.controller_session in
  let count = ref 0 in
  let report = ref [] in
  let found_upgraded_prover = ref false in

  let craft_report s id limits pa =
    let pr = pa.Session_itp.prover in
    match s with
    | UpgradeProver _ -> found_upgraded_prover := true
    | Removed _ ->
       found_upgraded_prover := true;
       decr count
    | Scheduled | Running -> ()
    | Undone | Interrupted ->
       decr count;
       report := (id, pr, limits, Replay_interrupted ) :: !report
    | Done new_r ->
       decr count;
       begin
         match pa.Session_itp.proof_state with
         | None -> (report := (id, pr, limits, No_former_result new_r) :: !report)
         | Some old_r -> report := (id, pr, limits, Result (new_r, old_r)) :: !report
       end
    | InternalFailure e ->
       decr count;
       report := (id, pr, limits, CallFailed (e)) :: !report
    | Uninstalled _ ->
       decr count;
       report := (id, pr, limits, Prover_not_installed) :: !report;
    | Detached -> decr count
  in

  let need_replay id pa =
    filter pa &&
      (pa.proof_obsolete || not obsolete_only) &&
        (* When on a single proofattempt node, we want to always replay even non
           valid proofattempts.
        *)
        (any = Some (APa id) || not valid_only ||
           match pa.Session_itp.proof_state with
           | None -> false
           | Some pr -> Call_provers.(pr.pr_answer = Valid))
  in


  (* TODO count the number of node in a more efficient way *)
  (* Counting the number of proof_attempt to print report only once *)
  (match any with
  | None ->
      Session_itp.session_iter_proof_attempt
        (fun paid pa -> if need_replay paid pa then incr count) session
  | Some nid ->
      Session_itp.any_iter_proof_attempt session
        (fun paid pa -> if need_replay paid pa then incr count) nid);

  (* Replaying function *)
  let replay_pa id pa =
    let is_need_replay = need_replay id pa in
    Debug.dprintf debug_replay "Need_replay is set to %b for prover %a@."
      is_need_replay Whyconf.print_prover pa.prover;
    if is_need_replay then
      begin
        let parid = pa.parent in
        let pr = pa.prover in
        (* If use_steps, we give only steps as a limit *)
        let step_limit = Call_provers.(empty_limit.limit_steps) in
        let step_limit =
          if use_steps then
            match pa.proof_state with
            | None -> step_limit
            | Some r -> r.Call_provers.pr_steps
          else step_limit
        in
        let limit = Call_provers.{pa.limit with limit_steps = step_limit } in
        replay_proof_attempt c pr limit parid id
                             ~callback:(fun id s ->
                                        craft_report s parid limit pa;
                                        callback id s;
                                        if !count = 0 then
                                          final_callback !found_upgraded_prover !report)
                             ~notification
      end in

  if !count = 0 then final_callback !found_upgraded_prover !report else
  (* Calling replay on all the proof_attempts of the session *)
  match any with
  | None -> Session_itp.session_iter_proof_attempt replay_pa session
  | Some nid -> Session_itp.any_iter_proof_attempt session replay_pa nid




(*************** bisect **********)



let debug = Debug.register_flag ~desc:"Task bisection" "bisect"

let create_rem_list =
  let b = Buffer.create 17 in
  fun rem ->
  Buffer.clear b;
  let add pr id =
    if Buffer.length b > 0 then Buffer.add_char b ',';
    Buffer.add_string b (Pp.string_of pr id)
  in
  let remove_ts ts = add Pretty.print_ts ts in
  let remove_ls ls = add Pretty.print_ls ls in
  let remove_pr pr = add Pretty.print_pr pr in
  Ty.Sts.iter remove_ts rem.Eliminate_definition.rem_ts;
  Term.Sls.iter remove_ls rem.Eliminate_definition.rem_ls;
  Decl.Spr.iter remove_pr rem.Eliminate_definition.rem_pr;
  Buffer.contents b


exception CannotRunBisectionOn of proofAttemptID


let bisect_proof_attempt ~callback_tr ~callback_pa ~notification ~removed c pa_id =
  let ses = c.controller_session in
  let pa = get_proof_attempt_node ses pa_id in
  if not (proof_is_complete pa) then
    raise (CannotRunBisectionOn pa_id); (* proof attempt should be valid *)
  let goal_id = pa.parent in
  let prover = pa.prover in
  let limit = { pa.limit with
                Call_provers.limit_steps =
                  Call_provers.empty_limit.Call_provers.limit_steps }
  in
  let timelimit = ref limit.Call_provers.limit_time in
  let set_timelimit res =
    timelimit := 1 + (int_of_float (floor res.Call_provers.pr_time)) in
  let bisect_end rem =
    if Decl.Spr.is_empty rem.Eliminate_definition.rem_pr &&
         Term.Sls.is_empty rem.Eliminate_definition.rem_ls &&
           Ty.Sts.is_empty rem.Eliminate_definition.rem_ts
    then
      Debug.dprintf debug "Bisecting didn't reduce the task.@."
    else
      begin
        Debug.dprintf debug "Bisecting done.@.";
        (* apply again the transformation *)
        let rem = create_rem_list rem in
        let callback st =
          callback_tr "remove" [rem] st;
          begin match st with
          | TSscheduled -> ()
          | TSfailed _ -> assert false
          | TSfatal _ -> assert false
          | TSdone trid ->
             match get_sub_tasks ses trid with
             | [pn] ->
                let limit = { limit with Call_provers.limit_time = !timelimit; } in
                let callback paid st =
                  callback_pa paid st;
                  begin match st with
                  | UpgradeProver _ | Scheduled | Running -> ()
                  | Detached | Uninstalled _ | Removed _ -> assert false
                  | Undone | Interrupted -> Debug.dprintf debug "Bisecting interrupted.@."
                  | InternalFailure exn ->
                     (* Perhaps the test can be considered false in this case? *)
                     Debug.dprintf debug "Bisecting interrupted by an error %a.@."
                                   Exn_printer.exn_printer exn
                  | Done res ->
                     assert (res.Call_provers.pr_answer = Call_provers.Valid);
                     Debug.dprintf debug "Bisecting: %a.@."
                       (Call_provers.print_prover_result ~json_model:false) res
                  end
                in
                schedule_proof_attempt ?save_to:None c pn prover ~limit ~callback ~notification
             | _ -> assert false
          end
        in
        Debug.dprintf debug "To remove: %s@." rem;
        schedule_transformation c goal_id "remove" [rem] ~callback ~notification
      end
  in
  let rec bisect_step rem kont =
    (* we have to:
       1) apply transformation remove with the given rem
       2) on the generated sub-goal, run the prover with some callback
       3) the callback should :
          compute (next_iter success_value)
          if result is done, do nothing more
          if result is some new rem, remove the previous transformation
           and recursively call bisect_step
     *)
    let rem = create_rem_list rem in
    let callback st =
      begin match st with
      | TSscheduled ->
         Debug.dprintf
           debug
           "[Bisect] transformation 'remove' scheduled@.";
         callback_tr "remove" [rem] st;
      | TSfatal (_, exn)
      | TSfailed(_,exn) ->
         (* may happen if removing a type or a lsymbol that is used
later on. We do has if proof fails. *)
         begin
           Debug.dprintf
             debug
             "[Bisect] transformation failed %a@." Exn_printer.exn_printer exn;
           match kont false with
           | Eliminate_definition.BSstep (rem,kont) ->
              bisect_step rem kont
           | Eliminate_definition.BSdone rem ->
              bisect_end rem
         end
      | TSdone trid ->
         Debug.dprintf
           debug
           "[Bisect] transformation 'remove' succeeds@.";
         callback_tr "remove" [rem] st;
         match get_sub_tasks ses trid with
         | [pn] ->
            let limit = { limit with Call_provers.limit_time = !timelimit; } in
            let callback paid st =
              callback_pa paid st;
              begin
              match st with
              | UpgradeProver _ | Removed _ -> ()
              | Scheduled ->
                 Debug.dprintf
                   debug "[Bisect] prover on subtask is scheduled@."
              | Running ->
                 Debug.dprintf
                   debug "[Bisect] prover on subtask is running@.";
              | Detached
              | Uninstalled _ -> assert false
              | Undone | Interrupted -> Debug.dprintf debug "Bisecting interrupted.@."
              | InternalFailure exn ->
                 (* Perhaps the test can be considered false in this case? *)
                 Debug.dprintf debug "[Bisect] prover interrupted by an error: %a.@."
                               Exn_printer.exn_printer exn
              | Done res ->
                 Debug.dprintf
                   debug "[Bisect] prover on subtask returns %a@."
                   Call_provers.print_prover_answer res.Call_provers.pr_answer;
                 let b = res.Call_provers.pr_answer = Call_provers.Valid in
                 if b then set_timelimit res;
                 match kont b with
                 | Eliminate_definition.BSstep (rem,kont) ->
                    Session_itp.remove_subtree ~notification ~removed ses (Session_itp.ATn trid);
                    bisect_step rem kont
                 | Eliminate_definition.BSdone rem ->
                    bisect_end rem
              end
            in
            Debug.dprintf
              debug "[Bisect] running the prover on subtask@.";
            schedule_proof_attempt ?save_to:None c pn prover ~limit ~callback ~notification
         | _ -> assert false
      end
    in
    Debug.dprintf debug "To remove: %s@." rem;
    schedule_transformation c goal_id "remove" [rem] ~callback ~notification
  in
  Debug.dprintf debug "Bisecting with %a started.@."
                Whyconf.print_prover prover;
  let t = get_task ses goal_id in
  match Eliminate_definition.bisect_step t with
  | Eliminate_definition.BSdone _ -> assert false
  | Eliminate_definition.BSstep(rem,kont) -> bisect_step rem kont

end<|MERGE_RESOLUTION|>--- conflicted
+++ resolved
@@ -516,14 +516,9 @@
      more tasks *)
   begin
     try
-<<<<<<< HEAD
-      if S.blocking || (Hashtbl.length prover_tasks_in_progress <
-         S.multiplier * !session_max_tasks)
-=======
       if S.blocking ||
          (Hashtbl.length prover_tasks_in_progress <
           S.multiplier * !session_max_tasks)
->>>>>>> 8f9a5016
       then
         let spa = Queue.pop scheduled_proof_attempts in
         try build_prover_call spa
