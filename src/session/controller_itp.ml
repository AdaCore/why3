(********************************************************************)
(*                                                                  *)
(*  The Why3 Verification Platform   /   The Why3 Development Team  *)
(*  Copyright 2010-2018   --   Inria - CNRS - Paris-Sud University  *)
(*                                                                  *)
(*  This software is distributed under the terms of the GNU Lesser  *)
(*  General Public License version 2.1, with the special exception  *)
(*  on linking described in file LICENSE.                           *)
(*                                                                  *)
(********************************************************************)

open Format
open Wstdlib
open Session_itp
open Generic_arg_trans_utils
open Args_wrapper

let debug_sched = Debug.register_info_flag "scheduler"
  ~desc:"Print@ debugging@ messages@ about@ scheduling@ of@ prover@ calls@ \
         and@ transformation@ applications."

let debug_call_prover = Debug.lookup_flag "call_prover"
let default_delay_ms = 100 (* 0.1 seconds *)

(** State of a proof *)
type proof_attempt_status =
  | Undone   (** prover was never called *)
  | Scheduled (** external proof attempt is scheduled *)
  | Running (** external proof attempt is in progress *)
  | Done of Call_provers.prover_result (** external proof done *)
  | Interrupted (** external proof has never completed *)
  | Detached (** parent goal has no task, is detached *)
  | InternalFailure of exn (** external proof aborted by internal error *)
  | Uninstalled of Whyconf.prover (** prover is uninstalled *)
  | UpgradeProver of Whyconf.prover (** prover is upgraded *)
  | Removed of Whyconf.prover (** prover has been removed or upgraded *)

let print_status fmt st =
  match st with
  | Undone            -> fprintf fmt "Undone"
  | Scheduled         -> fprintf fmt "Scheduled"
  | Running           -> fprintf fmt "Running"
  | Done r            ->
      fprintf fmt "Done(%a)" Call_provers.print_prover_result r
  | Interrupted       -> fprintf fmt "Interrupted"
  | Detached          -> fprintf fmt "Detached"
  | InternalFailure e ->
      fprintf fmt "InternalFailure(%a)" Exn_printer.exn_printer e
  | Uninstalled pr    ->
      fprintf fmt "Prover %a is uninstalled" Whyconf.print_prover pr
  | UpgradeProver pr    ->
      fprintf fmt "Prover upgrade to %a" Whyconf.print_prover pr
  | Removed pr    ->
      fprintf fmt "Prover %a removed" Whyconf.print_prover pr

type transformation_status =
  | TSscheduled | TSdone of transID | TSfailed of (proofNodeID * exn)
  | TSfatal of (proofNodeID * exn)

let print_trans_status fmt st =
  match st with
  | TSscheduled -> fprintf fmt "TScheduled"
  | TSdone _tid -> fprintf fmt "TSdone" (* TODO print tid *)
  | TSfailed _e -> fprintf fmt "TSfailed"
  | TSfatal _e -> fprintf fmt "TSfatal"

type strategy_status = STSgoto of proofNodeID * int | STShalt
                     | STSfatal of string * proofNodeID * exn

let print_strategy_status fmt st =
  match st with
  | STSgoto(id,n) ->
      fprintf fmt "goto step %d in proofNode %a" n print_proofNodeID id
  | STShalt -> fprintf fmt "halt"
  | STSfatal _ -> fprintf fmt "fatal"


type controller =
  { mutable controller_session: Session_itp.session;
    mutable controller_config : Whyconf.config;
    mutable controller_env: Env.env;
    controller_provers:
      (Whyconf.config_prover * Driver.driver) Whyconf.Hprover.t;
    controller_strategies : (string * string * string * Strategy.instruction array) Hstr.t;
    controller_running_proof_attempts : unit Hpan.t;
  }

let session_max_tasks = ref 1

let set_session_max_tasks n =
  session_max_tasks := n;
  Prove_client.set_max_running_provers n

let set_session_prover_upgrade_policy c p u =
  c.controller_config <- Whyconf.set_prover_upgrade_policy c.controller_config p u

let load_drivers c =
  let env = c.controller_env in
  let config = c.controller_config in
  let provers = Whyconf.get_provers config in
  Whyconf.Mprover.iter
    (fun _ p ->
     try
       let d = Whyconf.load_driver (Whyconf.get_main config) env p.Whyconf.driver [] in
       Whyconf.Hprover.add c.controller_provers p.Whyconf.prover (p,d)
     with e ->
       Debug.dprintf debug_call_prover
         "[Controller_itp] error while loading driver for prover %a: %a@."
         Whyconf.print_prover p.Whyconf.prover
         Exn_printer.exn_printer e)
    provers

let create_controller config env ses =
  let c =
    {
      controller_session = ses;
      controller_config = config;
      controller_env = env;
      controller_provers = Whyconf.Hprover.create 7;
      controller_strategies = Hstr.create 7;
      controller_running_proof_attempts = Hpan.create 17;
    }
  in
  load_drivers c;
  c


(* Cannot remove a proof_attempt that was scheduled but did not finish yet.
   It can be interrupted though. *)
let removable_proof_attempt c pa =
  try let () = Hpan.find c.controller_running_proof_attempts pa in false
  with Not_found -> true

let any_removable c any =
  match any with
  | APa pa -> removable_proof_attempt c pa
  | _ -> true

(* Check whether the subtree [n] contains an unremovable proof_attempt
   (ie: scheduled or running) *)
let check_removable c (n: any) =
  fold_all_any c.controller_session (fun acc any -> acc && any_removable c any) true n


let remove_subtree ~(notification:notifier) ~(removed:notifier) c (n: any) =
  if check_removable c n then
    Session_itp.remove_subtree ~notification ~removed c.controller_session n

(* Get children of any without proofattempts *)
let get_undetached_children_no_pa s any : any list =
  match any with
  | AFile f -> List.map (fun th -> ATh th) (file_theories f)
  | ATh th  -> List.map (fun g -> APn g) (theory_goals th)
  | ATn tn  -> List.map (fun pn -> APn pn) (get_sub_tasks s tn)
  | APn pn  -> List.map (fun tn -> ATn tn) (get_transformations s pn)
  | APa _ -> []



(* printing *)

module PSession = struct

  type any =
    | Session
    | File of file
    | Theory of theory
    | Goal of proofNodeID
    | Transf of transID
    | ProofAttempt of proof_attempt_node

  type 'a t = { tcont : controller;
                tkind : any }

  let decomp x =
    let s = x.tcont.controller_session in
    let n y acc = { x with tkind = y } :: acc in
    match x.tkind with
    | Session -> "", Hstr.fold (fun _ f -> n (File f)) (get_files s) []
    | File f ->
       (file_name f),
       List.fold_right (fun th -> n (Theory th)) (file_theories f) []
    | Theory th ->
       let id = theory_name th in
       let name = id.Ident.id_string in
       let name = if th_proved s th then name^"!" else name^"?" in
       name,
       List.fold_right
         (fun g -> n (Goal g))
         (theory_goals th)
         []
    | Goal id ->
       let gid = get_proof_name s id in
       let name = gid.Ident.id_string in
       let name = if pn_proved s id then name^"!" else name^"?" in
       let pas = get_proof_attempts s id in
       let trs = get_transformations s id in
       name,
       List.fold_right (fun g -> n (Transf g)) trs
                       (List.fold_right (fun g -> n (ProofAttempt g)) pas [])
    | ProofAttempt pa ->
       Pp.sprintf_wnl "%a%s%s"
          Whyconf.print_prover pa.prover
          (match pa.Session_itp.proof_state with
          | Some { Call_provers.pr_answer = Call_provers.Valid} -> ""
          | _ -> "?")
          (if pa.proof_obsolete then "O" else ""), []
    | Transf id ->
       let name = get_transf_name s id in
       let name = if tn_proved s id then name^"!" else name^"?" in
       let sts = get_sub_tasks s id in
       name,
       List.fold_right (fun g -> n (Goal g)) sts []

end

module P = Print_tree.PMake(PSession)

let print_session fmt c =
  P.print fmt { PSession.tcont = c; PSession.tkind = PSession.Session }

(*********)




(** reload files, associating old proof attempts and transformations
    to the new goals.  old theories and old goals for which we cannot
    find a corresponding new theory resp. old goal are kept, with
    tasks associated to them *)

let reload_files (c : controller) ~shape_version =
  let old_ses = c.controller_session in
  c.controller_env <- Env.create_env (Env.get_loadpath c.controller_env);
  Whyconf.Hprover.reset c.controller_provers;
  load_drivers c;
  c.controller_session <- empty_session ~from:old_ses (get_dir old_ses);
  merge_files ~shape_version c.controller_env c.controller_session old_ses

exception Errors_list of exn list

let reload_files (c: controller) ~shape_version =
  let errors, b1, b2 = reload_files c ~shape_version in
  match errors with
  | [] -> b1, b2
  | _ -> raise (Errors_list errors)

let add_file c ?format fname =
  let file_is_detached,theories,errors =
    try false,(Session_itp.read_file c.controller_env ?format fname), None
    with e -> true,[], Some e
  in
  let (_ : file) = add_file_section c.controller_session fname ~file_is_detached theories format in
  errors

let add_file c ?format fname =
  let errors = add_file c ?format fname in
  match errors with
  | None -> ()
  | Some error -> raise (Errors_list [error])

module type Scheduler = sig
  val blocking: bool
  val multiplier: int
  val timeout: ms:int -> (unit -> bool) -> unit
  val idle: prio:int -> (unit -> bool) -> unit
end

module Make(S : Scheduler) = struct

(* type for scheduled proof attempts *)
type sched_pa_rec =
  { spa_contr    : controller;
    spa_id       : proofNodeID;
    spa_pr       : Whyconf.prover;
    spa_limit    : Call_provers.resource_limit;
    spa_pr_scr   : string option;
    spa_callback : (proof_attempt_status -> unit);
    spa_ores     : Call_provers.prover_result option;
  }

let scheduled_proof_attempts : sched_pa_rec Queue.t = Queue.create ()

(* type for prover tasks in progress *)
type tasks_prog_rec =
  {
    tp_session  : Session_itp.session;
    tp_id       : proofNodeID;
    tp_pr       : Whyconf.prover;
    tp_callback : (proof_attempt_status -> unit);
    tp_started  : bool;
    tp_call     : Call_provers.prover_call;
    tp_ores     : Call_provers.prover_result option;
  }

let prover_tasks_in_progress :
    (Call_provers.prover_call,tasks_prog_rec) Hashtbl.t =
  Hashtbl.create 17

(* We need to separate tasks that are edited from proofattempt in progress
   because we are not using why3server for the edited proofs and timeout_handler
   rely on a loop on why3server's results. *)
let prover_tasks_edited = Queue.create ()

let timeout_handler_running = ref false


let number_of_running_provers = ref 0

let observer = ref (fun _ _ _ -> ())

let register_observer = (:=) observer

module Hprover = Whyconf.Hprover

(* calling provers, with limits adaptation *)


(* to avoid corner cases when prover results are obtained very closely
   to the time or mem limits, we adapt these limits when we replay a
   proof *)

let adapt_limits ~interactive ~use_steps limits a =
  let t, m, s =
    let timelimit = limits.Call_provers.limit_time in
    let memlimit = limits.Call_provers.limit_mem in
    let steplimit = limits.Call_provers.limit_steps in
    match a.proof_state with
    | Some { Call_provers.pr_answer = r;
             Call_provers.pr_time = t;
             Call_provers.pr_steps = s } ->
       (* increased time limit is 1 + twice the previous running time,
       but enforced to remain inside the interval [l,2l] where l is
       the previous time limit *)
       let t = truncate (1.5 +. 2.0 *. t) in
       let increased_time = if interactive then 0
                            else max timelimit (min t (2 * timelimit)) in
       (* increased mem limit is just 1.5 times the previous mem limit *)
       let increased_mem = if interactive then 0 else 3 * memlimit / 2 in
       begin
         match r with
         | Call_provers.OutOfMemory -> increased_time, memlimit, steplimit
         | Call_provers.Timeout -> timelimit, increased_mem, steplimit
         | Call_provers.Valid ->
            let steplimit =
              if use_steps then
                (* We need to allow at least one more step than what was used to
                   prove the same statement. Otherwise, the prover run out of
                   steps: this happens with cvc4 on some very fast proofs
                   (steps = 28).
                *)
                s + 1
              else
                0
            in
            increased_time, increased_mem, steplimit
         | Call_provers.Unknown _
         | Call_provers.StepLimitExceeded
         | Call_provers.Invalid -> increased_time, increased_mem, steplimit
         | Call_provers.Failure _
         | Call_provers.HighFailure ->
            (* correct ? failures are supposed to appear quickly anyway... *)
            timelimit, memlimit, steplimit
       end
    | None when interactive -> 0, 0, 0
    | None -> timelimit, memlimit, steplimit
  in
  { Call_provers.limit_time = t; limit_mem = m; limit_steps = s }

let group_answer a =
  match a with
  | Call_provers.OutOfMemory
  | Call_provers.Unknown _
  | Call_provers.Timeout -> Call_provers.Timeout
  | _ -> a

let fuzzy_proof_time nres ores =
  let ansold = ores.Call_provers.pr_answer in
  let told = ores.Call_provers.pr_time in
  let ansnew = nres.Call_provers.pr_answer in
  let tnew = nres.Call_provers.pr_time in
  if ansnew <> Call_provers.Timeout && group_answer ansold = group_answer ansnew &&
       tnew >= told *. 0.9 -. 0.1 && tnew <= told *. 1.1 +. 0.1
  then { nres with Call_provers.pr_time = told }
  else nres


let build_prover_call spa =
  let c = spa.spa_contr in
  let limit = spa.spa_limit in
  let (config_pr,driver) = Hprover.find c.controller_provers spa.spa_pr in
  let with_steps =
    Call_provers.(limit.limit_steps <> empty_limit.limit_steps) in
  let command =
    Whyconf.get_complete_command config_pr ~with_steps in
  try
    let task = Session_itp.get_task c.controller_session spa.spa_id in
    Debug.dprintf debug_sched "[build_prover_call] Script file = %a@."
                  (Pp.print_option Pp.string) spa.spa_pr_scr;
    let inplace = config_pr.Whyconf.in_place in
    let interactive = config_pr.Whyconf.interactive in
    try
      let call =
        Driver.prove_task ?old:spa.spa_pr_scr ~inplace ~command
                        ~limit ~interactive driver task
      in
      let pa =
        { tp_session  = c.controller_session;
          tp_id       = spa.spa_id;
          tp_pr       = spa.spa_pr;
          tp_callback = spa.spa_callback;
          tp_started  = false;
          tp_call     = call;
          tp_ores     = spa.spa_ores } in
      Hashtbl.replace prover_tasks_in_progress call pa
    with Sys_error _ as e ->
      spa.spa_callback (InternalFailure e)
  with Not_found (* goal has no task, it is detached *) ->
       spa.spa_callback Detached

let update_observer () =
  let scheduled = Queue.length scheduled_proof_attempts in
  let waiting_or_running = Hashtbl.length prover_tasks_in_progress in
  let running = !number_of_running_provers in
  !observer scheduled (waiting_or_running - running) running

let timeout_handler () =
  (* examine all the prover tasks in progress *)
  (* When no tasks are there, probably no tasks were scheduled and the server
     was not launched so getting results could fail. *)
  if Hashtbl.length prover_tasks_in_progress != 0 then begin
    let results = Call_provers.get_new_results ~blocking:S.blocking in
    List.iter (fun (call, prover_update) ->
      match Hashtbl.find prover_tasks_in_progress call with
      | ptp ->
        begin match prover_update with
        | Call_provers.NoUpdates -> ()
        | Call_provers.ProverStarted ->
            assert (not ptp.tp_started);
            ptp.tp_callback Running;
            incr number_of_running_provers;
            Hashtbl.replace prover_tasks_in_progress ptp.tp_call
              {ptp with tp_started = true}
        | Call_provers.ProverFinished res ->
            Hashtbl.remove prover_tasks_in_progress ptp.tp_call;
            if ptp.tp_started then decr number_of_running_provers;
            let res = Opt.fold fuzzy_proof_time res ptp.tp_ores in
            (* inform the callback *)
            ptp.tp_callback (Done res)
        | Call_provers.ProverInterrupted ->
            Hashtbl.remove prover_tasks_in_progress ptp.tp_call;
            if ptp.tp_started then decr number_of_running_provers;
            (* inform the callback *)
            ptp.tp_callback (Interrupted)
        | Call_provers.InternalFailure exn ->
            Hashtbl.remove prover_tasks_in_progress ptp.tp_call;
            if ptp.tp_started then decr number_of_running_provers;
            (* inform the callback *)
            ptp.tp_callback (InternalFailure (exn))
        end
      | exception Not_found -> ()
        (* We probably received ProverStarted after ProverFinished,
           because what is sent to and received from the server is
           not ordered. *)
    ) results;
  end;

  (* When blocking is activated, we are in script mode and we don't want editors
     to be launched so we don't need to go in this loop. *)
  if not S.blocking then begin
    (* Check for editor calls which are not finished *)
    let q = Queue.create () in
    while not (Queue.is_empty prover_tasks_edited) do
      (* call is an EditorCall *)
      let (callback,call,ores) as c =
        Queue.pop prover_tasks_edited in
      let prover_update = Call_provers.query_call call in
      match prover_update with
      | Call_provers.NoUpdates -> Queue.add c q
      | Call_provers.ProverFinished res ->
          (* res is meaningless for edition, we returned the old result *)
          (* inform the callback *)
          callback (match ores with None -> Done res | Some r -> Done r)
      | _ -> assert (false) (* An edition can only return Noupdates or finished *)
    done;
    Queue.transfer q prover_tasks_edited;
  end;

  (* if the number of prover tasks is less than S.multiplier times the maximum
     number of running provers, then we heuristically decide to add
     more tasks *)
  begin
    try
      for _i = Hashtbl.length prover_tasks_in_progress
          to S.multiplier * !session_max_tasks do
        let spa = Queue.pop scheduled_proof_attempts in
        try build_prover_call spa
        with e when not (Debug.test_flag Debug.stack_trace) ->
          spa.spa_callback (InternalFailure e)
      done
  with Queue.Empty -> ()
  end;
  update_observer ();
  true

let interrupt () =
  (* Interrupt provers *)
<<<<<<< HEAD
  Hashtbl.iter (fun _k e -> e.tp_callback Interrupted)
=======
  Hashtbl.iter
    (fun call e ->
     Call_provers.interrupt_call call;
     e.tp_callback Interrupted)
>>>>>>> 25411b40
    prover_tasks_in_progress;
  Hashtbl.clear prover_tasks_in_progress;
  (* Do not interrupt editors
  while not (Queue.is_empty prover_tasks_edited) do
    let (_ses,_id,_pr,callback,_started,_call,_ores) =
      Queue.pop prover_tasks_edited in
    callback Interrupted
  done;
  *)
  number_of_running_provers := 0;
  while not (Queue.is_empty scheduled_proof_attempts) do
    let spa = Queue.pop scheduled_proof_attempts in
    spa.spa_callback Interrupted
  done;
  !observer 0 0 0

let run_timeout_handler () =
  if not !timeout_handler_running then
    begin
      timeout_handler_running := true;
      S.timeout ~ms:default_delay_ms timeout_handler;
    end

let schedule_proof_attempt c id pr ?save_to ~limit ~callback ~notification =
  let ses = c.controller_session in
  let callback panid s =
    begin
      match s with
      | UpgradeProver _ | Removed _ -> ()
      | Scheduled ->
         Hpan.add c.controller_running_proof_attempts panid ();
         update_goal_node notification ses id
      | Running -> update_goal_node notification ses id
      | Done res ->
         Hpan.remove c.controller_running_proof_attempts panid;
         update_proof_attempt ~obsolete:false notification ses id pr res;
         update_goal_node notification ses id
      | Interrupted
      | InternalFailure _ ->
         Hpan.remove c.controller_running_proof_attempts panid;
         (* what to do ?
         update_proof_attempt ~obsolete:false notification ses id pr res;
          *)
         update_goal_node notification ses id
      | Detached -> assert false
      | Uninstalled _ -> assert false
      | Undone -> assert false
    end;
    callback panid s
  in
  let ores,proof_script =
    try
      let h = get_proof_attempt_ids ses id in
      let pa = Hprover.find h pr in
      let a = get_proof_attempt_node ses pa in
      let old_res = a.proof_state in
      let script =
        if save_to = None then
          Opt.map (fun s ->
                            Debug.dprintf debug_sched "Script file = %s@." s;
                            Filename.concat (get_dir ses) s) a.proof_script
        else
          save_to
      in
      old_res, script
    with Not_found | Session_itp.BadID -> None,save_to
  in
  let panid = graft_proof_attempt ~limit ses id pr in
  let spa =
    { spa_contr    = c;
      spa_id       = id;
      spa_pr       = pr;
<<<<<<< HEAD
      spa_limit    = limit;
=======
      spa_limit    = adaptlimit;
>>>>>>> 25411b40
      spa_pr_scr   = proof_script;
      spa_callback = callback panid;
      spa_ores     = ores } in
  Queue.add spa scheduled_proof_attempts;
  callback panid Scheduled;
  run_timeout_handler ()




(*** { 2 edition of proof scripts} *)

(* create the path to a file for saving the external proof script *)
let create_file_rel_path c pr pn =
  let session = c.controller_session in
  let driver = snd (Hprover.find c.controller_provers pr) in
  let task = Session_itp.get_task session pn in
  let session_dir = Session_itp.get_dir session in
  let th = get_encapsulating_theory session (APn pn) in
  let th_name = (Session_itp.theory_name th).Ident.id_string in
  let f = get_encapsulating_file session (ATh th) in
  let fn = Filename.chop_extension (Filename.basename (file_name f)) in
  let file = Driver.file_of_task driver fn th_name task in
  let file = Filename.concat session_dir file in
  let file = Sysutil.uniquify file in
  let file = Sysutil.relativize_filename session_dir file in
  file

let prepare_edition c ?file pn pr ~notification =
  let session = c.controller_session in
  let proof_attempts_id = get_proof_attempt_ids session pn in
  let panid =
    try
      let panid = Hprover.find proof_attempts_id pr in
      (* if no proof script yet, we need to add one
         it happens e.g when editing a file for an automatic prover
       *)
      let pa = get_proof_attempt_node session panid in
      match pa.proof_script with
      | None ->
         let file = match file with
           | Some f -> f
           | None -> create_file_rel_path c pr pn
         in
         set_proof_script pa file;
         panid
      | Some _ -> panid
    with Not_found ->
      let file = match file with
        | Some f -> f
        | None -> create_file_rel_path c pr pn
      in
      let limit = Call_provers.empty_limit in
      graft_proof_attempt session pn pr ~file ~limit
  in
  update_goal_node notification session pn;
  let pa = get_proof_attempt_node session panid in
  let file = Opt.get pa.proof_script in
  let old_res = pa.proof_state in
  let session_dir = Session_itp.get_dir session in
  let file = Filename.concat session_dir file in
  let old =
    if Sys.file_exists file
    then
      begin
        let backup = file ^ ".bak" in
        if Sys.file_exists backup
        then Sys.remove backup;
        Sys.rename file backup;
        Some(open_in backup)
      end
    else None
  in
  let ch = open_out file in
  let fmt = formatter_of_out_channel ch in
  let task = Session_itp.get_task session pn in
  let driver = snd (Hprover.find c.controller_provers pr) in
  Driver.print_task ?old driver fmt task;
  Opt.iter close_in old;
  close_out ch;
  panid,file,old_res

exception Editor_not_found

let schedule_edition c id pr ~callback ~notification =
  Debug.dprintf debug_sched "[Sched] Scheduling an edition@.";
  let config = c.controller_config in
  let session = c.controller_session in
  let prover_conf = Whyconf.get_prover_config config pr in
  (* Make sure editor exists. Fails otherwise *)
  let editor =
    match prover_conf.Whyconf.editor with
    | "" -> Whyconf.(default_editor (get_main config))
    | s ->
       try
         let ed = Whyconf.editor_by_id config s in
         String.concat " " (ed.Whyconf.editor_command ::
                              ed.Whyconf.editor_options)
       with Not_found -> raise Editor_not_found
  in
  let panid,file,old_res = prepare_edition c id pr ~notification in
  (* Notification node *)
  let callback panid s =
    begin
      match s with
      | UpgradeProver _ -> ()
      | Running -> ()
      | Done res ->
         (* set obsolete to true since we do not know if the manual
            proof was completed or not *)
         Debug.dprintf debug_sched
                       "Setting status of %a under parent %a to obsolete@."
                       print_proofAttemptID panid print_proofNodeID id;
         update_proof_attempt ~obsolete:true notification session id pr res;
         update_goal_node notification session id
      | Interrupted
      | InternalFailure _ ->
         update_goal_node notification session id
      | Undone | Detached | Uninstalled _ | Scheduled | Removed _ -> assert false
    end;
    callback panid s
  in
  Debug.dprintf debug_sched "[Editing] goal %s with command '%s' on file %s@."
                (Session_itp.get_proof_name session id).Ident.id_string
                editor file;
  let call = Call_provers.call_editor ~command:editor file in
  callback panid Running;
  Queue.add (callback panid,call,old_res) prover_tasks_edited;
  run_timeout_handler ()

exception TransAlreadyExists of string * string
exception GoalNodeDetached of proofNodeID

(*** { 2 transformations} *)

let schedule_transformation c id name args ~callback ~notification =
  let callback s =
    begin match s with
          | TSdone tid -> update_trans_node notification c.controller_session tid
          | TSscheduled
          | TSfailed _ | TSfatal _  -> ()
    end;
    callback s
  in
  let apply_trans () =
    begin
      try
        let subtasks =
          apply_trans_to_goal ~allow_no_effect:false
                              c.controller_session c.controller_env name args id
        in
        let tid = graft_transf c.controller_session id name args subtasks in
        callback (TSdone tid)
      with
      | NoProgress ->
         (* if result is same as input task, consider it as a failure *)
         callback (TSfailed (id, NoProgress))
      | (Arg_trans _ | Arg_trans_decl _ | Arg_trans_missing _
        | Arg_trans_term _ | Arg_trans_term2 _
        | Arg_trans_pattern _ | Arg_trans_type _ | Arg_bad_hypothesis _
        | Cannot_infer_type _ | Unnecessary_terms _ | Parse_error _
        | Arg_expected _ | Arg_theory_not_found _ | Arg_expected_none _
        | Arg_qid_not_found _ | Arg_pr_not_found _ | Arg_error _
        | Arg_parse_type_error _ | Unnecessary_arguments _) as e ->
          callback (TSfailed (id, e))
      | e when not (Debug.test_flag Debug.stack_trace) ->
          (* "@[Exception raised in Session_itp.apply_trans_to_goal %s:@ %a@.@]"
          name Exn_printer.exn_printer e; TODO *)
        callback (TSfatal (id, e))
    end;
    false
  in
  if Session_itp.is_detached c.controller_session (APn id) then
    raise (GoalNodeDetached id);
  if Session_itp.check_if_already_exists c.controller_session id name args then
    raise (TransAlreadyExists (name, List.fold_left (fun acc s -> s ^ " " ^ acc) "" args));
  S.idle ~prio:0 apply_trans;
  callback TSscheduled


open Strategy

let run_strategy_on_goal
    c id strat ~callback_pa ~callback_tr ~callback ~notification =
  let rec exec_strategy pc strat g =
    if pc < 0 || pc >= Array.length strat then
      callback STShalt
    else
      match Array.get strat pc with
      | Icall_prover(p,timelimit,memlimit) ->
         let callback panid res =
           callback_pa panid res;
           match res with
           | UpgradeProver _ | Scheduled | Running -> (* nothing to do yet *) ()
           | Done { Call_provers.pr_answer = Call_provers.Valid } ->
              (* proof succeeded, nothing more to do *)
              callback STShalt
           | Interrupted | InternalFailure _ ->
              callback STShalt
           | Done _ ->
              (* proof did not succeed, goto to next step *)
              callback (STSgoto (g,pc+1));
              let run_next () = exec_strategy (pc+1) strat g; false in
              S.idle ~prio:0 run_next
           | Undone | Detached | Uninstalled _ | Removed _ ->
                         (* should not happen *)
                         assert false
         in
         let limit = { Call_provers.empty_limit with
                       Call_provers.limit_time = timelimit;
                       limit_mem  = memlimit} in
         schedule_proof_attempt c g p ?save_to:None ~limit ~callback ~notification
      | Itransform(trname,pcsuccess) ->
         let callback ntr =
           callback_tr trname [] ntr;
           match ntr with
           | TSfatal (id, e) ->
               callback (STSfatal (trname, id, e))
           | TSfailed _e -> (* transformation failed *)
              callback (STSgoto (g,pc+1));
              let run_next () = exec_strategy (pc+1) strat g; false in
              S.idle ~prio:0 run_next
           | TSscheduled -> ()
           | TSdone tid ->
              List.iter
                (fun g ->
                 callback (STSgoto (g,pcsuccess));
                 let run_next () =
                   exec_strategy pcsuccess strat g; false
                 in
                 S.idle ~prio:0 run_next)
                (get_sub_tasks c.controller_session tid)
         in
         schedule_transformation c g trname [] ~callback ~notification
      | Igoto pc ->
         callback (STSgoto (g,pc));
         exec_strategy pc strat g
  in
  exec_strategy 0 strat id

let schedule_pa_with_same_arguments
    c (pa: proof_attempt_node) (pn: proofNodeID) ~callback ~notification =
  let prover = pa.prover in
  let limit = pa.limit in
  schedule_proof_attempt c pn prover ~limit ~callback ~notification

let schedule_tr_with_same_arguments
    c (tr: transID) (pn: proofNodeID) ~callback ~notification =
  let s = c.controller_session in
  let args = get_transf_args s tr in
  let name = get_transf_name s tr in
  let callback = callback name args in

  schedule_transformation c pn name args ~callback ~notification

let proof_is_complete pa =
  match pa.Session_itp.proof_state with
  | None -> false
  | Some pr ->
     not pa.Session_itp.proof_obsolete &&
       Call_provers.(pr.pr_answer = Valid)


let clean c ~removed nid =

  (* clean should not change proved status *)
  let notification any =
    Format.eprintf "Cleaning error: cleaning attempts to change status of node %a@." fprintf_any any
  in
  let s = c.controller_session in
  (* This function is applied on leafs first for the case of removes *)
  let clean_aux () any =
    let do_remove =
      Session_itp.is_detached s any ||
      match any with
      | APa pa ->
         let pa = Session_itp.get_proof_attempt_node s pa in
         pn_proved s pa.parent && not (proof_is_complete pa)
      | ATn tn ->
         let pn = get_trans_parent s tn in
         pn_proved s pn && not (tn_proved s tn)
      | _ -> false
    in
    if do_remove then
      remove_subtree ~notification ~removed c any
  in

  match nid with
  | Some nid ->
      Session_itp.fold_all_any s clean_aux () nid
  | None ->
      Session_itp.fold_all_session s clean_aux ()

(* This function folds on any subelements of given node and tries to mark all
   proof attempts it encounters *)
let mark_as_obsolete ~notification c any =
  let s = c.controller_session in
  (* Case for proof attempt only *)
  let mark_as_obsolete_pa n =
    let parent = get_proof_attempt_parent s n in
    Session_itp.mark_obsolete s n;
    notification (APa n);
    update_goal_node notification s parent
  in
  match any with
  | Some any ->
      fold_all_any s
        (fun () any -> match any with
        | APa n -> mark_as_obsolete_pa n
        | _ -> ()) () any
  | None ->
      session_iter_proof_attempt
        (fun pa _pan ->
          mark_as_obsolete_pa pa) s

exception BadCopyPaste

(* Reproduce the transformation made on node on an other one *)
let rec copy_rec ~notification ~callback_pa ~callback_tr c from_any to_any =
  let s = c.controller_session in
  match from_any, to_any with
(*
    | AFile _, AFile _ ->
        raise BadCopyPaste
    | ATh _from_th, ATh _to_th ->
        raise BadCopyPaste
 *)
    | APn from_pn, APn to_pn ->
      let from_pa_list = get_proof_attempts s from_pn in
      List.iter (fun x -> schedule_pa_with_same_arguments ?save_to:None c x to_pn
          ~callback:callback_pa ~notification) from_pa_list;
      let from_tr_list = get_transformations s from_pn in
      let callback x tr args st = callback_tr tr args st;
        match st with
        | TSdone tid ->
          copy_rec c (ATn x) (ATn tid) ~notification ~callback_pa ~callback_tr
        | _ -> ()
      in
      List.iter (fun x -> schedule_tr_with_same_arguments c x to_pn
          ~callback:(callback x) ~notification) from_tr_list
    | ATn from_tn, ATn to_tn ->
        let from_tn_list = get_sub_tasks s from_tn in
        let to_tn_list = get_sub_tasks s to_tn in
        let rec iter_copy l1 l2 =
          match l1,l2 with
          | x::r1, y::r2 ->
             copy_rec c (APn x) (APn y)
                      ~notification ~callback_pa ~callback_tr;
             iter_copy r1 r2
          | _ -> ()
        in iter_copy from_tn_list to_tn_list
    | _ -> raise BadCopyPaste


let copy_paste ~notification ~callback_pa ~callback_tr c from_any to_any =
  let s = c.controller_session in
  if is_below s to_any from_any then
    raise BadCopyPaste;
  match from_any, to_any with
  | APn _, APn _ ->
     copy_rec ~notification ~callback_pa ~callback_tr c from_any to_any
  | ATn from_tn, APn to_pn ->
     let callback tr args st =
       callback_tr tr args st;
       match st with
       | TSdone tid ->
          copy_rec c (ATn from_tn) (ATn tid) ~notification ~callback_pa ~callback_tr
       | _ -> ()
     in
     schedule_tr_with_same_arguments c from_tn to_pn ~callback ~notification
  | _ -> raise BadCopyPaste








(***************** {2 replay} ****************)


let debug_replay = Debug.register_flag "replay" ~desc:"Debug@ info@ for@ replay"

let find_prover notification c goal_id pr =
  if Hprover.mem c.controller_provers pr then `Found pr else
   match Whyconf.get_prover_upgrade_policy c.controller_config pr with
   | exception Not_found -> `Keep
   | Whyconf.CPU_keep -> `Keep
   | Whyconf.CPU_remove -> `Remove
   | Whyconf.CPU_upgrade new_pr ->
      (* does a proof using new_pr already exists ? *)
      if Hprover.mem (get_proof_attempt_ids c.controller_session goal_id) new_pr
      then (* yes, then we remove the attempt *)
        `Remove
      else
        begin
          (* we modify the prover in-place *)
          Session_itp.change_prover notification c.controller_session goal_id pr new_pr;
          `Found new_pr
        end
   | Whyconf.CPU_duplicate new_pr ->
      (* does a proof using new_pr already exists ? *)
      if Hprover.mem (get_proof_attempt_ids c.controller_session goal_id) new_pr
      then (* yes, then we do nothing *)
        `Keep
      else
        begin
          (* we duplicate the proof attempt *)
          `Found new_pr
        end


let replay_proof_attempt c pr limit (parid: proofNodeID) id ~callback ~notification =
  (* The replay can be done on a different machine so we need
     to check more things before giving the attempt to the scheduler *)
  match find_prover notification c parid pr with
  | `Keep -> callback id (Uninstalled pr)
  | `Remove ->
     (* it is necessary to call the callback before effectively removing the node, otherwise, a bad id will be used in the callback *)
      callback id (Removed pr);
      remove_proof_attempt c.controller_session parid pr
  | `Found pr' ->
     try
       if pr' <> pr then callback id (UpgradeProver pr');
       let _ = get_task c.controller_session parid in
       schedule_proof_attempt ?save_to:None c parid pr' ~limit ~callback ~notification
     with Not_found ->
       callback id Detached



type report =
  | Result of Call_provers.prover_result * Call_provers.prover_result
  (** Result(new_result,old_result) *)
  | CallFailed of exn
  | Replay_interrupted
  | Prover_not_installed
  | Edited_file_absent of string
  | No_former_result of Call_provers.prover_result

(* TODO find a better way to print it *)
let print_report fmt (r: report) =
  match r with
  | Result (new_r, old_r) ->
    Format.fprintf fmt "new_result = %a, old_result = %a@."
      Call_provers.print_prover_result new_r
      Call_provers.print_prover_result old_r
  | CallFailed e ->
    Format.fprintf fmt "Callfailed %a@." Exn_printer.exn_printer e
  | Replay_interrupted ->
    Format.fprintf fmt "Interrupted@."
  | Prover_not_installed ->
    Format.fprintf fmt "Prover not installed@."
  | Edited_file_absent _ ->
    Format.fprintf fmt "No edited file@."
  | No_former_result new_r ->
    Format.fprintf fmt "new_result = %a, no former result@."
      Call_provers.print_prover_result new_r

(* TODO to be removed when we have a better way to print *)
let replay_print fmt (lr: (proofNodeID * Whyconf.prover * Call_provers.resource_limit * report) list) =
  let pp_elem fmt (id, pr, rl, report) =
    fprintf fmt "ProofNodeID: %d, Prover: %a, Timelimit?: %d, Result: %a@."
      (Obj.magic id) Whyconf.print_prover pr
      rl.Call_provers.limit_time print_report report
  in
  Format.fprintf fmt "%a@." (Pp.print_list Pp.newline pp_elem) lr

let replay ~valid_only ~obsolete_only ?(use_steps=false) ?(filter=fun _ -> true)
           c ~callback ~notification ~final_callback ~any =

  let session = c.controller_session in
  let count = ref 0 in
  let report = ref [] in
  let found_upgraded_prover = ref false in

  let craft_report s id limits pa =
    let pr = pa.Session_itp.prover in
    match s with
    | UpgradeProver _ -> found_upgraded_prover := true
    | Removed _ ->
       found_upgraded_prover := true;
       decr count
    | Scheduled | Running -> ()
    | Undone | Interrupted ->
       decr count;
       report := (id, pr, limits, Replay_interrupted ) :: !report
    | Done new_r ->
       decr count;
       begin
         match pa.Session_itp.proof_state with
         | None -> (report := (id, pr, limits, No_former_result new_r) :: !report)
         | Some old_r -> report := (id, pr, limits, Result (new_r, old_r)) :: !report
       end
    | InternalFailure e ->
       decr count;
       report := (id, pr, limits, CallFailed (e)) :: !report
    | Uninstalled _ ->
       decr count;
       report := (id, pr, limits, Prover_not_installed) :: !report;
    | Detached -> decr count
  in

  let need_replay id pa =
    filter pa &&
      (pa.proof_obsolete || not obsolete_only) &&
        (* When on a single proofattempt node, we want to always replay even non
           valid proofattempts.
        *)
        (any = Some (APa id) || not valid_only ||
           match pa.Session_itp.proof_state with
           | None -> false
           | Some pr -> Call_provers.(pr.pr_answer = Valid))
  in


  (* TODO count the number of node in a more efficient way *)
  (* Counting the number of proof_attempt to print report only once *)
  (match any with
  | None ->
      Session_itp.session_iter_proof_attempt
        (fun paid pa -> if need_replay paid pa then incr count) session
  | Some nid ->
      Session_itp.any_iter_proof_attempt session
        (fun paid pa -> if need_replay paid pa then incr count) nid);

  (* Replaying function *)
  let replay_pa id pa =
    let is_need_replay = need_replay id pa in
    Debug.dprintf debug_replay "Need_replay is set to %b for prover %a@."
      is_need_replay Whyconf.print_prover pa.prover;
    if is_need_replay then
      begin
        let parid = pa.parent in
        let pr = pa.prover in
        (* TODO: if pr is not installed, lookup for a replacement policy
         OR: delegate this work to the replay_proof_attempt function *)
        (* If use_steps, we give only steps as a limit
         TODO: steps should not be used if prover was replaced above *)
        let limit =
          if use_steps then
            Call_provers.{empty_limit with limit_steps = pa.limit.limit_steps}
          else
            Call_provers.{ pa.limit with limit_steps = empty_limit.limit_steps }
        in
        replay_proof_attempt c pr limit parid id
                             ~callback:(fun id s ->
                                        craft_report s parid limit pa;
                                        callback id s;
                                        if !count = 0 then
                                          final_callback !found_upgraded_prover !report)
                             ~notification
      end in

  if !count = 0 then final_callback !found_upgraded_prover !report else
  (* Calling replay on all the proof_attempts of the session *)
  match any with
  | None -> Session_itp.session_iter_proof_attempt replay_pa session
  | Some nid -> Session_itp.any_iter_proof_attempt session replay_pa nid




(*************** bisect **********)



let debug = Debug.register_flag ~desc:"Task bisection" "bisect"

let create_rem_list =
  let b = Buffer.create 17 in
  fun rem ->
  Buffer.clear b;
  let add pr id =
    if Buffer.length b > 0 then Buffer.add_char b ',';
    Buffer.add_string b (Pp.string_of pr id)
  in
  let remove_ts ts = add Pretty.print_ts ts in
  let remove_ls ls = add Pretty.print_ls ls in
  let remove_pr pr = add Pretty.print_pr pr in
  Ty.Sts.iter remove_ts rem.Eliminate_definition.rem_ts;
  Term.Sls.iter remove_ls rem.Eliminate_definition.rem_ls;
  Decl.Spr.iter remove_pr rem.Eliminate_definition.rem_pr;
  Buffer.contents b


exception CannotRunBisectionOn of proofAttemptID


let bisect_proof_attempt ~callback_tr ~callback_pa ~notification ~removed c pa_id =
  let ses = c.controller_session in
  let pa = get_proof_attempt_node ses pa_id in
  if not (proof_is_complete pa) then
    raise (CannotRunBisectionOn pa_id); (* proof attempt should be valid *)
  let goal_id = pa.parent in
  let prover = pa.prover in
  let limit = { pa.limit with
                Call_provers.limit_steps =
                  Call_provers.empty_limit.Call_provers.limit_steps }
  in
  let timelimit = ref limit.Call_provers.limit_time in
  let set_timelimit res =
    timelimit := 1 + (int_of_float (floor res.Call_provers.pr_time)) in
  let bisect_end rem =
    if Decl.Spr.is_empty rem.Eliminate_definition.rem_pr &&
         Term.Sls.is_empty rem.Eliminate_definition.rem_ls &&
           Ty.Sts.is_empty rem.Eliminate_definition.rem_ts
    then
      Debug.dprintf debug "Bisecting didn't reduce the task.@."
    else
      begin
        Debug.dprintf debug "Bisecting done.@.";
        (* apply again the transformation *)
        let rem = create_rem_list rem in
        let callback st =
          callback_tr "remove" [rem] st;
          begin match st with
          | TSscheduled -> ()
          | TSfailed _ -> assert false
          | TSfatal _ -> assert false
          | TSdone trid ->
             match get_sub_tasks ses trid with
             | [pn] ->
                let limit = { limit with Call_provers.limit_time = !timelimit; } in
                let callback paid st =
                  callback_pa paid st;
                  begin match st with
                  | UpgradeProver _ | Scheduled | Running -> ()
                  | Detached | Uninstalled _ | Removed _ -> assert false
                  | Undone | Interrupted -> Debug.dprintf debug "Bisecting interrupted.@."
                  | InternalFailure exn ->
                     (* Perhaps the test can be considered false in this case? *)
                     Debug.dprintf debug "Bisecting interrupted by an error %a.@."
                                   Exn_printer.exn_printer exn
                  | Done res ->
                     assert (res.Call_provers.pr_answer = Call_provers.Valid);
                     Debug.dprintf debug "Bisecting: %a.@."
                                   Call_provers.print_prover_result res
                  end
                in
                schedule_proof_attempt ?save_to:None c pn prover ~limit ~callback ~notification
             | _ -> assert false
          end
        in
        Debug.dprintf debug "To remove: %s@." rem;
        schedule_transformation c goal_id "remove" [rem] ~callback ~notification
      end
  in
  let rec bisect_step rem kont =
    (* we have to:
       1) apply transformation remove with the given rem
       2) on the generated sub-goal, run the prover with some callback
       3) the callback should :
          compute (next_iter success_value)
          if result is done, do nothing more
          if result is some new rem, remove the previous transformation
           and recursively call bisect_step
     *)
    let rem = create_rem_list rem in
    let callback st =
      begin match st with
      | TSscheduled ->
         Debug.dprintf
           debug
           "[Bisect] transformation 'remove' scheduled@.";
         callback_tr "remove" [rem] st;
      | TSfatal (_, exn)
      | TSfailed(_,exn) ->
         (* may happen if removing a type or a lsymbol that is used
later on. We do has if proof fails. *)
         begin
           Debug.dprintf
             debug
             "[Bisect] transformation failed %a@." Exn_printer.exn_printer exn;
           match kont false with
           | Eliminate_definition.BSstep (rem,kont) ->
              bisect_step rem kont
           | Eliminate_definition.BSdone rem ->
              bisect_end rem
         end
      | TSdone trid ->
         Debug.dprintf
           debug
           "[Bisect] transformation 'remove' succeeds@.";
         callback_tr "remove" [rem] st;
         match get_sub_tasks ses trid with
         | [pn] ->
            let limit = { limit with Call_provers.limit_time = !timelimit; } in
            let callback paid st =
              callback_pa paid st;
              begin
              match st with
              | UpgradeProver _ | Removed _ -> ()
              | Scheduled ->
                 Debug.dprintf
                   debug "[Bisect] prover on subtask is scheduled@."
              | Running ->
                 Debug.dprintf
                   debug "[Bisect] prover on subtask is running@.";
              | Detached
              | Uninstalled _ -> assert false
              | Undone | Interrupted -> Debug.dprintf debug "Bisecting interrupted.@."
              | InternalFailure exn ->
                 (* Perhaps the test can be considered false in this case? *)
                 Debug.dprintf debug "[Bisect] prover interrupted by an error: %a.@."
                               Exn_printer.exn_printer exn
              | Done res ->
                 Debug.dprintf
                   debug "[Bisect] prover on subtask returns %a@."
                   Call_provers.print_prover_answer res.Call_provers.pr_answer;
                 let b = res.Call_provers.pr_answer = Call_provers.Valid in
                 if b then set_timelimit res;
                 match kont b with
                 | Eliminate_definition.BSstep (rem,kont) ->
                    Session_itp.remove_subtree ~notification ~removed ses (Session_itp.ATn trid);
                    bisect_step rem kont
                 | Eliminate_definition.BSdone rem ->
                    bisect_end rem
              end
            in
            Debug.dprintf
              debug "[Bisect] running the prover on subtask@.";
            schedule_proof_attempt ?save_to:None c pn prover ~limit ~callback ~notification
         | _ -> assert false
      end
    in
    Debug.dprintf debug "To remove: %s@." rem;
    schedule_transformation c goal_id "remove" [rem] ~callback ~notification
  in
  Debug.dprintf debug "Bisecting with %a started.@."
                Whyconf.print_prover prover;
  let t = get_task ses goal_id in
  match Eliminate_definition.bisect_step t with
  | Eliminate_definition.BSdone _ -> assert false
  | Eliminate_definition.BSstep(rem,kont) -> bisect_step rem kont

end<|MERGE_RESOLUTION|>--- conflicted
+++ resolved
@@ -505,14 +505,10 @@
 
 let interrupt () =
   (* Interrupt provers *)
-<<<<<<< HEAD
-  Hashtbl.iter (fun _k e -> e.tp_callback Interrupted)
-=======
   Hashtbl.iter
     (fun call e ->
      Call_provers.interrupt_call call;
      e.tp_callback Interrupted)
->>>>>>> 25411b40
     prover_tasks_in_progress;
   Hashtbl.clear prover_tasks_in_progress;
   (* Do not interrupt editors
@@ -585,11 +581,7 @@
     { spa_contr    = c;
       spa_id       = id;
       spa_pr       = pr;
-<<<<<<< HEAD
       spa_limit    = limit;
-=======
-      spa_limit    = adaptlimit;
->>>>>>> 25411b40
       spa_pr_scr   = proof_script;
       spa_callback = callback panid;
       spa_ores     = ores } in
