(********************************************************************)
(*                                                                  *)
(*  The Why3 Verification Platform   /   The Why3 Development Team  *)
(*  Copyright 2010-2019   --   Inria - CNRS - Paris-Sud University  *)
(*                                                                  *)
(*  This software is distributed under the terms of the GNU Lesser  *)
(*  General Public License version 2.1, with the special exception  *)
(*  on linking described in file LICENSE.                           *)
(*                                                                  *)
(********************************************************************)

open Format
open Wstdlib
open Session_itp

let debug_sched = Debug.register_info_flag "scheduler"
  ~desc:"Print@ debugging@ messages@ about@ scheduling@ of@ prover@ calls@ \
         and@ transformation@ applications."

let debug_call_prover = Debug.lookup_flag "call_prover"
let default_delay_ms = 100 (* 0.1 seconds *)

(** State of a proof *)
type proof_attempt_status =
  | Undone   (** prover was never called *)
  | Scheduled (** external proof attempt is scheduled *)
  | Running (** external proof attempt is in progress *)
  | Done of Call_provers.prover_result (** external proof done *)
  | Interrupted (** external proof has never completed *)
  | Detached (** parent goal has no task, is detached *)
  | InternalFailure of exn (** external proof aborted by internal error *)
  | Uninstalled of Whyconf.prover (** prover is uninstalled *)
  | UpgradeProver of Whyconf.prover (** prover is upgraded *)
  | Removed of Whyconf.prover (** prover has been removed or upgraded *)

let print_status fmt st =
  match st with
  | Undone            -> fprintf fmt "Undone"
  | Scheduled         -> fprintf fmt "Scheduled"
  | Running           -> fprintf fmt "Running"
  | Done r            ->
      fprintf fmt "Done(%a)"
        (Call_provers.print_prover_result ~json_model:false) r
  | Interrupted       -> fprintf fmt "Interrupted"
  | Detached          -> fprintf fmt "Detached"
  | InternalFailure e ->
      fprintf fmt "InternalFailure(%a)" Exn_printer.exn_printer e
  | Uninstalled pr    ->
      fprintf fmt "Prover %a is uninstalled" Whyconf.print_prover pr
  | UpgradeProver pr    ->
      fprintf fmt "Prover upgrade to %a" Whyconf.print_prover pr
  | Removed pr    ->
      fprintf fmt "Prover %a removed" Whyconf.print_prover pr

type transformation_status =
  | TSscheduled | TSdone of transID | TSfailed of (proofNodeID * exn)
  | TSfatal of (proofNodeID * exn)

let print_trans_status fmt st =
  match st with
  | TSscheduled -> fprintf fmt "TScheduled"
  | TSdone _tid -> fprintf fmt "TSdone" (* TODO print tid *)
  | TSfailed _e -> fprintf fmt "TSfailed"
  | TSfatal _e -> fprintf fmt "TSfatal"

type strategy_status = STSgoto of proofNodeID * int | STShalt
                     | STSfatal of string * proofNodeID * exn

let print_strategy_status fmt st =
  match st with
  | STSgoto(id,n) ->
      fprintf fmt "goto step %d in proofNode %a" n print_proofNodeID id
  | STShalt -> fprintf fmt "halt"
  | STSfatal _ -> fprintf fmt "fatal"


type controller =
  { mutable controller_session: Session_itp.session;
    mutable controller_config : Whyconf.config;
    mutable controller_env: Env.env;
    controller_provers:
      (Whyconf.config_prover * Driver.driver) Whyconf.Hprover.t;
    controller_strategies : (string * string * string * Strategy.instruction array) Hstr.t;
    controller_running_proof_attempts : unit Hpan.t;
  }

let session_max_tasks = ref 1

let set_session_max_tasks n =
  session_max_tasks := n;
  Prove_client.set_max_running_provers n

let set_session_memlimit c n =
  let main = Whyconf.get_main c.controller_config in
  let timelimit = Whyconf.timelimit main in
  let run_max = Whyconf.running_provers_max main in
  let main = Whyconf.set_limits main timelimit n run_max in
  c.controller_config <- Whyconf.set_main c.controller_config main

let set_session_timelimit c n =
  let main = Whyconf.get_main c.controller_config in
  let memlimit = Whyconf.memlimit main in
  let run_max = Whyconf.running_provers_max main in
  let main = Whyconf.set_limits main n memlimit run_max in
  c.controller_config <- Whyconf.set_main c.controller_config main

let set_session_prover_upgrade_policy c p u =
  c.controller_config <- Whyconf.set_prover_upgrade_policy c.controller_config p u

let load_drivers c =
  let env = c.controller_env in
  let config = c.controller_config in
  let provers = Whyconf.get_provers config in
  Whyconf.Mprover.iter
    (fun _ p ->
     try
       let d = Whyconf.load_driver (Whyconf.get_main config) env p.Whyconf.driver [] in
       Whyconf.Hprover.add c.controller_provers p.Whyconf.prover (p,d)
     with e ->
       Debug.dprintf debug_call_prover
         "[Controller_itp] error while loading driver for prover %a: %a@."
         Whyconf.print_prover p.Whyconf.prover
         Exn_printer.exn_printer e)
    provers

let create_controller config env ses =
  let c =
    {
      controller_session = ses;
      controller_config = config;
      controller_env = env;
      controller_provers = Whyconf.Hprover.create 7;
      controller_strategies = Hstr.create 7;
      controller_running_proof_attempts = Hpan.create 17;
    }
  in
  load_drivers c;
  c


(* Cannot remove a proof_attempt that was scheduled but did not finish yet.
   It can be interrupted though. *)
let removable_proof_attempt c pa =
  try let () = Hpan.find c.controller_running_proof_attempts pa in false
  with Not_found -> true

let any_removable c any =
  match any with
  | APa pa -> removable_proof_attempt c pa
  | _ -> true

(* Check whether the subtree [n] contains an unremovable proof_attempt
   (ie: scheduled or running) *)
let check_removable c (n: any) =
  fold_all_any c.controller_session (fun acc any -> acc && any_removable c any) true n


let remove_subtree ~(notification:notifier) ~(removed:notifier) c (n: any) =
  if check_removable c n then
    Session_itp.remove_subtree ~notification ~removed c.controller_session n

(* Get children of any without proofattempts *)
let get_undetached_children_no_pa s any : any list =
  match any with
  | AFile f -> List.map (fun th -> ATh th) (file_theories f)
  | ATh th  -> List.map (fun g -> APn g) (theory_goals th)
  | ATn tn  -> List.map (fun pn -> APn pn) (get_sub_tasks s tn)
  | APn pn  -> List.map (fun tn -> ATn tn) (get_transformations s pn)
  | APa _ -> []



(* printing *)

module PSession = struct

  type any =
    | Session
    | File of file
    | Theory of theory
    | Goal of proofNodeID
    | Transf of transID
    | ProofAttempt of proof_attempt_node

  type 'a t = { tcont : controller;
                tkind : any }

  let decomp x =
    let s = x.tcont.controller_session in
    let n y acc = { x with tkind = y } :: acc in
    match x.tkind with
    | Session -> "", Hfile.fold (fun _ f -> n (File f)) (get_files s) []
    | File f ->
       Pp.sprintf "%a" Sysutil.print_file_path (file_path f),
       List.fold_right (fun th -> n (Theory th)) (file_theories f) []
    | Theory th ->
       let id = theory_name th in
       let name = id.Ident.id_string in
       let name = if th_proved s th then name^"!" else name^"?" in
       name,
       List.fold_right
         (fun g -> n (Goal g))
         (theory_goals th)
         []
    | Goal id ->
       let gid = get_proof_name s id in
       let name = gid.Ident.id_string in
       let name = if pn_proved s id then name^"!" else name^"?" in
       let pas = get_proof_attempts s id in
       let trs = get_transformations s id in
       name,
       List.fold_right (fun g -> n (Transf g)) trs
                       (List.fold_right (fun g -> n (ProofAttempt g)) pas [])
    | ProofAttempt pa ->
       Pp.sprintf_wnl "%a%s%s"
          Whyconf.print_prover pa.prover
          (match pa.Session_itp.proof_state with
          | Some { Call_provers.pr_answer = Call_provers.Valid} -> ""
          | _ -> "?")
          (if pa.proof_obsolete then "O" else ""), []
    | Transf id ->
       let name = get_transf_name s id in
       let name = if tn_proved s id then name^"!" else name^"?" in
       let sts = get_sub_tasks s id in
       name,
       List.fold_right (fun g -> n (Goal g)) sts []

end

module P = Print_tree.PMake(PSession)

let print_session fmt c =
  P.print fmt { PSession.tcont = c; PSession.tkind = PSession.Session }

(*********)




(** reload files, associating old proof attempts and transformations
    to the new goals.  old theories and old goals for which we cannot
    find a corresponding new theory resp. old goal are kept, with
    tasks associated to them.
    When [hard_reload] option is true, dependencies and drivers are also
    reloaded.
 *)

let reload_files ?(hard_reload=false) (c : controller) ~shape_version  =
  let old_ses = c.controller_session in
<<<<<<< HEAD
  c.controller_session <- empty_session ~from:old_ses (get_dir old_ses);
=======
  if hard_reload then begin
    c.controller_env <- Env.create_env (Env.get_loadpath c.controller_env);
    Whyconf.Hprover.reset c.controller_provers;
    load_drivers c;
  end;
  c.controller_session <- empty_session ~shape_version ~from:old_ses (get_dir old_ses);
>>>>>>> e4e2a2a4
  merge_files ~shape_version c.controller_env c.controller_session old_ses

exception Errors_list of exn list

let reload_files ?(hard_reload=false) (c: controller) ~shape_version =
  let errors, b1, b2 = reload_files c ~shape_version ~hard_reload in
  match errors with
  | [] -> b1, b2
  | _ -> raise (Errors_list errors)

let add_file c ?format fname =
  let file_is_detached,theories,errors =
    try false,(Session_itp.read_file c.controller_env ?format fname), None
    with e -> true,[], Some e
  in
  let (_ : file) = add_file_section c.controller_session fname ~file_is_detached theories format in
  errors

let add_file c ?format fname =
  let errors = add_file c ?format fname in
  match errors with
  | None -> ()
  | Some error -> raise (Errors_list [error])

module type Scheduler = sig
  val blocking: bool
  val multiplier: int
  val timeout: ms:int -> (unit -> bool) -> unit
  val idle: prio:int -> (unit -> bool) -> unit
end

module Make(S : Scheduler) = struct

(* type for scheduled proof attempts *)
type sched_pa_rec =
  { spa_contr    : controller;
    spa_id       : proofNodeID;
    spa_pr       : Whyconf.prover;
    spa_limit    : Call_provers.resource_limit;
    spa_pr_scr   : string option;
    spa_callback : (proof_attempt_status -> unit);
    spa_ores     : Call_provers.prover_result option;
  }

let scheduled_proof_attempts : sched_pa_rec Queue.t = Queue.create ()

(* type for prover tasks in progress *)
type tasks_prog_rec =
  {
    tp_session  : Session_itp.session;
    tp_id       : proofNodeID;
    tp_pr       : Whyconf.prover;
    tp_callback : (proof_attempt_status -> unit);
    tp_started  : bool;
    tp_call     : Call_provers.prover_call;
    tp_ores     : Call_provers.prover_result option;
  }

let prover_tasks_in_progress :
    (Call_provers.prover_call,tasks_prog_rec) Hashtbl.t =
  Hashtbl.create 17

(* We need to separate tasks that are edited from proofattempt in progress
   because we are not using why3server for the edited proofs and timeout_handler
   rely on a loop on why3server's results. *)
let prover_tasks_edited = Queue.create ()

let idle_handler_running = ref false
let timeout_handler_running = ref false


let number_of_running_provers = ref 0

let observer = ref (fun _ _ _ -> ())

let register_observer = (:=) observer

module Hprover = Whyconf.Hprover

(* calling provers, with limits adaptation *)


(* to avoid corner cases when prover results are obtained very closely
   to the time or mem limits, we adapt these limits when we replay a
   proof *)

let adapt_limits ~interactive ~use_steps limits a =
  let t, m, s =
    let timelimit = limits.Call_provers.limit_time in
    let memlimit = limits.Call_provers.limit_mem in
    let steplimit = limits.Call_provers.limit_steps in
    match a.proof_state with
    | Some { Call_provers.pr_answer = r;
             Call_provers.pr_time = t;
             Call_provers.pr_steps = s } ->
       (* increased time limit is 1 + twice the previous running time,
       but enforced to remain inside the interval [l,2l] where l is
       the previous time limit *)
       let t = truncate (1.5 +. 2.0 *. t) in
       let increased_time = if interactive then 0
                            else max timelimit (min t (2 * timelimit)) in
       (* increased mem limit is just 1.5 times the previous mem limit *)
       let increased_mem = if interactive then 0 else 3 * memlimit / 2 in
       begin
         match r with
         | Call_provers.OutOfMemory -> increased_time, memlimit, steplimit
         | Call_provers.Timeout -> timelimit, increased_mem, steplimit
         | Call_provers.Valid ->
            let steplimit =
              if use_steps then
                (* We need to allow at least one more step than what was used to
                   prove the same statement. Otherwise, the prover run out of
                   steps: this happens with cvc4 on some very fast proofs
                   (steps = 28).
                *)
                s + 1
              else
                0
            in
            increased_time, increased_mem, steplimit
         | Call_provers.Unknown _
         | Call_provers.StepLimitExceeded
         | Call_provers.Invalid -> increased_time, increased_mem, steplimit
         | Call_provers.Failure _
         | Call_provers.HighFailure ->
            (* correct ? failures are supposed to appear quickly anyway... *)
            timelimit, memlimit, steplimit
       end
    | None when interactive -> 0, 0, 0
    | None -> timelimit, memlimit, steplimit
  in
  { Call_provers.limit_time = t; limit_mem = m; limit_steps = s }

let group_answer a =
  match a with
  | Call_provers.OutOfMemory
  | Call_provers.Unknown _
  | Call_provers.Timeout -> Call_provers.Timeout
  | _ -> a

let fuzzy_proof_time nres ores =
  let ansold = ores.Call_provers.pr_answer in
  let told = ores.Call_provers.pr_time in
  let ansnew = nres.Call_provers.pr_answer in
  let tnew = nres.Call_provers.pr_time in
  if ansnew <> Call_provers.Timeout && group_answer ansold = group_answer ansnew &&
       tnew >= told *. 0.9 -. 0.1 && tnew <= told *. 1.1 +. 0.1
  then { nres with Call_provers.pr_time = told }
  else nres


let build_prover_call spa =
  let c = spa.spa_contr in
  let limit = spa.spa_limit in
  let (config_pr,driver) = Hprover.find c.controller_provers spa.spa_pr in
  let with_steps =
    Call_provers.(limit.limit_steps <> empty_limit.limit_steps) in
  let command =
    Whyconf.get_complete_command config_pr ~with_steps in
  try
    let task = Session_itp.get_task c.controller_session spa.spa_id in
    Debug.dprintf debug_sched "[build_prover_call] Script file = %a@."
                  (Pp.print_option Pp.string) spa.spa_pr_scr;
    let inplace = config_pr.Whyconf.in_place in
    let interactive = config_pr.Whyconf.interactive in
    try
      let call =
        Driver.prove_task ?old:spa.spa_pr_scr ~inplace ~command
                        ~limit ~interactive driver task
      in
      let pa =
        { tp_session  = c.controller_session;
          tp_id       = spa.spa_id;
          tp_pr       = spa.spa_pr;
          tp_callback = spa.spa_callback;
          tp_started  = false;
          tp_call     = call;
          tp_ores     = spa.spa_ores } in
      Hashtbl.replace prover_tasks_in_progress call pa
    with Sys_error _ as e ->
      spa.spa_callback (InternalFailure e)
  with Not_found (* goal has no task, it is detached *) ->
       spa.spa_callback Detached

let update_observer () =
  let scheduled = Queue.length scheduled_proof_attempts in
  let waiting_or_running = Hashtbl.length prover_tasks_in_progress in
  let running = !number_of_running_provers in
  !observer scheduled (waiting_or_running - running) running

let timeout_handler () =
  (* examine all the prover tasks in progress *)
  (* When no tasks are there, probably no tasks were scheduled and the server
     was not launched so getting results could fail. *)
  if Hashtbl.length prover_tasks_in_progress != 0 then begin
    let results = Call_provers.get_new_results ~blocking:S.blocking in
    List.iter (fun (call, prover_update) ->
      match Hashtbl.find prover_tasks_in_progress call with
      | ptp ->
        begin match prover_update with
        | Call_provers.NoUpdates -> ()
        | Call_provers.ProverStarted ->
            assert (not ptp.tp_started);
            ptp.tp_callback Running;
            incr number_of_running_provers;
            Hashtbl.replace prover_tasks_in_progress ptp.tp_call
              {ptp with tp_started = true}
        | Call_provers.ProverFinished res ->
            Hashtbl.remove prover_tasks_in_progress ptp.tp_call;
            if ptp.tp_started then decr number_of_running_provers;
            let res = Opt.fold fuzzy_proof_time res ptp.tp_ores in
            (* inform the callback *)
            ptp.tp_callback (Done res)
        | Call_provers.ProverInterrupted ->
            Hashtbl.remove prover_tasks_in_progress ptp.tp_call;
            if ptp.tp_started then decr number_of_running_provers;
            (* inform the callback *)
            ptp.tp_callback (Interrupted)
        | Call_provers.InternalFailure exn ->
            Hashtbl.remove prover_tasks_in_progress ptp.tp_call;
            if ptp.tp_started then decr number_of_running_provers;
            (* inform the callback *)
            ptp.tp_callback (InternalFailure (exn))
        end
      | exception Not_found -> ()
        (* We probably received ProverStarted after ProverFinished,
           because what is sent to and received from the server is
           not ordered. *)
    ) results;
  end;

  (* When blocking is activated, we are in script mode and we don't want editors
     to be launched so we don't need to go in this loop. *)
  if not S.blocking then begin
    (* Check for editor calls which are not finished *)
    let q = Queue.create () in
    while not (Queue.is_empty prover_tasks_edited) do
      (* call is an EditorCall *)
      let (callback,call,ores) as c =
        Queue.pop prover_tasks_edited in
      let prover_update = Call_provers.query_call call in
      match prover_update with
      | Call_provers.NoUpdates -> Queue.add c q
      | Call_provers.ProverFinished res ->
          (* res is meaningless for edition, we returned the old result *)
          (* inform the callback *)
          callback (match ores with None -> Done res | Some r -> Done r)
      | _ -> assert (false) (* An edition can only return Noupdates or finished *)
    done;
    Queue.transfer q prover_tasks_edited;
  end;
  update_observer ();
  true


let idle_handler () =

  (* if the number of prover tasks is less than S.multiplier times the maximum
     number of running provers, then we heuristically decide to add
     more tasks *)
  begin
    try
      if Hashtbl.length prover_tasks_in_progress <
         S.multiplier * !session_max_tasks
      then
        let spa = Queue.pop scheduled_proof_attempts in
        try build_prover_call spa
        with e when not (Debug.test_flag Debug.stack_trace) ->
          spa.spa_callback (InternalFailure e)
    with Queue.Empty -> idle_handler_running := false
  end;
  update_observer ();
  !idle_handler_running

let interrupt () =
  (* Interrupt provers *)
  Hashtbl.iter
    (fun call e ->
     Call_provers.interrupt_call call;
     e.tp_callback Interrupted)
    prover_tasks_in_progress;
  Hashtbl.clear prover_tasks_in_progress;
  (* Do not interrupt editors
  while not (Queue.is_empty prover_tasks_edited) do
    let (_ses,_id,_pr,callback,_started,_call,_ores) =
      Queue.pop prover_tasks_edited in
    callback Interrupted
  done;
  *)
  number_of_running_provers := 0;
  while not (Queue.is_empty scheduled_proof_attempts) do
    let spa = Queue.pop scheduled_proof_attempts in
    spa.spa_callback Interrupted
  done;
  !observer 0 0 0

let run_idle_handler () =
  if not !idle_handler_running then
    begin
      idle_handler_running := true;
      (* The prio should be at least 100. From testing, it seems that the GTK
         tooling is using a prio of 100 or higher for the display of IDE. *)
      S.idle ~prio:300 idle_handler;
    end;
  if not !timeout_handler_running then
    begin
      timeout_handler_running := true;
      S.timeout ~ms:default_delay_ms timeout_handler;
    end

let schedule_proof_attempt c id pr ?save_to ~limit ~callback ~notification =
  let ses = c.controller_session in
  let callback panid s =
    begin
      match s with
      | UpgradeProver _ | Removed _ -> ()
      | Scheduled ->
         Hpan.add c.controller_running_proof_attempts panid ();
         update_goal_node notification ses id
      | Running -> update_goal_node notification ses id
      | Done res ->
         Hpan.remove c.controller_running_proof_attempts panid;
         update_proof_attempt ~obsolete:false notification ses id pr res;
         update_goal_node notification ses id
      | Interrupted
      | InternalFailure _ ->
         Hpan.remove c.controller_running_proof_attempts panid;
         (* what to do ?
         update_proof_attempt ~obsolete:false notification ses id pr res;
          *)
         update_goal_node notification ses id
      | Detached -> assert false
      | Uninstalled _ -> assert false
      | Undone -> assert false
    end;
    callback panid s
  in
  let ores,proof_script =
    try
      let h = get_proof_attempt_ids ses id in
      let pa = Hprover.find h pr in
      let a = get_proof_attempt_node ses pa in
      let old_res = a.proof_state in
      let script =
        if save_to = None then
          Opt.map (fun s ->
              let s = Pp.sprintf "%a" Sysutil.print_file_path s in
              Debug.dprintf debug_sched "Script file = %s@." s;
              Filename.concat (get_dir ses) s) a.proof_script
        else
          save_to
      in
      old_res, script
    with Not_found | Session_itp.BadID -> None,save_to
  in
  let panid = graft_proof_attempt ~limit ses id pr in
  let spa =
    { spa_contr    = c;
      spa_id       = id;
      spa_pr       = pr;
      spa_limit    = limit;
      spa_pr_scr   = proof_script;
      spa_callback = callback panid;
      spa_ores     = ores } in
  Queue.add spa scheduled_proof_attempts;
  callback panid Scheduled;
  run_idle_handler ()




(*** { 2 edition of proof scripts} *)

(* create the path to a file for saving the external proof script *)
let create_file_rel_path c pr pn =
  let session = c.controller_session in
  let driver = snd (Hprover.find c.controller_provers pr) in
  let task = Session_itp.get_task session pn in
  let session_dir = Session_itp.get_dir session in
  let th = get_encapsulating_theory session (APn pn) in
  let th_name = (Session_itp.theory_name th).Ident.id_string in
  let f = get_encapsulating_file session (ATh th) in
  let fn = Filename.chop_extension (Sysutil.basename (file_path f)) in
  let file = Driver.file_of_task driver fn th_name task in
  let file = Filename.concat session_dir file in
  let file = Sysutil.uniquify file in
  Sysutil.relativize_filename session_dir file

let prepare_edition c ?file pn pr ~notification =
  let session = c.controller_session in
  let proof_attempts_id = get_proof_attempt_ids session pn in
  let panid =
    try
      let panid = Hprover.find proof_attempts_id pr in
      (* if no proof script yet, we need to add one
         it happens e.g when editing a file for an automatic prover
       *)
      let pa = get_proof_attempt_node session panid in
      match pa.proof_script with
      | None ->
         let file = match file with
           | Some f -> f
           | None -> create_file_rel_path c pr pn
         in
         set_proof_script pa file;
         panid
      | Some _ -> panid
    with Not_found ->
      let file = match file with
        | Some f -> f
        | None -> create_file_rel_path c pr pn
      in
      let limit = Call_provers.empty_limit in
      graft_proof_attempt session pn pr ~file ~limit
  in
  update_goal_node notification session pn;
  let pa = get_proof_attempt_node session panid in
  let file = Opt.get pa.proof_script in
  let old_res = pa.proof_state in
  let session_dir = Session_itp.get_dir session in
  let file = Sysutil.system_dependent_absolute_path session_dir file in
  let old =
    if Sys.file_exists file
    then
      begin
        let backup = file ^ ".bak" in
        if Sys.file_exists backup
        then Sys.remove backup;
        Sys.rename file backup;
        Some(open_in backup)
      end
    else None
  in
  let ch = open_out file in
  let fmt = formatter_of_out_channel ch in
  let task = Session_itp.get_task session pn in
  let driver = snd (Hprover.find c.controller_provers pr) in
  Driver.print_task ?old driver fmt task;
  Opt.iter close_in old;
  close_out ch;
  panid,file,old_res

exception Editor_not_found

let schedule_edition c id pr ~callback ~notification =
  Debug.dprintf debug_sched "[Sched] Scheduling an edition@.";
  let config = c.controller_config in
  let session = c.controller_session in
  let prover_conf = Whyconf.get_prover_config config pr in
  (* Make sure editor exists. Fails otherwise *)
  let editor =
    match prover_conf.Whyconf.editor with
    | "" -> Whyconf.(default_editor (get_main config))
    | s ->
       try
         let ed = Whyconf.editor_by_id config s in
         String.concat " " (ed.Whyconf.editor_command ::
                              ed.Whyconf.editor_options)
       with Not_found -> raise Editor_not_found
  in
  let panid,file,old_res = prepare_edition c id pr ~notification in
  (* Notification node *)
  let callback panid s =
    begin
      match s with
      | UpgradeProver _ -> ()
      | Running -> ()
      | Done res ->
         (* set obsolete to true since we do not know if the manual
            proof was completed or not *)
         Debug.dprintf debug_sched
                       "Setting status of %a under parent %a to obsolete@."
                       print_proofAttemptID panid print_proofNodeID id;
         update_proof_attempt ~obsolete:true notification session id pr res;
         update_goal_node notification session id
      | Interrupted
      | InternalFailure _ ->
         update_goal_node notification session id
      | Undone | Detached | Uninstalled _ | Scheduled | Removed _ -> assert false
    end;
    callback panid s
  in
  Debug.dprintf debug_sched "[Editing] goal %s with command '%s' on file %s@."
                (Session_itp.get_proof_name session id).Ident.id_string
                editor file;
  let call = Call_provers.call_editor ~command:editor file in
  callback panid Running;
  Queue.add (callback panid,call,old_res) prover_tasks_edited;
  run_idle_handler ()

exception TransAlreadyExists of string * string
exception GoalNodeDetached of proofNodeID

(*** { 2 transformations} *)

let schedule_transformation c id name args ~callback ~notification =
  let callback s =
    begin match s with
          | TSdone tid -> update_trans_node notification c.controller_session tid
          | TSscheduled
          | TSfailed _ | TSfatal _  -> ()
    end;
    callback s
  in
  let apply_trans () =
    begin
      try
        let subtasks =
          apply_trans_to_goal ~allow_no_effect:false
                              c.controller_session c.controller_env name args id
        in
        let tid = graft_transf c.controller_session id name args subtasks in
        callback (TSdone tid)
      with
      | NoProgress ->
          (* if result is same as input task, consider it as a failure *)
          callback (TSfailed (id, NoProgress))
      | e when not (is_fatal e) ->
          callback (TSfailed (id, e))
      | e when not (Debug.test_flag Debug.stack_trace) ->
          (* "@[Exception raised in Session_itp.apply_trans_to_goal %s:@ %a@.@]"
          name Exn_printer.exn_printer e; TODO *)
          callback (TSfatal (id, e))
    end;
    false
  in
  if Session_itp.is_detached c.controller_session (APn id) then
    raise (GoalNodeDetached id);
  if Session_itp.check_if_already_exists c.controller_session id name args then
    raise (TransAlreadyExists (name, List.fold_left (fun acc s -> s ^ " " ^ acc) "" args));
  S.idle ~prio:0 apply_trans;
  callback TSscheduled


open Strategy

let run_strategy_on_goal
    c id strat ~callback_pa ~callback_tr ~callback ~notification =
  let rec exec_strategy pc strat g =
    if pc < 0 || pc >= Array.length strat then
      callback STShalt
    else
      match Array.get strat pc with
      | Icall_prover(p,timelimit,memlimit) ->
         let main = Whyconf.get_main c.controller_config in
         let timelimit = Opt.get_def (Whyconf.timelimit main) timelimit in
         let memlimit = Opt.get_def (Whyconf.memlimit main) memlimit in
         let callback panid res =
           callback_pa panid res;
           match res with
           | UpgradeProver _ | Scheduled | Running -> (* nothing to do yet *) ()
           | Done { Call_provers.pr_answer = Call_provers.Valid } ->
              (* proof succeeded, nothing more to do *)
              callback STShalt
           | Interrupted | InternalFailure _ ->
              callback STShalt
           | Done _ ->
              (* proof did not succeed, goto to next step *)
              callback (STSgoto (g,pc+1));
              let run_next () = exec_strategy (pc+1) strat g; false in
              S.idle ~prio:0 run_next
           | Undone | Detached | Uninstalled _ | Removed _ ->
                         (* should not happen *)
                         assert false
         in
         let limit = { Call_provers.empty_limit with
                       Call_provers.limit_time = timelimit;
                       limit_mem  = memlimit} in
         schedule_proof_attempt c g p ?save_to:None ~limit ~callback ~notification
      | Itransform(trname,pcsuccess) ->
         let callback ntr =
           callback_tr trname [] ntr;
           match ntr with
           | TSfatal (id, e) ->
               callback (STSfatal (trname, id, e))
           | TSfailed _e -> (* transformation failed *)
              callback (STSgoto (g,pc+1));
              let run_next () = exec_strategy (pc+1) strat g; false in
              S.idle ~prio:0 run_next
           | TSscheduled -> ()
           | TSdone tid ->
              List.iter
                (fun g ->
                 callback (STSgoto (g,pcsuccess));
                 let run_next () =
                   exec_strategy pcsuccess strat g; false
                 in
                 S.idle ~prio:0 run_next)
                (get_sub_tasks c.controller_session tid)
         in
         schedule_transformation c g trname [] ~callback ~notification
      | Igoto pc ->
         callback (STSgoto (g,pc));
         exec_strategy pc strat g
  in
  exec_strategy 0 strat id

let schedule_pa_with_same_arguments
    c (pa: proof_attempt_node) (pn: proofNodeID) ~callback ~notification =
  let prover = pa.prover in
  let limit = pa.limit in
  schedule_proof_attempt c pn prover ~limit ~callback ~notification

let schedule_tr_with_same_arguments
    c (tr: transID) (pn: proofNodeID) ~callback ~notification =
  let s = c.controller_session in
  let args = get_transf_args s tr in
  let name = get_transf_name s tr in
  let callback = callback name args in

  schedule_transformation c pn name args ~callback ~notification

let proof_is_complete pa =
  match pa.Session_itp.proof_state with
  | None -> false
  | Some pr ->
     not pa.Session_itp.proof_obsolete &&
       Call_provers.(pr.pr_answer = Valid)


let clean c ~removed nid =

  (* clean should not change proved status *)
  let notification any =
    Format.eprintf "Cleaning error: cleaning attempts to change status of node %a@." fprintf_any any
  in
  let s = c.controller_session in
  (* This function is applied on leafs first for the case of removes *)
  let clean_aux () any =
    let do_remove =
      Session_itp.is_detached s any ||
      match any with
      | APa pa ->
         let pa = Session_itp.get_proof_attempt_node s pa in
         pn_proved s pa.parent && not (proof_is_complete pa)
      | ATn tn ->
         let pn = get_trans_parent s tn in
         pn_proved s pn && not (tn_proved s tn)
      | _ -> false
    in
    if do_remove then
      remove_subtree ~notification ~removed c any
  in
  match nid with
  | Some nid ->
      Session_itp.fold_all_any s clean_aux () nid
  | None ->
      Session_itp.fold_all_session s clean_aux ()

let reset_proofs c ~removed ~notification nid =
  let s = c.controller_session in
  (* This function is applied on leafs first for the case of removes *)
  let clean_aux () any =
    let do_remove =
      Session_itp.is_detached s any ||
      match any with
      | APa _ -> true
      | ATn _ -> true
      | _ -> false
    in
    if do_remove then
      remove_subtree ~notification ~removed c any
  in
  match nid with
  | Some nid ->
      Session_itp.fold_all_any s clean_aux () nid
  | None ->
      Session_itp.fold_all_session s clean_aux ()

(* This function folds on any subelements of given node and tries to mark all
   proof attempts it encounters *)
let mark_as_obsolete ~notification c any =
  let s = c.controller_session in
  (* Case for proof attempt only *)
  let mark_as_obsolete_pa n =
    let parent = get_proof_attempt_parent s n in
    Session_itp.mark_obsolete s n;
    notification (APa n);
    update_goal_node notification s parent
  in
  match any with
  | Some any ->
      fold_all_any s
        (fun () any -> match any with
        | APa n -> mark_as_obsolete_pa n
        | _ -> ()) () any
  | None ->
      session_iter_proof_attempt
        (fun pa _pan ->
          mark_as_obsolete_pa pa) s

exception BadCopyPaste

(* Reproduce the transformation made on node on an other one *)
let rec copy_rec ~notification ~callback_pa ~callback_tr c from_any to_any =
  let s = c.controller_session in
  match from_any, to_any with
(*
    | AFile _, AFile _ ->
        raise BadCopyPaste
    | ATh _from_th, ATh _to_th ->
        raise BadCopyPaste
 *)
    | APn from_pn, APn to_pn ->
      let from_pa_list = get_proof_attempts s from_pn in
      List.iter (fun x -> schedule_pa_with_same_arguments ?save_to:None c x to_pn
          ~callback:callback_pa ~notification) from_pa_list;
      let from_tr_list = get_transformations s from_pn in
      let callback x tr args st = callback_tr tr args st;
        match st with
        | TSdone tid ->
          copy_rec c (ATn x) (ATn tid) ~notification ~callback_pa ~callback_tr
        | _ -> ()
      in
      List.iter (fun x -> schedule_tr_with_same_arguments c x to_pn
          ~callback:(callback x) ~notification) from_tr_list
    | ATn from_tn, ATn to_tn ->
        let from_tn_list = get_sub_tasks s from_tn in
        let to_tn_list = get_sub_tasks s to_tn in
        let rec iter_copy l1 l2 =
          match l1,l2 with
          | x::r1, y::r2 ->
             copy_rec c (APn x) (APn y)
                      ~notification ~callback_pa ~callback_tr;
             iter_copy r1 r2
          | _ -> ()
        in iter_copy from_tn_list to_tn_list
    | _ -> raise BadCopyPaste


let copy_paste ~notification ~callback_pa ~callback_tr c from_any to_any =
  let s = c.controller_session in
  if is_below s to_any from_any then
    raise BadCopyPaste;
  match from_any, to_any with
  | APn _, APn _ ->
     copy_rec ~notification ~callback_pa ~callback_tr c from_any to_any
  | ATn from_tn, APn to_pn ->
     let callback tr args st =
       callback_tr tr args st;
       match st with
       | TSdone tid ->
          copy_rec c (ATn from_tn) (ATn tid) ~notification ~callback_pa ~callback_tr
       | _ -> ()
     in
     schedule_tr_with_same_arguments c from_tn to_pn ~callback ~notification
  | _ -> raise BadCopyPaste








(***************** {2 replay} ****************)


let debug_replay = Debug.register_flag "replay" ~desc:"Debug@ info@ for@ replay"

let find_prover notification c goal_id pr =
  if Hprover.mem c.controller_provers pr then `Found pr else
   match Whyconf.get_prover_upgrade_policy c.controller_config pr with
   | exception Not_found -> `Keep
   | Whyconf.CPU_keep -> `Keep
   | Whyconf.CPU_remove -> `Remove
   | Whyconf.CPU_upgrade new_pr ->
      (* does a proof using new_pr already exists ? *)
      if Hprover.mem (get_proof_attempt_ids c.controller_session goal_id) new_pr
      then (* yes, then we remove the attempt *)
        `Remove
      else
        begin
          (* we modify the prover in-place *)
          Session_itp.change_prover notification c.controller_session goal_id pr new_pr;
          `Found new_pr
        end
   | Whyconf.CPU_duplicate new_pr ->
      (* does a proof using new_pr already exists ? *)
      if Hprover.mem (get_proof_attempt_ids c.controller_session goal_id) new_pr
      then (* yes, then we do nothing *)
        `Keep
      else
        begin
          (* we duplicate the proof attempt *)
          `Found new_pr
        end


let replay_proof_attempt c pr limit (parid: proofNodeID) id ~callback ~notification =
  (* The replay can be done on a different machine so we need
     to check more things before giving the attempt to the scheduler *)
  match find_prover notification c parid pr with
  | `Keep -> callback id (Uninstalled pr)
  | `Remove ->
     (* it is necessary to call the callback before effectively removing the node, otherwise, a bad id will be used in the callback *)
      callback id (Removed pr);
      remove_proof_attempt c.controller_session parid pr
  | `Found pr' ->
     try
       if pr' <> pr then callback id (UpgradeProver pr');
       let _ = get_task c.controller_session parid in
       schedule_proof_attempt ?save_to:None c parid pr' ~limit ~callback ~notification
     with Not_found ->
       callback id Detached



type report =
  | Result of Call_provers.prover_result * Call_provers.prover_result
  (** Result(new_result,old_result) *)
  | CallFailed of exn
  | Replay_interrupted
  | Prover_not_installed
  | Edited_file_absent of string
  | No_former_result of Call_provers.prover_result

(* TODO find a better way to print it *)
let print_report fmt (r: report) =
  match r with
  | Result (new_r, old_r) ->
    Format.fprintf fmt "new_result = %a, old_result = %a@."
      (Call_provers.print_prover_result ~json_model:false) new_r
      (Call_provers.print_prover_result ~json_model:false) old_r
  | CallFailed e ->
    Format.fprintf fmt "Callfailed %a@." Exn_printer.exn_printer e
  | Replay_interrupted ->
    Format.fprintf fmt "Interrupted@."
  | Prover_not_installed ->
    Format.fprintf fmt "Prover not installed@."
  | Edited_file_absent _ ->
    Format.fprintf fmt "No edited file@."
  | No_former_result new_r ->
    Format.fprintf fmt "new_result = %a, no former result@."
      (Call_provers.print_prover_result ~json_model:false) new_r

(* TODO to be removed when we have a better way to print *)
let replay_print fmt (lr: (proofNodeID * Whyconf.prover * Call_provers.resource_limit * report) list) =
  let pp_elem fmt (id, pr, rl, report) =
    fprintf fmt "ProofNodeID: %d, Prover: %a, Timelimit?: %d, Result: %a@."
      (Obj.magic id) Whyconf.print_prover pr
      rl.Call_provers.limit_time print_report report
  in
  Format.fprintf fmt "%a@." (Pp.print_list Pp.newline pp_elem) lr

let replay ~valid_only ~obsolete_only ?(use_steps=false) ?(filter=fun _ -> true)
           c ~callback ~notification ~final_callback ~any =

  let session = c.controller_session in
  let count = ref 0 in
  let report = ref [] in
  let found_upgraded_prover = ref false in

  let craft_report s id limits pa =
    let pr = pa.Session_itp.prover in
    match s with
    | UpgradeProver _ -> found_upgraded_prover := true
    | Removed _ ->
       found_upgraded_prover := true;
       decr count
    | Scheduled | Running -> ()
    | Undone | Interrupted ->
       decr count;
       report := (id, pr, limits, Replay_interrupted ) :: !report
    | Done new_r ->
       decr count;
       begin
         match pa.Session_itp.proof_state with
         | None -> (report := (id, pr, limits, No_former_result new_r) :: !report)
         | Some old_r -> report := (id, pr, limits, Result (new_r, old_r)) :: !report
       end
    | InternalFailure e ->
       decr count;
       report := (id, pr, limits, CallFailed (e)) :: !report
    | Uninstalled _ ->
       decr count;
       report := (id, pr, limits, Prover_not_installed) :: !report;
    | Detached -> decr count
  in

  let need_replay id pa =
    filter pa &&
      (pa.proof_obsolete || not obsolete_only) &&
        (* When on a single proofattempt node, we want to always replay even non
           valid proofattempts.
        *)
        (any = Some (APa id) || not valid_only ||
           match pa.Session_itp.proof_state with
           | None -> false
           | Some pr -> Call_provers.(pr.pr_answer = Valid))
  in


  (* TODO count the number of node in a more efficient way *)
  (* Counting the number of proof_attempt to print report only once *)
  (match any with
  | None ->
      Session_itp.session_iter_proof_attempt
        (fun paid pa -> if need_replay paid pa then incr count) session
  | Some nid ->
      Session_itp.any_iter_proof_attempt session
        (fun paid pa -> if need_replay paid pa then incr count) nid);

  (* Replaying function *)
  let replay_pa id pa =
    let is_need_replay = need_replay id pa in
    Debug.dprintf debug_replay "Need_replay is set to %b for prover %a@."
      is_need_replay Whyconf.print_prover pa.prover;
    if is_need_replay then
      begin
        let parid = pa.parent in
        let pr = pa.prover in
        (* If use_steps, we give only steps as a limit *)
        let step_limit = Call_provers.(empty_limit.limit_steps) in
        let step_limit =
          if use_steps then
            match pa.proof_state with
            | None -> step_limit
            | Some r -> r.Call_provers.pr_steps
          else step_limit
        in
        let limit = Call_provers.{pa.limit with limit_steps = step_limit } in
        replay_proof_attempt c pr limit parid id
                             ~callback:(fun id s ->
                                        craft_report s parid limit pa;
                                        callback id s;
                                        if !count = 0 then
                                          final_callback !found_upgraded_prover !report)
                             ~notification
      end in

  if !count = 0 then final_callback !found_upgraded_prover !report else
  (* Calling replay on all the proof_attempts of the session *)
  match any with
  | None -> Session_itp.session_iter_proof_attempt replay_pa session
  | Some nid -> Session_itp.any_iter_proof_attempt session replay_pa nid




(*************** bisect **********)



let debug = Debug.register_flag ~desc:"Task bisection" "bisect"

let create_rem_list =
  let b = Buffer.create 17 in
  fun rem ->
  Buffer.clear b;
  let add pr id =
    if Buffer.length b > 0 then Buffer.add_char b ',';
    Buffer.add_string b (Pp.string_of pr id)
  in
  let remove_ts ts = add Pretty.print_ts ts in
  let remove_ls ls = add Pretty.print_ls ls in
  let remove_pr pr = add Pretty.print_pr pr in
  Ty.Sts.iter remove_ts rem.Eliminate_definition.rem_ts;
  Term.Sls.iter remove_ls rem.Eliminate_definition.rem_ls;
  Decl.Spr.iter remove_pr rem.Eliminate_definition.rem_pr;
  Buffer.contents b


exception CannotRunBisectionOn of proofAttemptID


let bisect_proof_attempt ~callback_tr ~callback_pa ~notification ~removed c pa_id =
  let ses = c.controller_session in
  let pa = get_proof_attempt_node ses pa_id in
  if not (proof_is_complete pa) then
    raise (CannotRunBisectionOn pa_id); (* proof attempt should be valid *)
  let goal_id = pa.parent in
  let prover = pa.prover in
  let limit = { pa.limit with
                Call_provers.limit_steps =
                  Call_provers.empty_limit.Call_provers.limit_steps }
  in
  let timelimit = ref limit.Call_provers.limit_time in
  let set_timelimit res =
    timelimit := 1 + (int_of_float (floor res.Call_provers.pr_time)) in
  let bisect_end rem =
    if Decl.Spr.is_empty rem.Eliminate_definition.rem_pr &&
         Term.Sls.is_empty rem.Eliminate_definition.rem_ls &&
           Ty.Sts.is_empty rem.Eliminate_definition.rem_ts
    then
      Debug.dprintf debug "Bisecting didn't reduce the task.@."
    else
      begin
        Debug.dprintf debug "Bisecting done.@.";
        (* apply again the transformation *)
        let rem = create_rem_list rem in
        let callback st =
          callback_tr "remove" [rem] st;
          begin match st with
          | TSscheduled -> ()
          | TSfailed _ -> assert false
          | TSfatal _ -> assert false
          | TSdone trid ->
             match get_sub_tasks ses trid with
             | [pn] ->
                let limit = { limit with Call_provers.limit_time = !timelimit; } in
                let callback paid st =
                  callback_pa paid st;
                  begin match st with
                  | UpgradeProver _ | Scheduled | Running -> ()
                  | Detached | Uninstalled _ | Removed _ -> assert false
                  | Undone | Interrupted -> Debug.dprintf debug "Bisecting interrupted.@."
                  | InternalFailure exn ->
                     (* Perhaps the test can be considered false in this case? *)
                     Debug.dprintf debug "Bisecting interrupted by an error %a.@."
                                   Exn_printer.exn_printer exn
                  | Done res ->
                     assert (res.Call_provers.pr_answer = Call_provers.Valid);
                     Debug.dprintf debug "Bisecting: %a.@."
                       (Call_provers.print_prover_result ~json_model:false) res
                  end
                in
                schedule_proof_attempt ?save_to:None c pn prover ~limit ~callback ~notification
             | _ -> assert false
          end
        in
        Debug.dprintf debug "To remove: %s@." rem;
        schedule_transformation c goal_id "remove" [rem] ~callback ~notification
      end
  in
  let rec bisect_step rem kont =
    (* we have to:
       1) apply transformation remove with the given rem
       2) on the generated sub-goal, run the prover with some callback
       3) the callback should :
          compute (next_iter success_value)
          if result is done, do nothing more
          if result is some new rem, remove the previous transformation
           and recursively call bisect_step
     *)
    let rem = create_rem_list rem in
    let callback st =
      begin match st with
      | TSscheduled ->
         Debug.dprintf
           debug
           "[Bisect] transformation 'remove' scheduled@.";
         callback_tr "remove" [rem] st;
      | TSfatal (_, exn)
      | TSfailed(_,exn) ->
         (* may happen if removing a type or a lsymbol that is used
later on. We do has if proof fails. *)
         begin
           Debug.dprintf
             debug
             "[Bisect] transformation failed %a@." Exn_printer.exn_printer exn;
           match kont false with
           | Eliminate_definition.BSstep (rem,kont) ->
              bisect_step rem kont
           | Eliminate_definition.BSdone rem ->
              bisect_end rem
         end
      | TSdone trid ->
         Debug.dprintf
           debug
           "[Bisect] transformation 'remove' succeeds@.";
         callback_tr "remove" [rem] st;
         match get_sub_tasks ses trid with
         | [pn] ->
            let limit = { limit with Call_provers.limit_time = !timelimit; } in
            let callback paid st =
              callback_pa paid st;
              begin
              match st with
              | UpgradeProver _ | Removed _ -> ()
              | Scheduled ->
                 Debug.dprintf
                   debug "[Bisect] prover on subtask is scheduled@."
              | Running ->
                 Debug.dprintf
                   debug "[Bisect] prover on subtask is running@.";
              | Detached
              | Uninstalled _ -> assert false
              | Undone | Interrupted -> Debug.dprintf debug "Bisecting interrupted.@."
              | InternalFailure exn ->
                 (* Perhaps the test can be considered false in this case? *)
                 Debug.dprintf debug "[Bisect] prover interrupted by an error: %a.@."
                               Exn_printer.exn_printer exn
              | Done res ->
                 Debug.dprintf
                   debug "[Bisect] prover on subtask returns %a@."
                   Call_provers.print_prover_answer res.Call_provers.pr_answer;
                 let b = res.Call_provers.pr_answer = Call_provers.Valid in
                 if b then set_timelimit res;
                 match kont b with
                 | Eliminate_definition.BSstep (rem,kont) ->
                    Session_itp.remove_subtree ~notification ~removed ses (Session_itp.ATn trid);
                    bisect_step rem kont
                 | Eliminate_definition.BSdone rem ->
                    bisect_end rem
              end
            in
            Debug.dprintf
              debug "[Bisect] running the prover on subtask@.";
            schedule_proof_attempt ?save_to:None c pn prover ~limit ~callback ~notification
         | _ -> assert false
      end
    in
    Debug.dprintf debug "To remove: %s@." rem;
    schedule_transformation c goal_id "remove" [rem] ~callback ~notification
  in
  Debug.dprintf debug "Bisecting with %a started.@."
                Whyconf.print_prover prover;
  let t = get_task ses goal_id in
  match Eliminate_definition.bisect_step t with
  | Eliminate_definition.BSdone _ -> assert false
  | Eliminate_definition.BSstep(rem,kont) -> bisect_step rem kont

end<|MERGE_RESOLUTION|>--- conflicted
+++ resolved
@@ -247,16 +247,12 @@
 
 let reload_files ?(hard_reload=false) (c : controller) ~shape_version  =
   let old_ses = c.controller_session in
-<<<<<<< HEAD
-  c.controller_session <- empty_session ~from:old_ses (get_dir old_ses);
-=======
   if hard_reload then begin
     c.controller_env <- Env.create_env (Env.get_loadpath c.controller_env);
     Whyconf.Hprover.reset c.controller_provers;
     load_drivers c;
   end;
   c.controller_session <- empty_session ~shape_version ~from:old_ses (get_dir old_ses);
->>>>>>> e4e2a2a4
   merge_files ~shape_version c.controller_env c.controller_session old_ses
 
 exception Errors_list of exn list
@@ -519,8 +515,8 @@
      more tasks *)
   begin
     try
-      if Hashtbl.length prover_tasks_in_progress <
-         S.multiplier * !session_max_tasks
+      if S.blocking || (Hashtbl.length prover_tasks_in_progress <
+         S.multiplier * !session_max_tasks)
       then
         let spa = Queue.pop scheduled_proof_attempts in
         try build_prover_call spa
