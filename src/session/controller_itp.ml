--- conflicted
+++ resolved
@@ -353,25 +353,16 @@
     Debug.dprintf debug_sched "[build_prover_call] Script file = %a@."
                   (Pp.print_option Pp.string) proof_script;
     let inplace = config_pr.Whyconf.in_place in
-<<<<<<< HEAD
     let ce_prover = if cntexample then Some pr.Whyconf.prover_name else None in
-    let call =
-      Driver.prove_task ?old:proof_script ?ce_prover ~cntexample ~inplace ~command
-                        ~limit driver task
-    in
-    let pa = (c.controller_session,id,pr,callback,false,call,ores) in
-    Hashtbl.replace prover_tasks_in_progress call pa
-=======
     try
       let call =
-        Driver.prove_task ?old:proof_script ~cntexample:cntexample ~inplace ~command
-                          ~limit driver task
+        Driver.prove_task ?old:proof_script ?ce_prover ~cntexample ~inplace ~command
+                        ~limit driver task
       in
       let pa = (c.controller_session,id,pr,callback,false,call,ores) in
       Hashtbl.replace prover_tasks_in_progress call pa
     with Sys_error _ as e ->
       callback (InternalFailure e)
->>>>>>> 5dd0e605
   with Not_found (* goal has no task, it is detached *) ->
        callback Detached
 
