--- conflicted
+++ resolved
@@ -1107,10 +1107,6 @@
              let oldi = Hashtbl.find old_checksums c in
              let oldg = table.table_old.(oldi) in
              Hashtbl.remove old_checksums c;
-<<<<<<< HEAD
-             (*let obs = Old.shape oldg <> New.shape newg in*)
-=======
->>>>>>> 8430681a
              result.(new_goal_index newg) <- (newg, Some (oldg, false))
         with Not_found ->
           acc := mk_node table (New newi) :: !acc
