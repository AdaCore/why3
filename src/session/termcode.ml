--- conflicted
+++ resolved
@@ -210,11 +210,7 @@
     | Ttrue -> push tag_true acc
     | Tfalse -> push tag_false acc
 
-<<<<<<< HEAD
 (* dead code
-=======
-(* (* dead code *)
->>>>>>> 3b84117c
 let t_shape_buf ?(version=current_shape_version) t =
   let b = Buffer.create 17 in
   let push t () = Buffer.add_string b t in
