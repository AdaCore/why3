--- conflicted
+++ resolved
@@ -42,28 +42,10 @@
   | [l] -> Some l
   | l :: ls -> Some (l ^ " (" ^ String.concat ". " ls ^ ")")
 
-<<<<<<< HEAD
-let rec get_expls_fmla acc f =
-  if f.t_ty <> None then acc
-  else if Ident.Slab.mem Term.stop_split f.Term.t_label then acc
-  else
-    let res = collect_expls f.Term.t_label in
-    if res = [] then match f.t_node with
-      | Term.Ttrue | Term.Tfalse | Term.Tapp _ -> acc
-      | Term.Tbinop (Term.Timplies, _, f) -> get_expls_fmla acc f
-      | Term.Tlet _ | Term.Tcase _ | Term.Tquant (Term.Tforall, _) ->
-        Term.t_fold get_expls_fmla acc f
-      | _ -> raise Exit
-    else if acc = [] then res
-    else raise Exit
-
-let get_expls_fmla f = try get_expls_fmla [] f with Exit -> []
-=======
-
 let search_labels callback =
   let rec aux acc f =
     if f.t_ty <> None then acc
-    else if Ident.Slab.mem Split_goal.stop_split f.Term.t_label then acc
+    else if Ident.Slab.mem Term.stop_split f.Term.t_label then acc
     else
       let res = callback f.Term.t_label in
       if res = [] then match f.t_node with
@@ -80,7 +62,6 @@
 let get_expls_fmla =
   let search = search_labels collect_expls in
   fun f -> try search f with Exit -> []
->>>>>>> 2411344a
 
 let goal_expl_task ~root task =
   let gid = (Task.task_goal task).Decl.pr_name in
