(********************************************************************)
(*                                                                  *)
(*  The Why3 Verification Platform   /   The Why3 Development Team  *)
(*  Copyright 2010-2024 --  Inria - CNRS - Paris-Saclay University  *)
(*                                                                  *)
(*  This software is distributed under the terms of the GNU Lesser  *)
(*  General Public License version 2.1, with the special exception  *)
(*  on linking described in file LICENSE.                           *)
(*                                                                  *)
(********************************************************************)

open Wstdlib
open Term
open Number
open Constant

(*******************************)
(*          explanations       *)
(*******************************)

let expl_prefixes = ref ["expl:";"infer:"]

let add_extra_expl_prefix s = expl_prefixes := s :: !expl_prefixes

let arg_extra_expl_prefix =
  ("--extra-expl-prefix",
   Arg.String add_extra_expl_prefix,
   "<s> register s as an additional prefix for VC explanations")

let opt_extra_expl_prefix =
  let open Getopt in
  KLong "extra-expl-prefix",
  Hnd1 (AString, add_extra_expl_prefix),
  "<expl> register <expl> as an additional prefix\nfor VC explanations"

<<<<<<< HEAD
let match_prefix prefix attr =
  (* Return the list of all labels that match the given prefix. Raise Not_found
     if none is found *)
  let acc =
    Ident.Sattr.fold
      (fun attr acc ->
         try
           let attr = attr.Ident.attr_string in
           let s = Strings.remove_prefix prefix attr in
           s :: acc
         with Not_found -> acc
      ) attr []
  in
  if acc = [] then raise Not_found else acc

let collect_expls lab =
  (* return the list of labels that match any of the provided prefixes, but
     return the empty list if any prefix is not matched at all *)
  try
    List.fold_left (fun acc x -> List.rev_append (match_prefix x lab) acc) []
      !expl_prefixes
  with Not_found -> []
=======
let collect_expls attr =
  Ident.Sattr.fold
    (fun attr acc ->
       let attr = attr.Ident.attr_string in
       let rec aux l =
         match l with
           | [] -> acc
           | p :: r ->
              try
                let s = Strings.remove_prefix ~prefix:p attr in s :: acc
              with Not_found -> aux r
       in aux !expl_prefixes)
    attr
    []
>>>>>>> a912f9d0

let concat_expls = function
  | [] -> None
  | [l] -> Some l
  | l :: ls -> Some (l ^ " (" ^ String.concat ". " ls ^ ")")

let search_attrs callback =
  let rec aux acc f =
    if f.t_ty <> None then acc
    else if Ident.Sattr.mem Term.stop_split f.Term.t_attrs then acc
    else
      let res = callback f.Term.t_attrs in
      if res = [] then match f.t_node with
        | Term.Ttrue | Term.Tfalse | Term.Tapp _ -> acc
        | Term.Tbinop (Term.Timplies, _, f) -> aux acc f
        | Term.Tlet _ | Term.Tcase _ | Term.Tquant (Term.Tforall, _) ->
          Term.t_fold aux acc f
        | _ -> raise Exit
      else if acc = [] then res
      else raise Exit
  in
  aux []

let get_expls_fmla =
  let search = search_attrs collect_expls in
  fun f -> try search f with Exit -> []

let goal_expl_task ~root task =
  let gid = (Task.task_goal task).Decl.pr_name in
  let info =
    let res = get_expls_fmla (Task.task_goal_fmla task) in
    concat_expls
      (if res <> [] && not root
       then res
       else collect_expls gid.Ident.id_attrs)
  in
  let info =
    match info with
      | Some i -> i
      | None -> ""
  in
  gid, info, task

(* {2 ident dictionaries for shapes} *)

(*
let dict_table = Hashtbl.create 17
let dict_count = ref 0
let reverse_ident_table = Hashtbl.create 17
let reverse_dict_count = ref 0

let reset_dict () =
  Hashtbl.clear dict_table;
  Hashtbl.clear reverse_ident_table;
  dict_count := 0;
  reverse_dict_count := 0
 *)

(* {3 direct table to read shapes from strings} *)

(*
let get_name s b i =
  try while !i < String.length s do
    match String.get s !i with
      | ')' -> incr i; raise Exit
      | c -> incr i; Buffer.add_char b c
    done;
    invalid_arg "Termcode.get_name: missing closing parenthesis"
  with Exit ->
    let id = Buffer.contents b in
    Hashtbl.add dict_table !dict_count id;
(*
    Format.eprintf "%d -> %s@." !dict_count id;
*)
    incr dict_count;
    id

let get_num s n i =
  try while !i < String.length s do
    match String.get s !i with
      | ')' -> incr i; raise Exit
      | '0'..'9' as c ->
        incr i; n := !n * 10 + (Char.code c - Char.code '0')
      | _ ->
        invalid_arg "Termcode.get_num: decimal digit expected"
    done;
    invalid_arg "Termcode.get_num: missing closing parenthesis"
  with Exit ->
    try Hashtbl.find dict_table !n
    with Not_found ->
      invalid_arg
        ("Termcode.get_num: invalid ident number " ^ string_of_int !n)
      *)

(*
let get_id s i =
  if !i >= String.length s then
    invalid_arg "Termcode.get_id: missing closing parenthesis";
  match String.get s !i with
    | '0'..'9' as c ->
      let n = ref (Char.code c - Char.code '0') in
      incr i;
      get_num s n i
    | ')' -> invalid_arg "Termcode.get_id: unexpected closing parenthesis"
    | c ->
      let b = Buffer.create 17 in
      Buffer.add_char b c;
      incr i;
      get_name s b i
*)

(*
let store_id s i =
  let b = Buffer.create 17 in
  try while !i < String.length s do
    match String.get s !i with
      | ')' -> incr i; raise Exit
      | c -> incr i; Buffer.add_char b c
    done;
    invalid_arg "Termcode.store_id: missing closing parenthesis"
  with Exit ->
    let id = Buffer.contents b in
    try
      let n = Hashtbl.find reverse_ident_table id in
      string_of_int n
    with
        Not_found ->
          Hashtbl.add reverse_ident_table id !reverse_dict_count;
          incr reverse_dict_count;
          id
*)

module Common = struct

let sign fmt n =
  if n then Format.pp_print_char fmt '-'

let const_v1 fmt c =
  match c with
  | ConstInt { il_kind=k; il_int=i } ->
      sign fmt (BigInt.lt i BigInt.zero);
      let i = BigInt.abs i in
      begin match k with
      | ILitUnk | ILitDec -> Format.pp_print_string fmt (BigInt.to_string i)
      | ILitHex -> Format.fprintf fmt "0x%a" (Number.print_in_base 16 None) i
      | ILitOct -> Format.fprintf fmt "0o%a" (Number.print_in_base 8 None) i
      | ILitBin -> Format.fprintf fmt "0b%a" (Number.print_in_base 2 None) i
      end
  | ConstReal { rl_kind=k; rl_real={ rv_sig=i; rv_pow2=p2; rv_pow5=p5 } } ->
      (* not the actual encoding *)
      sign fmt (BigInt.lt i BigInt.zero);
      let i = BigInt.abs i in
      begin match k with
      | RLitUnk | RLitDec _ ->
          Format.fprintf fmt "%s.0e%sp%s"
            (BigInt.to_string i) (BigInt.to_string p5) (BigInt.to_string p2)
      | RLitHex _ ->
          Format.fprintf fmt "%a.0p%se%s"
            (Number.print_in_base 16 None) i (BigInt.to_string p2) (BigInt.to_string p5)
      end
  | ConstStr c ->
      print_string_def fmt c

let const_v2 fmt c =
  match c with
  | ConstInt { il_kind=_; il_int=i } ->
      Format.pp_print_string fmt (BigInt.to_string i)
  | ConstReal { rl_kind=_; rl_real={ rv_sig=i; rv_pow2=p2; rv_pow5=p5 } } ->
      Format.fprintf fmt "%s.p%se%s"
        (BigInt.to_string i) (BigInt.to_string p2) (BigInt.to_string p5)
  | ConstStr c ->
      print_string_def fmt c

end

(* {2 Shapes} *)

type shape = string

type bound_shape = int list

type sum_shape_version = SV1 | SV2 | SV3 | SV4 | SV5 | SV6

let current_sum_shape_version = SV6

exception InvalidShape

let string_to_sum_shape_version n =
  match n with
  | "1" -> SV1 | "2" -> SV2 | "3" -> SV3 | "4" -> SV4 | "5" -> SV5 | "6" -> SV6
  | _ -> raise InvalidShape

let string_of_sum_shape_version n =
  match n with
  | SV1 -> "1" | SV2 -> "2" | SV3 -> "3" | SV4 -> "4" | SV5 -> "5" | SV6 -> "6"

let pp_sum_shape_version fmt v =
  Format.pp_print_string fmt (string_of_sum_shape_version v)

let is_bound_sum_shape_version v =
    match v with
    | SV1 | SV2 | SV3 | SV4 | SV5 -> false
    | SV6 -> true

type shape_v =
  | Old_shape of shape
  | Bound_shape of bound_shape

let string_of_shape sv =
  match sv with
  | Old_shape s -> s
  | Bound_shape l ->
      Format.asprintf "%a" (Pp.print_list (Pp.constant_string "H") Pp.int) l

let shape_of_string =
  let cache = ref [] in
  fun ~version s ->
  if is_bound_sum_shape_version version then
    let s = Strings.rev_split 'H' s in
    (* most consecutive shapes have very long common suffixes,
       so we look for some sharing with the previously computed shape
       in order to reduce the memory footprint of large sessions *)
    let c, lc =
      let lc = List.length !cache in
      let ls = List.length s in
      (* this avoids reverting a uselessly long list below *)
      if lc > ls then Lists.chop (lc - ls) !cache, ls
      else !cache, lc in
    let rec aux c s n =
      match c, s with
      | hc :: tc, hs :: ts ->
          begin match int_of_string hs with
          | x -> if x = hc then aux tc ts (n + 1) else (n, s)
          | exception _ -> aux c ts n
          end
      | _, _ -> (n, s) in
    let (common, remaining) = aux (List.rev c) s 0 in
    let common = Lists.chop (lc - common) c in
    let s = List.fold_left (fun acc x ->
        try int_of_string x :: acc with
        | _ -> acc) common remaining in
    cache := s;
    Bound_shape s
  else
    Old_shape s

let empty_shape = ""

let empty_bound_shape = []

let debug = Debug.register_info_flag "session_pairing"
  ~desc:"Print@ debugging@ messages@ about@ reconstruction@ of@ \
         session@ trees@ after@ modification@ of@ source@ files."

module Shape = struct

(* similarity code of terms, or of "shapes"

example:

  shape(forall x:int, x * x >= 0) =
         Forall(Int,App(infix_gteq,App(infix_st,Tvar 0,Tvar 0),Const(0)))
       i.e: de bruijn indexes, first-order term

*)

let tag_and = 'A'
let tag_app = 'a'
let tag_case = 'C'
let tag_const = 'c'
let tag_exists = 'E'
let tag_eps = 'e'
let tag_forall = 'F'
let tag_false = 'f'
let tag_impl = 'I'
let tag_if = 'i'
let tag_let = 'L'
let tag_not = 'N'
let tag_or = 'O'
let tag_iff = 'q'
let tag_true = 't'
let tag_var = 'V'
let tag_wild = 'w'
let tag_as = 'z'

exception ShapeTooLong

let shape_buffer = Buffer.create 17

let check () =
  if Buffer.length shape_buffer >= 1024 then raise ShapeTooLong

let push s =
  Buffer.add_string shape_buffer s;
  check ()

let pushc c =
  Buffer.add_char shape_buffer c;
  check ()

(* Remove infix and mixfix. (prefix should be rare enough) *)
let decoded pr id =
  Ident.(match sn_decode id.id_string with
  | SNword _ -> Ident.id_unique pr id
  | SNinfix s | SNtight s | SNprefix s | SNget s | SNset s
  | SNupdate s | SNcut s | SNlcut s | SNrcut s -> s)

let ident_v4 h id =
  let x =
    try Ident.Mid.find id !h
    with Not_found ->
      let s = id.Ident.id_string in
      h := Ident.Mid.add id s !h; s
  in
  push x

let ident_v5 pr h id =
  let x =
    try Ident.Mid.find id !h
    with Not_found ->
      let s = decoded pr id in
      h := Ident.Mid.add id s !h; s
  in
  push x

let vs_rename_alpha c h vs =
  incr c;
  let s = string_of_int !c in
  h := Ident.Mid.add vs.vs_name s !h

let vl_rename_alpha c h vl = List.iter (vs_rename_alpha c h) vl

let rec pat_rename_alpha c h p = match p.pat_node with
  | Pvar v -> vs_rename_alpha c h v
  | Pas (p, v) -> vs_rename_alpha c h v; pat_rename_alpha c h p
  | Por (p, _) -> pat_rename_alpha c h p
  | _ -> Term.pat_fold (fun () -> pat_rename_alpha c h) () p

(*
let id_string_shape id = push id

let ident_shape id = id_string_shape id.Ident.id_string
*)

let const_shape v c =
  let fmt = Format.formatter_of_buffer shape_buffer in
  begin match v with
  | SV1 | SV2 | SV3 | SV4 | SV5 -> Common.const_v1 fmt c
  | SV6 -> Common.const_v2 fmt c
  end;
  Format.pp_print_flush fmt ();
  check ()

let ident_shape v pr m id =
  match v with
  | SV1 | SV2 | SV3 | SV4 | SV5 -> ident_v4 m id
  | SV6 -> ident_v5 pr m id

let rec pat_shape ~version pr c m p : 'a =
  match p.pat_node with
    | Pwild -> pushc tag_wild
    | Pvar _ -> pushc tag_var
    | Papp (f, l) ->
        pushc tag_app;
        ident_shape version pr m f.ls_name;
        List.iter (pat_shape ~version pr c m) l
    | Pas (p, _) -> pat_shape ~version pr c m p; pushc tag_as
    | Por (p, q) ->
       pat_shape ~version pr c m q; pushc tag_or; pat_shape ~version pr c m p

let rec t_shape ~version pr c m t =
  let fn = t_shape ~version pr c m in
  match t.t_node with
    | Tconst c -> pushc tag_const; const_shape version c
    | Tvar v -> pushc tag_var; ident_shape version pr m v.vs_name
    | Tapp (s,l) ->
        pushc tag_app;
        ident_shape version pr m s.ls_name;
        List.iter fn l
    | Tif (f,t1,t2) ->
      begin match version with
      | SV1 | SV2 -> pushc tag_if; fn f; fn t1; fn t2
      | SV3 | SV4 | SV5 | SV6 -> pushc tag_if; fn t2; fn t1; fn f
      end
    | Tcase (t1,bl) ->
        let br_shape b =
          let p,t2 = t_open_branch b in
          match version with
          | SV1 | SV2 ->
            pat_shape ~version pr c m p;
            pat_rename_alpha c m p;
            fn t2
          | SV3 | SV4 | SV5 | SV6 ->
            pat_rename_alpha c m p;
            fn t2;
            pat_shape ~version pr c m p
        in
        begin match version with
        | SV1 | SV2 ->
                 pushc tag_case;
                 fn t1;
                 List.iter br_shape bl
        | SV3 | SV4 | SV5 | SV6->
           pushc tag_case;
           List.iter br_shape bl;
           fn t1
        end
    | Teps b ->
        pushc tag_eps;
        let u,f = t_open_bound b in
        vs_rename_alpha c m u;
        fn f
    | Tquant (q,b) ->
        let vl,triggers,f1 = t_open_quant b in
        vl_rename_alpha c m vl;
        (* argument first, intentionally, to give more weight on A in
           forall x,A *)
        fn f1;
        let hq = match q with Tforall -> tag_forall | Texists -> tag_exists in
        pushc hq;
        List.iter (fun trigger -> List.iter fn trigger) triggers
    | Tbinop (o,f,g) ->
       (* g first, intentionally, to give more weight on B in A->B *)
       fn g;
       let tag = match o with
         | Tand -> tag_and
         | Tor -> tag_or
         | Timplies -> tag_impl
         | Tiff -> tag_iff
       in
       pushc tag;
       fn f
    | Tlet (t1,b) ->
        let u,t2 = t_open_bound b in
        vs_rename_alpha c m u;
        begin
          match version with
            | SV1 ->
                pushc tag_let; fn t1; fn t2
            | SV2 | SV3 | SV4 | SV5 | SV6 ->
                (* t2 first, intentionally *)
                fn t2; pushc tag_let; fn t1
        end
    | Tnot f ->
      begin match version with
      | SV1 | SV2 -> fn f; pushc tag_not
      | SV3 | SV4 | SV5 | SV6 -> pushc tag_not; fn f
      end
    | Ttrue -> pushc tag_true
    | Tfalse -> pushc tag_false

let t_shape_task ~version ~expl t =
  Buffer.clear shape_buffer;
  let pr = Ident.create_ident_printer [] in
  let f = Task.task_goal_fmla t in
  let c = ref (-1) in
  let m = ref Ident.Mid.empty in
  let () =
    try
      (* expl *)
      begin match version with
      | SV1 | SV2 -> ()
      | SV3 | SV4 | SV5 | SV6 -> push expl end;
      (* goal shape *)
      t_shape ~version pr c m f;
      (* All declarations shape *)
      begin match version with
      | SV1 | SV2 | SV3 | SV4 -> ()
      | SV5 | SV6 ->
         let open Decl in
         let do_td td = match td.Theory.td_node with
           | Theory.Decl d ->
              begin match d.d_node with
              | Dparam _ls -> ()
              | Dprop (_, _pr, f) ->
                  t_shape ~version pr c m f
              | _ -> ()
              end
           | _ -> () in
         let _, prev = Task.task_separate_goal t in
         Task.task_iter do_td prev
      end
    with ShapeTooLong -> ()
  in
  Buffer.contents shape_buffer

end

module Gshape = struct

  open Wstdlib

  (* [hyp_shape] associate a shape to its index in the file;
     [index_sh] associate an index to a shape;
     [n] is the last shape variable *)
  type gshape = { mutable hyp_shape: int Mstr.t;
                  mutable index_sh: string Mint.t;
                  mutable n: int }

  let create () =
    { hyp_shape = Mstr.empty;
      index_sh = Mint.empty;
      n = 0 }

  let copy from_s to_s =
    to_s.hyp_shape <- from_s.hyp_shape;
    to_s.index_sh <- from_s.index_sh;
    to_s.n <- from_s.n

  let clear_gs gs =
    gs.hyp_shape <- Mstr.empty;
    gs.index_sh <- Mint.empty;
    gs.n <- 0

  let add_shape gs s =
    try Mstr.find s gs.hyp_shape with
    | Not_found ->
        gs.hyp_shape <- Mstr.add s gs.n gs.hyp_shape;
        gs.index_sh  <- Mint.add gs.n s gs.index_sh;
        gs.n <- gs.n + 1;
        gs.n - 1

  let add_and_prepend gs current_shape s : unit =
    (* Do not save empty: could be confused with end of assingments (TODO to be improved)  *)
    if s = "" then () else
      current_shape := add_shape gs s :: !current_shape

  let add_shape_g gs s =
    let (_: int) = add_shape gs s in ()

  let write_shape_to_file s csh =
    Mint.iter (fun _ s -> Compress.Compress_z.output_string csh s;
                Compress.Compress_z.output_string csh "\n")
      s.index_sh

  let goal_and_expl_shapes (gs: gshape) li =
    try
      match li with
      | expl :: goal :: _ ->
          Mint.find expl gs.index_sh ^ Mint.find goal gs.index_sh
      | _ ->
          ""
    with Not_found -> ""

  let t_bound_shape_task gs ~version ~expl t =
    assert (is_bound_sum_shape_version version);
    let current_shape = ref [] in
    Buffer.clear Shape.shape_buffer;
    let pr = Ident.create_ident_printer [] in
    let c = ref (-1) in
    let m = ref Ident.Mid.empty in
    (* All declarations shape *)
    let local_decls =
      let ut = Task.used_symbols (Task.used_theories t) in
      Task.local_decls t ut in
    let open Decl in
    let do_d d =
      match d.d_node with
      | Dparam _ls -> ()
      | Dprop (_, _pr, f) ->
          let sh =
            (try Shape.t_shape ~version pr c m f with Shape.ShapeTooLong -> ());
            Buffer.contents Shape.shape_buffer in
          Buffer.clear Shape.shape_buffer;
          add_and_prepend gs current_shape sh
      | _ -> () in
    List.iter do_d local_decls;
    (* TODO don't save empty shapes as \n as it could be confused with end of assignments *)
    let expl = if expl = "" then "empty_shape" else expl in
    add_and_prepend gs current_shape expl;
    (* The order should be [|shape|] :: [|goal|] :: [|rest of decl|] *)
    !current_shape

  let empty_bshape = []

end

let t_shape_task ~version ~expl t =
  if is_bound_sum_shape_version version then empty_shape else
  Shape.t_shape_task ~version ~expl t

(* Checksums *)

type checksum = string
let print_checksum = Format.pp_print_string
let string_of_checksum x = x
let checksum_of_string x = x
let equal_checksum x y = (x : checksum) = y
let dumb_checksum = ""

let buffer_checksum b =
  let s = Buffer.contents b in
  Digest.to_hex (Digest.string s)

module Checksum = struct

  let char (_,_,_,buf) c = Buffer.add_char buf c
  let int (_,_,_,buf as b) i =
    char b 'i'; Buffer.add_string buf (string_of_int i)
  let string (_,_,_,buf as b) s =
    char b '"'; Buffer.add_string buf (String.escaped s); char b '"'
  let option e b = function None -> char b 'n' | Some x -> char b 's'; e b x
  let list e b l = char b '['; List.iter (e b) l; char b ']'

  let ident_v1, clear_ident_v1 =
    let hident = Ident.Hid.create 17 in
    let c = ref 0 in
    (fun b id ->
      int b (try Ident.Hid.find hident id
        with Not_found -> incr c; Ident.Hid.add hident id !c; !c)),
    (fun () -> Ident.Hid.clear hident; c := 0)

  let ident_v2 (_,c,m,_ as b) id =
    let i = match Ident.Mid.find_opt id !m with
      | Some i -> i
      | None -> incr c; m := Ident.Mid.add id !c !m; !c
    in
    int b i

  let ident (v,_,_,_ as b) id = match v with
    | SV1 | SV2 | SV3 -> ident_v1 b id
    | SV4 | SV5 | SV6 -> ident_v2 b id

  let const (v,_,_,buf) c =
    let fmt = Format.formatter_of_buffer buf in
    begin match v with
    | SV1 | SV2 | SV3 | SV4 | SV5 -> Common.const_v1 fmt c
    | SV6 -> Common.const_v2 fmt c
    end;
    Format.pp_print_flush fmt ()

  let tvsymbol b tv = ident b tv.Ty.tv_name

  let rec ty b t = match t.Ty.ty_node with
    | Ty.Tyvar tv -> char b 'v'; tvsymbol b tv
    | Ty.Tyapp (ts, tyl) -> char b 'a'; ident b ts.Ty.ts_name; list ty b tyl

  let vsymbol (v,_,_,_ as b) vs = match v with
    | SV1 | SV2 | SV3 -> ty b vs.vs_ty
    | SV4 | SV5 | SV6 -> ident b vs.vs_name; ty b vs.vs_ty

  (* start: _ V ident a o *)
  let rec pat b p = match p.pat_node with
    | Pwild -> char b '_'
    | Pvar vs -> char b 'v'; vsymbol b vs
    | Papp (f, l) -> char b 'a'; ident b f.ls_name; list pat b l
    | Pas (p, vs) -> char b 's'; pat b p; vsymbol b vs
    | Por (p, q) -> char b 'o'; pat b p; pat b q

  (* start: c V v i m e F E A O I q l n t f *)
  let rec term b t = match t.t_node with
    | Tconst c -> const b c
    | Tvar v -> char b 'v'; ident b v.vs_name
    | Tapp (s, l) -> char b 'a'; ident b s.ls_name; list term b l
    | Tif (f, t1, t2) -> char b 'i'; term b f; term b t1; term b t2
    | Tcase (t1, bl) ->
        let branch b br =
          let p, t2 = t_open_branch br in
          pat b p; term b t2
        in
        char b 'm'; term b t1; list branch b bl
    | Teps bf ->
        let vs, f = t_open_bound bf in
        char b 'e'; vsymbol b vs; term b f
    | Tquant (q, bf) ->
        let vl, triggers, f1 = t_open_quant bf in
        char b (match q with Tforall -> 'F' | Texists -> 'E');
        list vsymbol b vl;
        list (list term) b triggers;
        term b f1
    | Tbinop (o, f, g) ->
        let tag = match o with
          | Tand -> 'A'
          | Tor -> 'O'
          | Timplies -> 'I'
          | Tiff -> 'q'
        in
        char b tag; term b f; term b g
    | Tlet (t1, bt) ->
        let vs, t2 = t_open_bound bt in
        char b 'l'; vsymbol b vs; term b t1;
        term b t2
    | Tnot f -> char b 'n'; term b f
    | Ttrue -> char b 't'
    | Tfalse -> char b 'f'

  let tysymbol b ts =
    ident b ts.Ty.ts_name;
    list tvsymbol b ts.Ty.ts_args;
    match ts.Ty.ts_def with
    | Ty.NoDef   -> char b 'n'
    | Ty.Alias x -> char b 's'; ty b x
    | Ty.Range _ -> char b 'r' (* FIXME *)
    | Ty.Float _ -> char b 'f' (* FIXME *)

  let lsymbol b ls =
    ident b ls.ls_name;
    list ty b ls.ls_args;
    option ty b ls.ls_value;
    int b ls.ls_constr

  (* start: T G F D R L I P (C M) *)
  let decl b d = match d.Decl.d_node with
    | Decl.Dtype ts ->
        char b 'T'; tysymbol b ts
    | Decl.Ddata ddl ->
        let constructor b (ls, l) = lsymbol b ls; list (option lsymbol) b l in
        let data_decl b (ts, cl) = tysymbol b ts; list constructor b cl in
        char b 'D'; list data_decl b ddl
    | Decl.Dparam ls ->
        char b 'R'; lsymbol b ls
    | Decl.Dlogic ldl ->
        let logic_decl b (ls, defn) =
          lsymbol b ls;
          let vl, t = Decl.open_ls_defn defn in
          list vsymbol b vl;
          term b t
        in
        char b 'L'; list logic_decl b ldl
    | Decl.Dind (s, idl) ->
        let clause b (pr, f) =
          ident b pr.Decl.pr_name; term b f in
        let ind_decl b (ls, cl) = lsymbol b ls; list clause b cl in
        char b 'I'; char b (match s with Decl.Ind -> 'i' | Decl.Coind -> 'c');
        list ind_decl b idl
    | Decl.Dprop (k,n,t) ->
        let tag = match k with
          | Decl.Plemma -> "PL"
          | Decl.Paxiom -> "PA"
          | Decl.Pgoal  -> "PG"
        in
        string b tag;
        ident b n.Decl.pr_name;
        term b t

  let meta_arg_type b = function
    | Theory.MTty       -> char b 'y'
    | Theory.MTtysymbol -> char b 't'
    | Theory.MTlsymbol  -> char b 'l'
    | Theory.MTprsymbol -> char b 'p'
    | Theory.MTstring   -> char b 's'
    | Theory.MTint      -> char b 'i'
    | Theory.MTid    -> char b 'd'

  let meta b m =
    string b m.Theory.meta_name;
    list meta_arg_type b m.Theory.meta_type;
    char b (if m.Theory.meta_excl then 't' else 'f')

  let meta_arg b = function
    | Theory.MAty t  -> char b 'y'; ty b t
    | Theory.MAts ts -> char b 't'; ident b ts.Ty.ts_name
    | Theory.MAls ls -> char b 'l'; ident b ls.ls_name
    | Theory.MApr pr -> char b 'p'; ident b pr.Decl.pr_name
    | Theory.MAstr s -> char b 's'; string b s
    | Theory.MAint i -> char b 'i'; int b i
    | Theory.MAid i -> char b 'd'; ident b i

  let tdecl b d = match d.Theory.td_node with
    | Theory.Decl d -> decl b d
    | Theory.Use th
    | Theory.Clone (th, _) ->
        char b 'C'; ident b th.Theory.th_name; list string b th.Theory.th_path
    | Theory.Meta (m, mal) -> char b 'M'; meta b m; list meta_arg b mal

(* not used anymore

  NOTE: if we come back to checksumming theories, use the separate recursive
        [tdecl] function for it. [Use] in a theory requires a recursive call
        (as below), [Use] in a task is just a witness declaration.

  let rec tdecl b d = match d.Theory.td_node with
    | Theory.Decl d -> decl b d
    | Theory.Use th ->
      char b 'U'; ident b th.Theory.th_name; list string b th.Theory.th_path;
      string b (theory_v2 th)
    | Theory.Clone (th, _) ->
        char b 'C'; ident b th.Theory.th_name; list string b th.Theory.th_path
    | Theory.Meta (m, mal) -> char b 'M'; meta b m; list meta_arg b mal

  and theory_v2_aux t =
    let c = ref 0 in
    let m = ref Ident.Mid.empty in
    let b = Buffer.create 8192 in
    List.iter (tdecl (CV2,c,m,b)) t.Theory.th_decls;
    let dnew = Digest.string (Buffer.contents b) in
    Digest.to_hex dnew

  and theory_v2 =
    let table = Ident.Wid.create 17 in
    fun t ->
      try Ident.Wid.find table t.Theory.th_name
      with Not_found ->
        let v = theory_v2_aux t in
        Ident.Wid.set table t.Theory.th_name v;
        v

  let theory ~version t = match version with
    | CV1 -> assert false
    | CV2 -> theory_v2 t
 *)

  let task_v1 =
    let c = ref 0 in
    let m = ref Ident.Mid.empty in
    let b = Buffer.create 8192 in
    fun t ->
      Task.task_iter (tdecl (SV1,c,m,b)) t;
      clear_ident_v1 ();
      let dnew = Digest.string (Buffer.contents b) in
      Buffer.clear b;
      Digest.to_hex dnew

  let task_v2 =
    let c = ref 0 in
    let m = ref Ident.Mid.empty in
    let b = Buffer.create 8192 in
    let task_hd t (cold,mold,dold) =
      c := cold;
      m := mold;
      tdecl (SV4,c,m,b) t.Task.task_decl;
      Buffer.add_string b (Digest.to_hex dold);
      let dnew = Digest.string (Buffer.contents b) in
      Buffer.clear b;
      let mnew = match t.Task.task_decl.Theory.td_node with
        | Theory.Decl { Decl.d_news = s } ->
            Ident.Sid.fold (fun id a ->
              Ident.Mid.add id (Ident.Mid.find id !m) a) s mold
        | _ -> !m in
      !c, mnew, dnew
    in
    let tr = Trans.fold task_hd (0, Ident.Mid.empty, Digest.string "") in
    fun t ->
      let _,_,dnew = Trans.apply tr t in
      Digest.to_hex dnew

  module DMid = Diffmap.MakeOfMap (Ident.Mid)

  (* WARNING: The occurrence of [Trans.fold] in [task_v3] needs to be executed
     once at initialization in order for all the applications of this
     transformation to share the same Wtask ([h] created on first line of
     [Trans.fold]). In short, the closure is here just so that Trans.fold is
     executed once and shared for all functions.
     So, in particular, don't add arguments to task_v3 here. *)
  let task_v3 =
    let c = ref 0 in
    let m = ref Ident.Mid.empty in
    let b = Buffer.create 8192 in
    let task_hd t (cold,mold,dold) =
      c := cold;
      let mo = DMid.get mold in
      m := mo;
      tdecl (SV6,c,m,b) t.Task.task_decl;
      Buffer.add_string b (Digest.to_hex dold);
      let dnew = Digest.string (Buffer.contents b) in
      Buffer.clear b;
      let mnew = match t.Task.task_decl.Theory.td_node with
        | Theory.Decl { Decl.d_news = s } ->
            (* as metas might be have been put on some symbols before their
               declaration, ignore such symbols *)
            let s = Ident.Mid.set_diff s mo in
            Ident.Mid.mapi (fun id () -> Ident.Mid.find id !m) s
        | _ -> Ident.Mid.set_diff !m mo in
      !c, DMid.union mold mnew, dnew
    in
    let tr = Trans.fold task_hd (0, DMid.empty (), Digest.string "") in
    fun t ->
      let _,_,dnew = Trans.apply tr t in
      Digest.to_hex dnew

  let task ~version t = match version with
    | SV1 | SV2 | SV3 -> task_v1 t
    | SV4 | SV5  -> task_v2 t
    | SV6 -> task_v3 t

end

(*
let time = ref 0.0
 *)

let task_checksum ?(version=current_sum_shape_version) t =
(*
  let version = match version with
    | SV1 | SV2 | SV3 -> CV1
    | 4 | 5 -> CV2
    | 6 -> CV3
    | _ -> assert false (* FIXME !!! *)
  in
 *)
  (*
  let tim = Unix.gettimeofday () in
*)
  let s = Checksum.task ~version t in
(*
  let tim = Unix.gettimeofday () -. tim in
  time := !time +. tim;
  Format.eprintf "[Checksum times] %f/%f@." tim !time;
*)
  s

(*************************************************************)
(* Pairing of new and old subgoals                           *)
(*************************************************************)

(* we have an ordered list of new subgoals

     newgoals = [g1; g2; g3; ...]

   and a list of old subgoals

     oldgoals = [h1 ; h2 ; ... ]

   we build a list

     [g1, None; g2, Some (h3, false); g3, Some (h2, true); ...]

   where each new goal is mapped either to
   - None: no pairing at all
   - Some (h, false): exact matching (equal checksums)
   - Some (h, true): inexact matching (goal obsolete)
*)

module type S = sig
  type 'a t
  val checksum : 'a t -> checksum option
  val shape    : 'a t -> string * (int list)
  val name     : 'a t -> Ident.ident
end

module Pairing (Old: S)(New: S) = struct

  let rec lcp n s1 s2 =
    if String.length s1 <= n || String.length s2 <= n then n
    else if s1.[n] = s2.[n] then lcp (n+1) s1 s2 else n
  let lcp = lcp 0

  let rec count_same_sorted n l1 l2 =
    match l1, l2 with
    | hd1 :: tl1, hd2 :: _ when hd1 < hd2 ->
        count_same_sorted n tl1 l2
    | hd1 :: _, hd2 :: tl2 when hd1 > hd2 ->
        count_same_sorted n l1 tl2
    | hd1 :: tl1, hd2 :: tl2 when hd1 = hd2 ->
        count_same_sorted (n + 1) tl1 tl2
    | _ -> n

  let count_common sl1 sl2 =
    (* The lists are sorted in mk_node *)
    count_same_sorted 0 sl1 sl2

  (* An implicit invariant when comparing lists is that the session share part
     of their global_shape (int -> shape) because this global value is copied
     from old session to new session at the start of the merge process *)
  let lcp_list (sh1, sl1) (sh2, sl2) =
    (lcp sh1 sh2, count_common sl1 sl2)

  open Ident

  type goal_index = Old of int | New of int

  type ('a,'b) goal_table = {
    table_old : 'a Old.t array;
    table_new : 'b New.t array;
  }

  (* doubly linked lists; left and right bounds point to themselves *)

  type node = {
    mutable  prev: node;
            shape: string * (int list);
              elt: goal_index;
    mutable valid: bool;
    mutable  next: node;
  }

  let mk_node table g =
    let s = match g with
      | Old g ->
          let (sh, l) = Old.shape table.table_old.(g) in
          (* Sanitazing: sort the lists only once *)
          (sh, List.sort Int.compare l)
      | New g ->
          let (sh, l) = New.shape table.table_new.(g) in
          (* Sanitazing: sort the lists only once *)
          (sh, List.sort Int.compare l)
    in
    let rec n = { prev = n; shape = s; elt = g; next = n; valid = true }
    in n

  let rec iter_pairs f = function
    | [] | [_] -> ()
    | x :: (y :: _ as l) -> f x y; iter_pairs f l

  let build_list = iter_pairs (fun x y -> x.next <- y; y.prev <- x)

  let remove x =
    x.valid <- false;
    let p = x.prev and n = x.next in
    if p == x then n.prev <- n (* left bound *)
    else if n == x then p.next <- p (* right bound *)
    else begin p.next <- n; n.prev <- p end

  (* priority queues for pairs of nodes *)

  let dprintf = Debug.dprintf debug

  let associate oldgoals newgoals =
    let table = {
      table_old = Array.of_list oldgoals;
      table_new = Array.of_list newgoals;
    }
    in
    (* set up an array [result] containing the solution
       [new_goal_index g] returns the index of goal [g] in that array *)
    let new_goal_index = Hid.create 17 in
    let result =
      let make i newg =
        Hid.add new_goal_index (New.name newg) i; (newg, None)
      in
      Array.mapi make table.table_new
    in
    let new_goal_index newg =
      try Hid.find new_goal_index (New.name newg)
      with Not_found -> assert false in
    (* phase 1: pair goals with identical checksums *)
    let old_checksums = Hashtbl.create 17 in
    let old_goals_without_checksum =
      let acc =ref [] in
      for oldg = 0 to Array.length table.table_old - 1 do
        match Old.checksum table.table_old.(oldg) with
        | None -> acc := mk_node table (Old oldg) :: !acc
        | Some s -> Hashtbl.add old_checksums s oldg
      done;
      !acc
    in
    let newgoals =
      let acc = ref old_goals_without_checksum in
      (* in reverse order, since the hashtable acts like a LIFO *)
      for newi = Array.length table.table_new - 1 downto 0 do
        try
          let newg = table.table_new.(newi) in
          match New.checksum newg with
          | None -> raise Not_found
          | Some c ->
             let oldi = Hashtbl.find old_checksums c in
             let oldg = table.table_old.(oldi) in
             Hashtbl.remove old_checksums c;
             result.(new_goal_index newg) <- (newg, Some (oldg, false))
        with Not_found ->
          acc := mk_node table (New newi) :: !acc
      done;
      !acc
    in
    let add _ oldg acc = mk_node table (Old oldg) :: acc in
    let allgoals = Hashtbl.fold add old_checksums newgoals in
    Hashtbl.clear old_checksums;
    (* phase 2: pair goals according to shapes *)
    let compare e1 e2 = Stdlib.compare e1.shape e2.shape in
    let allgoals = List.sort compare allgoals in
    build_list allgoals;
    if allgoals <> [] then begin
      let module E = struct
        let dummy = let n = List.hd allgoals (* safe *) in (0, 0), (n, n)
        type t = (int * int) * (node * node)
        let compare ((u1,u2), _) ((v1,v2), _) =
          let c = Int.compare v1 u1 in
          if c <> 0 then c
          else Int.compare v2 u2
      end in
      let module PQ = Pqueue.Make(E) in
      let pq = PQ.create () in
      let add x y = match x.elt, y.elt with
        | Old _, New _ | New _, Old _ ->
            PQ.insert (lcp_list x.shape y.shape, (x, y)) pq
        | Old _, Old _ | New _, New _ -> () in
      iter_pairs add allgoals;
      (* FIXME: exit earlier, as soon as we get min(old,new) pairs *)
      while not (PQ.is_empty pq) do
        let _, (x, y) = PQ.extract_min_exn pq in
        if x.valid && y.valid then begin
          let o, n = match x.elt, y.elt with
            | New n, Old o | Old o, New n -> o, n | _ -> assert false in
          dprintf "[assoc] new pairing@.";
          let newg = table.table_new.(n) in
          let oldg = table.table_old.(o) in
          result.(new_goal_index newg) <- newg, Some (oldg, true);
          if x.prev != x && y.next != y then add x.prev y.next;
          remove x;
          remove y
        end
      done
    end;
    let detached =
      List.fold_left
        (fun acc x ->
         if x.valid then
           match x.elt with
           | Old g -> table.table_old.(g) :: acc
           | New _ -> acc
         else acc)
        [] allgoals
    in
    Debug.dprintf debug "[assoc] %d detached goals@." (List.length detached);
    Array.to_list result, detached

  let simple_associate oldgoals newgoals =
    let rec aux acc o n =
      match o,n with
        | old, [] -> acc,old
        | [], n :: rem_n -> aux ((n,None)::acc) [] rem_n
        | o :: rem_o, n :: rem_n ->
            let oc = Old.checksum o in
            let nc = New.checksum n in
            let obs = match (oc,nc) with
              | Some oc, Some nc -> not (equal_checksum oc nc)
              | _ -> true
            in
            aux ((n,Some(o,obs))::acc) rem_o rem_n
    in
    aux [] oldgoals newgoals

  let associate ~use_shapes =
    if use_shapes then
      associate
    else
      simple_associate

end<|MERGE_RESOLUTION|>--- conflicted
+++ resolved
@@ -33,7 +33,6 @@
   Hnd1 (AString, add_extra_expl_prefix),
   "<expl> register <expl> as an additional prefix\nfor VC explanations"
 
-<<<<<<< HEAD
 let match_prefix prefix attr =
   (* Return the list of all labels that match the given prefix. Raise Not_found
      if none is found *)
@@ -42,7 +41,7 @@
       (fun attr acc ->
          try
            let attr = attr.Ident.attr_string in
-           let s = Strings.remove_prefix prefix attr in
+           let s = Strings.remove_prefix ~prefix attr in
            s :: acc
          with Not_found -> acc
       ) attr []
@@ -56,22 +55,6 @@
     List.fold_left (fun acc x -> List.rev_append (match_prefix x lab) acc) []
       !expl_prefixes
   with Not_found -> []
-=======
-let collect_expls attr =
-  Ident.Sattr.fold
-    (fun attr acc ->
-       let attr = attr.Ident.attr_string in
-       let rec aux l =
-         match l with
-           | [] -> acc
-           | p :: r ->
-              try
-                let s = Strings.remove_prefix ~prefix:p attr in s :: acc
-              with Not_found -> aux r
-       in aux !expl_prefixes)
-    attr
-    []
->>>>>>> a912f9d0
 
 let concat_expls = function
   | [] -> None
