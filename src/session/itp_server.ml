--- conflicted
+++ resolved
@@ -1504,13 +1504,8 @@
     | None -> P.notify (Message (Error "Please select a node id"))
     | Some any ->
       let unproven_any =
-<<<<<<< HEAD
-        get_first_unproven_goal_around
+        get_next_with_strategy ~st
           ~always_send:true
-=======
-        get_next_with_strategy ~st
-          ~always_send:false
->>>>>>> 2d24d0e1
           ~proved:(Session_itp.any_proved s)
           ~children:(get_undetached_children_no_pa s)
           ~get_parent:(get_any_parent s)
