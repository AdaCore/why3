--- conflicted
+++ resolved
@@ -413,14 +413,9 @@
   let relativize f =
     try Hstr.find file_cache f
     with Not_found ->
-<<<<<<< HEAD
       let path = Sysutil.relativize_filename session_dir f in
       (* FIXME: this an abusive use of Sysutil.system_dependent_absolute_path *)
       let g = Sysutil.system_dependent_absolute_path session_dir path in
-=======
-      (* FIXME: this an abusive use of Sysutil.absolutize_path *)
-      let g = Sysutil.absolutize_path "" (Sysutil.relativize_filename session_dir f) in
->>>>>>> d0760b61
       Hstr.replace file_cache f g;
       g in
   let color_loc ~color ~loc =
@@ -574,14 +569,9 @@
 
   let relativize_location s loc =
     let f, l, b, e = Loc.get loc in
-<<<<<<< HEAD
     let path = Sysutil.relativize_filename (Session_itp.get_dir s) f in
     (* FIXME: this an abusive use of Sysutil.system_dependent_absolute_path *)
     let f = Sysutil.system_dependent_absolute_path "" path in
-=======
-    (* FIXME: this an abusive use of Sysutil.absolutize_path *)
-    let f = Sysutil.absolutize_path "" (Sysutil.relativize_filename (Session_itp.get_dir s) f) in
->>>>>>> d0760b61
     Loc.user_position f l b e
 
   let capture_parse_or_type_errors f cont =
@@ -853,11 +843,7 @@
     let f = get_encapsulating_file s any in
     let filename = Session_itp.system_path s f in
     let source_code = Sysutil.file_contents filename in
-<<<<<<< HEAD
     Model_parser.interleave_with_source ~print_attrs ?start_comment:None ?end_comment:None
-=======
-    Model_parser.interleave_with_source ~print_labels ?start_comment:None ?end_comment:None
->>>>>>> d0760b61
       ?me_name_trans:None res.Call_provers.pr_model ~rel_filename:filename
       ~source_code:source_code ~locations:list_loc
 
@@ -957,7 +943,6 @@
       P.notify (Message (Information ("File already in session: " ^ f)))
     with Not_found ->
       if (Sys.file_exists f) then
-<<<<<<< HEAD
         let l = add_file cont f in
         let file = find_file_from_path cont.controller_session fn in
         send_new_subtree_from_file file;
@@ -968,18 +953,6 @@
              session_needs_saving := true;
              P.notify (Message (Information "file added in session"))
           | l ->
-=======
-        begin
-          match add_file cont f with
-          | [] ->
-(* TODO ??? readd this line with merge:   session_needs_saving := true; *)
-             let file = find_file_from_path cont.controller_session fn in
-             send_new_subtree_from_file file;
-             read_and_send (Sysutil.absolutize_path dir fn);
-             P.notify (Message (Information "file added in session"))
-          | l ->
-             read_and_send (Sysutil.absolutize_path dir fn);
->>>>>>> d0760b61
              List.iter
                (function
                  | (loc,rel_loc,s) ->
@@ -988,10 +961,6 @@
         end
       else
         P.notify (Message (Open_File_Error ("File not found: " ^ f)))
-<<<<<<< HEAD
-
-=======
->>>>>>> d0760b61
 
   (* ------------ init server ------------ *)
 
