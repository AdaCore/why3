(********************************************************************)
(*                                                                  *)
(*  The Why3 Verification Platform   /   The Why3 Development Team  *)
(*  Copyright 2010-2018   --   Inria - CNRS - Paris-Sud University  *)
(*                                                                  *)
(*  This software is distributed under the terms of the GNU Lesser  *)
(*  General Public License version 2.1, with the special exception  *)
(*  on linking described in file LICENSE.                           *)
(*                                                                  *)
(********************************************************************)

open Format
open Stdlib
open Session_itp
open Controller_itp
open Server_utils
open Itp_communication

(**********************************)
(* list unproven goal and related *)
(**********************************)

(* If the transformation is proved, return acc.
   Else, return the concatenation of the reversed list of unproven
   goals below the transformation and acc *)
let rec unproven_goals_below_tn cont acc tn =
  let s = cont.controller_session in
  if tn_proved s tn then
    acc                         (* we ignore "dead" goals *)
  else
    let sub_tasks = get_sub_tasks s tn in
    List.fold_left (unproven_goals_below_pn cont) acc sub_tasks

(* Same as unproven_goals_below_tn; note that if goal is not proved
   and there is no transformation, goal is returned (else it is not) *)
and unproven_goals_below_pn cont acc goal =
  let s = cont.controller_session in
  if pn_proved s goal then
    acc                         (* we ignore "dead" transformations *)
  else
    match get_transformations s goal with
    | [] -> goal :: acc
    | tns -> List.fold_left (unproven_goals_below_tn cont) acc tns

(* Same as unproven_goals_below_tn *)
let unproven_goals_below_th cont acc th =
  let s = cont.controller_session in
  if th_proved s th then
    acc
  else
    let goals = theory_goals th in
    List.fold_left (unproven_goals_below_pn cont) acc goals

(* Same as unproven_goals_below_tn *)
let unproven_goals_below_file cont file =
  let s = cont.controller_session in
  if file_proved s file then
    []
  else
    let theories = file_theories file in
    List.fold_left (unproven_goals_below_th cont) [] theories

let unproven_goals_below_id cont id =
  match id  with
  | APn pnid   -> [pnid]
  | APa panid  ->
     let ses = cont.controller_session in
     [get_proof_attempt_parent ses panid]
  | ATn tn     ->
     List.rev (unproven_goals_below_tn cont [] tn)
  | AFile file ->
     List.rev (unproven_goals_below_file cont file)
  | ATh th     ->
     List.rev (unproven_goals_below_th cont [] th)


(****** Exception handling *********)

let p s id =
  let _,tables = Session_itp.get_task s id in
  let pr = tables.Trans.printer in
  let apr = tables.Trans.aprinter in
  (Pretty.create pr apr pr pr false)

let print_term s id fmt t =
  let module P = (val (p s id)) in P.print_term fmt t

let print_type s id fmt t =
  let module P = (val (p s id)) in P.print_ty fmt t

let print_opt_type s id fmt t =
  match t with
  | None -> Format.fprintf fmt "bool"
  | Some t -> print_type s id fmt t

let print_ts s id fmt t =
  let module P = (val (p s id)) in P.print_ts fmt t

let print_ls s id fmt t =
  let module P = (val (p s id)) in P.print_ls fmt t

let print_tv s id fmt t =
  let module P = (val (p s id)) in P.print_tv fmt t

let print_vsty s id fmt t =
  let module P = (val (p s id)) in P.print_vsty fmt t

let print_pr s id fmt t =
  let module P = (val (p s id)) in P.print_pr fmt t

let print_pat s id fmt t =
  let module P = (val (p s id)) in P.print_pat fmt t

let print_tdecl s id fmt t =
  let module P = (val (p s id)) in P.print_tdecl fmt t

(* Exception reporting *)

(* TODO remove references to id.id_string in this function *)
let bypass_pretty s id =
  begin fun fmt exn -> match exn with
  | Ty.TypeMismatch (t1,t2) ->
      fprintf fmt "Type mismatch between %a and %a"
        (print_type s id) t1 (print_type s id) t2
  | Ty.BadTypeArity ({Ty.ts_args = []} as ts, _) ->
      fprintf fmt "Type symbol %a expects no arguments" (print_ts s id) ts
  | Ty.BadTypeArity (ts, app_arg) ->
      let i = List.length ts.Ty.ts_args in
      fprintf fmt "Type symbol %a expects %i argument%s but is applied to %i"
        (print_ts s id) ts i (if i = 1 then "" else "s") app_arg
  | Ty.DuplicateTypeVar tv ->
      fprintf fmt "Type variable %a is used twice" (print_tv s id) tv
  | Ty.UnboundTypeVar tv ->
      fprintf fmt "Unbound type variable: %a" (print_tv s id) tv
  | Ty.UnexpectedProp ->
      fprintf fmt "Unexpected propositional type"
  | Term.BadArity ({Term.ls_args = []} as ls, _) ->
      fprintf fmt "%s %a expects no arguments"
        (if ls.Term.ls_value = None then "Predicate" else "Function") (print_ls s id) ls
  | Term.BadArity (ls, app_arg) ->
      let i = List.length ls.Term.ls_args in
      fprintf fmt "%s %a expects %i argument%s but is applied to %i"
        (if ls.Term.ls_value = None then "Predicate" else "Function")
        (print_ls s id) ls i (if i = 1 then "" else "s") app_arg
  | Term.EmptyCase ->
      fprintf fmt "Empty match expression"
  | Term.DuplicateVar vs ->
      fprintf fmt "Variable %a is used twice" (print_vsty s id) vs
  | Term.UncoveredVar vs ->
      fprintf fmt "Variable %a uncovered in \"or\"-pattern" (print_vsty s id) vs
  | Term.FunctionSymbolExpected ls ->
      fprintf fmt "Not a function symbol: %a" (print_ls s id) ls
  | Term.PredicateSymbolExpected ls ->
      fprintf fmt "Not a predicate symbol: %a" (print_ls s id) ls
  | Term.ConstructorExpected ls ->
      fprintf fmt "%s %a is not a constructor"
        (if ls.Term.ls_value = None then "Predicate" else "Function") (print_ls s id) ls
  | Term.TermExpected t ->
      fprintf fmt "Not a term: %a" (print_term s id) t
  | Term.FmlaExpected t ->
      fprintf fmt "Not a formula: %a" (print_term s id) t
  | Pattern.ConstructorExpected (ls,ty) ->
      fprintf fmt "%s %a is not a constructor of type %a"
        (if ls.Term.ls_value = None then "Predicate" else "Function") (print_ls s id) ls
        (print_type s id) ty
  | Pattern.NonExhaustive pl ->
      fprintf fmt "Pattern not covered by a match:@\n  @[%a@]"
        (print_pat s id) (List.hd pl)
  | Decl.BadConstructor ls ->
      fprintf fmt "Bad constructor: %a" (print_ls s id) ls
  | Decl.BadRecordField ls ->
      fprintf fmt "Not a record field: %a" (print_ls s id) ls
  | Decl.RecordFieldMissing (_cs,ls) ->
      fprintf fmt "Field %a is missing" (print_ls s id) ls
  | Decl.DuplicateRecordField (_cs,ls) ->
      fprintf fmt "Field %a is used twice in the same constructor" (print_ls s id) ls
  | Decl.IllegalTypeAlias ts ->
      fprintf fmt
        "Type symbol %a is a type alias and cannot be declared as algebraic"
        (print_ts s id) ts
  | Decl.NonFoundedTypeDecl ts ->
      fprintf fmt "Cannot construct a value of type %a" (print_ts s id) ts
  | Decl.NonPositiveTypeDecl (_ts, ls, ty) ->
      fprintf fmt "Constructor %a \
          contains a non strictly positive occurrence of type %a"
        (print_ls s id) ls (print_type s id) ty
  | Decl.InvalidIndDecl (_ls, pr) ->
      fprintf fmt "Ill-formed inductive clause %a"
        (print_pr s id) pr
  | Decl.NonPositiveIndDecl (_ls, pr, ls1) ->
      fprintf fmt "Inductive clause %a contains \
          a non strictly positive occurrence of symbol %a"
        (print_pr s id) pr (print_ls s id) ls1
  | Decl.BadLogicDecl (ls1,ls2) ->
      fprintf fmt "Ill-formed definition: symbols %a and %a are different"
        (print_ls s id) ls1 (print_ls s id) ls2
  | Decl.UnboundVar vs ->
      fprintf fmt "Unbound variable:\n%a" (print_vsty s id) vs
  | Decl.ClashIdent id ->
      fprintf fmt "Ident %s is defined twice" id.Ident.id_string
  | Decl.EmptyDecl ->
      fprintf fmt "Empty declaration"
  | Decl.EmptyAlgDecl ts ->
      fprintf fmt "Algebraic type %a has no constructors" (print_ts s id) ts
  | Decl.EmptyIndDecl ls ->
      fprintf fmt "Inductive predicate %a has no constructors" (print_ls s id) ls
  | Decl.KnownIdent id ->
      fprintf fmt "Ident %s is already declared" id.Ident.id_string
  | Decl.UnknownIdent id ->
      fprintf fmt "Ident %s is not yet declared" id.Ident.id_string
  | Decl.RedeclaredIdent id ->
      fprintf fmt "Ident %s is already declared, with a different declaration"
        id.Ident.id_string
  | Decl.NoTerminationProof ls ->
      fprintf fmt "Cannot prove the termination of %a" (print_ls s id) ls
  | _ -> Format.fprintf fmt "Uncaught: %a" Exn_printer.exn_printer exn
  end

let get_exception_message ses id e =
  match e with
  | Controller_itp.Noprogress ->
      Pp.sprintf "Transformation made no progress\n", Loc.dummy_position, ""
  | Generic_arg_trans_utils.Arg_trans s ->
      Pp.sprintf "Error in transformation function: %s \n" s, Loc.dummy_position, ""
  | Generic_arg_trans_utils.Arg_trans_decl (s, ld) ->
      Pp.sprintf "Error in transformation %s during inclusion of following declarations:\n%a" s
        (Pp.print_list (fun fmt () -> Format.fprintf fmt "\n") (print_tdecl ses id)) ld,
      Loc.dummy_position, ""
  | Generic_arg_trans_utils.Arg_trans_term (s, t1, t2) ->
      Pp.sprintf "Error in transformation %s during unification of following two terms:\n %a : %a \n %a : %a" s
        (print_term ses id) t1 (print_opt_type ses id) t1.Term.t_ty
        (print_term ses id) t2 (print_opt_type ses id) t2.Term.t_ty,
      Loc.dummy_position, ""
  | Generic_arg_trans_utils.Arg_trans_pattern (s, pa1, pa2) ->
      Pp.sprintf "Error in transformation %s during unification of the following terms:\n %a \n %a"
        s (print_pat ses id) pa1 (print_pat ses id) pa2, Loc.dummy_position, ""
  | Generic_arg_trans_utils.Arg_trans_type (s, ty1, ty2) ->
      Pp.sprintf "Error in transformation %s during unification of the following types:\n %a \n %a"
        s (print_type ses id) ty1 (print_type ses id) ty2, Loc.dummy_position, ""
  | Generic_arg_trans_utils.Arg_bad_hypothesis ("rewrite", _t) ->
      Pp.sprintf "Not a rewrite hypothesis", Loc.dummy_position, ""
  | Generic_arg_trans_utils.Cannot_infer_type s ->
      Pp.sprintf "Error in transformation %s. Cannot infer type of polymorphic element" s, Loc.dummy_position, ""
  | Args_wrapper.Arg_qid_not_found q ->
      Pp.sprintf "Following hypothesis was not found: %a \n" Typing.print_qualid q, Loc.dummy_position, ""
  | Args_wrapper.Arg_error s ->
      Pp.sprintf "Transformation raised a general error: %s \n" s, Loc.dummy_position, ""
  | Args_wrapper.Arg_theory_not_found s ->
      Pp.sprintf "Theory not found: %s" s, Loc.dummy_position, ""
  | Args_wrapper.Arg_parse_type_error (loc, arg, e) ->
      Pp.sprintf "Parsing error: %a" Exn_printer.exn_printer e, loc, arg
  | Args_wrapper.Unnecessary_arguments l ->
      Pp.sprintf "First arguments were parsed and typed correctly but the last following are useless:\n%a"
        (Pp.print_list Pp.newline (fun fmt s -> Format.fprintf fmt "%s" s)) l, Loc.dummy_position, ""
  | Generic_arg_trans_utils.Unnecessary_terms l ->
      Pp.sprintf "First arguments were parsed and typed correctly but the last following are useless:\n%a"
        (Pp.print_list Pp.newline
           (fun fmt s -> Format.fprintf fmt "%a" (print_term ses id) s)) l, Loc.dummy_position, ""
  | Args_wrapper.Arg_expected_none s ->
      Pp.sprintf "An argument was expected of type %s, none were given" s, Loc.dummy_position, ""
  | e ->
      (Pp.sprintf "%a" (bypass_pretty ses id) e), Loc.dummy_position, ""


(* Debugging functions *)
let print_request fmt r =
  match r with
  | Command_req (_nid, s)           -> fprintf fmt "command \"%s\"" s
  | Add_file_req f                  -> fprintf fmt "open file %s" f
  | Set_config_param(s,i)           -> fprintf fmt "set config param %s %i" s i
  | Get_file_contents _f            -> fprintf fmt "get file contents"
  | Get_first_unproven_node _nid    -> fprintf fmt "get first unproven node"
  | Get_task(nid,b,c,loc)           -> fprintf fmt "get task(%d,%b,%b,%b)" nid b c loc
  | Focus_req _nid                  -> fprintf fmt "focus"
  | Unfocus_req                     -> fprintf fmt "unfocus"
  | Remove_subtree _nid             -> fprintf fmt "remove subtree"
  | Copy_paste _                    -> fprintf fmt "copy paste"
  | Save_file_req _                 -> fprintf fmt "save file"
  | Save_req                        -> fprintf fmt "save"
  | Reload_req                      -> fprintf fmt "reload"
  | Exit_req                        -> fprintf fmt "exit"
  | Interrupt_req                   -> fprintf fmt "interrupt"
  | Get_global_infos                -> fprintf fmt "get_global_infos"

let print_msg fmt m =
  match m with
  | Proof_error (_ids, s)                        -> fprintf fmt "proof error %s" s
  | Transf_error (_ids, _tr, _args, _loc, s, _d) -> fprintf fmt "transf error %s" s
  | Strat_error (_ids, s)                        -> fprintf fmt "start error %s" s
  | Replay_Info s                                -> fprintf fmt "replay info %s" s
  | Query_Info (_ids, s)                         -> fprintf fmt "query info %s" s
  | Query_Error (_ids, s)                        -> fprintf fmt "query error %s" s
  | Information s                                -> fprintf fmt "info %s" s
  | Task_Monitor _                               -> fprintf fmt "task montor"
  | Parse_Or_Type_Error (_, _, s)                -> fprintf fmt "parse_or_type_error:\n %s" s
  | File_Saved s                                 -> fprintf fmt "file saved %s" s
  | Error s                                      -> fprintf fmt "%s" s
  | Open_File_Error s                            -> fprintf fmt "%s" s

(* TODO ad hoc printing. Should reuse print_loc. *)
let print_loc fmt (loc: Loc.position) =
  let (f,l,b,e) = Loc.get loc in
   fprintf fmt "File \"%s\", line %d, characters %d-%d" f l b e

let print_list_loc fmt l =
  Pp.print_list
    (fun _fmt () -> ())
    (fun fmt (loc, _c) -> Format.fprintf fmt "(%a, color)" print_loc loc)
    fmt l

let print_notify fmt n =
  match n with
  | Reset_whole_tree -> fprintf fmt "reset whole tree"
  | Node_change (ni, nf) ->
      begin
        match nf with
        | Proved b -> fprintf fmt "node change %d: proved=%b" ni b
        | Name_change n -> fprintf fmt "node change %d: renamed to '%s'" ni n
        | Proof_status_change(st,b,_lim) ->
           fprintf fmt "node change %d Proof_status_change res=%a obsolete=%b limits=<TODO>"
                   ni Controller_itp.print_status st b
      end
  | New_node (ni, pni, _nt,  _nf, _d) -> fprintf fmt "new node = %d, parent = %d" ni pni
  | Remove _ni                         -> fprintf fmt "remove"
  | Next_Unproven_Node_Id (ni, nj)   -> fprintf fmt "next unproven node_id from %d is %d" ni nj
  | Initialized _gi                    -> fprintf fmt "initialized"
  | Saved                              -> fprintf fmt "saved"
  | Message msg                        ->
      print_msg fmt msg
  | Dead s                             -> fprintf fmt "dead :%s" s
  | File_contents (_f, _s)             -> fprintf fmt "file contents"
  | Task (ni, _s, list_loc)            ->
      fprintf fmt "task for node_ID %d which contains a list of loc %a"
        ni print_list_loc list_loc

module type Protocol = sig
  val get_requests : unit -> ide_request list
  val notify : notification -> unit
end

module Make (S:Controller_itp.Scheduler) (Pr:Protocol) = struct

module C = Controller_itp.Make(S)

let debug = Debug.register_flag "itp_server" ~desc:"ITP server"


(****************)
(* Command list *)
(****************)

let interrupt_query _cont _args = C.interrupt (); "interrupted"

let commands_table = Stdlib.Hstr.create 17

let register_command c d f = Stdlib.Hstr.add commands_table c (d,f)

let () =
  List.iter (fun (c,d,f) -> register_command c d f)
    [
    "interrupt", "interrupt all scheduled or running proof tasks",
    Qnotask interrupt_query;
    "list-transforms", "list available transformations",
    Qnotask list_transforms_query;
    "list-provers", "list available provers",
    Qnotask list_provers;
(*
    "list-strategies", "list available strategies", list_strategies;
*)
    "print", "<id> print the declaration where <id> was defined",
    Qtask print_id;
    "search", "<ids> print the declarations where all <ids> appears",
    Qtask (search_id ~search_both:false);
    "search_all", "<ids> print the declarations where one of <ids> appears",
    Qtask (search_id ~search_both:true);
(*
    "r", "reload the session (test only)", test_reload;
    "s", "save the current session", test_save_session;
    "ng", "go to the next goal", then_print (move_to_goal_ret_p next_node);
    "pg", "go to the prev goal", then_print (move_to_goal_ret_p prev_node);
    "gu", "go to the goal up",  then_print (move_to_goal_ret_p zipper_up);
    "gd", "go to the goal down",  then_print (move_to_goal_ret_p zipper_down);
    "gr", "go to the goal right",  then_print (move_to_goal_ret_p zipper_right);
    "gl", "go to the goal left",  then_print (move_to_goal_ret_p zipper_left)
 *)
  ]

  type server_data =
    { (* task_driver : Driver.driver; *)
      cont : Controller_itp.controller;
      send_source: bool;
      (* If true the server is parametered to send source mlw files as
         notifications *)
      global_infos : Itp_communication.global_information;
    }

  let server_data = ref None

  let get_server_data () =
    match !server_data with
    | None ->
       Format.eprintf "get_server_data(): fatal error, server not yet initialized@.";
       exit 1
    | Some x -> x

(* fresh gives new fresh "names" for node_ID using a counter.
   reset resets the counter so that we can regenerate node_IDs as if session
   was fresh *)
  let reset, fresh =
    let count = ref 0 in
    (fun () ->
      count := 0),
    fun () ->
      count := !count + 1;
      !count

  let model_any : any Hint.t = Hint.create 17

  let any_from_node_ID (nid:node_ID) : any = Hint.find model_any nid

  let pan_to_node_ID  : node_ID Hpan.t = Hpan.create 17
  let pn_to_node_ID   : node_ID Hpn.t = Hpn.create 17
  let tn_to_node_ID   : node_ID Htn.t = Htn.create 17
  let th_to_node_ID   : node_ID Ident.Hid.t = Ident.Hid.create 7
  let file_to_node_ID : node_ID Hstr.t = Hstr.create 3

  let node_ID_from_pan  pan  = Hpan.find pan_to_node_ID pan
  let node_ID_from_pn   pn   = Hpn.find pn_to_node_ID pn
  let node_ID_from_tn   tn   = Htn.find tn_to_node_ID tn
  let node_ID_from_th   th   = Ident.Hid.find th_to_node_ID (theory_name th)
  let node_ID_from_file file = Hstr.find file_to_node_ID (file_name file)

  let node_ID_from_any  any  =
    match any with
    | AFile file -> node_ID_from_file file
    | ATh th     -> node_ID_from_th th
    | ATn tn     -> node_ID_from_tn tn
    | APn pn     -> node_ID_from_pn pn
    | APa pan    -> node_ID_from_pan pan

  let remove_any_node_ID any =
    match any with
    | AFile file ->
        let nid = Hstr.find file_to_node_ID (file_name file) in
        Hint.remove model_any nid;
        Hstr.remove file_to_node_ID (file_name file)
    | ATh th     ->
        let nid = Ident.Hid.find th_to_node_ID (theory_name th) in
        Hint.remove model_any nid;
        Ident.Hid.remove th_to_node_ID (theory_name th)
    | ATn tn     ->
        let nid = Htn.find tn_to_node_ID tn in
        Hint.remove model_any nid;
        Htn.remove tn_to_node_ID tn
    | APn pn     ->
        let nid = Hpn.find pn_to_node_ID pn in
        Hint.remove model_any nid;
        Hpn.remove pn_to_node_ID pn
    | APa pa     ->
        let nid = Hpan.find pan_to_node_ID pa in
        Hint.remove model_any nid;
        Hpan.remove pan_to_node_ID pa

  let add_node_to_table node new_id =
    match node with
    | AFile file -> Hstr.add file_to_node_ID (file_name file) new_id
    | ATh th     -> Ident.Hid.add th_to_node_ID (theory_name th) new_id
    | ATn tn     -> Htn.add tn_to_node_ID tn new_id
    | APn pn     -> Hpn.add pn_to_node_ID pn new_id
    | APa pan    -> Hpan.add pan_to_node_ID pan new_id


(*******************************)
(* Compute color for locations *)
(*******************************)

(* This section is used to get colored source as a function of the task *)

exception No_loc_on_goal

let get_locations (task: Task.task) =
  let list = ref [] in
  let file_cache = Hstr.create 17 in
  let session_dir =
    let d = get_server_data () in
    Session_itp.get_dir d.cont.controller_session in
  let relativize f =
    try Hstr.find file_cache f
    with Not_found ->
      let g = Sysutil.relativize_filename session_dir f in
      Hstr.replace file_cache f g;
      g in
  let color_loc ~color ~loc =
    let (f,l,b,e) = Loc.get loc in
    let loc = Loc.user_position (relativize f) l b e in
    list := (loc, color) :: !list in
  let rec color_locs ~color formula =
    Opt.iter (fun loc -> color_loc ~color ~loc) formula.Term.t_loc;
    Term.t_iter (fun subf -> color_locs ~color subf) formula in
  let rec color_t_locs ~premise f =
    match f.Term.t_node with
    | Term.Tbinop (Term.Timplies,f1,f2) when not premise ->
      color_t_locs ~premise:true f1;
      color_t_locs ~premise:false f2
    | Term.Tbinop (Term.Tand,f1,f2) when premise ->
      color_t_locs ~premise f1;
      color_t_locs ~premise f2
    | Term.Tlet (_,fb) ->
      let _,f1 = Term.t_open_bound fb in
      color_t_locs ~premise f1
    | Term.Tquant (Term.Tforall,fq) when not premise ->
      let _,_,f1 = Term.t_open_quant fq in
      color_t_locs ~premise f1
    | Term.Tnot f1 when premise && f.Term.t_loc = None ->
      color_locs ~color:Neg_premise_color f1
    | _ when premise ->
      color_locs ~color:Premise_color f
    | _ ->
      color_locs ~color:Goal_color f in
  let color_goal = function
    | None ->
      (* This case can happen when after some transformations: for example, in
         an assert, the new goal asserted is not tagged with locations *)
      (* This error is harmless but we want to detect it when debugging. *)
      if Debug.test_flag Debug.stack_trace then
        raise No_loc_on_goal
    | Some loc -> color_loc ~color:Goal_color ~loc in
  let goal_id : Ident.ident = (Task.task_goal task).Decl.pr_name in
  color_goal goal_id.Ident.id_loc;
  let rec scan = function
    | Some
        { Task.task_prev = prev;
          Task.task_decl =
            { Theory.td_node =
                Theory.Decl { Decl.d_node = Decl.Dprop (k, _, f) }}} ->
      begin match k with
      | Decl.Pgoal  -> color_t_locs ~premise:false f
      | Decl.Paxiom -> color_t_locs ~premise:true  f
      | _ -> assert false
      end;
      scan prev
    | Some { Task.task_prev = prev } -> scan prev
    | _ -> () in
  scan task;
  !list

let get_modified_node n =
  match n with
  | Reset_whole_tree -> None
  | New_node (nid, _, _, _, _) -> Some nid
  | Node_change  (nid, _) -> Some nid
  | Remove nid -> Some nid
  | Next_Unproven_Node_Id (_, nid) -> Some nid
  | Initialized _ -> None
  | Saved -> None
  | Message _ -> None
  | Dead _ -> None
  | Task (nid, _, _) -> Some nid
  | File_contents _ -> None


type focus =
  | Unfocused
(* We can focus on several nodes at once *)
  | Focus_on of Session_itp.any list
  | Wait_focus

(* Focus on a node *)
let focused_node = ref Unfocused
let get_focused_label = ref None

let focus_on_loading (f: Task.task -> bool) =
  focused_node := Wait_focus;
  get_focused_label := Some f

(* TODO *)
module P = struct

  let get_requests = Pr.get_requests

  (* true if nid is below f_node or does not exists (in which case the
     notification is a remove). false if not below.  *)
  let is_below s nid f_nodes =
    let any = try Some (any_from_node_ID nid) with _ -> None in
    match any with
    | None -> true
    | Some any ->
        List.exists (Session_itp.is_below s any) f_nodes

  let notify n =
    let d = get_server_data() in
    let s = d.cont.controller_session in
    match n with
    | Initialized _ | Saved | Message _ | Dead _ -> Pr.notify n
    | _ ->
      begin
        match !focused_node with
        | Wait_focus -> () (* Do not notify at all *)
        | Unfocused -> Pr.notify n
        | Focus_on f_nodes ->
            let updated_node = get_modified_node n in
            match updated_node with
            | None -> Pr.notify n
            | Some nid when is_below s nid f_nodes ->
                Pr.notify n
            | _ -> ()
      end

end

  (*********************)
  (* File input/output *)
  (*********************)

  let read_and_send f =
    try
      let d = get_server_data() in
      if d.send_source then
        let fn = Sysutil.absolutize_filename
            (Session_itp.get_dir d.cont.controller_session) f in
        let s = Sysutil.file_contents fn in
        P.notify (File_contents (f, s))
    with Invalid_argument s ->
      P.notify (Message (Error s))

  let save_file f file_content =
    try
      let d = get_server_data() in
      let fn = Sysutil.absolutize_filename
                 (Session_itp.get_dir d.cont.controller_session) f in
      Sysutil.backup_file fn;
      Sysutil.write_file fn file_content;
      P.notify (Message (File_Saved f))
    with Invalid_argument s ->
      P.notify (Message (Error s))

  let relativize_location s loc =
    let f, l, b, e = Loc.get loc in
    let f = Sysutil.relativize_filename (Session_itp.get_dir s) f in
    Loc.user_position f l b e

  let capture_parse_or_type_errors f cont =
    List.map
      (function
        | Loc.Located (loc, e) ->
           let rel_loc = relativize_location cont.controller_session loc in
           let s = Format.asprintf "%a: %a" Loc.gen_report_position rel_loc
                                   Exn_printer.exn_printer e in
           (loc, rel_loc, s)
        | e when not (Debug.test_flag Debug.stack_trace) ->
           let s = Format.asprintf "%a" Exn_printer.exn_printer e in
           (Loc.dummy_position, Loc.dummy_position, s)
        | e -> raise e)
      (f cont)

  (* Reload_files that is used even if the controller is not correct. It can
     be incorrect and end up in a correct state. *)
  let reload_files cont ~use_shapes =
    capture_parse_or_type_errors
      (fun c -> let (e,_,_) = reload_files ~use_shapes c in e) cont

  let add_file cont ?format fname =
    capture_parse_or_type_errors
      (fun c ->
       match add_file c ?format fname with
       | None -> []
       | Some e -> [e]) cont


  (* -----------------------------------   ------------------------------------- *)

  let get_node_type (node: any) =
    match node with
    | AFile _ -> NFile
    | ATh _   -> NTheory
    | ATn _   -> NTransformation
    | APn _   -> NGoal
    | APa _   -> NProofAttempt

  let get_node_name (node: any) =
    let d = get_server_data () in
    match node with
    | AFile file -> file_name file
    | ATh th -> (theory_name th).Ident.id_string
    | ATn tn ->
       let name = get_transf_name d.cont.controller_session tn in
       let args = get_transf_args d.cont.controller_session tn in
       let full = String.concat " " (name :: args) in
       if String.length full >= 40 then
         String.sub full 0 40 ^ " ..."
       else full
    | APn pn ->
       let name = (get_proof_name d.cont.controller_session pn).Ident.id_string in
       let expl = get_proof_expl d.cont.controller_session pn in
       if expl = "" then name else name ^ " [" ^ expl ^ "]"
    | APa pa ->
      let pa = get_proof_attempt_node d.cont.controller_session pa in
      Pp.string_of Whyconf.print_prover pa.prover

  let get_node_detached (node: any) =
    let d = get_server_data () in
    is_detached d.cont.controller_session node

  let get_node_proved new_id (node: any) =
    let d = get_server_data () in
    let cont = d.cont in
    let s = cont.controller_session in
    match node with
    | AFile file ->
      P.notify (Node_change (new_id, Proved (file_proved s file)))
    | ATh th ->
      P.notify (Node_change (new_id, Proved (th_proved s th)))
    | ATn tn ->
      P.notify (Node_change (new_id, Proved (tn_proved s tn)))
    | APn pn ->
      P.notify (Node_change (new_id, Proved (pn_proved s pn)))
    | APa pa ->
      let pa = get_proof_attempt_node s pa in
      let obs = pa.proof_obsolete in
      let limit = pa.limit in
      let res =
        match pa.Session_itp.proof_state with
        | Some pa -> Done pa
        | _ -> Undone
      in
      P.notify (Node_change (new_id, Proof_status_change(res, obs, limit)))


(*
  let get_info_and_type ses (node: any) =
    match node with
    | AFile file ->
        let name = file.file_name in
        let proved = file_proved cont file in
        NFile, {name; proved}
    | ATh th     ->
        let name = (theory_name th).Ident.id_string in
        let proved = th_proved cont th in
        NTheory, {name; proved}
    | ATn tn     ->
        let name = get_transf_name ses tn in
        let proved = tn_proved cont tn in
        NTransformation, {name; proved}
    | APn pn     ->
        let name = (get_proof_name ses pn).Ident.id_string in
        let proved = pn_proved cont pn in
          NGoal, {name; proved}
    | APa pan    ->
        let pa = get_proof_attempt_node ses pan in
        let name = Pp.string_of Whyconf.print_prover pa.prover in
        let pr, proved = match pa.Session_itp.proof_state with
        | Some pr -> Some pr.pr_answer, pr.pr_answer = Valid
        | None -> None, false
        in
        (NProofAttempt (pr, pa.proof_obsolete)),
        {name; proved}
*)

  let add_focused_node node =
    match !focused_node with
    | Focus_on l -> focused_node := Focus_on (node :: l)
    | _ -> focused_node := Focus_on [node]

  (* Focus on label: this is used to automatically focus on the first task
     having a given property (label_detection) in the session tree. To change
     the property, one need to call function register_label_detection. *)
  let focus_on_label node =
    let d = get_server_data () in
    let session = d.cont.Controller_itp.controller_session in
    if not (Session_itp.is_detached session node) then
      match !get_focused_label with
      | Some label_detection ->
          (match node with
          | APn pr_node ->
              let task = Session_itp.get_raw_task session pr_node in
              let b = label_detection task in
              if b then
                add_focused_node node
          | _ -> ())
      | None -> ()

  (* Create a new node in the_tree, update the tables and send a
     notification about it *)
  let new_node ~parent node : node_ID =
    let new_id = fresh () in
      Hint.add model_any new_id node;
      let node_type = get_node_type node in
      let node_name = get_node_name node in
      let node_detached = get_node_detached node in
      add_node_to_table node new_id;
      (* Specific to auto-focus at initialization of itp_server *)
      focus_on_label node;
      P.notify (New_node (new_id, parent, node_type, node_name, node_detached));
      get_node_proved new_id node;
      new_id

  (****************************)
  (* Iter on the session tree *)
  (****************************)

  (* Iter on the session tree with a function [f parent current] with type
     node_ID -> any -> unit *)
  let iter_subtree_proof_attempt_from_goal
    (f: parent:node_ID -> any -> unit) parent id =
    let d = get_server_data () in
    Whyconf.Hprover.iter
      (fun _pa panid -> f ~parent (APa panid))
      (get_proof_attempt_ids d.cont.controller_session id)

  let rec iter_subtree_from_goal
    (f: parent:node_ID -> any -> unit) parent id =
    let d = get_server_data () in
    let ses = d.cont.controller_session in
    f ~parent (APn id);
    let nid = node_ID_from_pn id in
    List.iter
      (fun trans_id -> iter_subtree_from_trans f nid trans_id)
      (get_transformations ses id);
    iter_subtree_proof_attempt_from_goal f nid id

  and iter_subtree_from_trans
    (f: parent:node_ID -> any -> unit) parent trans_id =
    let d = get_server_data () in
    let ses = d.cont.controller_session in
    f ~parent (ATn trans_id);
    let nid = node_ID_from_tn trans_id in
    List.iter
      (fun goal_id -> (iter_subtree_from_goal f nid goal_id))
      (get_sub_tasks ses trans_id)

  let iter_subtree_from_theory
    (f: parent:node_ID -> any -> unit) parent theory_id =
    f ~parent (ATh theory_id);
    let nid = node_ID_from_th theory_id in
    List.iter (iter_subtree_from_goal f nid)
               (theory_goals theory_id)

  let iter_subtree_from_file (f: parent:node_ID -> any -> unit) file =
    f ~parent:root_node (AFile file);
    let nid = node_ID_from_file file in
    List.iter (iter_subtree_from_theory f nid) (file_theories file)

  let iter_on_files ~(on_file: file -> unit)
                    ~(on_subtree: parent:node_ID -> any -> unit) : unit =
    let d = get_server_data () in
    let ses = d.cont.controller_session in
    let files = get_files ses in
    Stdlib.Hstr.iter
      (fun _ file ->
       on_file file;
       iter_subtree_from_file on_subtree file)
      files

  (**********************************)
  (* Initialization of session tree *)
  (**********************************)

(*
  let _init_the_tree (): unit =
    let f ~parent node_id = ignore (new_node ~parent node_id) in
    iter_the_files f root_node
*)

  let send_new_subtree_from_trans parent trans_id : unit =
    iter_subtree_from_trans
      (fun ~parent id -> ignore (new_node ~parent id)) parent trans_id

  let send_new_subtree_from_file f =
    iter_subtree_from_file (fun ~parent id -> ignore (new_node ~parent id))
      f

  let reset_and_send_the_whole_tree (): unit =
    P.notify Reset_whole_tree;
    iter_on_files
      ~on_file:(fun file -> read_and_send (file_name file))
      ~on_subtree:(fun ~parent id -> ignore (new_node ~parent id))

  let unfocus () =
    focused_node := Unfocused;
    reset_and_send_the_whole_tree ()

  (* -- send the task -- *)
  let task_of_id d id do_intros show_full_context loc =
    let task,tables = get_task d.cont.controller_session id in
    let task =
      if do_intros then task else
        get_raw_task d.cont.controller_session id
    in
    (* This function also send source locations associated to the task *)
    let loc_color_list = if loc then get_locations task else [] in
    let task_text =
      let pr = tables.Trans.printer in
      let apr = tables.Trans.aprinter in
      let module P = (val Pretty.create pr apr pr pr false) in
      Pp.string_of (if show_full_context then P.print_task else P.print_sequent) task
    in
    task_text, loc_color_list

  let send_task nid do_intros show_full_context loc =
    let d = get_server_data () in
    match any_from_node_ID nid with
    | APn id ->
       let s, list_loc = task_of_id d id do_intros show_full_context loc in
       P.notify (Task (nid, s, list_loc))
    | ATh t ->
       P.notify (Task (nid, "Theory " ^ (theory_name t).Ident.id_string, []))
    | APa pid ->
       let pa = get_proof_attempt_node  d.cont.controller_session pid in
       let parid = pa.parent in
       let name = Pp.string_of Whyconf.print_prover pa.prover in
       let s, list_loc = task_of_id d parid do_intros show_full_context loc in
       let prover_text = s ^ "\n====================> Prover: " ^ name ^ "\n" in
       (* Display the result of the prover *)
       let prover_ce =
         match pa.proof_state with
         | Some res ->
             let result =
               Pp.string_of Call_provers.print_prover_answer
                 res.Call_provers.pr_answer
             in
             let ce_result =
               Pp.string_of (Model_parser.print_model_human ?me_name_trans:None)
                 res.Call_provers.pr_model
             in
             result ^ "\n\n" ^ "Counterexample suggested by the prover:\n\n" ^ ce_result
         | None -> "Result of the prover not available.\n"
       in
       P.notify (Task (nid, prover_text ^ prover_ce, list_loc))
    | AFile f ->
       P.notify (Task (nid, "File " ^ file_name f, []))
    | ATn tid ->
       let name = get_transf_name d.cont.controller_session tid in
       let args = get_transf_args d.cont.controller_session tid in
       let parid = get_trans_parent d.cont.controller_session tid in
       let s, list_loc = task_of_id d parid do_intros show_full_context loc in
       P.notify (Task (nid, s ^ "\n====================> Transformation: " ^
                       String.concat " " (name :: args) ^ "\n", list_loc))

  (* -------------------- *)

  (* Add a file into the session when (Add_file_req f) is sent *)
  (* Note that f is the path from execution directory to the file and fn is the
     path from the session directory to the file. *)
  let add_file_to_session cont f =
    let fn = Sysutil.relativize_filename
      (get_dir cont.controller_session) f in
    let fn_exists =
      try Some (get_file cont.controller_session fn)
      with | Not_found -> None
    in
    match fn_exists with
    | None ->
        if (Sys.file_exists f) then
          begin
            match add_file cont f with
            | [] ->
               let file = get_file cont.controller_session fn in
               send_new_subtree_from_file file;
               read_and_send (file_name file);
               P.notify (Message (Information "file added in session"))
            | l ->
               read_and_send fn;
               List.iter
                 (function
                   | (loc,rel_loc,s) ->
                      P.notify (Message (Parse_Or_Type_Error(loc,rel_loc,s))))
                 l
          end
        else
          P.notify (Message (Open_File_Error ("File not found: " ^ f)))
    | Some _ -> P.notify (Message (Information ("File already in session: " ^ fn)))


  (* ------------ init server ------------ *)

  let init_server ?(send_source=true) config env f =
    Debug.dprintf debug "loading session %s@." f;
    let ses,use_shapes = Session_itp.load_session f in
    Debug.dprintf debug "creating controller@.";
    let c = create_controller config env ses in
    let shortcuts =
      Mstr.fold
        (fun s p acc -> Whyconf.Mprover.add p s acc)
        (Whyconf.get_prover_shortcuts config) Whyconf.Mprover.empty
    in
    let prover_list =
      Whyconf.Mprover.fold
        (fun pr _ acc ->
         let s = try
             Whyconf.Mprover.find pr shortcuts
           with Not_found -> ""
         in
         let n = Pp.sprintf "%a" Whyconf.print_prover pr in
         let p = Pp.sprintf "%a" Whyconf.print_prover_parseable_format pr in
         (s,n,p) :: acc) (Whyconf.get_provers config) []
    in
    load_strategies c;
    let transformation_list = List.map fst (list_transforms ()) in
    let strategies_list = list_strategies c in
    let infos =
      {
        provers = prover_list;
        transformations = transformation_list;
        strategies = strategies_list;
        commands =
          Hstr.fold (fun c _ acc -> c :: acc) commands_table []
      }
    in
    server_data := Some
                     { cont = c;
                       send_source = send_source;
                       global_infos = infos;
                     };
    Debug.dprintf debug "reloading source files@.";
    let d = get_server_data () in
    let x = reload_files d.cont ~use_shapes in
    reset_and_send_the_whole_tree ();
    (* After initial sending, we don't check anymore that there is a need to
           focus on a specific node. *)
    get_focused_label := None;
    match x with
    | [] ->
       P.notify (Message (Information "Session initialized successfully"))
    | l ->
       List.iter
         (function (loc,rel_loc,s) ->
                   P.notify (Message (Parse_Or_Type_Error(loc,rel_loc,s))))
         l


  (* ----------------- Schedule proof attempt -------------------- *)

  (* Callback of a proof_attempt *)
  let callback_update_tree_proof cont panid pa_status =
    let ses = cont.controller_session in
    let node_id =
      try
        node_ID_from_pan panid
      with Not_found ->
        let parent_id = get_proof_attempt_parent ses panid in
        let parent = node_ID_from_pn parent_id in
        new_node ~parent (APa panid)
    in
    begin match pa_status with
          | UpgradeProver _ ->
             let n = get_node_name (APa panid) in
             P.notify (Node_change (node_id, Name_change n))
          | _ -> ()
    end;
    let pa = get_proof_attempt_node ses panid in
    let new_status =
      Proof_status_change (pa_status, pa.proof_obsolete, pa.limit)
    in
    P.notify (Node_change (node_id, new_status))

  let notify_change_proved c x =
    try
      let node_ID = node_ID_from_any x in
      let b = any_proved c.controller_session x in
      P.notify (Node_change (node_ID, Proved b));
      match x with
      | APa pa ->
         let pa = get_proof_attempt_node c.controller_session pa in
         let res = match pa.Session_itp.proof_state with
           | None -> Undone
           | Some r -> Done r
         in
         let obs = pa.proof_obsolete in
         Debug.dprintf debug
                       "[Itp_server.notify_change_proved: obsolete = %b@." obs;
         let limit = pa.limit in
         P.notify (Node_change (node_ID, Proof_status_change(res, obs, limit)))
      | _ -> ()
    with Not_found when not (Debug.test_flag Debug.stack_trace)->
      Format.eprintf "Fatal anomaly in Itp_server.notify_change_proved@.";
      exit 1

  let schedule_proof_attempt ~counterexmp nid (p: Whyconf.config_prover) limit =
    let d = get_server_data () in
    let prover = p.Whyconf.prover in
    let callback = callback_update_tree_proof d.cont in
    let unproven_goals = unproven_goals_below_id d.cont (any_from_node_ID nid) in
    List.iter (fun id -> C.schedule_proof_attempt d.cont id prover ~counterexmp
                ~limit ~callback ~notification:(notify_change_proved d.cont))
      unproven_goals

  let schedule_edition (nid: node_ID) (p: Whyconf.config_prover) =
    let d = get_server_data () in
    let prover = p.Whyconf.prover in
    let callback = callback_update_tree_proof d.cont in
    try
      let id =
        match any_from_node_ID nid with
        | APn id -> id
        | APa panid -> get_proof_attempt_parent d.cont.controller_session panid
        | _ -> raise Not_found
      in
      C.schedule_edition d.cont id prover
                           ~callback ~notification:(notify_change_proved d.cont)
    with Not_found ->
      P.notify
        (Message
           (Information
              "for edition please select either a goal or a proof attempt"))

  (* ----------------- Schedule transformation -------------------- *)

  (* Callback of a transformation.
     This contains arguments of the transformation only for pretty printing of
     errors*)
  let callback_update_tree_transform tr args status =
    let d = get_server_data () in
    match status with
    | TSdone trans_id ->
      let ses = d.cont.controller_session in
      let id = get_trans_parent ses trans_id in
      let nid = node_ID_from_pn id in
      send_new_subtree_from_trans nid trans_id
    | TSfailed (id, e) ->
      let doc = try
        Pp.sprintf "%s\n%a" tr Pp.formatted (Trans.lookup_trans_desc tr)
      with | _ -> "" in
      let msg, loc, arg_opt = get_exception_message d.cont.controller_session id e in
      let tr_applied = tr ^ " " ^ (List.fold_left (fun x acc -> x ^ " " ^ acc) "" args) in
      P.notify (Message (Transf_error (node_ID_from_pn id, tr_applied, arg_opt, loc, msg, doc)))
    | _ -> ()

  let apply_transform node_id t args =
    let d = get_server_data () in

    let rec apply_transform nid t args =
      match nid with
      | APn id ->
        if Session_itp.check_if_already_exists d.cont.controller_session id t args then
          P.notify (Message (Information "Transformation already applied"))
        else
          let callback = callback_update_tree_transform t args in
          C.schedule_transformation d.cont id t args ~callback
            ~notification:(notify_change_proved d.cont)
      | APa panid ->
        let parent_id = get_proof_attempt_parent d.cont.controller_session panid in
        apply_transform (APn parent_id) t args
      | ATn tnid ->
        let child_ids = get_sub_tasks d.cont.controller_session tnid in
        List.iter (fun id -> apply_transform (APn id) t args) child_ids
      | AFile _ | ATh _ ->
        (* TODO: propagate trans to all subgoals, just the first one, do nothing ... ?  *)
        ()
    in
    let nid = any_from_node_ID node_id in
    apply_transform nid t args

  let removed x =
    let nid = node_ID_from_any x in
    remove_any_node_ID x;
    P.notify (Remove nid)


  let schedule_bisection (nid: node_ID) =
    let d = get_server_data () in
    try
      let id =
        match any_from_node_ID nid with
        | APa panid -> panid
        | _ -> raise Not_found
      in
      let callback_pa = callback_update_tree_proof d.cont in
      let callback_tr tr args st = callback_update_tree_transform tr args st in
      C.bisect_proof_attempt d.cont id
                             ~callback_tr ~callback_pa
                             ~notification:(notify_change_proved d.cont)
                             ~removed
    with Not_found ->
      P.notify
        (Message
           (Information
              "for bisection please select some proof attempt"))


  (* ----------------- run strategy -------------------- *)

  let debug_strat = Debug.register_flag "strategy_exec" ~desc:"Trace strategies execution"

  let run_strategy_on_task ~counterexmp nid s =
    let d = get_server_data () in
    let unproven_goals = unproven_goals_below_id d.cont (any_from_node_ID nid) in
    try
      let (n,_,_,st) = Hstr.find d.cont.controller_strategies s in
      Debug.dprintf debug_strat "[strategy_exec] running strategy '%s'@." n;
      let callback sts =
        Debug.dprintf debug_strat "[strategy_exec] strategy status: %a@." print_strategy_status sts
      in
      let callback_pa = callback_update_tree_proof d.cont in
      let callback_tr tr args st = callback_update_tree_transform tr args st in
      List.iter (fun id ->
                 C.run_strategy_on_goal d.cont id st ~counterexmp
                    ~callback_pa ~callback_tr ~callback ~notification:(notify_change_proved d.cont))
                unproven_goals
    with
      Not_found ->
      Debug.dprintf debug_strat "[strategy_exec] strategy '%s' not found@." s



  (* ----------------- Clean session -------------------- *)
  let clean nid =
    let d = get_server_data () in
    C.clean d.cont ~removed nid


  let remove_node nid =
    let d = get_server_data () in
    let n = any_from_node_ID nid in
    begin
      try
        remove_subtree
          ~notification:(notify_change_proved d.cont)
          ~removed
          d.cont n
      with RemoveError -> (* TODO send an error instead of information *)
        P.notify (Message (Information "Cannot remove attached proof nodes or theories, and proof_attempt that did not yet return"))
    end

  (* ----------------- Save session --------------------- *)
  let save_session () =
    let d = get_server_data () in
    Session_itp.save_session d.cont.controller_session;
    P.notify Saved

  (* ----------------- Reload session ------------------- *)
  let clear_tables () : unit =
    reset ();
    Hint.clear model_any;
    Hpan.clear pan_to_node_ID;
    Hpn.clear pn_to_node_ID;
    Htn.clear tn_to_node_ID;
    Ident.Hid.clear th_to_node_ID;
    Hstr.clear file_to_node_ID

  let reload_session () : unit =
    let d = get_server_data () in
    (* interrupt all running provers and unfocus before reload *)
    C.interrupt ();
    let _old_focus = !focused_node in
    unfocus ();
    clear_tables ();
    let l = reload_files d.cont ~use_shapes:true in
    reset_and_send_the_whole_tree ();
    match l with
    | [] ->
       (* TODO: try to restore the previous focus : focused_node := old_focus; *)
       P.notify (Message (Information "Session refresh successful"))
    | l ->
       List.iter
         (function (loc,rel_loc,s) ->
                   P.notify (Message (Parse_Or_Type_Error(loc,rel_loc,s))))
         l

  let replay ~valid_only nid : unit =
    let d = get_server_data () in
    let callback = callback_update_tree_proof d.cont in
    let final_callback _ lr =
      P.notify (Message (Replay_Info (Pp.string_of C.replay_print lr))) in
    (* TODO make replay print *)
    C.replay ~valid_only ~use_steps:false ~obsolete_only:true d.cont
             ~callback ~notification:(notify_change_proved d.cont) ~final_callback ~any:nid

(*
  let () = register_command "edit" "remove unsuccessful proof attempts that are below proved goals"
    (Qtask (fun cont _table _args ->  schedule_edition (); "Editor called"))
 *)

(* TODO: should this remove the current selected node ?
  let () = register_command
             "remove_node" "removes a proof attempt or a transformation"
             (Qnotask (fun _cont args ->
                       match args with
                       | [x]
                       clean_session (); "Remove node done"))
 *)

  (* ---------------- Mark obsolete ------------------ *)
  let mark_obsolete n =
    let d = get_server_data () in
    C.mark_as_obsolete ~notification:(notify_change_proved d.cont) d.cont n

  (* ----------------- locate next unproven node -------------------- *)

  let notify_first_unproven_node d ni =
    let s = d.cont.controller_session in
    let any = any_from_node_ID ni in
      let unproven_any =
        get_first_unproven_goal_around
          ~proved:(Session_itp.any_proved s)
          ~children:(get_undetached_children_no_pa s)
          ~get_parent:(get_any_parent s)
          ~is_goal:(fun any -> match any with | APn _ -> true | _ -> false)
          ~is_pa:(fun any -> match any with | APa _ -> true | _ -> false)
          any in
      begin
        match unproven_any with
        | None -> () (* If no node is found we don't tell IDE to move *)
        | Some any ->
            P.notify (Next_Unproven_Node_Id (ni, node_ID_from_any any))
      end

   (* Check if a request is valid (does not suppose existence of obsolete node_id) *)
   let request_is_valid r =
     match r with
     | Save_req | Reload_req | Unfocus_req | Get_file_contents _ | Save_file_req _
     | Interrupt_req | Add_file_req _ | Set_config_param _ | Exit_req
     | Get_global_infos -> true
     | Get_first_unproven_node ni ->
         Hint.mem model_any ni
     | Focus_req nid ->
         Hint.mem model_any nid
     | Remove_subtree nid ->
         Hint.mem model_any nid
     | Copy_paste (from_id, to_id) ->
         Hint.mem model_any from_id && Hint.mem model_any to_id
     | Get_task(nid,_,_,_) ->
         Hint.mem model_any nid
     | Command_req (nid, _) ->
         if not (Itp_communication.is_root nid) then
           Hint.mem model_any nid
         else
           true

  (* ----------------- treat_request -------------------- *)


  let treat_request r =
    let d = get_server_data () in
    let config = d.cont.controller_config in
    (* Check that the request does not refer to obsolete node_ids *)
    if not (request_is_valid r) then
      begin
        (* These errors come from the client-server behavior of itp. They cannot
           be completely avoided and could be safely ignored.
           They are ignored if a debug flag is not added.
         *)
        if Debug.test_flag Debug.stack_trace then
          raise Not_found;
        if Debug.test_flag debug then
          P.notify (Message (Error (Pp.string_of
            (fun fmt r -> Format.fprintf fmt
              "The following request refer to obsolete node_ids:\n %a\n"
             print_request r) r)))
      end
    else
    try (
      match r with
      | Get_global_infos ->
         let d= get_server_data () in
         Debug.dprintf debug "sending initialization infos@.";
         P.notify (Initialized d.global_infos)
    | Save_req                     -> save_session ()
    | Reload_req                   -> reload_session ()
    | Get_first_unproven_node ni   ->
      notify_first_unproven_node d ni
    | Focus_req nid ->
        let d = get_server_data () in
        let s = d.cont.controller_session in
        let any = any_from_node_ID nid in
        let focus_on =
          match any with
          | APa pa -> APn (Session_itp.get_proof_attempt_parent s pa)
          | _ -> any
        in
        focused_node := Focus_on [focus_on];
        reset_and_send_the_whole_tree ()
    | Unfocus_req -> unfocus ()
    | Remove_subtree nid           -> remove_node nid
    | Copy_paste (from_id, to_id)    ->
        let from_any = any_from_node_ID from_id in
        let to_any = any_from_node_ID to_id in
        begin
          try
            C.copy_paste
              ~notification:(notify_change_proved d.cont)
              ~callback_pa:(callback_update_tree_proof d.cont)
              ~callback_tr:(callback_update_tree_transform)
              d.cont from_any to_any
          with C.BadCopyPaste ->
               P.notify (Message (Error "invalid copy"))
        end
    | Get_file_contents f          ->
        read_and_send f
    | Save_file_req (name, text)   ->
        save_file name text;
    | Get_task(nid,b,c,loc)         -> send_task nid b c loc
    | Interrupt_req                -> C.interrupt ()
    | Command_req (nid, cmd)       ->
      begin
        let snid = try Some(any_from_node_ID nid) with Not_found -> None in
        match interp commands_table d.cont snid cmd with
        | Transform (s, _t, args) -> apply_transform nid s args
        | Query s                 -> P.notify (Message (Query_Info (nid, s)))
        | Prove (p, limit)        ->
            let counterexmp = Whyconf.cntexample (Whyconf.get_main config) in
            schedule_proof_attempt ~counterexmp nid p limit
        | Strategies st           ->
            let counterexmp = Whyconf.cntexample (Whyconf.get_main config) in
            run_strategy_on_task ~counterexmp nid st
        | Edit p                  -> schedule_edition nid p
        | Bisect                  -> schedule_bisection nid
        | Replay valid_only       -> replay ~valid_only snid
        | Clean                   -> clean snid
        | Mark_Obsolete           -> mark_obsolete snid
        | Help_message s          -> P.notify (Message (Information s))
        | QError s                -> P.notify (Message (Query_Error (nid, s)))
        | Other (s, _args)        ->
            P.notify (Message (Information ("Unknown command: "^s)))
      end
    | Add_file_req f ->
      add_file_to_session d.cont f;
(*      let f = Sysutil.relativize_filename
          (Session_itp.get_dir d.cont.controller_session) f in
         read_and_send f *)
      ()
(*
    | Open_session_req file_or_dir_name ->
        let b = init_cont file_or_dir_name in
        if b then
          reload_session ()
        else
          () (* Eventually print debug here *)
*)
    | Set_config_param(s,i)   ->
       begin
         match s with
         | "max_tasks" -> Controller_itp.set_session_max_tasks i
         | "timelimit" -> Server_utils.set_session_timelimit i
         | "memlimit" -> Server_utils.set_session_memlimit i
         | _ -> P.notify (Message (Error ("Unknown config parameter "^s)))
       end
    | Exit_req                -> exit 0
     )
<<<<<<< HEAD
    with e when not (Debug.test_flag Debug.stack_trace) ->
=======
    with
    | C.TransAlreadyExists (name,args) ->
        P.notify (Message (Error
          (Pp.sprintf "Transformation %s with arg [%s] already exists" name args)))
    | e when not (Debug.test_flag Debug.stack_trace)->
>>>>>>> 3975bd82
      P.notify (Message (Error (Pp.string_of
          (fun fmt (r,e) -> Format.fprintf fmt
             "There was an unrecoverable error during treatment of request:\n %a\nwith exception: %a"
             print_request r Exn_printer.exn_printer e ) (r, e))))

  let treat_requests () : bool =
    List.iter treat_request (P.get_requests ());
    true

  let update_monitor =
    let tr = ref 0 in
    let sr = ref 0 in
    let rr = ref 0 in
    fun t s r ->
      if (not (t = !tr && s = !sr && r = !rr)) then
        begin
          P.notify (Message (Task_Monitor (t,s,r)));
          tr := t;
          sr := s;
          rr := r
        end

  let _ =
    S.timeout ~ms:default_delay_ms treat_requests;
    (* S.idle ~prio:1 treat_requests; *)
    C.register_observer update_monitor

end<|MERGE_RESOLUTION|>--- conflicted
+++ resolved
@@ -1436,15 +1436,11 @@
        end
     | Exit_req                -> exit 0
      )
-<<<<<<< HEAD
-    with e when not (Debug.test_flag Debug.stack_trace) ->
-=======
     with
     | C.TransAlreadyExists (name,args) ->
         P.notify (Message (Error
           (Pp.sprintf "Transformation %s with arg [%s] already exists" name args)))
     | e when not (Debug.test_flag Debug.stack_trace)->
->>>>>>> 3975bd82
       P.notify (Message (Error (Pp.string_of
           (fun fmt (r,e) -> Format.fprintf fmt
              "There was an unrecoverable error during treatment of request:\n %a\nwith exception: %a"
