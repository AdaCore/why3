--- conflicted
+++ resolved
@@ -653,21 +653,6 @@
   let add_file cont ?format fname =
     capture_parse_or_type_errors (fun c -> add_file c ?format fname) cont
 
-<<<<<<< HEAD
-(*
-  let task_driver config env =
-    try
-      let main = Whyconf.get_main config in
-      let d = "spark" in (* TODO replace this *)
-      let d = Whyconf.load_driver main env d [] in
-      Debug.dprintf debug "driver for task printing loaded@.";
-      d
-    with e ->
-      Format.eprintf "Fatal error while loading itp driver: %a@." Exn_printer.exn_printer e;
-      exit 1
-*)
-=======
->>>>>>> 5dd0e605
 
   (* -----------------------------------   ------------------------------------- *)
 
