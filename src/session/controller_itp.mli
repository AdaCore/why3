--- conflicted
+++ resolved
@@ -217,7 +217,6 @@
   controller ->
   proofNodeID ->
   Whyconf.prover ->
-  ?save_to:string ->
   limit:Call_provers.resource_limit ->
   callback:(proofAttemptID -> proof_attempt_status -> unit) ->
   notification:notifier -> unit
@@ -228,14 +227,9 @@
    time the proof attempt status changes. Typically at Scheduled, then
    Running, then Done. If there is already a proof attempt with [p] it
    is updated.
-<<<<<<< HEAD
-   [save_to] is used to give a location for the file generated for the prover
-   ( *.smt2). With debug flag keep_vcs, the file are saved at this location.
-=======
    [proof_script_filename] is used to give a location for the files
    generated for the prover.
    With debug flag keep_vcs, the files are saved at this location.
->>>>>>> fc0d2b41
 *)
 
 val schedule_edition :
