#!/bin/sh

config=src/util/config.ml
makefileconfig=share/Makefile.config

bindir="\"$BINDIR\""
libdir="\"$LIBDIR/why3\""
datadir="\"$DATADIR/why3\""
localdir="None"
libobjdir="(Sys.getcwd ())"

if [ "@enable_relocation@" = "yes" ]; then
    libdir='Filename.concat (Filename.concat (Filename.dirname
        (Filename.dirname Sys.executable_name)) "lib") "why3"'
    datadir='Filename.concat (Filename.concat (Filename.dirname
        (Filename.dirname Sys.executable_name)) "share") "why3"'
    localdir="None"
elif [ "@enable_local@" = "yes" ]; then
    bindir="\"@LOCALDIR@/bin\""
    libdir="\"@LOCALDIR@/lib\""
    datadir="\"@LOCALDIR@/share\""
    localdir="Some \"@LOCALDIR@\""
fi

echo "
let version   = \"@VERSION@\"
let builddate = \"@BUILDDATE@\"

let libdir    = $libdir
let datadir   = $datadir
let localdir  = $localdir

let libobjdir = $libobjdir

let compile_time_support = [ @COMPILETIMECOQ@ @COMPILETIMEPVS@ ]
" > $config

if [ "@enable_relocation@" = "no" ]; then

echo "
BINDIR      = $bindir
LIBDIR      = $libdir
DATADIR     = $datadir
OCAMLBEST   = @OCAMLBEST@
BIGINTLIB   = @BIGINTLIB@
INCLUDE     = @BIGINTINCLUDE@ -I $libdir/why3
<<<<<<< HEAD
" > $makefileconfig
=======
" > $makefileconfig

fi
>>>>>>> e0ce9897
<|MERGE_RESOLUTION|>--- conflicted
+++ resolved
@@ -44,10 +44,5 @@
 OCAMLBEST   = @OCAMLBEST@
 BIGINTLIB   = @BIGINTLIB@
 INCLUDE     = @BIGINTINCLUDE@ -I $libdir/why3
-<<<<<<< HEAD
 " > $makefileconfig
-=======
-" > $makefileconfig
-
-fi
->>>>>>> e0ce9897
+fi