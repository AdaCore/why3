#!/bin/sh

config=src/util/config.ml
makefileconfig=share/Makefile.config

bindir="\"$BINDIR\""
libdir="\"$LIBDIR/why3\""
datadir="\"$DATADIR/why3\""
localdir="None"
libobjdir="(Sys.getcwd ())"

if [ "@enable_relocation@" = "yes" ]; then
    libdir='Filename.concat (Filename.concat (Filename.dirname
        (Filename.dirname (Filename.dirname
        (Filename.dirname Sys.executable_name)))) "lib") "why3"'
    datadir='Filename.concat (Filename.concat (Filename.dirname
        (Filename.dirname (Filename.dirname
        (Filename.dirname Sys.executable_name)))) "share") "why3"'
    localdir="None"
elif [ "@enable_local@" = "yes" ]; then
    bindir="\"@LOCALDIR@/bin\""
    libdir="\"@LOCALDIR@/lib\""
    datadir="\"@LOCALDIR@/share\""
    localdir="Some \"@LOCALDIR@\""
fi

echo "
let version   = \"@VERSION@\"

let libdir    = $libdir
let datadir   = $datadir
let localdir  = $localdir

let libobjdir = $libobjdir

let compile_time_support = [ @COMPILETIMECOQ@ @COMPILETIMEPVS@ ]
" > $config

echo "
OCAMLBEST   = @OCAMLBEST@
BIGINTLIB   = @BIGINTLIB@
INCLUDE     = @BIGINTINCLUDE@ -I @OCAMLINSTALLLIB@/why3
INCLUDEALL  = @BIGINTINCLUDE@ @ZIPINCLUDE@ @MENHIRINCLUDE@ -I @OCAMLINSTALLLIB@/why3
" > $makefileconfig
<<<<<<< HEAD
=======

if [ "@enable_relocation@" = "no" ]; then

echo "
BINDIR      = $bindir
LIBDIR      = $libdir
DATADIR     = $datadir
" >> $makefileconfig

>>>>>>> 3975bd82
fi<|MERGE_RESOLUTION|>--- conflicted
+++ resolved
@@ -42,8 +42,6 @@
 INCLUDE     = @BIGINTINCLUDE@ -I @OCAMLINSTALLLIB@/why3
 INCLUDEALL  = @BIGINTINCLUDE@ @ZIPINCLUDE@ @MENHIRINCLUDE@ -I @OCAMLINSTALLLIB@/why3
 " > $makefileconfig
-<<<<<<< HEAD
-=======
 
 if [ "@enable_relocation@" = "no" ]; then
 
@@ -53,5 +51,4 @@
 DATADIR     = $datadir
 " >> $makefileconfig
 
->>>>>>> 3975bd82
 fi