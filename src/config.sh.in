--- conflicted
+++ resolved
@@ -46,14 +46,9 @@
 echo "
 OCAMLBEST   = @OCAMLBEST@
 BIGINTLIB   = @BIGINTLIB@
-<<<<<<< HEAD
-INCLUDE     = @BIGINTINCLUDE@ -I @OCAMLINSTALLLIB@/why3
-INCLUDEALL  = @BIGINTINCLUDE@ @ZIPINCLUDE@ @MENHIRINCLUDE@ -I @OCAMLINSTALLLIB@/why3
-=======
 MPFRLIB     = @MLMPFR@
 INCLUDE     = @BIGINTINCLUDE@ -I \"$ocamllib\"
 INCLUDEALL  = @BIGINTINCLUDE@ @ZIPINCLUDE@ @MENHIRINCLUDE@ -I \"$ocamllib\"
->>>>>>> e4e2a2a4
 " > $makefileconfig
 
 if [ "@enable_relocation@" = "no" ]; then
