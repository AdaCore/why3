#!/bin/sh

config=src/util/config.ml
makefileconfig=share/Makefile.config

bindir="\"$BINDIR\""
libdir="\"$LIBDIR/why3\""
datadir="\"$DATADIR/why3\""
localdir="None"
libobjdir="(Sys.getcwd ())"

if [ "@enable_relocation@" = "yes" ]; then
    libdir='Filename.concat (Filename.concat (Filename.dirname
        (Filename.dirname (Filename.dirname
        (Filename.dirname Sys.executable_name)))) "lib") "why3"'
    datadir='Filename.concat (Filename.concat (Filename.dirname
        (Filename.dirname (Filename.dirname
        (Filename.dirname Sys.executable_name)))) "share") "why3"'
    localdir="None"
elif [ "@enable_local@" = "yes" ]; then
    bindir="\"@LOCALDIR@/bin\""
    libdir="\"@LOCALDIR@/lib\""
    datadir="\"@LOCALDIR@/share\""
    localdir="Some \"@LOCALDIR@\""
fi

echo "
let version   = \"@VERSION@\"

let libdir    = $libdir
let datadir   = $datadir
let localdir  = $localdir

let libobjdir = $libobjdir

<<<<<<< HEAD
=======
let compile_time_support = [ @COMPILETIMECOQ@ @COMPILETIMEPVS@ ]

let enable_ide = \"@enable_ide@\"
let enable_zarith = \"@enable_zarith@\"
let enable_zip = \"@enable_zip@\"
let enable_menhirLib = \"@enable_menhirLib@\"
let enable_coq_tactic = \"@enable_coq_tactic@\"
let enable_coq_libs = \"@enable_coq_libs@\"
let enable_coq_support = \"@enable_coq_support@\"
let enable_coq_fp_libs = \"@enable_coq_fp_libs@\"
let enable_pvs_libs = \"@enable_pvs_libs@\"
let enable_isabelle_libs = \"@enable_isabelle_libs@\"
let enable_hypothesis_selection = \"@enable_hypothesis_selection@\"
let enable_local = \"@enable_local@\"
let enable_relocation = \"@enable_relocation@\"
>>>>>>> d0760b61
" > $config

echo "
OCAMLBEST   = @OCAMLBEST@
BIGINTLIB   = @BIGINTLIB@
INCLUDE     = @BIGINTINCLUDE@ -I @OCAMLINSTALLLIB@/why3
INCLUDEALL  = @BIGINTINCLUDE@ @ZIPINCLUDE@ @MENHIRINCLUDE@ -I @OCAMLINSTALLLIB@/why3
" > $makefileconfig

if [ "@enable_relocation@" = "no" ]; then

echo "
BINDIR      = $bindir
LIBDIR      = $libdir
DATADIR     = $datadir
" >> $makefileconfig

fi<|MERGE_RESOLUTION|>--- conflicted
+++ resolved
@@ -33,24 +33,16 @@
 
 let libobjdir = $libobjdir
 
-<<<<<<< HEAD
-=======
-let compile_time_support = [ @COMPILETIMECOQ@ @COMPILETIMEPVS@ ]
-
 let enable_ide = \"@enable_ide@\"
 let enable_zarith = \"@enable_zarith@\"
 let enable_zip = \"@enable_zip@\"
-let enable_menhirLib = \"@enable_menhirLib@\"
-let enable_coq_tactic = \"@enable_coq_tactic@\"
 let enable_coq_libs = \"@enable_coq_libs@\"
-let enable_coq_support = \"@enable_coq_support@\"
 let enable_coq_fp_libs = \"@enable_coq_fp_libs@\"
 let enable_pvs_libs = \"@enable_pvs_libs@\"
 let enable_isabelle_libs = \"@enable_isabelle_libs@\"
 let enable_hypothesis_selection = \"@enable_hypothesis_selection@\"
 let enable_local = \"@enable_local@\"
 let enable_relocation = \"@enable_relocation@\"
->>>>>>> d0760b61
 " > $config
 
 echo "
