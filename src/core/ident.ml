--- conflicted
+++ resolved
@@ -333,26 +333,10 @@
 let model_vc_post_attr = create_attribute "model_vc_post"
 let model_vc_havoc_attr = create_attribute "model_vc_havoc"
 
-<<<<<<< HEAD
-(** {2 functions for working with counterexample model labels} *)
-
-let model_projected_label = create_label "model_projected"
-let model_vc_label = create_label "model_vc"
-let model_vc_post_label = create_label "model_vc_post"
-
-let create_model_trace_label s = create_label ("model_trace:" ^ s)
-
-let is_model_trace_label label =
-  Strings.has_prefix "model_trace:" label.lab_string
-
-let is_counterexample_label l =
-  is_model_trace_label l || l = model_projected_label
-=======
 let create_model_trace_attr s = create_attribute ("model_trace:" ^ s)
 
 let is_model_trace_attr a =
   Strings.has_prefix "model_trace:" a.attr_string
->>>>>>> 87fa0578
 
 let is_counterexample_attr a =
   is_model_trace_attr a || a = model_projected_attr
@@ -360,16 +344,11 @@
 let has_a_model_attr id =
   Sattr.exists is_counterexample_attr id.id_attrs
 
-<<<<<<< HEAD
-let get_model_trace_label ~labels =
-  Slab.choose (Slab.filter is_model_trace_label labels)
-=======
 let remove_model_attrs ~attrs =
   Sattr.filter (fun l -> not (is_counterexample_attr l)) attrs
 
 let get_model_trace_attr ~attrs =
   Sattr.choose (Sattr.filter is_model_trace_attr attrs)
->>>>>>> 87fa0578
 
 let transform_model_trace_attr attrs trans_fun =
   try
@@ -384,14 +363,8 @@
     let splitted = Strings.bounded_split '@' attr_str 2 in
     match splitted with
     | [before; after] -> before ^ to_append ^ "@" ^ after
-<<<<<<< HEAD
-    | _ -> lab_str^to_append
-  in
-  transform_model_trace_label labels trans
-=======
     | _ -> attr_str^to_append in
   transform_model_trace_attr attrs trans
->>>>>>> 87fa0578
 
 let append_to_model_trace_attr ~attrs ~to_append =
     let trans attr_str = attr_str ^ to_append in
