(********************************************************************)
(*                                                                  *)
(*  The Why3 Verification Platform   /   The Why3 Development Team  *)
(*  Copyright 2010-2023 --  Inria - CNRS - Paris-Saclay University  *)
(*                                                                  *)
(*  This software is distributed under the terms of the GNU Lesser  *)
(*  General Public License version 2.1, with the special exception  *)
(*  on linking described in file LICENSE.                           *)
(*                                                                  *)
(********************************************************************)

open Wstdlib
open Ident
open Ty
open Term

(** Types *)

type dty =
  | Dvar of dvar ref
  | Dapp of tysymbol * dty list
  | Duty of ty

and dvar =
  | Dind of int
  | Dval of dty

let dty_fresh = let i = ref 0 in fun () -> Dvar (ref (Dind (incr i; !i)))

let dty_of_ty ty = Duty ty

let dty_var tv = Duty (ty_var tv)

let rec dty_app ts dtl =
  try
    let tl = List.map (function Duty ty -> ty | _ -> raise Exit) dtl in
    Duty (ty_app ts tl)
  with Exit -> match ts.ts_def with
    | Alias ty ->
        let sbs = try List.fold_right2 Mtv.add ts.ts_args dtl Mtv.empty with
          | Invalid_argument _ -> raise (BadTypeArity (ts, List.length dtl)) in
        let rec inst ty = match ty.ty_node with
          | Tyapp (ts,tl) -> dty_app ts (List.map inst tl)
          | Tyvar v -> Mtv.find v sbs in
        inst ty
    | NoDef | Range _ | Float _ ->
        if List.length ts.ts_args <> List.length dtl then
          raise (BadTypeArity (ts, List.length dtl));
        Dapp (ts, dtl)

let dty_fold fnS fnV fnI dty =
  let rec on_ty ty = match ty.ty_node with
    | Tyapp (s, tl) -> fnS s (List.map on_ty tl)
    | Tyvar v -> fnV v in
  let rec on_dty = function
    | Dvar { contents = Dind i } -> fnI i
    | Dvar { contents = Dval dty } -> on_dty dty
    | Dapp (s, dtl) -> fnS s (List.map on_dty dtl)
    | Duty ty -> on_ty ty in
  on_dty dty

exception UndefinedTypeVar of tvsymbol

let rec ty_of_dty ~strict = function
  | Dvar { contents = Dval (Duty ty) } ->
      ty
  | Dvar ({ contents = Dval dty } as r) ->
      let ty = ty_of_dty ~strict dty in
      r := Dval (Duty ty); ty
  | Dvar r ->
      let tv = create_tvsymbol (id_fresh "xi") in
      let ty = ty_var tv in
      r := Dval (Duty ty);
      if strict then raise (UndefinedTypeVar tv) else ty
  | Dapp (ts,dl) ->
      ty_app ts (List.map (ty_of_dty ~strict) dl)
  | Duty ty -> ty

let rec occur_check i = function
  | Dvar { contents = Dval d } -> occur_check i d
  | Dvar { contents = Dind j } -> if i = j then raise Exit
  | Dapp (_,dl) -> List.iter (occur_check i) dl
  | Duty _ -> ()

let rec dty_match dty ty = match dty, ty.ty_node with
  | Dvar { contents = Dval dty }, _ -> dty_match dty ty
  | Dvar r, _ -> r := Dval (Duty ty)
  | Duty ty1, _ when ty_equal ty1 ty -> ()
  | Dapp (ts1,dl), Tyapp (ts2,tl) when ts_equal ts1 ts2 ->
      List.iter2 dty_match dl tl
  | _ -> raise Exit

let rec dty_unify dty1 dty2 = match dty1,dty2 with
  | Dvar { contents = Dval dty1 }, dty2
  | dty1, Dvar { contents = Dval dty2 } -> dty_unify dty1 dty2
  | Dvar { contents = Dind i },
    Dvar { contents = Dind j } when i = j -> ()
  | Dvar ({ contents = Dind i } as r), dty
  | dty, Dvar ({ contents = Dind i } as r) ->
      occur_check i dty; r := Dval dty
  | dty, Duty ty | Duty ty, dty -> dty_match dty ty
  | Dapp (ts1,dl1), Dapp (ts2,dl2) when ts_equal ts1 ts2 ->
      List.iter2 dty_unify dl1 dl2
  | _ -> raise Exit

let dty_int  = Duty ty_int
let dty_real = Duty ty_real
let dty_bool = Duty ty_bool
let dty_str  = Duty ty_str

let protect_on x s = if x then "(" ^^ s ^^ ")" else s

let rec print_dty ht pri fmt = function
  | Dvar { contents = Dval dty } ->
      print_dty ht pri fmt dty
  | Dvar { contents = Dind i } ->
      let tv = try Hint.find ht i with Not_found ->
        let tv = create_tvsymbol (id_fresh "xi") in
        Hint.replace ht i tv; tv in
      Pretty.print_tv fmt tv
  | Dapp (ts,[d1;d2]) when ts_equal ts Ty.ts_func ->
      Format.fprintf fmt (protect_on (pri > 0) "%a@ ->@ %a")
        (print_dty ht 1) d1 (print_dty ht 0) d2
  | Dapp (ts,dl) when is_ts_tuple ts ->
      Format.fprintf fmt "(%a)"
        (Pp.print_list Pp.comma (print_dty ht 0)) dl
  | Dapp (ts,[]) ->
      Pretty.print_ts_qualified fmt ts
  | Dapp (ts,dl) ->
      Format.fprintf fmt (protect_on (pri > 1) "%a@ %a")
        Pretty.print_ts_qualified ts
        (Pp.print_list Pp.space (print_dty ht 2)) dl
  | Duty ({ty_node = Tyapp (ts,(_::_))} as ty)
    when (pri > 1 && not (is_ts_tuple ts))
      || (pri = 1 && ts_equal ts Ty.ts_func) ->
      Format.fprintf fmt "(%a)" Pretty.print_ty_qualified ty
  | Duty ty ->
      Pretty.print_ty_qualified fmt ty

let print_dty = let ht = Hint.create 3 in fun fmt dty ->
  print_dty ht 0 fmt dty

(** Symbols *)

let specialize_ls ls =
  let htv = Htv.create 3 in
  let find_tv tv = try Htv.find htv tv with Not_found ->
    let dtv = dty_fresh () in Htv.add htv tv dtv; dtv in
  let rec spec ty = match ty.ty_node with
    | Tyapp (ts, tyl) -> Dapp (ts, List.map spec tyl)
    | Tyvar tv -> find_tv tv in
  let spec ty = if ty_closed ty then Duty ty else spec ty in
  List.map spec ls.ls_args, Opt.map spec ls.ls_value

(* dead code
let specialize_fs ls =
  let dtyl, dty = specialize_ls ls in
  match dty with
  | Some dty -> dtyl, dty
  | None -> raise (FunctionSymbolExpected ls)
*)

let specialize_cs ls =
  if ls.ls_constr = 0 then raise (ConstructorExpected ls);
  let dtyl, dty = specialize_ls ls in
  dtyl, Opt.get dty

(* dead code
let specialize_ps ls =
  let dtyl, dty = specialize_ls ls in
  match dty with
  | Some _ -> raise (PredicateSymbolExpected ls)
  | None -> dtyl
*)

(** Patterns, terms, and formulas *)

type dpattern = {
  dp_node : dpattern_node;
  dp_dty  : dty;
  dp_vars : dty Mstr.t;
  dp_loc  : Loc.position option;
}

and dpattern_node =
  | DPwild
  | DPvar of preid
  | DPapp of lsymbol * dpattern list
  | DPor of dpattern * dpattern
  | DPas of dpattern * preid
  | DPcast of dpattern * dty

type dbinop =
  | DTand | DTand_asym | DTor | DTor_asym | DTimplies | DTiff | DTby | DTso
[@@deriving sexp]

type dquant =
  | DTforall | DTexists | DTlambda
[@@deriving sexp]

type dbinder = preid option * dty * Loc.position option

type dterm = {
  dt_node  : dterm_node;
  dt_dty   : dty option;
  dt_loc   : Loc.position option;
}

and dterm_node =
  | DTvar of string * dty
  | DTgvar of vsymbol
  | DTconst of Constant.constant * dty
  | DTapp of lsymbol * dterm list
  | DTfapp of dterm * dterm
  | DTif of dterm * dterm * dterm
  | DTlet of dterm * preid * dterm
  | DTcase of dterm * (dpattern * dterm) list
  | DTeps of preid * dty * dterm
  | DTquant of dquant * dbinder list * dterm list list * dterm
  | DTbinop of dbinop * dterm * dterm
  | DTnot of dterm
  | DTtrue
  | DTfalse
  | DTcast of dterm * dty
  | DTuloc of dterm * Loc.position
  | DTattr of dterm * Sattr.t

(** Unification tools *)

exception TermExpected
exception FmlaExpected

let dty_unify_app ls unify (l1: 'a list) (l2: dty list) =
  try List.iter2 unify l1 l2 with Invalid_argument _ ->
    raise (BadArity (ls, List.length l1))

(* FIXME: can we convert every use of dty_unify_app to this one? *)
let dty_unify_app_map ls unify (l1: 'a list) (l2: dty list) =
  try List.map2 unify l1 l2 with Invalid_argument _ ->
    raise (BadArity (ls, List.length l1))

let dpat_expected_type dp dty =
  try dty_unify dp.dp_dty dty with Exit -> Loc.errorm ?loc:dp.dp_loc
    "This pattern has type %a,@ but is expected to have type %a"
    print_dty dp.dp_dty print_dty dty

let darg_expected_type ?loc dt_dty dty =
  try dty_unify dt_dty dty with Exit -> Loc.errorm ?loc
    "This term has type %a,@ but is expected to have type %a"
    print_dty dt_dty print_dty dty

let dterm_expected_type dt dty = match dt.dt_dty with
  | Some dt_dty -> darg_expected_type ?loc:dt.dt_loc dt_dty dty
  | None -> begin try dty_unify dty_bool dty with Exit ->
      Loc.error ?loc:dt.dt_loc TermExpected end

let dfmla_expected_type dt = match dt.dt_dty with
  | Some dt_dty -> begin try dty_unify dt_dty dty_bool with Exit ->
      Loc.error ?loc:dt.dt_loc FmlaExpected end
  | None -> ()

let dexpr_expected_type dt dty = match dty with
  | Some dty -> dterm_expected_type dt dty
  | None -> dfmla_expected_type dt

(** Environment *)

type denv = dterm_node Mstr.t

exception DuplicateVar of string
exception UnboundVar of string

let denv_get denv n = Mstr.find_exn (UnboundVar n) n denv

let denv_get_opt denv n = Mstr.find_opt n denv

let dty_of_dterm dt = Opt.get_def dty_bool dt.dt_dty

let denv_empty = Mstr.empty

let denv_add_var denv {pre_name = n} dty =
  Mstr.add n (DTvar (n, dty)) denv

let denv_add_let denv dt {pre_name = n} =
  Mstr.add n (DTvar (n, dty_of_dterm dt)) denv

let denv_add_quant denv vl =
  let add acc (id,dty,_) = match id with
    | Some ({pre_name = n} as id) ->
        let exn = match id.pre_loc with
          | Some loc -> Loc.Located (loc, DuplicateVar n)
          | None     -> DuplicateVar n in
        Mstr.add_new exn n (DTvar (n,dty)) acc
    | None -> acc in
  let s = List.fold_left add Mstr.empty vl in
  Mstr.set_union s denv

let denv_add_pat denv dp dty =
  dpat_expected_type dp dty;
  let s = Mstr.mapi (fun n dty -> DTvar (n, dty)) dp.dp_vars in
  Mstr.set_union s denv

let denv_add_term_pat denv dp dt =
  denv_add_pat denv dp (Opt.get_def dty_bool dt.dt_dty)

(** Constructors *)

let dpattern ?loc node =
  let get_dty = function
    | DPwild ->
        dty_fresh (), Mstr.empty
    | DPvar {pre_name = n} ->
        let dty = dty_fresh () in
        dty, Mstr.singleton n dty
    | DPapp (ls,dpl) ->
        let dtyl, dty = specialize_cs ls in
        (* FIXME: ignore (dty_unify_app_map ...) ? *)
        dty_unify_app ls dpat_expected_type dpl dtyl;
        let join n _ _ = raise (DuplicateVar n) in
        let add acc dp = Mstr.union join acc dp.dp_vars in
        dty, List.fold_left add Mstr.empty dpl
    | DPor (dp1,dp2) ->
        dpat_expected_type dp2 dp1.dp_dty;
        let join n dty1 dty2 = try dty_unify dty1 dty2; Some dty1
          with Exit -> Loc.errorm ?loc
            "Variable %s has type %a,@ but is expected to have type %a"
            n print_dty dty1 print_dty dty2 in
        dp1.dp_dty, Mstr.union join dp1.dp_vars dp2.dp_vars
    | DPas (dp,{pre_name = n}) ->
        dp.dp_dty, Mstr.add_new (DuplicateVar n) n dp.dp_dty dp.dp_vars
    | DPcast (dp,dty) ->
        dpat_expected_type dp dty;
        dty, dp.dp_vars in
  let dty, vars = Loc.try1 ?loc get_dty node in
  { dp_node = node; dp_dty = dty; dp_vars = vars; dp_loc = loc }

let coercion_attrs = Sattr.singleton Pretty.coercion_attr

let apply_coercion l ({dt_loc = loc} as dt) =
  let apply dt ls =
    let dtyl, dty = specialize_ls ls in
    dterm_expected_type dt (List.hd dtyl);
    let dt = { dt_node = DTapp (ls, [dt]); dt_dty = dty; dt_loc = loc } in
    { dt with dt_node = DTattr (dt, coercion_attrs) } in
  List.fold_left apply dt l

(* coercions using just head tysymbols without type arguments: *)
(* TODO: this can be improved *)
let rec ts_of_dty = function
  | Dvar {contents = Dval dty} ->
      ts_of_dty dty
  | Dvar {contents = Dind _}
  | Duty {ty_node = Tyvar _} ->
      raise Exit
  | Duty {ty_node = Tyapp (ts,_)}
  | Dapp (ts,_) ->
      ts

let ts_of_dty = function
  | Some dt_dty -> ts_of_dty dt_dty
  | None        -> ts_bool

(* NB: this function is not a morphism w.r.t.
   the identity of type variables. *)
let rec ty_of_dty_raw = function
  | Dvar { contents = Dval (Duty ty) } ->
     ty
  | Dvar ({ contents = Dval dty }) ->
     ty_of_dty_raw dty
  | Dvar _ ->
     ty_var (create_tvsymbol (id_fresh "xi"))
  | Dapp (ts,dl) ->
     ty_app ts (List.map (ty_of_dty_raw) dl)
  | Duty ty -> ty

let ty_of_dty_raw = function
  | Some dt_dty -> ty_of_dty_raw dt_dty
  | None        -> ty_bool

let max_dty crcmap dtl =
  let rec aux = function
    | (dty1, ts1, ty1) :: l ->
        (* find a type that cannot be coerced to another type *)
        let check (_, ts2, ty2) =
          try
            if not (ts_equal ts1 ts2) then
              ignore (Coercion.find crcmap ty1 ty2);
            true
          with Not_found -> false in
        (* by transitivity, we never have to look back *)
        if List.exists check l then aux l else dty1
    | [] -> assert false in
  let l = List.fold_left (fun acc { dt_dty = dty } ->
    try (dty, ts_of_dty dty, ty_of_dty_raw dty) :: acc
    with Exit -> acc) [] dtl in
  if l == [] then (List.hd dtl).dt_dty
  else aux l

let max_dty crcmap dtl =
  match max_dty crcmap dtl with
  | Some (Duty ty)
    when ty_equal ty ty_bool
    && List.exists (fun { dt_dty = dty } -> dty = None) dtl ->
      (* favor prop over bool *)
      None
  | dty -> dty

let dterm_expected crcmap dt dty =
  try
    let (ts1, ts2) = ts_of_dty dt.dt_dty, ts_of_dty dty in
    if (ts_equal ts1 ts2) then dt
    else
      let (ty1, ty2) = ty_of_dty_raw dt.dt_dty, ty_of_dty_raw dty in
      let crc = Coercion.find crcmap ty1 ty2 in
      apply_coercion crc dt
  with Not_found | Exit -> dt

let dexpr_expected_dexpr crcmap dt dty =
  let dt = dterm_expected crcmap dt dty in
  dexpr_expected_type dt dty;
  dt

let dterm_expected_dterm crcmap dt dty =
  dexpr_expected_dexpr crcmap dt (Some dty)

let dfmla_expected_dterm crcmap dt =
  dexpr_expected_dexpr crcmap dt None

let dterm crcmap ?loc node =
  let dterm_node loc node =
    let mk_dty ty = { dt_node = node; dt_dty = ty; dt_loc = loc } in
    match node with
    | DTvar (_,dty) ->
        mk_dty (Some dty)
    | DTgvar vs ->
        mk_dty (Some (dty_of_ty vs.vs_ty))
    | DTconst (_,dty) ->
        mk_dty (Some dty)
    | DTapp (ls, dtl) when ls_equal ls ps_equ ->
       let dtyl, dty = specialize_ls ls in
       let max = max_dty crcmap dtl in
       begin try dty_unify (Opt.get_def dty_bool max) (List.hd dtyl)
             with Exit -> () end;
       let dtl = dty_unify_app_map ls
                   (dterm_expected_dterm crcmap) dtl dtyl in
       { dt_node = DTapp (ls, dtl);
         dt_dty  = dty;
         dt_loc  = loc }
    | DTapp (ls, dtl) ->
        let dtyl, dty = specialize_ls ls in
        { dt_node = DTapp (ls,
            dty_unify_app_map ls (dterm_expected_dterm crcmap) dtl dtyl);
          dt_dty  = dty;
          dt_loc  = loc }
    | DTfapp ({dt_dty = Some _} as dt1, dt2) ->
        let dtyl, dty = specialize_ls fs_func_app in
        let dt1 = dterm_expected_dterm crcmap dt1 (List.hd dtyl) in
        { dt_node = DTapp (fs_func_app,
            dty_unify_app_map fs_func_app (dterm_expected_dterm crcmap) [dt1;dt2] dtyl);
          dt_dty  = dty;
          dt_loc  = loc }
    | DTfapp ({dt_dty = None; dt_loc = loc},_) ->
        Loc.errorm ?loc "This term has type bool,@ it cannot be applied"
    | DTif (df,dt1,dt2) ->
        let df = dfmla_expected_dterm crcmap df in
        let dty = max_dty crcmap [dt1;dt2] in
        let dt1 = dexpr_expected_dexpr crcmap dt1 dty in
        let dt2 = dexpr_expected_dexpr crcmap dt2 dty in
        { dt_node = DTif (df, dt1, dt2);
          dt_dty = dty;
          dt_loc = loc }
    | DTlet (dt,_,df) ->
        ignore (dty_of_dterm dt);
        mk_dty df.dt_dty
    | DTcase (_,[]) ->
        raise EmptyCase
    | DTcase (dt,bl) ->
        let dty = max_dty crcmap (List.map snd bl) in
        let bl = List.map (fun (pat,dt) -> pat, dexpr_expected_dexpr crcmap dt dty) bl in
        { dt_node = DTcase (dt,bl);
          dt_dty = dty;
          dt_loc = loc }
    | DTeps (_,dty,df) ->
        dfmla_expected_type df;
        mk_dty (Some dty)
    | DTquant (DTlambda,vl,_,df) ->
        let res = Opt.get_def dty_bool df.dt_dty in
        let app (_,l,_) r = Dapp (ts_func,[l;r]) in
        mk_dty (Some (List.fold_right app vl res))
    | DTquant ((DTforall|DTexists),_,_,df) ->
        dfmla_expected_type df;
        mk_dty None
    | DTbinop (_,df1,df2) ->
        dfmla_expected_type df1;
        dfmla_expected_type df2;
        mk_dty None
    | DTnot df ->
        dfmla_expected_type df;
        mk_dty None
    | DTtrue | DTfalse ->
        (* we put here [Some dty_bool] instead of [None] because we can
           always replace [true] by [True] and [false] by [False], so that
           there is no need to count these constructs as "formulas" which
           require explicit if-then-else conversion to bool *)
        mk_dty (Some dty_bool)
    | DTcast (dt,dty) ->
        dterm_expected_dterm crcmap dt dty
    | DTuloc (dt,_)
    | DTattr (dt,_) ->
        mk_dty (dt.dt_dty)
  in Loc.try1 ?loc (dterm_node loc) node

(** Final stage *)

let pat_ty_of_dty ~strict dty =
  if not strict then ty_of_dty ~strict dty else
  try ty_of_dty ~strict dty with UndefinedTypeVar tv -> Loc.errorm
    "This@ pattern@ has@ polymorphic@ type@ %a@ where@ type@ variable@ %a@ \
      is@ never@ named@ explicitly" print_dty dty Pretty.print_tv tv

let var_ty_of_dty {pre_loc = loc} ~strict dty =
  if not strict then ty_of_dty ~strict dty else
  try ty_of_dty ~strict dty with UndefinedTypeVar tv -> Loc.errorm ?loc
    "This@ variable@ has@ polymorphic@ type@ %a@ where@ type@ variable@ %a@ \
      is@ never@ named@ explicitly" print_dty dty Pretty.print_tv tv

let term_ty_of_dty ~strict dty =
  if not strict then ty_of_dty ~strict dty else
  try ty_of_dty ~strict dty with UndefinedTypeVar tv -> Loc.errorm
    "This@ term@ has@ polymorphic@ type@ %a@ where@ type@ variable@ %a@ \
      is@ never@ named@ explicitly" print_dty dty Pretty.print_tv tv

let pattern ~strict env dp =
  let acc = ref Mstr.empty in
  let find_var ({pre_name = n} as id) ty =
    try Mstr.find n !acc with Not_found ->
      let vs = create_vsymbol id ty in
      acc := Mstr.add n vs !acc; vs in
  let rec get dp =
    Loc.try2 ?loc:dp.dp_loc try_get dp.dp_dty dp.dp_node
  and try_get dty = function
    | DPwild ->
        pat_wild (pat_ty_of_dty ~strict dty)
    | DPvar id ->
        pat_var (find_var id (pat_ty_of_dty ~strict dty))
    | DPapp (ls,dpl) ->
        pat_app ls (List.map get dpl) (pat_ty_of_dty ~strict dty)
    | DPor (dp1,dp2) ->
        pat_or (get dp1) (get dp2)
    | DPas (dp,id) ->
        let pat = get dp in
        pat_as pat (find_var id pat.pat_ty)
    | DPcast (dp,_) ->
        get dp in
  let pat = get dp in
  Mstr.set_union !acc env, pat

let quant_vars ~strict env vl =
  let add acc (id,dty,loc) = match id with
    | Some ({pre_name = n} as id) ->
        let ty = var_ty_of_dty id ~strict dty in
        let vs = create_vsymbol id ty in
        let exn = match id.pre_loc with
          | Some loc -> Loc.Located (loc, DuplicateVar n)
          | None     -> DuplicateVar n in
        Mstr.add_new exn n vs acc, vs
    | None ->
        let ty = Loc.try1 ?loc (pat_ty_of_dty ~strict) dty in
        acc, create_vsymbol (id_fresh "_") ty in
  let acc, vl = Lists.map_fold_left add Mstr.empty vl in
  Mstr.set_union acc env, vl

let attr_w_unused_var_no =
  Ident.create_attribute "W:unused_variable:N"

let warn_unused_variable =
  Loc.register_warning "unused_variable" "Warn about variables which are not used in any way."

let warn_exists_implies =
  Loc.register_warning "exists_implies" "Warn about formulas of the form \"exists x. P -> Q\"."

let check_used_var t vs =
  if not (Sattr.mem attr_w_unused_var_no vs.vs_name.id_attrs) then
    begin
      let s = vs.vs_name.id_string in
      if (s = "" || s.[0] <> '_') && t_v_occurs vs t = 0 then
<<<<<<< HEAD
        (* Loc.warning ?loc:vs.vs_name.id_loc "unused variable %s" s *)
        ()
=======
        Loc.warning ~id:warn_unused_variable ?loc:vs.vs_name.id_loc "unused variable %s" s
>>>>>>> 006edd7e
    end

let check_exists_implies f = match f.t_node with
  | Tbinop (Timplies,{ t_node = Tbinop (Tor,f,{ t_node = Ttrue }) },_)
    when Sattr.mem Term.asym_split f.t_attrs -> ()
  | Tbinop (Timplies,_,_) -> Loc.warning ~id:warn_exists_implies ?loc:f.t_loc
      "form \"exists x. P -> Q\" is likely an error (use \"not P \\/ Q\" if not)"
  | _ -> ()

let t_attr_set loc attrs t =
  if loc = None && Sattr.is_empty attrs
  then t else t_attr_set ?loc attrs t

let rec strip uloc attrs dt = match dt.dt_node with
  | DTcast (dt,_) -> strip uloc attrs dt
  | DTuloc (dt,loc) -> strip (Some loc) attrs dt
  | DTattr (dt,s) -> strip uloc (Sattr.union attrs s) dt
  | _ -> uloc, attrs, dt

let rec term ~strict ~keep_loc uloc env prop dt =
  let uloc, attrs, dt = strip uloc Sattr.empty dt in
  let tloc = if keep_loc then dt.dt_loc else None in
  let tloc = if uloc <> None then uloc else tloc in
  let t = Loc.try7 ?loc:dt.dt_loc
    try_term strict keep_loc uloc env prop dt.dt_dty dt.dt_node in
  let t = t_attr_set tloc attrs t in
  match t.t_ty with
  | Some _ when prop -> t_attr_copy t
      (Loc.try2 ?loc:dt.dt_loc t_equ t t_bool_true)
  | None when not prop -> t_attr_copy t
      (t_if t t_bool_true t_bool_false)
  | _ -> t

and try_term strict keep_loc uloc env prop dty node =
  let get env prop dt = term ~strict ~keep_loc uloc env prop dt in
  match node with
  | DTvar (n,_) ->
      t_var (Mstr.find_exn (UnboundVar n) n env)
  | DTgvar vs ->
      t_var vs
  | DTconst (c,dty) ->
      t_const c (term_ty_of_dty ~strict dty)
  | DTapp (ls,[]) when ls_equal ls fs_bool_true ->
      if prop then t_true else t_bool_true
  | DTapp (ls,[]) when ls_equal ls fs_bool_false ->
      if prop then t_false else t_bool_false
  | DTapp (ls,[dt1;dt2]) when ls_equal ls ps_equ ->
    (* avoid putting formulas into a term context *)
      if dt1.dt_dty = None || dt2.dt_dty = None
      then t_iff (get env true dt1) (get env true dt2)
      else t_equ (get env false dt1) (get env false dt2)
  | DTapp (ls,dtl) ->
      t_app ls (List.map (get env false) dtl)
        (Opt.map (term_ty_of_dty ~strict) dty)
  | DTfapp (dt1,dt2) ->
      t_func_app (get env false dt1) (get env false dt2)
  | DTlet (dt,id,df) ->
      let prop = prop || dty = None in
      let t = get env false dt in
      let v = create_vsymbol id (t_type t) in
      let env = Mstr.add id.pre_name v env in
      let f = get env prop df in
      check_used_var f v;
      t_let_close v t f
  | DTif (df,dt1,dt2) ->
      let prop = prop || dty = None in
      t_if (get env true df)
        (get env prop dt1) (get env prop dt2)
  | DTcase (dt,bl) ->
      let prop = prop || dty = None in
      let branch (dp,dt) =
        let env, p = pattern ~strict env dp in
        let t = get env prop dt in
        Svs.iter (check_used_var t) p.pat_vars;
        t_close_branch p t in
      t_case (get env false dt) (List.map branch bl)
  | DTeps (id,dty,df) ->
      let v = create_vsymbol id (var_ty_of_dty id ~strict dty) in
      let env = Mstr.add id.pre_name v env in
      let f = get env true df in
      check_used_var f v;
      t_eps_close v f
  | DTquant (q,vl,dll,df) ->
      let env, vl = quant_vars ~strict env vl in
      let prop = q <> DTlambda || df.dt_dty = None in
      let tr_get dt = get env (dt.dt_dty = None) dt in
      let trl = List.map (List.map tr_get) dll in
      let f = get env prop df in
      List.iter (check_used_var f) vl;
      begin match q with
        | DTforall ->
            t_forall_close vl trl f
        | DTexists ->
            check_exists_implies f;
            t_exists_close vl trl f
        | DTlambda ->
            t_lambda vl trl f
      end
  | DTbinop (DTand,df1,df2) ->
      t_and (get env true df1) (get env true df2)
  | DTbinop (DTand_asym,df1,df2) ->
      t_and_asym (get env true df1) (get env true df2)
  | DTbinop (DTor,df1,df2) ->
      t_or (get env true df1) (get env true df2)
  | DTbinop (DTor_asym,df1,df2) ->
      t_or_asym (get env true df1) (get env true df2)
  | DTbinop (DTimplies,df1,df2) ->
      t_implies (get env true df1) (get env true df2)
  | DTbinop (DTiff,df1,df2) ->
      t_iff (get env true df1) (get env true df2)
  | DTbinop (DTby,df1,df2) ->
      let t2 = get env true df2 in
      let tt = t_attr_set t2.t_loc Sattr.empty t_true in
      let t2 = t_attr_set t2.t_loc Sattr.empty (t_or_asym t2 tt) in
      t_implies t2 (get env true df1)
  | DTbinop (DTso,df1,df2) ->
      let t2 = get env true df2 in
      let tt = t_attr_set t2.t_loc Sattr.empty t_true in
      let t2 = t_attr_set t2.t_loc Sattr.empty (t_or_asym t2 tt) in
      t_and (get env true df1) t2
  | DTnot df ->
      t_not (get env true df)
  | DTtrue ->
      if prop then t_true else t_bool_true
  | DTfalse ->
      if prop then t_false else t_bool_false
  | DTcast _ | DTuloc _ | DTattr _ ->
      assert false (* already stripped *)

let fmla ?(strict=true) ?(keep_loc=true) dt =
  term ~strict ~keep_loc None Mstr.empty true dt

let term ?(strict=true) ?(keep_loc=true) dt =
  term ~strict ~keep_loc None Mstr.empty false dt

(** Exception printer *)

let () = Exn_printer.register (fun fmt e -> match e with
  | TermExpected ->
      Format.pp_print_string fmt "syntax error: term expected"
  | FmlaExpected ->
      Format.pp_print_string fmt "syntax error: formula expected"
  | DuplicateVar s ->
      Format.fprintf fmt "duplicate variable %s" s
  | UnboundVar s ->
      Format.fprintf fmt "unbound variable %s" s
  | _ -> raise e)<|MERGE_RESOLUTION|>--- conflicted
+++ resolved
@@ -584,12 +584,8 @@
     begin
       let s = vs.vs_name.id_string in
       if (s = "" || s.[0] <> '_') && t_v_occurs vs t = 0 then
-<<<<<<< HEAD
-        (* Loc.warning ?loc:vs.vs_name.id_loc "unused variable %s" s *)
+        (* Loc.warning ~id:warn_unused_variable ?loc:vs.vs_name.id_loc "unused variable %s" s *)
         ()
-=======
-        Loc.warning ~id:warn_unused_variable ?loc:vs.vs_name.id_loc "unused variable %s" s
->>>>>>> 006edd7e
     end
 
 let check_exists_implies f = match f.t_node with
