--- conflicted
+++ resolved
@@ -584,12 +584,7 @@
     begin
       let s = vs.vs_name.id_string in
       if (s = "" || s.[0] <> '_') && t_v_occurs vs t = 0 then
-<<<<<<< HEAD
-        (* Loc.warning ~id:warn_unused_variable ?loc:vs.vs_name.id_loc "unused variable %s" s *)
-        ()
-=======
         Loc.warning warn_unused_variable ?loc:vs.vs_name.id_loc "unused variable %s" s
->>>>>>> deb35470
     end
 
 let check_exists_implies f = match f.t_node with
