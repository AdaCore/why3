--- conflicted
+++ resolved
@@ -86,15 +86,9 @@
 
 let extract_op s =
   (*let s = ls.ls_name.id_string in*)
-<<<<<<< HEAD
-  try Some (Strings.remove_prefix "infix " s) with Not_found ->
-  try Some (Strings.remove_prefix "prefix " s) with Not_found ->
-  None
-=======
   match Ident.kind_of_fix s with
   | `None | `Mixfix _ -> None
   | `Prefix s | `Infix s -> Some s
->>>>>>> 52e6f5e9
 
 let tight_op s =
   s <> "" && (let c = String.get s 0 in c = '!' || c = '?')
