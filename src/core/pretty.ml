--- conflicted
+++ resolved
@@ -185,13 +185,8 @@
   | Timplies -> 1
   | Tiff -> 1
 
-<<<<<<< HEAD
-let print_label fmt l =
-  if l.lab_string = "" then () else fprintf fmt "\"%s\"" l.lab_string
-=======
 let print_label fmt l = fprintf fmt "\"%s\"" l.lab_string
 let print_labels = print_iter1 Slab.iter space print_label
->>>>>>> bd6d67ef
 
 let print_loc fmt l =
   let (f,l,b,e) = Loc.get l in
@@ -203,12 +198,8 @@
       fprintf fmt " ") s
 
 let print_ident_labels fmt id =
-<<<<<<< HEAD
-  if Debug.test_flag debug_print_labels && not (Slab.is_empty id.id_label) then
-=======
   if Debug.test_flag debug_print_labels &&
       not (Slab.is_empty id.id_label) then
->>>>>>> bd6d67ef
     fprintf fmt "@ %a" print_labels id.id_label;
   if Debug.test_flag debug_print_locs then
     Util.option_iter (fprintf fmt "@ %a" print_loc) id.id_loc
@@ -217,16 +208,9 @@
 
 and print_lterm pri fmt t =
   let print_tlab pri fmt t =
-<<<<<<< HEAD
-    if Debug.test_flag debug_print_labels && Slab.is_empty t.t_label
-    then fprintf fmt (protect_on (pri > 0) "@[<hov 0>%a@ %a@]")
-      print_labels
-      t.t_label (print_tnode 0) t
-=======
     if Debug.test_flag debug_print_labels && not (Slab.is_empty t.t_label)
     then fprintf fmt (protect_on (pri > 0) "@[<hov 0>%a@ %a@]")
       print_labels t.t_label (print_tnode 0) t
->>>>>>> bd6d67ef
     else print_tnode pri fmt t in
   let print_tloc pri fmt t =
     if Debug.test_flag debug_print_locs && t.t_loc <> None
@@ -295,11 +279,7 @@
   | Tfalse ->
       fprintf fmt "false"
   | Tbinop (b,f1,f2) ->
-<<<<<<< HEAD
-      let asym = Slab.mem Term.asym_label t.t_label in
-=======
       let asym = Slab.mem Term.asym_label f1.t_label in
->>>>>>> bd6d67ef
       let p = prio_binop b in
       fprintf fmt (protect_on (pri > p) "@[<hov 1>%a %a@ %a@]")
         (print_lterm (p + 1)) f1 (print_binop ~asym) b (print_lterm p) f2
