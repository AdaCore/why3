--- conflicted
+++ resolved
@@ -162,15 +162,9 @@
 
 val model_projected_attr : attribute
 
-<<<<<<< HEAD
-val model_projected_label: label
-val model_vc_label : label
-val model_vc_post_label : label
-=======
 val model_vc_attr : attribute
 val model_vc_post_attr : attribute
 val model_vc_havoc_attr : attribute
->>>>>>> 87fa0578
 
 val has_a_model_attr : ident -> bool
 (** [true] when [ident] has one of the attributes above *)
