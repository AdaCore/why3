(**************************************************************************)
(*                                                                        *)
(*  Copyright (C) 2010-2011                                               *)
(*    François Bobot                                                      *)
(*    Jean-Christophe Filliâtre                                           *)
(*    Claude Marché                                                       *)
(*    Andrei Paskevich                                                    *)
(*                                                                        *)
(*  This software is free software; you can redistribute it and/or        *)
(*  modify it under the terms of the GNU Library General Public           *)
(*  License version 2.1, with the special exception on linking            *)
(*  described in file LICENSE.                                            *)
(*                                                                        *)
(*  This software is distributed in the hope that it will be useful,      *)
(*  but WITHOUT ANY WARRANTY; without even the implied warranty of        *)
(*  MERCHANTABILITY or FITNESS FOR A PARTICULAR PURPOSE.                  *)
(*                                                                        *)
(**************************************************************************)

open Stdlib

(** Identifiers *)

(** {2 Labels} *)

type label = private {
  lab_string : string;
  lab_tag    : int;
}

<<<<<<< HEAD
val mk_label : string -> label

module Mlab : Map.S with type key = label
module Slab : Mlab.Set

val hash_labelset : Slab.t -> int
(** a hash that only depends on the elements of the list *)

val singleton : string -> Slab.t
(** return the set of labels that only contains the given string *)

val singl_pair : string -> label * Slab.t
(** return the set of label corresponding to a given string, along with its
   singleton set *)
=======
module Mlab : Map.S with type key = label
module Slab : Mlab.Set

val lab_equal : label -> label -> bool
val lab_hash  : label -> int

val create_label : string -> label
>>>>>>> bd6d67ef

(** {2 Identifiers} *)

type ident = private {
  id_string : string;               (* non-unique name *)
<<<<<<< HEAD
  id_label  : Slab.t;           (* identifier labels *)
=======
  id_label  : Slab.t;               (* identifier labels *)
>>>>>>> bd6d67ef
  id_loc    : Loc.position option;  (* optional location *)
  id_tag    : Hashweak.tag;         (* unique magical tag *)
}

module Mid : Map.S with type key = ident
module Sid : Mid.Set
module Hid : Hashtbl.S with type key = ident

val id_equal : ident -> ident -> bool

val id_hash : ident -> int

(* a user-created type of unregistered identifiers *)
type preid

(* register a pre-ident (you should never use this function) *)
val id_register : preid -> ident

(* create a fresh pre-ident *)
<<<<<<< HEAD
val id_fresh :
   ?label:Slab.t -> ?loc:Loc.position -> string -> preid
=======
val id_fresh : ?label:Slab.t -> ?loc:Loc.position -> string -> preid
>>>>>>> bd6d67ef

(* create a localized pre-ident *)
val id_user : ?label:Slab.t -> string -> Loc.position -> preid

(* create a duplicate pre-ident *)
val id_clone : ?label:Slab.t -> ident -> preid

(* create a derived pre-ident (inherit labels and location) *)
val id_derive : ?label:Slab.t -> string -> ident -> preid
<<<<<<< HEAD
=======

>>>>>>> bd6d67ef

(** Unique persistent names for pretty printing *)

type ident_printer

val create_ident_printer :
  ?sanitizer : (string -> string) -> string list -> ident_printer
(** start a new printer with a sanitizing function and a blacklist *)

val id_unique :
  ident_printer -> ?sanitizer : (string -> string) -> ident -> string
(** use ident_printer to generate a unique name for ident
    an optional sanitizer is applied over the printer's sanitizer *)

val string_unique : ident_printer -> string -> string
(** Uniquify string *)

val forget_id : ident_printer -> ident -> unit
(** forget an ident *)

val forget_all : ident_printer -> unit
(** forget all idents *)

val sanitizer : (char -> string) -> (char -> string) -> string -> string
(** generic sanitizer taking a separate encoder for the first letter *)

(** various character encoders *)

val char_to_alpha : char -> string
val char_to_lalpha : char -> string
val char_to_ualpha : char -> string
val char_to_alnum : char -> string
val char_to_lalnum : char -> string
val char_to_alnumus : char -> string
val char_to_lalnumus : char -> string
<|MERGE_RESOLUTION|>--- conflicted
+++ resolved
@@ -28,22 +28,6 @@
   lab_tag    : int;
 }
 
-<<<<<<< HEAD
-val mk_label : string -> label
-
-module Mlab : Map.S with type key = label
-module Slab : Mlab.Set
-
-val hash_labelset : Slab.t -> int
-(** a hash that only depends on the elements of the list *)
-
-val singleton : string -> Slab.t
-(** return the set of labels that only contains the given string *)
-
-val singl_pair : string -> label * Slab.t
-(** return the set of label corresponding to a given string, along with its
-   singleton set *)
-=======
 module Mlab : Map.S with type key = label
 module Slab : Mlab.Set
 
@@ -51,17 +35,12 @@
 val lab_hash  : label -> int
 
 val create_label : string -> label
->>>>>>> bd6d67ef
 
 (** {2 Identifiers} *)
 
 type ident = private {
   id_string : string;               (* non-unique name *)
-<<<<<<< HEAD
-  id_label  : Slab.t;           (* identifier labels *)
-=======
   id_label  : Slab.t;               (* identifier labels *)
->>>>>>> bd6d67ef
   id_loc    : Loc.position option;  (* optional location *)
   id_tag    : Hashweak.tag;         (* unique magical tag *)
 }
@@ -81,12 +60,7 @@
 val id_register : preid -> ident
 
 (* create a fresh pre-ident *)
-<<<<<<< HEAD
-val id_fresh :
-   ?label:Slab.t -> ?loc:Loc.position -> string -> preid
-=======
 val id_fresh : ?label:Slab.t -> ?loc:Loc.position -> string -> preid
->>>>>>> bd6d67ef
 
 (* create a localized pre-ident *)
 val id_user : ?label:Slab.t -> string -> Loc.position -> preid
@@ -96,10 +70,6 @@
 
 (* create a derived pre-ident (inherit labels and location) *)
 val id_derive : ?label:Slab.t -> string -> ident -> preid
-<<<<<<< HEAD
-=======
-
->>>>>>> bd6d67ef
 
 (** Unique persistent names for pretty printing *)
 
