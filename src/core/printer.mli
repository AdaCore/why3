(********************************************************************)
(*                                                                  *)
(*  The Why3 Verification Platform   /   The Why3 Development Team  *)
(*  Copyright 2010-2013   --   INRIA - CNRS - Paris-Sud University  *)
(*                                                                  *)
(*  This software is distributed under the terms of the GNU Lesser  *)
(*  General Public License version 2.1, with the special exception  *)
(*  on linking described in file LICENSE.                           *)
(*                                                                  *)
(********************************************************************)

open Ident
open Ty
open Term
open Decl
open Theory
open Task

(** Register printers *)

type prelude = string list
type prelude_map = prelude Mid.t
type blacklist = string list

type 'a pp = Format.formatter -> 'a -> unit

<<<<<<< HEAD
type printer_args =
  { env : Env.env;
    prelude : prelude;
    prelude_map : prelude_map;
    blacklist : blacklist;
    filename  : string
  }
type printer =
  printer_args -> ?old:in_channel -> task pp
=======
type printer_args = {
  env        : Env.env;
  prelude    : prelude;
  th_prelude : prelude_map;
  blacklist  : blacklist;
}

type printer = printer_args -> ?old:in_channel -> task pp
>>>>>>> 725550da

val register_printer : desc:Pp.formatted -> string -> printer -> unit

val lookup_printer : string -> printer

val list_printers : unit -> (string * Pp.formatted) list

(** {2 use printers} *)

val print_prelude : prelude pp
val print_th_prelude : task -> prelude_map pp

val meta_syntax_type : meta
val meta_syntax_logic : meta
val meta_remove_prop : meta
val meta_remove_logic : meta
val meta_remove_type : meta
val meta_realized_theory : meta

val syntax_type : tysymbol -> string -> tdecl
val syntax_logic : lsymbol -> string -> tdecl
val remove_prop : prsymbol -> tdecl

val check_syntax_type: tysymbol -> string -> unit
val check_syntax_logic: lsymbol -> string -> unit

type syntax_map = string Mid.t
(* [syntax_map] maps the idents of removed props to "" *)

val get_syntax_map : task -> syntax_map
val add_syntax_map : tdecl -> syntax_map -> syntax_map
  (* interprets a declaration as a syntax rule, if any *)

val query_syntax : syntax_map -> ident -> string option

val syntax_arguments : string -> 'a pp -> 'a list pp
(** (syntax_arguments templ print_arg fmt l) prints in the formatter fmt
     the list l using the template templ and the printer print_arg *)

val syntax_arguments_typed :
  string -> term pp -> ty pp -> term -> term list pp
(** (syntax_arguments templ print_arg fmt l) prints in the formatter fmt
     the list l using the template templ and the printer print_arg *)

(** {2 pretty-printing transformations (useful for caching)} *)

val on_syntax_map : (syntax_map -> 'a Trans.trans) -> 'a Trans.trans

val sprint_tdecl :
  ('a -> Format.formatter -> Theory.tdecl -> 'a * string list) ->
    Theory.tdecl -> 'a * string list -> 'a * string list

val sprint_decl :
  ('a -> Format.formatter -> Decl.decl -> 'a * string list) ->
    Theory.tdecl -> 'a * string list -> 'a * string list

(** {2 exceptions to use in transformations and printers} *)

exception UnsupportedType of ty   * string
exception UnsupportedTerm of term * string
exception UnsupportedDecl of decl * string
exception NotImplemented  of        string

val unsupportedType : ty   -> string -> 'a
val unsupportedTerm : term -> string -> 'a
val unsupportedDecl : decl -> string -> 'a
val notImplemented  :         string -> 'a

(** {3 functions that catch inner error} *)

exception Unsupported of string
(** This exception must be raised only inside a call
    of one of the catch_* functions below *)

val unsupported : string -> 'a

val catch_unsupportedType : (ty -> 'a) -> (ty -> 'a)
(** [catch_unsupportedType f] return a function which applied on [arg]:
    - return [f arg] if [f arg] does not raise {!Unsupported} exception
    - raise [UnsupportedType (arg,s)] if [f arg] raises [Unsupported s]*)

val catch_unsupportedTerm : (term -> 'a) -> (term -> 'a)
(** same as {! catch_unsupportedType} but use [UnsupportedExpr]
    instead of [UnsupportedType]*)

val catch_unsupportedDecl : (decl -> 'a) -> (decl -> 'a)
(** same as {! catch_unsupportedType} but use [UnsupportedDecl]
    instead of [UnsupportedType] *)
<|MERGE_RESOLUTION|>--- conflicted
+++ resolved
@@ -24,26 +24,15 @@
 
 type 'a pp = Format.formatter -> 'a -> unit
 
-<<<<<<< HEAD
-type printer_args =
-  { env : Env.env;
-    prelude : prelude;
-    prelude_map : prelude_map;
-    blacklist : blacklist;
-    filename  : string
-  }
-type printer =
-  printer_args -> ?old:in_channel -> task pp
-=======
 type printer_args = {
   env        : Env.env;
   prelude    : prelude;
   th_prelude : prelude_map;
   blacklist  : blacklist;
+  filename   : string
 }
 
 type printer = printer_args -> ?old:in_channel -> task pp
->>>>>>> 725550da
 
 val register_printer : desc:Pp.formatted -> string -> printer -> unit
 
