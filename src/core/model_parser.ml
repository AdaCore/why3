--- conflicted
+++ resolved
@@ -16,15 +16,6 @@
 open Printer
 
 (*
-<<<<<<< HEAD
-=======
-let debug = Debug.register_info_flag "model_parser"
-  ~desc:"Print@ debugging@ messages@ about@ parsing@ \
-         the@ counter-example@ model."
-*)
-
-(*
->>>>>>> 46e48687
 ***************************************************************
 **  Counter-example model values
 ****************************************************************
@@ -95,14 +86,11 @@
 **  Model elements
 ***************************************************************
 *)
-<<<<<<< HEAD
-=======
 type model_element_type =
 | Result
 | Old
 | Other
 
->>>>>>> 46e48687
 type model_element = {
   me_name     : string;
   me_type     : model_element_type;
@@ -169,26 +157,6 @@
   fprintf fmt  "%s = %a"
       me_name print_model_value m_element.me_value
 
-<<<<<<< HEAD
-let print_model_element fmt m_element =
-  fprintf fmt  "%s = %a"
-      m_element.me_name print_model_value m_element.me_value
-
-let print_model_elements ?(delimiter = "\n") fmt m_elements =
-  List.iter
-    (fun m_element ->
-      print_model_element fmt m_element;
-      fprintf fmt "%s" delimiter
-    )
-    m_elements
-
-let print_model_file fmt filename model_file =
-  fprintf fmt "File %s:\n" filename;
-  IntMap.iter
-    (fun line m_elements ->
-      fprintf fmt "Line %d:\n" line;
-      print_model_elements fmt m_elements)
-=======
 let print_model_elements ?(sep = "\n") me_name_trans fmt m_elements =
   Pp.print_list (fun fmt () -> Pp.string fmt sep) (print_model_element me_name_trans) fmt m_elements
 
@@ -198,7 +166,6 @@
     (fun line m_elements ->
       fprintf fmt "\nLine %d:\n" line;
       print_model_elements me_name_trans fmt m_elements)
->>>>>>> 46e48687
     model_file
 
 let why_name_trans (me_name, me_type) =
@@ -247,12 +214,7 @@
     line =
   try
     let model_elements = IntMap.find line_number model_file in
-<<<<<<< HEAD
-
-    print_model_elements str_formatter model_elements ~delimiter:"; ";
-=======
     print_model_elements me_name_trans str_formatter model_elements ~sep:"; ";
->>>>>>> 46e48687
     let cntexmp_line =
       (get_padding line) ^
 	start_comment ^
@@ -267,16 +229,10 @@
 let interleave_with_source
     ?(start_comment="(* ")
     ?(end_comment=" *)")
-<<<<<<< HEAD
-    model
-    filename
-    source_code =
-=======
     ?(me_name_trans = why_name_trans)
     model
     ~filename
     ~source_code =
->>>>>>> 46e48687
   try
     let model_file = StringMap.find  filename model in
     let lines = Str.split (Str.regexp "^") source_code in
@@ -304,41 +260,20 @@
     []
     model_elements
 
-<<<<<<< HEAD
-let print_model_elements_json fmt model_elements =
-  Json.map_bindings
-    (fun i -> i)
-=======
 let print_model_elements_json me_name_to_str fmt model_elements =
   Json.map_bindings
     me_name_to_str
->>>>>>> 46e48687
     print_model_value_json
     fmt
     (model_elements_to_map_bindings model_elements)
 
-<<<<<<< HEAD
-let print_model_elements_on_lines_json fmt model_file =
-=======
 let print_model_elements_on_lines_json me_name_to_str fmt model_file =
->>>>>>> 46e48687
   Json.map_bindings
     (fun i -> string_of_int i)
     (print_model_elements_json me_name_to_str)
     fmt
     (IntMap.bindings model_file)
 
-<<<<<<< HEAD
-let print_model_json fmt model =
-  Json.map_bindings
-    (fun s -> s)
-    print_model_elements_on_lines_json
-    fmt
-    (StringMap.bindings model)
-
-let model_to_string_json model =
-  print_model_json str_formatter model;
-=======
 let print_model_json
     ?(me_name_trans = why_name_trans)
     fmt
@@ -355,7 +290,6 @@
     ?(me_name_trans = why_name_trans)
     model =
   print_model_json str_formatter ~me_name_trans model;
->>>>>>> 46e48687
   flush_str_formatter ()
 
 
