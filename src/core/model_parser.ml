(********************************************************************)
(*                                                                  *)
(*  The Why3 Verification Platform   /   The Why3 Development Team  *)
(*  Copyright 2010-2021 --  Inria - CNRS - Paris-Saclay University  *)
(*                                                                  *)
(*  This software is distributed under the terms of the GNU Lesser  *)
(*  General Public License version 2.1, with the special exception  *)
(*  on linking described in file LICENSE.                           *)
(*                                                                  *)
(********************************************************************)

open Wstdlib
open Format
open Term
open Ident
open Printer

let debug = Debug.register_info_flag "model_parser"
  ~desc:"Print@ debugging@ messages@ about@ parsing@ \
         the@ counter-example@ model."

(*
***************************************************************
**  Counter-example model values
****************************************************************
*)

type model_int = { int_value: BigInt.t; int_verbatim: string }
type model_dec = { dec_int: BigInt.t; dec_frac: BigInt.t; dec_verbatim: string }
type model_frac = { frac_nom: BigInt.t; frac_den: BigInt.t; frac_verbatim: string }
type model_bv = { bv_value: BigInt.t; bv_length: int; bv_verbatim: string }
type model_float_binary = { sign: model_bv; exp: model_bv; mant: model_bv }
type model_float =
  | Plus_infinity | Minus_infinity | Plus_zero | Minus_zero | Not_a_number
  | Float_number of {hex: string option; binary: model_float_binary}

type model_const =
  | Boolean of bool
  | String of string
  | Integer of model_int
  | Float of model_float
  | Bitvector of model_bv
  | Decimal of model_dec
  | Fraction of model_frac

type model_value =
  | Const of model_const
  | Array of model_array
  | Record of model_record
  | Proj of model_proj
  | Apply of string * model_value list
  | Var of string
  | Undefined
  | Unparsed of string

and arr_index = {arr_index_key: model_value; arr_index_value: model_value}

and model_array = {arr_others: model_value; arr_indices: arr_index list}

and model_record = (field_name * model_value) list

and model_proj = proj_name * model_value

and proj_name = string

and field_name = string

let bv_compare v1 v2 = BigInt.compare v1.bv_value v2.bv_value

let float_compare f1 f2 = match f1, f2 with
  | Float_number {binary= b1}, Float_number {binary= b2} -> (
      match bv_compare b1.sign b2.sign with
      | 0 -> (
          match bv_compare b1.exp b2.exp with
          | 0 -> bv_compare b1.mant b2.mant
          | n -> n )
      | n -> n )
  | Float_number _, _ -> -1
  | _, Float_number _ -> 1
  | f1, f2 -> compare f1 f2

let compare_model_const c1 c2 = match c1, c2 with
  | Boolean b1, Boolean b2 -> compare b1 b2
  | Boolean _, _ -> -1 | _, Boolean _ -> 1
  | String s1, String s2 -> String.compare s1 s2
  | String _, _ -> -1 | _, String _ -> 1
  | Integer i1, Integer i2 -> BigInt.compare i1.int_value i2.int_value
  | Integer _, _ -> -1 | _, Integer _ -> 1
  | Float f1, Float f2 -> float_compare f1 f2
  | Float _, _ -> -1 | _, Float _ -> 1
  | Bitvector v1, Bitvector v2 -> bv_compare v1 v2
  | Bitvector _, _ -> -1 | _, Bitvector _ -> 1
  | Decimal d1, Decimal d2 -> (match BigInt.compare d1.dec_int d2.dec_int with 0 -> BigInt.compare d1.dec_frac d2.dec_frac | n -> n)
  | Decimal _, _ -> -1 | _, Decimal _ -> 1
  | Fraction f1, Fraction f2 -> (match BigInt.compare f1.frac_nom f2.frac_nom with 0 -> BigInt.compare f1.frac_den f2.frac_den | n -> n)

<<<<<<< HEAD
let compare_model_value_const v1 v2 = match v1, v2 with
=======
let rec compare_model_value v1 v2 =
  match v1, v2 with
>>>>>>> 37885e00
  | Const c1, Const c2 -> compare_model_const c1 c2
  | Const _, _ -> -1 | _, Const _ -> 1
  | Array a1, Array a2 ->
    let c =
      Lists.compare
        (fun ai1 ai2 ->
          let c = compare_model_value ai1.arr_index_key ai2.arr_index_key in
          if c = 0 then
            compare_model_value ai1.arr_index_value ai2.arr_index_value
          else
            c)
        a1.arr_indices a2.arr_indices
    in
    if c = 0 then
      compare_model_value a1.arr_others a2.arr_others
    else
      c
  | Array _, _ -> -1 | _, Array _ -> 1
  | Record r1, Record r2 ->
    Lists.compare
      (fun (f1, v1) (f2, v2) ->
        let c = String.compare f1 f2 in
        if c = 0 then
          compare_model_value v1 v2
        else
          c)
      r1 r2
  | Record _, _ -> -1 | _, Record _ -> 1
  | Proj (p1, v1), Proj (p2, v2) ->
    let c = String.compare p1 p2 in
    if c = 0 then
      compare_model_value v1 v2
    else
      c
  | Proj _, _ -> -1 | _, Proj _ -> 1
  | Apply (s1, lv1), Apply (s2, lv2) ->
    let c = String.compare s1 s2 in
    if c = 0 then
      Lists.compare compare_model_value lv1 lv2
    else
      c
  | Apply _, _ -> -1 | _, Apply _ -> 1
  | Var v1, Var v2 -> String.compare v1 v2
  | Var _, _ -> -1 | _, Var _ -> 1
  | Undefined, Undefined -> 0
  | Undefined, _ -> -1 | _, Undefined -> 1
  | Unparsed s1, Unparsed s2 -> String.compare s1 s2

let array_create_constant ~value = {arr_others= value; arr_indices= []}

let array_add_element ~array ~index ~value =
  (*
     Adds the element value to the array on specified index.
  *)
  let arr_index = {arr_index_key= index; arr_index_value= value} in
  {arr_others= array.arr_others; arr_indices= arr_index :: array.arr_indices}

let pad_with_zeros width s =
  let filled =
    let len = width - String.length s in
    if len <= 0 then "" else String.make len '0' in
  filled ^ s

(* (-) integer . fractional e (-) exponent *)
(* ?%d+.%d*E-?%d+ *)
(* 0X-?%x+.%x*P-?%d+ *)

let float_of_binary binary =
  try
    let open BigInt in
    let {sign; mant; exp} = binary in
    let exp_bias = pred (pow_int_pos 2 (exp.bv_length - 1)) in
    let exp_max = pred (pow_int_pos 2 exp.bv_length) in
    let frac_len = (* Length of the hexadecimal representation (after the ".") *)
      if mant.bv_length mod 4 = 0
      then mant.bv_length / 4
      else (mant.bv_length / 4) + 1 in
    let is_neg = match to_int sign.bv_value with 0 -> false | 1 -> true | _ -> raise Exit in
    (* Compute exponent (int) and frac (string of hexa) *)
    let frac =
      (* The hex value is used after the decimal point. So we need to adjust
         it to the number of binary elements there are.
         Example in 32bits: significand is 23 bits, and the hexadecimal
         representation will have a multiple of 4 bits (ie 24). So, we need to
         multiply by two to account the difference. *)
      if Strings.has_prefix "#b" mant.bv_verbatim then
        let adjust = 4 - (mant.bv_length mod 4) in
        if adjust = 4 then
          mant.bv_value (* No adjustment needed *)
        else
          mul (pow_int_pos 2 adjust) mant.bv_value
      else
        mant.bv_value in
    let frac = pad_with_zeros frac_len (Format.sprintf "%x" (to_int frac)) in
    if eq exp.bv_value zero then (* subnormals and zero *)
      (* Case for zero *)
      if eq mant.bv_value zero then
        if is_neg then Minus_zero else Plus_zero
      else
        (* Subnormals *)
        let hex = Format.asprintf "%t0x0.%sp-%s"
            (fun fmt -> if is_neg then Pp.string fmt "-")
            frac (to_string exp_bias) in
        Float_number {hex= Some hex; binary}
    else if eq exp.bv_value exp_max (* infinities and NaN *) then
      if eq mant.bv_value zero then
        if is_neg then Minus_infinity else Plus_infinity
      else Not_a_number
    else
      let exp = sub exp.bv_value exp_bias in
      let hex = Format.asprintf "%t0x1.%sp%s"
          (fun fmt -> if is_neg then Pp.string fmt "-")
          frac (to_string exp) in
      Float_number {hex= Some hex; binary}
  with Exit ->
    Float_number {hex= None; binary}

let binary_of_bigint d =
  let open BigInt in
  if lt d zero then invalid_arg "bin_of_int";
  if eq d zero then "0" else
    let rec loop acc d =
      if eq d zero then acc else
        let d, m = computer_div_mod d (of_int 2) in
        loop (BigInt.to_string m :: acc) d in
    String.concat "" (loop [] d)

let binary_of_bv bv =
  let b = binary_of_bigint bv.bv_value in
  let p = String.make (bv.bv_length-String.length b) '0' in
  Printf.sprintf "#b%s%s" p b

let debug_force_binary_floats = Debug.register_flag "model_force_binary_floats"
    ~desc:"Print all floats using bitvectors in JSON output for models"

let convert_float_value f =
  match f with
  | Plus_infinity ->
      Json_base.Record ["cons", Json_base.String "Plus_infinity"]
  | Minus_infinity ->
      Json_base.Record ["cons", Json_base.String "Minus_infinity"]
  | Plus_zero ->
      Json_base.Record ["cons", Json_base.String "Plus_zero"]
  | Minus_zero ->
      Json_base.Record ["cons", Json_base.String "Minus_zero"]
  | Not_a_number ->
      Json_base.Record ["cons", Json_base.String "Not_a_number"]
  | Float_number {binary= {sign; exp; mant}} when Debug.test_flag debug_force_binary_floats ->
      let m = ("cons", Json_base.String "Float_value") :: [] in
      let m = ("sign", Json_base.String (binary_of_bv sign)) :: m in
      let m = ("exponent", Json_base.String (binary_of_bv exp)) :: m in
      let m = ("significand", Json_base.String (binary_of_bv mant)) :: m in
      Json_base.Record m
  | Float_number {hex= Some hex} ->
      let m = ("cons", Json_base.String "Float_hexa") :: [] in
      let m = ("str_hexa", Json_base.String hex) :: m in
      let m = ("value", Json_base.Float (float_of_string hex)) :: m in
      Json_base.Record m
  | Float_number {binary= {sign; exp; mant}} ->
      let m = ("cons", Json_base.String "Float_value") :: [] in
      let m = ("sign", Json_base.String sign.bv_verbatim) :: m in
      let m = ("exponent", Json_base.String exp.bv_verbatim) :: m in
      let m = ("significand", Json_base.String mant.bv_verbatim) :: m in
      Json_base.Record m

let convert_model_const = function
  | String s ->
      let m = ("type", Json_base.String "String") :: [] in
      let m = ("val", Json_base.String s) :: m in
      Json_base.Record m
  | Integer r ->
      let m = ("type", Json_base.String "Integer") :: [] in
      let m = ("val", Json_base.String (BigInt.to_string r.int_value)) :: m in
      Json_base.Record m
  | Float f ->
      let m = ("type", Json_base.String "Float") :: [] in
      let m = ("val", convert_float_value f) :: m in
      Json_base.Record m
  | Decimal d ->
      let m = ("type", Json_base.String "Decimal") :: [] in
      let m = ("val", Json_base.String (Format.sprintf "%s.%s" (BigInt.to_string d.dec_int) (BigInt.to_string d.dec_frac))) :: m in
      Json_base.Record m
  | Fraction f ->
      let m = ("type", Json_base.String "Fraction") :: [] in
      let m = ("val", Json_base.String (Format.sprintf "%s/%s" (BigInt.to_string f.frac_nom) (BigInt.to_string f.frac_den))) :: m in
      Json_base.Record m
  | Bitvector bv ->
      let m = ("type", Json_base.String "Integer") :: [] in
      let m = ("val", Json_base.String (BigInt.to_string bv.bv_value)) :: m in
      Json_base.Record m
  | Boolean b ->
      let m = ("type", Json_base.String "Boolean") :: [] in
      let m = ("val", Json_base.Bool b) :: m in
      Json_base.Record m

let rec convert_model_value value : Json_base.json =
  match value with
  | Const c -> convert_model_const c
  | Unparsed s ->
      let m = ("type", Json_base.String "Unparsed") :: [] in
      let m = ("val", Json_base.String s) :: m in
      Json_base.Record m
  | Array a ->
      let l = convert_array a in
      let m = ("type", Json_base.String "Array") :: [] in
      let m = ("val", Json_base.List l) :: m in
      Json_base.Record m
  | Apply (s, lt) ->
      let lt = List.map convert_model_value lt in
      let slt =
        let m = ("list", Json_base.List lt) :: [] in
        let m = ("apply", Json_base.String s) :: m in
        Json_base.Record m in
      let m = ("type", Json_base.String "Apply") :: [] in
      let m = ("val", slt) :: m in
      Json_base.Record m
  | Var v ->
      Json_base.Record [
        "type", Json_base.String "Var";
        "val", Json_base.String v
      ]
  | Record r -> convert_record r
  | Proj p -> convert_proj p
  | Undefined ->
      let m = ["type", Json_base.String "Undefined"] in
      Json_base.Record m

and convert_array a =
  let m_others = ["others", convert_model_value a.arr_others] in
  let cmp_ix i1 i2 = compare_model_value_const i1.arr_index_key i2.arr_index_key in
  convert_indices (List.sort cmp_ix a.arr_indices) @ [Json_base.Record m_others]

and convert_indices indices =
  match indices with
  | [] -> []
  | index :: tail ->
      let m = ("indice", convert_model_value index.arr_index_key) :: [] in
      let m = ("value", convert_model_value index.arr_index_value) :: m in
      Json_base.Record m :: convert_indices tail

and convert_record r =
  let m = ["type", Json_base.String "Record"] in
  let m_field = ["Field", convert_fields r] in
  let m = ("val", Json_base.Record m_field) :: m in
  Json_base.Record m

and convert_proj p =
  let proj_name, value = p in
  let m = ("type", Json_base.String "Proj") :: [] in
  let m = ("proj_name", Json_base.String proj_name) :: m in
  let m = ("value", convert_model_value value) :: m in
  Json_base.Record m

and convert_fields fields =
  Json_base.List
    (List.map
       (fun (f, v) ->
         let m = ("field", Json_base.String f) :: [] in
         let m = ("value", convert_model_value v) :: m in
         Json_base.Record m)
       fields)

let print_model_value_sanit fmt v =
  let v = convert_model_value v in
  Json_base.print_json fmt v

let print_model_value = print_model_value_sanit

(********************************************)
(* Print values (as to be displayed in IDE) *)
(********************************************)
let print_float_human fmt f =
  match f with
  | Plus_infinity -> pp_print_string fmt "+∞"
  | Minus_infinity -> pp_print_string fmt "-∞"
  | Plus_zero -> pp_print_string fmt "+0"
  | Minus_zero -> pp_print_string fmt "-0"
  | Not_a_number -> pp_print_string fmt "NaN"
  | Float_number {hex= Some hex} ->
      fprintf fmt "%s (%g)" hex (float_of_string hex)
  | Float_number {binary= {sign; exp; mant}} ->
      fprintf fmt "float_bits(%s,%s,%s)" sign.bv_verbatim exp.bv_verbatim mant.bv_verbatim

let print_integer fmt (i: BigInt.t) =
  pp_print_string fmt (BigInt.to_string i);
  if BigInt.(gt (abs i) (of_int 9)) then
    (* Print hex representation only when it isn't redundant *)
    fprintf fmt " (%t0X%a)"
      (fun fmt -> if BigInt.sign i < 0 then pp_print_string fmt "-")
      (Number.print_in_base 16 None) (BigInt.abs i)

let print_bv fmt (bv : model_bv) =
  (* TODO Not implemented yet. Ideally, fix the differentiation made in the
     parser between Bv_int and Bv_sharp -> convert Bv_int to Bitvector not
     Integer. And print Bv_int exactly like Bv_sharp.
  *)
  pp_print_string fmt bv.bv_verbatim

let print_model_const_human fmt = function
  | String s -> Constant.print_string_def fmt s
  | Integer i -> print_integer fmt i.int_value
  | Decimal d -> fprintf fmt "%s.%s" (BigInt.to_string d.dec_int) (BigInt.to_string d.dec_frac)
  | Fraction f -> fprintf fmt "%s/%s" (BigInt.to_string f.frac_nom) (BigInt.to_string f.frac_den)
  | Float f -> print_float_human fmt f
  | Boolean b -> fprintf fmt "%b" b
  | Bitvector s -> print_bv fmt s

let rec print_array_human fmt (arr : model_array) =
  let print_others fmt v =
    fprintf fmt "@[others =>@ %a@]" print_model_value_human v in
  let print_key_val fmt arr =
    let {arr_index_key= key; arr_index_value= v} = arr in
    fprintf fmt "@[%a =>@ %a@]" print_model_value_human key
      print_model_value_human v in
  let sort_ix i1 i2 = compare_model_value_const i1.arr_index_key i2.arr_index_key in
  fprintf fmt "@[(%a%a)@]"
    (Pp.print_list_delim ~start:Pp.nothing ~stop:Pp.comma ~sep:Pp.comma
       print_key_val)
    (List.sort sort_ix arr.arr_indices) print_others arr.arr_others

and print_record_human fmt r =
  match r with
  | [(_, value)] ->
      (* Special pretty printing for record with only one element *)
      print_model_value_human fmt value
  | _ ->
      fprintf fmt "@[<hv1>%a@]"
        (Pp.print_list_delim ~start:Pp.lbrace ~stop:Pp.rbrace ~sep:Pp.semi
           (fun fmt (f, v) ->
             fprintf fmt "@[%s =@ %a@]" f print_model_value_human v))
        r

and print_proj_human fmt p =
  let s, v = p in
  fprintf fmt "@[{%s =>@ %a}@]" s print_model_value_human v

and print_model_value_human fmt (v : model_value) =
  match v with
  | Const c -> print_model_const_human fmt c
  | Apply (s, []) -> pp_print_string fmt s
  | Apply (s, lt) ->
      fprintf fmt "@[(%s@ %a)@]" s
        (Pp.print_list Pp.space print_model_value_human)
        lt
  | Array arr -> print_array_human fmt arr
  | Record r -> print_record_human fmt r
  | Proj p -> print_proj_human fmt p
  | Var v -> pp_print_string fmt v
  | Undefined -> pp_print_string fmt "UNDEFINED"
  | Unparsed s -> pp_print_string fmt s

(*
***************************************************************
**  Model elements
***************************************************************
*)

type model_element_kind =
  | Result
  | Call_result of Loc.position
  | Old
  | At of string
  | Loop_before
  | Loop_previous_iteration
  | Loop_current_iteration
  | Error_message
  | Other

let print_model_kind fmt = function
  | Result -> pp_print_string fmt "Result"
  | Call_result loc -> fprintf fmt "Call_result (%a)" Pretty.print_loc' loc
  | Old -> pp_print_string fmt "Old"
  | At l -> fprintf fmt "At %s" l
  | Error_message -> pp_print_string fmt "Error_message"
  | Loop_before -> pp_print_string fmt "Loop_before"
  | Loop_previous_iteration -> pp_print_string fmt "Loop_previous_iteration"
  | Loop_current_iteration -> pp_print_string fmt "Loop_current_iteration"
  | Other -> pp_print_string fmt "Other"

type model_element_name = {
  men_name: string;
  men_kind: model_element_kind; (* Attributes associated to the id of the men *)
  men_attrs: Sattr.t;
}

type model_element = {
  me_name: model_element_name;
  me_value: model_value;
  me_location: Loc.position option;
  me_term: Term.term option;
}

let create_model_element ~name ~value ~attrs =
  let me_name = {men_name= name; men_kind= Other; men_attrs= attrs} in
  {me_name; me_value= value; me_location= None; me_term= None}

let create_model_element_name name attrs kind =
  {men_name= name; men_kind= kind; men_attrs= attrs}

(*
***************************************************************
**  Model definitions
***************************************************************
*)

type model_file = model_element list Mint.t
type model_files = model_file Mstr.t

type model = {
  model_files: model_files;
  vc_term_loc: Loc.position option;
  vc_term_attrs: Sattr.t;
}

let map_filter_model_files f =
  let f_list elts =
    match Lists.map_filter f elts with
    | [] -> None | l -> Some l in
  let f_files mf =
    let mf = Mint.map_filter f_list mf in
    if Mint.is_empty mf then None else Some mf in
  Mstr.map_filter f_files

let map_filter_model_elements f m =
  {m with model_files= map_filter_model_files f m.model_files}

let empty_model_file = Mint.empty
let empty_model_files = Mstr.empty
let is_model_empty m = Mstr.is_empty m.model_files

let empty_model =
  {vc_term_loc=None; vc_term_attrs=Sattr.empty; model_files=empty_model_files}

let set_model_files model model_files =
  { model with model_files }

let get_model_elements m =
  List.(concat (concat (map Mint.values (Mstr.values m.model_files))))

let get_model_term_loc m = m.vc_term_loc
let get_model_term_attrs m = m.vc_term_attrs

(** [search_model_element ?file ?line m p] searches a model element [me] in
    model [m], whose file is [file] and line is [line], and which fullfils
    [p me]. *)
let search_model_element ?file ?line m p =
  let iter_line f line' mes = if line = None || line = Some line' then
      List.iter f mes in
  let iter_file f file' lines = if file = None || file = Some file' then
      Mint.iter (iter_line f) lines in
  let iter_files f = Mstr.iter (iter_file f) m.model_files in
  try Some (Util.iter_first iter_files p) with Not_found -> None

let trace_by_id id =
  Ident.get_model_trace_string ~name:id.id_string ~attrs:id.id_attrs

let trace_by_men men =
  Ident.get_model_trace_string ~name:men.men_name ~attrs:men.men_attrs

let search_model_element_for_id m ?loc id =
  let oloc = if loc <> None then loc else id.id_loc in
  let id_trace = trace_by_id id in
  let p me =
    if trace_by_men me.me_name = id_trace &&
       Opt.equal Loc.equal me.me_location oloc
    then Some me else None in
  search_model_element m p

let matching_call_id id attrs =
  Opt.equal Int.equal (Some id)
    (search_attribute_value get_call_id_value attrs)

let matching_call_result_loc attrs loc =
  Opt.equal Loc.equal (Some loc)
    (search_attribute_value get_call_result_loc attrs)

let search_model_element_call_result model call_id loc =
  let p me = (* [@model_trace:result] [@call_result_loc:<loc>] [@RAC:call_id:<id>] *)
    let has_model_trace_result attrs =
      get_model_trace_string ~name:"" ~attrs = "result" in
    if (match call_id with
        | Some call_id ->
            matching_call_id call_id me.me_name.men_attrs
        | None ->
            has_model_trace_result me.me_name.men_attrs &&
            matching_call_result_loc me.me_name.men_attrs loc)
    then Some me else None in
  search_model_element model p

(*
***************************************************************
**  Quering the model
***************************************************************
*)

let cmp_attrs a1 a2 =
  String.compare a1.attr_string a2.attr_string

let print_model_element ?(print_locs=false) ~print_attrs ~print_model_value ~me_name_trans fmt m_element =
  match m_element.me_name.men_kind with
  | Error_message -> pp_print_string fmt m_element.me_name.men_name
  | _ ->
      fprintf fmt "@[<hv2>@[<hov2>%s%t =@]@ %a@]" (me_name_trans m_element.me_name)
        (fun fmt ->
           if print_attrs then
             fprintf fmt " %a" Pp.(print_list space Pretty.print_attr)
               (List.sort cmp_attrs (Sattr.elements m_element.me_name.men_attrs));
           if print_locs then fprintf fmt " (%a)"
               (Pp.print_option_or_default "NO LOC "Pretty.print_loc) m_element.me_location)
        print_model_value m_element.me_value

let find_call_id = Ident.search_attribute_value Ident.get_call_id_value

let similar_model_element_names n1 n2 =
  Ident.get_model_trace_string ~name:n1.men_name ~attrs:n1.men_attrs
  = Ident.get_model_trace_string ~name:n2.men_name ~attrs:n2.men_attrs &&
  Opt.equal (=) (find_call_id n1.men_attrs) (find_call_id n2.men_attrs) &&
  n1.men_kind = n2.men_kind &&
  Strings.has_suffix unused_suffix n1.men_name =
  Strings.has_suffix unused_suffix n2.men_name

(* TODO optimize *)
let rec filter_duplicated l =
  let exist_similar a l = List.exists (fun x ->
    similar_model_element_names a.me_name x.me_name) l in
  match l with
  | [] | [_] -> l
  | me :: l when exist_similar me l -> filter_duplicated l
  | me :: l -> me :: filter_duplicated l

let print_model_elements ~filter_similar ~print_attrs ?(sep = Pp.newline)
    ~print_model_value ~me_name_trans fmt m_elements =
  let m_elements =
    if filter_similar then filter_duplicated m_elements else m_elements in
  fprintf fmt "@[%a@]"
    (Pp.print_list sep
       (print_model_element ?print_locs:None ~print_attrs ~print_model_value
          ~me_name_trans))
    m_elements

let print_model_file ~filter_similar ~print_attrs ~print_model_value ~me_name_trans fmt (filename, model_file) =
  (* Relativize does not work on nighly bench: using basename instead. It
     hides the local paths. *)
  let filename = Filename.basename filename in
  let pp fmt (line, m_elements) =
    let cmp {me_name= men1} {me_name= men2} =
      let n = String.compare men1.men_name men2.men_name in
      if n = 0 then Sattr.compare men1.men_attrs men2.men_attrs else n in
    let m_elements = List.sort cmp m_elements in
    fprintf fmt "  @[<v 2>Line %d:@ %a@]" line
      (print_model_elements ~filter_similar ?sep:None ~print_attrs
         ~print_model_value ~me_name_trans) m_elements in
  fprintf fmt "@[<v 0>File %s:@ %a@]" filename
    Pp.(print_list space pp) (Mint.bindings model_file)

let why_name_trans men =
  let name = get_model_trace_string ~name:men.men_name ~attrs:men.men_attrs in
  let name = List.hd (Strings.bounded_split '@' name 2) in
  match men.men_kind with
  | Result -> "result"
  | Call_result loc ->
      let _,l,bc,ec = Loc.get loc in
      asprintf "result of call at line %d, characters %d-%d" l bc ec
  | Old -> "old "^name
  | At l -> name^" at "^l
  | Loop_previous_iteration -> "[before iteration] "^name
  | Loop_current_iteration -> "[current iteration] "^name
  | Loop_before | Error_message | Other -> name

let json_name_trans men =
  let name = get_model_trace_string ~name:men.men_name ~attrs:men.men_attrs in
  let name = List.hd (Strings.bounded_split '@' name 2) in
  match men.men_kind with
  | Result -> "result"
  | Old -> "old "^name
  | Call_result _ -> "call-result"
  | _ -> name

let print_model ~filter_similar ~print_attrs ?(me_name_trans = why_name_trans)
    ~print_model_value fmt model =
  Pp.print_list Pp.newline (print_model_file ~filter_similar ~print_attrs ~print_model_value ~me_name_trans)
    fmt (Mstr.bindings model.model_files)

let print_model_human ?(filter_similar = true) ?(me_name_trans = why_name_trans) fmt model =
  print_model ~filter_similar ~me_name_trans ~print_model_value:print_model_value_human fmt model

let print_model ?(filter_similar = true) ?(me_name_trans = why_name_trans) ~print_attrs fmt model =
  print_model ~filter_similar ~print_attrs ~me_name_trans ~print_model_value fmt model

let get_model_file model filename =
  Mstr.find_def empty_model_file filename model

let get_elements model_file line_number =
  Mint.find_def [] line_number model_file

let get_padding line =
  try
    let r = Re.Str.regexp " *" in
    ignore (Re.Str.search_forward r line 0) ;
    Re.Str.matched_string line
  with Not_found -> ""

(* This assumes that l is sorted and split the list of locations in two:
   those that are applied on this line and the others. For those that are on
   this line, we split the locations that appear on several lines. *)
let rec partition_loc line lc l =
  match l with
  | (hd, a) :: tl ->
      let hdf, hdl, hdfc, hdlc = Loc.get hd in
      if hdl = line then
        if hdlc > lc then
          let old_sloc = Loc.user_position hdf hdl hdfc lc in
          let newlc = hdlc - lc in
          let new_sloc = Loc.user_position hdf (hdl + 1) 1 newlc in
          let rem_loc, new_loc = partition_loc line lc tl in
          ((new_sloc, a) :: rem_loc, (old_sloc, a) :: new_loc)
        else
          let rem_loc, new_loc = partition_loc line lc tl in
          (rem_loc, (hd, a) :: new_loc)
      else (l, [])
  | _ -> (l, [])

(* Change a locations so that it points to a different line number *)
let add_offset off (loc, a) =
  let f, l, fc, lc = Loc.get loc in
  (Loc.user_position f (l + off) fc lc, a)

let interleave_line ~filename:_ ~print_attrs start_comment end_comment
    me_name_trans model_file
    (source_code, line_number, offset, remaining_locs, locs) line =
  let remaining_locs, list_loc =
    partition_loc line_number (String.length line) remaining_locs in
  let list_loc = List.map (add_offset offset) list_loc in
  try
    let model_elements = Mint.find line_number model_file in
    let cntexmp_line =
      asprintf "@[<h 0>%s%s%a%s@]" (get_padding line) start_comment
        (print_model_elements ~filter_similar:true ~sep:Pp.semi
           ~print_attrs ~print_model_value:print_model_value_human ~me_name_trans)
        model_elements end_comment in
    (* We need to know how many lines will be taken by the counterexample. This
       is ad hoc as we don't really know how the lines are split in IDE. *)
    let len_cnt = 1 + (String.length cntexmp_line / 80) in
    source_code ^ line ^ cntexmp_line ^ "\n",
    line_number + 1,
    offset + len_cnt,
    remaining_locs,
    list_loc @ locs
  with Not_found ->
    source_code ^ line,
    line_number + 1,
    offset,
    remaining_locs,
    list_loc @ locs

let interleave_with_source ~print_attrs ?(start_comment = "(* ")
    ?(end_comment = " *)") ?(me_name_trans = why_name_trans) model ~rel_filename
    ~source_code ~locations =
  let locations =
    List.sort
      (fun x y -> compare (fst x) (fst y))
      (List.filter
         (fun x ->
           let f, _, _, _ = Loc.get (fst x) in
           f = rel_filename)
         locations) in
  try
    (* There is no way to compare rel_filename and the locations of filename in
       the file because they contain extra ".." which cannot be reliably removed
       (because of potential symbolic link). So, we use the basename.
    *)
    let rel_filename = Filename.basename rel_filename in
    let model_files =
      Mstr.filter
        (fun k _ -> Filename.basename k = rel_filename)
        model.model_files in
    let model_file = snd (Mstr.choose model_files) in
    let src_lines_up_to_last_cntexmp_el source_code model_file =
      let last_cntexmp_line, _ = Mint.max_binding model_file in
      Re.Str.bounded_split (Re.Str.regexp "^") source_code
        (last_cntexmp_line + 1) in
    let source_code, _, _, _, gen_loc =
      List.fold_left
        (interleave_line ~filename:rel_filename ~print_attrs start_comment
           end_comment me_name_trans model_file)
        ("", 1, 0, locations, [])
        (src_lines_up_to_last_cntexmp_el source_code model_file) in
    (source_code, gen_loc)
  with Not_found -> (source_code, locations)

let json_attrs me =
  Json_base.List
    (List.map (fun attr -> Json_base.String attr.attr_string)
       (List.sort cmp_attrs (Sattr.elements me.men_attrs)))

(*
**  Quering the model - json
*)

let json_model_element me =
  let open Json_base in
  let kind =
    match me.me_name.men_kind with
    | Result -> "result"
    | Call_result _ -> "result"
    | At l -> Printf.sprintf "@%s" l
    | Old -> "old"
    | Error_message -> "error_message"
    | Other -> "other"
    | Loop_before -> "before_loop"
    | Loop_previous_iteration ->"before_iteration"
    | Loop_current_iteration -> "current_iteration" in
  Record [
      "name", String (json_name_trans me.me_name);
      "attrs", json_attrs me.me_name;
      "value", convert_model_value me.me_value;
      "kind", String kind
    ]

let json_model_elements model_elements =
  let model_elements = filter_duplicated model_elements in
  Json_base.List (List.map json_model_element model_elements)

let json_model_elements_on_lines model (file_name, model_file) =
  let l =
    List.map (fun (i, e) ->
        let f =
          match model.vc_term_loc with
          | None -> string_of_int i
          | Some pos ->
              let vc_file_name, line, _, _ = Loc.get pos in
              if file_name = vc_file_name && i = line then string_of_int i
              else string_of_int i in
        f, json_model_elements e)
      (Mint.bindings model_file) in
  Json_base.Record l

let json_model model =
  let l =
    List.map (fun (file_name, model_file) ->
        file_name,
        json_model_elements_on_lines model (file_name, model_file))
      (Mstr.bindings model.model_files) in
  Json_base.Record l

let print_model_json fmt model =
  Json_base.print_json fmt (json_model model)

(*
***************************************************************
**  Get element kinds
***************************************************************
*)

let loc_starts_le loc1 loc2 =
  loc1 <> Loc.dummy_position && loc2 <> Loc.dummy_position &&
  let f1, l1, b1, _ = Loc.get loc1 in
  let f2, l2, b2, _ = Loc.get loc2 in
  f1 = f2 && l1 <= l2 && l1 <= l2 && b1 <= b2

let while_loop_kind vc_attrs var_loc =
  let is_inv_pres a =
    a.attr_string = "expl:loop invariant preservation" ||
    a.attr_string = "expl:loop variant decrease" in
  if Sattr.exists is_inv_pres vc_attrs then
    let loop_loc =
      let is_while a = Strings.has_prefix "loop:" a.attr_string in
      let attr = Sattr.choose (Sattr.filter is_while vc_attrs) in
      Scanf.sscanf attr.attr_string "loop:%[^:]:%d:%d:%d"
        Loc.user_position in
    Some (
      if var_loc = loop_loc then
        Loop_previous_iteration
      else if loc_starts_le loop_loc var_loc then
        Loop_current_iteration
      else
        Loop_before )
  else None

let get_loop_kind vc_attrs oloc () =
  Opt.bind oloc (while_loop_kind vc_attrs)

let get_loc_kind oloc attrs () =
  match oloc with
  | None -> None
  | Some loc ->
      let f,l,_,_ = Loc.get loc in
      let search a =
        try
          Scanf.sscanf a.attr_string "at:%[^:]:loc:%[^:]:%d"
            (fun label f' l' ->
               if Filename.basename f = Filename.basename f' && l = l' then
                 Some (if label = "'Old" then Old else At label)
               else
                 None)
        with _ -> None in
      try Some (Lists.first search (Sattr.elements attrs)) with
        Not_found -> None

let get_call_result_kind attrs () =
  Opt.map (fun l -> Call_result l)
    (search_attribute_value get_call_result_loc attrs)

let get_result_kind attrs () =
  match Ident.get_model_trace_attr ~attrs with
  | exception Not_found -> None
  | a ->
      match Strings.(bounded_split '@' a.attr_string 3) with
      | _ :: "result" :: _ -> Some Result
      | _ -> None

let compute_kind vc_attrs oloc attrs =
  try
    Lists.first (fun f -> f ()) [
      get_loc_kind oloc attrs;
      get_call_result_kind attrs;
      get_result_kind attrs;
      get_loop_kind vc_attrs oloc;
    ]
  with Not_found -> Other

(*
***************************************************************
**  Building the model from raw model
***************************************************************
*)

let add_to_model_if_loc ?kind me model =
  match me.me_location with
  | None -> model
  | Some pos ->
      let filename, line_number, _, _ = Loc.get pos in
      let model_file = get_model_file model filename in
      let me = match kind with None -> me | Some men_kind ->
        {me with me_name= {me.me_name with men_kind}} in
      let elements = get_elements model_file line_number in
      (* This removes elements that are duplicated *)
      let found_elements =
        List.exists (fun x ->
            similar_model_element_names x.me_name me.me_name
            && pos = Opt.get_def Loc.dummy_position x.me_location)
          elements in
      let elements = if found_elements then elements
                     else me :: elements in
      let model_file = Mint.add line_number elements model_file in
      Mstr.add filename model_file model

let recover_name pm fields_projs raw_name =
  let name, attrs =
    try
      let t = Mstr.find raw_name pm.queried_terms in
      match t.t_node with
      | Tapp (ls, []) -> (ls.ls_name.id_string, t.t_attrs)
      | _ -> ("", t.t_attrs)
    with Not_found ->
      let id = Mstr.find raw_name fields_projs in
      (id.id_string, id.id_attrs) in
  get_model_trace_string ~name ~attrs


(** [replace_projection const_function mv] replaces record names, projections, and application callees
   in [mv] using [const_function] *)
let rec replace_projection (const_function : string -> string) =
  let const_function s = try const_function s with Not_found -> s in
  function
  | Const _ as v -> v
  | Record fs ->
      let aux (f, mv) = const_function f, replace_projection const_function mv in
      Record (List.map aux fs)
  | Proj (f, mv) ->
      Proj (const_function f, replace_projection const_function mv)
  | Array a -> Array (replace_projection_array const_function a)
  | Apply (s, l) ->
      Apply (const_function s, List.map (replace_projection const_function) l)
  | Var _ | Undefined | Unparsed _ as v -> v

and replace_projection_array const_function a =
  let for_index a =
    let arr_index_value = replace_projection const_function a.arr_index_value in
    {a with arr_index_value} in
  {arr_others= replace_projection const_function a.arr_others;
   arr_indices= List.map for_index a.arr_indices}

(* Elements that are of record with only one field in the source code, are
   simplified by eval_match in wp generation. So, this allows to reconstruct
   their value (using the "field" attribute that were added). *)
let read_one_fields ~attrs value =
  let field_names =
    let fields = Lists.map_filter Ident.extract_field (Sattr.elements attrs) in
    List.sort (fun (d1, _) (d2, _) -> d2 - d1) fields in
  let add_record v (_, f) = Record [f, v] in
  match Ident.get_model_trace_attr ~attrs with
  | mtrace -> (
      let attrs = Sattr.remove mtrace attrs in
      (* Special cases for 'Last and 'First. TODO: Should be avoided here but
         there is no simple way. *)
      try
        let new_mtrace =
          Strings.remove_suffix "'Last" mtrace.attr_string ^
          String.concat "" (List.map snd field_names) ^
          "'Last" in
        let new_attr = create_attribute new_mtrace in
        Sattr.add new_attr attrs, value
      with Not_found ->
      try
        let new_mtrace =
          Strings.remove_suffix "'First" mtrace.attr_string ^
          String.concat "" (List.map snd field_names) ^
          "'First" in
        let new_attr = create_attribute new_mtrace in
        Sattr.add new_attr attrs, value
      with Not_found -> (* General case *)
        Sattr.add mtrace attrs, List.fold_left add_record value field_names )
  | exception Not_found ->
      (* No model trace attribute present, same as general case *)
      attrs, List.fold_left add_record value field_names

let internal_loc t =
  match t.t_node with
  | Tvar vs -> vs.vs_name.id_loc
  | Tapp (ls, []) -> ls.ls_name.id_loc
  | _ -> None

let remove_field : (Sattr.t * model_value -> Sattr.t * model_value) ref = ref (fun x -> x)
let register_remove_field f = remove_field := f

(** Build the model by replacing projections and restore single field records in the model
   elements, and adding the element at all relevant locations *)
let build_model_rec pm (elts: model_element list) : model_files =
  let fields_projs = fields_projs pm and vc_attrs = pm.Printer.vc_term_attrs in
  let process_me me =
    match Mstr.find me.me_name.men_name pm.queried_terms with
    | exception Not_found ->
        Debug.dprintf debug "No term for %s@." me.me_name.men_name;
        None
    | t ->
        (* model elements are preliminary so far: *)
        assert (me.me_location = None && me.me_term = None);
        let attrs = Sattr.union me.me_name.men_attrs t.t_attrs in
        let name, attrs = match t.t_node with
          | Tapp (ls, []) ->
              (* Ident [ls] is recorded as [t_app ls] in [Printer.queried_terms] *)
              ls.ls_name.id_string, Sattr.union attrs ls.ls_name.id_attrs
          | _ -> "", attrs in
        Debug.dprintf debug "@[<h>Term attrs for %s at %a@]@."
          (why_name_trans me.me_name)
          (Pp.print_option_or_default "NO LOC" Pretty.print_loc') t.t_loc;
        (* Replace projections with their real name *)
        let me_value = replace_projection
            (fun s -> recover_name pm fields_projs s)
            me.me_value in
        (* Remove some specific record field related to the front-end language.
           This function is registered. *)
        let attrs, me_value = !remove_field (attrs, me_value) in
        (* Transform value flattened by eval_match (one field record) back to records *)
        let attrs, me_value = read_one_fields ~attrs me_value in
        let me_name = create_model_element_name name attrs Other in
        Some {me_name; me_value; me_location= t.t_loc; me_term= Some t} in
  let add_with_loc_set_kind me loc model =
    if loc = None then model else
      let kind = compute_kind vc_attrs loc me.me_name.men_attrs in
      add_to_model_if_loc ~kind {me with me_location= loc} model in
  (** Add a model element at the relevant locations *)
  let add_model_elt model me =
    let kind = compute_kind vc_attrs me.me_location me.me_name.men_attrs in
    let model = add_to_model_if_loc ~kind me model in
    let oloc = internal_loc (Opt.get me.me_term) in
    let model = add_with_loc_set_kind me oloc model in
    let add_written_loc a =
      add_with_loc_set_kind me (get_written_loc a) in
    Sattr.fold add_written_loc me.me_name.men_attrs model in
  List.fold_left add_model_elt Mstr.empty (Lists.map_filter process_me elts)


(*
***************************************************************
** Model cleaning
***************************************************************
*)

let opt_bind_any os f =
  f (Lists.map_filter (fun x -> x) os)

let opt_bind_all os f =
  if List.for_all Opt.inhabited os then
    f (List.map Opt.get os)
  else None

class clean = object (self)
  method model m =
    {m with model_files= map_filter_model_files self#element m.model_files}
  method element me =
    let me =
      let name = me.me_name.men_name in
      let attrs = me.me_name.men_attrs in
      let name = get_model_trace_string ~name ~attrs in
      let name = List.hd (Strings.bounded_split '@' name 2) in
      {me with me_name = {me.me_name with men_name = name}} in
    if me.me_name.men_kind = Error_message then
      Some me (* Keep unparsed values for error messages *)
    else
      Opt.bind (self#value me.me_value) @@ fun me_value ->
      Some {me with me_value}
  method value v = match v with
    | Const c -> self#const c
    | Unparsed s    -> self#unparsed s
    | Proj (p, v)   -> self#proj p v   | Apply (s, vs) -> self#apply s vs
    | Array a       -> self#array a    | Record fs     -> self#record fs
    | Undefined     -> self#undefined  | Var v         -> self#var v
  method const c = match c with
    | String v      -> self#string v  | Integer v     -> self#integer v
    | Decimal v     -> self#decimal v | Fraction v    -> self#fraction v
    | Float v       -> self#float v   | Boolean v     -> self#boolean v
    | Bitvector v   -> self#bitvector v
  method string v = Some (Const (String v))
  method integer v = Some (Const (Integer v))
  method decimal v = Some (Const (Decimal v))
  method fraction v = Some (Const (Fraction v))
  method float v = Some (Const (Float v))
  method boolean v = Some (Const (Boolean v))
  method bitvector v = Some (Const (Bitvector v))
  method var _ = None
  method proj p v =
    Opt.bind (self#value v) @@ fun v ->
    Some (Proj (p, v))
  method apply s vs =
    opt_bind_all (List.map self#value vs) @@ fun vs ->
    Some (Apply (s, vs))
  method array a =
    let clean_arr_index ix =
      Opt.bind (self#value ix.arr_index_key) @@ fun key ->
      Opt.bind (self#value ix.arr_index_value) @@ fun value ->
      Some {arr_index_key= key; arr_index_value= value} in
    Opt.bind (self#value a.arr_others) @@ fun others ->
    opt_bind_any (List.map clean_arr_index a.arr_indices) @@ fun indices ->
    Some (Array {arr_others= others; arr_indices= indices})
  method record fs =
    let clean_field (f, v) =
      Opt.bind (self#value v) @@ fun v ->
      Some (f, v) in
    opt_bind_all (List.map clean_field fs) @@ fun fs ->
    Some (Record fs)
  method unparsed _ = None
  method undefined = Some Undefined
end

let clean = ref (new clean)

let customize_clean c = clean := (c :> clean)

(*
***************************************************************
**  Filtering the model
***************************************************************
*)

let add_loc orig_model new_model position =
  (* Add a given location from orig_model to new_model *)
  let file_name, line_num, _, _ = Loc.get position in
  let orig_model_file = get_model_file orig_model file_name in
  let new_model_file = get_model_file new_model file_name in
  if Mint.mem line_num new_model_file then
    (* the location already is in new_model *)
    new_model
  else
    try
      (* get the location from original model *)
      let line_map = Mint.find line_num orig_model_file in
      (* add the location to new model *)
      let new_model_file = Mint.add line_num line_map new_model_file in
      Mstr.add file_name new_model_file new_model
    with Not_found -> new_model

let add_first_model_line filename model_file model =
  let line_num, cnt_info = Mint.min_binding model_file in
  let mf = get_model_file model filename in
  let mf = Mint.add line_num cnt_info mf in
  Mstr.add filename mf model

let model_for_positions_and_decls model ~positions =
  (* Start with empty model and add locations from model that
     are in locations *)
  let model_filtered =
    List.fold_left (add_loc model.model_files) empty_model_files positions in
  (* For each file add mapping corresponding to the first line of the
     counter-example from model to model_filtered.
     This corresponds to function declarations *)
  let model_filtered =
    Mstr.fold add_first_model_line model.model_files model_filtered in
  {model with model_files= model_filtered}

(*
***************************************************************
** Registering model parser
***************************************************************
*)

type model_parser = printing_info -> string -> model
type raw_model_parser = printing_info -> string -> model_element list


let debug_elements elts =
  let me_name_trans men = men.men_name in
  let print_elements = print_model_elements ~sep:Pp.semi ~print_attrs:true
      ~me_name_trans ~filter_similar:false ~print_model_value in
  Debug.dprintf debug "@[<v>Elements:@ %a@]@." print_elements elts

let debug_files desc files =
  let me_name_trans men = men.men_name in
  let print_file = print_model_file ~filter_similar:false ~print_attrs:true
      ~print_model_value ~me_name_trans in
   Debug.dprintf debug "@[<v>Files %s:@ %a@]@." desc
     (Pp.print_list Pp.newline print_file) (Mstr.bindings files)

let model_parser (raw: raw_model_parser) : model_parser =
  fun ({Printer.vc_term_loc; vc_term_attrs} as pm) str ->
<<<<<<< HEAD
  raw pm str |> (* For example, Smtv2_model_parser.parse for "smtv2" *)
  (fun elts -> debug_elements elts; elts) |>
  build_model_rec pm |>
  (fun files -> debug_files "before" files; files) |>
  map_filter_model_files !clean#element |>
  handle_contradictory_vc pm.Printer.vc_term_loc |>
  (fun files -> debug_files "after" files; files) |>
=======
  raw pm str |> debug_elements |> (* Eg for "smtv2": Smtv2_model_parser.parse *)
  build_model_rec pm |> debug_files "before" |>
  map_filter_model_files !clean#element |> debug_files "after" |>
>>>>>>> 37885e00
  fun model_files -> { model_files; vc_term_loc; vc_term_attrs }

exception KnownModelParser of string
exception UnknownModelParser of string

type reg_model_parser = Pp.formatted * model_parser

let model_parsers : reg_model_parser Hstr.t = Hstr.create 17

let register_model_parser ~desc s p =
  if Hstr.mem model_parsers s then raise (KnownModelParser s) ;
  Hstr.replace model_parsers s (desc, model_parser p)

let lookup_model_parser s =
  snd (Hstr.find_exn model_parsers (UnknownModelParser s) s)

let list_model_parsers () =
  Hstr.fold (fun k (desc, _) acc -> (k, desc) :: acc) model_parsers []

let () =
  register_model_parser
    ~desc:
      "Model@ parser@ with@ no@ output@ (used@ if@ the@ solver@ does@ not@ \
       support@ models."
    "no_model" (fun _ _ -> [])<|MERGE_RESOLUTION|>--- conflicted
+++ resolved
@@ -94,12 +94,8 @@
   | Decimal _, _ -> -1 | _, Decimal _ -> 1
   | Fraction f1, Fraction f2 -> (match BigInt.compare f1.frac_nom f2.frac_nom with 0 -> BigInt.compare f1.frac_den f2.frac_den | n -> n)
 
-<<<<<<< HEAD
-let compare_model_value_const v1 v2 = match v1, v2 with
-=======
 let rec compare_model_value v1 v2 =
   match v1, v2 with
->>>>>>> 37885e00
   | Const c1, Const c2 -> compare_model_const c1 c2
   | Const _, _ -> -1 | _, Const _ -> 1
   | Array a1, Array a2 ->
@@ -329,7 +325,7 @@
 
 and convert_array a =
   let m_others = ["others", convert_model_value a.arr_others] in
-  let cmp_ix i1 i2 = compare_model_value_const i1.arr_index_key i2.arr_index_key in
+  let cmp_ix i1 i2 = compare_model_value i1.arr_index_key i2.arr_index_key in
   convert_indices (List.sort cmp_ix a.arr_indices) @ [Json_base.Record m_others]
 
 and convert_indices indices =
@@ -414,7 +410,7 @@
     let {arr_index_key= key; arr_index_value= v} = arr in
     fprintf fmt "@[%a =>@ %a@]" print_model_value_human key
       print_model_value_human v in
-  let sort_ix i1 i2 = compare_model_value_const i1.arr_index_key i2.arr_index_key in
+  let sort_ix i1 i2 = compare_model_value i1.arr_index_key i2.arr_index_key in
   fprintf fmt "@[(%a%a)@]"
     (Pp.print_list_delim ~start:Pp.nothing ~stop:Pp.comma ~sep:Pp.comma
        print_key_val)
@@ -1216,19 +1212,12 @@
 
 let model_parser (raw: raw_model_parser) : model_parser =
   fun ({Printer.vc_term_loc; vc_term_attrs} as pm) str ->
-<<<<<<< HEAD
   raw pm str |> (* For example, Smtv2_model_parser.parse for "smtv2" *)
   (fun elts -> debug_elements elts; elts) |>
   build_model_rec pm |>
   (fun files -> debug_files "before" files; files) |>
   map_filter_model_files !clean#element |>
-  handle_contradictory_vc pm.Printer.vc_term_loc |>
   (fun files -> debug_files "after" files; files) |>
-=======
-  raw pm str |> debug_elements |> (* Eg for "smtv2": Smtv2_model_parser.parse *)
-  build_model_rec pm |> debug_files "before" |>
-  map_filter_model_files !clean#element |> debug_files "after" |>
->>>>>>> 37885e00
   fun model_files -> { model_files; vc_term_loc; vc_term_attrs }
 
 exception KnownModelParser of string
