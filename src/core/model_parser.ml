--- conflicted
+++ resolved
@@ -216,6 +216,7 @@
   | f::fl -> Binop (And, f, (t_and_l_concrete fl))
 
 type model_element = {
+  me_name: string;
   me_kind: model_element_kind;
   me_value: term;
   me_concrete_value: concrete_syntax_term;
@@ -225,6 +226,10 @@
 }
 
 let create_model_element ~value ~concrete_value ~oloc ~attrs ~lsymbol = {
+  me_name=
+    Ident.get_model_trace_string
+      ~name:(lsymbol.ls_name.id_string)
+      ~attrs:(attrs);
   me_kind= Other;
   me_value= value;
   me_concrete_value= concrete_value;
@@ -660,6 +665,7 @@
     | Loop_previous_iteration ->"before_iteration"
     | Loop_current_iteration -> "current_iteration" in
   Record [
+      "name", String me.me_name;
       "location", json_loc me.me_location;
       "attrs", json_attrs me.me_attrs;
       "value",
@@ -995,6 +1001,7 @@
     let attrs, me_value, me_concrete_value =
       !remove_field (attrs, me.me_value, me.me_concrete_value) in
     Some {
+      me_name= me.me_name;
       me_kind= Other; (* will be updated later on *)
       me_value;
       me_concrete_value;
@@ -1174,26 +1181,6 @@
 
 let debug_elements elts =
   let print_elements = print_model_elements ~sep:Pp.semi ~print_attrs:true
-<<<<<<< HEAD
-      ~me_name_trans ~filter_similar:false ~print_model_value in
-  Debug.dprintf debug "@[<v>Elements:@ %a@]@." print_elements elts
-
-let debug_files desc files =
-  let me_name_trans men = men.men_name in
-  let print_file = print_model_file ~filter_similar:false ~print_attrs:true
-      ~print_model_value ~me_name_trans in
-   Debug.dprintf debug "@[<v>Files %s:@ %a@]@." desc
-     (Pp.print_list Pp.newline print_file) (Mstr.bindings files)
-
-let model_parser (raw: raw_model_parser) : model_parser =
-  fun ({Printer.vc_term_loc; vc_term_attrs} as pm) str ->
-  raw pm str |> (* For example, Smtv2_model_parser.parse for "smtv2" *)
-  (fun elts -> debug_elements elts; elts) |>
-  build_model_rec pm |>
-  (fun files -> debug_files "before" files; files) |>
-  map_filter_model_files !clean#element |>
-  (fun files -> debug_files "after" files; files) |>
-=======
     ~filter_similar:false in
   Debug.dprintf debug "@[<v>Elements:@ %a@]@." print_elements elts;
   elts
@@ -1208,7 +1195,6 @@
   fun ({Printer.vc_term_loc; vc_term_attrs} as pm) str ->
   raw pm str |> debug_elements |>
   build_model_rec pm |> debug_files |>
->>>>>>> 2fd62c94
   fun model_files -> { model_files; vc_term_loc; vc_term_attrs }
 
 exception KnownModelParser of string
