(********************************************************************)
(*                                                                  *)
(*  The Why3 Verification Platform   /   The Why3 Development Team  *)
(*  Copyright 2010-2018   --   Inria - CNRS - Paris-Sud University  *)
(*                                                                  *)
(*  This software is distributed under the terms of the GNU Lesser  *)
(*  General Public License version 2.1, with the special exception  *)
(*  on linking described in file LICENSE.                           *)
(*                                                                  *)
(********************************************************************)

open Stdlib
open Format
open Term
open Ident
open Printer

(*
let debug = Debug.register_info_flag "model_parser"
  ~desc:"Print@ debugging@ messages@ about@ parsing@ \
         the@ counter-example@ model."
*)

(*
***************************************************************
**  Counter-example model values
****************************************************************
*)

type float_type =
  | Plus_infinity
  | Minus_infinity
  | Plus_zero
  | Minus_zero
  | Not_a_number
  | Float_value of string * string * string

type model_value =
 | Integer of string
 | Decimal of (string * string)
 | Fraction of (string * string)
 | Float of float_type
 | Boolean of bool
 | Array of model_array
 | Record of model_record
 | Bitvector of string
 | Unparsed of string
and  arr_index = {
  arr_index_key : string; (* Even array indices can exceed MAX_INT with Z3 *)
  arr_index_value : model_value;
}
and model_array = {
  arr_others  : model_value;
  arr_indices : arr_index list;
}
and model_record = {
  discrs : model_value list;
  fields : model_value list;
}

let array_create_constant ~value =
  {
    arr_others = value;
    arr_indices = [];
  }

let array_add_element ~array ~index ~value =
  (*
     Adds the element value to the array on specified index.
  *)
  let arr_index = {
    arr_index_key = index;
    arr_index_value = value
  } in
  {
    arr_others = array.arr_others;
    arr_indices = arr_index::array.arr_indices;
  }

let convert_float_value f =
  match f with
  | Plus_infinity ->
      let m = Mstr.add "cons" (Json_base.String "Plus_infinity") Stdlib.Mstr.empty in
      Json_base.Record m
  | Minus_infinity ->
      let m = Mstr.add "cons" (Json_base.String "Minus_infinity") Stdlib.Mstr.empty in
      Json_base.Record m
  | Plus_zero ->
      let m = Mstr.add "cons" (Json_base.String "Plus_zero") Stdlib.Mstr.empty in
      Json_base.Record m
  | Minus_zero ->
      let m = Mstr.add "cons" (Json_base.String "Minus_zero") Stdlib.Mstr.empty in
      Json_base.Record m
  | Not_a_number ->
      let m = Mstr.add "cons" (Json_base.String "Not_a_number") Stdlib.Mstr.empty in
      Json_base.Record m
  | Float_value (b, eb, sb) ->
      let m = Mstr.add "cons" (Json_base.String "Float_value") Stdlib.Mstr.empty in
      let m = Mstr.add "sign" (Json_base.String b) m in
      let m = Mstr.add "exponent" (Json_base.String eb) m in
      let m = Mstr.add "significand" (Json_base.String sb) m in
      Json_base.Record m

let rec convert_model_value value : Json_base.json =
  match value with
  | Integer s ->
      let m = Mstr.add "type" (Json_base.String "Integer") Stdlib.Mstr.empty in
      let m = Mstr.add "val" (Json_base.String s) m in
      Json_base.Record m
  | Float f ->
      let m = Mstr.add "type" (Json_base.String "Float") Stdlib.Mstr.empty in
      let m = Mstr.add "val" (convert_float_value f) m in
      Json_base.Record m
  | Decimal (int_part, fract_part) ->
      let m = Mstr.add "type" (Json_base.String "Decimal") Stdlib.Mstr.empty in
      let m = Mstr.add "val" (Json_base.String (int_part^"."^fract_part)) m in
      Json_base.Record m
<<<<<<< HEAD
=======
  | Fraction (num, den) ->
      let m = Mstr.add "type" (Json_base.String "Fraction") Stdlib.Mstr.empty in
      let m = Mstr.add "val" (Json_base.String (num^"/"^den)) m in
      Json_base.Record m
>>>>>>> bbb8f44b
  | Unparsed s ->
      let m = Mstr.add "type" (Json_base.String "Unparsed") Stdlib.Mstr.empty in
      let m = Mstr.add "val" (Json_base.String s) m in
      Json_base.Record m
  | Bitvector v ->
      let m = Mstr.add "type" (Json_base.String "Bv") Stdlib.Mstr.empty in
      let m = Mstr.add "val" (Json_base.String v) m in
      Json_base.Record m
  | Boolean b ->
      let m = Mstr.add "type" (Json_base.String "Boolean") Stdlib.Mstr.empty in
      let m = Mstr.add "val" (Json_base.Bool b) m in
      Json_base.Record m
  | Array a ->
      let l = convert_array a in
      let m = Mstr.add "type" (Json_base.String "Array") Stdlib.Mstr.empty in
      let m = Mstr.add "val" (Json_base.List l) m in
      Json_base.Record m
  | Record r ->
      convert_record r

and convert_array a =
  let m_others =
    Mstr.add "others" (convert_model_value a.arr_others)  Stdlib.Mstr.empty in
  convert_indices a.arr_indices @ [Json_base.Record m_others]

and convert_indices indices =
  match indices with
  | [] -> []
  | index :: tail ->
    let m = Mstr.add "indice" (Json_base.String index.arr_index_key) Stdlib.Mstr.empty in
    let m = Mstr.add "value" (convert_model_value index.arr_index_value) m in
    Json_base.Record m :: convert_indices tail

and convert_record r =
  let m = Mstr.add "type" (Json_base.String "Record") Stdlib.Mstr.empty in
  let fields = convert_fields r.fields in
  let discrs = convert_discrs r.discrs in
  let m_field_discr = Mstr.add "Field" fields Stdlib.Mstr.empty in
  let m_field_discr = Mstr.add "Discr" discrs m_field_discr in
  let m = Mstr.add "val" (Json_base.Record m_field_discr) m in
  Json_base.Record m

and convert_fields fields =
  Json_base.List (List.map convert_model_value fields)

and convert_discrs discrs =
  Json_base.List (List.map convert_model_value discrs)

let print_model_value_sanit fmt v =
  let v = convert_model_value v in
  Json_base.print_json fmt v

let print_model_value = print_model_value_sanit


(******************************************)
(* Print values for humans                *)
(******************************************)
let print_float_human fmt f =
  match f with
  | Plus_infinity ->
      fprintf fmt "+∞"
  | Minus_infinity ->
      fprintf fmt "-∞"
  | Plus_zero ->
      fprintf fmt "+0"
  | Minus_zero ->
      fprintf fmt "-0"
  | Not_a_number ->
      fprintf fmt "NaN"
  | Float_value (b, eb, sb) ->
      fprintf fmt "float(%s,%s,%s)" b eb sb

let rec print_array_human fmt (arr: model_array) =
  fprintf fmt "(";
  List.iter (fun e ->
    fprintf fmt "%s => %a," e.arr_index_key print_model_value_human e.arr_index_value)
    arr.arr_indices;
  fprintf fmt "others => %a)" print_model_value_human arr.arr_others

(* TODO there should be no record printed that way currently in Why3 *)
and print_record_human fmt r =
  fprintf fmt "Record(";
  List.iter (fun x -> fprintf fmt "%a" print_model_value_human x) r.fields;
  fprintf fmt ")"

and print_model_value_human fmt (v: model_value) =
  match v with
  | Integer s -> fprintf fmt "%s" s
  | Decimal (s1,s2) -> fprintf fmt "%s" (s1 ^ "." ^ s2)
<<<<<<< HEAD
=======
  | Fraction (s1, s2) -> fprintf fmt "%s" (s1 ^ "/" ^ s2)
>>>>>>> bbb8f44b
  | Float f -> print_float_human fmt f
  | Boolean b -> fprintf fmt "%b"  b
  | Array arr -> print_array_human fmt arr
  | Record r -> print_record_human fmt r
  | Bitvector s -> fprintf fmt "%s" s
  | Unparsed s -> fprintf fmt "%s" s

(*
***************************************************************
**  Model elements
***************************************************************
*)

type model_element_kind =
| Result
| Old
| Error_message
| Other

type model_element_name = {
  men_name   : string;
  men_kind   : model_element_kind;
}

type model_element = {
  me_name     : model_element_name;
  me_value    : model_value;
  me_location : Loc.position option;
  me_term     : Term.term option;
}

let split_model_trace_name mt_name =
  (* Mt_name is of the form "name[@type[@*]]". Return (name, type) *)
  let splitted = Strings.bounded_split '@' mt_name 3 in
  match splitted with
  | [first] -> (first, "")
  | first::second::_ -> (first, second)
  | [] -> ("", "")

let create_model_element ~name ~value ?location ?term () =
  let (name, type_s) = split_model_trace_name name in
  let me_kind = match type_s with
    | "result" -> Result
    | "old" -> Old
    | _ -> Other in
  let me_name = {
    men_name = name;
    men_kind = me_kind;
  } in
  {
    me_name = me_name;
    me_value = value;
    me_location = location;
    me_term = term;
  }

let construct_name (name: string): model_element_name =
  let (name, type_s) = split_model_trace_name name in
  let me_kind = match type_s with
  | "result" -> Result
  | "old" -> Old
  | _ -> Other in
  {men_name = name; men_kind = me_kind}

(*
let print_location fmt m_element =
    match m_element.me_location with
    | None -> fprintf fmt "\"no location\""
    | Some loc -> Loc.report_position fmt loc
*)

(*
***************************************************************
**  Model definitions
***************************************************************
*)
module IntMap = Stdlib.Mint
module StringMap = Stdlib.Mstr

type model_file = model_element list IntMap.t
type model_files = model_file StringMap.t
type model = {
  vc_term_loc : Loc.position option;
  model_files : model_files;
}

let empty_model = StringMap.empty
let empty_model_file = IntMap.empty
let is_model_empty model =
  model.model_files = empty_model
let default_model = {
  vc_term_loc = None;
  model_files = empty_model;
}

type model_parser =  string -> Printer.printer_mapping -> model

type raw_model_parser =  string -> model_element list

(*
***************************************************************
**  Quering the model
***************************************************************
*)
let print_model_element print_model_value me_name_trans fmt m_element =
  match m_element.me_name.men_kind with
  | Error_message ->
    fprintf fmt "%s" m_element.me_name.men_name
  | _ ->
    let me_name = me_name_trans m_element.me_name in
    fprintf fmt  "%s = %a"
      me_name print_model_value m_element.me_value

let print_model_elements ?(sep = "\n") print_model_value me_name_trans fmt m_elements =
  Pp.print_list (fun fmt () -> Pp.string fmt sep) (print_model_element print_model_value me_name_trans) fmt m_elements

let print_model_file ~print_model_value fmt me_name_trans filename model_file =
  (* Relativize does not work on nighly bench: using basename instead. It
     hides the local paths.  *)
  let filename = Filename.basename filename  in
  fprintf fmt "File %s:" filename;
  IntMap.iter
    (fun line m_elements ->
      fprintf fmt "@\nLine %d:@\n" line;
      print_model_elements print_model_value me_name_trans fmt m_elements)
    model_file;
  fprintf fmt "@\n"

let why_name_trans me_name =
  match me_name.men_kind with
  | Result -> "result"
  | Old    -> "old" ^ " " ^ me_name.men_name
  | _  -> me_name.men_name

let print_model
    ?(me_name_trans = why_name_trans)
    ~print_model_value
    fmt
    model =
  (* Simple and easy way to print file sorted alphabetically
   FIXME: but StringMap.iter is supposed to iter in alphabetic order, so waste of time and memory here !
   *)
  let l = StringMap.bindings model.model_files in
  List.iter (fun (k, e) -> print_model_file ~print_model_value fmt me_name_trans k e) l

let print_model_human
    ?(me_name_trans = why_name_trans)
    fmt
    model = print_model ~me_name_trans ~print_model_value:print_model_value_human fmt model


let print_model ?(me_name_trans = why_name_trans)
    fmt
    model = print_model ~me_name_trans ~print_model_value fmt model

let model_to_string
    ?(me_name_trans = why_name_trans)
    model =
  print_model ~me_name_trans str_formatter model;
  flush_str_formatter ()

let get_model_file model filename =
  try
    StringMap.find filename model
  with Not_found ->
    empty_model_file

let get_elements model_file line_number =
  try
    IntMap.find line_number model_file
  with Not_found ->
    []

let print_model_vc_term
    ?(me_name_trans = why_name_trans)
    ?(sep = "\n")
    fmt
    model =
  if not (is_model_empty model) then
    match model.vc_term_loc with
    | None -> fprintf fmt "error: cannot get location of the check"
    | Some pos ->
      let (filename, line_number, _, _) = Loc.get pos in
      let model_file = get_model_file model.model_files filename in
      let model_elements = get_elements model_file line_number in
      print_model_elements ~sep print_model_value me_name_trans fmt model_elements

let model_vc_term_to_string
    ?(me_name_trans = why_name_trans)
    ?(sep = "\n")
    model =
  print_model_vc_term ~me_name_trans ~sep str_formatter model;
  flush_str_formatter ()

let get_padding line =
  try
    let r = Str.regexp " *" in
    ignore (Str.search_forward r line 0);
    Str.matched_string line
  with Not_found -> ""

let interleave_line
    start_comment
    end_comment
    me_name_trans
    model_file
    (source_code, line_number)
    line =
  try
    let model_elements = IntMap.find line_number model_file in
    print_model_elements print_model_value_human me_name_trans str_formatter model_elements ~sep:"; ";
    let cntexmp_line =
      (get_padding line) ^
	start_comment ^
	(flush_str_formatter ()) ^
	end_comment in

    (source_code ^ line ^ cntexmp_line ^ "\n", line_number + 1)
  with Not_found ->
    (source_code ^ line, line_number + 1)


let interleave_with_source
    ?(start_comment="(* ")
    ?(end_comment=" *)")
    ?(me_name_trans = why_name_trans)
    model
    ~filename
    ~source_code =
  try
    let model_file = StringMap.find filename model.model_files in
    let src_lines_up_to_last_cntexmp_el source_code model_file =
      let (last_cntexmp_line, _) = IntMap.max_binding model_file in
      let lines = Str.bounded_split (Str.regexp "^") source_code (last_cntexmp_line+1) in
      let remove_last_element list =
	let list_rev = List.rev list in
	match list_rev with
	| _ :: tail -> List.rev tail
	| _ -> List.rev list_rev
      in
      remove_last_element lines in
    let (source_code, _) = List.fold_left
      (interleave_line
	 start_comment end_comment me_name_trans model_file)
      ("", 1)
      (src_lines_up_to_last_cntexmp_el source_code model_file) in
    source_code
  with Not_found ->
    source_code


(*
**  Quering the model - json
*)
let print_model_element_json me_name_to_str fmt me =
  let print_value fmt =
    fprintf fmt "%a" print_model_value_sanit me.me_value in
  let print_kind fmt =
    match me.me_name.men_kind with
    | Result -> fprintf fmt "%a" Json_base.string "result"
    | Old -> fprintf fmt "%a" Json_base.string "old"
    | Error_message -> fprintf fmt "%a" Json_base.string "error_message"
    | Other -> fprintf fmt "%a" Json_base.string "other" in
  let print_name fmt =
    Json_base.string fmt (me_name_to_str me) in
  let print_value_or_kind_or_name fmt printer =
    printer fmt in
  Json_base.map_bindings
    (fun s -> s)
    print_value_or_kind_or_name
    fmt
    [("name", print_name);
     ("value", print_value);
     ("kind", print_kind)]

let print_model_elements_json me_name_to_str fmt model_elements =
  Json_base.list
    (print_model_element_json me_name_to_str)
    fmt
    model_elements

let print_model_elements_on_lines_json model me_name_to_str vc_line_trans fmt
    (file_name, model_file) =
  Json_base.map_bindings
    (fun i ->
      match model.vc_term_loc with
      | None ->
	string_of_int i
      | Some pos ->
	let (vc_file_name, line, _, _) = Loc.get pos in
	if file_name = vc_file_name && i = line then
	  vc_line_trans i
	else
	  string_of_int i
    )
    (print_model_elements_json me_name_to_str)
    fmt
    (IntMap.bindings model_file)

let print_model_json
    ?(me_name_trans = why_name_trans)
    ?(vc_line_trans = (fun i -> string_of_int i))
    fmt
    model =
  let me_name_to_str = fun me ->
    me_name_trans me.me_name in
  let model_files_bindings = List.fold_left
    (fun bindings (file_name, model_file) ->
      List.append bindings [(file_name, (file_name, model_file))])
    []
    (StringMap.bindings model.model_files) in
  Json_base.map_bindings
    (fun s -> s)
    (print_model_elements_on_lines_json model me_name_to_str vc_line_trans)
    fmt
    model_files_bindings


let model_to_string_json
    ?(me_name_trans = why_name_trans)
    ?(vc_line_trans = (fun i -> string_of_int i))
    model =
  print_model_json str_formatter ~me_name_trans ~vc_line_trans model;
  flush_str_formatter ()


(*
***************************************************************
**  Building the model from raw model
***************************************************************
*)

let add_to_model model model_element =
  match model_element.me_location with
  | None -> model
  | Some pos ->
    let (filename, line_number, _, _) = Loc.get pos in
    let model_file = get_model_file model filename in
    let elements = get_elements model_file line_number in
    let elements = model_element::elements in
    let model_file = IntMap.add line_number elements model_file in
    StringMap.add filename model_file model

let build_model_rec (raw_model: model_element list) (term_map: Term.term Mstr.t) (model: model_files) =
  List.fold_left (fun model raw_element ->
    let raw_element_name = raw_element.me_name.men_name in
    try
      (
       let t = Mstr.find raw_element_name term_map in
       let real_model_trace = construct_name (get_model_trace_string ~labels:t.t_label) in
       let model_element = {
	 me_name = real_model_trace;
	 me_value = raw_element.me_value;
	 me_location = t.t_loc;
	 me_term = Some t;
       } in
       add_to_model model model_element
      )
    with Not_found -> model)
    model
    raw_model

let handle_contradictory_vc model_files vc_term_loc =
  (* The VC is contradictory if the location of the term that triggers VC
     was collected, model_files is not empty, and there are no model elements
     in this location.
     If this is the case, add model element saying that VC is contradictory
     to this location. *)
  if model_files = empty_model then
    (* If the counterexample model was not collected, then model_files
       is empty and this does not mean that VC is contradictory. *)
    model_files
  else
    match vc_term_loc with
    | None -> model_files
    | Some pos ->
      let (filename, line_number, _, _) = Loc.get pos in
      let model_file = get_model_file model_files filename in
      let model_elements = get_elements model_file line_number in
      if model_elements = [] then
      (* The vc is contradictory, add special model element  *)
	let me_name = {
	  men_name = "the check fails with all inputs";
	  men_kind = Error_message;
	} in
	let me = {
	  me_name = me_name;
	  me_value = Unparsed "";
	  me_location = Some pos;
	  me_term = None;
	} in
	add_to_model model_files me
      else
	model_files

let build_model raw_model printer_mapping =
  let model_files = build_model_rec raw_model printer_mapping.queried_terms empty_model in
  let model_files = handle_contradictory_vc model_files printer_mapping.Printer.vc_term_loc in
  {
    vc_term_loc = printer_mapping.Printer.vc_term_loc;
    model_files = model_files;
  }


(*
***************************************************************
**  Filtering the model
***************************************************************
*)

let add_loc orig_model new_model position =
  (* Add a given location from orig_model to new_model *)

  let (file_name, line_num, _, _) = (Loc.get position) in
  let orig_model_file = get_model_file orig_model file_name in
  let new_model_file = get_model_file new_model file_name in

  if IntMap.mem line_num new_model_file then
    (* the location already is in new_model *)
    new_model
  else
    try
      (* get the location from original model *)
      let line_map = IntMap.find line_num orig_model_file in
      (* add the location to new model *)
      let new_model_file = IntMap.add line_num line_map new_model_file in
      StringMap.add file_name new_model_file new_model
    with Not_found ->
      new_model

let add_first_model_line filename model_file model =
  let (line_num, cnt_info) = IntMap.min_binding model_file in
  let mf = get_model_file model filename in
  let mf = IntMap.add line_num cnt_info mf in
  StringMap.add filename mf model

let model_for_positions_and_decls model ~positions =
  (* Start with empty model and add locations from model that
     are in locations *)
  let model_filtered = List.fold_left (add_loc model.model_files) empty_model positions in
  (* For each file add mapping corresponding to the first line of the
     counter-example from model to model_filtered.
     This corresponds to function declarations *)
  let model_filtered = StringMap.fold add_first_model_line model.model_files model_filtered in
  { vc_term_loc = model.vc_term_loc;
    model_files = model_filtered }


(*
***************************************************************
** Registering model parser
***************************************************************
*)

exception KnownModelParser of string
exception UnknownModelParser of string

type reg_model_parser = Pp.formatted * raw_model_parser

let model_parsers : reg_model_parser Hstr.t = Hstr.create 17

let make_mp_from_raw (raw_mp:raw_model_parser) =
  fun input printer_mapping ->
    let raw_model = raw_mp input in
    build_model raw_model printer_mapping

let register_model_parser ~desc s p =
  if Hstr.mem model_parsers s then raise (KnownModelParser s);
  Hstr.replace model_parsers s (desc, p)

let lookup_raw_model_parser s =
  try snd (Hstr.find model_parsers s)
  with Not_found -> raise (UnknownModelParser s)

let lookup_model_parser s =
  make_mp_from_raw (lookup_raw_model_parser s)

let list_model_parsers () =
  Hstr.fold (fun k (desc,_) acc -> (k,desc)::acc) model_parsers []

let () = register_model_parser
  ~desc:"Model@ parser@ with@ no@ output@ (used@ if@ the@ solver@ does@ not@ support@ models." "no_model"
  (fun _ -> [])<|MERGE_RESOLUTION|>--- conflicted
+++ resolved
@@ -115,13 +115,10 @@
       let m = Mstr.add "type" (Json_base.String "Decimal") Stdlib.Mstr.empty in
       let m = Mstr.add "val" (Json_base.String (int_part^"."^fract_part)) m in
       Json_base.Record m
-<<<<<<< HEAD
-=======
   | Fraction (num, den) ->
       let m = Mstr.add "type" (Json_base.String "Fraction") Stdlib.Mstr.empty in
       let m = Mstr.add "val" (Json_base.String (num^"/"^den)) m in
       Json_base.Record m
->>>>>>> bbb8f44b
   | Unparsed s ->
       let m = Mstr.add "type" (Json_base.String "Unparsed") Stdlib.Mstr.empty in
       let m = Mstr.add "val" (Json_base.String s) m in
@@ -212,10 +209,7 @@
   match v with
   | Integer s -> fprintf fmt "%s" s
   | Decimal (s1,s2) -> fprintf fmt "%s" (s1 ^ "." ^ s2)
-<<<<<<< HEAD
-=======
   | Fraction (s1, s2) -> fprintf fmt "%s" (s1 ^ "/" ^ s2)
->>>>>>> bbb8f44b
   | Float f -> print_float_human fmt f
   | Boolean b -> fprintf fmt "%b"  b
   | Array arr -> print_array_human fmt arr
