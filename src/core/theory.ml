--- conflicted
+++ resolved
@@ -519,12 +519,7 @@
           | Dtype { ts_def = NoDef } | Dparam _ -> raise Exit
           | _ -> ())
         syms;
-<<<<<<< HEAD
-(*
-      Loc.warning ~id:warn_axiom_abstract ?loc:p.id_loc
-=======
       Loc.warning warn_axiom_abstract ?loc:p.id_loc
->>>>>>> deb35470
         "@[axiom %s does not contain any local abstract symbol@ \
           (contains: @[%a@])@]" p.id_string
         (Pp.print_list Pp.comma print_id) (Sid.elements syms)
