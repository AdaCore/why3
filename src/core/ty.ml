(********************************************************************)
(*                                                                  *)
(*  The Why3 Verification Platform   /   The Why3 Development Team  *)
(*  Copyright 2010-2017   --   INRIA - CNRS - Paris-Sud University  *)
(*                                                                  *)
(*  This software is distributed under the terms of the GNU Lesser  *)
(*  General Public License version 2.1, with the special exception  *)
(*  on linking described in file LICENSE.                           *)
(*                                                                  *)
(********************************************************************)

open Stdlib
open Ident

(** Types *)

type tvsymbol = {
  tv_name : ident;
}

module Tvar = Stdlib.MakeMSHW (struct
  type t = tvsymbol
  let tag tv = tv.tv_name.id_tag
end)

module Stv = Tvar.S
module Mtv = Tvar.M
module Htv = Tvar.H

let tv_equal : tvsymbol -> tvsymbol -> bool = (==)
let tv_hash tv = id_hash tv.tv_name
let tv_compare tv1 tv2 = id_compare tv1.tv_name tv2.tv_name

let create_tvsymbol n = { tv_name = id_register n }

let tv_of_string =
  let hs = Hstr.create 17 in fun s ->
  try Hstr.find hs s with Not_found ->
  let tv = create_tvsymbol (id_fresh s) in
  Hstr.add hs s tv;
  tv

(* type symbols and types *)

type 'a type_def =
  | NoDef
  | Alias of 'a
  | Range of Number.int_range
  | Float of Number.float_format

type tysymbol = {
  ts_name      : ident;
  ts_args      : tvsymbol list;
  ts_def       : ty type_def;
}

and ty = {
  ty_node : ty_node;
  ty_tag  : Weakhtbl.tag;
}

and ty_node =
  | Tyvar of tvsymbol
  | Tyapp of tysymbol * ty list

module Tsym = Stdlib.MakeMSHW (struct
  type t = tysymbol
  let tag ts = ts.ts_name.id_tag
end)

module Sts = Tsym.S
module Mts = Tsym.M
module Hts = Tsym.H
module Wts = Tsym.W

let ts_equal : tysymbol -> tysymbol -> bool = (==)
let ty_equal : ty       -> ty       -> bool = (==)

let ts_hash ts = id_hash ts.ts_name
let ty_hash ty = Weakhtbl.tag_hash ty.ty_tag

let ts_compare ts1 ts2 = id_compare ts1.ts_name ts2.ts_name
let ty_compare ty1 ty2 = Pervasives.compare (ty_hash ty1) (ty_hash ty2)

let mk_ts name args def = {
  ts_name      = id_register name;
  ts_args      = args;
  ts_def       = def;
}

module Hsty = Hashcons.Make (struct
  type t = ty

  let equal ty1 ty2 = match ty1.ty_node, ty2.ty_node with
    | Tyvar n1, Tyvar n2 -> tv_equal n1 n2
    | Tyapp (s1,l1), Tyapp (s2,l2) ->
        ts_equal s1 s2 && List.for_all2 ty_equal l1 l2
    | _ -> false

  let hash ty = match ty.ty_node with
    | Tyvar v -> tv_hash v
    | Tyapp (s,tl) -> Hashcons.combine_list ty_hash (ts_hash s) tl

  let tag n ty = { ty with ty_tag = Weakhtbl.create_tag n }
end)

module Ty = MakeMSHW (struct
  type t = ty
  let tag ty = ty.ty_tag
end)

module Sty = Ty.S
module Mty = Ty.M
module Hty = Ty.H
module Wty = Ty.W

let mk_ty n = {
  ty_node = n;
  ty_tag  = Weakhtbl.dummy_tag;
}

let ty_var n = Hsty.hashcons (mk_ty (Tyvar n))
let ty_app s tl = Hsty.hashcons (mk_ty (Tyapp (s, tl)))

(* generic traversal functions *)

let ty_map fn ty = match ty.ty_node with
  | Tyvar _ -> ty
  | Tyapp (f, tl) -> ty_app f (List.map fn tl)

let ty_fold fn acc ty = match ty.ty_node with
  | Tyvar _ -> acc
  | Tyapp (_, tl) -> List.fold_left fn acc tl

let ty_all pr ty = Util.all ty_fold pr ty
let ty_any pr ty = Util.any ty_fold pr ty

let type_def_map fn = function
  | Alias ty -> Alias (fn ty)
  | td -> td

let type_def_fold fn acc = function
  | Alias ty -> fn acc ty
  | _ -> acc

let is_alias_type_def = function
  | Alias _ -> true
  | _ -> false

let is_range_type_def = function
  | Range _ -> true
  | _ -> false

let is_float_type_def = function
  | Float _ -> true
  | _ -> false

(* traversal functions on type variables *)

let rec ty_v_map fn ty = match ty.ty_node with
  | Tyvar v -> fn v
  | Tyapp (f, tl) -> ty_app f (List.map (ty_v_map fn) tl)

let rec ty_v_fold fn acc ty = match ty.ty_node with
  | Tyvar v -> fn acc v
  | Tyapp (_, tl) -> List.fold_left (ty_v_fold fn) acc tl

let ty_v_all pr ty = Util.all ty_v_fold pr ty
let ty_v_any pr ty = Util.any ty_v_fold pr ty

let ty_full_inst m ty = ty_v_map (fun v -> Mtv.find v m) ty
let ty_freevars s ty = ty_v_fold Stv.add_left s ty
let ty_closed ty = ty_v_all Util.ffalse ty

(* smart constructors *)

exception BadTypeArity of tysymbol * int
exception DuplicateTypeVar of tvsymbol
exception UnboundTypeVar of tvsymbol
exception IllegalTypeParameters
exception BadFloatSpec
exception EmptyRange

let create_tysymbol name args def =
  let add s v = Stv.add_new (DuplicateTypeVar v) v s in
  let s = List.fold_left add Stv.empty args in
  let check v = Stv.mem v s || raise (UnboundTypeVar v) in
  begin match def with
    | NoDef -> ()
    | Alias def ->
        ignore (ty_v_all check def)
    | Range ir ->
        if args <> [] then raise IllegalTypeParameters;
        if BigInt.lt ir.Number.ir_upper ir.Number.ir_lower
        then raise EmptyRange
    | Float fp ->
        if args <> [] then raise IllegalTypeParameters;
        if fp.Number.fp_exponent_digits < 1 ||
           fp.Number.fp_significand_digits < 1
        then raise BadFloatSpec
  end;
  mk_ts name args def

let ts_match_args s tl =
  try List.fold_right2 Mtv.add s.ts_args tl Mtv.empty
  with Invalid_argument _ -> raise (BadTypeArity (s, List.length tl))

let ty_app s tl = match s.ts_def with
<<<<<<< HEAD
  | Some ty ->
      ty_full_inst (ts_match_args s tl) ty
  | None ->
=======
  | Alias ty ->
      let mv = try List.fold_right2 Mtv.add s.ts_args tl Mtv.empty with
        | Invalid_argument _ -> raise (BadTypeArity (s, List.length tl)) in
      ty_full_inst mv ty
  | NoDef | Range _ | Float _ ->
>>>>>>> 7129b259
      if List.length s.ts_args <> List.length tl then
        raise (BadTypeArity (s, List.length tl));
      ty_app s tl

(* symbol-wise map/fold *)

let rec ty_s_map fn ty = match ty.ty_node with
  | Tyvar _ -> ty
  | Tyapp (f, tl) -> ty_app (fn f) (List.map (ty_s_map fn) tl)

let rec ty_s_fold fn acc ty = match ty.ty_node with
  | Tyvar _ -> acc
  | Tyapp (f, tl) -> List.fold_left (ty_s_fold fn) (fn acc f) tl

let ty_s_all pr ty = Util.all ty_s_fold pr ty
let ty_s_any pr ty = Util.any ty_s_fold pr ty

(* type matching *)

let rec ty_inst s ty = match ty.ty_node with
  | Tyvar n -> Mtv.find_def ty n s
  | _ -> ty_map (ty_inst s) ty

let rec ty_match s ty1 ty2 =
  let set = function
    | None -> Some ty2
    | Some ty1 as r when ty_equal ty1 ty2 -> r
    | _ -> raise Exit
  in
  match ty1.ty_node, ty2.ty_node with
    | Tyapp (f1,l1), Tyapp (f2,l2) when ts_equal f1 f2 ->
        List.fold_left2 ty_match s l1 l2
    | Tyvar n1, _ -> Mtv.change set n1 s
    | _ -> raise Exit

exception TypeMismatch of ty * ty

let ty_match s ty1 ty2 =
  try ty_match s ty1 ty2
  with Exit -> raise (TypeMismatch (ty_inst s ty1, ty2))

(* built-in symbols *)

let ts_int  = create_tysymbol (id_fresh "int")  [] NoDef
let ts_real = create_tysymbol (id_fresh "real") [] NoDef
let ts_bool = create_tysymbol (id_fresh "bool") [] NoDef

let ty_int  = ty_app ts_int  []
let ty_real = ty_app ts_real []
let ty_bool = ty_app ts_bool []

let ts_func =
  let tv_a = create_tvsymbol (id_fresh "a") in
  let tv_b = create_tvsymbol (id_fresh "b") in
<<<<<<< HEAD
  create_tysymbol (id_fresh "infix ->") [tv_a;tv_b] None

let ty_func ty_a ty_b = ty_app ts_func [ty_a;ty_b]

let ty_pred ty_a = ty_app ts_func [ty_a;ty_bool]
=======
  create_tysymbol (id_fresh "func") [tv_a;tv_b] NoDef

let ty_func ty_a ty_b = ty_app ts_func [ty_a;ty_b]

let ts_pred =
  let tv_a = create_tvsymbol (id_fresh "a") in
  let def = Alias (ty_func (ty_var tv_a) ty_bool) in
  create_tysymbol (id_fresh "pred") [tv_a] def

let ty_pred ty_a = ty_app ts_pred [ty_a]
>>>>>>> 7129b259

let ts_tuple_ids = Hid.create 17

let ts_tuple = Hint.memo 17 (fun n ->
  let vl = ref [] in
  for _i = 1 to n do vl := create_tvsymbol (id_fresh "a") :: !vl done;
  let ts = create_tysymbol (id_fresh ("tuple" ^ string_of_int n)) !vl NoDef in
  Hid.add ts_tuple_ids ts.ts_name n;
  ts)

let ty_tuple tyl = ty_app (ts_tuple (List.length tyl)) tyl

let is_ts_tuple ts = ts_equal ts (ts_tuple (List.length ts.ts_args))

let is_ts_tuple_id id =
  try Some (Hid.find ts_tuple_ids id) with Not_found -> None

(** {2 Operations on [ty option]} *)

exception UnexpectedProp

let oty_type = function Some ty -> ty | None -> raise UnexpectedProp

let oty_equal = Opt.equal ty_equal
let oty_hash = Opt.fold (fun _ -> ty_hash) 1

let oty_compare o1 o2 = Opt.compare ty_compare o1 o2

let oty_match m o1 o2 = match o1,o2 with
  | Some ty1, Some ty2 -> ty_match m ty1 ty2
  | None, None -> m
  | _ -> raise UnexpectedProp

let oty_inst m = Opt.map (ty_inst m)
let oty_freevars = Opt.fold ty_freevars
let oty_cons = Opt.fold (fun tl t -> t::tl)

let ty_equal_check ty1 ty2 =
  if not (ty_equal ty1 ty2) then raise (TypeMismatch (ty1, ty2))<|MERGE_RESOLUTION|>--- conflicted
+++ resolved
@@ -206,17 +206,9 @@
   with Invalid_argument _ -> raise (BadTypeArity (s, List.length tl))
 
 let ty_app s tl = match s.ts_def with
-<<<<<<< HEAD
-  | Some ty ->
+  | Alias ty ->
       ty_full_inst (ts_match_args s tl) ty
-  | None ->
-=======
-  | Alias ty ->
-      let mv = try List.fold_right2 Mtv.add s.ts_args tl Mtv.empty with
-        | Invalid_argument _ -> raise (BadTypeArity (s, List.length tl)) in
-      ty_full_inst mv ty
   | NoDef | Range _ | Float _ ->
->>>>>>> 7129b259
       if List.length s.ts_args <> List.length tl then
         raise (BadTypeArity (s, List.length tl));
       ty_app s tl
@@ -271,24 +263,11 @@
 let ts_func =
   let tv_a = create_tvsymbol (id_fresh "a") in
   let tv_b = create_tvsymbol (id_fresh "b") in
-<<<<<<< HEAD
-  create_tysymbol (id_fresh "infix ->") [tv_a;tv_b] None
+  create_tysymbol (id_fresh "infix ->") [tv_a;tv_b] NoDef
 
 let ty_func ty_a ty_b = ty_app ts_func [ty_a;ty_b]
 
 let ty_pred ty_a = ty_app ts_func [ty_a;ty_bool]
-=======
-  create_tysymbol (id_fresh "func") [tv_a;tv_b] NoDef
-
-let ty_func ty_a ty_b = ty_app ts_func [ty_a;ty_b]
-
-let ts_pred =
-  let tv_a = create_tvsymbol (id_fresh "a") in
-  let def = Alias (ty_func (ty_var tv_a) ty_bool) in
-  create_tysymbol (id_fresh "pred") [tv_a] def
-
-let ty_pred ty_a = ty_app ts_pred [ty_a]
->>>>>>> 7129b259
 
 let ts_tuple_ids = Hid.create 17
 
