(********************************************************************)
(*                                                                  *)
(*  The Why3 Verification Platform   /   The Why3 Development Team  *)
(*  Copyright 2010-2017   --   INRIA - CNRS - Paris-Sud University  *)
(*                                                                  *)
(*  This software is distributed under the terms of the GNU Lesser  *)
(*  General Public License version 2.1, with the special exception  *)
(*  on linking described in file LICENSE.                           *)
(*                                                                  *)
(********************************************************************)

open Stdlib
open Ident
open Ty

(** Variable symbols *)

type vsymbol = {
  vs_name : ident;
  vs_ty   : ty;
}

module Vsym = MakeMSHW (struct
  type t = vsymbol
  let tag vs = vs.vs_name.id_tag
end)

module Svs = Vsym.S
module Mvs = Vsym.M
module Hvs = Vsym.H
module Wvs = Vsym.W

let vs_equal : vsymbol -> vsymbol -> bool = (==)
let vs_hash vs = id_hash vs.vs_name
let vs_compare vs1 vs2 = id_compare vs1.vs_name vs2.vs_name

let create_vsymbol name ty = {
  vs_name = id_register name;
  vs_ty   = ty;
}

(** Function and predicate symbols *)

type lsymbol = {
  ls_name   : ident;
  ls_args   : ty list;
  ls_value  : ty option;
  ls_constr : int;
}

module Lsym = MakeMSHW (struct
  type t = lsymbol
  let tag ls = ls.ls_name.id_tag
end)

module Sls = Lsym.S
module Mls = Lsym.M
module Hls = Lsym.H
module Wls = Lsym.W

let ls_equal : lsymbol -> lsymbol -> bool = (==)
let ls_hash ls = id_hash ls.ls_name
let ls_compare ls1 ls2 = id_compare ls1.ls_name ls2.ls_name

let check_constr constr _args value =
  if constr = 0 || (constr > 0 && value <> None)
  then constr else invalid_arg "Term.create_lsymbol"

let create_lsymbol ?(constr=0) name args value = {
  ls_name   = id_register name;
  ls_args   = args;
  ls_value  = value;
  ls_constr = check_constr constr args value;
}

let create_fsymbol ?constr nm al vl =
  create_lsymbol ?constr nm al (Some vl)

let create_psymbol nm al =
  create_lsymbol ~constr:0 nm al None

let ls_ty_freevars ls =
  let acc = oty_freevars Stv.empty ls.ls_value in
  List.fold_left ty_freevars acc ls.ls_args

(** Patterns *)

type pattern = {
  pat_node : pattern_node;
  pat_vars : Svs.t;
  pat_ty   : ty;
}

and pattern_node =
  | Pwild (* _ *)
  | Pvar of vsymbol (* newly introduced variables *)
  | Papp of lsymbol * pattern list (* application *)
  | Por  of pattern * pattern (* | *)
  | Pas  of pattern * vsymbol
  (* naming a term recognized by pattern as a variable *)

(* h-consing constructors for patterns *)

let mk_pattern n vs ty = {
  pat_node = n;
  pat_vars = vs;
  pat_ty   = ty;
}

exception UncoveredVar of vsymbol
exception DuplicateVar of vsymbol

let pat_wild ty = mk_pattern Pwild Svs.empty ty
let pat_var v   = mk_pattern (Pvar v) (Svs.singleton v) v.vs_ty

let pat_as p v =
  let s = Svs.add_new (DuplicateVar v) v p.pat_vars in
  mk_pattern (Pas (p,v)) s v.vs_ty

let pat_or p q =
  if Svs.equal p.pat_vars q.pat_vars then
    mk_pattern (Por (p,q)) p.pat_vars p.pat_ty
  else
    let s = Mvs.union (fun _ _ _ -> None) p.pat_vars q.pat_vars in
    raise (UncoveredVar (Svs.choose s))

let pat_app f pl ty =
  let dup v () () = raise (DuplicateVar v) in
  let merge s p = Mvs.union dup s p.pat_vars in
  mk_pattern (Papp (f,pl)) (List.fold_left merge Svs.empty pl) ty

(* generic traversal functions *)

let pat_map fn pat = match pat.pat_node with
  | Pwild | Pvar _ -> pat
  | Papp (s, pl) -> pat_app s (List.map fn pl) pat.pat_ty
  | Pas (p, v) -> pat_as (fn p) v
  | Por (p, q) -> pat_or (fn p) (fn q)

let pat_map fn = pat_map (fun p ->
  let res = fn p in ty_equal_check p.pat_ty res.pat_ty; res)

let pat_fold fn acc pat = match pat.pat_node with
  | Pwild | Pvar _ -> acc
  | Papp (_, pl) -> List.fold_left fn acc pl
  | Pas (p, _) -> fn acc p
  | Por (p, q) -> fn (fn acc p) q

let pat_all pr pat = Util.all pat_fold pr pat
let pat_any pr pat = Util.any pat_fold pr pat

(* smart constructors for patterns *)

exception BadArity of lsymbol * int
exception FunctionSymbolExpected of lsymbol
exception PredicateSymbolExpected of lsymbol
exception ConstructorExpected of lsymbol

let pat_app fs pl ty =
  let s = match fs.ls_value with
    | Some vty -> ty_match Mtv.empty vty ty
    | None -> raise (FunctionSymbolExpected fs)
  in
  let mtch s ty p = ty_match s ty p.pat_ty in
  ignore (try List.fold_left2 mtch s fs.ls_args pl with
    | Invalid_argument _ -> raise (BadArity (fs, List.length pl)));
  if fs.ls_constr = 0 then raise (ConstructorExpected fs);
  pat_app fs pl ty

let pat_as p v =
  ty_equal_check p.pat_ty v.vs_ty;
  pat_as p v

let pat_or p q =
  ty_equal_check p.pat_ty q.pat_ty;
  pat_or p q

(* rename all variables in a pattern *)

let rec pat_rename_all m p = match p.pat_node with
  | Pvar v -> pat_var (Mvs.find v m)
  | Pas (p, v) -> pat_as (pat_rename_all m p) (Mvs.find v m)
  | _ -> pat_map (pat_rename_all m) p

(* symbol-wise map/fold *)

let rec pat_gen_map fnT fnL m pat =
  let fn = pat_gen_map fnT fnL m in
  let ty = fnT pat.pat_ty in
  match pat.pat_node with
    | Pwild -> pat_wild ty
    | Pvar v -> pat_var (Mvs.find v m)
    | Papp (s, pl) -> pat_app (fnL s) (List.map fn pl) ty
    | Pas (p, v) -> pat_as (fn p) (Mvs.find v m)
    | Por (p, q) -> pat_or (fn p) (fn q)

let rec pat_gen_fold fnT fnL acc pat =
  let fn acc p = pat_gen_fold fnT fnL acc p in
  let acc = fnT acc pat.pat_ty in
  match pat.pat_node with
    | Pwild | Pvar _ -> acc
    | Papp (s, pl) -> List.fold_left fn (fnL acc s) pl
    | Por (p, q) -> fn (fn acc p) q
    | Pas (p, _) -> fn acc p

(** Terms and formulas *)

type quant =
  | Tforall
  | Texists

type binop =
  | Tand
  | Tor
  | Timplies
  | Tiff

type term = {
  t_node  : term_node;
  t_ty    : ty option;
  t_label : Slab.t;
  t_loc   : Loc.position option;
}

and term_node =
  | Tvar of vsymbol
  | Tconst of Number.constant
  | Tapp of lsymbol * term list
  | Tif of term * term * term
  | Tlet of term * term_bound
  | Tcase of term * term_branch list
  | Teps of term_bound
  | Tquant of quant * term_quant
  | Tbinop of binop * term * term
  | Tnot of term
  | Ttrue
  | Tfalse

and term_bound  = vsymbol * bind_info * term
and term_branch = pattern * bind_info * term
and term_quant  = vsymbol list * bind_info * trigger * term

and trigger = term list list

and bind_info = {
  bv_vars  : int Mvs.t;   (* free variables *)
  bv_subst : term Mvs.t   (* deferred substitution *)
}

(* term equality modulo alpha-equivalence and location *)

exception CompLT
exception CompGT

type frame = int Mvs.t * term Mvs.t

type term_or_bound =
  | Trm of term * frame list
  | Bnd of int

let rec descend vml t = match t.t_node with
  | Tvar vs ->
      let rec find vs = function
        | (bv,vm)::vml ->
            begin match Mvs.find_opt vs bv with
            | Some i -> Bnd i
            | None ->
                begin match Mvs.find_opt vs vm with
                | Some t -> descend vml t
                | None   -> find vs vml
                end
            end
        | [] -> Trm (t, [])
      in
      find vs vml
  | _ -> Trm (t, vml)

let t_compare trigger label t1 t2 =
  let comp_raise c =
    if c < 0 then raise CompLT else if c > 0 then raise CompGT in
  let perv_compare h1 h2 = comp_raise (Pervasives.compare h1 h2) in
  let rec pat_compare (bnd,bv1,bv2 as state) p1 p2 =
    match p1.pat_node, p2.pat_node with
    | Pwild, Pwild ->
        bnd, bv1, bv2
    | Pvar v1, Pvar v2 ->
        bnd + 1, Mvs.add v1 bnd bv1, Mvs.add v2 bnd bv2
    | Papp (s1, l1), Papp (s2, l2) ->
        comp_raise (ls_compare s1 s2);
        List.fold_left2 pat_compare state l1 l2
    | Por (p1, q1), Por (p2, q2) ->
        let (_,bv1,bv2 as res) = pat_compare state p1 p2 in
        let rec or_cmp q1 q2 = match q1.pat_node, q2.pat_node with
          | Pwild, Pwild -> ()
          | Pvar v1, Pvar v2 ->
              perv_compare (Mvs.find v1 bv1) (Mvs.find v2 bv2)
          | Papp (s1, l1), Papp (s2, l2) ->
              comp_raise (ls_compare s1 s2);
              List.iter2 or_cmp l1 l2
          | Por (p1, q1), Por (p2, q2) ->
              or_cmp p1 p2; or_cmp q1 q2
          | Pas (p1, v1), Pas (p2, v2) ->
              or_cmp p1 p2;
              perv_compare (Mvs.find v1 bv1) (Mvs.find v2 bv2)
          | Pwild,  _ -> raise CompLT | _, Pwild  -> raise CompGT
          | Pvar _, _ -> raise CompLT | _, Pvar _ -> raise CompGT
          | Papp _, _ -> raise CompLT | _, Papp _ -> raise CompGT
          | Por _,  _ -> raise CompLT | _, Por _  -> raise CompGT
        in
        or_cmp q1 q2;
        res
    | Pas (p1, v1), Pas (p2, v2) ->
        let bnd, bv1, bv2 = pat_compare state p1 p2 in
        bnd + 1, Mvs.add v1 bnd bv1, Mvs.add v2 bnd bv2
    | Pwild, _  -> raise CompLT | _, Pwild  -> raise CompGT
    | Pvar _, _ -> raise CompLT | _, Pvar _ -> raise CompGT
    | Papp _, _ -> raise CompLT | _, Papp _ -> raise CompGT
    | Por _, _  -> raise CompLT | _, Por _  -> raise CompGT
  in
  let rec t_compare bnd vml1 vml2 t1 t2 =
    if t1 != t2 || vml1 <> [] || vml2 <> [] then begin
      comp_raise (oty_compare t1.t_ty t2.t_ty);
      if label then comp_raise (Slab.compare t1.t_label t2.t_label) else ();
      match descend vml1 t1, descend vml2 t2 with
      | Bnd i1, Bnd i2 -> perv_compare i1 i2
      | Bnd _, Trm _ -> raise CompLT
      | Trm _, Bnd _ -> raise CompGT
      | Trm (t1,vml1), Trm (t2,vml2) ->
          begin match t1.t_node, t2.t_node with
          | Tvar v1, Tvar v2 ->
              comp_raise (vs_compare v1 v2)
          | Tconst c1, Tconst c2 ->
              perv_compare c1 c2
          | Tapp (s1,l1), Tapp (s2,l2) ->
              comp_raise (ls_compare s1 s2);
              List.iter2 (t_compare bnd vml1 vml2) l1 l2
          | Tif (f1,t1,e1), Tif (f2,t2,e2) ->
              t_compare bnd vml1 vml2 f1 f2;
              t_compare bnd vml1 vml2 t1 t2;
              t_compare bnd vml1 vml2 e1 e2
          | Tlet (t1,(v1,b1,e1)), Tlet (t2,(v2,b2,e2)) ->
              t_compare bnd vml1 vml2 t1 t2;
              let vml1 = (Mvs.singleton v1 bnd, b1.bv_subst) :: vml1 in
              let vml2 = (Mvs.singleton v2 bnd, b2.bv_subst) :: vml2 in
              t_compare (bnd + 1) vml1 vml2 e1 e2
          | Tcase (t1,bl1), Tcase (t2,bl2) ->
              t_compare bnd vml1 vml2 t1 t2;
              let b_compare (p1,b1,t1) (p2,b2,t2) =
                let bnd,bv1,bv2 = pat_compare (bnd,Mvs.empty,Mvs.empty) p1 p2 in
                let vml1 = (bv1, b1.bv_subst) :: vml1 in
                let vml2 = (bv2, b2.bv_subst) :: vml2 in
                t_compare bnd vml1 vml2 t1 t2; 0 in
              comp_raise (Lists.compare b_compare bl1 bl2)
          | Teps (v1,b1,e1), Teps (v2,b2,e2) ->
              let vml1 = (Mvs.singleton v1 bnd, b1.bv_subst) :: vml1 in
              let vml2 = (Mvs.singleton v2 bnd, b2.bv_subst) :: vml2 in
              t_compare (bnd + 1) vml1 vml2 e1 e2
          | Tquant (q1,(vl1,b1,tr1,f1)), Tquant (q2,(vl2,b2,tr2,f2)) ->
              perv_compare q1 q2;
              let rec add bnd bv1 bv2 vl1 vl2 = match vl1, vl2 with
                | (v1::vl1), (v2::vl2) ->
                    let bv1 = Mvs.add v1 bnd bv1 in
                    let bv2 = Mvs.add v2 bnd bv2 in
                    add (bnd + 1) bv1 bv2 vl1 vl2
                | [], (_::_) -> raise CompLT
                | (_::_), [] -> raise CompGT
                | [], [] -> bnd, bv1, bv2 in
              let bnd, bv1, bv2 = add bnd Mvs.empty Mvs.empty vl1 vl2 in
              let vml1 = (bv1, b1.bv_subst) :: vml1 in
              let vml2 = (bv2, b2.bv_subst) :: vml2 in
              let tr_cmp t1 t2 = t_compare bnd vml1 vml2 t1 t2; 0 in
              if trigger then comp_raise (Lists.compare (Lists.compare tr_cmp) tr1 tr2) else ();
              t_compare bnd vml1 vml2 f1 f2
          | Tbinop (op1,f1,g1), Tbinop (op2,f2,g2) ->
              perv_compare op1 op2;
              t_compare bnd vml1 vml2 f1 f2;
              t_compare bnd vml1 vml2 g1 g2
          | Tnot f1, Tnot f2 ->
              t_compare bnd vml1 vml2 f1 f2
          | Ttrue, Ttrue -> ()
          | Tfalse, Tfalse -> ()
          | Tvar _, _   -> raise CompLT | _, Tvar _   -> raise CompGT
          | Tconst _, _ -> raise CompLT | _, Tconst _ -> raise CompGT
          | Tapp _, _   -> raise CompLT | _, Tapp _   -> raise CompGT
          | Tif _, _    -> raise CompLT | _, Tif _    -> raise CompGT
          | Tlet _, _   -> raise CompLT | _, Tlet _   -> raise CompGT
          | Tcase _, _  -> raise CompLT | _, Tcase _  -> raise CompGT
          | Teps _, _   -> raise CompLT | _, Teps _   -> raise CompGT
          | Tquant _, _ -> raise CompLT | _, Tquant _ -> raise CompGT
          | Tbinop _, _ -> raise CompLT | _, Tbinop _ -> raise CompGT
          | Tnot _, _   -> raise CompLT | _, Tnot _   -> raise CompGT
          | Ttrue, _    -> raise CompLT | _, Ttrue    -> raise CompGT
          end
    end in
  try t_compare 0 [] [] t1 t2; 0
  with CompLT -> -1 | CompGT -> 1

let t_equal t1 t2 = (t_compare true true t1 t2 = 0)

let t_equal_nt_nl t1 t2 = (t_compare false false t1 t2 = 0)

let t_compare = t_compare true true

let t_similar t1 t2 =
  oty_equal t1.t_ty t2.t_ty &&
  match t1.t_node, t2.t_node with
    | Tvar v1, Tvar v2 -> vs_equal v1 v2
    | Tconst c1, Tconst c2 -> c1 = c2
    | Tapp (s1,l1), Tapp (s2,l2) -> ls_equal s1 s2 && Lists.equal (==) l1 l2
    | Tif (f1,t1,e1), Tif (f2,t2,e2) -> f1 == f2 && t1 == t2 && e1 == e2
    | Tlet (t1,bv1), Tlet (t2,bv2) -> t1 == t2 && bv1 == bv2
    | Tcase (t1,bl1), Tcase (t2,bl2) -> t1 == t2 && Lists.equal (==) bl1 bl2
    | Teps bv1, Teps bv2 -> bv1 == bv2
    | Tquant (q1,bv1), Tquant (q2,bv2) -> q1 = q2 && bv1 == bv2
    | Tbinop (o1,f1,g1), Tbinop (o2,f2,g2) -> o1 = o2 && f1 == f2 && g1 == g2
    | Tnot f1, Tnot f2 -> f1 == f2
    | Ttrue, Ttrue | Tfalse, Tfalse -> true
    | _, _ -> false

let t_hash t =
  let rec pat_hash bnd bv p = match p.pat_node with
    | Pwild -> bnd, bv, 0
    | Pvar v -> bnd + 1, Mvs.add v bnd bv, bnd + 1
    | Papp (s,l) ->
        let hash (bnd,bv,h) p =
          let bnd,bv,hp = pat_hash bnd bv p in
          bnd, bv, Hashcons.combine h hp in
        List.fold_left hash (bnd,bv,ls_hash s) l
    | Por (p,q) ->
        let bnd,bv,hp = pat_hash bnd bv p in
        let rec or_hash q = match q.pat_node with
          | Pwild -> 0
          | Pvar v -> Mvs.find v bv + 1
          | Papp (s,l) -> Hashcons.combine_list or_hash (ls_hash s) l
          | Por (p,q) -> Hashcons.combine (or_hash p) (or_hash q)
          | Pas (p,v) -> Hashcons.combine (or_hash p) (Mvs.find v bv + 1)
        in
        bnd, bv, Hashcons.combine hp (or_hash q)
    | Pas (p,v) ->
        let bnd,bv,hp = pat_hash bnd bv p in
        bnd + 1, Mvs.add v bnd bv, Hashcons.combine hp (bnd + 1)
  in
  let rec t_hash bnd vml t =
    let comb l h = Hashcons.combine (lab_hash l) h in
    let h = Slab.fold comb t.t_label (oty_hash t.t_ty) in
    Hashcons.combine h
      begin match descend vml t with
      | Bnd i -> i + 1
      | Trm (t,vml) ->
          begin match t.t_node with
          | Tvar v -> vs_hash v
          | Tconst c -> Hashtbl.hash c
          | Tapp (s,l) ->
              Hashcons.combine_list (t_hash bnd vml) (ls_hash s) l
          | Tif (f,t,e) ->
              let hf = t_hash bnd vml f in
              let ht = t_hash bnd vml t in
              let he = t_hash bnd vml e in
              Hashcons.combine2 hf ht he
          | Tlet (t,(v,b,e)) ->
              let h = t_hash bnd vml t in
              let vml = (Mvs.singleton v bnd, b.bv_subst) :: vml in
              Hashcons.combine h (t_hash (bnd + 1) vml e)
          | Tcase (t,bl) ->
              let h = t_hash bnd vml t in
              let b_hash (p,b,t) =
                let bnd,bv,hp = pat_hash bnd Mvs.empty p in
                let vml = (bv, b.bv_subst) :: vml in
                Hashcons.combine hp (t_hash bnd vml t) in
              Hashcons.combine_list b_hash h bl
          | Teps (v,b,e) ->
              let vml = (Mvs.singleton v bnd, b.bv_subst) :: vml in
              t_hash (bnd + 1) vml e
          | Tquant (q,(vl,b,tr,f)) ->
              let h = Hashtbl.hash q in
              let rec add bnd bv vl = match vl with
                | v::vl -> add (bnd + 1) (Mvs.add v bnd bv) vl
                | [] -> bnd, bv in
              let bnd, bv = add bnd Mvs.empty vl in
              let vml = (bv, b.bv_subst) :: vml in
              let h = List.fold_left
                (Hashcons.combine_list (t_hash bnd vml)) h tr in
              Hashcons.combine h (t_hash bnd vml f)
          | Tbinop (op,f,g) ->
              let ho = Hashtbl.hash op in
              let hf = t_hash bnd vml f in
              let hg = t_hash bnd vml g in
              Hashcons.combine2 ho hf hg
          | Tnot f ->
              Hashcons.combine 1 (t_hash bnd vml f)
          | Ttrue -> 2
          | Tfalse -> 3
          end
    end in
  t_hash 0 [] t

(* type checking *)

exception TermExpected of term
exception FmlaExpected of term

let t_type t = match t.t_ty with
  | Some ty -> ty
  | None -> raise (TermExpected t)

let t_prop f =
  if f.t_ty = None then f else raise (FmlaExpected f)

let t_ty_check t ty = match ty, t.t_ty with
  | Some l, Some r -> ty_equal_check l r
  | Some _, None -> raise (TermExpected t)
  | None, Some _ -> raise (FmlaExpected t)
  | None, None -> ()

let vs_check v t = ty_equal_check v.vs_ty (t_type t)

(* trigger equality and traversal *)

let tr_equal = Lists.equal (Lists.equal t_equal)

let tr_map fn = List.map (List.map fn)
let tr_fold fn = List.fold_left (List.fold_left fn)
let tr_map_fold fn = Lists.map_fold_left (Lists.map_fold_left fn)

(* bind_info equality, hash, and traversal *)

let bnd_map fn bv = { bv with bv_subst = Mvs.map fn bv.bv_subst }

let bnd_fold fn acc bv = Mvs.fold (fun _ t a -> fn a t) bv.bv_subst acc

let bnd_map_fold fn acc bv =
  let acc,s = Mvs.mapi_fold (fun _ t a -> fn a t) bv.bv_subst acc in
  acc, { bv with bv_subst = s }

(* hash-consing for terms and formulas *)

let vars_union s1 s2 = Mvs.union (fun _ m n -> Some (m + n)) s1 s2

let add_b_vars s (_,b,_) = vars_union s b.bv_vars

let rec t_vars t = match t.t_node with
  | Tvar v -> Mvs.singleton v 1
  | Tconst _ -> Mvs.empty
  | Tapp (_,tl) -> List.fold_left add_t_vars Mvs.empty tl
  | Tif (f,t,e) -> add_t_vars (add_t_vars (t_vars f) t) e
  | Tlet (t,bt) -> add_b_vars (t_vars t) bt
  | Tcase (t,bl) -> List.fold_left add_b_vars (t_vars t) bl
  | Teps (_,b,_) -> b.bv_vars
  | Tquant (_,(_,b,_,_)) -> b.bv_vars
  | Tbinop (_,f1,f2) -> add_t_vars (t_vars f1) f2
  | Tnot f -> t_vars f
  | Ttrue | Tfalse -> Mvs.empty

and add_t_vars s t = vars_union s (t_vars t)

let add_nt_vars _ n t s = vars_union s
  (if n = 1 then t_vars t else Mvs.map (( * ) n) (t_vars t))

module TermOHT = struct
  type t = term
  let hash = t_hash
  let equal = t_equal
  let compare = t_compare
end

module Mterm = Extmap.Make(TermOHT)
module Sterm = Extset.MakeOfMap(Mterm)
module Hterm = Exthtbl.Make(TermOHT)

(* hash-consing constructors for terms *)

let mk_term n ty = {
  t_node  = n;
  t_label = Slab.empty;
  t_loc   = None;
  t_ty    = ty;
}

let t_var v         = mk_term (Tvar v) (Some v.vs_ty)
let t_const c ty    = mk_term (Tconst c) (Some ty)
let t_app f tl ty   = mk_term (Tapp (f, tl)) ty
let t_if f t1 t2    = mk_term (Tif (f, t1, t2)) t2.t_ty
let t_let t1 bt ty  = mk_term (Tlet (t1, bt)) ty
let t_case t1 bl ty = mk_term (Tcase (t1, bl)) ty
let t_eps bf ty     = mk_term (Teps bf) ty
let t_quant q qf    = mk_term (Tquant (q, qf)) None
let t_binary op f g = mk_term (Tbinop (op, f, g)) None
let t_not f         = mk_term (Tnot f) None
let t_true          = mk_term (Ttrue) None
let t_false         = mk_term (Tfalse) None

let t_label ?loc l t = { t with t_label = l; t_loc = loc }

let t_label_add l t = { t with t_label = Slab.add l t.t_label }

let t_label_remove l t = { t with t_label = Slab.remove l t.t_label }

let t_label_copy s t =
  if s == t then s else
  if t_similar s t && Slab.is_empty t.t_label && t.t_loc = None then s else
  let lab = Slab.union s.t_label t.t_label in
  let loc = if t.t_loc = None then s.t_loc else t.t_loc in
  { t with t_label = lab; t_loc = loc }

(* unsafe map *)

let bound_map fn (u,b,e) = (u, bnd_map fn b, fn e)

let t_map_unsafe fn t = t_label_copy t (match t.t_node with
  | Tvar _ | Tconst _ -> t
  | Tapp (f,tl) -> t_app f (List.map fn tl) t.t_ty
  | Tif (f,t1,t2) -> t_if (fn f) (fn t1) (fn t2)
  | Tlet (e,b) -> t_let (fn e) (bound_map fn b) t.t_ty
  | Tcase (e,bl) -> t_case (fn e) (List.map (bound_map fn) bl) t.t_ty
  | Teps b -> t_eps (bound_map fn b) t.t_ty
  | Tquant (q,(vl,b,tl,f)) -> t_quant q (vl, bnd_map fn b, tr_map fn tl, fn f)
  | Tbinop (op,f1,f2) -> t_binary op (fn f1) (fn f2)
  | Tnot f1 -> t_not (fn f1)
  | Ttrue | Tfalse -> t)

(* unsafe fold *)

let bound_fold fn acc (_,b,e) = fn (bnd_fold fn acc b) e

let t_fold_unsafe fn acc t = match t.t_node with
  | Tvar _ | Tconst _ -> acc
  | Tapp (_,tl) -> List.fold_left fn acc tl
  | Tif (f,t1,t2) -> fn (fn (fn acc f) t1) t2
  | Tlet (e,b) -> fn (bound_fold fn acc b) e
  | Tcase (e,bl) -> List.fold_left (bound_fold fn) (fn acc e) bl
  | Teps b -> bound_fold fn acc b
  | Tquant (_,(_,b,tl,f1)) -> fn (tr_fold fn (bnd_fold fn acc b) tl) f1
  | Tbinop (_,f1,f2) -> fn (fn acc f1) f2
  | Tnot f1 -> fn acc f1
  | Ttrue | Tfalse -> acc

(* unsafe map_fold *)

let bound_map_fold fn acc (u,b,e) =
  let acc, b = bnd_map_fold fn acc b in
  let acc, e = fn acc e in
  acc, (u,b,e)

let t_map_fold_unsafe fn acc t = match t.t_node with
  | Tvar _ | Tconst _ ->
      acc, t
  | Tapp (f,tl) ->
      let acc,sl = Lists.map_fold_left fn acc tl in
      acc, t_label_copy t (t_app f sl t.t_ty)
  | Tif (f,t1,t2) ->
      let acc, g  = fn acc f in
      let acc, s1 = fn acc t1 in
      let acc, s2 = fn acc t2 in
      acc, t_label_copy t (t_if g s1 s2)
  | Tlet (e,b) ->
      let acc, e = fn acc e in
      let acc, b = bound_map_fold fn acc b in
      acc, t_label_copy t (t_let e b t.t_ty)
  | Tcase (e,bl) ->
      let acc, e = fn acc e in
      let acc, bl = Lists.map_fold_left (bound_map_fold fn) acc bl in
      acc, t_label_copy t (t_case e bl t.t_ty)
  | Teps b ->
      let acc, b = bound_map_fold fn acc b in
      acc, t_label_copy t (t_eps b t.t_ty)
  | Tquant (q,(vl,b,tl,f1)) ->
      let acc, b = bnd_map_fold fn acc b in
      let acc, tl = tr_map_fold fn acc tl in
      let acc, f1 = fn acc f1 in
      acc, t_label_copy t (t_quant q (vl,b,tl,f1))
  | Tbinop (op,f1,f2) ->
      let acc, g1 = fn acc f1 in
      let acc, g2 = fn acc f2 in
      acc, t_label_copy t (t_binary op g1 g2)
  | Tnot f1 ->
      let acc, g1 = fn acc f1 in
      acc, t_label_copy t (t_not g1)
  | Ttrue | Tfalse ->
      acc, t

(* type-unsafe term substitution *)

let rec t_subst_unsafe m t =
  let t_subst t = t_subst_unsafe m t in
  let b_subst (u,b,e as bv) =
    if Mvs.set_disjoint m b.bv_vars then bv else
    (u, bv_subst_unsafe m b, e) in
  match t.t_node with
  | Tvar u ->
      Mvs.find_def t u m
  | Tlet (e, bt) ->
      let d = t_subst e in
      t_label_copy t (t_let d (b_subst bt) t.t_ty)
  | Tcase (e, bl) ->
      let d = t_subst e in
      let bl = List.map b_subst bl in
      t_label_copy t (t_case d bl t.t_ty)
  | Teps bf ->
      t_label_copy t (t_eps (b_subst bf) t.t_ty)
  | Tquant (q, (vl,b,tl,f1 as bq)) ->
      let bq =
        if Mvs.set_disjoint m b.bv_vars then bq else
        (vl,bv_subst_unsafe m b,tl,f1) in
      t_label_copy t (t_quant q bq)
  | _ ->
      t_map_unsafe t_subst t

and bv_subst_unsafe m b =
  (* restrict m to the variables free in b *)
  let m = Mvs.set_inter m b.bv_vars in
  (* if m is empty, return early *)
  if Mvs.is_empty m then b else
  (* remove from b.bv_vars the variables replaced by m *)
  let s = Mvs.set_diff b.bv_vars m in
  (* add to b.bv_vars the free variables added by m *)
  let s = Mvs.fold2_inter add_nt_vars b.bv_vars m s in
  (* apply m to the terms in b.bv_subst *)
  let h = Mvs.map (t_subst_unsafe m) b.bv_subst in
  (* join m to b.bv_subst *)
  let h = Mvs.set_union h m in
  (* reconstruct b *)
  { bv_vars = s ; bv_subst = h }

let t_subst_unsafe m t =
  if Mvs.is_empty m then t else t_subst_unsafe m t

(* close bindings *)

let bnd_new s = { bv_vars = s ; bv_subst = Mvs.empty }

let t_close_bound v t = (v, bnd_new (Mvs.remove v (t_vars t)), t)

let t_close_branch p t = (p, bnd_new (Mvs.set_diff (t_vars t) p.pat_vars), t)

let t_close_quant vl tl f =
  let del_v s v = Mvs.remove v s in
  let s = tr_fold add_t_vars (t_vars f) tl in
  let s = List.fold_left del_v s vl in
  (vl, bnd_new s, tl, t_prop f)

(* open bindings *)

let fresh_vsymbol v =
  create_vsymbol (id_clone v.vs_name) v.vs_ty

let vs_rename h v =
  let u = fresh_vsymbol v in
  Mvs.add v (t_var u) h, u

let vl_rename h vl =
  Lists.map_fold_left vs_rename h vl

let pat_rename h p =
  let add_vs v () = fresh_vsymbol v in
  let m = Mvs.mapi add_vs p.pat_vars in
  let p = pat_rename_all m p in
  Mvs.union (fun _ _ t -> Some t) h (Mvs.map t_var m), p

let t_open_bound (v,b,t) =
  let m,v = vs_rename b.bv_subst v in
  v, t_subst_unsafe m t

let t_open_bound_with e (v,b,t) =
  vs_check v e;
  let m = Mvs.add v e b.bv_subst in
  t_subst_unsafe m t

let t_open_branch (p,b,t) =
  let m,p = pat_rename b.bv_subst p in
  p, t_subst_unsafe m t

let t_open_quant (vl,b,tl,f) =
  let m,vl = vl_rename b.bv_subst vl in
  let tl = tr_map (t_subst_unsafe m) tl in
  vl, tl, t_subst_unsafe m f

let t_clone_bound_id (v,_,_) = id_clone v.vs_name

(** open bindings with optimized closing callbacks *)

let t_open_bound_cb tb =
  let v, t = t_open_bound tb in
  let close v' t' =
    if t == t' && vs_equal v v' then tb else t_close_bound v' t'
  in
  v, t, close

let t_open_branch_cb tbr =
  let p, t = t_open_branch tbr in
  let close p' t' =
    if t == t' && p == p' then tbr else t_close_branch p' t'
  in
  p, t, close

let t_open_quant_cb fq =
  let vl, tl, f = t_open_quant fq in
  let close vl' tl' f' =
    if f == f' &&
      Lists.equal (Lists.equal ((==) : term -> term -> bool)) tl tl' &&
      Lists.equal vs_equal vl vl'
    then fq else t_close_quant vl' tl' f'
  in
  vl, tl, f, close

(* constructors with type checking *)

let ls_arg_inst ls tl =
  let mtch s ty t = ty_match s ty (t_type t) in
  try List.fold_left2 mtch Mtv.empty ls.ls_args tl with
    | Invalid_argument _ -> raise (BadArity (ls, List.length tl))

let ls_app_inst ls tl ty =
  let s = ls_arg_inst ls tl in
  match ls.ls_value, ty with
    | Some _, None -> raise (PredicateSymbolExpected ls)
    | None, Some _ -> raise (FunctionSymbolExpected ls)
    | Some vty, Some ty -> ty_match s vty ty
    | None, None -> s

let t_app_infer ls tl =
  let s = ls_arg_inst ls tl in
  t_app ls tl (oty_inst s ls.ls_value)

let t_app ls tl ty = ignore (ls_app_inst ls tl ty); t_app ls tl ty

let fs_app fs tl ty = t_app fs tl (Some ty)
let ps_app ps tl    = t_app ps tl None

let t_nat_const n =
  assert (n >= 0);
  let a =
    Number.{ic_negative = false ; ic_abs = int_const_dec (string_of_int n)}
  in
  t_const (Number.ConstInt a) ty_int

let t_bigint_const n = t_const (Number.const_of_big_int n) Ty.ty_int

exception InvalidIntegerLiteralType of ty
exception InvalidRealLiteralType of ty

let check_literal c ty =
  let ts = match ty.ty_node with
    | Tyapp (ts,[]) -> ts
<<<<<<< HEAD
    | _ -> raise (InvalidLiteralType ty) in
  match c with
    | Number.ConstInt n when not (ts_equal ts ts_int) ->
        begin match ts.ts_def with
          | Range ir -> Number.(check_range n ir)
          | _ -> raise (InvalidLiteralType ty)
        end
    | Number.ConstReal x when not (ts_equal ts ts_real) ->
        begin match ts.ts_def with
          | Float fp -> Number.(check_float x.Number.rc_abs fp)
          | _ -> raise (InvalidLiteralType ty)
        end
    | _ -> ()

let t_const c ty = check_literal c ty; t_const c ty
=======
    | _ ->
       match c with
             | Number.ConstInt _ -> raise (InvalidIntegerLiteralType ty)
             | Number.ConstReal _ -> raise (InvalidRealLiteralType ty)
  in
  match c with
  | Number.ConstInt _ when ts_equal ts ts_int ->
     t_const c ty
  | Number.ConstInt n ->
     begin match ts.ts_def with
           | Range ir -> Number.check_range n ir; t_const c ty
           | _ -> raise (InvalidIntegerLiteralType ty)
     end
  | Number.ConstReal _ when ts_equal ts ts_real ->
     t_const c ty
  | Number.ConstReal r ->
     begin match ts.ts_def with
           | Float fp -> Number.check_float r fp; t_const c ty
           | _ -> raise (InvalidRealLiteralType ty)
     end
>>>>>>> 5dd0e605

let t_if f t1 t2 =
  t_ty_check t2 t1.t_ty;
  t_if (t_prop f) t1 t2

let t_let t1 ((v,_,t2) as bt) =
  vs_check v t1;
  t_let t1 bt t2.t_ty

exception EmptyCase

let t_case t bl =
  let tty = t_type t in
  let bty = match bl with
    | (_,_,tbr) :: _ -> tbr.t_ty
    | _ -> raise EmptyCase
  in
  let t_check_branch (p,_,tbr) =
    ty_equal_check tty p.pat_ty;
    t_ty_check tbr bty
  in
  List.iter t_check_branch bl;
  t_case t bl bty

let t_eps ((v,_,f) as bf) =
  ignore (t_prop f);
  t_eps bf (Some v.vs_ty)

let t_quant q ((vl,_,_,f) as qf) =
  if vl = [] then f else t_quant q qf

let t_binary op f1 f2 = t_binary op (t_prop f1) (t_prop f2)
let t_not f = t_not (t_prop f)

let t_forall  = t_quant Tforall
let t_exists  = t_quant Texists
let t_and     = t_binary Tand
let t_or      = t_binary Tor
let t_implies = t_binary Timplies
let t_iff     = t_binary Tiff

let rec t_and_l = function
  | [] -> t_true
  | [f] -> f
  | f::fl -> t_and f (t_and_l fl)

let rec t_or_l = function
  | [] -> t_false
  | [f] -> f
  | f::fl -> t_or f (t_or_l fl)

let asym_split = create_label "asym_split"
let stop_split = create_label "stop_split"

let t_and_asym t1 t2 = t_and (t_label_add asym_split t1) t2
let t_or_asym  t1 t2 = t_or  (t_label_add asym_split t1) t2

let rec t_and_asym_l = function
  | [] -> t_true
  | [f] -> f
  | f::fl -> t_and_asym f (t_and_asym_l fl)

let rec t_or_asym_l = function
  | [] -> t_false
  | [f] -> f
  | f::fl -> t_or_asym f (t_or_asym_l fl)

(* closing constructors *)

let t_quant_close q vl tl f =
  if vl = [] then t_prop f else t_quant q (t_close_quant vl tl f)

let t_forall_close = t_quant_close Tforall
let t_exists_close = t_quant_close Texists

let t_let_close v t1 t2 = t_let t1 (t_close_bound v t2)
let t_case_close t l = t_case t (List.map (fun (p,e) -> t_close_branch p e) l)
let t_eps_close v f = t_eps (t_close_bound v f)

(* built-in symbols *)

let ps_equ =
  let v = ty_var (create_tvsymbol (id_fresh "a")) in
  create_psymbol (id_fresh "infix =") [v; v]

let t_equ t1 t2 = ps_app ps_equ [t1; t2]
let t_neq t1 t2 = t_not (ps_app ps_equ [t1; t2])

let fs_bool_true  = create_fsymbol ~constr:2 (id_fresh "True")  [] ty_bool
let fs_bool_false = create_fsymbol ~constr:2 (id_fresh "False") [] ty_bool

let t_bool_true  = fs_app fs_bool_true [] ty_bool
let t_bool_false = fs_app fs_bool_false [] ty_bool

let fs_tuple_ids = Hid.create 17

let fs_tuple = Hint.memo 17 (fun n ->
  let ts = ts_tuple n in
  let tl = List.map ty_var ts.ts_args in
  let ty = ty_app ts tl in
  let id = id_fresh ("Tuple" ^ string_of_int n) in
  let fs = create_fsymbol ~constr:1 id tl ty in
  Hid.add fs_tuple_ids fs.ls_name n;
  fs)

let is_fs_tuple fs = ls_equal fs (fs_tuple (List.length fs.ls_args))

let is_fs_tuple_id id =
  try Some (Hid.find fs_tuple_ids id) with Not_found -> None

let t_tuple tl =
  let ty = ty_tuple (List.map t_type tl) in
  fs_app (fs_tuple (List.length tl)) tl ty

let fs_func_app =
  let ty_a = ty_var (create_tvsymbol (id_fresh "a")) in
  let ty_b = ty_var (create_tvsymbol (id_fresh "b")) in
  create_fsymbol (id_fresh "infix @") [ty_func ty_a ty_b; ty_a] ty_b

let t_func_app fn t = t_app_infer fs_func_app [fn; t]
let t_pred_app pr t = t_equ (t_func_app pr t) t_bool_true

let t_func_app_l fn tl = List.fold_left t_func_app fn tl
let t_pred_app_l pr tl = t_equ (t_func_app_l pr tl) t_bool_true

(** Term library *)

(* generic map over types, symbols and variables *)

let gen_fresh_vsymbol fnT v =
  let ty = fnT v.vs_ty in
  if ty_equal ty v.vs_ty then v else
  create_vsymbol (id_clone v.vs_name) ty

let gen_vs_rename fnT h v =
  let u = gen_fresh_vsymbol fnT v in
  Mvs.add v u h, u

let gen_vl_rename fnT h vl =
  Lists.map_fold_left (gen_vs_rename fnT) h vl

let gen_pat_rename fnT fnL h p =
  let add_vs v () = gen_fresh_vsymbol fnT v in
  let m = Mvs.mapi add_vs p.pat_vars in
  let p = pat_gen_map fnT fnL m p in
  Mvs.union (fun _ _ t -> Some t) h m, p

let gen_bnd_rename fnT fnE h b =
  let add_bv v n m = Mvs.add (Mvs.find v h) n m in
  let bvs = Mvs.fold add_bv b.bv_vars Mvs.empty in
  let add_bs v t (nh, m) =
    let nh,v = gen_vs_rename fnT nh v in
    nh, Mvs.add v (fnE t) m
  in
  let h,bsb = Mvs.fold add_bs b.bv_subst (h,Mvs.empty) in
  h, { bv_vars = bvs ; bv_subst = bsb }

let rec t_gen_map fnT fnL m t =
  let fn = t_gen_map fnT fnL m in
  t_label_copy t (match t.t_node with
    | Tvar v ->
        let u = Mvs.find_def v v m in
        ty_equal_check (fnT v.vs_ty) u.vs_ty;
        t_var u
    | Tconst _ ->
        t
    | Tapp (fs, tl) ->
        t_app (fnL fs) (List.map fn tl) (Opt.map fnT t.t_ty)
    | Tif (f, t1, t2) ->
        t_if (fn f) (fn t1) (fn t2)
    | Tlet (t1, (u,b,t2)) ->
        let m,b = gen_bnd_rename fnT fn m b in
        let m,u = gen_vs_rename fnT m u in
        t_let (fn t1) (u, b, t_gen_map fnT fnL m t2)
    | Tcase (t1, bl) ->
        let fn_br (p,b,t2) =
          let m,b = gen_bnd_rename fnT fn m b in
          let m,p = gen_pat_rename fnT fnL m p in
          (p, b, t_gen_map fnT fnL m t2)
        in
        t_case (fn t1) (List.map fn_br bl)
    | Teps (u,b,f) ->
        let m,b = gen_bnd_rename fnT fn m b in
        let m,u = gen_vs_rename fnT m u in
        t_eps (u, b, t_gen_map fnT fnL m f)
    | Tquant (q, (vl,b,tl,f)) ->
        let m,b = gen_bnd_rename fnT fn m b in
        let m,vl = gen_vl_rename fnT m vl in
        let fn = t_gen_map fnT fnL m in
        t_quant q (vl, b, tr_map fn tl, fn f)
    | Tbinop (op, f1, f2) ->
        t_binary op (fn f1) (fn f2)
    | Tnot f1 ->
        t_not (fn f1)
    | Ttrue | Tfalse ->
        t)

let t_gen_map fnT fnL mapV t = t_gen_map (Wty.memoize 17 fnT) fnL mapV t

(* map over type and logic symbols *)

let gen_mapV fnT = Mvs.mapi (fun v _ -> gen_fresh_vsymbol fnT v)

let t_s_map fnT fnL t = t_gen_map fnT fnL (gen_mapV fnT (t_vars t)) t

(* simultaneous substitution into types and terms *)

let t_subst_types mapT mapV t =
  let fnT = ty_inst mapT in
  let m = gen_mapV fnT (t_vars t) in
  let t = t_gen_map fnT (fun ls -> ls) m t in
  let add _ v t m = vs_check v t; Mvs.add v t m in
  let m = Mvs.fold2_inter add m mapV Mvs.empty in
  (m,t)

let t_ty_subst mapT mapV t =
  let m,t = t_subst_types mapT mapV t in
  t_subst_unsafe m t

(* fold over symbols *)

let rec t_gen_fold fnT fnL acc t =
  let fn = t_gen_fold fnT fnL in
  let acc = Opt.fold fnT acc t.t_ty in
  match t.t_node with
  | Tconst _ | Tvar _ -> acc
  | Tapp (f, tl) -> List.fold_left fn (fnL acc f) tl
  | Tif (f, t1, t2) -> fn (fn (fn acc f) t1) t2
  | Tlet (t1, (_,b,t2)) -> fn (bnd_fold fn (fn acc t1) b) t2
  | Tcase (t1, bl) ->
      let branch acc (p,b,t) =
        fn (pat_gen_fold fnT fnL (bnd_fold fn acc b) p) t in
      List.fold_left branch (fn acc t1) bl
  | Teps (_,b,f) -> fn (bnd_fold fn acc b) f
  | Tquant (_, (vl,b,tl,f1)) ->
      (* these variables (and their types) may never appear below *)
      let acc = List.fold_left (fun a v -> fnT a v.vs_ty) acc vl in
      fn (tr_fold fn (bnd_fold fn acc b) tl) f1
  | Tbinop (_, f1, f2) -> fn (fn acc f1) f2
  | Tnot f1 -> fn acc f1
  | Ttrue | Tfalse -> acc

let t_s_fold = t_gen_fold

let t_s_all prT prL t = Util.alld t_s_fold prT prL t
let t_s_any prT prL t = Util.anyd t_s_fold prT prL t

(* map/fold over types in terms and formulas *)

let t_ty_map fn t = t_s_map fn (fun ls -> ls) t

let t_ty_fold fn acc t = t_s_fold fn Util.const acc t

let t_ty_freevars = t_ty_fold ty_freevars

(* map/fold over applications in terms and formulas (but not in patterns!) *)

let rec t_app_map fn t =
  let t = t_map_unsafe (t_app_map fn) t in
  match t.t_node with
    | Tapp (ls,tl) ->
        let ls = fn ls (List.map t_type tl) t.t_ty in
        t_label_copy t (t_app ls tl t.t_ty)
    | _ -> t

let rec t_app_fold fn acc t =
  let acc = t_fold_unsafe (t_app_fold fn) acc t in
  match t.t_node with
    | Tapp (ls,tl) -> fn acc ls (List.map t_type tl) t.t_ty
    | _ -> acc

(* Type- and binding-safe traversal *)

let t_map fn t = match t.t_node with
  | Tlet (t1, b) ->
      let u,t2 = t_open_bound b in
      let s1 = fn t1 and s2 = fn t2 in
      if s2 == t2
        then if s1 == t1 then t
          else t_label_copy t (t_let s1 b)
        else t_label_copy t (t_let_close u s1 s2)
  | Tcase (t1, bl) ->
      let s1 = fn t1 in
      let brn same b =
        let p,t = t_open_branch b in
        let s = fn t in
        if s == t then same, b
          else false, t_close_branch p s
      in
      let same, bl = Lists.map_fold_left brn true bl in
      if s1 == t1 && same then t
        else t_label_copy t (t_case s1 bl)
  | Teps b ->
      let u,t1 = t_open_bound b in
      let s1 = fn t1 in
      if s1 == t1 then t
        else t_label_copy t (t_eps_close u s1)
  | Tquant (q, b) ->
      let vl,tl,f1 = t_open_quant b in
      let g1 = fn f1 and sl = tr_map fn tl in
      if g1 == f1 && List.for_all2 (List.for_all2 (==)) sl tl then t
        else t_label_copy t (t_quant_close q vl sl g1)
  | _ ->
      t_map_unsafe fn t

let t_map fn = t_map (fun t ->
  let res = fn t in t_ty_check res t.t_ty; res)

(* safe opening fold *)

let t_fold fn acc t = match t.t_node with
  | Tlet (t1, b) ->
      let _,t2 = t_open_bound b in fn (fn acc t1) t2
  | Tcase (t1, bl) ->
      let brn acc b = let _,t = t_open_branch b in fn acc t in
      List.fold_left brn (fn acc t1) bl
  | Teps b ->
      let _,f = t_open_bound b in fn acc f
  | Tquant (_, b) ->
      let _, tl, f1 = t_open_quant b in tr_fold fn (fn acc f1) tl
  | _ -> t_fold_unsafe fn acc t

let t_iter fn t = t_fold (fun () t -> fn t) () t

let t_all pr t = Util.all t_fold pr t
let t_any pr t = Util.any t_fold pr t

(* safe opening map_fold *)

let t_map_fold fn acc t = match t.t_node with
  | Tlet (t1, b) ->
      let acc, s1 = fn acc t1 in
      let u,t2 = t_open_bound b in
      let acc, s2 = fn acc t2 in
      acc, if s2 == t2
        then if s1 == t1 then t
          else t_label_copy t (t_let s1 b)
        else t_label_copy t (t_let_close u s1 s2)
  | Tcase (t1, bl) ->
      let acc, s1 = fn acc t1 in
      let brn (acc,same) b =
        let p,t = t_open_branch b in
        let acc, s = fn acc t in
        if s == t then (acc,same), b
          else (acc,false), t_close_branch p s
      in
      let (acc,same), bl = Lists.map_fold_left brn (acc,true) bl in
      acc, if s1 == t1 && same then t
        else t_label_copy t (t_case s1 bl)
  | Teps b ->
      let u,t1 = t_open_bound b in
      let acc, s1 = fn acc t1 in
      acc, if s1 == t1 then t
        else t_label_copy t (t_eps_close u s1)
  | Tquant (q, b) ->
      let vl,tl,f1 = t_open_quant b in
      let acc, sl = tr_map_fold fn acc tl in
      let acc, g1 = fn acc f1 in
      acc, if g1 == f1 && List.for_all2 (List.for_all2 (==)) sl tl
        then t else t_label_copy t (t_quant_close q vl sl g1)
  | _ -> t_map_fold_unsafe fn acc t

let t_map_fold fn = t_map_fold (fun acc t ->
  let res = fn acc t in t_ty_check (snd res) t.t_ty; res)

(* polarity map *)

let t_map_sign fn sign f = t_label_copy f (match f.t_node with
  | Tbinop (Timplies, f1, f2) ->
      t_implies (fn (not sign) f1) (fn sign f2)
  | Tbinop (Tiff, f1, f2) ->
      let f1p = fn sign f1 in let f1n = fn (not sign) f1 in
      let f2p = fn sign f2 in let f2n = fn (not sign) f2 in
      if t_equal f1p f1n && t_equal f2p f2n then t_iff f1p f2p
      else if sign
        then t_and (t_implies f1n f2p) (t_implies f2n f1p)
        else t_implies (t_or f1n f2n) (t_and f1p f2p)
  | Tnot f1 ->
      t_not (fn (not sign) f1)
  | Tif (f1, f2, f3) when f.t_ty = None ->
      let f1p = fn sign f1 in let f1n = fn (not sign) f1 in
      let f2 = fn sign f2 in let f3 = fn sign f3 in
      if t_equal f1p f1n then t_if f1p f2 f3 else if sign
        then t_and (t_implies f1n f2) (t_implies (t_not f1p) f3)
        else t_or (t_and f1p f2) (t_and (t_not f1n) f3)
  | Tif _
  | Teps _ -> failwith "t_map_sign: cannot determine polarity"
  | _ -> t_map (fn sign) f)

(* continuation-passing traversal *)

let rec list_map_cont fnL contL = function
  | e::el ->
      let cont_l e el = contL (e::el) in
      let cont_e e = list_map_cont fnL (cont_l e) el in
      fnL cont_e e
  | [] ->
      contL []

let t_map_cont fn contT t =
  let contT e = contT (t_label_copy t e) in
  match t.t_node with
  | Tvar _ | Tconst _ -> contT t
  | Tapp (fs, tl) ->
      let cont_app tl = contT (t_app fs tl t.t_ty) in
      list_map_cont fn cont_app tl
  | Tif (f, t1, t2) ->
      let cont_else f t1 t2 = contT (t_if f t1 t2) in
      let cont_then f t1 = fn (cont_else f t1) t2 in
      let cont_if f = fn (cont_then f) t1 in
      fn cont_if f
  | Tlet (t1, b) ->
      let u,t2,close = t_open_bound_cb b in
      let cont_in t1 t2 = contT (t_let t1 (close u t2)) in
      let cont_let t1 = fn (cont_in t1) t2 in
      fn cont_let t1
  | Tcase (t1, bl) ->
      let fnB contB b =
        let pat,t,close = t_open_branch_cb b in
        fn (fun t -> contB (close pat t)) t
      in
      let cont_with t1 bl = contT (t_case t1 bl) in
      let cont_case t1 = list_map_cont fnB (cont_with t1) bl in
      fn cont_case t1
  | Teps b ->
      let u,f,close = t_open_bound_cb b in
      let cont_eps f = contT (t_eps (close u f)) in
      fn cont_eps f
  | Tquant (q, b) ->
      let vl, tl, f1, close = t_open_quant_cb b in
      let cont_dot tl f1 = contT (t_quant q (close vl tl f1)) in
      let cont_quant tl = fn (cont_dot tl) f1 in
      list_map_cont (list_map_cont fn) cont_quant tl
  | Tbinop (op, f1, f2) ->
      let cont_r f1 f2 = contT (t_binary op f1 f2) in
      let cont_l f1 = fn (cont_r f1) f2 in
      fn cont_l f1
  | Tnot f1 ->
      let cont_not f1 = contT (t_not f1) in
      fn cont_not f1
  | Ttrue | Tfalse -> contT t

let t_map_cont fn = t_map_cont (fun cont t ->
  fn (fun e -> t_ty_check e t.t_ty; cont e) t)

(* map/fold over free variables *)

let t_v_map fn t =
  let fn v _ = let res = fn v in vs_check v res; res in
  t_subst_unsafe (Mvs.mapi fn (t_vars t)) t

let bnd_v_fold fn acc b = Mvs.fold (fun v _ acc -> fn acc v) b.bv_vars acc

let bound_v_fold fn acc (_,b,_) = bnd_v_fold fn acc b

let rec t_v_fold fn acc t = match t.t_node with
  | Tvar v -> fn acc v
  | Tlet (e,b) -> bound_v_fold fn (t_v_fold fn acc e) b
  | Tcase (e,bl) -> List.fold_left (bound_v_fold fn) (t_v_fold fn acc e) bl
  | Teps b -> bound_v_fold fn acc b
  | Tquant (_,(_,b,_,_)) -> bnd_v_fold fn acc b
  | _ -> t_fold_unsafe (t_v_fold fn) acc t

let t_v_all pr t = Util.all t_v_fold pr t
let t_v_any pr t = Util.any t_v_fold pr t

let t_closed t = t_v_all Util.ffalse t

let bnd_v_count fn acc b = Mvs.fold (fun v n acc -> fn acc v n) b.bv_vars acc

let bound_v_count fn acc (_,b,_) = bnd_v_count fn acc b

let rec t_v_count fn acc t = match t.t_node with
  | Tvar v -> fn acc v 1
  | Tlet (e,b) -> bound_v_count fn (t_v_count fn acc e) b
  | Tcase (e,bl) -> List.fold_left (bound_v_count fn) (t_v_count fn acc e) bl
  | Teps b -> bound_v_count fn acc b
  | Tquant (_,(_,b,_,_)) -> bnd_v_count fn acc b
  | _ -> t_fold_unsafe (t_v_count fn) acc t

let t_v_occurs v t =
  t_v_count (fun c u n -> if vs_equal u v then c + n else c) 0 t

(* replaces variables with terms in term [t] using map [m] *)

let t_subst m t = Mvs.iter vs_check m; t_subst_unsafe m t

let t_subst_single v t1 t = t_subst (Mvs.singleton v t1) t

(* set of free variables *)

let t_freevars = add_t_vars

(* occurrence check *)

let rec t_occurs r t =
  t_equal r t || t_any (t_occurs r) t

(* substitutes term [t2] for term [t1] in term [t] *)

let rec t_replace t1 t2 t =
  if t_equal t t1 then t2 else t_map (t_replace t1 t2) t

let t_replace t1 t2 t =
  t_ty_check t2 t1.t_ty;
  t_replace t1 t2 t

(* lambdas *)

let t_lambda vl trl t =
  let ty = Opt.get_def ty_bool t.t_ty in
  let add_ty v ty = ty_func v.vs_ty ty in
  let ty = List.fold_right add_ty vl ty in
  let fc = create_vsymbol (id_fresh "fc") ty in
  let copy_loc e = if t.t_loc = None then e
    else t_label ?loc:t.t_loc e.t_label e in
  let mk_t_var v = if v.vs_name.id_loc = None then t_var v
    else t_label ?loc:v.vs_name.id_loc Slab.empty (t_var v) in
  let add_arg h v = copy_loc (t_func_app h (mk_t_var v)) in
  let h = List.fold_left add_arg (mk_t_var fc) vl in
  let f = match t.t_ty with
    | Some _ -> t_equ h t
    | None   -> t_iff (copy_loc (t_equ h t_bool_true)) t in
  t_eps_close fc (copy_loc (t_forall_close vl trl (copy_loc f)))

let t_lambda vl trl t =
  let t = match t.t_node with
    | Tapp (ps,[l;{t_node = Tapp (fs,[])}])
      when ls_equal ps ps_equ && ls_equal fs fs_bool_true ->
        t_label_copy t l
    | _ -> t in
  if vl <> [] then t_lambda vl trl t
  else if t.t_ty <> None then t
  else t_if t t_bool_true t_bool_false

let t_open_lambda t = match t.t_ty, t.t_node with
  | Some {ty_node = Tyapp (ts,_)}, Teps fb when ts_equal ts ts_func ->
      let fc,f = t_open_bound fb in
      let vl,trl,f = match f.t_node with
        | Tquant (Tforall,fq) -> t_open_quant fq
        | _ -> [], [], t (* fail the next check *) in
      let h,e = match f.t_node with
        | Tapp (ps,[h;e]) when ls_equal ps ps_equ -> h, e
        | Tbinop (Tiff,{t_node = Tapp (ps,[h;{t_node = Tapp (fs,[])}])},e)
          when ls_equal ps ps_equ && ls_equal fs fs_bool_true -> h, e
        | _ -> t, t (* fail the next check *) in
      let rec check h xl = match h.t_node, xl with
        | Tapp (fs,[h;{t_node = Tvar u}]), x::xl
          when ls_equal fs fs_func_app && vs_equal u x -> check h xl
        | Tvar u, [] when vs_equal u fc && t_v_occurs u e = 0 -> vl, trl, e
        | _ -> [], [], t in
      check h (List.rev vl)
  | _ -> [], [], t

(* it is rather tricky to check if a term is a lambda without properly
   opening the binders. The deferred substitution in the quantifier
   may obscure the closure variable or, on the contrary, introduce it
   on the RHS of the definition, making it recursive. We cannot simply
   reject such deferred substitutions, because the closure variable is
   allowed in the triggers and it can appear there via the deferred
   substitution, why not? Therefore, t_is_lambda is a mere shim around
   t_open_lambda. *)
let t_is_lambda t = let vl,_,_ = t_open_lambda t in vl <> []

let t_open_lambda_cb t =
  let vl, trl, e = t_open_lambda t in
  let close vl' trl' e' =
    if e == e' &&
      Lists.equal (Lists.equal ((==) : term -> term -> bool)) trl trl' &&
      Lists.equal vs_equal vl vl'
    then t else t_lambda vl' trl' e' in
  vl, trl, e, close

let t_closure ls tyl ty =
  let mk_v i ty = create_vsymbol (id_fresh ("y" ^ string_of_int i)) ty in
  let vl = Lists.mapi mk_v tyl in
  let t = t_app ls (List.map t_var vl) ty in
  t_lambda vl [] t

let t_app_partial ls tl tyl ty =
  if tyl = [] then t_app ls tl ty else
  let tyl = List.fold_right (fun t tyl -> t_type t :: tyl) tl tyl in
  t_func_app_l (t_closure ls tyl ty) tl

let rec t_app_beta_l lam tl =
  if tl = [] then lam else
  let vl, trl, e = t_open_lambda lam in
  if vl = [] then t_func_app_l lam tl else
  let rec add m vl tl = match vl, tl with
    | [], tl ->
        t_app_beta_l (t_subst_unsafe m e) tl
    | vl, [] ->
        let trl = List.map (List.map (t_subst_unsafe m)) trl in
        t_lambda vl trl (t_subst_unsafe m e)
    | v::vl, t::tl ->
        vs_check v t; add (Mvs.add v t m) vl tl in
  add Mvs.empty vl tl

let t_func_app_beta_l lam tl =
  let e = t_app_beta_l lam tl in
  if e.t_ty = None then t_if e t_bool_true t_bool_false else e

let t_pred_app_beta_l lam tl =
  let e = t_app_beta_l lam tl in
  if e.t_ty = None then e else t_equ e t_bool_true

let t_func_app_beta lam t = t_func_app_beta_l lam [t]
let t_pred_app_beta lam t = t_pred_app_beta_l lam [t]

(* constructors with propositional simplification *)

let t_not_simp f = match f.t_node with
  | Ttrue  -> t_label_copy f t_false
  | Tfalse -> t_label_copy f t_true
  | Tnot g -> t_label_copy f g
  | _      -> t_not f

let t_and_simp f1 f2 = match f1.t_node, f2.t_node with
  | Ttrue, _  -> f2
  | _, Ttrue  -> t_label_remove asym_split f1
  | Tfalse, _ -> t_label_remove asym_split f1
  | _, Tfalse -> f2
  | _, _ when t_equal f1 f2 -> f1
  | _, _ -> t_and f1 f2

let t_and_simp_l l = List.fold_right t_and_simp l t_true

let t_or_simp f1 f2 = match f1.t_node, f2.t_node with
  | Ttrue, _  -> t_label_remove asym_split f1
  | _, Ttrue  -> f2
  | Tfalse, _ -> f2
  | _, Tfalse -> t_label_remove asym_split f1
  | _, _ when t_equal f1 f2 -> f1
  | _, _ -> t_or f1 f2

let t_or_simp_l l = List.fold_right t_or_simp l t_false

let t_and_asym_simp f1 f2 = match f1.t_node, f2.t_node with
  | Ttrue, _  -> f2
  | _, Ttrue  -> t_label_remove asym_split f1
  | Tfalse, _ -> t_label_remove asym_split f1
  | _, Tfalse -> f2
  | _, _ when t_equal f1 f2 -> f1
  | _, _ -> t_and_asym f1 f2

let t_and_asym_simp_l l = List.fold_right t_and_asym_simp l t_true

let t_or_asym_simp f1 f2 = match f1.t_node, f2.t_node with
  | Ttrue, _  -> t_label_remove asym_split f1
  | _, Ttrue  -> f2
  | Tfalse, _ -> f2
  | _, Tfalse -> t_label_remove asym_split f1
  | _, _ when t_equal f1 f2 -> f1
  | _, _ -> t_or_asym f1 f2

let t_or_asym_simp_l l = List.fold_right t_or_asym_simp l t_false

let t_implies_simp f1 f2 = match f1.t_node, f2.t_node with
  | Ttrue, _  -> f2
  | _, Ttrue  -> f2
  | Tfalse, _ -> t_label_copy f1 t_true
  | _, Tfalse -> t_not_simp f1
  | _, _ when t_equal f1 f2 -> t_label_copy f1 t_true
  | _, _ -> t_implies f1 f2

let t_iff_simp f1 f2 = match f1.t_node, f2.t_node with
  | Ttrue, _  -> f2
  | _, Ttrue  -> f1
  | Tfalse, _ -> t_not_simp f2
  | _, Tfalse -> t_not_simp f1
  | _, _ when t_equal f1 f2 -> t_label_copy f1 t_true
  | _, _ -> t_iff f1 f2

let t_binary_simp op = match op with
  | Tand     -> t_and_simp
  | Tor      -> t_or_simp
  | Timplies -> t_implies_simp
  | Tiff     -> t_iff_simp

let t_if_simp f1 f2 f3 = match f1.t_node, f2.t_node, f3.t_node with
  | Ttrue, _, _  -> f2
  | Tfalse, _, _ -> f3
  | _, Ttrue, _  -> t_implies_simp (t_not_simp f1) f3
  | _, Tfalse, _ -> t_and_asym_simp (t_not_simp f1) f3
  | _, _, Ttrue  -> t_implies_simp f1 f2
  | _, _, Tfalse -> t_and_asym_simp f1 f2
  | _, _, _ when t_equal f2 f3 -> f2
  | _, _, _ -> t_if f1 f2 f3

let small t = match t.t_node with
  | Tvar _ | Tconst _ -> true
(* NOTE: shouldn't we allow this?
  | Tapp (_,[]) -> true
*)
  | _ -> false

let t_let_simp e ((v,b,t) as bt) =
  let n = t_v_occurs v t in
  if n = 0 then
    t_subst_unsafe b.bv_subst t else
  if n = 1 || small e then begin
    vs_check v e;
    t_subst_unsafe (Mvs.add v e b.bv_subst) t
  end else
    t_let e bt

let t_let_close_simp v e t =
  let n = t_v_occurs v t in
  if n = 0 then t else
  if n = 1 || small e then
    t_subst_single v e t
  else
    t_let_close v e t

let t_case_simp t bl =
  let e0,tl = match bl with
    | [] -> raise EmptyCase
    | (_,_,e0)::tl -> e0,tl in
  let e0_true = match e0.t_node with
    | Ttrue -> true | _ -> false in
  let e0_false = match e0.t_node with
    | Tfalse -> true | _ -> false in
  let is_e0 (_,_,e) = match e.t_node with
    | Ttrue -> e0_true
    | Tfalse -> e0_false
    | _ -> t_equal e e0 in
  if t_closed e0 && List.for_all is_e0 tl then e0
  else t_case t bl

let t_case_close_simp t bl =
  let e0,tl = match bl with
    | [] -> raise EmptyCase
    | (_,e0)::tl -> e0,tl in
  let e0_true = match e0.t_node with
    | Ttrue -> true | _ -> false in
  let e0_false = match e0.t_node with
    | Tfalse -> true | _ -> false in
  let is_e0 (_,e) = match e.t_node with
    | Ttrue -> e0_true
    | Tfalse -> e0_false
    | _ -> t_equal e e0 in
  if t_closed e0 && List.for_all is_e0 tl then e0
  else t_case_close t bl

let t_quant_simp q ((vl,_,_,f) as qf) =
  let fvs = t_vars f in
  let check v = Mvs.mem v fvs in
  if List.for_all check vl then
    t_quant q qf
  else
    let vl,tl,f = t_open_quant qf in
    let fvs = t_vars f in
    let check v = Mvs.mem v fvs in
    let vl = List.filter check vl in
    if vl = [] then f
    else t_quant_close q vl (List.filter (List.for_all (t_v_all check)) tl) f

let t_quant_close_simp q vl tl f =
  if vl = [] then f else
  let fvs = t_vars f in
  let check v = Mvs.mem v fvs in
  if List.for_all check vl then
    t_quant_close q vl tl f
  else
    let vl = List.filter check vl in
    if vl = [] then f
    else t_quant_close q vl (List.filter (List.for_all (t_v_all check)) tl) f

let t_forall_simp = t_quant_simp Tforall
let t_exists_simp = t_quant_simp Texists

let t_forall_close_simp = t_quant_close_simp Tforall
let t_exists_close_simp = t_quant_close_simp Texists

let t_equ_simp t1 t2 =
  if t_equal t1 t2 then t_true  else t_equ t1 t2

let t_neq_simp t1 t2 =
  if t_equal t1 t2 then t_false else t_neq t1 t2

let t_forall_close_merge vs f = match f.t_node with
  | Tquant (Tforall, fq) ->
      let vs', trs, f = t_open_quant fq in
      t_forall_close (vs@vs') trs f
  | _ -> t_forall_close vs [] f

let t_exists_close_merge vs f = match f.t_node with
  | Tquant (Texists, fq) ->
      let vs', trs, f = t_open_quant fq in
      t_exists_close (vs@vs') trs f
  | _ -> t_exists_close vs [] f

let t_map_simp fn f = t_label_copy f (match f.t_node with
  | Tapp (p, [t1;t2]) when ls_equal p ps_equ ->
      t_equ_simp (fn t1) (fn t2)
  | Tif (f1, f2, f3) ->
      t_if_simp (fn f1) (fn f2) (fn f3)
  | Tlet (t, b) ->
      let u,t2,close = t_open_bound_cb b in
      t_let_simp (fn t) (close u (fn t2))
  | Tquant (q, b) ->
      let vl,tl,f1,close = t_open_quant_cb b in
      t_quant_simp q (close vl (tr_map fn tl) (fn f1))
  | Tbinop (op, f1, f2) ->
      t_binary_simp op (fn f1) (fn f2)
  | Tnot f1 ->
      t_not_simp (fn f1)
  | _ -> t_map fn f)

let t_map_simp fn = t_map_simp (fun t ->
  let res = fn t in t_ty_check res t.t_ty; res)

(** Traversal with separate functions for value-typed and prop-typed terms *)

module TermTF = struct
  let t_select fnT fnF e =
    if e.t_ty = None then fnF e else fnT e

  let t_selecti fnT fnF acc e =
    if e.t_ty = None then fnF acc e else fnT acc e

  let t_map fnT fnF = t_map (t_select fnT fnF)
  let t_fold fnT fnF = t_fold (t_selecti fnT fnF)
  let t_map_fold fnT fnF = t_map_fold (t_selecti fnT fnF)
  let t_all prT prF = t_all (t_select prT prF)
  let t_any prT prF = t_any (t_select prT prF)
  let t_map_simp fnT fnF = t_map_simp (t_select fnT fnF)
  let t_map_sign fnT fnF = t_map_sign (t_selecti fnT fnF)
  let t_map_cont fnT fnF = t_map_cont (t_selecti fnT fnF)
  let tr_map fnT fnF = tr_map (t_select fnT fnF)
  let tr_fold fnT fnF = tr_fold (t_selecti fnT fnF)
  let tr_map_fold fnT fnF = tr_map_fold (t_selecti fnT fnF)
end<|MERGE_RESOLUTION|>--- conflicted
+++ resolved
@@ -841,44 +841,25 @@
 let check_literal c ty =
   let ts = match ty.ty_node with
     | Tyapp (ts,[]) -> ts
-<<<<<<< HEAD
-    | _ -> raise (InvalidLiteralType ty) in
-  match c with
-    | Number.ConstInt n when not (ts_equal ts ts_int) ->
-        begin match ts.ts_def with
-          | Range ir -> Number.(check_range n ir)
-          | _ -> raise (InvalidLiteralType ty)
-        end
-    | Number.ConstReal x when not (ts_equal ts ts_real) ->
-        begin match ts.ts_def with
-          | Float fp -> Number.(check_float x.Number.rc_abs fp)
-          | _ -> raise (InvalidLiteralType ty)
-        end
-    | _ -> ()
-
-let t_const c ty = check_literal c ty; t_const c ty
-=======
-    | _ ->
-       match c with
-             | Number.ConstInt _ -> raise (InvalidIntegerLiteralType ty)
-             | Number.ConstReal _ -> raise (InvalidRealLiteralType ty)
+    | _ -> match c with
+           | Number.ConstInt _ -> raise (InvalidIntegerLiteralType ty)
+           | Number.ConstReal _ -> raise (InvalidRealLiteralType ty)
   in
   match c with
   | Number.ConstInt _ when ts_equal ts ts_int ->
      t_const c ty
   | Number.ConstInt n ->
      begin match ts.ts_def with
-           | Range ir -> Number.check_range n ir; t_const c ty
+           | Range ir -> Number.(check_range n ir)
            | _ -> raise (InvalidIntegerLiteralType ty)
      end
   | Number.ConstReal _ when ts_equal ts ts_real ->
      t_const c ty
-  | Number.ConstReal r ->
+  | Number.ConstReal x ->
      begin match ts.ts_def with
-           | Float fp -> Number.check_float r fp; t_const c ty
+           | Float fp -> Number.(check_float x.Number.rc_abs fp)
            | _ -> raise (InvalidRealLiteralType ty)
      end
->>>>>>> 5dd0e605
 
 let t_if f t1 t2 =
   t_ty_check t2 t1.t_ty;
