(********************************************************************)
(*                                                                  *)
(*  The Why3 Verification Platform   /   The Why3 Development Team  *)
(*  Copyright 2010-2015   --   INRIA - CNRS - Paris-Sud University  *)
(*                                                                  *)
(*  This software is distributed under the terms of the GNU Lesser  *)
(*  General Public License version 2.1, with the special exception  *)
(*  on linking described in file LICENSE.                           *)
(*                                                                  *)
(********************************************************************)

open Format
open Pp

open Stdlib
open Ident
open Ty
open Term
open Decl
open Theory
open Task

(** Comments *)
let comment_regex = Str.regexp "comment:\\(.*\\)"
let line_delim = Str.regexp "[\n\r]+"

let check_comment lab acc =
  if Str.string_match comment_regex lab.lab_string 0 then
    let comment = String.sub lab.lab_string 8
                             ((String.length lab.lab_string) - 8) in
    comment :: acc
  else
    acc

let split_lines = Str.split line_delim

let print_comment fmt start_tok ?end_tok:(end_tok="") comment =
  let com_lines = split_lines comment in
  let block_width =
    if end_tok <> "" then
      List.fold_left (fun max s ->
                      let len = String.length s in
                      if max < len then len else max) 0 com_lines
    else 0 in
  fprintf fmt "@[";
  let print_comment_line =
    (fun s ->
     fprintf fmt "%s %s" start_tok s;
     let spaces = if block_width <> 0 then
                    String.make (block_width - String.length s + 1) ' '
                  else "" in
     fprintf fmt "%s%s@\n" spaces end_tok) in
  List.iter print_comment_line com_lines;
  fprintf fmt "@]"

let print_comments fmt start_tok ?end_tok:(end_tok="") term =
  let comments = Slab.fold check_comment term.t_label [] in
  List.iter (print_comment fmt start_tok ~end_tok) comments


(** Register printers *)

type prelude = string list
type prelude_map = prelude Mid.t
type blacklist = string list

type 'a pp = Pp.formatter -> 'a -> unit

type printer_mapping = {
  lsymbol_m     : string -> Term.lsymbol;
  queried_terms : Term.term list;
}

type printer_args = {
  env        : Env.env;
  prelude    : prelude;
  th_prelude : prelude_map;
  blacklist  : blacklist;
<<<<<<< HEAD
  filename   : string
=======
  mutable printer_mapping : printer_mapping; 
>>>>>>> 0126a305
}

type printer = printer_args -> ?old:in_channel -> task pp

type reg_printer = Pp.formatted * printer

let printers : reg_printer Hstr.t = Hstr.create 17

exception KnownPrinter of string
exception UnknownPrinter of string

let get_default_printer_mapping = {
  lsymbol_m = (function _ -> raise Not_found);
  queried_terms = [];
}

let register_printer ~desc s p =
  if Hstr.mem printers s then raise (KnownPrinter s);
  Hstr.replace printers s (desc, p)

let lookup_printer s =
  try snd (Hstr.find printers s)
  with Not_found -> raise (UnknownPrinter s)

let list_printers () =
  Hstr.fold (fun k (desc,_) acc -> (k,desc)::acc) printers []

let () = register_printer
  ~desc:"Dummy@ printer@ with@ no@ output@ (used@ for@ debugging)." "(null)"
  (fun _ ?old:_ _ _ -> ())

(** Syntax substitutions *)

let opt_search_forward re s pos =
  try Some (Str.search_forward re s pos) with Not_found -> None

let global_substitute_fmt expr repl_fun text fmt =
  let rec replace start last_was_empty =
    let startpos = if last_was_empty then start + 1 else start in
    if startpos > String.length text then
      pp_print_string fmt (Str.string_after text start)
    else
      match opt_search_forward expr text startpos with
      | None ->
          pp_print_string fmt (Str.string_after text start)
      | Some pos ->
          let end_pos = Str.match_end () in
          pp_print_string fmt (String.sub text start (pos - start));
          repl_fun text fmt;
          replace end_pos (end_pos = pos)
  in
  replace 0 false

let iter_group expr iter_fun text =
  let rec iter start last_was_empty =
    let startpos = if last_was_empty then start + 1 else start in
    if startpos < String.length text then
      match opt_search_forward expr text startpos with
      | None -> ()
      | Some pos ->
          let end_pos = Str.match_end () in
          iter_fun text;
          iter end_pos (end_pos = pos)
  in
  iter 0 false

let regexp_arg_pos = Str.regexp "%\\([0-9]+\\)"
let regexp_arg_pos_typed = Str.regexp "%\\([tv]?[0-9]+\\)"

exception BadSyntaxIndex of int
exception BadSyntaxArity of int * int

let check_syntax s len =
  let arg s =
    let i = int_of_string (Str.matched_group 1 s) in
    if i <= 0 then raise (BadSyntaxIndex i);
    if i > len then raise (BadSyntaxArity (len,i));
  in
  iter_group regexp_arg_pos arg s

let check_syntax_logic ls s =
  let len = List.length ls.ls_args in
  let ret = ls.ls_value <> None in
  let nfv = Stv.cardinal (ls_ty_freevars ls) in
  let arg s =
    let grp = (Str.matched_group 1 s) in
    if grp.[0] = 't' then begin
      let grp = String.sub grp 1 (String.length grp - 1) in
      let i = int_of_string grp in
      if i < 0 || (not ret && i = 0) then raise (BadSyntaxIndex i);
      if i > len then raise (BadSyntaxArity (len,i))
    end else if grp.[0] = 'v' then begin
      let grp = String.sub grp 1 (String.length grp - 1) in
      let i = int_of_string grp in
      if i < 0 || i >= nfv then raise (BadSyntaxIndex i)
    end else begin
      let i = int_of_string grp in
      if i <= 0 then raise (BadSyntaxIndex i);
      if i > len then raise (BadSyntaxArity (len,i));
    end
  in
  iter_group regexp_arg_pos_typed arg s

let syntax_arguments s print fmt l =
  let args = Array.of_list l in
  let repl_fun s fmt =
    let i = int_of_string (Str.matched_group 1 s) in
    print fmt args.(i-1) in
  global_substitute_fmt regexp_arg_pos repl_fun s fmt

(* return the type arguments of a symbol application, sorted according
   to their (formal) names *)
let get_type_arguments t = match t.t_node with
  | Tapp (ls, tl) ->
      let m = oty_match Mtv.empty ls.ls_value t.t_ty in
      let m = List.fold_left2
        (fun m ty t -> oty_match m (Some ty) t.t_ty) m ls.ls_args tl in
      let name tv = Stdlib.Mstr.add tv.tv_name.id_string in
      let m = Mtv.fold name m Stdlib.Mstr.empty in
      Array.of_list (Stdlib.Mstr.values m)
  | _ ->
      [||]

let gen_syntax_arguments_typed ty_of tys_of s print_arg print_type t fmt l =
  let args = Array.of_list l in
  let repl_fun s fmt =
    let grp = (Str.matched_group 1 s) in
    if grp.[0] = 't' then
      let grp = String.sub grp 1 (String.length grp - 1) in
      let i = int_of_string grp in
      if i = 0
      then print_type fmt (ty_of t)
      else print_type fmt (ty_of args.(i-1))
    else if grp.[0] = 'v' then
      let grp = String.sub grp 1 (String.length grp - 1) in
      let m = tys_of t in
      print_type fmt m.(int_of_string grp)
    else
      let i = int_of_string grp in
      print_arg fmt args.(i-1) in
  global_substitute_fmt regexp_arg_pos_typed repl_fun s fmt

let syntax_arguments_typed =
  gen_syntax_arguments_typed t_type get_type_arguments

(** {2 use printers} *)

let print_prelude fmt pl =
  let println fmt s = fprintf fmt "%s@\n" s in
  print_list nothing println fmt pl

let print_prelude_of_theories th_used fmt pm =
  let ht = Hid.create 5 in
  List.iter (fun { th_name = id } ->
    if not (Hid.mem ht id) then begin
      print_prelude fmt (Mid.find_def [] id pm);
      Hid.add ht id () end) th_used

let print_th_prelude task fmt pm =
  let th_used = task_fold (fun acc -> function
    | { td_node = Clone (th,_) } -> th::acc
    | _ -> acc) [] task
  in
  print_prelude_of_theories th_used fmt pm

(*
let print_prelude_for_theory th fmt pm =
  let rec get_th_used acc th = List.fold_left (fun acc -> function
    | { td_node = Use th } -> th :: get_th_used acc th
    | { td_node = Clone (th,_) } -> th::acc
    | _ -> acc) acc th.th_decls
  in
  let th_used = List.rev (get_th_used [] th) in
  print_prelude_of_theories th_used fmt pm
*)

exception KnownTypeSyntax of tysymbol
exception KnownLogicSyntax of lsymbol
exception KnownConverterSyntax of lsymbol

let meta_syntax_type = register_meta "syntax_type" [MTtysymbol; MTstring]
  ~desc:"Specify@ the@ syntax@ used@ to@ pretty-print@ a@ type@ symbol.@ \
         Can@ be@ specified@ in@ the@ driver@ with@ the@ 'syntax type'@ rule."

let meta_syntax_logic = register_meta "syntax_logic" [MTlsymbol; MTstring]
  ~desc:"Specify@ the@ syntax@ used@ to@ pretty-print@ a@ function/predicate@ \
         symbol.@ \
         Can@ be@ specified@ in@ the@ driver@ with@ the@ 'syntax function'@ \
         or@ 'syntax predicate'@ rules."

let meta_syntax_converter = register_meta "syntax_converter" [MTlsymbol; MTstring]
  ~desc:"Specify@ the@ syntax@ used@ to@ pretty-print@ a@ converter@ \ symbol.@ \
         Can@ be@ specified@ in@ the@ driver@ with@ the@ 'syntax converter'@ \
         rules."

let meta_remove_prop = register_meta "remove_prop" [MTprsymbol]
    ~desc:"Remove@ a@ logical@ proposition@ from@ proof@ obligations.@ \
           Can@ be@ specified@ in@ the@ driver@ with@ the@ 'remove prop'@ rule."

let meta_remove_type = register_meta "remove_type" [MTtysymbol]
  ~desc:"Remove@ a@ type@ symbol@ from@ proof@ obligations.@ \
         Used@ in@ bisection."

let meta_remove_logic = register_meta "remove_logic" [MTlsymbol]
  ~desc:"Remove@ a@ function/predicate@ symbol@ from@ proof@ obligations.@ \
         Used@ in@ bisection."

let meta_realized_theory = register_meta "realized_theory" [MTstring; MTstring]
  ~desc:"Specify@ that@ a@ Why3@ theory@ is@ realized@ as@ a@ module@ \
         in@ an@ ITP."

let check_syntax_type ts s = check_syntax s (List.length ts.ts_args)

let syntax_type ts s =
  check_syntax_type ts s;
  create_meta meta_syntax_type [MAts ts; MAstr s]

let syntax_logic ls s =
  check_syntax_logic ls s;
  create_meta meta_syntax_logic [MAls ls; MAstr s]

let syntax_converter ls s =
  check_syntax_logic ls s;
  create_meta meta_syntax_converter [MAls ls; MAstr s]

let remove_prop pr =
  create_meta meta_remove_prop [MApr pr]

type syntax_map = string Mid.t
type converter_map = string Mls.t

let sm_add_ts sm = function
  | [MAts ts; MAstr rs] -> Mid.add_new (KnownTypeSyntax ts) ts.ts_name rs sm
  | _ -> assert false

let sm_add_ls sm = function
  | [MAls ls; MAstr rs] -> Mid.add_new (KnownLogicSyntax ls) ls.ls_name rs sm
  | _ -> assert false

let sm_add_pr sm = function
  | [MApr pr] -> Mid.add pr.pr_name "" sm
  | _ -> assert false

let cm_add_ls cm = function
  | [MAls ls; MAstr rs] -> Mls.add_new (KnownConverterSyntax ls) ls rs cm
  | _ -> assert false

let get_syntax_map task =
  let sm = Mid.empty in
  let sm = Task.on_meta meta_syntax_type sm_add_ts sm task in
  let sm = Task.on_meta meta_syntax_logic sm_add_ls sm task in
  let sm = Task.on_meta meta_remove_prop sm_add_pr sm task in
  sm

let get_converter_map task =
  Task.on_meta meta_syntax_converter cm_add_ls Mls.empty task

let add_syntax_map td sm = match td.td_node with
  | Meta (m, args) when meta_equal m meta_syntax_type      -> sm_add_ts sm args
  | Meta (m, args) when meta_equal m meta_syntax_logic     -> sm_add_ls sm args
  | Meta (m, args) when meta_equal m meta_remove_prop      -> sm_add_pr sm args
  | _ -> sm

let add_converter_map td cm = match td.td_node with
  | Meta (m, args) when meta_equal m meta_syntax_converter -> cm_add_ls cm args
  | _ -> cm

let query_syntax sm id = Mid.find_opt id sm

let query_converter cm ls = Mls.find_opt ls cm

let on_syntax_map fn =
  Trans.on_meta meta_syntax_type (fun sts ->
  Trans.on_meta meta_syntax_logic (fun sls ->
  Trans.on_meta meta_remove_prop (fun spr ->
    let sm = Mid.empty in
    let sm = List.fold_left sm_add_ts sm sts in
    let sm = List.fold_left sm_add_ls sm sls in
    let sm = List.fold_left sm_add_pr sm spr in
    fn sm)))

let on_converter_map fn =
  Trans.on_meta meta_syntax_converter (fun scs ->
    fn (List.fold_left cm_add_ls Mls.empty scs))

let sprint_tdecl (fn : 'a -> Format.formatter -> tdecl -> 'a * string list) =
  let buf = Buffer.create 2048 in
  let fmt = Format.formatter_of_buffer buf in
  fun td (acc,strl) ->
    Buffer.reset buf;
    let acc, urg = fn acc fmt td in
    Format.pp_print_flush fmt ();
    acc, Buffer.contents buf :: List.rev_append urg strl

let sprint_decl (fn : 'a -> Format.formatter -> decl -> 'a * string list) =
  let buf = Buffer.create 2048 in
  let fmt = Format.formatter_of_buffer buf in
  fun td (acc,strl) -> match td.td_node with
    | Decl d ->
        Buffer.reset buf;
        let acc, urg = fn acc fmt d in
        Format.pp_print_flush fmt ();
        acc, Buffer.contents buf :: List.rev_append urg strl
    | _ -> acc, strl

(** {2 exceptions to use in transformations and printers} *)

exception UnsupportedType of ty   * string
exception UnsupportedTerm of term * string
exception UnsupportedPattern of pattern * string
exception UnsupportedDecl of decl * string
exception NotImplemented  of        string
exception Unsupported     of        string

(** {3 functions that catch inner error} *)

let unsupportedType e s = raise (UnsupportedType (e,s))
let unsupportedTerm e s = raise (UnsupportedTerm (e,s))
let unsupportedPattern p s = raise (UnsupportedPattern (p,s))
let unsupportedDecl e s = raise (UnsupportedDecl (e,s))
let notImplemented    s = raise (NotImplemented s)
let unsupported       s = raise (Unsupported s)

let catch_unsupportedType f e =
  try f e with Unsupported s -> unsupportedType e s

let catch_unsupportedTerm f e =
  try f e with Unsupported s -> unsupportedTerm e s

let catch_unsupportedDecl f e =
  try f e with Unsupported s -> unsupportedDecl e s

let () = Exn_printer.register (fun fmt exn -> match exn with
  | KnownPrinter s ->
      fprintf fmt "Printer '%s' is already registered" s
  | UnknownPrinter s ->
      fprintf fmt "Unknown printer '%s'" s
  | KnownTypeSyntax ts ->
      fprintf fmt "Syntax for type symbol %a is already defined"
        Pretty.print_ts ts
  | KnownLogicSyntax ls ->
      fprintf fmt "Syntax for logical symbol %a is already defined"
        Pretty.print_ls ls
  | KnownConverterSyntax ls ->
      fprintf fmt "Converter syntax for logical symbol %a is already defined"
        Pretty.print_ls ls
  | BadSyntaxIndex i ->
      fprintf fmt "Bad argument index %d, must start with 1" i
  | BadSyntaxArity (i1,i2) ->
      fprintf fmt "Bad argument index %d, must end with %d" i2 i1
  | Unsupported s ->
      fprintf fmt "@[<hov 3> Uncatched exception 'Unsupported %s'@]" s
  | UnsupportedType (e,s) ->
      fprintf fmt "@[@[<hov 3> This type isn't supported:@\n%a@]@\n %s@]"
        Pretty.print_ty e s
  | UnsupportedTerm (e,s) ->
      fprintf fmt "@[@[<hov 3> This expression isn't supported:@\n%a@]@\n %s@]"
        Pretty.print_term e s
  | UnsupportedPattern (p,s) ->
      fprintf fmt "@[@[<hov 3> This pattern isn't supported:@\n%a@]@\n %s@]"
        Pretty.print_pat p s
  | UnsupportedDecl (d,s) ->
      fprintf fmt "@[@[<hov 3> This declaration isn't supported:@\n%a@]@\n %s@]"
        Pretty.print_decl d s
  | NotImplemented (s) ->
      fprintf fmt "@[<hov 3> Unimplemented feature:@\n%s@]" s
  | e -> raise e)<|MERGE_RESOLUTION|>--- conflicted
+++ resolved
@@ -76,11 +76,8 @@
   prelude    : prelude;
   th_prelude : prelude_map;
   blacklist  : blacklist;
-<<<<<<< HEAD
-  filename   : string
-=======
+  filename   : string;
   mutable printer_mapping : printer_mapping; 
->>>>>>> 0126a305
 }
 
 type printer = printer_args -> ?old:in_channel -> task pp
