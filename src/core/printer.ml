(********************************************************************)
(*                                                                  *)
(*  The Why3 Verification Platform   /   The Why3 Development Team  *)
(*  Copyright 2010-2013   --   INRIA - CNRS - Paris-Sud University  *)
(*                                                                  *)
(*  This software is distributed under the terms of the GNU Lesser  *)
(*  General Public License version 2.1, with the special exception  *)
(*  on linking described in file LICENSE.                           *)
(*                                                                  *)
(********************************************************************)

open Format
open Pp

open Stdlib
open Ident
open Ty
open Term
open Decl
open Theory
open Task

(** Register printers *)

type prelude = string list
type prelude_map = prelude Mid.t
type blacklist = string list

type 'a pp = formatter -> 'a -> unit

<<<<<<< HEAD
type printer_args =
  { env : Env.env;
    prelude : prelude;
    prelude_map : prelude_map;
    blacklist : blacklist;
    filename  : string;
  }

type printer =
  printer_args -> ?old:in_channel -> task pp
=======
type printer_args = {
  env        : Env.env;
  prelude    : prelude;
  th_prelude : prelude_map;
  blacklist  : blacklist;
}

type printer = printer_args -> ?old:in_channel -> task pp
>>>>>>> 725550da

type reg_printer = Pp.formatted * printer

let printers : reg_printer Hstr.t = Hstr.create 17

exception KnownPrinter of string
exception UnknownPrinter of string

let register_printer ~desc s p =
  if Hstr.mem printers s then raise (KnownPrinter s);
  Hstr.replace printers s (desc, p)

let lookup_printer s =
  try snd (Hstr.find printers s)
  with Not_found -> raise (UnknownPrinter s)

let list_printers () =
  Hstr.fold (fun k (desc,_) acc -> (k,desc)::acc) printers []

let () = register_printer
  ~desc:"Dummy@ printer@ with@ no@ output@ (used@ for@ debugging)." "(null)"
  (fun _ ?old:_ _ _ -> ())

(** Syntax substitutions *)

let opt_search_forward re s pos =
  try Some (Str.search_forward re s pos) with Not_found -> None

let global_substitute_fmt expr repl_fun text fmt =
  let rec replace start last_was_empty =
    let startpos = if last_was_empty then start + 1 else start in
    if startpos > String.length text then
      pp_print_string fmt (Str.string_after text start)
    else
      match opt_search_forward expr text startpos with
      | None ->
          pp_print_string fmt (Str.string_after text start)
      | Some pos ->
          let end_pos = Str.match_end () in
          pp_print_string fmt (String.sub text start (pos - start));
          repl_fun text fmt;
          replace end_pos (end_pos = pos)
  in
  replace 0 false

let iter_group expr iter_fun text =
  let rec iter start last_was_empty =
    let startpos = if last_was_empty then start + 1 else start in
    if startpos < String.length text then
      match opt_search_forward expr text startpos with
      | None -> ()
      | Some pos ->
          let end_pos = Str.match_end () in
          iter_fun text;
          iter end_pos (end_pos = pos)
  in
  iter 0 false

let regexp_arg_pos = Str.regexp "%\\([0-9]+\\)"
let regexp_arg_pos_typed = Str.regexp "%\\([tv]?[0-9]+\\)"

exception BadSyntaxIndex of int
exception BadSyntaxArity of int * int

let check_syntax s len =
  let arg s =
    let i = int_of_string (Str.matched_group 1 s) in
    if i <= 0 then raise (BadSyntaxIndex i);
    if i > len then raise (BadSyntaxArity (len,i));
  in
  iter_group regexp_arg_pos arg s

let check_syntax_logic ls s =
  let len = List.length ls.ls_args in
  let ret = ls.ls_value <> None in
  let nfv = Stv.cardinal (ls_ty_freevars ls) in
  let arg s =
    let grp = (Str.matched_group 1 s) in
    if grp.[0] = 't' then begin
      let grp = String.sub grp 1 (String.length grp - 1) in
      let i = int_of_string grp in
      if i < 0 || (not ret && i = 0) then raise (BadSyntaxIndex i);
      if i > len then raise (BadSyntaxArity (len,i))
    end else if grp.[0] = 'v' then begin
      let grp = String.sub grp 1 (String.length grp - 1) in
      let i = int_of_string grp in
      if i < 0 || i >= nfv then raise (BadSyntaxIndex i)
    end else begin
      let i = int_of_string grp in
      if i <= 0 then raise (BadSyntaxIndex i);
      if i > len then raise (BadSyntaxArity (len,i));
    end
  in
  iter_group regexp_arg_pos_typed arg s

let syntax_arguments s print fmt l =
  let args = Array.of_list l in
  let repl_fun s fmt =
    let i = int_of_string (Str.matched_group 1 s) in
    print fmt args.(i-1) in
  global_substitute_fmt regexp_arg_pos repl_fun s fmt

(* return the type arguments of a symbol application, sorted according
   to their (formal) names *)
let get_type_arguments t = match t.t_node with
  | Tapp (ls, tl) ->
      let m = oty_match Mtv.empty ls.ls_value t.t_ty in
      let m = List.fold_left2
        (fun m ty t -> oty_match m (Some ty) t.t_ty) m ls.ls_args tl in
      let name tv = Stdlib.Mstr.add tv.tv_name.id_string in
      let m = Mtv.fold name m Stdlib.Mstr.empty in
      Array.of_list (Stdlib.Mstr.values m)
  | _ ->
      [||]

let syntax_arguments_typed s print_arg print_type t fmt l =
  let args = Array.of_list l in
  let repl_fun s fmt =
    let grp = (Str.matched_group 1 s) in
    if grp.[0] = 't' then
      let grp = String.sub grp 1 (String.length grp - 1) in
      let i = int_of_string grp in
      if i = 0
      then print_type fmt (t_type t)
      else print_type fmt (t_type args.(i-1))
    else if grp.[0] = 'v' then
      let grp = String.sub grp 1 (String.length grp - 1) in
      let m = get_type_arguments t in
      print_type fmt m.(int_of_string grp)
    else
      let i = int_of_string grp in
      print_arg fmt args.(i-1) in
  global_substitute_fmt regexp_arg_pos_typed repl_fun s fmt

(** {2 use printers} *)

let print_prelude fmt pl =
  let println fmt s = fprintf fmt "%s@\n" s in
  print_list nothing println fmt pl

let print_prelude_of_theories th_used fmt pm =
  let ht = Hid.create 5 in
  List.iter (fun { th_name = id } ->
    if not (Hid.mem ht id) then begin
      print_prelude fmt (Mid.find_def [] id pm);
      Hid.add ht id () end) th_used

let print_th_prelude task fmt pm =
  let th_used = task_fold (fun acc -> function
    | { td_node = Clone (th,_) } -> th::acc
    | _ -> acc) [] task
  in
  print_prelude_of_theories th_used fmt pm

(*
let print_prelude_for_theory th fmt pm =
  let rec get_th_used acc th = List.fold_left (fun acc -> function
    | { td_node = Use th } -> th :: get_th_used acc th
    | { td_node = Clone (th,_) } -> th::acc
    | _ -> acc) acc th.th_decls
  in
  let th_used = List.rev (get_th_used [] th) in
  print_prelude_of_theories th_used fmt pm
*)

exception KnownTypeSyntax of tysymbol
exception KnownLogicSyntax of lsymbol

let meta_syntax_type = register_meta "syntax_type" [MTtysymbol; MTstring]
  ~desc:"Specify@ the@ syntax@ used@ to@ pretty-print@ a@ type@ symbol.@ \
         Can@ be@ specified@ in@ the@ driver@ with@ the@ 'syntax type'@ rule."

let meta_syntax_logic = register_meta "syntax_logic" [MTlsymbol; MTstring]
  ~desc:"Specify@ the@ syntax@ used@ to@ pretty-print@ a@ function/predicate@ \
         symbol.@ \
         Can@ be@ specified@ in@ the@ driver@ with@ the@ 'syntax function'@ \
         or@ 'syntax predicate'@ rules."

let meta_remove_prop = register_meta "remove_prop" [MTprsymbol]
  ~desc:"Remove@ a@ logical@ proposition@ from@ proof@ obligations.@ \
         Can@ be@ specified@ in@ the@ driver@ with@ the@ 'remove prop'@ rule."

let meta_remove_type = register_meta "remove_type" [MTtysymbol]
  ~desc:"Remove@ a@ type@ symbol@ from@ proof@ obligations.@ \
         Used@ in@ bisection."

let meta_remove_logic = register_meta "remove_logic" [MTlsymbol]
  ~desc:"Remove@ a@ function/predicate@ symbol@ from@ proof@ obligations.@ \
         Used@ in@ bisection."

let meta_realized_theory = register_meta "realized_theory" [MTstring; MTstring]
  ~desc:"Specify@ that@ a@ Why3@ theory@ is@ realized@ as@ a@ module@ \
         in@ an@ ITP."

let check_syntax_type ts s = check_syntax s (List.length ts.ts_args)

let syntax_type ts s =
  check_syntax_type ts s;
  create_meta meta_syntax_type [MAts ts; MAstr s]

let syntax_logic ls s =
  check_syntax_logic ls s;
  create_meta meta_syntax_logic [MAls ls; MAstr s]

let remove_prop pr =
  create_meta meta_remove_prop [MApr pr]

type syntax_map = string Mid.t

let sm_add_ts sm = function
  | [MAts ts; MAstr rs] -> Mid.add_new (KnownTypeSyntax ts) ts.ts_name rs sm
  | _ -> assert false

let sm_add_ls sm = function
  | [MAls ls; MAstr rs] -> Mid.add_new (KnownLogicSyntax ls) ls.ls_name rs sm
  | _ -> assert false

let sm_add_pr sm = function
  | [MApr pr] -> Mid.add pr.pr_name "" sm
  | _ -> assert false

let get_syntax_map task =
  let sm = Mid.empty in
  let sm = Task.on_meta meta_syntax_type sm_add_ts sm task in
  let sm = Task.on_meta meta_syntax_logic sm_add_ls sm task in
  let sm = Task.on_meta meta_remove_prop sm_add_pr sm task in
  sm

let add_syntax_map td sm = match td.td_node with
  | Meta (m, args) when meta_equal m meta_syntax_type  -> sm_add_ts sm args
  | Meta (m, args) when meta_equal m meta_syntax_logic -> sm_add_ls sm args
  | Meta (m, args) when meta_equal m meta_remove_prop  -> sm_add_pr sm args
  | _ -> sm

let query_syntax sm id = Mid.find_opt id sm

let on_syntax_map fn =
  Trans.on_meta meta_syntax_type (fun sts ->
  Trans.on_meta meta_syntax_logic (fun sls ->
  Trans.on_meta meta_remove_prop (fun spr ->
    let sm = Mid.empty in
    let sm = List.fold_left sm_add_ts sm sts in
    let sm = List.fold_left sm_add_ls sm sls in
    let sm = List.fold_left sm_add_pr sm spr in
    fn sm)))

let sprint_tdecl (fn : 'a -> Format.formatter -> tdecl -> 'a * string list) =
  let buf = Buffer.create 2048 in
  let fmt = Format.formatter_of_buffer buf in
  fun td (acc,strl) ->
    Buffer.reset buf;
    let acc, urg = fn acc fmt td in
    Format.pp_print_flush fmt ();
    acc, Buffer.contents buf :: List.rev_append urg strl

let sprint_decl (fn : 'a -> Format.formatter -> decl -> 'a * string list) =
  let buf = Buffer.create 2048 in
  let fmt = Format.formatter_of_buffer buf in
  fun td (acc,strl) -> match td.td_node with
    | Decl d ->
        Buffer.reset buf;
        let acc, urg = fn acc fmt d in
        Format.pp_print_flush fmt ();
        acc, Buffer.contents buf :: List.rev_append urg strl
    | _ -> acc, strl

(** {2 exceptions to use in transformations and printers} *)

exception UnsupportedType of ty   * string
exception UnsupportedTerm of term * string
exception UnsupportedDecl of decl * string
exception NotImplemented  of        string
exception Unsupported     of        string

(** {3 functions that catch inner error} *)

let unsupportedType e s = raise (UnsupportedType (e,s))
let unsupportedTerm e s = raise (UnsupportedTerm (e,s))
let unsupportedDecl e s = raise (UnsupportedDecl (e,s))
let notImplemented    s = raise (NotImplemented s)
let unsupported       s = raise (Unsupported s)

let catch_unsupportedType f e =
  try f e with Unsupported s -> unsupportedType e s

let catch_unsupportedTerm f e =
  try f e with Unsupported s -> unsupportedTerm e s

let catch_unsupportedDecl f e =
  try f e with Unsupported s -> unsupportedDecl e s

let () = Exn_printer.register (fun fmt exn -> match exn with
  | KnownPrinter s ->
      fprintf fmt "Printer '%s' is already registered" s
  | UnknownPrinter s ->
      fprintf fmt "Unknown printer '%s'" s
  | KnownTypeSyntax ts ->
      fprintf fmt "Syntax for type symbol %a is already defined"
        Pretty.print_ts ts
  | KnownLogicSyntax ls ->
      fprintf fmt "Syntax for logical symbol %a is already defined"
        Pretty.print_ls ls
  | BadSyntaxIndex i ->
      fprintf fmt "Bad argument index %d, must start with 1" i
  | BadSyntaxArity (i1,i2) ->
      fprintf fmt "Bad argument index %d, must end with %d" i2 i1
  | Unsupported s ->
      fprintf fmt "@[<hov 3> Uncatched exception 'Unsupported %s'@]" s
  | UnsupportedType (e,s) ->
      fprintf fmt "@[@[<hov 3> This type isn't supported:@\n%a@]@\n %s@]"
        Pretty.print_ty e s
  | UnsupportedTerm (e,s) ->
      fprintf fmt "@[@[<hov 3> This expression isn't supported:@\n%a@]@\n %s@]"
        Pretty.print_term e s
  | UnsupportedDecl (d,s) ->
      fprintf fmt "@[@[<hov 3> This declaration isn't supported:@\n%a@]@\n %s@]"
        Pretty.print_decl d s
  | NotImplemented (s) ->
      fprintf fmt "@[<hov 3> Unimplemented feature:@\n%s@]" s
  | e -> raise e)
<|MERGE_RESOLUTION|>--- conflicted
+++ resolved
@@ -28,27 +28,15 @@
 
 type 'a pp = formatter -> 'a -> unit
 
-<<<<<<< HEAD
-type printer_args =
-  { env : Env.env;
-    prelude : prelude;
-    prelude_map : prelude_map;
-    blacklist : blacklist;
-    filename  : string;
-  }
-
-type printer =
-  printer_args -> ?old:in_channel -> task pp
-=======
 type printer_args = {
   env        : Env.env;
   prelude    : prelude;
   th_prelude : prelude_map;
   blacklist  : blacklist;
+  filename   : string
 }
 
 type printer = printer_args -> ?old:in_channel -> task pp
->>>>>>> 725550da
 
 type reg_printer = Pp.formatted * printer
 
