(********************************************************************)
(*                                                                  *)
(*  The Why3 Verification Platform   /   The Why3 Development Team  *)
(*  Copyright 2010-2017   --   INRIA - CNRS - Paris-Sud University  *)
(*                                                                  *)
(*  This software is distributed under the terms of the GNU Lesser  *)
(*  General Public License version 2.1, with the special exception  *)
(*  on linking described in file LICENSE.                           *)
(*                                                                  *)
(********************************************************************)

open Format
open Stdlib
open Rc

(* magicnumber for the configuration :
  - 0 before the magic number
  - 1 when no loadpath meant default loadpath
  - 2
  - 5 cvc3 native
  - 6 driver renaming
  - 7 yices native (used for release 0.70)
  - 8 for release 0.71
  - 9 coq realizations
  - 10 require %f in editor lines
  - 11 change prover identifiers in provers-detection-data.conf
  - 12 split editors out of provers
  - 13 add shortcuts
  - 14 use simple_family for prover and shortcut section

If a configuration doesn't contain the actual magic number we don't use it.*)

let magicnumber = 14

exception WrongMagicNumber

let why3_regexp_of_string s = (* define a regexp in why3 *)
  if s = "" then Str.regexp "^$" else
  if s.[0] = '^' then Str.regexp s else
  Str.regexp ("^" ^ Str.quote s ^ "$")

(* lib and shared dirs *)

let default_loadpath =
  [ Filename.concat Config.datadir "theories";
    Filename.concat Config.datadir "modules"; ]

let default_conf_file =
  match Config.localdir with
    | None -> Filename.concat (Rc.get_home_dir ()) ".why3.conf"
    | Some d -> Filename.concat d "why3.conf"

(* Prover *)

type prover =
    { prover_name : string;
      prover_version : string;
      prover_altern : string;
    }

let print_prover fmt p =
  Format.fprintf fmt "%s (%s%s%s)"
    p.prover_name p.prover_version
    (if p.prover_altern = "" then "" else " ") p.prover_altern

let prover_parseable_format p =
  Format.sprintf "%s,%s,%s"
    p.prover_name p.prover_version p.prover_altern

let print_prover_parseable_format fmt p =
  Format.pp_print_string fmt (prover_parseable_format p)

module Prover = struct
  type t = prover
  let compare s1 s2 =
    if s1 == s2 then 0 else
    let c = String.compare s1.prover_name s2.prover_name in
    if c <> 0 then c else
    let c = String.compare s1.prover_version s2.prover_version in
    if c <> 0 then c else
    let c = String.compare s1.prover_altern s2.prover_altern in
    c

  let equal s1 s2 =
    s1 == s2 ||
      (s1.prover_name = s2.prover_name &&
       s1.prover_version = s2.prover_version &&
       s1.prover_altern = s2.prover_altern )

  let hash s1 =
      2 * Hashtbl.hash s1.prover_name +
      3 * Hashtbl.hash s1.prover_version +
      5 * Hashtbl.hash s1.prover_altern
end

module Mprover = Extmap.Make(Prover)
module Sprover = Extset.MakeOfMap(Mprover)
module Hprover = Exthtbl.Make(Prover)

module Editor = struct
  type t = string
  let compare = Pervasives.compare
end

module Meditor = Extmap.Make(Editor)

(* Configuration file *)

type prover_upgrade_policy =
  | CPU_keep
  | CPU_upgrade of prover
  | CPU_duplicate of prover

type config_prover = {
  prover  : prover;
  command : string;
  command_steps : string option;
  driver  : string;
  in_place: bool;
  editor  : string;
  interactive : bool;
  extra_options : string list;
  extra_drivers : string list;
  configure_build : string;
  build_commands : string list;
}

type config_editor = {
  editor_name : string;
  editor_command : string;
  editor_options : string list;
}

(** Strategies *)

type config_strategy = {
  strategy_name : string;
  strategy_desc : string;
  strategy_code : string;
  strategy_shortcut : string;
}

(* a default set of strategies *)
let default_strategies =
  List.map
    (fun (name,desc,shortcut,code) ->
      let s = ref Rc.empty_section in
      s := Rc.set_string !s "name" name;
      s := Rc.set_string !s "desc" desc;
      s := Rc.set_string !s "shortcut" shortcut;
      s := Rc.set_string !s "code" code;
      !s)
    [ "Split", "Split@ conjunctions@ in@ goal", "s",
      "t split_goal_wp exit";
      "Inline", "Inline@ function@ symbols@ once", "i",
      "t inline_goal exit";
      "Compute", "Compute@ in@ goal", "c",
      "t compute_in_goal exit";
    ]

let get_strategies ?(default=[]) rc =
  match get_simple_family rc "strategy" with
    | [] -> default
    | s -> s

let set_strategy _ s family =
  let section = empty_section in
  let section = set_string section "name" s.strategy_name in
  let section = set_string section "desc" s.strategy_desc in
  let section = set_string section "shortcut" s.strategy_shortcut in
  let section = set_string section "code" s.strategy_code in
  section::family

let set_strategies rc strategies =
  let family = Mstr.fold set_strategy strategies [] in
  set_simple_family rc "strategy" family

(** Main record *)

type main = {
  libdir   : string;      (* "/usr/local/lib/why/" *)
  datadir  : string;      (* "/usr/local/share/why/" *)
  libobjdir : string;
  loadpath  : string list;  (* "/usr/local/lib/why/theories" *)
  timelimit : int;
  (* default prover time limit in seconds (0 unlimited) *)
  memlimit  : int;
  (* default prover memory limit in megabytes (0 unlimited)*)
  running_provers_max : int;
  (* max number of running prover processes *)
  plugins : string list;
  (* plugins to load, without extension, relative to [libdir]/plugins *)
  cntexample : bool;
  (* true provers should be asked for counter-example model *)
}

let libdir m =
  try
    Sys.getenv "WHY3LIB"
  with Not_found -> m.libdir

let libobjdir m =
  m.libobjdir

let datadir m =
  try
    let d = Sys.getenv "WHY3DATA" in
(*
    eprintf "[Info] datadir set using WHY3DATA='%s'@." d;
*)
    d
  with Not_found -> m.datadir

let loadpath m =
  try
    let d = Sys.getenv "WHY3LOADPATH" in
(*
    eprintf "[Info] loadpath set using WHY3LOADPATH='%s'@." d;
*)
    Strings.split ':' d
  with Not_found -> m.loadpath

let timelimit m = m.timelimit
let memlimit m = m.memlimit
let running_provers_max m = m.running_provers_max
let cntexample m = m.cntexample

exception StepsCommandNotSpecified of string

let get_complete_command pc ~with_steps =
  let comm = if not with_steps then pc.command
    else
      match pc.command_steps with
      | None -> raise (StepsCommandNotSpecified
          "The solver is used with a step limit and the command for \
            running the solver with a step limit is not specified.")
      | Some command_steps -> command_steps in
  String.concat " " (comm :: pc.extra_options)

let set_limits m time mem running =
  { m with timelimit = time; memlimit = mem; running_provers_max = running }

let set_cntexample m cntexample =
  { m with cntexample = cntexample }

let plugins m = m.plugins
let set_plugins m pl =
  (* TODO : sanitize? *)
  { m with plugins = pl}

let add_plugin m p =
  if List.mem p m.plugins
  then m
  else { m with plugins = List.rev (p::(List.rev m.plugins))}

let pluginsdir m = Filename.concat m.libdir "plugins"
let load_plugins m =
  let load x =
    try Plugin.load x
    with exn ->
      Format.eprintf "%s can't be loaded : %a@." x
        Exn_printer.exn_printer exn in
  List.iter load m.plugins

type config = {
  conf_file : string;       (* "/home/innocent_user/.why3.conf" *)
  config    : Rc.t;
  main      : main;
  provers   : config_prover Mprover.t;
  prover_shortcuts : prover Mstr.t;
  editors   : config_editor Meditor.t;
  provers_upgrade_policy : prover_upgrade_policy Mprover.t;
  strategies : config_strategy Mstr.t;
}

let empty_main =
  {
    libdir = Config.libdir;
    datadir = Config.datadir;
    libobjdir = Config.libobjdir;
    loadpath = [];
    timelimit = 5;   (* 5 seconds *)
    memlimit = 1000; (* 1 Mb *)
    running_provers_max = 2; (* two provers run in parallel *)
    plugins = [];
    cntexample = false;  (* no counter-examples by default *)
  }

let default_main =
  { empty_main with loadpath = default_loadpath }

let set_main rc main =
  let section = empty_section in
  let section = set_int section "magic" magicnumber in
  let section = set_string ~default:default_main.libdir
    section "libdir" main.libdir in
  let section = set_string ~default:default_main.datadir
    section "datadir" main.datadir in
  let section = set_stringl section "loadpath" main.loadpath in
  let section = set_int section "timelimit" main.timelimit in
  let section = set_int section "memlimit" main.memlimit in
  let section =
    set_int section "running_provers_max" main.running_provers_max in
  let section = set_stringl section "plugin" main.plugins in
  let section = set_bool section "cntexample" main.cntexample in
  set_section rc "main" section

exception NonUniqueId

let set_prover _ (prover,shortcuts) family =
  let section = empty_section in
  let section = set_string section "name" prover.prover.prover_name in
  let section = set_string section "command" prover.command in
  let section =
    Opt.fold (fun s c -> set_string s "command_steps" c) section prover.command_steps
  in
  let section = set_string section "driver" prover.driver in
  let section = set_string section "version" prover.prover.prover_version in
  let section =
    set_string ~default:"" section "alternative" prover.prover.prover_altern in
  let section = set_string section "editor" prover.editor in
  let section = set_bool section "interactive" prover.interactive in
  let section = set_bool section "in_place" prover.in_place in
  let section = set_stringl section "shortcut" shortcuts in
  section::family

let set_provers rc provers =
  let family = Mprover.fold set_prover provers [] in
  set_simple_family rc "prover" family

let set_prover_shortcut prover shortcuts family =
  let section = empty_section in
  let section = set_string section "name" prover.prover_name in
  let section = set_string section "version" prover.prover_version in
  let section =
    set_string ~default:"" section "alternative" prover.prover_altern in
  let section = set_stringl section "shortcut" shortcuts in
  section::family

let set_prover_shortcuts rc shortcuts =
  let family = Mprover.fold set_prover_shortcut shortcuts [] in
  set_simple_family rc "shortcut" family

let set_provers_shortcuts rc shortcuts provers =
  (* inverse the shortcut map *)
  let shortcuts = Mstr.fold (fun shortcut prover acc ->
    Mprover.change (function
    | None -> Some [shortcut]
    | Some l -> Some (shortcut::l)) prover acc) shortcuts Mprover.empty in
  (* the shortcut to unknown prover *)
  let shortcuts_prover_unknown = Mprover.set_diff shortcuts provers in
  let rc = set_prover_shortcuts rc shortcuts_prover_unknown in
  (* merge the known *)
  let _,shortcuts_provers_known =
    Mprover.mapi_fold (fun k v acc ->
      let acc = Mprover.next_ge_enum k acc in
      match Mprover.val_enum acc with
      | None -> acc,(v,[])
      | Some (ks,vs) ->
        let c = Prover.compare k ks in
        if c = 0 then acc,(v,vs)
        else (* c < 0 *) acc,(v,[])
    ) provers (Mprover.start_enum shortcuts) in
  let rc = set_provers rc shortcuts_provers_known in
  rc

let set_editor id editor (ids, family) =
  if Sstr.mem id ids then raise NonUniqueId;
  let section = empty_section in
  let section = set_string section "name" editor.editor_name in
  let section = set_string section "command" editor.editor_command in
  (Sstr.add id ids, (id, section)::family)

let set_editors rc editors =
  let _,family = Meditor.fold set_editor editors (Sstr.empty,[]) in
  set_family rc "editor" family

let set_prover_upgrade_policy prover policy (i, family) =
  let section = empty_section in
  let section = set_string section "name" prover.prover_name in
  let section = set_string section "version" prover.prover_version in
  let section = set_string section "alternative" prover.prover_altern in
  let section =
    match policy with
      | CPU_keep ->
        set_string section "policy" "keep"
      | CPU_upgrade p ->
        let section = set_string section "target_name" p.prover_name in
        let section = set_string section "target_version" p.prover_version in
        let section = set_string section "target_alternative" p.prover_altern in
        set_string section "policy" "upgrade"
      | CPU_duplicate p ->
        let section = set_string section "target_name" p.prover_name in
        let section = set_string section "target_version" p.prover_version in
        let section = set_string section "target_alternative" p.prover_altern in
        set_string section "policy" "duplicate"
  in
  (i+1,("policy" ^ string_of_int i, section)::family)

let set_policies rc policy =
  let _,family =
    Mprover.fold set_prover_upgrade_policy policy (0,[])
  in
  set_family rc "uninstalled_prover" family

exception DuplicateShortcut of string

let add_prover_shortcuts acc prover shortcuts =
  List.fold_left (fun acc shortcut ->
    if shortcut.[0] = '^' then
      invalid_arg "prover shortcut can't start with a ^";
    Mstr.add_new (DuplicateShortcut shortcut) shortcut prover acc
  ) acc shortcuts


let load_prover (provers,shortcuts) section =
  try
    let name = get_string section "name" in
    let version = get_string ~default:"" section "version" in
    let altern = get_string ~default:"" section "alternative" in
    let prover =
      { prover_name = name;
        prover_version = version;
        prover_altern = altern;
      }
    in
    let provers = Mprover.add prover
      { prover  = prover;
        command = get_string section "command";
	command_steps = get_stringo section "command_steps";
        driver  = get_string section "driver";
        in_place = get_bool ~default:false section "in_place";
        editor  = get_string ~default:"" section "editor";
        interactive = get_bool ~default:false section "interactive";
        extra_options = [];
        extra_drivers = [];
        configure_build = get_string ~default:"" section "configure_build";
        build_commands = get_stringl ~default:[] section "build_commands";
      } provers in
    let lshort = get_stringl section ~default:[] "shortcut" in
    let shortcuts = add_prover_shortcuts shortcuts prover lshort in
    provers,shortcuts
  with MissingField s ->
    Warning.emit "[Warning] cannot load a prover: missing field '%s'@." s;
    provers,shortcuts


let load_shortcut acc section =
  try
    let name = get_string section "name" in
    let version = get_string section "version" in
    let altern = get_string ~default:"" section "alternative" in
    let shortcuts = get_stringl section "shortcut" in
    let prover = { prover_name = name;
                   prover_version = version;
                   prover_altern = altern} in
    add_prover_shortcuts acc prover shortcuts
  with MissingField s ->
    Warning.emit "[Warning] cannot load shortcut: missing field '%s'@." s;
    acc

let load_editor editors (id, section) =
  try
    Meditor.add id
      { editor_name = get_string ~default:id section "name";
        editor_command = get_string section "command";
        editor_options = [];
      } editors
  with MissingField s ->
    Warning.emit "[Warning] cannot load an editor: missing field '%s'@." s;
    editors

let load_policy provers acc (_,section) =
  try
    let source =
      {prover_name = get_string section "name";
       prover_version = get_string section "version";
       prover_altern = get_string ~default:"" section "alternative"
      } in
    try
      match get_string section "policy" with
      | "keep" -> Mprover.add source CPU_keep acc
      | "upgrade" ->
        let target =
          { prover_name = get_string section "target_name";
            prover_version = get_string section "target_version";
            prover_altern = get_string ~default:"" section "target_alternative";
          }
        in
        let _target = Mprover.find target provers in
        Mprover.add source (CPU_upgrade target) acc
      | "duplicate" ->
        let target =
          { prover_name = get_string section "target_name";
            prover_version = get_string section "target_version";
            prover_altern = get_string ~default:"" section "target_alternative";
          }
        in
        let _target = Mprover.find target provers in
        Mprover.add source (CPU_duplicate target) acc
      | _ -> raise Not_found
    with Not_found -> acc
      with MissingField s ->
        Warning.emit "[Warning] cannot load a policy: missing field '%s'@." s;
        acc

let load_strategy strategies section =
  try
    let name = get_string section "name" in
    let desc = get_string section "desc" in
(*
    let desc = Scanf.format_from_string desc "" in
 *)
    let shortcut = get_string ~default:"" section "shortcut" in
    let code = get_string section "code" in
    Mstr.add
      name
        { strategy_name = name;
          strategy_desc = desc;
          strategy_code = code;
          strategy_shortcut = shortcut;
        }
        strategies
  with
      MissingField s ->
        Warning.emit "[Warning] cannot load a strategy: missing field '%s'@." s;
        strategies

let load_main dirname section =
  if get_int ~default:0 section "magic" <> magicnumber then
    raise WrongMagicNumber;
  { libdir    = get_string ~default:default_main.libdir section "libdir";
    datadir   = get_string ~default:default_main.datadir section "datadir";
<<<<<<< HEAD
    libobjdir = get_string ~default:default_main.libobjdir section "libobjdir";
    loadpath  = List.map (absolute_filename dirname)
=======
    loadpath  = List.map (Sysutil.absolutize_filename dirname)
>>>>>>> c41a01ed
      (get_stringl ~default:[] section "loadpath");
    timelimit = get_int ~default:default_main.timelimit section "timelimit";
    memlimit  = get_int ~default:default_main.memlimit section "memlimit";
    running_provers_max = get_int ~default:default_main.running_provers_max
      section "running_provers_max";
    plugins = get_stringl ~default:[] section "plugin";
    cntexample = get_bool ~default:default_main.cntexample section "cntexample"
  }

let read_config_rc conf_file =
  let filename = match conf_file with
    | Some filename -> filename
    | None -> begin try Sys.getenv "WHY3CONFIG" with Not_found ->
          if Sys.file_exists default_conf_file then default_conf_file
          else raise Exit
        end
  in
  let rc =
    if filename = "" then set_main Rc.empty empty_main
    else Rc.from_file filename in
  filename, rc

exception ConfigFailure of string (* filename *) * string

let get_dirname filename =
  Filename.dirname (Sysutil.absolutize_filename (Sys.getcwd ()) filename)

let get_config (filename,rc) =
  let dirname = get_dirname filename in
  let rc, main =
    match get_section rc "main" with
      | None      -> raise (ConfigFailure (filename, "no main section"))
      | Some main -> rc, load_main dirname main
  in
  let provers = get_simple_family rc "prover" in
  let provers,shortcuts = List.fold_left load_prover
    (Mprover.empty,Mstr.empty) provers in
  let fam_shortcuts = get_simple_family rc "shortcut" in
  let shortcuts = List.fold_left load_shortcut shortcuts fam_shortcuts in
  let editors = get_family rc "editor" in
  let editors = List.fold_left load_editor Meditor.empty editors in
  let policy = get_family rc "uninstalled_prover" in
  let policy = List.fold_left (load_policy provers) Mprover.empty policy in
  let strategies = get_strategies ~default:default_strategies rc in
  let strategies = List.fold_left load_strategy Mstr.empty strategies in
  { conf_file = filename;
    config    = rc;
    main      = main;
    provers   = provers;
    prover_shortcuts = shortcuts;
    editors   = editors;
    provers_upgrade_policy = policy;
    strategies = strategies;
  }

let default_config conf_file =
  get_config (conf_file, set_main Rc.empty default_main)

let read_config conf_file =
  let filenamerc =
    try
      read_config_rc conf_file
    with Exit ->
      default_conf_file, set_main Rc.empty default_main
  in
  try
    get_config filenamerc
  with e when not (Debug.test_flag Debug.stack_trace) ->
    Format.fprintf str_formatter "%a" Exn_printer.exn_printer e;
    raise (ConfigFailure (fst filenamerc, flush_str_formatter ()))

(** filter prover *)
type regexp_desc = { reg : Str.regexp; desc : string}

let mk_regexp s = { reg = why3_regexp_of_string s; desc = s}

type filter_prover =
  { filter_name    : regexp_desc;
    filter_version : regexp_desc option;
    filter_altern  : regexp_desc option;
  }

let mk_filter_prover ?version ?altern name =
  begin match version with
  | Some "" -> invalid_arg "mk_filter_prover: version can't be an empty string"
  | _ -> () end;
  { filter_name    = mk_regexp name;
    filter_version = Opt.map mk_regexp version;
    filter_altern  = Opt.map mk_regexp altern;
  }

let filter_from_prover pr =
    { filter_name    = mk_regexp pr.prover_name ;
      filter_version = Some (mk_regexp pr.prover_version);
      filter_altern  = Some (mk_regexp pr.prover_altern);
    }

let print_filter_prover fmt fp =
  match fp.filter_version, fp.filter_altern with
  | None  , None -> fprintf fmt "%s" fp.filter_name.desc
  | Some v, None -> fprintf fmt "%s,%s" fp.filter_name.desc v.desc
  | None  , Some a -> fprintf fmt "%s,,%s" fp.filter_name.desc a.desc
  | Some v, Some a -> fprintf fmt "%s,%s,%s" fp.filter_name.desc v.desc a.desc

exception ProverNotFound  of config * filter_prover
exception ProverAmbiguity of config * filter_prover * config_prover  Mprover.t
exception ParseFilterProver of string

let parse_filter_prover s =
  let sl = Strings.rev_split ',' s in
  (* reverse order *)
  match sl with
  | [name] -> mk_filter_prover name
  | [version;name] -> mk_filter_prover ~version name
  | [altern;"";name] -> mk_filter_prover ~altern name
  | [altern;version;name] -> mk_filter_prover ~version ~altern name
  | _ -> raise (ParseFilterProver s)

let filter_prover fp p =
  let check s schema = Str.string_match schema.reg s 0 in
  check p.prover_name fp.filter_name
  && Opt.fold (fun _ -> check p.prover_version) true fp.filter_version
  && Opt.fold (fun _ -> check p.prover_altern) true fp.filter_altern

let filter_prover_with_shortcut whyconf fp =
  if fp.filter_version = None && fp.filter_altern = None then
    try
      let prover = (Mstr.find fp.filter_name.desc whyconf.prover_shortcuts) in
      filter_from_prover prover
    with Not_found -> fp
  else fp


let filter_provers whyconf fp =
  let fp = filter_prover_with_shortcut whyconf fp in
  Mprover.filter (fun p _ -> filter_prover fp p) whyconf.provers

let filter_one_prover whyconf fp =
  let provers = filter_provers whyconf fp in
  if Mprover.is_num_elt 1 provers then
    snd (Mprover.choose provers)
  else if Mprover.is_empty provers then
    raise (ProverNotFound (whyconf,fp))
  else
    raise (ProverAmbiguity (whyconf,fp,provers))


(** merge config *)

let merge_config config filename =
  Format.eprintf "[Config] reading extra configuration file %s@." filename;
  let dirname = get_dirname filename in
  let rc = Rc.from_file filename in
  (* modify main *)
  let main = match get_section rc "main" with
    | None -> config.main
    | Some rc ->
      let loadpath = (List.map (Sysutil.absolutize_filename dirname)
        (get_stringl ~default:[] rc "loadpath")) @ config.main.loadpath in
      let plugins =
        (get_stringl ~default:[] rc "plugin") @ config.main.plugins in
      { config.main with loadpath = loadpath; plugins = plugins } in
  (* get more strategies *)
  let more_strategies = get_strategies rc in
  let strategies =
    List.fold_left load_strategy config.strategies more_strategies
  in
  (* modify provers *)
  let create_filter_prover section =
    try
      let name = get_string section "name" in
      let version = get_stringo section "version" in
      let altern = get_stringo section "alternative" in
      mk_filter_prover ?version ?altern name
    with MissingField s ->
      Warning.emit "[Warning] sec prover_modifiers is missing a '%s' field@." s;
      mk_filter_prover "none"
  in
  let prover_modifiers = get_simple_family rc "prover_modifiers" in
  let prover_modifiers =
    List.map (fun sec -> create_filter_prover sec, sec) prover_modifiers in
  (* add provers *)
  let provers = List.fold_left
    (fun provers (fp, section) ->
      Mprover.mapi (fun p c  ->
        if not (filter_prover fp p) then c
        else
          let opt = get_stringl ~default:[] section "option" in
<<<<<<< HEAD
          let drv = List.map (absolute_filename dirname)
            (get_stringl ~default:[] section "driver") in
          let bcmd = get_stringl ~default:[] section "build_command" in
=======
          let drv = get_stringl ~default:[] section "driver" in
>>>>>>> c41a01ed
          { c with
            extra_options = opt @ c.extra_options;
            extra_drivers = drv @ c.extra_drivers;
            build_commands = bcmd @ c.build_commands })
        provers
    ) config.provers prover_modifiers in
  let provers,shortcuts =
    List.fold_left load_prover
      (provers,config.prover_shortcuts) (get_simple_family rc "prover") in
  (* modify editors *)
  let editor_modifiers = get_family rc "editor_modifiers" in
  let editors = List.fold_left
    (fun editors (id, section) ->
      Meditor.change (function
      | None -> None
      | Some c ->
        let opt = get_stringl ~default:[] section "option" in
        Some { c with editor_options = opt @ c.editor_options }) id  editors
    ) config.editors editor_modifiers in
  (* add editors *)
  let editors = List.fold_left load_editor editors (get_family rc "editor") in
  { config with main = main; provers = provers; strategies = strategies;
    prover_shortcuts = shortcuts; editors = editors }

let _debug = Debug.register_info_flag "whyconf"
  ~desc:"Print@ debugging@ messages@ about@ whyconf."

let save_config config =
  let filename = config.conf_file in
  if filename <> "" then begin
    Sysutil.backup_file filename;
    to_file filename config.config
  end

let get_main config = config.main
let get_provers config = config.provers
let get_prover_shortcuts config = config.prover_shortcuts
let get_policies config = config.provers_upgrade_policy
let get_prover_upgrade_policy config p =
  Mprover.find p config.provers_upgrade_policy

let set_main config main =
  {config with
    config = set_main config.config main;
    main = main;
  }

let set_provers config ?shortcuts provers =
  let shortcuts = Opt.get_def config.prover_shortcuts shortcuts in
  {config with
    config = set_provers_shortcuts config.config shortcuts provers;
    provers = provers;
    prover_shortcuts = shortcuts;
  }

let set_prover_shortcuts config shortcuts =
  {config with
    config = set_provers_shortcuts config.config shortcuts config.provers;
    prover_shortcuts = shortcuts;
  }

let set_editors config editors =
  { config with
    config = set_editors config.config editors;
    editors = editors;
  }

let set_prover_upgrade_policy config prover target =
  let m = Mprover.add prover target config.provers_upgrade_policy in
  {config with
    config = set_policies config.config m;
    provers_upgrade_policy = m;
  }

let set_policies config policies =
  { config with
    config = set_policies config.config policies;
    provers_upgrade_policy = policies }



(*******)

(* dead code
let set_conf_file config conf_file = {config with conf_file = conf_file}
*)
let get_conf_file config           =  config.conf_file

(*******)

let is_prover_known whyconf prover =
  Mprover.mem prover (get_provers whyconf)

let get_editors c = c.editors

let editor_by_id whyconf id =
  Meditor.find id whyconf.editors

let get_strategies config = config.strategies

let add_strategy c strat =
  let f = get_strategies c in
  let strategies = Mstr.add strat.strategy_name strat f in
  { c with strategies = strategies;
           config = set_strategies c.config strategies }


(******)

let get_section config name = assert (name <> "main");
  get_section config.config name

let get_family config name = assert (name <> "prover");
  get_family config.config name


let set_section config name section = assert (name <> "main");
  {config with config = set_section config.config name section}

let set_family config name section = assert (name <> "prover");
  {config with config = set_family config.config name section}


let () = Exn_printer.register (fun fmt e -> match e with
  | ConfigFailure (f, s) ->
      Format.fprintf fmt "error in config file %s: %s" f s
  | WrongMagicNumber ->
      Format.fprintf fmt "outdated config file; rerun 'why3 config'"
  | NonUniqueId ->
    Format.fprintf fmt "InternalError : two provers share the same id"
  | ProverNotFound (config,fp) ->
    fprintf fmt "No prover in %s corresponds to \"%a\"@."
      (get_conf_file config) print_filter_prover fp
  | ProverAmbiguity (config,fp,provers ) ->
    fprintf fmt "More than one prover@ in %s@ correspond@ to \"%a\":@ %a@."
      (get_conf_file config) print_filter_prover fp
      (Pp.print_iter2 Mprover.iter Pp.comma Pp.nothing print_prover Pp.nothing)
      provers
  | ParseFilterProver s ->
    fprintf fmt
      "Syntax error prover identification '%s' : \
       name[,version[,alternative]|,,alternative]" s
  | DuplicateShortcut s ->
    fprintf fmt
      "Shortcut %s appears two times in the configuration file" s
  | _ -> raise e)


module Args = struct
  let opt_config = ref None
  let opt_extra = ref []
  let opt_loadpath = ref []
  let opt_help = ref false

  let common_options_head = [
    "-C", Arg.String (fun s -> opt_config := Some s),
        "<file> read configuration from <file>";
    "--config", Arg.String (fun s -> opt_config := Some s),
        " same as -C";
    "--extra-config", Arg.String (fun s -> opt_extra := !opt_extra @ [s]),
        "<file> read additional configuration from <file>";
    "-L", Arg.String (fun s -> opt_loadpath := s :: !opt_loadpath),
        "<dir> add <dir> to the library search path";
    "--library", Arg.String (fun s -> opt_loadpath := s :: !opt_loadpath),
        " same as -L";
    Debug.Args.desc_debug;
    Debug.Args.desc_debug_all;
    Debug.Args.desc_debug_list; ]

  let common_options_tail = [
    "-h", Arg.Set opt_help, " print this list of options";
    "-help", Arg.Set opt_help, "";
    "--help", Arg.Set opt_help, " same as -h"; ]

  let align_options options =
    Arg.align (common_options_head @ options @ common_options_tail)

  let initialize ?(extra_help=Format.pp_print_newline) options default usage =
    let options = align_options options in
    Arg.parse options default usage;
    if !opt_help then begin
      Format.printf "@[%s%a@]" (Arg.usage_string options usage) extra_help ();
      exit 0
    end;
    let base_config = read_config !opt_config in
    let config = List.fold_left merge_config base_config !opt_extra in
    let main = get_main config in
    load_plugins main;
    Debug.Args.set_flags_selected ();
    if Debug.Args.option_list () then exit 0;
    let lp = List.rev_append !opt_loadpath (loadpath main) in
    config, base_config, Env.create_env lp

  let exit_with_usage options usage =
    Arg.usage (align_options options) usage;
    exit 1
end



(** Loading drivers with relative names *)

let absolute_driver_file main s =
  if Sys.file_exists s || String.contains s '/' || String.contains s '.' then s
  else Filename.concat main.datadir (Filename.concat "drivers" (s ^ ".drv"))

let load_driver main env file extras =
  let file = absolute_driver_file main file in
  Driver.load_driver_absolute env file extras<|MERGE_RESOLUTION|>--- conflicted
+++ resolved
@@ -531,12 +531,8 @@
     raise WrongMagicNumber;
   { libdir    = get_string ~default:default_main.libdir section "libdir";
     datadir   = get_string ~default:default_main.datadir section "datadir";
-<<<<<<< HEAD
-    libobjdir = get_string ~default:default_main.libobjdir section "libobjdir";
-    loadpath  = List.map (absolute_filename dirname)
-=======
+    libobjdir = Config.libobjdir;
     loadpath  = List.map (Sysutil.absolutize_filename dirname)
->>>>>>> c41a01ed
       (get_stringl ~default:[] section "loadpath");
     timelimit = get_int ~default:default_main.timelimit section "timelimit";
     memlimit  = get_int ~default:default_main.memlimit section "memlimit";
@@ -725,13 +721,8 @@
         if not (filter_prover fp p) then c
         else
           let opt = get_stringl ~default:[] section "option" in
-<<<<<<< HEAD
-          let drv = List.map (absolute_filename dirname)
-            (get_stringl ~default:[] section "driver") in
+          let drv = get_stringl ~default:[] section "driver" in
           let bcmd = get_stringl ~default:[] section "build_command" in
-=======
-          let drv = get_stringl ~default:[] section "driver" in
->>>>>>> c41a01ed
           { c with
             extra_options = opt @ c.extra_options;
             extra_drivers = drv @ c.extra_drivers;
