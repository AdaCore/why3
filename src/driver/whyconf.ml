(********************************************************************)
(*                                                                  *)
(*  The Why3 Verification Platform   /   The Why3 Development Team  *)
(*  Copyright 2010-2019   --   Inria - CNRS - Paris-Sud University  *)
(*                                                                  *)
(*  This software is distributed under the terms of the GNU Lesser  *)
(*  General Public License version 2.1, with the special exception  *)
(*  on linking described in file LICENSE.                           *)
(*                                                                  *)
(********************************************************************)

open Format
open Wstdlib
open Rc

(* magicnumber for the configuration :
  - 0 before the magic number
  - 1 when no loadpath meant default loadpath
  - 2
  - 5 cvc3 native
  - 6 driver renaming
  - 7 yices native (used for release 0.70)
  - 8 for release 0.71
  - 9 coq realizations
  - 10 require %f in editor lines
  - 11 change prover identifiers in provers-detection-data.conf
  - 12 split editors out of provers
  - 13 add shortcuts
  - 14 use simple_family for prover and shortcut section

If a configuration doesn't contain the actual magic number we don't use it.*)

let magicnumber = 14

exception WrongMagicNumber

let why3_regexp_of_string s = (* define a regexp in why3 *)
  if s = "" then Re.Str.regexp "^$" else
  if s.[0] = '^' then Re.Str.regexp s else
  Re.Str.regexp ("^" ^ Re.Str.quote s ^ "$")

(* lib and shared dirs *)

let default_loadpath =
  [ Filename.concat Config.datadir "stdlib" ]

let default_conf_file =
  match Config.localdir with
    | None -> Filename.concat (Rc.get_home_dir ()) ".why3.conf"
    | Some d -> Filename.concat d "why3.conf"

(* Prover *)

(* BEGIN{provertype} anchor for automatic documentation, do not remove *)
type prover =
    { prover_name : string;
      prover_version : string;
      prover_altern : string;
    }
(* END{provertype} anchor for automatic documentation, do not remove *)

let print_altern fmt s =
  if s <> "" then Format.fprintf fmt " (%s)" s

let print_prover fmt p =
  Format.fprintf fmt "%s %s%a"
    p.prover_name p.prover_version print_altern p.prover_altern

let prover_parseable_format p =
  if p.prover_altern = "" then
    Format.sprintf "%s,%s"
                   p.prover_name p.prover_version
  else
    Format.sprintf "%s,%s,%s"
                   p.prover_name p.prover_version p.prover_altern

let print_prover_parseable_format fmt p =
  Format.pp_print_string fmt (prover_parseable_format p)

module Prover = struct
  type t = prover
  let compare s1 s2 =
    if s1 == s2 then 0 else
    let c = String.compare s1.prover_name s2.prover_name in
    if c <> 0 then c else
    let c = String.compare s1.prover_version s2.prover_version in
    if c <> 0 then c else
    let c = String.compare s1.prover_altern s2.prover_altern in
    c

  let equal s1 s2 =
    s1 == s2 ||
      (s1.prover_name = s2.prover_name &&
       s1.prover_version = s2.prover_version &&
       s1.prover_altern = s2.prover_altern )

  let hash s1 =
      2 * Hashtbl.hash s1.prover_name +
      3 * Hashtbl.hash s1.prover_version +
      5 * Hashtbl.hash s1.prover_altern
end

module Mprover = Extmap.Make(Prover)
module Sprover = Extset.MakeOfMap(Mprover)
module Hprover = Exthtbl.Make(Prover)

module Editor = struct
  type t = string
  let compare = Pervasives.compare
end

module Meditor = Extmap.Make(Editor)

(* Configuration file *)

type prover_upgrade_policy =
  | CPU_keep
  | CPU_upgrade of prover
  | CPU_duplicate of prover
  | CPU_remove

let print_prover_upgrade_policy fmt p =
  match p with
  | CPU_keep -> Format.fprintf fmt "keep"
  | CPU_upgrade p -> Format.fprintf fmt "upgrade to %a" print_prover p
  | CPU_duplicate p -> Format.fprintf fmt "copy to %a" print_prover p
  | CPU_remove -> Format.fprintf fmt "remove"



type config_prover = {
  prover  : prover;
  command : string;
  command_steps : string option;
  driver  : string;
  in_place: bool;
  editor  : string;
  interactive : bool;
  extra_options : string list;
  extra_drivers : string list;
<<<<<<< HEAD
  configure_build : string;
  build_commands : string list;
  added_at_startup : bool;
=======
  detected_at_startup : bool;
>>>>>>> 2d24d0e1
}

type config_editor = {
  editor_name : string;
  editor_command : string;
  editor_options : string list;
}

type detected_prover = {
  exec_name  : string;
  version : string;
}

(** Strategies *)

type config_strategy = {
  strategy_name : string;
  strategy_desc : string;
  strategy_code : string;
  strategy_shortcut : string;
}

let get_strategies ?(default=[]) rc =
  match get_simple_family rc "strategy" with
    | [] -> default
    | s -> s

let set_strategy _ s family =
  let section = empty_section in
  let section = set_string section "name" s.strategy_name in
  let section = set_string section "desc" s.strategy_desc in
  let section = set_string section "shortcut" s.strategy_shortcut in
  let section = set_string section "code" s.strategy_code in
  section::family

let set_strategies rc strategies =
  let family = Mstr.fold set_strategy strategies [] in
  set_simple_family rc "strategy" family

(** Main record *)

type main = {
  libdir   : string;      (* "/usr/local/lib/why/" *)
  datadir  : string;      (* "/usr/local/share/why/" *)
  libobjdir : string;
  loadpath  : string list;  (* "/usr/local/lib/why/theories" *)
  stdlib  : bool;
  (* add the standard library in the loadpath (default true) *)
  load_default_plugins  : bool;
  (* autoload the plugins in libdir (default true) *)
  load_default_config  : bool;
  (* generate on the fly provers, editors, shortcut config from
     previously detected provers data (default true) *)
  timelimit : int;
  (* default prover time limit in seconds (0 unlimited) *)
  memlimit  : int;
  (* default prover memory limit in megabytes (0 unlimited)*)
  running_provers_max : int;
  (* max number of running prover processes *)
  plugins : string list;
  (* plugins to load, without extension, relative to [libdir]/plugins *)
  default_editor : string;
  (* editor name used when no specific editor known for a prover *)
}

let libdir m =
  try
    Sys.getenv "WHY3LIB"
  with Not_found -> m.libdir

let libobjdir m =
  m.libobjdir

let datadir m =
  try
    let d = Sys.getenv "WHY3DATA" in
(*
    eprintf "[Info] datadir set using WHY3DATA='%s'@." d;
*)
    d
  with Not_found -> m.datadir

let loadpath m =
  try
    let d = Sys.getenv "WHY3LOADPATH" in
(*
    eprintf "[Info] loadpath set using WHY3LOADPATH='%s'@." d;
*)
    Strings.split ':' d
  with Not_found ->
    let stdlib = if m.stdlib then default_loadpath else [] in
    m.loadpath@stdlib

let set_loadpath m l = { m with loadpath = l}

let timelimit m = m.timelimit
let memlimit m = m.memlimit
let running_provers_max m = m.running_provers_max
let default_editor m = m.default_editor

exception StepsCommandNotSpecified of string

let get_complete_command pc ~with_steps =
  let comm = if not with_steps then pc.command
    else
      match pc.command_steps with
      | None -> raise (StepsCommandNotSpecified
          "The solver is used with a step limit and the command for \
            running the solver with a step limit is not specified.")
      | Some command_steps -> command_steps in
  String.concat " " (comm :: pc.extra_options)

let set_limits m time mem running =
  { m with timelimit = time; memlimit = mem; running_provers_max = running }

let set_default_editor m e = { m with default_editor = e }

let plugins m = m.plugins
let set_plugins m pl =
  (* TODO : sanitize? *)
  { m with plugins = pl}

let add_plugin m p =
  if List.mem p m.plugins
  then m
  else { m with plugins = List.rev (p::(List.rev m.plugins))}

let pluginsdir m = Filename.concat m.libdir "plugins"

let plugins_auto_detection main =
  let dir = pluginsdir main in
  let plugins =
    if Sys.file_exists dir then
      let files = Sys.readdir dir in
      let fold acc p =
        if p.[0] == '.' then acc else
          let p = Filename.concat dir p in
          (Filename.chop_extension p)::acc
      in
      Array.fold_left fold [] files
    else
      []
  in
  plugins

let load_plugins main =
  let load x =
    try Plugin.load x
    with exn ->
      Format.eprintf "%s can't be loaded: %a@." x
        Exn_printer.exn_printer exn in
  if main.load_default_plugins then List.iter load (plugins_auto_detection main);
  List.iter load main.plugins

type config = {
  conf_file : string;       (* "/home/innocent_user/.why3.conf" *)
  config    : Rc.t;
  main      : main;
  provers   : config_prover Mprover.t;
  detected_provers : detected_prover list;
  prover_shortcuts : prover Mstr.t;
  editors   : config_editor Meditor.t;
  provers_upgrade_policy : prover_upgrade_policy Mprover.t;
  strategies : config_strategy Mstr.t;
}

let empty_main =
  {
    libdir = Config.libdir;
    datadir = Config.datadir;
    libobjdir = Config.libobjdir;
    loadpath = [];
    stdlib = true;
    load_default_plugins = true;
    load_default_config = true;
    timelimit = 5;   (* 5 seconds *)
    memlimit = 1000; (* 1 Mb *)
    running_provers_max = 2; (* two provers run in parallel *)
    plugins = [];
    default_editor = (try Sys.getenv "EDITOR" ^ " %f"
                      with Not_found -> "editor %f");
  }

let set_main rc main =
  let section = empty_section in
  let section = set_int section "magic" magicnumber in
  let section = set_string ~default:empty_main.libdir
    section "libdir" main.libdir in
  let section = set_string ~default:empty_main.datadir
      section "datadir" main.datadir in
  let section = set_bool ~default:true section "stdlib" main.stdlib in
  let section = set_bool ~default:true section "load_default_plugins" main.load_default_plugins in
  let section = set_bool ~default:true section "load_default_config" main.load_default_config in
  let section = set_stringl section "loadpath" main.loadpath in
  let section = set_int section "timelimit" main.timelimit in
  let section = set_int section "memlimit" main.memlimit in
  let section =
    set_int section "running_provers_max" main.running_provers_max in
  let section = set_stringl section "plugin" main.plugins in
  let section = set_string section "default_editor" main.default_editor in
  set_section rc "main" section

exception NonUniqueId

let set_prover _ (prover,shortcuts) family =
  let section = empty_section in
  let section = set_string section "name" prover.prover.prover_name in
  let section = set_string section "command" prover.command in
  let section =
    Opt.fold (fun s c -> set_string s "command_steps" c) section prover.command_steps
  in
  let section = set_string section "driver" prover.driver in
  let section = set_string section "version" prover.prover.prover_version in
  let section =
    set_string ~default:"" section "alternative" prover.prover.prover_altern in
  let section = set_string section "editor" prover.editor in
  let section = set_bool section "interactive" prover.interactive in
  let section = set_bool section "in_place" prover.in_place in
  let section = set_stringl section "shortcut" shortcuts in
  section::family

let set_provers rc provers =
  let family = Mprover.fold set_prover provers [] in
  set_simple_family rc "prover" family

let set_detected_prover prover =
  let section = empty_section in
  let section = set_string section "exec_name" prover.exec_name in
  let section = set_string section "version" prover.version in
  section

let set_detected_provers rc detected_provers =
  let family = List.map set_detected_prover detected_provers in
  set_simple_family rc "detected_prover" family

let set_prover_shortcut prover shortcuts family =
  let section = empty_section in
  let section = set_string section "name" prover.prover_name in
  let section = set_string section "version" prover.prover_version in
  let section =
    set_string ~default:"" section "alternative" prover.prover_altern in
  let section = set_stringl section "shortcut" shortcuts in
  section::family

let set_prover_shortcuts rc shortcuts =
  let family = Mprover.fold set_prover_shortcut shortcuts [] in
  set_simple_family rc "shortcut" family

let set_provers_shortcuts rc shortcuts provers =
  (* inverse the shortcut map *)
  let shortcuts = Mstr.fold (fun shortcut prover acc ->
    Mprover.change (function
    | None -> Some [shortcut]
    | Some l -> Some (shortcut::l)) prover acc) shortcuts Mprover.empty in
  (* the shortcut to unknown prover *)
  let shortcuts_prover_unknown = Mprover.set_diff shortcuts provers in
  let rc = set_prover_shortcuts rc shortcuts_prover_unknown in
  (* merge the known *)
  let _,shortcuts_provers_known =
    Mprover.mapi_fold (fun k v acc ->
      let acc = Mprover.next_ge_enum k acc in
      match Mprover.val_enum acc with
      | None -> acc,(v,[])
      | Some (ks,vs) ->
        let c = Prover.compare k ks in
        if c = 0 then acc,(v,vs)
        else (* c < 0 *) acc,(v,[])
    ) provers (Mprover.start_enum shortcuts) in
  let rc = set_provers rc shortcuts_provers_known in
  rc

let set_editor id editor (ids, family) =
  if Sstr.mem id ids then raise NonUniqueId;
  let section = empty_section in
  let section = set_string section "name" editor.editor_name in
  let section = set_string section "command" editor.editor_command in
  (Sstr.add id ids, (id, section)::family)

let set_editors rc editors =
  let _,family = Meditor.fold set_editor editors (Sstr.empty,[]) in
  set_family rc "editor" family

let set_prover_upgrade_policy prover policy (i, family) =
  let section = empty_section in
  let section = set_string section "name" prover.prover_name in
  let section = set_string section "version" prover.prover_version in
  let section = set_string section "alternative" prover.prover_altern in
  let section =
    match policy with
      | CPU_keep ->
        set_string section "policy" "keep"
      | CPU_remove ->
        set_string section "policy" "remove"
      | CPU_upgrade p ->
        let section = set_string section "target_name" p.prover_name in
        let section = set_string section "target_version" p.prover_version in
        let section = set_string section "target_alternative" p.prover_altern in
        set_string section "policy" "upgrade"
      | CPU_duplicate p ->
        let section = set_string section "target_name" p.prover_name in
        let section = set_string section "target_version" p.prover_version in
        let section = set_string section "target_alternative" p.prover_altern in
        set_string section "policy" "duplicate"
  in
  (i+1,("policy" ^ string_of_int i, section)::family)

let set_policies rc policy =
  let _,family =
    Mprover.fold set_prover_upgrade_policy policy (0,[])
  in
  set_family rc "uninstalled_prover" family

exception DuplicateShortcut of string

let add_prover_shortcuts acc prover shortcuts =
  List.fold_left (fun acc shortcut ->
    if shortcut.[0] = '^' then
      invalid_arg "prover shortcut can't start with a ^";
    Mstr.add_new (DuplicateShortcut shortcut) shortcut prover acc
  ) acc shortcuts


let load_prover (provers,shortcuts) section =
  try
    let name = get_string section "name" in
    let version = get_string ~default:"" section "version" in
    let altern = get_string ~default:"" section "alternative" in
    let prover =
      { prover_name = name;
        prover_version = version;
        prover_altern = altern;
      }
    in
    let provers = Mprover.add prover
      { prover  = prover;
        command = get_string section "command";
	command_steps = get_stringo section "command_steps";
        driver  = get_string section "driver";
        in_place = get_bool ~default:false section "in_place";
        editor  = get_string ~default:"" section "editor";
        interactive = get_bool ~default:false section "interactive";
        extra_options = [];
        extra_drivers = [];
<<<<<<< HEAD
        configure_build = get_string ~default:"" section "configure_build";
        build_commands = get_stringl ~default:[] section "build_commands";
        added_at_startup = false;
=======
        detected_at_startup = false;
>>>>>>> 2d24d0e1
      } provers in
    let lshort = get_stringl section ~default:[] "shortcut" in
    let shortcuts = add_prover_shortcuts shortcuts prover lshort in
    provers,shortcuts
  with MissingField s ->
    Warning.emit "[Warning] cannot load a prover: missing field '%s'@." s;
    provers,shortcuts


let load_detected_prover acc section =
  try
    let v = {
      exec_name = get_string section "exec_name";
      version = get_string section "version"
    } in
    v::acc
  with MissingField s ->
    Warning.emit "[Warning] cannot load a detected_prover section: missing field '%s'@." s;
    acc

let load_shortcut acc section =
  try
    let name = get_string section "name" in
    let version = get_string section "version" in
    let altern = get_string ~default:"" section "alternative" in
    let shortcuts = get_stringl section "shortcut" in
    let prover = { prover_name = name;
                   prover_version = version;
                   prover_altern = altern} in
    add_prover_shortcuts acc prover shortcuts
  with MissingField s ->
    Warning.emit "[Warning] cannot load shortcut: missing field '%s'@." s;
    acc

let load_editor editors (id, section) =
  try
    Meditor.add id
      { editor_name = get_string ~default:id section "name";
        editor_command = get_string section "command";
        editor_options = [];
      } editors
  with MissingField s ->
    Warning.emit "[Warning] cannot load an editor: missing field '%s'@." s;
    editors

let load_policy acc (_,section) =
  try
    let source =
      {prover_name = get_string section "name";
       prover_version = get_string section "version";
       prover_altern = get_string ~default:"" section "alternative"
      } in
    try
      match get_string section "policy" with
      | "keep" -> Mprover.add source CPU_keep acc
      | "remove" -> Mprover.add source CPU_remove acc
      | "upgrade" ->
        let target =
          { prover_name = get_string section "target_name";
            prover_version = get_string section "target_version";
            prover_altern = get_string ~default:"" section "target_alternative";
          }
        in
        Mprover.add source (CPU_upgrade target) acc
      | "duplicate" ->
        let target =
          { prover_name = get_string section "target_name";
            prover_version = get_string section "target_version";
            prover_altern = get_string ~default:"" section "target_alternative";
          }
        in
        Mprover.add source (CPU_duplicate target) acc
      | _ -> raise Not_found
    with Not_found -> acc
      with MissingField s ->
        Warning.emit "[Warning] cannot load a policy: missing field '%s'@." s;
        acc

let load_strategy strategies section =
  try
    let name = get_string section "name" in
    let name =
      try
        let (_:int) = String.index name ' ' in
        Warning.emit "[Warning] found a space character in strategy name '%s': replaced by '_'@." name;
        String.map (function ' ' -> '_' | c -> c) name
      with Not_found -> name
    in
    let desc = get_string section "desc" in
    let shortcut = get_string ~default:"" section "shortcut" in
    let code = get_string section "code" in
    Mstr.add
      name
      { strategy_name = name;
        strategy_desc = desc;
        strategy_code = code;
        strategy_shortcut = shortcut;
      }
      strategies
  with
    MissingField s ->
    Warning.emit "[Warning] cannot load a strategy: missing field '%s'@." s;
    strategies

let load_main dirname section =
  if get_int ~default:0 section "magic" <> magicnumber then
    raise WrongMagicNumber;
  { libdir    = get_string ~default:empty_main.libdir section "libdir";
    datadir   = get_string ~default:empty_main.datadir section "datadir";
    libobjdir = Config.libobjdir;
    loadpath  = List.map (Sysutil.concat dirname)
        (get_stringl ~default:[] section "loadpath");
    stdlib = get_bool ~default:true section "stdlib";
    load_default_plugins = get_bool ~default:true section "load_default_plugins";
    load_default_config = get_bool ~default:true section "load_default_config";
    timelimit = get_int ~default:empty_main.timelimit section "timelimit";
    memlimit  = get_int ~default:empty_main.memlimit section "memlimit";
    running_provers_max = get_int ~default:empty_main.running_provers_max
                                  section "running_provers_max";
    plugins = get_stringl ~default:[] section "plugin";
    default_editor = get_string ~default:empty_main.default_editor section "default_editor";
  }

let read_config_rc conf_file =
  let filename = match conf_file with
    | Some filename -> filename
    | None -> begin try Sys.getenv "WHY3CONFIG" with Not_found ->
          if Sys.file_exists default_conf_file then default_conf_file
          else raise Exit
        end
  in
  let rc =
    if filename = "" then set_main Rc.empty empty_main
    else Rc.from_file filename in
  filename, rc

exception ConfigFailure of string (* filename *) * string

let get_dirname filename =
  Filename.dirname (Sysutil.concat (Sys.getcwd ()) filename)

let get_config (filename,rc) =
  let dirname = get_dirname filename in
  let rc, main =
    match get_section rc "main" with
      | None      -> raise (ConfigFailure (filename, "no main section"))
      | Some main -> rc, load_main dirname main
  in
  let provers = get_simple_family rc "prover" in
  let provers,shortcuts = List.fold_left load_prover
      (Mprover.empty,Mstr.empty) provers in
  let detected_provers =
    List.fold_left load_detected_prover
      [] (get_simple_family rc "detected_prover") in
  let fam_shortcuts = get_simple_family rc "shortcut" in
  let shortcuts = List.fold_left load_shortcut shortcuts fam_shortcuts in
  let editors = get_family rc "editor" in
  let editors = List.fold_left load_editor Meditor.empty editors in
  let policy = get_family rc "uninstalled_prover" in
  let policy = List.fold_left load_policy Mprover.empty policy in
  let strategies = get_strategies ~default:[] rc in
  let strategies = List.fold_left load_strategy Mstr.empty strategies in
  { conf_file = filename;
    config    = rc;
    main      = main;
    provers   = provers;
    detected_provers;
    prover_shortcuts = shortcuts;
    editors   = editors;
    provers_upgrade_policy = policy;
    strategies = strategies;
  }

let default_config conf_file =
  get_config (conf_file, set_main Rc.empty empty_main)

let read_config conf_file =
  let filenamerc =
    try
      read_config_rc conf_file
    with Exit ->
      default_conf_file, set_main Rc.empty empty_main
  in
  try
    get_config filenamerc
  with e when not (Debug.test_flag Debug.stack_trace) ->
    let s = Format.asprintf "%a" Exn_printer.exn_printer e in
    raise (ConfigFailure (fst filenamerc, s))

(** filter prover *)
type regexp_desc = { reg : Re.Str.regexp; desc : string}

let mk_regexp s = { reg = why3_regexp_of_string s; desc = s}

type filter_prover =
  { filter_name    : regexp_desc;
    filter_version : regexp_desc option;
    filter_altern  : regexp_desc option;
  }

let mk_filter_prover ?version ?altern name =
  begin match version with
  | Some "" -> invalid_arg "mk_filter_prover: version can't be an empty string"
  | _ -> () end;
  { filter_name    = mk_regexp name;
    filter_version = Opt.map mk_regexp version;
    filter_altern  = Opt.map mk_regexp altern;
  }

let filter_from_prover pr =
    { filter_name    = mk_regexp pr.prover_name ;
      filter_version = Some (mk_regexp pr.prover_version);
      filter_altern  = Some (mk_regexp pr.prover_altern);
    }

let print_filter_prover fmt fp =
  match fp.filter_version, fp.filter_altern with
  | None  , None -> fprintf fmt "%s" fp.filter_name.desc
  | Some v, None -> fprintf fmt "%s,%s" fp.filter_name.desc v.desc
  | None  , Some a -> fprintf fmt "%s,,%s" fp.filter_name.desc a.desc
  | Some v, Some a -> fprintf fmt "%s,%s,%s" fp.filter_name.desc v.desc a.desc

exception ProverNotFound  of config * filter_prover
exception ProverAmbiguity of config * filter_prover * config_prover  Mprover.t
exception ParseFilterProver of string

let parse_filter_prover s =
  let sl = Strings.rev_split ',' s in
  (* reverse order *)
  match sl with
  | [name] -> mk_filter_prover name
  | [version;name] -> mk_filter_prover ~altern:"" ~version name
  | [altern;"";name] -> mk_filter_prover ~altern name
  | [altern;version;name] -> mk_filter_prover ~version ~altern name
  | _ -> raise (ParseFilterProver s)

let filter_prover fp p =
  let check s schema = Re.Str.string_match schema.reg s 0 in
  check p.prover_name fp.filter_name
  && Opt.fold (fun _ -> check p.prover_version) true fp.filter_version
  && Opt.fold (fun _ -> check p.prover_altern) true fp.filter_altern

let filter_prover_with_shortcut whyconf fp =
  if fp.filter_version = None && fp.filter_altern = None then
    try
      let prover = (Mstr.find fp.filter_name.desc whyconf.prover_shortcuts) in
      filter_from_prover prover
    with Not_found -> fp
  else fp


let filter_provers whyconf fp =
  let fp = filter_prover_with_shortcut whyconf fp in
  Mprover.filter (fun p _ -> filter_prover fp p) whyconf.provers

let filter_one_prover whyconf fp =
  let provers = filter_provers whyconf fp in
  if Mprover.is_num_elt 1 provers then
    snd (Mprover.choose provers)
  else if Mprover.is_empty provers then
    raise (ProverNotFound (whyconf,fp))
  else
    raise (ProverAmbiguity (whyconf,fp,provers))


(** merge config *)

let merge_config config filename =
  Format.eprintf "[Config] reading extra configuration file %s@." filename;
  let dirname = get_dirname filename in
  let rc = Rc.from_file filename in
  (* modify main *)
  let main = match get_section rc "main" with
    | None -> config.main
    | Some rc ->
      let loadpath = (List.map (Sysutil.concat dirname)
        (get_stringl ~default:[] rc "loadpath")) @ config.main.loadpath in
      let plugins =
        (get_stringl ~default:[] rc "plugin") @ config.main.plugins in
      { config.main with loadpath = loadpath; plugins = plugins } in
  (* get more strategies *)
  let more_strategies = get_strategies rc in
  let strategies =
    List.fold_left load_strategy config.strategies more_strategies
  in
  (* modify provers *)
  let create_filter_prover section =
    try
      let name = get_string section "name" in
      let version = get_stringo section "version" in
      let altern = get_stringo section "alternative" in
      mk_filter_prover ?version ?altern name
    with MissingField s ->
      Warning.emit "[Warning] sec prover_modifiers is missing a '%s' field@." s;
      mk_filter_prover "none"
  in
  let prover_modifiers = get_simple_family rc "prover_modifiers" in
  let prover_modifiers =
    List.map (fun sec -> create_filter_prover sec, sec) prover_modifiers in
  (* add provers *)
  let provers = List.fold_left
    (fun provers (fp, section) ->
      Mprover.mapi (fun p c  ->
        if not (filter_prover fp p) then c
        else
          let opt = get_stringl ~default:[] section "option" in
          let drv = get_stringl ~default:[] section "driver" in
          let bcmd = get_stringl ~default:[] section "build_command" in
          { c with
            extra_options = opt @ c.extra_options;
            extra_drivers = drv @ c.extra_drivers;
            build_commands = bcmd @ c.build_commands })
        provers
    ) config.provers prover_modifiers in
  let provers,shortcuts =
    List.fold_left load_prover
      (provers,config.prover_shortcuts) (get_simple_family rc "prover") in
  (* modify editors *)
  let editor_modifiers = get_family rc "editor_modifiers" in
  let editors = List.fold_left
    (fun editors (id, section) ->
      Meditor.change (function
      | None -> None
      | Some c ->
        let opt = get_stringl ~default:[] section "option" in
        Some { c with editor_options = opt @ c.editor_options }) id  editors
    ) config.editors editor_modifiers in
  (* add editors *)
  let editors = List.fold_left load_editor editors (get_family rc "editor") in
  { config with main = main; provers = provers; strategies = strategies;
    prover_shortcuts = shortcuts; editors = editors }

let _debug = Debug.register_info_flag "whyconf"
  ~desc:"Print@ debugging@ messages@ about@ whyconf."

let save_config config =
  let filename = config.conf_file in
  if filename <> "" then begin
    Sysutil.backup_file filename;
    to_file filename config.config
  end

let get_main config = config.main
let get_provers config = config.provers
let get_detected_provers config = config.detected_provers
let get_prover_config config prover =
  Mprover.find prover (get_provers config)
let get_prover_shortcuts config = config.prover_shortcuts
let get_policies config = config.provers_upgrade_policy
let get_prover_upgrade_policy config p =
  Mprover.find p config.provers_upgrade_policy

let set_main config main =
  {config with
    config = set_main config.config main;
    main = main;
  }

let set_provers config ?shortcuts provers =
  let shortcuts = Opt.get_def config.prover_shortcuts shortcuts in
  let rc_config =
    let provers = Mprover.filter (fun _ c -> not c.detected_at_startup) provers in
    set_provers_shortcuts config.config shortcuts provers;
  in
  {config with
   config = rc_config;
   provers = provers;
   prover_shortcuts = shortcuts;
  }

let set_detected_provers config detected_provers =
  {config with
    config = set_detected_provers config.config detected_provers;
    detected_provers;
  }

let set_prover_shortcuts config shortcuts =
  {config with
    config = set_provers_shortcuts config.config shortcuts config.provers;
    prover_shortcuts = shortcuts;
  }

let set_editors config editors =
  { config with
    config = set_editors config.config editors;
    editors = editors;
  }

let set_prover_upgrade_policy config prover target =
  let m = Mprover.add prover target config.provers_upgrade_policy in
  {config with
    config = set_policies config.config m;
    provers_upgrade_policy = m;
  }

let set_policies config policies =
  { config with
    config = set_policies config.config policies;
    provers_upgrade_policy = policies }



(*******)

(* dead code
let set_conf_file config conf_file = {config with conf_file = conf_file}
*)
let get_conf_file config           =  config.conf_file

(*******)

let is_prover_known whyconf prover =
  Mprover.mem prover (get_provers whyconf)

let get_editors c = c.editors

let editor_by_id whyconf id =
  Meditor.find id whyconf.editors

let get_strategies config = config.strategies

let add_strategy c strat =
  let f = get_strategies c in
  let strategies = Mstr.add strat.strategy_name strat f in
  { c with strategies = strategies;
           config = set_strategies c.config strategies }


(******)

let get_section config name = assert (name <> "main");
  get_section config.config name

let get_family config name = assert (name <> "prover");
  get_family config.config name


let set_section config name section = assert (name <> "main");
  {config with config = set_section config.config name section}

let set_family config name section = assert (name <> "prover");
  {config with config = set_family config.config name section}

let set_stdlib stdlib config =
  {config with main = {config.main with stdlib}}

let set_load_default_plugins load_default_plugins config =
  {config with main = {config.main with load_default_plugins}}

let set_load_default_config load_default_config config =
  {config with main = {config.main with load_default_config}}


let () = Exn_printer.register (fun fmt e -> match e with
  | ConfigFailure (f, s) ->
      Format.fprintf fmt "error in config file %s: %s" f s
  | WrongMagicNumber ->
      Format.fprintf fmt "outdated config file; rerun 'why3 config'"
  | NonUniqueId ->
    Format.fprintf fmt "InternalError: two provers share the same id"
  | ProverNotFound (config,fp) ->
    fprintf fmt "No prover in %s corresponds to \"%a\"@."
      (get_conf_file config) print_filter_prover fp
  | ProverAmbiguity (config,fp,provers ) ->
    fprintf fmt "More than one prover@ in %s@ correspond@ to \"%a\":@ %a@."
      (get_conf_file config) print_filter_prover fp
      (Pp.print_iter2 Mprover.iter Pp.comma Pp.nothing print_prover Pp.nothing)
      provers
  | ParseFilterProver s ->
    fprintf fmt
      "Syntax error prover identification '%s': \
       name[,version[,alternative]|,,alternative]" s
  | DuplicateShortcut s ->
    fprintf fmt
      "Shortcut %s appears twice in the configuration file" s
  | _ -> raise e)

let provers_from_detected_provers =
  ref (fun _ -> invalid_arg
          "provers_from_detected_provers: Must be filled by Autodetection")


let add_builtin_provers config = !provers_from_detected_provers config


module Args = struct
  let opt_config = ref None
  let opt_extra = ref []
  let opt_loadpath = ref []
  let opt_help = ref false
  let opt_stdlib = ref true
  let opt_load_default_plugins = ref true

  let common_options_head = [
    "-C", Arg.String (fun s -> opt_config := Some s),
        "<file> read configuration from <file>";
    "--config", Arg.String (fun s -> opt_config := Some s),
        " same as -C";
    "--extra-config", Arg.String (fun s -> opt_extra := !opt_extra @ [s]),
        "<file> read additional configuration from <file>";
    "-L", Arg.String (fun s -> opt_loadpath := s :: !opt_loadpath),
        "<dir> add <dir> to the library search path";
    "--library", Arg.String (fun s -> opt_loadpath := s :: !opt_loadpath),
        " same as -L";
    "--no-stdlib", Arg.Clear opt_stdlib,
    " do not add the standard library to the loadpath";
    "--no-load-default-plugins", Arg.Clear opt_load_default_plugins,
    " do not load the plugins from the standard path";
    Debug.Args.desc_debug;
    Debug.Args.desc_debug_all;
    Debug.Args.desc_debug_list; ]

  let common_options_tail = [
    "-h", Arg.Set opt_help, " print this list of options";
    "-help", Arg.Set opt_help, "";
    "--help", Arg.Set opt_help, " same as -h"; ]

  let align_options options =
    Arg.align (common_options_head @ options @ common_options_tail)

  let initialize ?(extra_help=Format.pp_print_newline) options default usage =
    let options = align_options options in
    Arg.parse options default usage;
    if !opt_help then begin
      Format.printf "@[%s%a@]" (Arg.usage_string options usage) extra_help ();
      exit 0
    end;
    let base_config = read_config !opt_config in
    let config = { base_config with conf_file = "" } in
    let config = List.fold_left merge_config config !opt_extra in
    let apply_not_default f o b = if !o then b else f !o b in
    let config = apply_not_default set_stdlib opt_stdlib config in
    let config = apply_not_default set_load_default_plugins opt_load_default_plugins config in
    let main = get_main config in
    load_plugins main;
    Debug.Args.set_flags_selected ();
    if Debug.Args.option_list () then exit 0;
    let lp = List.rev_append !opt_loadpath (loadpath main) in
    let config = if config.main.load_default_config then add_builtin_provers config else config in
    config, base_config, Env.create_env lp

  let exit_with_usage ?(exit_code=1) ?(extra_help=Format.pp_print_newline) options usage =
    let options = align_options options in
    Format.printf "@[%s%a@]" (Arg.usage_string options usage) extra_help ();
    exit exit_code
end



(** Loading drivers with relative names *)

let absolute_driver_file main s =
  if Sys.file_exists s || String.contains s '/' || String.contains s '.' then s
  else Filename.concat main.datadir (Filename.concat "drivers" (s ^ ".drv"))

let load_driver main env file extras =
  let file = absolute_driver_file main file in
<<<<<<< HEAD
  Driver.load_driver_absolute env file extras
=======
  try
    Driver.load_driver_absolute env file extras
  with e when not (Debug.test_flag Debug.stack_trace) ->
    eprintf "Fatal error while loading driver file '%s': %a@."
            file Exn_printer.exn_printer e;
    exit 1

>>>>>>> 2d24d0e1

let unknown_to_known_provers provers pu =
  Mprover.fold (fun pk _ (others,name,version) ->
    match
      pk.prover_name = pu.prover_name,
      pk.prover_version = pu.prover_version,
      pk.prover_altern = pu.prover_altern with
        | false, _, _ -> pk::others, name, version
        | _, false, _ -> others, pk::name, version
        | _           -> others, name, pk::version
  ) provers ([],[],[])<|MERGE_RESOLUTION|>--- conflicted
+++ resolved
@@ -138,13 +138,9 @@
   interactive : bool;
   extra_options : string list;
   extra_drivers : string list;
-<<<<<<< HEAD
+  detected_at_startup : bool;
   configure_build : string;
   build_commands : string list;
-  added_at_startup : bool;
-=======
-  detected_at_startup : bool;
->>>>>>> 2d24d0e1
 }
 
 type config_editor = {
@@ -488,13 +484,9 @@
         interactive = get_bool ~default:false section "interactive";
         extra_options = [];
         extra_drivers = [];
-<<<<<<< HEAD
+        detected_at_startup = false;
         configure_build = get_string ~default:"" section "configure_build";
         build_commands = get_stringl ~default:[] section "build_commands";
-        added_at_startup = false;
-=======
-        detected_at_startup = false;
->>>>>>> 2d24d0e1
       } provers in
     let lshort = get_stringl section ~default:[] "shortcut" in
     let shortcuts = add_prover_shortcuts shortcuts prover lshort in
@@ -1052,17 +1044,7 @@
 
 let load_driver main env file extras =
   let file = absolute_driver_file main file in
-<<<<<<< HEAD
   Driver.load_driver_absolute env file extras
-=======
-  try
-    Driver.load_driver_absolute env file extras
-  with e when not (Debug.test_flag Debug.stack_trace) ->
-    eprintf "Fatal error while loading driver file '%s': %a@."
-            file Exn_printer.exn_printer e;
-    exit 1
-
->>>>>>> 2d24d0e1
 
 let unknown_to_known_provers provers pu =
   Mprover.fold (fun pk _ (others,name,version) ->
