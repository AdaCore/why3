--- conflicted
+++ resolved
@@ -142,12 +142,8 @@
   interactive : bool;
   extra_options : string list;
   extra_drivers : string list;
-<<<<<<< HEAD
-  detected_at_startup : bool;
   configure_build : string;
   build_commands : string list;
-=======
->>>>>>> dd5a41ab
 }
 
 type config_editor = {
@@ -338,77 +334,9 @@
         prover_altern = altern;
       }
     in
-<<<<<<< HEAD
-    let provers = Mprover.add prover
-      { prover  = prover;
-        command = get_string section "command";
-	command_steps = get_stringo section "command_steps";
-        driver  = get_string section "driver";
-        in_place = get_bool ~default:false section "in_place";
-        editor  = get_string ~default:"" section "editor";
-        interactive = get_bool ~default:false section "interactive";
-        extra_options = [];
-        extra_drivers = [];
-        detected_at_startup = false;
-        configure_build = get_string ~default:"" section "configure_build";
-        build_commands = get_stringl ~default:[] section "build_commands";
-      } provers in
-    let lshort = get_stringl section ~default:[] "shortcut" in
-    let shortcuts = add_prover_shortcuts shortcuts prover lshort in
-    provers,shortcuts
-  with MissingField s ->
-    Warning.emit "[Warning] cannot load a prover: missing field '%s'@." s;
-    provers,shortcuts
-
-
-let load_detected_prover acc section =
-  try
-    let v = {
-      exec_name = get_string section "exec_name";
-      version = get_string section "version"
-    } in
-    v::acc
-  with MissingField s ->
-    Warning.emit "[Warning] cannot load a detected_prover section: missing field '%s'@." s;
-    acc
-
-let load_shortcut acc section =
-  try
-    let name = get_string section "name" in
-    let version = get_string section "version" in
-    let altern = get_string ~default:"" section "alternative" in
-    let shortcuts = get_stringl section "shortcut" in
-    let prover = { prover_name = name;
-                   prover_version = version;
-                   prover_altern = altern} in
-    add_prover_shortcuts acc prover shortcuts
-  with MissingField s ->
-    Warning.emit "[Warning] cannot load shortcut: missing field '%s'@." s;
-    acc
-
-let load_editor editors (id, section) =
-  try
-    Meditor.add id
-      { editor_name = get_string ~default:id section "name";
-        editor_command = get_string section "command";
-        editor_options = [];
-      } editors
-  with MissingField s ->
-    Warning.emit "[Warning] cannot load an editor: missing field '%s'@." s;
-    editors
-
-let load_policy acc (_,section) =
-  try
-    let source =
-      {prover_name = get_string section "name";
-       prover_version = get_string section "version";
-       prover_altern = get_string ~default:"" section "alternative"
-      } in
-=======
     prover
 
   let load_prover (provers,shortcuts) section =
->>>>>>> dd5a41ab
     try
       let prover = load_prover_id section in
       let info =
@@ -423,6 +351,8 @@
             interactive = get_bool ~default:false section "interactive";
             extra_options = [];
             extra_drivers = [];
+            configure_build = get_string ~default:"" section "configure_build";
+            build_commands = get_stringl ~default:[] section "build_commands";
           }
         | Some info ->
           { prover  = prover;
@@ -434,6 +364,8 @@
             interactive = get_bool ~default:info.interactive section "interactive";
             extra_options = info.extra_options;
             extra_drivers = info.extra_drivers;
+            configure_build = get_string ~default:"" section "configure_build";
+            build_commands = get_stringl ~default:[] section "build_commands";
           }
       in
       let provers = Mprover.add prover info provers in
@@ -541,6 +473,7 @@
       raise WrongMagicNumber;
     { libdir    = get_string ~default:old.libdir section "libdir";
       datadir   = get_string ~default:old.datadir section "datadir";
+      libobjdir = Config.libobjdir;
       loadpath  =
         begin match List.map (Sysutil.concat dirname)
                 (get_stringl ~default:[] section "loadpath") with
@@ -566,42 +499,6 @@
       | None      -> config.main
       | Some main -> load_main config.main dirname main
     in
-<<<<<<< HEAD
-    let desc = get_string section "desc" in
-    let shortcut = get_string ~default:"" section "shortcut" in
-    let code = get_string section "code" in
-    Mstr.add
-      name
-      { strategy_name = name;
-        strategy_desc = desc;
-        strategy_code = code;
-        strategy_shortcut = shortcut;
-      }
-      strategies
-  with
-    MissingField s ->
-    Warning.emit "[Warning] cannot load a strategy: missing field '%s'@." s;
-    strategies
-
-let load_main dirname section =
-  if get_int ~default:0 section "magic" <> magicnumber then
-    raise WrongMagicNumber;
-  { libdir    = get_string ~default:empty_main.libdir section "libdir";
-    datadir   = get_string ~default:empty_main.datadir section "datadir";
-    libobjdir = Config.libobjdir;
-    loadpath  = List.map (Sysutil.concat dirname)
-        (get_stringl ~default:[] section "loadpath");
-    stdlib = get_bool ~default:true section "stdlib";
-    load_default_plugins = get_bool ~default:true section "load_default_plugins";
-    load_default_config = get_bool ~default:true section "load_default_config";
-    timelimit = get_int ~default:empty_main.timelimit section "timelimit";
-    memlimit  = get_int ~default:empty_main.memlimit section "memlimit";
-    running_provers_max = get_int ~default:empty_main.running_provers_max
-                                  section "running_provers_max";
-    plugins = get_stringl ~default:[] section "plugin";
-    default_editor = get_string ~default:empty_main.default_editor section "default_editor";
-  }
-=======
     let provers = get_simple_family rc "prover" in
     let provers,shortcuts = List.fold_left load_prover
         (config.provers,config.prover_shortcuts) provers in
@@ -622,7 +519,6 @@
       provers_upgrade_policy = policy;
       strategies = strategies;
     }
->>>>>>> dd5a41ab
 
 end
 
@@ -966,21 +862,13 @@
       Debug.dprintf debug "handling prover modifiers for %a@." print_filter_prover fp;
       Mprover.mapi (fun p c  ->
         if not (filter_prover fp p) then c
-<<<<<<< HEAD
-        else begin
-          Debug.dprintf debug "Whyconf: prover modifiers found for %a@." print_prover p;
+        else
+          begin
+            Debug.dprintf debug "prover modifiers found for %a@." print_prover p;
           let opt = get_stringl ~default:[] section "option" in
           let drv = get_stringl ~default:[] section "driver" in
           let bcmd = get_stringl ~default:[] section "build_command" in
           { c with
-=======
-        else
-          begin
-            Debug.dprintf debug "prover modifiers found for %a@." print_prover p;
-            let opt = get_stringl ~default:[] section "option" in
-            let drv = get_stringl ~default:[] section "driver" in
-            { c with
->>>>>>> dd5a41ab
             extra_options = opt @ c.extra_options;
             extra_drivers = drv @ c.extra_drivers;
             build_commands = bcmd @ c.build_commands }
