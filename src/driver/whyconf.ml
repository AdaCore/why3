(********************************************************************)
(*                                                                  *)
(*  The Why3 Verification Platform   /   The Why3 Development Team  *)
(*  Copyright 2010-2018   --   Inria - CNRS - Paris-Sud University  *)
(*                                                                  *)
(*  This software is distributed under the terms of the GNU Lesser  *)
(*  General Public License version 2.1, with the special exception  *)
(*  on linking described in file LICENSE.                           *)
(*                                                                  *)
(********************************************************************)

open Format
open Wstdlib
open Rc

(* magicnumber for the configuration :
  - 0 before the magic number
  - 1 when no loadpath meant default loadpath
  - 2
  - 5 cvc3 native
  - 6 driver renaming
  - 7 yices native (used for release 0.70)
  - 8 for release 0.71
  - 9 coq realizations
  - 10 require %f in editor lines
  - 11 change prover identifiers in provers-detection-data.conf
  - 12 split editors out of provers
  - 13 add shortcuts
  - 14 use simple_family for prover and shortcut section

If a configuration doesn't contain the actual magic number we don't use it.*)

let magicnumber = 14

exception WrongMagicNumber

let why3_regexp_of_string s = (* define a regexp in why3 *)
  if s = "" then Str.regexp "^$" else
  if s.[0] = '^' then Str.regexp s else
  Str.regexp ("^" ^ Str.quote s ^ "$")

(* lib and shared dirs *)

let default_loadpath =
  [ Filename.concat Config.datadir "stdlib" ]

let default_conf_file =
  match Config.localdir with
    | None -> Filename.concat (Rc.get_home_dir ()) ".why3.conf"
    | Some d -> Filename.concat d "why3.conf"

(* Prover *)

(* BEGIN{provertype} anchor for automatic documentation, do not remove *)
type prover =
    { prover_name : string;
      prover_version : string;
      prover_altern : string;
    }
(* END{provertype} anchor for automatic documentation, do not remove *)

let print_altern fmt s =
  if s <> "" then Format.fprintf fmt " (%s)" s

let print_prover fmt p =
  Format.fprintf fmt "%s %s%a"
    p.prover_name p.prover_version print_altern p.prover_altern

let prover_parseable_format p =
  if p.prover_altern = "" then
    Format.sprintf "%s,%s"
                   p.prover_name p.prover_version
  else
    Format.sprintf "%s,%s,%s"
                   p.prover_name p.prover_version p.prover_altern

let print_prover_parseable_format fmt p =
  Format.pp_print_string fmt (prover_parseable_format p)

module Prover = struct
  type t = prover
  let compare s1 s2 =
    if s1 == s2 then 0 else
    let c = String.compare s1.prover_name s2.prover_name in
    if c <> 0 then c else
    let c = String.compare s1.prover_version s2.prover_version in
    if c <> 0 then c else
    let c = String.compare s1.prover_altern s2.prover_altern in
    c

  let equal s1 s2 =
    s1 == s2 ||
      (s1.prover_name = s2.prover_name &&
       s1.prover_version = s2.prover_version &&
       s1.prover_altern = s2.prover_altern )

  let hash s1 =
      2 * Hashtbl.hash s1.prover_name +
      3 * Hashtbl.hash s1.prover_version +
      5 * Hashtbl.hash s1.prover_altern
end

module Mprover = Extmap.Make(Prover)
module Sprover = Extset.MakeOfMap(Mprover)
module Hprover = Exthtbl.Make(Prover)

module Editor = struct
  type t = string
  let compare = Pervasives.compare
end

module Meditor = Extmap.Make(Editor)

(* Configuration file *)

type prover_upgrade_policy =
  | CPU_keep
  | CPU_upgrade of prover
  | CPU_duplicate of prover
  | CPU_remove

let print_prover_upgrade_policy fmt p =
  match p with
  | CPU_keep -> Format.fprintf fmt "keep"
  | CPU_upgrade p -> Format.fprintf fmt "upgrade to %a" print_prover p
  | CPU_duplicate p -> Format.fprintf fmt "copy to %a" print_prover p
  | CPU_remove -> Format.fprintf fmt "remove"



type config_prover = {
  prover  : prover;
  command : string;
  command_steps : string option;
  driver  : string;
  in_place: bool;
  editor  : string;
  interactive : bool;
  extra_options : string list;
  extra_drivers : string list;
  configure_build : string;
  build_commands : string list;
}

type config_editor = {
  editor_name : string;
  editor_command : string;
  editor_options : string list;
}

(** Strategies *)

type config_strategy = {
  strategy_name : string;
  strategy_desc : string;
  strategy_code : string;
  strategy_shortcut : string;
}

let get_strategies ?(default=[]) rc =
  match get_simple_family rc "strategy" with
    | [] -> default
    | s -> s

let set_strategy _ s family =
  let section = empty_section in
  let section = set_string section "name" s.strategy_name in
  let section = set_string section "desc" s.strategy_desc in
  let section = set_string section "shortcut" s.strategy_shortcut in
  let section = set_string section "code" s.strategy_code in
  section::family

let set_strategies rc strategies =
  let family = Mstr.fold set_strategy strategies [] in
  set_simple_family rc "strategy" family

(** Main record *)

type main = {
  libdir   : string;      (* "/usr/local/lib/why/" *)
  datadir  : string;      (* "/usr/local/share/why/" *)
  libobjdir : string;
  loadpath  : string list;  (* "/usr/local/lib/why/theories" *)
  timelimit : int;
  (* default prover time limit in seconds (0 unlimited) *)
  memlimit  : int;
  (* default prover memory limit in megabytes (0 unlimited)*)
  running_provers_max : int;
  (* max number of running prover processes *)
  plugins : string list;
  (* plugins to load, without extension, relative to [libdir]/plugins *)
  default_editor : string;
  (* editor name used when no specific editor known for a prover *)
}

let libdir m =
  try
    Sys.getenv "WHY3LIB"
  with Not_found -> m.libdir

let libobjdir m =
  m.libobjdir

let datadir m =
  try
    let d = Sys.getenv "WHY3DATA" in
(*
    eprintf "[Info] datadir set using WHY3DATA='%s'@." d;
*)
    d
  with Not_found -> m.datadir

let loadpath m =
  try
    let d = Sys.getenv "WHY3LOADPATH" in
(*
    eprintf "[Info] loadpath set using WHY3LOADPATH='%s'@." d;
*)
    Strings.split ':' d
  with Not_found -> m.loadpath

let set_loadpath m l = { m with loadpath = l}

let timelimit m = m.timelimit
let memlimit m = m.memlimit
let running_provers_max m = m.running_provers_max
let default_editor m = m.default_editor

exception StepsCommandNotSpecified of string

let get_complete_command pc ~with_steps =
  let comm = if not with_steps then pc.command
    else
      match pc.command_steps with
      | None -> raise (StepsCommandNotSpecified
          "The solver is used with a step limit and the command for \
            running the solver with a step limit is not specified.")
      | Some command_steps -> command_steps in
  String.concat " " (comm :: pc.extra_options)

let set_limits m time mem running =
  { m with timelimit = time; memlimit = mem; running_provers_max = running }

let set_default_editor m e = { m with default_editor = e }

let plugins m = m.plugins
let set_plugins m pl =
  (* TODO : sanitize? *)
  { m with plugins = pl}

let add_plugin m p =
  if List.mem p m.plugins
  then m
  else { m with plugins = List.rev (p::(List.rev m.plugins))}

let pluginsdir m = Filename.concat m.libdir "plugins"
let load_plugins m =
  let load x =
    try Plugin.load x
    with exn ->
      Format.eprintf "%s can't be loaded: %a@." x
        Exn_printer.exn_printer exn in
  List.iter load m.plugins

type config = {
  conf_file : string;       (* "/home/innocent_user/.why3.conf" *)
  config    : Rc.t;
  main      : main;
  provers   : config_prover Mprover.t;
  prover_shortcuts : prover Mstr.t;
  editors   : config_editor Meditor.t;
  provers_upgrade_policy : prover_upgrade_policy Mprover.t;
  strategies : config_strategy Mstr.t;
}

let empty_main =
  {
    libdir = Config.libdir;
    datadir = Config.datadir;
    libobjdir = Config.libobjdir;
    loadpath = [];
    timelimit = 5;   (* 5 seconds *)
    memlimit = 1000; (* 1 Mb *)
    running_provers_max = 2; (* two provers run in parallel *)
    plugins = [];
    default_editor = (try Sys.getenv "EDITOR" ^ " %f"
                      with Not_found -> "editor %f");
  }

let default_main =
  { empty_main with loadpath = default_loadpath }

let set_main rc main =
  let section = empty_section in
  let section = set_int section "magic" magicnumber in
  let section = set_string ~default:default_main.libdir
    section "libdir" main.libdir in
  let section = set_string ~default:default_main.datadir
    section "datadir" main.datadir in
  let section = set_stringl section "loadpath" main.loadpath in
  let section = set_int section "timelimit" main.timelimit in
  let section = set_int section "memlimit" main.memlimit in
  let section =
    set_int section "running_provers_max" main.running_provers_max in
  let section = set_stringl section "plugin" main.plugins in
  let section = set_string section "default_editor" main.default_editor in
  set_section rc "main" section

exception NonUniqueId

let set_prover _ (prover,shortcuts) family =
  let section = empty_section in
  let section = set_string section "name" prover.prover.prover_name in
  let section = set_string section "command" prover.command in
  let section =
    Opt.fold (fun s c -> set_string s "command_steps" c) section prover.command_steps
  in
  let section = set_string section "driver" prover.driver in
  let section = set_string section "version" prover.prover.prover_version in
  let section =
    set_string ~default:"" section "alternative" prover.prover.prover_altern in
  let section = set_string section "editor" prover.editor in
  let section = set_bool section "interactive" prover.interactive in
  let section = set_bool section "in_place" prover.in_place in
  let section = set_stringl section "shortcut" shortcuts in
  section::family

let set_provers rc provers =
  let family = Mprover.fold set_prover provers [] in
  set_simple_family rc "prover" family

let set_prover_shortcut prover shortcuts family =
  let section = empty_section in
  let section = set_string section "name" prover.prover_name in
  let section = set_string section "version" prover.prover_version in
  let section =
    set_string ~default:"" section "alternative" prover.prover_altern in
  let section = set_stringl section "shortcut" shortcuts in
  section::family

let set_prover_shortcuts rc shortcuts =
  let family = Mprover.fold set_prover_shortcut shortcuts [] in
  set_simple_family rc "shortcut" family

let set_provers_shortcuts rc shortcuts provers =
  (* inverse the shortcut map *)
  let shortcuts = Mstr.fold (fun shortcut prover acc ->
    Mprover.change (function
    | None -> Some [shortcut]
    | Some l -> Some (shortcut::l)) prover acc) shortcuts Mprover.empty in
  (* the shortcut to unknown prover *)
  let shortcuts_prover_unknown = Mprover.set_diff shortcuts provers in
  let rc = set_prover_shortcuts rc shortcuts_prover_unknown in
  (* merge the known *)
  let _,shortcuts_provers_known =
    Mprover.mapi_fold (fun k v acc ->
      let acc = Mprover.next_ge_enum k acc in
      match Mprover.val_enum acc with
      | None -> acc,(v,[])
      | Some (ks,vs) ->
        let c = Prover.compare k ks in
        if c = 0 then acc,(v,vs)
        else (* c < 0 *) acc,(v,[])
    ) provers (Mprover.start_enum shortcuts) in
  let rc = set_provers rc shortcuts_provers_known in
  rc

let set_editor id editor (ids, family) =
  if Sstr.mem id ids then raise NonUniqueId;
  let section = empty_section in
  let section = set_string section "name" editor.editor_name in
  let section = set_string section "command" editor.editor_command in
  (Sstr.add id ids, (id, section)::family)

let set_editors rc editors =
  let _,family = Meditor.fold set_editor editors (Sstr.empty,[]) in
  set_family rc "editor" family

let set_prover_upgrade_policy prover policy (i, family) =
  let section = empty_section in
  let section = set_string section "name" prover.prover_name in
  let section = set_string section "version" prover.prover_version in
  let section = set_string section "alternative" prover.prover_altern in
  let section =
    match policy with
      | CPU_keep ->
        set_string section "policy" "keep"
      | CPU_remove ->
        set_string section "policy" "remove"
      | CPU_upgrade p ->
        let section = set_string section "target_name" p.prover_name in
        let section = set_string section "target_version" p.prover_version in
        let section = set_string section "target_alternative" p.prover_altern in
        set_string section "policy" "upgrade"
      | CPU_duplicate p ->
        let section = set_string section "target_name" p.prover_name in
        let section = set_string section "target_version" p.prover_version in
        let section = set_string section "target_alternative" p.prover_altern in
        set_string section "policy" "duplicate"
  in
  (i+1,("policy" ^ string_of_int i, section)::family)

let set_policies rc policy =
  let _,family =
    Mprover.fold set_prover_upgrade_policy policy (0,[])
  in
  set_family rc "uninstalled_prover" family

exception DuplicateShortcut of string

let add_prover_shortcuts acc prover shortcuts =
  List.fold_left (fun acc shortcut ->
    if shortcut.[0] = '^' then
      invalid_arg "prover shortcut can't start with a ^";
    Mstr.add_new (DuplicateShortcut shortcut) shortcut prover acc
  ) acc shortcuts


let load_prover (provers,shortcuts) section =
  try
    let name = get_string section "name" in
    let version = get_string ~default:"" section "version" in
    let altern = get_string ~default:"" section "alternative" in
    let prover =
      { prover_name = name;
        prover_version = version;
        prover_altern = altern;
      }
    in
    let provers = Mprover.add prover
      { prover  = prover;
        command = get_string section "command";
	command_steps = get_stringo section "command_steps";
        driver  = get_string section "driver";
        in_place = get_bool ~default:false section "in_place";
        editor  = get_string ~default:"" section "editor";
        interactive = get_bool ~default:false section "interactive";
        extra_options = [];
        extra_drivers = [];
        configure_build = get_string ~default:"" section "configure_build";
        build_commands = get_stringl ~default:[] section "build_commands";
      } provers in
    let lshort = get_stringl section ~default:[] "shortcut" in
    let shortcuts = add_prover_shortcuts shortcuts prover lshort in
    provers,shortcuts
  with MissingField s ->
    Warning.emit "[Warning] cannot load a prover: missing field '%s'@." s;
    provers,shortcuts


let load_shortcut acc section =
  try
    let name = get_string section "name" in
    let version = get_string section "version" in
    let altern = get_string ~default:"" section "alternative" in
    let shortcuts = get_stringl section "shortcut" in
    let prover = { prover_name = name;
                   prover_version = version;
                   prover_altern = altern} in
    add_prover_shortcuts acc prover shortcuts
  with MissingField s ->
    Warning.emit "[Warning] cannot load shortcut: missing field '%s'@." s;
    acc

let load_editor editors (id, section) =
  try
    Meditor.add id
      { editor_name = get_string ~default:id section "name";
        editor_command = get_string section "command";
        editor_options = [];
      } editors
  with MissingField s ->
    Warning.emit "[Warning] cannot load an editor: missing field '%s'@." s;
    editors

let load_policy provers acc (_,section) =
  try
    let source =
      {prover_name = get_string section "name";
       prover_version = get_string section "version";
       prover_altern = get_string ~default:"" section "alternative"
      } in
    try
      match get_string section "policy" with
      | "keep" -> Mprover.add source CPU_keep acc
      | "remove" -> Mprover.add source CPU_remove acc
      | "upgrade" ->
        let target =
          { prover_name = get_string section "target_name";
            prover_version = get_string section "target_version";
            prover_altern = get_string ~default:"" section "target_alternative";
          }
        in
        let _target = Mprover.find target provers in
        Mprover.add source (CPU_upgrade target) acc
      | "duplicate" ->
        let target =
          { prover_name = get_string section "target_name";
            prover_version = get_string section "target_version";
            prover_altern = get_string ~default:"" section "target_alternative";
          }
        in
        let _target = Mprover.find target provers in
        Mprover.add source (CPU_duplicate target) acc
      | _ -> raise Not_found
    with Not_found -> acc
      with MissingField s ->
        Warning.emit "[Warning] cannot load a policy: missing field '%s'@." s;
        acc

let load_strategy strategies section =
  try
    let name = get_string section "name" in
    let name =
      try
        let (_:int) = String.index name ' ' in
        Warning.emit "[Warning] found a space character in strategy name '%s': replaced by '_'@." name;
        String.map (function ' ' -> '_' | c -> c) name
      with Not_found -> name
    in
    let desc = get_string section "desc" in
    let shortcut = get_string ~default:"" section "shortcut" in
    let code = get_string section "code" in
    Mstr.add
      name
      { strategy_name = name;
        strategy_desc = desc;
        strategy_code = code;
        strategy_shortcut = shortcut;
      }
      strategies
  with
    MissingField s ->
    Warning.emit "[Warning] cannot load a strategy: missing field '%s'@." s;
    strategies

let load_main dirname section =
  if get_int ~default:0 section "magic" <> magicnumber then
    raise WrongMagicNumber;
  { libdir    = get_string ~default:default_main.libdir section "libdir";
    datadir   = get_string ~default:default_main.datadir section "datadir";
<<<<<<< HEAD
    libobjdir = Config.libobjdir;
    loadpath  = List.map (Sysutil.absolutize_filename dirname)
=======
    loadpath  = List.map (Sysutil.concat dirname)
>>>>>>> 5ac4f862
                         (get_stringl ~default:[] section "loadpath");
    timelimit = get_int ~default:default_main.timelimit section "timelimit";
    memlimit  = get_int ~default:default_main.memlimit section "memlimit";
    running_provers_max = get_int ~default:default_main.running_provers_max
                                  section "running_provers_max";
    plugins = get_stringl ~default:[] section "plugin";
    default_editor = get_string ~default:default_main.default_editor section "default_editor";
  }

let read_config_rc conf_file =
  let filename = match conf_file with
    | Some filename -> filename
    | None -> begin try Sys.getenv "WHY3CONFIG" with Not_found ->
          if Sys.file_exists default_conf_file then default_conf_file
          else raise Exit
        end
  in
  let rc =
    if filename = "" then set_main Rc.empty empty_main
    else Rc.from_file filename in
  filename, rc

exception ConfigFailure of string (* filename *) * string

let get_dirname filename =
  Filename.dirname (Sysutil.concat (Sys.getcwd ()) filename)

let get_config (filename,rc) =
  let dirname = get_dirname filename in
  let rc, main =
    match get_section rc "main" with
      | None      -> raise (ConfigFailure (filename, "no main section"))
      | Some main -> rc, load_main dirname main
  in
  let provers = get_simple_family rc "prover" in
  let provers,shortcuts = List.fold_left load_prover
    (Mprover.empty,Mstr.empty) provers in
  let fam_shortcuts = get_simple_family rc "shortcut" in
  let shortcuts = List.fold_left load_shortcut shortcuts fam_shortcuts in
  let editors = get_family rc "editor" in
  let editors = List.fold_left load_editor Meditor.empty editors in
  let policy = get_family rc "uninstalled_prover" in
  let policy = List.fold_left (load_policy provers) Mprover.empty policy in
  let strategies = get_strategies ~default:[] rc in
  let strategies = List.fold_left load_strategy Mstr.empty strategies in
  { conf_file = filename;
    config    = rc;
    main      = main;
    provers   = provers;
    prover_shortcuts = shortcuts;
    editors   = editors;
    provers_upgrade_policy = policy;
    strategies = strategies;
  }

let default_config conf_file =
  get_config (conf_file, set_main Rc.empty default_main)

let read_config conf_file =
  let filenamerc =
    try
      read_config_rc conf_file
    with Exit ->
      default_conf_file, set_main Rc.empty default_main
  in
  try
    get_config filenamerc
  with e when not (Debug.test_flag Debug.stack_trace) ->
    let s = Format.asprintf "%a" Exn_printer.exn_printer e in
    raise (ConfigFailure (fst filenamerc, s))

(** filter prover *)
type regexp_desc = { reg : Str.regexp; desc : string}

let mk_regexp s = { reg = why3_regexp_of_string s; desc = s}

type filter_prover =
  { filter_name    : regexp_desc;
    filter_version : regexp_desc option;
    filter_altern  : regexp_desc option;
  }

let mk_filter_prover ?version ?altern name =
  begin match version with
  | Some "" -> invalid_arg "mk_filter_prover: version can't be an empty string"
  | _ -> () end;
  { filter_name    = mk_regexp name;
    filter_version = Opt.map mk_regexp version;
    filter_altern  = Opt.map mk_regexp altern;
  }

let filter_from_prover pr =
    { filter_name    = mk_regexp pr.prover_name ;
      filter_version = Some (mk_regexp pr.prover_version);
      filter_altern  = Some (mk_regexp pr.prover_altern);
    }

let print_filter_prover fmt fp =
  match fp.filter_version, fp.filter_altern with
  | None  , None -> fprintf fmt "%s" fp.filter_name.desc
  | Some v, None -> fprintf fmt "%s,%s" fp.filter_name.desc v.desc
  | None  , Some a -> fprintf fmt "%s,,%s" fp.filter_name.desc a.desc
  | Some v, Some a -> fprintf fmt "%s,%s,%s" fp.filter_name.desc v.desc a.desc

exception ProverNotFound  of config * filter_prover
exception ProverAmbiguity of config * filter_prover * config_prover  Mprover.t
exception ParseFilterProver of string

let parse_filter_prover s =
  let sl = Strings.rev_split ',' s in
  (* reverse order *)
  match sl with
  | [name] -> mk_filter_prover name
  | [version;name] -> mk_filter_prover ~altern:"" ~version name
  | [altern;"";name] -> mk_filter_prover ~altern name
  | [altern;version;name] -> mk_filter_prover ~version ~altern name
  | _ -> raise (ParseFilterProver s)

let filter_prover fp p =
  let check s schema = Str.string_match schema.reg s 0 in
  check p.prover_name fp.filter_name
  && Opt.fold (fun _ -> check p.prover_version) true fp.filter_version
  && Opt.fold (fun _ -> check p.prover_altern) true fp.filter_altern

let filter_prover_with_shortcut whyconf fp =
  if fp.filter_version = None && fp.filter_altern = None then
    try
      let prover = (Mstr.find fp.filter_name.desc whyconf.prover_shortcuts) in
      filter_from_prover prover
    with Not_found -> fp
  else fp


let filter_provers whyconf fp =
  let fp = filter_prover_with_shortcut whyconf fp in
  Mprover.filter (fun p _ -> filter_prover fp p) whyconf.provers

let filter_one_prover whyconf fp =
  let provers = filter_provers whyconf fp in
  if Mprover.is_num_elt 1 provers then
    snd (Mprover.choose provers)
  else if Mprover.is_empty provers then
    raise (ProverNotFound (whyconf,fp))
  else
    raise (ProverAmbiguity (whyconf,fp,provers))


(** merge config *)

let merge_config config filename =
  Format.eprintf "[Config] reading extra configuration file %s@." filename;
  let dirname = get_dirname filename in
  let rc = Rc.from_file filename in
  (* modify main *)
  let main = match get_section rc "main" with
    | None -> config.main
    | Some rc ->
      let loadpath = (List.map (Sysutil.concat dirname)
        (get_stringl ~default:[] rc "loadpath")) @ config.main.loadpath in
      let plugins =
        (get_stringl ~default:[] rc "plugin") @ config.main.plugins in
      { config.main with loadpath = loadpath; plugins = plugins } in
  (* get more strategies *)
  let more_strategies = get_strategies rc in
  let strategies =
    List.fold_left load_strategy config.strategies more_strategies
  in
  (* modify provers *)
  let create_filter_prover section =
    try
      let name = get_string section "name" in
      let version = get_stringo section "version" in
      let altern = get_stringo section "alternative" in
      mk_filter_prover ?version ?altern name
    with MissingField s ->
      Warning.emit "[Warning] sec prover_modifiers is missing a '%s' field@." s;
      mk_filter_prover "none"
  in
  let prover_modifiers = get_simple_family rc "prover_modifiers" in
  let prover_modifiers =
    List.map (fun sec -> create_filter_prover sec, sec) prover_modifiers in
  (* add provers *)
  let provers = List.fold_left
    (fun provers (fp, section) ->
      Mprover.mapi (fun p c  ->
        if not (filter_prover fp p) then c
        else
          let opt = get_stringl ~default:[] section "option" in
          let drv = get_stringl ~default:[] section "driver" in
          let bcmd = get_stringl ~default:[] section "build_command" in
          { c with
            extra_options = opt @ c.extra_options;
            extra_drivers = drv @ c.extra_drivers;
            build_commands = bcmd @ c.build_commands })
        provers
    ) config.provers prover_modifiers in
  let provers,shortcuts =
    List.fold_left load_prover
      (provers,config.prover_shortcuts) (get_simple_family rc "prover") in
  (* modify editors *)
  let editor_modifiers = get_family rc "editor_modifiers" in
  let editors = List.fold_left
    (fun editors (id, section) ->
      Meditor.change (function
      | None -> None
      | Some c ->
        let opt = get_stringl ~default:[] section "option" in
        Some { c with editor_options = opt @ c.editor_options }) id  editors
    ) config.editors editor_modifiers in
  (* add editors *)
  let editors = List.fold_left load_editor editors (get_family rc "editor") in
  { config with main = main; provers = provers; strategies = strategies;
    prover_shortcuts = shortcuts; editors = editors }

let _debug = Debug.register_info_flag "whyconf"
  ~desc:"Print@ debugging@ messages@ about@ whyconf."

let save_config config =
  let filename = config.conf_file in
  if filename <> "" then begin
    Sysutil.backup_file filename;
    to_file filename config.config
  end

let get_main config = config.main
let get_provers config = config.provers
let get_prover_config config prover =
  Mprover.find prover (get_provers config)
let get_prover_shortcuts config = config.prover_shortcuts
let get_policies config = config.provers_upgrade_policy
let get_prover_upgrade_policy config p =
  Mprover.find p config.provers_upgrade_policy

let set_main config main =
  {config with
    config = set_main config.config main;
    main = main;
  }

let set_provers config ?shortcuts provers =
  let shortcuts = Opt.get_def config.prover_shortcuts shortcuts in
  {config with
    config = set_provers_shortcuts config.config shortcuts provers;
    provers = provers;
    prover_shortcuts = shortcuts;
  }

let set_prover_shortcuts config shortcuts =
  {config with
    config = set_provers_shortcuts config.config shortcuts config.provers;
    prover_shortcuts = shortcuts;
  }

let set_editors config editors =
  { config with
    config = set_editors config.config editors;
    editors = editors;
  }

let set_prover_upgrade_policy config prover target =
  let m = Mprover.add prover target config.provers_upgrade_policy in
  {config with
    config = set_policies config.config m;
    provers_upgrade_policy = m;
  }

let set_policies config policies =
  { config with
    config = set_policies config.config policies;
    provers_upgrade_policy = policies }



(*******)

(* dead code
let set_conf_file config conf_file = {config with conf_file = conf_file}
*)
let get_conf_file config           =  config.conf_file

(*******)

let is_prover_known whyconf prover =
  Mprover.mem prover (get_provers whyconf)

let get_editors c = c.editors

let editor_by_id whyconf id =
  Meditor.find id whyconf.editors

let get_strategies config = config.strategies

let add_strategy c strat =
  let f = get_strategies c in
  let strategies = Mstr.add strat.strategy_name strat f in
  { c with strategies = strategies;
           config = set_strategies c.config strategies }


(******)

let get_section config name = assert (name <> "main");
  get_section config.config name

let get_family config name = assert (name <> "prover");
  get_family config.config name


let set_section config name section = assert (name <> "main");
  {config with config = set_section config.config name section}

let set_family config name section = assert (name <> "prover");
  {config with config = set_family config.config name section}


let () = Exn_printer.register (fun fmt e -> match e with
  | ConfigFailure (f, s) ->
      Format.fprintf fmt "error in config file %s: %s" f s
  | WrongMagicNumber ->
      Format.fprintf fmt "outdated config file; rerun 'why3 config'"
  | NonUniqueId ->
    Format.fprintf fmt "InternalError: two provers share the same id"
  | ProverNotFound (config,fp) ->
    fprintf fmt "No prover in %s corresponds to \"%a\"@."
      (get_conf_file config) print_filter_prover fp
  | ProverAmbiguity (config,fp,provers ) ->
    fprintf fmt "More than one prover@ in %s@ correspond@ to \"%a\":@ %a@."
      (get_conf_file config) print_filter_prover fp
      (Pp.print_iter2 Mprover.iter Pp.comma Pp.nothing print_prover Pp.nothing)
      provers
  | ParseFilterProver s ->
    fprintf fmt
      "Syntax error prover identification '%s': \
       name[,version[,alternative]|,,alternative]" s
  | DuplicateShortcut s ->
    fprintf fmt
      "Shortcut %s appears twice in the configuration file" s
  | _ -> raise e)


module Args = struct
  let opt_config = ref None
  let opt_extra = ref []
  let opt_loadpath = ref []
  let opt_help = ref false

  let common_options_head = [
    "-C", Arg.String (fun s -> opt_config := Some s),
        "<file> read configuration from <file>";
    "--config", Arg.String (fun s -> opt_config := Some s),
        " same as -C";
    "--extra-config", Arg.String (fun s -> opt_extra := !opt_extra @ [s]),
        "<file> read additional configuration from <file>";
    "-L", Arg.String (fun s -> opt_loadpath := s :: !opt_loadpath),
        "<dir> add <dir> to the library search path";
    "--library", Arg.String (fun s -> opt_loadpath := s :: !opt_loadpath),
        " same as -L";
    Debug.Args.desc_debug;
    Debug.Args.desc_debug_all;
    Debug.Args.desc_debug_list; ]

  let common_options_tail = [
    "-h", Arg.Set opt_help, " print this list of options";
    "-help", Arg.Set opt_help, "";
    "--help", Arg.Set opt_help, " same as -h"; ]

  let align_options options =
    Arg.align (common_options_head @ options @ common_options_tail)

  let initialize ?(extra_help=Format.pp_print_newline) options default usage =
    let options = align_options options in
    Arg.parse options default usage;
    if !opt_help then begin
      Format.printf "@[%s%a@]" (Arg.usage_string options usage) extra_help ();
      exit 0
    end;
    let base_config = read_config !opt_config in
    let config = List.fold_left merge_config base_config !opt_extra in
    let main = get_main config in
    load_plugins main;
    Debug.Args.set_flags_selected ();
    if Debug.Args.option_list () then exit 0;
    let lp = List.rev_append !opt_loadpath (loadpath main) in
    config, base_config, Env.create_env lp

  let exit_with_usage ?(exit_code=1) ?(extra_help=Format.pp_print_newline) options usage =
    let options = align_options options in
    Format.printf "@[%s%a@]" (Arg.usage_string options usage) extra_help ();
    exit exit_code
end



(** Loading drivers with relative names *)

let absolute_driver_file main s =
  if Sys.file_exists s || String.contains s '/' || String.contains s '.' then s
  else Filename.concat main.datadir (Filename.concat "drivers" (s ^ ".drv"))

let load_driver main env file extras =
  let file = absolute_driver_file main file in
  Driver.load_driver_absolute env file extras

let unknown_to_known_provers provers pu =
  Mprover.fold (fun pk _ (others,name,version) ->
    match
      pk.prover_name = pu.prover_name,
      pk.prover_version = pu.prover_version,
      pk.prover_altern = pu.prover_altern with
        | false, _, _ -> pk::others, name, version
        | _, false, _ -> others, pk::name, version
        | _           -> others, name, pk::version
  ) provers ([],[],[])<|MERGE_RESOLUTION|>--- conflicted
+++ resolved
@@ -539,12 +539,8 @@
     raise WrongMagicNumber;
   { libdir    = get_string ~default:default_main.libdir section "libdir";
     datadir   = get_string ~default:default_main.datadir section "datadir";
-<<<<<<< HEAD
     libobjdir = Config.libobjdir;
-    loadpath  = List.map (Sysutil.absolutize_filename dirname)
-=======
     loadpath  = List.map (Sysutil.concat dirname)
->>>>>>> 5ac4f862
                          (get_stringl ~default:[] section "loadpath");
     timelimit = get_int ~default:default_main.timelimit section "timelimit";
     memlimit  = get_int ~default:default_main.memlimit section "memlimit";
