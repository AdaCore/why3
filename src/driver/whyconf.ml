(********************************************************************)
(*                                                                  *)
(*  The Why3 Verification Platform   /   The Why3 Development Team  *)
(*  Copyright 2010-2023 --  Inria - CNRS - Paris-Saclay University  *)
(*                                                                  *)
(*  This software is distributed under the terms of the GNU Lesser  *)
(*  General Public License version 2.1, with the special exception  *)
(*  on linking described in file LICENSE.                           *)
(*                                                                  *)
(********************************************************************)

open Format
open Wstdlib
open Rc

let debug = Debug.register_info_flag "whyconf"
  ~desc:"Print@ debugging@ messages@ about@ whyconf."


(* magicnumber for the configuration :
  - 0 before the magic number
  - 1 when no loadpath meant default loadpath
  - 2
  - 5 cvc3 native
  - 6 driver renaming
  - 7 yices native (used for release 0.70)
  - 8 for release 0.71
  - 9 coq realizations
  - 10 require %f in editor lines
  - 11 change prover identifiers in provers-detection-data.conf
  - 12 split editors out of provers
  - 13 add shortcuts
  - 14 use simple_family for prover and shortcut section

If a configuration doesn't contain the actual magic number we don't use it.*)

let magicnumber = 14

exception WrongMagicNumber

let why3_regexp_of_string s = (* define a regexp in why3 *)
  if s = "" then Re.Str.regexp "^$" else
  if s.[0] = '^' then Re.Str.regexp s else
  Re.Str.regexp ("^" ^ Re.Str.quote s ^ "$")

(* lib and shared dirs *)

let default_conf_file =
  match Config.localdir with
  | None -> Filename.concat (Util.get_home_dir ()) ".why3.conf"
  | Some d -> Filename.concat d "why3.conf"

(* Prover *)

(* BEGIN{provertype} anchor for automatic documentation, do not remove *)
type prover =
    { prover_name : string;
      prover_version : string;
      prover_altern : string;
    }
(* END{provertype} anchor for automatic documentation, do not remove *)

let print_altern fmt s =
  if s <> "" then Format.fprintf fmt " (%s)" s

let print_prover fmt p =
  Format.fprintf fmt "%s %s%a"
    p.prover_name p.prover_version print_altern p.prover_altern

let prover_parseable_format p =
  if p.prover_altern = "" then
    Format.sprintf "%s,%s"
                   p.prover_name p.prover_version
  else
    Format.sprintf "%s,%s,%s"
                   p.prover_name p.prover_version p.prover_altern

let print_prover_parseable_format fmt p =
  Format.pp_print_string fmt (prover_parseable_format p)

module Prover = struct
  type t = prover
  let compare s1 s2 =
    if s1 == s2 then 0 else
    let c = String.compare s1.prover_name s2.prover_name in
    if c <> 0 then c else
    let c = String.compare s1.prover_version s2.prover_version in
    if c <> 0 then c else
    let c = String.compare s1.prover_altern s2.prover_altern in
    c

  let equal s1 s2 =
    s1 == s2 ||
      (s1.prover_name = s2.prover_name &&
       s1.prover_version = s2.prover_version &&
       s1.prover_altern = s2.prover_altern )

  let hash s1 =
      2 * Hashtbl.hash s1.prover_name +
      3 * Hashtbl.hash s1.prover_version +
      5 * Hashtbl.hash s1.prover_altern
end

module Mprover = Extmap.Make(Prover)
module Sprover = Extset.MakeOfMap(Mprover)
module Hprover = Exthtbl.Make(Prover)

module Editor = struct
  type t = string
  let compare = String.compare
end

module Meditor = Extmap.Make(Editor)

(* Configuration file *)

type prover_upgrade_policy =
  | CPU_keep
  | CPU_upgrade of prover
  | CPU_duplicate of prover
  | CPU_remove

let print_prover_upgrade_policy fmt p =
  match p with
  | CPU_keep -> Format.pp_print_string fmt "keep"
  | CPU_upgrade p -> Format.fprintf fmt "upgrade to %a" print_prover p
  | CPU_duplicate p -> Format.fprintf fmt "copy to %a" print_prover p
  | CPU_remove -> Format.pp_print_string fmt "remove"



type config_prover = {
  prover  : prover;
  command : string;
  command_steps : string option;
  driver  : string;
  in_place: bool;
  editor  : string;
  interactive : bool;
  extra_options : string list;
<<<<<<< HEAD
  extra_drivers : string list;
  configure_build : string;
  build_commands : string list;
=======
  extra_drivers : (string * string list) list;
>>>>>>> 59835799
}

type config_editor = {
  editor_name : string;
  editor_command : string;
  editor_options : string list;
}

(** Strategies *)

type config_strategy = {
  strategy_name : string;
  strategy_desc : string;
  strategy_code : string;
  strategy_shortcut : string;
}

let get_strategies rc =
  get_simple_family rc "strategy"

let set_strategy _ s family =
  let section = empty_section in
  let section = set_string section "name" s.strategy_name in
  let section = set_string section "desc" s.strategy_desc in
  let section = set_string section "shortcut" s.strategy_shortcut in
  let section = set_string section "code" s.strategy_code in
  section::family

let set_strategies rc strategies =
  let family = Mstr.fold set_strategy strategies [] in
  set_simple_family rc "strategy" family

(** Main record *)

type main = {
  libdir   : string;
  (* arch-dependent data, say "/usr/local/lib/why3/" *)
  datadir  : string;
  (* arch-independent data, say "/usr/local/share/why3/" *)
  libobjdir : string;
  loadpath  : string list;
  (* standard library, say "/usr/local/lib/why3/stdlib" *)
  stdlib  : bool;
  (* add the standard library in the loadpath (default true) *)
  load_default_plugins  : bool;
  (* autoload the plugins in libdir (default true) *)
  timelimit : float;
  (* default prover time limit in seconds (0 means unlimited) *)
  memlimit  : int;
  (* default prover memory limit in megabytes (0 means unlimited)*)
  running_provers_max : int;
  (* max number of running prover processes *)
  plugins : string list;
  (* plugins to load, without extension, relative to [libdir]/plugins *)
  default_editor : string;
  (* editor name used when no specific editor known for a prover *)
}

let libdir =
  let env_libdir = try Some (Sys.getenv "WHY3LIB") with Not_found -> None in
  fun m -> Opt.get_def m.libdir env_libdir

let libobjdir m =
  m.libobjdir

let set_libdir m d = { m with libdir = d}

let datadir =
  let env_datadir = try Some (Sys.getenv "WHY3DATA") with Not_found -> None in
  fun m -> Opt.get_def m.datadir env_datadir

let set_datadir m d = { m with datadir = d}

let default_loadpath m =
  [ Filename.concat (datadir m) "stdlib" ]

let loadpath =
  let env_loadpath =
    try Some (Strings.split ':' (Sys.getenv "WHY3LOADPATH"))
    with Not_found -> None
  in
  fun m ->
    match env_loadpath with
    | Some l -> l
    | None ->
      let stdlib = if m.stdlib then default_loadpath m else [] in
      m.loadpath@stdlib

let set_loadpath m l = { m with loadpath = l}

let timelimit m = m.timelimit
let memlimit m = m.memlimit
let running_provers_max m = m.running_provers_max
let default_editor m = m.default_editor

exception StepsCommandNotSpecified of string

let get_complete_command pc ~with_steps =
  let comm = if not with_steps then pc.command
    else
      match pc.command_steps with
      | None -> raise (StepsCommandNotSpecified
          "The solver is used with a step limit and the command for \
            running the solver with a step limit is not specified.")
      | Some command_steps -> command_steps in
  String.concat " " (comm :: pc.extra_options)

let set_limits m time mem running =
  { m with timelimit = time; memlimit = mem; running_provers_max = running }

let set_default_editor m e = { m with default_editor = e }

let plugins m = m.plugins
let set_plugins m pl =
  (* TODO : sanitize? *)
  { m with plugins = pl}

let add_plugin m p =
  if List.mem p m.plugins
  then m
  else { m with plugins = List.rev (p::(List.rev m.plugins))}

let pluginsdir m = Filename.concat (libdir m) "plugins"

let plugins_auto_detection main =
  let dir = pluginsdir main in
  let ext = if Dynlink.is_native then ".cmxs" else ".cma" in
  let files = try Sys.readdir dir with Sys_error _ -> [||] in
  let fold acc p =
    let open Filename in
    if extension p = ext then
      concat dir (chop_extension p) :: acc
    else
      acc in
  Array.fold_left fold [] files

let load_plugins main =
  let load x =
    try Plugin.load x
    with exn ->
      Format.eprintf "%s cannot be loaded: %a@." x
        Exn_printer.exn_printer exn in
  if main.load_default_plugins then List.iter load (plugins_auto_detection main);
  List.iter load main.plugins

type config = {
  conf_file : string;       (* "/home/innocent_user/.why3.conf" *)
  user_rc : Rc.t; (* from .why3.conf without extra_config *)
  main      : main;
  provers   : config_prover Mprover.t;
  prover_shortcuts : prover Mstr.t;
  prover_editors : string Mprover.t;
  editors   : config_editor Meditor.t;
  provers_upgrade_policy : prover_upgrade_policy Mprover.t;
  strategies : config_strategy Mstr.t;
}

let empty_main =
  {
    libdir = Config.libdir;
    datadir = Config.datadir;
    libobjdir = Config.libobjdir;
    loadpath = [];
    stdlib = true;
    load_default_plugins = true;
    timelimit = 5.;   (* 5 seconds *)
    memlimit = 1000; (* 1 Mb *)
    running_provers_max = 2; (* two provers run in parallel *)
    plugins = [];
    default_editor = Config.editor ^ " %f"
  }

exception ConfigFailure of string (* filename *) * string
exception DuplicateShortcut of string

module RC_load = struct

  let add_prover_shortcuts acc prover shortcuts =
    List.fold_left (fun acc shortcut ->
        if shortcut.[0] = '^' then
          invalid_arg "prover shortcut can't start with a ^";
        Mstr.add_new (DuplicateShortcut shortcut) shortcut prover acc
      ) acc shortcuts


  let load_prover_id section =
    let name = get_string section "name" in
    let version = get_string ~default:"" section "version" in
    let altern = get_string ~default:"" section "alternative" in
    let prover =
      { prover_name = name;
        prover_version = version;
        prover_altern = altern;
      }
    in
    prover

  let load_prover (provers,shortcuts) section =
    try
      let prover = load_prover_id section in
      let info =
        match Mprover.find_opt prover provers with
        | None ->
          { prover  = prover;
            command = get_string section "command";
	    command_steps = get_stringo section "command_steps";
            driver  = get_string section "driver";
            in_place = get_bool ~default:false section "in_place";
            editor  = get_string ~default:"" section "editor";
            interactive = get_bool ~default:false section "interactive";
            extra_options = [];
            extra_drivers = [];
            configure_build = get_string ~default:"" section "configure_build";
            build_commands = get_stringl section "build_commands";
          }
        | Some info ->
          { prover  = prover;
            command = get_string ~default:info.command section "command";
            command_steps =
              begin match get_stringo section "command_steps" with
              | None -> info.command_steps
              | c -> c end;
            driver  = get_string ~default:info.driver section "driver";
            in_place = get_bool ~default:info.in_place section "in_place";
            editor  = get_string ~default:info.editor section "editor";
            interactive = get_bool ~default:info.interactive section "interactive";
            extra_options = info.extra_options;
            extra_drivers = info.extra_drivers;
            configure_build = get_string ~default:"" section "configure_build";
            build_commands = get_stringl section "build_commands";
          }
      in
      let provers = Mprover.add prover info provers in
      let lshort = get_stringl section "shortcut" in
      let shortcuts = add_prover_shortcuts shortcuts prover lshort in
      provers,shortcuts
    with MissingField s ->
      Loc.warning "Missing field '%s' in [prover] section@." s;
      provers,shortcuts

  let load_shortcut acc section =
    try
      let prover = load_prover_id section in
      let shortcuts = get_stringl section "shortcut" in
      add_prover_shortcuts acc prover shortcuts
    with MissingField s ->
      Loc.warning "Missing field '%s' in [shortcut] section@." s;
      acc

  let load_prover_editor acc section =
    try
      let prover = load_prover_id section in
      let editor = get_string section "editor" in
      Mprover.add prover editor acc
    with MissingField s ->
      Loc.warning "Missing field '%s' in [prover_editor] section@." s;
      acc

  let load_editor editors (id, section) =
    try
      let info = match Meditor.find_opt id editors with
      | None ->
          { editor_name = get_string ~default:id section "name";
            editor_command = get_string section "command";
            editor_options = [];
          }
      | Some info ->
          { editor_name = get_string ~default:info.editor_name section "name";
            editor_command = get_string ~default:info.editor_command section "command";
            editor_options = (get_stringl section "options")@info.editor_options;
          }
      in
      Meditor.add id info editors
    with MissingField s ->
      Loc.warning "Missing field '%s' in [editor] section@." s;
      editors

  let load_policy acc (_,section) =
    try
      let source = load_prover_id section in
      try
        match get_string section "policy" with
        | "keep" -> Mprover.add source CPU_keep acc
        | "remove" -> Mprover.add source CPU_remove acc
        | "upgrade" ->
            let target =
              { prover_name = get_string section "target_name";
                prover_version = get_string section "target_version";
                prover_altern = get_string ~default:"" section "target_alternative";
              }
            in
            Mprover.add source (CPU_upgrade target) acc
        | "duplicate" ->
            let target =
              { prover_name = get_string section "target_name";
                prover_version = get_string section "target_version";
                prover_altern = get_string ~default:"" section "target_alternative";
              }
            in
            Mprover.add source (CPU_duplicate target) acc
        | _ -> raise Not_found
      with Not_found -> acc
    with MissingField s ->
      Loc.warning "Missing field '%s' in [uninstalled_prover] section@." s;
      acc

  let load_strategy strategies section =
    try
      let name = get_string section "name" in
      let name =
        try
          let (_:int) = String.index name ' ' in
          Loc.warning "Found a space character in strategy name '%s', replaced by '_'@." name;
          String.map (function ' ' -> '_' | c -> c) name
        with Not_found -> name
      in
      let desc = get_string section "desc" in
      let shortcut = get_string ~default:"" section "shortcut" in
      let code = get_string section "code" in
      Mstr.add
        name
        { strategy_name = name;
          strategy_desc = desc;
          strategy_code = code;
          strategy_shortcut = shortcut;
        }
        strategies
    with
      MissingField s ->
        Loc.warning "Missing field '%s' in [strategy] section@." s;
        strategies

  let load_main old dirname section =
    if get_int ~default:0 section "magic" <> magicnumber then
      raise WrongMagicNumber;
    { libdir    = get_string ~default:old.libdir section "libdir";
      datadir   = get_string ~default:old.datadir section "datadir";
      libobjdir = Config.libobjdir;
      loadpath  =
        begin match get_stringl section "loadpath" with
        | [] -> old.loadpath
        | l -> List.map (Sysutil.concat dirname) l end;
      stdlib = get_bool ~default:old.stdlib section "stdlib";
      load_default_plugins = get_bool ~default:old.load_default_plugins section "load_default_plugins";
      timelimit = get_float ~default:old.timelimit section "timelimit";
      memlimit  = get_int ~default:old.memlimit section "memlimit";
      running_provers_max = get_int ~default:old.running_provers_max
          section "running_provers_max";
      plugins =
        begin match get_stringl section "plugin" with
        | [] -> old.plugins
        | l -> l end;
      default_editor = get_string ~default:old.default_editor section "default_editor";
    }

  let get_dirname filename =
    Filename.dirname (Sysutil.concat (Sys.getcwd ()) filename)

  let config_from_rc config filename rc =
    let dirname = get_dirname filename in
    let main =
      match get_section rc "main" with
      | None      -> config.main
      | Some main -> load_main config.main dirname main
    in
    let provers = get_simple_family rc "prover" in
    let provers,shortcuts = List.fold_left load_prover
        (config.provers,config.prover_shortcuts) provers in
    let fam_shortcuts = get_simple_family rc "shortcut" in
    let shortcuts = List.fold_left load_shortcut shortcuts fam_shortcuts in
    let fam_editors = get_simple_family rc "prover_editor" in
    let prover_editors = List.fold_left load_prover_editor config.prover_editors fam_editors in
    let editors = get_family rc "editor" in
    let editors = List.fold_left load_editor config.editors editors in
    let policy = get_family rc "uninstalled_prover" in
    let policy = List.fold_left load_policy config.provers_upgrade_policy policy in
    let strategies = get_strategies rc in
    let strategies = List.fold_left load_strategy config.strategies strategies in
    { conf_file = filename;
      user_rc    = rc;
      main      = main;
      provers   = provers;
      prover_shortcuts = shortcuts;
      prover_editors = prover_editors;
      editors   = editors;
      provers_upgrade_policy = policy;
      strategies = strategies;
    }

end

module RC_save = struct
  let set_limits ~time ~mem ~j section =
    let section =
      match get_into section "magic" with
      | None -> set_int section "magic" magicnumber
      | _ -> section
    in
    let section = set_float section "timelimit" time in
    let section = set_int section "memlimit" mem in
    let section =
      set_int section "running_provers_max" j in
    section

  let set_default_editor default section =
    set_string section "default_editor" default

  let set_main rc main =
    let section = empty_section in
    let section = set_int section "magic" magicnumber in
    (* FIXME is this needed or not?
       what would be the effect of uncommmenting that code?
       would it make the libdir and datadir saved in the why3.conf ?
       if yes, then in fact we don't want it, cf
       https://gitlab.inria.fr/why3/why3/-/merge_requests/692

    let section = set_string ~default:empty_main.libdir
        section "libdir" main.libdir in
    let section = set_string ~default:empty_main.datadir
        section "datadir" main.datadir in
     *)
    let section = set_bool ~default:empty_main.stdlib section "stdlib" main.stdlib in
    let section = set_bool ~default:empty_main.load_default_plugins
        section "load_default_plugins" main.load_default_plugins in
    let section = set_stringl section "loadpath" main.loadpath in
    let section = set_stringl section "plugin" main.plugins in
    let section = set_default_editor main.default_editor section  in
    let section = set_limits ~time:main.timelimit ~mem:main.memlimit ~j:main.running_provers_max section in
    set_section rc "main" section

  let prover_section prover =
    let section = empty_section in
    let section = set_string section "name" prover.prover_name in
    let section = set_string section "version" prover.prover_version in
    set_string ~default:"" section "alternative" prover.prover_altern

  let set_prover _ (prover,shortcuts) family =
    let section = prover_section prover.prover in
    let section = set_string section "command" prover.command in
    let section = set_stringo section "command_steps" prover.command_steps in
    let section = set_string section "driver" prover.driver in
    let section = set_string section "editor" prover.editor in
    let section = set_bool section "interactive" prover.interactive in
    let section = set_bool section "in_place" prover.in_place in
    let section = set_stringl section "shortcut" shortcuts in
    section::family

  let set_provers rc provers =
    let family = Mprover.fold set_prover provers [] in
    set_simple_family rc "prover" family

  let set_prover_shortcut prover shortcuts family =
    let section = prover_section prover in
    let section = set_stringl section "shortcut" shortcuts in
    section::family

  let set_prover_shortcuts rc shortcuts =
    let family = Mprover.fold set_prover_shortcut shortcuts [] in
    set_simple_family rc "shortcut" family

  let set_provers_shortcuts rc shortcuts provers =
    (* inverse the shortcut map *)
    let shortcuts = Mstr.fold (fun shortcut prover acc ->
        Mprover.change (function
            | None -> Some [shortcut]
            | Some l -> Some (shortcut::l)) prover acc) shortcuts Mprover.empty in
    (* the shortcut to unknown prover *)
    let shortcuts_prover_unknown = Mprover.set_diff shortcuts provers in
    let rc = set_prover_shortcuts rc shortcuts_prover_unknown in
    (* merge the known *)
    let _,shortcuts_provers_known =
      Mprover.mapi_fold (fun k v acc ->
          let acc = Mprover.next_ge_enum k acc in
          match Mprover.val_enum acc with
          | None -> acc,(v,[])
          | Some (ks,vs) ->
              let c = Prover.compare k ks in
              if c = 0 then acc,(v,vs)
              else (* c < 0 *) acc,(v,[])
        ) provers (Mprover.start_enum shortcuts) in
    let rc = set_provers rc shortcuts_provers_known in
    rc

  let set_prover_editor prover editor family =
    let section = prover_section prover in
    let section = set_string section "editor" editor in
    section::family

  let set_prover_editors rc prover_editors =
    let family = Mprover.fold set_prover_editor prover_editors [] in
    set_simple_family rc "prover_editor" family

  exception NonUniqueId

  let set_editor id editor (ids, family) =
    if Sstr.mem id ids then raise NonUniqueId;
    let section = empty_section in
    let section = set_string section "name" editor.editor_name in
    let section = set_string section "command" editor.editor_command in
    (Sstr.add id ids, (id, section)::family)

  let set_editors rc editors =
    let _,family = Meditor.fold set_editor editors (Sstr.empty,[]) in
    set_family rc "editor" family

  let set_prover_upgrade_policy prover policy (i, family) =
    let section = prover_section prover in
    let section =
      match policy with
      | CPU_keep ->
          set_string section "policy" "keep"
      | CPU_remove ->
          set_string section "policy" "remove"
      | CPU_upgrade p ->
          let section = set_string section "target_name" p.prover_name in
          let section = set_string section "target_version" p.prover_version in
          let section = set_string section "target_alternative" p.prover_altern in
          set_string section "policy" "upgrade"
      | CPU_duplicate p ->
          let section = set_string section "target_name" p.prover_name in
          let section = set_string section "target_version" p.prover_version in
          let section = set_string section "target_alternative" p.prover_altern in
          set_string section "policy" "duplicate"
    in
    (i+1,("policy" ^ string_of_int i, section)::family)

  let set_policies rc policy =
    let _,family =
      Mprover.fold set_prover_upgrade_policy policy (0,[])
    in
    set_family rc "uninstalled_prover" family

end

let empty_rc =
  RC_save.set_main Rc.empty empty_main

let read_config_rc conf_file =
  let read filename =
    filename,
    if filename = "" then empty_rc
    else Rc.from_file filename
  in
  match conf_file with
  | Some filename -> read filename
  | None -> begin try read (Sys.getenv "WHY3CONFIG") with Not_found ->
      if Sys.file_exists default_conf_file then read default_conf_file
      else default_conf_file, empty_rc
    end

let empty_config conf_file =
  {
    conf_file;
    user_rc = Rc.empty;
    main = empty_main;
    provers = Mprover.empty;
    prover_shortcuts = Mstr.empty;
    prover_editors = Mprover.empty;
    editors = Meditor.empty;
    provers_upgrade_policy = Mprover.empty;
    strategies = Mstr.empty;
  }

let default_config conf_file =
  RC_load.config_from_rc (empty_config conf_file) conf_file empty_rc

let read_config_aux config filename rc =
  try
    RC_load.config_from_rc config filename rc
  with e when not (Debug.test_flag Debug.stack_trace) ->
    let s = Format.asprintf "%a" Exn_printer.exn_printer e in
    raise (ConfigFailure (filename, s))

let read_config conf_file =
  let filename,rc = read_config_rc conf_file in
  try
    RC_load.config_from_rc (empty_config filename) filename rc
  with e when not (Debug.test_flag Debug.stack_trace) ->
    let s = Format.asprintf "%a" Exn_printer.exn_printer e in
    raise (ConfigFailure (filename, s))

let rc_of_config { main;
                   provers;
                   prover_shortcuts;
                   prover_editors;
                   editors;
                   provers_upgrade_policy;
                   strategies;
                   conf_file = _;
                   user_rc = _;
                 } =
  let rc = Rc.empty in
  let rc = RC_save.set_main rc main in
  let rc = set_strategies rc strategies in
  let rc = RC_save.set_provers_shortcuts rc prover_shortcuts provers in
  let rc = RC_save.set_prover_editors rc prover_editors in
  let rc = RC_save.set_editors rc editors in
  let rc = RC_save.set_policies rc provers_upgrade_policy in
  rc

(** filter prover *)
type regexp_desc = { reg : Re.Str.regexp; desc : string}

let mk_regexp s = { reg = why3_regexp_of_string s; desc = s}

type filter_prover =
  { filter_name    : regexp_desc;
    filter_version : regexp_desc option;
    filter_altern  : regexp_desc option;
  }

let mk_filter_prover ?version ?altern name =
  begin match version with
  | Some "" -> invalid_arg "mk_filter_prover: version can't be an empty string"
  | _ -> () end;
  { filter_name    = mk_regexp name;
    filter_version = Opt.map mk_regexp version;
    filter_altern  = Opt.map mk_regexp altern;
  }

let filter_from_prover pr =
    { filter_name    = mk_regexp pr.prover_name ;
      filter_version = Some (mk_regexp pr.prover_version);
      filter_altern  = Some (mk_regexp pr.prover_altern);
    }

let print_filter_prover fmt fp =
  match fp.filter_version, fp.filter_altern with
  | None  , None -> pp_print_string fmt fp.filter_name.desc
  | Some v, None -> fprintf fmt "%s,%s" fp.filter_name.desc v.desc
  | None  , Some a -> fprintf fmt "%s,,%s" fp.filter_name.desc a.desc
  | Some v, Some a -> fprintf fmt "%s,%s,%s" fp.filter_name.desc v.desc a.desc

exception ProverNotFound  of config * filter_prover
exception ProverAmbiguity of config * filter_prover * config_prover  Mprover.t
exception ParseFilterProver of string

let parse_filter_prover s =
  let sl = Strings.rev_split ',' s in
  (* reverse order *)
  match sl with
  | [name] -> mk_filter_prover name
  | [version;name] -> mk_filter_prover ~altern:"" ~version name
  | [altern;"";name] -> mk_filter_prover ~altern name
  | [altern;version;name] -> mk_filter_prover ~version ~altern name
  | _ -> raise (ParseFilterProver s)

let filter_prover fp p =
  let check s schema = Re.Str.string_match schema.reg s 0 in
  check p.prover_name fp.filter_name
  && Opt.fold (fun _ -> check p.prover_version) true fp.filter_version
  && Opt.fold (fun _ -> check p.prover_altern) true fp.filter_altern

let filter_prover_with_shortcut whyconf fp =
  if fp.filter_version = None && fp.filter_altern = None then
    try
      let prover = (Mstr.find fp.filter_name.desc whyconf.prover_shortcuts) in
      filter_from_prover prover
    with Not_found -> fp
  else fp


let filter_provers whyconf fp =
  let fp = filter_prover_with_shortcut whyconf fp in
  Mprover.filter (fun p _ -> filter_prover fp p) whyconf.provers

let filter_one_prover whyconf fp =
  let provers = filter_provers whyconf fp in
  if Mprover.is_num_elt 1 provers then
    snd (Mprover.choose provers)
  else if Mprover.is_empty provers then
    raise (ProverNotFound (whyconf,fp))
  else
    raise (ProverAmbiguity (whyconf,fp,provers))


(** add extra config *)

let add_extra_config config filename =
  Debug.dprintf debug "reading extra configuration file %s@." filename;
  let dirname = RC_load.get_dirname filename in
  let rc = Rc.from_file filename in
  (* modify main *)
  let main = match get_section rc "main" with
    | None -> config.main
    | Some rc ->
      let loadpath = (List.map (Sysutil.concat dirname)
        (get_stringl rc "loadpath")) @ config.main.loadpath in
      let plugins =
        (get_stringl rc "plugin") @ config.main.plugins in
      { config.main with loadpath = loadpath; plugins = plugins } in
  (* get more strategies *)
  let more_strategies = get_strategies rc in
  let strategies =
    List.fold_left RC_load.load_strategy config.strategies more_strategies
  in
  (* modify provers *)
  let create_filter_prover section =
    try
      let name = get_string section "name" in
      let version = get_stringo section "version" in
      let altern = get_stringo section "alternative" in
      mk_filter_prover ?version ?altern name
    with MissingField s ->
      Loc.warning "Missing field '%s' in [prover_modifiers] section@." s;
      mk_filter_prover "none"
  in
  let prover_modifiers = get_simple_family rc "prover_modifiers" in
  let prover_modifiers =
    List.map (fun sec -> create_filter_prover sec, sec) prover_modifiers in
  (* add provers *)
  let provers = List.fold_left
    (fun provers (fp, section) ->
      Debug.dprintf debug "handling prover modifiers for %a@." print_filter_prover fp;
      Mprover.mapi (fun p c  ->
        if not (filter_prover fp p) then c
        else
          begin
            Debug.dprintf debug "prover modifiers found for %a@." print_prover p;
          let opt = get_stringl section "option" in
          let drv = get_stringl section "driver" in
          let bcmd = get_stringl section "build_command" in
          { c with
            extra_options = opt @ c.extra_options;
<<<<<<< HEAD
            extra_drivers = drv @ c.extra_drivers;
            build_commands = bcmd @ c.build_commands }
        end)
=======
            extra_drivers = (dirname,drv) :: c.extra_drivers }
          end)
>>>>>>> 59835799
        provers
    ) config.provers prover_modifiers in
  let provers,shortcuts =
    List.fold_left RC_load.load_prover
      (provers,config.prover_shortcuts) (get_simple_family rc "prover") in
  (* modify editors *)
  let editor_modifiers = get_family rc "editor_modifiers" in
  let editors = List.fold_left
    (fun editors (id, section) ->
      Meditor.change (function
      | None -> None
      | Some c ->
        let opt = get_stringl section "option" in
        Some { c with editor_options = opt @ c.editor_options }) id  editors
    ) config.editors editor_modifiers in
  (* add editors *)
  let editors = List.fold_left RC_load.load_editor editors (get_family rc "editor") in
  { config with main = main; provers = provers; strategies = strategies;
    prover_shortcuts = shortcuts; editors = editors }

let save_config config =
  let filename = config.conf_file in
  if filename <> "" then begin
    Sysutil.backup_file filename;
    to_file filename config.user_rc
  end

let get_main config = config.main
let get_provers config = config.provers
let get_prover_editors config = config.prover_editors
let get_prover_config config prover =
  Mprover.find prover (get_provers config)
let get_prover_shortcuts config = config.prover_shortcuts
let get_policies config = config.provers_upgrade_policy
let get_prover_upgrade_policy config p =
  Mprover.find p config.provers_upgrade_policy

let set_main config main =
  {config with
    main = main;
  }

let get_prover_editor config prover =
  try Mprover.find prover config.prover_editors
  with Not_found ->
    (Mprover.find prover config.provers).editor

module User = struct
  let update_section rc section f =
    Opt.get_def empty_section (Rc.get_section rc section)
    |> f
    |> Rc.set_section rc section

  let set_prover_editor config prover editor =
    let p = Mprover.find prover config.provers in
    let m =
      if editor = p.editor then
        Mprover.remove prover config.prover_editors
      else
        Mprover.add prover editor config.prover_editors in
    { config with
      user_rc = RC_save.set_prover_editors config.user_rc m;
      prover_editors = m }

  let set_default_editor config editor =
    { config with
      user_rc = update_section config.user_rc "main"
        @@ RC_save.set_default_editor editor;
      main = set_default_editor config.main editor;
    }

  let set_limits ~time ~mem ~j config =
    { config with
      user_rc = update_section config.user_rc "main"
        @@ RC_save.set_limits ~time ~mem ~j;
      main = set_limits config.main time mem j;
    }

  let set_prover_upgrade_policy config prover target =
    (* kept simple because no auto upgrade policy *)
    let m = Mprover.add prover target config.provers_upgrade_policy in
    {config with
     user_rc = RC_save.set_policies config.user_rc m;
     provers_upgrade_policy = m;
    }

  let remove_user_policy config prover =
    (* kept simple because no auto upgrade policy *)
    let m = Mprover.remove prover config.provers_upgrade_policy in
    {config with
     user_rc = RC_save.set_policies config.user_rc m;
     provers_upgrade_policy = m;
    }

  let get_section config name =
    get_section config.user_rc name

  let get_simple_family config name =
    get_simple_family config.user_rc name

  let get_family config name =
    get_family config.user_rc name

  let set_section config name section =
    {config with user_rc = set_section config.user_rc name section}

  let set_simple_family config name section =
    {config with user_rc = set_simple_family config.user_rc name section}

  let set_family config name section =
    {config with user_rc = set_family config.user_rc name section}

end

let set_provers config ?shortcuts provers =
  let shortcuts = Opt.get_def config.prover_shortcuts shortcuts in
  {config with
   provers = provers;
   prover_shortcuts = shortcuts;
  }

let add_provers config provers shortcuts =
  let provers =
    (* we keep existing provers when already present, as said in the interface *)
    Mprover.union (fun _key x _y -> Some x) config.provers provers
  in
  let prover_shortcuts =
    (* we keep existing shortcuts when already present, as said in the interface *)
    Mstr.union (fun _key x _y -> Some x) config.prover_shortcuts shortcuts
  in
  { config with provers; prover_shortcuts }

let set_prover_shortcuts config shortcuts =
  {config with
    prover_shortcuts = shortcuts;
  }

let set_prover_editors config editors =
  { config with prover_editors = editors }

let set_editors config editors =
  { config with
    editors = editors;
  }

let set_prover_upgrade_policy config prover target =
  let m = Mprover.add prover target config.provers_upgrade_policy in
  {config with
    provers_upgrade_policy = m;
  }


let set_policies config policies =
  { config with
    provers_upgrade_policy = policies }



(*******)

(* dead code
let set_conf_file config conf_file = {config with conf_file = conf_file}
*)
let get_conf_file config           =  config.conf_file

(*******)

let is_prover_known whyconf prover =
  Mprover.mem prover (get_provers whyconf)

let get_editors c = c.editors

let editor_by_id whyconf id =
  Meditor.find id whyconf.editors

let get_strategies config = config.strategies

let add_strategy c strat =
  let f = get_strategies c in
  let strategies = Mstr.add strat.strategy_name strat f in
  { c with strategies = strategies }


(******)

let set_stdlib stdlib config =
  {config with main = {config.main with stdlib}}

let set_load_default_plugins load_default_plugins config =
  {config with main = {config.main with load_default_plugins}}

let () = Exn_printer.register (fun fmt e -> match e with
  | ConfigFailure (f, s) ->
      Format.fprintf fmt "error in config file %s: %s" f s
  | WrongMagicNumber ->
      Format.pp_print_string fmt "outdated config file; rerun 'why3 config'"
  | RC_save.NonUniqueId ->
    Format.pp_print_string fmt "InternalError: two provers share the same id"
  | ProverNotFound (config,fp) ->
    fprintf fmt "No prover in %s corresponds to \"%a\"@."
      (get_conf_file config) print_filter_prover fp
  | ProverAmbiguity (config,fp,provers ) ->
    fprintf fmt "More than one prover@ in %s@ correspond@ to \"%a\":@ %a@."
      (get_conf_file config) print_filter_prover fp
      (Pp.print_iter2 Mprover.iter Pp.comma Pp.nothing print_prover Pp.nothing)
      provers
  | ParseFilterProver s ->
    fprintf fmt
      "Syntax error prover identification '%s': \
       name[,version[,alternative]|,,alternative]" s
  | DuplicateShortcut s ->
    fprintf fmt
      "Shortcut %s appears twice in the configuration file" s
  | _ -> raise e)

let provers_from_detected_provers :
  (config -> Rc.t -> config) ref =
  ref (fun _ _-> invalid_arg
          "provers_from_detected_provers: Must be filled by Autodetection")


let add_builtin_provers config rc =
  !provers_from_detected_provers config rc

let init_config ?(extra_config=[]) ofile =
  let save_to,rc = read_config_rc ofile in
  (* load the user configuration, priority over automatic values *)
  let config = read_config_aux (default_config save_to) save_to rc in
  (* Add the automatic provers, shortcuts, strategy, ... *)
  let config = add_builtin_provers config rc in
  (* Add extra-config *)
  let config = List.fold_left add_extra_config config extra_config in
  config

module Args = struct
  let first_arg = ref 1
  let opt_config = ref None
  let opt_extra = ref []
  let opt_loadpath = ref []
  let opt_stdlib = ref true
  let opt_load_default_plugins = ref true

  let add_command s =
    Getopt.commands := !Getopt.commands @ [s]

  let common_options =
    let open Getopt in
    [ Key ('C', "config"), Hnd1 (AString, fun s -> opt_config := Some s),
      "<file> read configuration from <file>";
      KLong "extra-config", Hnd1 (AString, fun s -> opt_extra := !opt_extra @ [s]),
      "<file> read additional configuration from <file>";
      Key ('L', "library"), Hnd1 (AString, fun s -> opt_loadpath := s :: !opt_loadpath),
      "<dir> add <dir> to the library search path";
      KLong "no-stdlib", Hnd0 (fun () -> opt_stdlib := false),
      " do not add the standard library to the loadpath";
      KLong "no-load-default-plugins", Hnd0 (fun () -> opt_load_default_plugins := false),
      " do not load the plugins from the standard path";
      Debug.Args.desc_debug;
      Debug.Args.desc_debug_all;
      Debug.Args.desc_debug_list;
    ]

  let do_usage fmt options header footer =
    Printf.fprintf fmt "Usage:";
    List.iter (Printf.fprintf fmt " %s") !Getopt.commands;
    Printf.fprintf fmt " [options]";
    if header <> "" then Printf.fprintf fmt " %s" header;
    if header = "" || header.[String.length header - 1] <> '\n' then
      Printf.fprintf fmt "\n";
    if options <> [] then Printf.fprintf fmt "\n%s" (Getopt.format options);
    if footer <> "" then Printf.fprintf fmt "\n%s" footer;
    Printf.fprintf fmt "%!"

  let all_options options header footer =
    let options = ref (common_options @ options) in
    let help =
      let open Getopt in
      (Key ('h', "help"), Hnd0 (fun () -> do_usage stdout !options header footer; exit 0),
       " display this help and exit") in
    options := help :: !options;
    !options

  let complete_initialization () =
    Debug.Args.set_flags_selected ~silent:true ();
    let config = init_config ~extra_config:(!opt_extra) !opt_config in
    (* Set option if they are false *)
    let apply_not_default f o b = if !o then b else f !o b in
    let config = apply_not_default set_stdlib opt_stdlib config in
    let config = apply_not_default set_load_default_plugins opt_load_default_plugins config in
    let main = get_main config in
    let lp = List.rev_append !opt_loadpath (loadpath main) in
    let config = set_main config (set_loadpath main lp) in
    load_plugins main;
    Debug.Args.set_flags_selected ();
    if Debug.Args.option_list () then exit 0;
    config, Env.create_env lp

  let initialize ?(extra_help="") options default usage =
    let options = all_options options usage extra_help in
    Getopt.parse_all ~i:!first_arg options default Sys.argv;
    complete_initialization ()

  let exit_with_usage ?(extra_help="") usage =
    do_usage stderr [] usage extra_help;
    exit 1
end

let unknown_to_known_provers provers pu =
  Mprover.fold (fun pk _ (others,name,version) ->
    match
      pk.prover_name = pu.prover_name,
      pk.prover_version = pu.prover_version,
      pk.prover_altern = pu.prover_altern with
        | false, _, _ -> pk::others, name, version
        | _, false, _ -> others, pk::name, version
        | _           -> others, name, pk::version
  ) provers ([],[],[])<|MERGE_RESOLUTION|>--- conflicted
+++ resolved
@@ -138,13 +138,9 @@
   editor  : string;
   interactive : bool;
   extra_options : string list;
-<<<<<<< HEAD
-  extra_drivers : string list;
+  extra_drivers : (string * string list) list;
   configure_build : string;
   build_commands : string list;
-=======
-  extra_drivers : (string * string list) list;
->>>>>>> 59835799
 }
 
 type config_editor = {
@@ -869,14 +865,9 @@
           let bcmd = get_stringl section "build_command" in
           { c with
             extra_options = opt @ c.extra_options;
-<<<<<<< HEAD
-            extra_drivers = drv @ c.extra_drivers;
+            extra_drivers = (dirname,drv) :: c.extra_drivers;
             build_commands = bcmd @ c.build_commands }
         end)
-=======
-            extra_drivers = (dirname,drv) :: c.extra_drivers }
-          end)
->>>>>>> 59835799
         provers
     ) config.provers prover_modifiers in
   let provers,shortcuts =
