--- conflicted
+++ resolved
@@ -138,12 +138,9 @@
   interactive : bool;
   extra_options : string list;
   extra_drivers : string list;
-<<<<<<< HEAD
   configure_build : string;
   build_commands : string list;
-=======
   added_at_startup : bool;
->>>>>>> 8f9a5016
 }
 
 type config_editor = {
@@ -188,11 +185,8 @@
 type main = {
   libdir   : string;      (* "/usr/local/lib/why/" *)
   datadir  : string;      (* "/usr/local/share/why/" *)
-<<<<<<< HEAD
   libobjdir : string;
   loadpath  : string list;  (* "/usr/local/lib/why/theories" *)
-=======
-  loadpath  : string list;  (* "/usr/local/lib/why/stdlib" *)
   stdlib  : bool;
   (* add the standard library in the loadpath (default true) *)
   load_default_plugins  : bool;
@@ -200,7 +194,6 @@
   load_default_config  : bool;
   (* generate on the fly provers, editors, shortcut config from
      previously detected provers data (default true) *)
->>>>>>> 8f9a5016
   timelimit : int;
   (* default prover time limit in seconds (0 unlimited) *)
   memlimit  : int;
@@ -491,12 +484,9 @@
         interactive = get_bool ~default:false section "interactive";
         extra_options = [];
         extra_drivers = [];
-<<<<<<< HEAD
         configure_build = get_string ~default:"" section "configure_build";
         build_commands = get_stringl ~default:[] section "build_commands";
-=======
         added_at_startup = false;
->>>>>>> 8f9a5016
       } provers in
     let lshort = get_stringl section ~default:[] "shortcut" in
     let shortcuts = add_prover_shortcuts shortcuts prover lshort in
@@ -604,14 +594,9 @@
 let load_main dirname section =
   if get_int ~default:0 section "magic" <> magicnumber then
     raise WrongMagicNumber;
-<<<<<<< HEAD
-  { libdir    = get_string ~default:default_main.libdir section "libdir";
-    datadir   = get_string ~default:default_main.datadir section "datadir";
-    libobjdir = Config.libobjdir;
-=======
   { libdir    = get_string ~default:empty_main.libdir section "libdir";
     datadir   = get_string ~default:empty_main.datadir section "datadir";
->>>>>>> 8f9a5016
+    libobjdir = Config.libobjdir;
     loadpath  = List.map (Sysutil.concat dirname)
         (get_stringl ~default:[] section "loadpath");
     stdlib = get_bool ~default:true section "stdlib";
