(********************************************************************)
(*                                                                  *)
(*  The Why3 Verification Platform   /   The Why3 Development Team  *)
(*  Copyright 2010-2018   --   Inria - CNRS - Paris-Sud University  *)
(*                                                                  *)
(*  This software is distributed under the terms of the GNU Lesser  *)
(*  General Public License version 2.1, with the special exception  *)
(*  on linking described in file LICENSE.                           *)
(*                                                                  *)
(********************************************************************)

open Format
open Wstdlib
open Ident
open Term
open Decl
open Theory
open Task
open Printer
open Trans
open Driver_ast
open Call_provers

let driver_debug =
  Debug.register_flag "interm_task"
    ~desc:"Print intermediate task generated during processing of a driver"

(** drivers *)

type driver = {
  drv_env         : Env.env;
  drv_printer     : string option;
  drv_filename    : string option;
  drv_transform   : string list;
  drv_prelude     : prelude;
  drv_thprelude   : prelude_map;
  drv_thuse       : (theory * theory) Mid.t;
  drv_blacklist   : string list;
  drv_meta        : (theory * Stdecl.t) Mid.t;
  drv_res_parser  : prover_result_parser;
  drv_tag         : int;
}

(** parse a driver file *)

let load_plugin dir (byte,nat) =
  let file = if Dynlink.is_native then nat else byte in
  let file = Filename.concat dir file in
  Dynlink.loadfile_private file

let load_file file =
  let c = open_in file in
  let lb = Lexing.from_channel c in
  Loc.set_file file lb;
  let to_close = Stack.create () in
  Stack.push c to_close;
  let input_lexer filename =
    let c = open_in filename in
    Stack.push c to_close;
    let lb = Lexing.from_channel c in
    Loc.set_file filename lb;
    lb
  in
  let f = Driver_lexer.parse_file input_lexer lb in
  Stack.iter close_in to_close;
  f

exception Duplicate    of string
exception UnknownType  of (string list * string list)
exception UnknownLogic of (string list * string list)
exception UnknownProp  of (string list * string list)
exception FSymExpected of lsymbol
exception PSymExpected of lsymbol

let load_driver_absolute = let driver_tag = ref (-1) in fun env file extra_files ->
  let prelude   = ref [] in
  let regexps   = ref [] in
  let exitcodes = ref [] in
  let filename  = ref None in
  let printer   = ref None in
  let model_parser = ref "no_model" in
  let transform = ref [] in
  let timeregexps = ref [] in
  let stepregexps = ref [] in
  let blacklist = Queue.create () in

  let set_or_raise loc r v error = match !r with
    | Some _ -> raise (Loc.Located (loc, Duplicate error))
    | None   -> r := Some v
  in
  let add_to_list r v = (r := v :: !r) in
  let add_global (loc, g) = match g with
    | Prelude s -> add_to_list prelude s
    | RegexpValid s -> add_to_list regexps (s, Valid)
    | RegexpInvalid s -> add_to_list regexps (s, Invalid)
    | RegexpTimeout s -> add_to_list regexps (s, Timeout)
    | RegexpOutOfMemory s -> add_to_list regexps (s, OutOfMemory)
    | RegexpStepLimitExceeded s ->
      add_to_list regexps (s, StepLimitExceeded)
    | RegexpUnknown (s,t) -> add_to_list regexps (s, Unknown t)
    | RegexpFailure (s,t) -> add_to_list regexps (s, Failure t)
    | TimeRegexp r -> add_to_list timeregexps (Call_provers.timeregexp r)
    | StepRegexp (r,ns) ->
      add_to_list stepregexps (Call_provers.stepregexp r ns)
    | ExitCodeValid s -> add_to_list exitcodes (s, Valid)
    | ExitCodeInvalid s -> add_to_list exitcodes (s, Invalid)
    | ExitCodeTimeout s -> add_to_list exitcodes (s, Timeout)
    | ExitCodeStepLimitExceeded s ->
      add_to_list exitcodes (s, StepLimitExceeded)
    | ExitCodeUnknown (s,t) -> add_to_list exitcodes (s, Unknown t)
    | ExitCodeFailure (s,t) -> add_to_list exitcodes (s, Failure t)
    | Filename s -> set_or_raise loc filename s "filename"
    | Printer s -> set_or_raise loc printer s "printer"
    | ModelParser s -> model_parser := s
    | Transform s -> add_to_list transform s
    | Plugin files -> load_plugin (Filename.dirname file) files
    | Blacklist sl -> List.iter (fun s -> Queue.add s blacklist) sl
  in
  let f = load_file file in
  List.iter add_global f.f_global;

  let thprelude     = ref Mid.empty in
  let meta          = ref Mid.empty in
  let qualid        = ref [] in
  let thuse         = ref Mid.empty in

  let find_pr th (loc,q) = try ns_find_pr th.th_export q
    with Not_found -> raise (Loc.Located (loc, UnknownProp (!qualid,q)))
  in
  let find_ls th (loc,q) = try ns_find_ls th.th_export q
    with Not_found -> raise (Loc.Located (loc, UnknownLogic (!qualid,q)))
  in
  let find_ts th (loc,q) = try ns_find_ts th.th_export q
    with Not_found -> raise (Loc.Located (loc, UnknownType (!qualid,q)))
  in
  let find_fs th q =
    let ls = find_ls th q in
    if ls.ls_value = None then raise (FSymExpected ls) else ls in
  let find_ps th q =
    let ls = find_ls th q in
    if ls.ls_value <> None then raise (PSymExpected ls) else ls in
  let add_meta th td m =
    let s = try snd (Mid.find th.th_name !m) with Not_found -> Stdecl.empty in
    m := Mid.add th.th_name (th, Stdecl.add td s) !m
  in
  (* th_uc is the theory built with the uses forced by the driver *)
  let add_local th th_uc = function
    | Rprelude s ->
        let l = Mid.find_def [] th.th_name !thprelude in
        thprelude := Mid.add th.th_name (s::l) !thprelude;
        th_uc
    | Rsyntaxts (q,s,b) ->
        let td = syntax_type (find_ts th q) s b in
        add_meta th td meta;
        th_uc
    | Rsyntaxfs (q,s,b) ->
        let td = syntax_logic (find_fs th q) s b in
        add_meta th td meta;
        th_uc
    | Rsyntaxps (q,s,b) ->
        let td = syntax_logic (find_ps th q) s b in
        add_meta th td meta;
        th_uc
    | Rremovepr (q) ->
        let td = remove_prop (find_pr th q) in
        add_meta th td meta;
        th_uc
    | Rremoveall ->
      let it key _ = match (Mid.find key th.th_known).d_node with
        | Dprop (_,symb,_) -> add_meta th (remove_prop symb) meta
        | _ -> ()
      in
      Mid.iter it th.th_local;
      th_uc
    | Rliteral (q,s,b) ->
        let cs = syntax_literal (find_ts th q) s b in
        add_meta th cs meta;
        th_uc
    | Rmeta (s,al) ->
        let rec ty_of_pty = function
          | PTyvar x ->
              Ty.ty_var (Ty.tv_of_string x)
          | PTyapp ((loc,_) as q,tyl) ->
              let ts = find_ts th q in
              let tyl = List.map ty_of_pty tyl in
              Loc.try2 ~loc Ty.ty_app ts tyl
          | PTuple tyl ->
              let ts = Ty.ts_tuple (List.length tyl) in
              Ty.ty_app ts (List.map ty_of_pty tyl)
        in
        let convert = function
          | PMAty (PTyapp (q,[]))
                     -> MAts (find_ts th q)
          | PMAty ty -> MAty (ty_of_pty ty)
          | PMAfs q  -> MAls (find_fs th q)
          | PMAps q  -> MAls (find_ps th q)
          | PMApr q  -> MApr (find_pr th q)
          | PMAstr s -> MAstr s
          | PMAint i -> MAint i
        in
        let m = lookup_meta s in
        let td = create_meta m (List.map convert al) in
        add_meta th td meta;
        th_uc
    | Ruse (loc,q) ->
      let file, th = Lists.chop_last q in
      let th = Loc.try3 ~loc Env.read_theory env file th in
      Theory.use_export th_uc th
  in
  let add_local th th_uc (loc,rule) = Loc.try2 ~loc add_local th th_uc rule in
  let add_theory { thr_name = (loc,q); thr_rules = trl } =
    let f,id = Lists.chop_last q in
    let th = Loc.try3 ~loc Env.read_theory env f id in
    let th_uc = Theory.create_theory (Ident.id_fresh ~loc ("driver export for "^th.th_name.id_string)) in
    qualid := q;
    let th_uc' = List.fold_left (add_local th) th_uc trl in
    if th_uc != th_uc' then
      thuse := Mid.add th.th_name (th, Theory.close_theory th_uc') !thuse
  in
  List.iter add_theory f.f_rules;
  List.iter (fun f -> List.iter add_theory (load_file f).f_rules) extra_files;
  incr driver_tag;
  {
    drv_env         = env;
    drv_printer     = !printer;
    drv_prelude     = List.rev !prelude;
    drv_filename    = !filename;
    drv_transform   = List.rev !transform;
    drv_thprelude   = Mid.map List.rev !thprelude;
    drv_blacklist   = Queue.fold (fun l s -> s :: l) [] blacklist;
    drv_meta        = !meta;
    drv_res_parser =
      {
      prp_regexps     = List.rev !regexps;
      prp_timeregexps = List.rev !timeregexps;
      prp_stepregexps = List.rev !stepregexps;
      prp_exitcodes   = List.rev !exitcodes;
      prp_model_parser = Model_parser.lookup_model_parser !model_parser
    };
    drv_tag         = !driver_tag;
    drv_thuse       = !thuse;
  }

let syntax_map drv =
  let addth _ (_,tds) acc = Stdecl.fold Printer.add_syntax_map tds acc in
  Mid.fold addth drv.drv_meta Mid.empty

(** apply drivers *)

exception UnknownSpec of string

let filename_regexp = Str.regexp "%\\(.\\)"

let get_filename drv input_file theory_name goal_name =
  let sanitize = Ident.sanitizer
    Ident.char_to_alnumus Ident.char_to_alnumus in
  let file = match drv.drv_filename with
    | Some f -> f
    | None -> "%f-%t-%g.dump"
  in
  let replace s = match Str.matched_group 1 s with
    | "%" -> "%"
    | "f" -> sanitize input_file
    | "t" -> sanitize theory_name
    | "g" -> sanitize goal_name
    | s   -> raise (UnknownSpec s)
  in
  Str.global_substitute filename_regexp replace file

let get_extension drv =
  match drv.drv_filename with
  | None -> ".dump"
  | Some f ->
      (* We search a bit naively for the first dot starting from the end, but
         this will work fine for all current "filename" attributes in Why3
         drivers *)
      let i = String.rindex f '.' in
      String.sub f i (String.length f - i)

let file_of_task drv input_file theory_name task =
  get_filename drv input_file theory_name (task_goal task).pr_name.id_string

let file_of_theory drv input_file th =
  get_filename drv input_file th.th_name.Ident.id_string "null"

let call_on_buffer ~command ~limit ~gen_new_file ?inplace ~filename
    ~printer_mapping drv buffer =
  Call_provers.call_on_buffer
    ~command ~limit ~gen_new_file ~res_parser:drv.drv_res_parser
    ~filename ~printer_mapping ?inplace buffer

(** print'n'prove *)

exception NoPrinter

let update_task = let ht = Hint.create 5 in fun drv ->
    let update task0 =
      (** add requested theorie *)
      let task0 = Mid.fold (fun _ (th,th') task ->
          let tdcs = (Task.find_clone_tds task0 th).tds_set in
          Stdecl.fold (fun tdc task -> match tdc.td_node with
              | Use _ -> Task.use_export task th'
              | Clone (_,_) ->
                  (** We do nothing in case of clone *)
                  task
              | _ -> assert false
            ) tdcs task
        ) drv.drv_thuse task0
      in
      (** apply metas *)
      let task0 = Mid.fold (fun _ (th,tdms) task ->
          let tdcs = (Task.find_clone_tds task0 th).tds_set in
          Stdecl.fold (fun tdc task ->
              Stdecl.fold (fun tdm task -> match tdc.td_node with
                  | Use _ -> add_tdecl task tdm
                  | Clone (_,sm) ->
                      let tdm = Theory.clone_meta tdm th sm in
                      Opt.fold add_tdecl task tdm
                  | _ -> assert false
                ) tdms task
            ) tdcs task
        ) drv.drv_meta task0
      in
      task0
    in
  function
  | Some {task_decl = {td_node = Decl {d_node = Dprop (Pgoal,_,_)}} as goal;
          task_prev = task} ->
      (* we cannot add metas nor memoize after goal *)
      let update = try Hint.find ht drv.drv_tag with Not_found ->
        let upd = Trans.store update in
        Hint.add ht drv.drv_tag upd; upd in
      let task = Trans.apply update task in
      add_tdecl task goal
    | task -> update task

(* Apply driver's transformations to the task *)
let prepare_task drv task =
<<<<<<< HEAD
  let lookup_transform t =
    let stat_name = "gnatwhy3.transformations." ^ t in
    stat_name, lookup_transform t drv.drv_env in
  let transl = List.map lookup_transform drv.drv_transform in
  let apply task (name, tr) =
    let res = Trans.apply tr task in
    Util.timing_step_completed name;
    res in
=======
  let lookup_transform t = lookup_transform t drv.drv_env, t in
  let transl = List.map lookup_transform drv.drv_transform in
  let apply task (tr,name) =
    let task = Trans.apply tr task in
    Debug.dprintf driver_debug "Task after transformation: %s\n%a@."
      name Pretty.print_task task;
    task
  in
  Debug.dprintf driver_debug "Task before driver's transformation\n%a@."
    Pretty.print_task task;
>>>>>>> 25411b40
  let task = update_task drv task in
  Debug.dprintf driver_debug "Task after update\n%a@."
    Pretty.print_task task;
  List.fold_left apply task transl

let print_task_prepared ?old drv fmt task =
  let p = match drv.drv_printer with
    | None -> raise NoPrinter
    | Some p -> p
  in
  let printer_args = { Printer.env = drv.drv_env;
      prelude     = drv.drv_prelude;
      th_prelude  = drv.drv_thprelude;
      blacklist   = drv.drv_blacklist;
      printer_mapping = get_default_printer_mapping;
    } in
  let printer = lookup_printer p printer_args in
  fprintf fmt "@[%a@]@?" (printer ?old) task;
  printer_args.printer_mapping

let print_task ?old drv fmt task =
  let task = prepare_task drv task in
  let _ = print_task_prepared ?old drv fmt task in
  ()

let print_theory ?old drv fmt th =
  let task = Task.use_export None th in
  print_task ?old drv fmt task

let file_name_of_task ?old ?inplace ?interactive drv task =
  match old, inplace with
    | Some fn, Some true ->
        (* Example: Isabelle. No file should be generated, it should be done
           in_place and we keep the same file. *)
        false, fn
    | Some fn, _ when interactive <> Some true ->
        (* Example: cvc4. If a file is provided, it means it was passed to
           schedule_proof_attempt via its save_to argument. So we ask to erase
           and regenerate the file (the advantage is that we decide the location
           of the file).
        *)
        false, fn
    | Some _, _ ->
        (* Example: Coq.
           For Coq, the interactively edited file should be kept (not erased)
           and a new temp file is generated using the old one.
        *)
        let pr = Task.task_goal task in
        let fn = match pr.pr_name.id_loc with
          | Some loc -> let fn,_,_,_ = Loc.get loc in Filename.basename fn
          | None -> "" in
        let fn = try Filename.chop_extension fn with Invalid_argument _ -> fn in
        true, get_filename drv fn "T" pr.pr_name.id_string
    | _ ->
        (* Example: cvc4 without ?save_to argument
           No file were provided. We have to generate a new one.
        *)
        let pr = Task.task_goal task in
        let fn = match pr.pr_name.id_loc with
          | Some loc -> let fn,_,_,_ = Loc.get loc in Filename.basename fn
          | None -> "" in
        let fn = try Filename.chop_extension fn with Invalid_argument _ -> fn in
        true, get_filename drv fn "T" pr.pr_name.id_string

let prove_task_prepared ~command ~limit ?old ?inplace ?interactive drv task =
  let buf = Buffer.create 1024 in
  let fmt = formatter_of_buffer buf in
  let old_channel = Opt.map open_in old in
  let gen_new_file, filename = file_name_of_task ?old ?inplace ?interactive drv task in
  let printer_mapping =
    if Opt.get_def false inplace || interactive = Some true then
      print_task_prepared ?old:old_channel drv fmt task
    else
      print_task_prepared drv fmt task
  in
  pp_print_flush fmt ();
  Opt.iter close_in old_channel;
  let res =
    call_on_buffer ~command ~limit ~gen_new_file
                   ?inplace ~filename ~printer_mapping drv buf in
  Buffer.reset buf;
  ServerCall res

let prove_task ~command ~limit ?old ?inplace ?interactive drv task =
  let task = prepare_task drv task in
  prove_task_prepared ~command ~limit ?interactive ?old ?inplace drv task

(* exception report *)

let string_of_qualid thl idl =
  String.concat "." thl ^ "." ^ String.concat "." idl

let () = Exn_printer.register (fun fmt exn -> match exn with
  | NoPrinter -> Format.fprintf fmt
      "No printer specified in the driver file"
  | Duplicate s -> Format.fprintf fmt
      "Duplicate %s specification" s
  | UnknownType (thl,idl) -> Format.fprintf fmt
      "Unknown type symbol %s" (string_of_qualid thl idl)
  | UnknownLogic (thl,idl) -> Format.fprintf fmt
      "Unknown logical symbol %s" (string_of_qualid thl idl)
  | UnknownProp (thl,idl) -> Format.fprintf fmt
      "Unknown proposition %s" (string_of_qualid thl idl)
  | UnknownSpec s -> Format.fprintf fmt
      "Unknown format specifier '%%%s', use %%f, %%t or %%g" s
  | FSymExpected ls -> Format.fprintf fmt
      "%a is not a function symbol" Pretty.print_ls ls
  | PSymExpected ls -> Format.fprintf fmt
      "%a is not a predicate symbol" Pretty.print_ls ls
  | e -> raise e)<|MERGE_RESOLUTION|>--- conflicted
+++ resolved
@@ -336,27 +336,19 @@
 
 (* Apply driver's transformations to the task *)
 let prepare_task drv task =
-<<<<<<< HEAD
   let lookup_transform t =
     let stat_name = "gnatwhy3.transformations." ^ t in
-    stat_name, lookup_transform t drv.drv_env in
+    stat_name, lookup_transform t drv.drv_env, t in
   let transl = List.map lookup_transform drv.drv_transform in
-  let apply task (name, tr) =
-    let res = Trans.apply tr task in
-    Util.timing_step_completed name;
-    res in
-=======
-  let lookup_transform t = lookup_transform t drv.drv_env, t in
-  let transl = List.map lookup_transform drv.drv_transform in
-  let apply task (tr,name) =
+  let apply task (stat_name, tr, name) =
     let task = Trans.apply tr task in
+    Util.timing_step_completed stat_name;
     Debug.dprintf driver_debug "Task after transformation: %s\n%a@."
       name Pretty.print_task task;
     task
   in
   Debug.dprintf driver_debug "Task before driver's transformation\n%a@."
     Pretty.print_task task;
->>>>>>> 25411b40
   let task = update_task drv task in
   Debug.dprintf driver_debug "Task after update\n%a@."
     Pretty.print_task task;
