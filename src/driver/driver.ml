--- conflicted
+++ resolved
@@ -434,17 +434,12 @@
   let buf = Buffer.create 1024 in
   let fmt = formatter_of_buffer buf in
   let old_channel = Opt.map open_in old in
-<<<<<<< HEAD
-  let gen_new_file, filename = file_name_of_task ?old ?inplace ?interactive drv task in
-  let printer_mapping =
+  let printing_info =
     if Opt.get_def false inplace || interactive = Some true then
       print_task_prepared ?old:old_channel drv fmt task
     else
       print_task_prepared drv fmt task
   in
-=======
-  let printing_info = print_task_prepared ?old:old_channel drv fmt task in
->>>>>>> 37885e00
   pp_print_flush fmt ();
   Opt.iter close_in old_channel;
   let gen_new_file, filename =
