--- conflicted
+++ resolved
@@ -301,44 +301,23 @@
       prelude     = drv.drv_prelude;
       th_prelude  = drv.drv_thprelude;
       blacklist   = drv.drv_blacklist;
-<<<<<<< HEAD
+      printer_mapping = get_default_printer_mapping;
       filename    = filename } in
-  fprintf fmt "@[%a@]@?" (printer ?old) task
-=======
-      printer_mapping = get_default_printer_mapping;
-    } in
   let printer = lookup_printer p printer_args in
   fprintf fmt "@[%a@]@?" (printer ?old) task;
   printer_args.printer_mapping
->>>>>>> 0126a305
 
 let print_task ?old drv filename fmt task =
   let task = prepare_task drv task in
-<<<<<<< HEAD
-  print_task_prepared ?old drv filename fmt task
-=======
-  let _ = print_task_prepared ?old drv fmt task in
+  let _ = print_task_prepared ?old drv filename fmt task in
   ()
->>>>>>> 0126a305
 
 let print_theory ?old drv filename fmt th =
   let task = Task.use_export None th in
   print_task ?old drv filename fmt task
 
-<<<<<<< HEAD
 let file_name_of_task ?old ?inplace drv task =
   match old, inplace with
-=======
-let prove_task_prepared
-  ~command ?timelimit ?memlimit ?stepslimit ?old ?inplace drv task =
-  let buf = Buffer.create 1024 in
-  let fmt = formatter_of_buffer buf in
-  let old_channel = Opt.map open_in old in
-  let printer_mapping = print_task_prepared ?old:old_channel drv fmt task in
-  pp_print_flush fmt ();
-  Opt.iter close_in old_channel;
-  let filename = match old, inplace with
->>>>>>> 0126a305
     | Some fn, Some true -> fn
     | _ ->
         let pr = Task.task_goal task in
@@ -355,7 +334,9 @@
   let fmt = formatter_of_buffer buf in
   let old_channel = Opt.map open_in old in
   let filename = file_name_of_task ?old ?inplace drv task in
-  print_task_prepared ?old:old_channel drv filename fmt task; pp_print_flush fmt ();
+  let printer_mapping =
+    print_task_prepared ?old:old_channel drv filename fmt task in
+  pp_print_flush fmt ();
   Opt.iter close_in old_channel;
   let res =
     call_on_buffer ~command ?timelimit ?memlimit ?stepslimit ?inplace ~filename ~printer_mapping drv buf in
@@ -370,9 +351,11 @@
   let task = prepare_task drv task in
   let fn = file_name_of_task ?old ?inplace drv task in
   let res_parser = drv.drv_res_parser in
+  let printer_mapping = get_default_printer_mapping in
   match inplace with
   | Some true ->
-     prove_file_server ~command ~res_parser ~timelimit ~memlimit ~stepslimit ?inplace fn
+     prove_file_server ~command ~res_parser ~timelimit ~memlimit ~stepslimit
+     ~printer_mapping ?inplace fn
   | _ -> let fn, outc = Filename.open_temp_file "why_" ("_" ^ fn) in
          let p = match drv.drv_printer with
            | None -> raise NoPrinter
@@ -384,10 +367,12 @@
                                         prelude     = drv.drv_prelude;
                                         th_prelude  = drv.drv_thprelude;
                                         blacklist   = drv.drv_blacklist;
+                                        printer_mapping = printer_mapping;
                                         filename    = fn } in
          fprintf fmt "@[%a@]@?" (printer ?old:None) task;
          close_out outc;
-         prove_file_server ~command ~res_parser ~timelimit ~memlimit ~stepslimit fn
+         prove_file_server ~command ~res_parser ~timelimit ~memlimit
+         ~stepslimit ~printer_mapping fn
 
 (* exception report *)
 
