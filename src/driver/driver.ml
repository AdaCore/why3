--- conflicted
+++ resolved
@@ -393,17 +393,10 @@
   Buffer.reset buf;
   ServerCall res
 
-<<<<<<< HEAD
 let prove_task ~command ~limit ?(cntexample=false) ?(ce_prover="cvc4_ce") ?old
-               ?inplace drv task =
+               ?inplace ?interactive drv task =
   let task = prepare_task ~cntexample ~ce_prover drv task in
-  prove_task_prepared ~command ~limit ?old ?inplace drv task
-=======
-let prove_task ~command ~limit ?(cntexample=false) ?old
-               ?inplace ?interactive drv task =
-  let task = prepare_task ~cntexample drv task in
   prove_task_prepared ~command ~limit ?interactive ?old ?inplace drv task
->>>>>>> 156439e9
 
 (* exception report *)
 
