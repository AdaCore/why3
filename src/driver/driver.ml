--- conflicted
+++ resolved
@@ -375,15 +375,10 @@
     let stat_name = "gnatwhy3.transformations." ^ t in
     stat_name, lookup_transform t drv.drv_env, t in
   let transl = List.map lookup_transform drv.drv_transform in
-<<<<<<< HEAD
-  let apply task (stat_name, tr, name) =
-    let task = Util.record_timing stat_name Trans.apply tr task in
-=======
   let apply task (tr,name) =
     let task =
       Debug.Stats.record_timing ("driver.trans." ^ name)
         (fun () -> Trans.apply tr task) in
->>>>>>> deb35470
     Debug.dprintf driver_debug "Task after transformation: %s\n%a@."
       name Pretty.print_task task;
     task
@@ -464,18 +459,8 @@
       ~command ~config ~limit ?old ?inplace ?interactive drv task =
   let buf = Buffer.create 1024 in
   let fmt = formatter_of_buffer buf in
-<<<<<<< HEAD
-  let old_channel = Opt.map open_in old in
-  let printing_info =
-    if Opt.get_def false inplace || interactive = Some true then
-      print_task_prepared ?old:old_channel drv fmt task
-    else
-      print_task_prepared drv fmt task
-  in
-=======
   let old_channel = Option.map open_in old in
   let printing_info = print_task_prepared ?old:old_channel drv fmt task in
->>>>>>> deb35470
   pp_print_flush fmt ();
   Option.iter close_in old_channel;
   let gen_new_file, filename =
