(********************************************************************)
(*                                                                  *)
(*  The Why3 Verification Platform   /   The Why3 Development Team  *)
(*  Copyright 2010-2014   --   INRIA - CNRS - Paris-Sud University  *)
(*                                                                  *)
(*  This software is distributed under the terms of the GNU Lesser  *)
(*  General Public License version 2.1, with the special exception  *)
(*  on linking described in file LICENSE.                           *)
(*                                                                  *)
(********************************************************************)

open Format

let debug = Debug.register_info_flag "call_prover"
  ~desc:"Print@ debugging@ messages@ about@ prover@ calls@ \
         and@ keep@ temporary@ files."

(** time regexp "%h:%m:%s" *)
type timeunit =
  | Hour
  | Min
  | Sec
  | Msec

type timeregexp = {
  re    : Str.regexp;
  group : timeunit array; (* i-th corresponds to the group i+1 *)
}

type stepsregexp = {
  steps_re        : Str.regexp;
  steps_group_num : int; (* the number of matched group which corresponds to the number of steps *)
}

let timeregexp s =
  let cmd_regexp = Str.regexp "%\\(.\\)" in
  let nb = ref 0 in
  let l = ref [] in
  let add_unit x = l := (!nb,x) :: !l; incr nb; "\\([0-9]+.?[0-9]*\\)" in
  let replace s = match Str.matched_group 1 s with
    | "%" -> "%"
    | "h" -> add_unit Hour
    | "m" -> add_unit Min
    | "s" -> add_unit Sec
    | "i" -> add_unit Msec
    | _ -> failwith "unknown time format specifier, use %%h, %%m, %%s, %%i"
  in
  let s = Str.global_substitute cmd_regexp replace s in
  let group = Array.make !nb Hour in
  List.iter (fun (i,u) -> group.(i) <- u) !l;
  { re = Str.regexp s; group = group}

let rec grep_time out = function
  | [] -> None
  | re :: l ->
    begin try
            ignore (Str.search_forward re.re out 0);
            let t = ref 0. in
            Array.iteri (fun i u ->
              let v = Str.matched_group (succ i) out in
              match u with
                | Hour -> t := !t +. float_of_string v *. 3600.
                | Min  -> t := !t +. float_of_string v *. 60.
                | Sec  -> t := !t +. float_of_string v
                | Msec -> t := !t +. float_of_string v /. 1000. ) re.group;
            Some( !t )
      with _ -> grep_time out l
    end

let stepsregexp s_re s_group_num =
  {steps_re = (Str.regexp s_re); steps_group_num = s_group_num}

let rec grep_steps out = function
  | [] -> None
  | re :: l ->
    begin try
	    ignore (Str.search_forward re.steps_re out 0);
	    let v = Str.matched_group (re.steps_group_num) out in
	    Some(int_of_string v)
      with _ -> grep_steps out l
    end

(** *)

type prover_answer =
  | Valid
  | Invalid
  | Timeout
  | OutOfMemory
  | Unknown of string
  | Failure of string
  | HighFailure

type prover_result = {
  pr_answer : prover_answer;
  pr_status : Unix.process_status;
  pr_output : string;
  pr_time   : float;
  pr_steps  : int;		(* -1 if unknown *)
}

type prover_result_parser = {
  prp_regexps     : (Str.regexp * prover_answer) list;
  prp_timeregexps : timeregexp list;
  prp_stepsregexp : stepsregexp list;
  prp_exitcodes   : (int * prover_answer) list;
}

type prover_result_parser = {
  prp_regexps     : (Str.regexp * prover_answer) list;
  prp_timeregexps : timeregexp list;
  prp_exitcodes   : (int * prover_answer) list;
}

let print_prover_answer fmt = function
  | Valid -> fprintf fmt "Valid"
  | Invalid -> fprintf fmt "Invalid"
  | Timeout -> fprintf fmt "Timeout"
  | OutOfMemory -> fprintf fmt "Ouf Of Memory"
  | Unknown "" -> fprintf fmt "Unknown"
  | Failure "" -> fprintf fmt "Failure"
  | Unknown s -> fprintf fmt "Unknown (%s)" s
  | Failure s -> fprintf fmt "Failure (%s)" s
  | HighFailure -> fprintf fmt "HighFailure"

let print_prover_status fmt = function
  | Unix.WSTOPPED n -> fprintf fmt "stopped by signal %d" n
  | Unix.WSIGNALED n -> fprintf fmt "killed by signal %d" n
  | Unix.WEXITED n -> fprintf fmt "exited with status %d" n

let print_prover_result fmt
  {pr_answer=ans; pr_status=status; pr_output=out; pr_time=t} =
  fprintf fmt "%a (%.2fs)" print_prover_answer ans t;
  if ans == HighFailure then
    fprintf fmt "@\nProver exit status: %a@\nProver output:@\n%s@."
      print_prover_status status out

let rec grep out l = match l with
  | [] ->
      HighFailure
  | (re,pa) :: l ->
      begin try
        ignore (Str.search_forward re out 0);
        match pa with
        | Valid | Invalid | Timeout | OutOfMemory -> pa
        | Unknown s -> Unknown (Str.replace_matched s out)
        | Failure s -> Failure (Str.replace_matched s out)
        | HighFailure -> assert false
      with Not_found -> grep out l end

type post_prover_call = unit -> prover_result

type prover_call = {
  call : Unix.process_status -> post_prover_call;
  pid  : int
}

type pre_prover_call = unit -> prover_call

let save f = f ^ ".save"

<<<<<<< HEAD
let parse_prover_run res_parser time out ret is_timeout =
=======
let parse_prover_run res_parser time out ret on_timelimit timelimit =
>>>>>>> e07f8d65
  let ans = match ret with
    | Unix.WSTOPPED n ->
        Debug.dprintf debug "Call_provers: stopped by signal %d@." n;
        grep out res_parser.prp_regexps
    | Unix.WSIGNALED n ->
        Debug.dprintf debug "Call_provers: killed by signal %d@." n;
        grep out res_parser.prp_regexps
    | Unix.WEXITED n ->
        Debug.dprintf debug "Call_provers: exited with status %d@." n;
        (try List.assoc n res_parser.prp_exitcodes
         with Not_found -> grep out res_parser.prp_regexps)
  in
  Debug.dprintf debug "Call_provers: prover output:@\n%s@." out;
<<<<<<< HEAD
  let time = Opt.get_def time (grep_time out res_parser.prp_timeregexps) in
  let ans = match ans with
    | HighFailure when is_timeout  -> Timeout
=======
  let time = Opt.get_def (time) (grep_time out res_parser.prp_timeregexps) in
  let steps = Opt.get_def (-1) (grep_steps out res_parser.prp_stepsregexp) in
  let ans = match ans with
    | Unknown _ | HighFailure when on_timelimit && timelimit > 0
      && time >= (0.9 *. float timelimit) -> Timeout
>>>>>>> e07f8d65
    | _ -> ans
  in
  { pr_answer = ans;
    pr_status = ret;
    pr_output = out;
<<<<<<< HEAD
    pr_time   = time }

let actualcommand command timelimit memlimit file =
=======
    pr_time   = time;
    pr_steps  = steps;
  }

let actualcommand command timelimit memlimit stepslimit file =
>>>>>>> e07f8d65
  let arglist = Cmdline.cmdline_split command in
  let use_stdin = ref true in
  (* FIXME: use_stdin is never modified below ?? *)
  let on_timelimit = ref false in
  let cmd_regexp = Str.regexp "%\\(.\\)" in
  let replace s = match Str.matched_group 1 s with
    | "%" -> "%"
    | "f" -> file
    | "t" -> on_timelimit := true; string_of_int timelimit
    | "T" -> string_of_int (succ timelimit)
    | "U" -> string_of_int (2 * timelimit + 1)
    | "m" -> string_of_int memlimit
    (* FIXME: libdir and datadir can be changed in the configuration file
       Should we pass them as additional arguments? Or would it be better
       to prepare the command line in a separate function? *)
    | "l" -> Config.libdir
    | "d" -> Config.datadir
<<<<<<< HEAD
    | "o" -> Config.libobjdir
    | _ -> failwith "unknown specifier, use %%, %f, %t, %T, %U, %m, %l, or %d"
  in
  List.map (Str.global_substitute cmd_regexp replace) arglist,
  !use_stdin, !on_timelimit

let call_on_file ~command ?(timelimit=0) ?(memlimit=0)
=======
    | "S" -> string_of_int stepslimit
    | _ -> failwith "unknown specifier, use %%, %f, %t, %T, %U, %m, %l, %d or %S"
  in
  (* FIXME: are we sure that tuples are evaluated from left to right ? *)
  List.map (Str.global_substitute cmd_regexp replace) arglist,
  !use_stdin, !on_timelimit

let call_on_file ~command ?(timelimit=0) ?(memlimit=0) ?(stepslimit=(-1))
>>>>>>> e07f8d65
                 ~res_parser
                 ?(cleanup=false) ?(inplace=false) ?(redirect=true) fin =

  let command, use_stdin, on_timelimit =
<<<<<<< HEAD
    try actualcommand command timelimit memlimit fin
=======
    try actualcommand command timelimit memlimit stepslimit fin
>>>>>>> e07f8d65
    with e ->
      if cleanup then Sys.remove fin;
      if inplace then Sys.rename (save fin) fin;
      raise e in
  let exec = List.hd command in
  Debug.dprintf debug "@[<hov 2>Call_provers: command is: %a@]@."
    (Pp.print_list Pp.space pp_print_string) command;
  let argarray = Array.of_list command in

  fun () ->
    let fd_in = if use_stdin then Unix.openfile fin [Unix.O_RDONLY] 0 else Unix.stdin in
    let fout,cout,fd_out,fd_err =
      if redirect then
        let fout,cout = Filename.open_temp_file (Filename.basename fin) ".out" in
        let fd_out = Unix.descr_of_out_channel cout in
        fout, cout, fd_out, fd_out
      else
        "", stdout, Unix.stdout, Unix.stderr in
    let time = Unix.gettimeofday () in
    let pid = Unix.create_process exec argarray fd_in fd_out fd_err in
    if use_stdin then Unix.close fd_in;
    if redirect then close_out cout;

    let call = fun ret ->
      let time = Unix.gettimeofday () -. time in
      let out =
        if redirect then
          let cout = open_in fout in
          let out = Sysutil.channel_contents cout in
          close_in cout;
          out
        else "" in

      fun () ->
        if Debug.test_noflag debug then begin
          if cleanup then Sys.remove fin;
          if inplace then Sys.rename (save fin) fin;
          if redirect then Sys.remove fout;
        end;
<<<<<<< HEAD
        let is_timeout =
          on_timelimit && timelimit > 0 && time >= (0.9 *. float timelimit) in
        parse_prover_run res_parser time out ret is_timeout
    in
    { call = call; pid = pid }

let call_on_buffer ~command ?(timelimit=0) ?(memlimit=0)
=======
        parse_prover_run res_parser time out ret on_timelimit timelimit
    in
    { call = call; pid = pid }

let call_on_buffer ~command ?(timelimit=0) ?(memlimit=0) ?(stepslimit=(-1))
>>>>>>> e07f8d65
                   ~res_parser ~filename
                   ?(inplace=false) buffer =

  let fin,cin =
    if inplace then begin
      Sys.rename filename (save filename);
      filename, open_out filename
    end else
      Filename.open_temp_file "why_" ("_" ^ filename) in
  Buffer.output_buffer cin buffer; close_out cin;
<<<<<<< HEAD
  call_on_file ~command ~timelimit ~memlimit
=======
  call_on_file ~command ~timelimit ~memlimit ~stepslimit
>>>>>>> e07f8d65
               ~res_parser ~cleanup:true ~inplace fin

let query_call pc =
  let pid, ret = Unix.waitpid [Unix.WNOHANG] pc.pid in
  if pid = 0 then None else Some (pc.call ret)

let wait_on_call pc =
  let _, ret = Unix.waitpid [] pc.pid in pc.call ret

let post_wait_call pc ret = pc.call ret

let prover_call_pid pc = pc.pid

let set_socket_name =
  Prove_client.set_socket_name

type server_id = int

let gen_id =
  let x = ref 0 in
  fun () ->
    incr x;
    !x

type save_data =
  { vc_file      : string;
    is_temporary : bool;
    res_parser   : prover_result_parser;
  }

let regexs = Hashtbl.create 17

let prove_file_server ~res_parser ~command ~timelimit
                      ~memlimit ?(inplace=false) file =
  let id = gen_id () in
  let cmd, _, _ =
    actualcommand command timelimit memlimit file in
  let saved_data =
    { vc_file      = file;
      is_temporary = not inplace;
      res_parser   = res_parser } in
  Hashtbl.add regexs id saved_data;
  Prove_client.send_request ~id ~timelimit ~memlimit ~cmd;
  id

let read_and_delete_file fn =
  let cin = open_in fn in
  let buf = Buffer.create 1024 in
  try
    while true do
      Buffer.add_string buf (input_line cin);
      Buffer.add_char buf '\n'
    done;
    assert false
  with End_of_file ->
  begin
    close_in cin;
    Sys.remove fn;
    Buffer.contents buf
  end

let handle_answer answer =
  let id = answer.Prove_client.id in
  let save = Hashtbl.find regexs id in
  Hashtbl.remove regexs id;
  if save.is_temporary then
    Sys.remove save.vc_file;
  let out = read_and_delete_file answer.Prove_client.out_file in
  let ret = Unix.WEXITED answer.Prove_client.exit_code in
  let ans =
    parse_prover_run save.res_parser
                     answer.Prove_client.time
                     out ret answer.Prove_client.timeout in
  id, ans

let wait_for_server_result () =
  List.map handle_answer (Prove_client.read_answers ())<|MERGE_RESOLUTION|>--- conflicted
+++ resolved
@@ -43,7 +43,7 @@
     | "m" -> add_unit Min
     | "s" -> add_unit Sec
     | "i" -> add_unit Msec
-    | _ -> failwith "unknown time format specifier, use %%h, %%m, %%s, %%i"
+    | _ -> failwith "unknown format specifier, use %%h, %%m, %%s, %%i, %%S"
   in
   let s = Str.global_substitute cmd_regexp replace s in
   let group = Array.make !nb Hour in
@@ -106,12 +106,6 @@
   prp_exitcodes   : (int * prover_answer) list;
 }
 
-type prover_result_parser = {
-  prp_regexps     : (Str.regexp * prover_answer) list;
-  prp_timeregexps : timeregexp list;
-  prp_exitcodes   : (int * prover_answer) list;
-}
-
 let print_prover_answer fmt = function
   | Valid -> fprintf fmt "Valid"
   | Invalid -> fprintf fmt "Invalid"
@@ -159,11 +153,7 @@
 
 let save f = f ^ ".save"
 
-<<<<<<< HEAD
-let parse_prover_run res_parser time out ret is_timeout =
-=======
 let parse_prover_run res_parser time out ret on_timelimit timelimit =
->>>>>>> e07f8d65
   let ans = match ret with
     | Unix.WSTOPPED n ->
         Debug.dprintf debug "Call_provers: stopped by signal %d@." n;
@@ -177,33 +167,21 @@
          with Not_found -> grep out res_parser.prp_regexps)
   in
   Debug.dprintf debug "Call_provers: prover output:@\n%s@." out;
-<<<<<<< HEAD
-  let time = Opt.get_def time (grep_time out res_parser.prp_timeregexps) in
-  let ans = match ans with
-    | HighFailure when is_timeout  -> Timeout
-=======
   let time = Opt.get_def (time) (grep_time out res_parser.prp_timeregexps) in
   let steps = Opt.get_def (-1) (grep_steps out res_parser.prp_stepsregexp) in
   let ans = match ans with
     | Unknown _ | HighFailure when on_timelimit && timelimit > 0
       && time >= (0.9 *. float timelimit) -> Timeout
->>>>>>> e07f8d65
     | _ -> ans
   in
   { pr_answer = ans;
     pr_status = ret;
     pr_output = out;
-<<<<<<< HEAD
-    pr_time   = time }
-
-let actualcommand command timelimit memlimit file =
-=======
     pr_time   = time;
     pr_steps  = steps;
   }
 
 let actualcommand command timelimit memlimit stepslimit file =
->>>>>>> e07f8d65
   let arglist = Cmdline.cmdline_split command in
   let use_stdin = ref true in
   (* FIXME: use_stdin is never modified below ?? *)
@@ -221,15 +199,7 @@
        to prepare the command line in a separate function? *)
     | "l" -> Config.libdir
     | "d" -> Config.datadir
-<<<<<<< HEAD
     | "o" -> Config.libobjdir
-    | _ -> failwith "unknown specifier, use %%, %f, %t, %T, %U, %m, %l, or %d"
-  in
-  List.map (Str.global_substitute cmd_regexp replace) arglist,
-  !use_stdin, !on_timelimit
-
-let call_on_file ~command ?(timelimit=0) ?(memlimit=0)
-=======
     | "S" -> string_of_int stepslimit
     | _ -> failwith "unknown specifier, use %%, %f, %t, %T, %U, %m, %l, %d or %S"
   in
@@ -238,16 +208,11 @@
   !use_stdin, !on_timelimit
 
 let call_on_file ~command ?(timelimit=0) ?(memlimit=0) ?(stepslimit=(-1))
->>>>>>> e07f8d65
                  ~res_parser
                  ?(cleanup=false) ?(inplace=false) ?(redirect=true) fin =
 
   let command, use_stdin, on_timelimit =
-<<<<<<< HEAD
-    try actualcommand command timelimit memlimit fin
-=======
     try actualcommand command timelimit memlimit stepslimit fin
->>>>>>> e07f8d65
     with e ->
       if cleanup then Sys.remove fin;
       if inplace then Sys.rename (save fin) fin;
@@ -287,21 +252,11 @@
           if inplace then Sys.rename (save fin) fin;
           if redirect then Sys.remove fout;
         end;
-<<<<<<< HEAD
-        let is_timeout =
-          on_timelimit && timelimit > 0 && time >= (0.9 *. float timelimit) in
-        parse_prover_run res_parser time out ret is_timeout
-    in
-    { call = call; pid = pid }
-
-let call_on_buffer ~command ?(timelimit=0) ?(memlimit=0)
-=======
         parse_prover_run res_parser time out ret on_timelimit timelimit
     in
     { call = call; pid = pid }
 
 let call_on_buffer ~command ?(timelimit=0) ?(memlimit=0) ?(stepslimit=(-1))
->>>>>>> e07f8d65
                    ~res_parser ~filename
                    ?(inplace=false) buffer =
 
@@ -312,11 +267,7 @@
     end else
       Filename.open_temp_file "why_" ("_" ^ filename) in
   Buffer.output_buffer cin buffer; close_out cin;
-<<<<<<< HEAD
-  call_on_file ~command ~timelimit ~memlimit
-=======
   call_on_file ~command ~timelimit ~memlimit ~stepslimit
->>>>>>> e07f8d65
                ~res_parser ~cleanup:true ~inplace fin
 
 let query_call pc =
@@ -344,19 +295,21 @@
 type save_data =
   { vc_file      : string;
     is_temporary : bool;
+    timeout      : int;
     res_parser   : prover_result_parser;
   }
 
 let regexs = Hashtbl.create 17
 
 let prove_file_server ~res_parser ~command ~timelimit
-                      ~memlimit ?(inplace=false) file =
+                      ~memlimit ~stepslimit ?(inplace=false) file =
   let id = gen_id () in
   let cmd, _, _ =
-    actualcommand command timelimit memlimit file in
+    actualcommand command timelimit memlimit stepslimit file in
   let saved_data =
     { vc_file      = file;
       is_temporary = not inplace;
+      timeout      = timelimit;
       res_parser   = res_parser } in
   Hashtbl.add regexs id saved_data;
   Prove_client.send_request ~id ~timelimit ~memlimit ~cmd;
@@ -389,7 +342,7 @@
   let ans =
     parse_prover_run save.res_parser
                      answer.Prove_client.time
-                     out ret answer.Prove_client.timeout in
+                     out ret answer.Prove_client.timeout save.timeout in
   id, ans
 
 let wait_for_server_result () =
