--- conflicted
+++ resolved
@@ -160,13 +160,8 @@
 
       fun () ->
         if Debug.nottest_flag debug then begin
-<<<<<<< HEAD
-          Sysutil.safe_remove fin;
+          if cleanup then Sysutil.safe_remove fin;
           Sysutil.safe_remove fout;
-=======
-          if cleanup then Sys.remove fin;
-          Sys.remove fout
->>>>>>> bd6d67ef
         end;
         let ans = match ret with
           | Unix.WSTOPPED n ->
