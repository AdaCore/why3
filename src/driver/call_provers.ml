(********************************************************************)
(*                                                                  *)
(*  The Why3 Verification Platform   /   The Why3 Development Team  *)
(*  Copyright 2010-2021 --  Inria - CNRS - Paris-Saclay University  *)
(*                                                                  *)
(*  This software is distributed under the terms of the GNU Lesser  *)
(*  General Public License version 2.1, with the special exception  *)
(*  on linking described in file LICENSE.                           *)
(*                                                                  *)
(********************************************************************)

open Format
open Model_parser

let debug = Debug.register_info_flag "call_prover"
  ~desc:"Print@ debugging@ messages@ about@ prover@ calls@ \
         and@ keep@ temporary@ files."

let debug_attrs = Debug.register_info_flag "print_model_attrs"
    ~desc:"Print@ attrs@ of@ identifiers@ and@ expressions@ in@ CE@ model."

(* BEGIN{proveranswer} anchor for automatic documentation, do not remove *)
type prover_answer =
  | Valid
  | Invalid
  | Timeout
  | OutOfMemory
  | StepLimitExceeded
  | Unknown of string
  | Failure of string
  | HighFailure
(* END{proveranswer} anchor for automatic documentation, do not remove *)

(* BEGIN{proverresult} anchor for automatic documentation, do not remove *)
type prover_result = {
  pr_answer : prover_answer;
  pr_status : Unix.process_status;
  pr_output : string;
  pr_time   : float;
  pr_steps  : int;		(* -1 if unknown *)
  pr_models : (prover_answer * model) list;
}
(* END{proverresult} anchor for automatic documentation, do not remove *)

(* BEGIN{resourcelimit} anchor for automatic documentation, do not remove *)
type resource_limit = {
  limit_time  : int;
  limit_mem   : int;
  limit_steps : int;
}
(* END{resourcelimit} anchor for automatic documentation, do not remove *)

let empty_limit = { limit_time = 0 ; limit_mem = 0; limit_steps = 0 }

let limit_max =
  let single_limit_max a b = if a = 0 || b = 0 then 0 else max a b in
  fun a b ->
    { limit_time = single_limit_max a.limit_time b.limit_time;
      limit_steps = single_limit_max a.limit_steps b.limit_steps;
      limit_mem = single_limit_max a.limit_mem b.limit_mem; }

type timeunit =
  | Hour
  | Min
  | Sec
  | Msec

type timeregexp = {
  re    : Re.Str.regexp;
  group : timeunit array; (* i-th corresponds to the group i+1 *)
}

type stepregexp = {
  steps_re        : Re.Str.regexp;
  steps_group_num : int;
  (* the number of matched group which corresponds to the number of steps *)
}

let timeregexp s =
  let cmd_regexp = Re.Str.regexp "%\\(.\\)" in
  let nb = ref 0 in
  let l = ref [] in
  let add_unit x = l := (!nb,x) :: !l; incr nb; "\\([0-9]+.?[0-9]*\\)" in
  let replace s = match Re.Str.matched_group 1 s with
    | "%" -> "%"
    | "h" -> add_unit Hour
    | "m" -> add_unit Min
    | "s" -> add_unit Sec
    | "i" -> add_unit Msec
    | x -> failwith ("unknown time format specifier: %%" ^
            x ^ " (should be either %%h, %%m, %%s or %%i")
  in
  let s = Re.Str.global_substitute cmd_regexp replace s in
  let group = Array.make !nb Hour in
  List.iter (fun (i,u) -> group.(i) <- u) !l;
  { re = Re.Str.regexp s; group = group }

let rec grep_time out = function
  | [] -> None
  | re :: l ->
      begin try
        ignore (Re.Str.search_forward re.re out 0);
        let t = ref 0. in
        Array.iteri (fun i u ->
          let v = Re.Str.matched_group (succ i) out in
          match u with
          | Hour -> t := !t +. float_of_string v *. 3600.
          | Min  -> t := !t +. float_of_string v *. 60.
          | Sec  -> t := !t +. float_of_string v
          | Msec -> t := !t +. float_of_string v /. 1000.) re.group;
        Some !t
      with _ -> grep_time out l end

let stepregexp s_re s_group_num =
  {steps_re = (Re.Str.regexp s_re); steps_group_num = s_group_num}

let rec grep_steps out = function
  | [] -> None
  | re :: l ->
      begin try
        ignore (Re.Str.search_forward re.steps_re out 0);
        let v = Re.Str.matched_group (re.steps_group_num) out in
        Some(int_of_string v)
      with _ -> grep_steps out l end

(*
let grep_reason_unknown out =
  try
    (* TODO: this is SMTLIB specific, should be done in drivers instead *)
    let re = Re.Str.regexp "^(:reason-unknown \\([^)]*\\)" in
    ignore (Re.Str.search_forward re out 0);
    match (Re.Str.matched_group 1 out) with
    | "resourceout" -> Resourceout
    | _ -> Other
  with Not_found ->
    Other
 *)

type prover_result_parser = {
  prp_regexps     : (string * prover_answer) list;
  prp_timeregexps : timeregexp list;
  prp_stepregexps : stepregexp list;
  prp_exitcodes   : (int * prover_answer) list;
  prp_model_parser : model_parser;
}

let print_prover_answer fmt = function
  | Valid -> pp_print_string fmt "Valid"
  | Invalid -> pp_print_string fmt "Invalid"
  | Timeout -> pp_print_string fmt "Timeout"
  | OutOfMemory -> fprintf fmt "Out@ of@ memory"
  | StepLimitExceeded -> fprintf fmt "Step@ limit@ exceeded"
  | Unknown s -> fprintf fmt "Unknown@ (%s)" s
  | Failure s -> fprintf fmt "Failure@ (%s)" s
  | HighFailure -> pp_print_string fmt "High failure"

let print_prover_status fmt = function
  | Unix.WSTOPPED n -> fprintf fmt "stopped by signal %d" n
  | Unix.WSIGNALED n -> fprintf fmt "killed by signal %d" n
  | Unix.WEXITED n -> fprintf fmt "exited with status %d" n

let print_steps fmt s =
  if s >= 0 then fprintf fmt ", %d steps" s

let json_prover_result r =
  let open Json_base in
  let convert_model (a, m) =
    if not (is_model_empty m) then
      Record [
          "model", json_model m;
          "answer", String (asprintf "%a" print_prover_answer a)
        ]
    else Null in
  Record [
      "answer", String (asprintf "%a" print_prover_answer r.pr_answer);
      "time", Float r.pr_time;
      "step", Int r.pr_steps;
      "ce-models", List (List.map convert_model r.pr_models);
      "status", String (asprintf "%a" print_prover_status r.pr_status)
    ]

let print_prover_result ?(json=false) fmt r =
  if json then
    Json_base.print_json fmt (json_prover_result r)
  else
    let color = match r.pr_answer with | Valid -> "green" | Invalid -> "red" | _ -> "yellow" in
    fprintf fmt "@{<bold %s>%a@}@ (%.2fs%a)"
      color print_prover_answer r.pr_answer r.pr_time print_steps r.pr_steps;
    if r.pr_answer == HighFailure then
      fprintf fmt ",@\nProver@ exit@ status:@ %a@\nprover@ output:@\n%s@\n"
        print_prover_status r.pr_status r.pr_output

let rec grep out l = match l with
  | [] ->
      HighFailure
  | (re,pa) :: l ->
      begin try
        ignore (Re.Str.search_forward re out 0);
        match pa with
        | Valid | Invalid | Timeout | OutOfMemory | StepLimitExceeded -> pa
        | Unknown s -> Unknown (Re.Str.replace_matched s out)
        | Failure s -> Failure (Re.Str.replace_matched s out)
        | HighFailure -> assert false
      with Not_found -> grep out l end

(* Create a regexp matching the same as the union of all regexp of the list. *)
let craft_efficient_re l =
  let s = Format.asprintf "%a"
    (Pp.print_list_delim
       ~start:(fun fmt () -> Format.pp_print_string fmt "\\(")
       ~stop:(fun fmt () -> Format.pp_print_string fmt "\\)")
       ~sep:(fun fmt () -> Format.pp_print_string fmt "\\|")
       (fun fmt (a, _b) -> Format.pp_print_string fmt a)) l
  in
  Re.Str.regexp s

let debug_print_model ~print_attrs model =
  Debug.dprintf debug "Call_provers: %a@."
    (print_model ~filter_similar:false ?me_name_trans:None ~print_attrs) model

type answer_or_model = Answer of prover_answer | Model of string

let analyse_result exit_result res_parser get_counterexmp printing_info out =
  let list_re = res_parser.prp_regexps in
  let re = craft_efficient_re list_re in
  let list_re = List.map (fun (a, b) -> Re.Str.regexp a, b) list_re in
  let result_list = Re.Str.full_split re out in
  let result_list =
    List.fold_right
      (fun s acc ->
        match s with
        | Re.Str.Delim r -> Answer (grep r list_re) :: acc
        | Re.Str.Text "\n" -> acc
        | Re.Str.Text t -> Model t :: acc)
      result_list
      exit_result
  in

  let rec analyse saved_models saved_res l =
    match l with
    | [] ->
        Opt.get_def HighFailure saved_res, List.rev saved_models
    | Answer res1 :: (Answer res2 :: tl as tl1) ->
       Debug.dprintf debug "Call_provers: two consecutive answers: %a %a@."
          print_prover_answer res1 print_prover_answer res2;
       begin
         match res1,res2 with
         | Unknown _, Unknown "resourceout" ->
            analyse saved_models saved_res (Answer StepLimitExceeded :: tl)
         | Unknown _, Unknown "timeout" ->
            analyse saved_models saved_res (Answer Timeout :: tl)
         | (Unknown _, Unknown "")| (_, Unknown "(not unknown!)") ->
            analyse saved_models saved_res (Answer res1 :: tl)
         | Unknown "", Unknown _ ->
            analyse saved_models saved_res tl1
         | Unknown s1, Unknown s2 ->
            analyse saved_models saved_res (Answer (Unknown (s1 ^ " + " ^ s2)) :: tl)
         | _,_ ->
            analyse saved_models saved_res tl1
       end
    | Answer res :: Model model_str :: tl ->
        if res = Valid then
          (Valid, [])
        else
          if get_counterexmp then
            let m = res_parser.prp_model_parser printing_info model_str in
            Debug.dprintf debug "Call_provers: model:@.";
            debug_print_model ~print_attrs:false m;
            analyse ((res, m) :: saved_models) (Some res) tl
          else
            analyse saved_models (Some res) tl
    | Answer res :: tl ->
        if res = Valid then
          (Valid, [])
        else
          analyse saved_models (Some res) tl
    | Model _fail :: tl -> analyse saved_models saved_res tl
  in

  analyse [] None result_list

let backup_file f = f ^ ".save"

let parse_prover_run res_parser signaled time out exitcode limit get_counterexmp printing_info =
  Debug.dprintf debug "Call_provers: exited with status %Ld@." exitcode;
  (* the following conversion is incorrect (but does not fail) on 32bit, but if
     the incoming exitcode was really outside the bounds of [int], its exact
     value is meaningless for Why3 anyway (e.g. some windows status codes). If
     it becomes meaningful, we might want to change the conversion here *)
  let int_exitcode = Int64.to_int exitcode in
  let ans, models =
    let exit_result =
      if signaled then [Answer HighFailure] else
      try [Answer (List.assoc int_exitcode res_parser.prp_exitcodes)]
      with Not_found -> []
    in analyse_result exit_result res_parser get_counterexmp printing_info out
  in
  Debug.dprintf debug "Call_provers: prover output:@\n%s@." out;
  let time = Opt.get_def (time) (grep_time out res_parser.prp_timeregexps) in
  let steps = Opt.get_def (-1) (grep_steps out res_parser.prp_stepregexps) in
  (* HighFailure or Unknown close to time limit are assumed to be timeouts *)
  let tlimit = float limit.limit_time in
  let ans, time =
    if tlimit > 0.0 && time >= 0.9 *. tlimit -. 0.1 then
    match ans with
    | HighFailure | Unknown _ | Timeout ->
       Debug.dprintf debug
         "[Call_provers.parse_prover_run] answer after %f >= 0.9 timelimit - 0.1 -> Timeout@." time;
       Timeout, tlimit
    | _ -> ans,time
    else ans, time
  in
  { pr_answer = ans;
    pr_status = if signaled then Unix.WSIGNALED int_exitcode else Unix.WEXITED int_exitcode;
    pr_output = out;
    pr_time   = time;
    pr_steps  = steps;
    pr_models = models;
  }

let actualcommand ~libdir ~datadir command limit file =
  let stime = string_of_int limit.limit_time in
  let smem = string_of_int limit.limit_mem in
  let arglist = Cmdline.cmdline_split command in
  let use_stdin = ref true in
  let on_timelimit = ref false in
  let cmd_regexp = Re.Str.regexp "%\\(.\\)" in
  let replace s = match Re.Str.matched_group 1 s with
    | "%" -> "%"
    | "f" -> use_stdin := false; file
    | "t" -> on_timelimit := true; stime
    | "m" -> smem
<<<<<<< HEAD
    (* FIXME: libdir and datadir can be changed in the configuration file
       Should we pass them as additional arguments? Or would it be better
       to prepare the command line in a separate function? *)
    | "l" -> Config.libdir
    | "d" -> Config.datadir
    | "o" -> Config.libobjdir
=======
    | "l" -> libdir
    | "d" -> datadir
>>>>>>> 37885e00
    | "S" -> string_of_int limit.limit_steps
    | _ -> failwith "unknown specifier, use %%, %f, %t, %T, %U, %m, %l, %d or %S"
  in
  let args =
    List.map (Re.Str.global_substitute cmd_regexp replace) arglist
  in
  args, !use_stdin, !on_timelimit

let actualcommand ~cleanup ~inplace ~libdir ~datadir command limit file =
  try
    let (cmd, _,_) as x =
      actualcommand ~libdir ~datadir command limit file
    in
    Debug.dprintf debug "@[<hv 2>Call_provers: actual command is:@ @[%a@]@]@."
                  (Pp.print_list Pp.space pp_print_string) cmd;
    x
  with e ->
    Debug.dprintf
      debug
      "@[<hv 2>Call_provers: failed to build an actual corresponding to@ %s@]@."
      command;
    if cleanup then Sys.remove file;
    if inplace then Sys.rename (backup_file file) file;
    raise e

let _adapt_limits limit on_timelimit =
  if limit.limit_time = empty_limit.limit_time then limit
  else
    { limit with limit_time =
      (* for steps limit use 2 * t + 1 time *)
      if limit.limit_steps <> empty_limit.limit_steps
      then (2 * limit.limit_time + 1)
      (* if prover implements time limit, use 4t + 1 *)
      else if on_timelimit then 4 * limit.limit_time + 1
      (* otherwise use t *)
      else limit.limit_time }

let gen_id =
  let x = ref 0 in
  fun () ->
    incr x;
    !x

type save_data = {
  vc_file         : string;
  inplace         : bool;
  limit           : resource_limit;
  res_parser      : prover_result_parser;
  printing_info   : Printer.printing_info;
  get_counterexmp : bool;
}

let saved_data : (int, save_data) Hashtbl.t = Hashtbl.create 17

let read_and_delete_file fn =
  let cin = open_in fn in
  let out = Sysutil.channel_contents cin in
  close_in cin;
  if Debug.test_noflag debug then Sys.remove fn;
  out

open Prove_client

let handle_answer answer =
  match answer with
  | Finished { id; time; timeout; out_file; exit_code } ->
      let save = Hashtbl.find saved_data id in
      Hashtbl.remove saved_data id;
      let keep_vcs =
        try let flag = Debug.lookup_flag "keep_vcs" in Debug.test_flag flag with
        | _ -> false
      in
      if Debug.test_noflag debug && not keep_vcs then begin
        Sys.remove save.vc_file;
        if save.inplace then Sys.rename (backup_file save.vc_file) save.vc_file
      end;
      let out = read_and_delete_file out_file in
      let ret = exit_code in
      let ans = parse_prover_run save.res_parser timeout time out ret
          save.limit save.get_counterexmp save.printing_info in
      id, Some ans
  | Started id ->
      id, None

let wait_for_server_result ~blocking =
  List.map handle_answer (read_answers ~blocking)

type server_id = int
type editor_id = int

type prover_call =
  | ServerCall of server_id
  | EditorCall of int

let call_on_file
      ~libdir ~datadir ~command ~limit ~res_parser ~get_counterexmp
      ~printing_info ?(inplace=false) fin =
  let id = gen_id () in
<<<<<<< HEAD
  let cmd, use_stdin, _ =
    actualcommand ~cleanup:true ~inplace command limit fin in
=======
  let cmd, use_stdin, on_timelimit =
    actualcommand ~cleanup:true ~inplace ~libdir ~datadir command limit fin in
>>>>>>> 37885e00
  let save = {
    vc_file         = fin;
    inplace         = inplace;
    limit           = limit;
    res_parser      = res_parser;
    get_counterexmp = get_counterexmp;
    printing_info   = printing_info
  } in
  Hashtbl.add saved_data id save;
  let use_stdin = if use_stdin then Some fin else None in
  Debug.dprintf
    debug
    "Request sent to prove_client:@ timelimit=%d@ memlimit=%d@ cmd=@[[%a]@]@."
    limit.limit_time limit.limit_mem
    (Pp.print_list Pp.comma Pp.string) cmd;
  send_request ~libdir ~use_stdin ~id
                            ~timelimit:limit.limit_time
                            ~memlimit:limit.limit_mem
                            ~cmd;
  id

type prover_update =
  | NoUpdates
  | ProverInterrupted
  | InternalFailure of exn
  | ProverStarted
  | ProverFinished of prover_result

let result_buffer : (server_id, prover_update) Hashtbl.t = Hashtbl.create 17

let fetch_new_results ~blocking = (* TODO: handle ProverStarted events *)
  List.iter (fun (id, r) ->
    let x = match r with
    | Some r -> ProverFinished r
    | None -> ProverStarted in
    Hashtbl.add result_buffer id x)
    (wait_for_server_result ~blocking)

let get_new_results ~blocking =
  fetch_new_results ~blocking;
  let q = ref [] in
  Hashtbl.iter (fun key element ->
    if element = ProverStarted && blocking then
      ()
    else
      q := (ServerCall key, element) :: !q) result_buffer;
  Hashtbl.clear result_buffer;
  !q

let query_result_buffer id =
  try let r = Hashtbl.find result_buffer id in
      Hashtbl.remove result_buffer id; r
  with Not_found -> NoUpdates

let editor_result ret = {
  pr_answer = Unknown "not yet edited";
  pr_status = ret;
  pr_output = "";
  pr_time   = 0.0;
  pr_steps  = 0;
  pr_models = [];
}

let query_call = function
  | ServerCall id ->
      fetch_new_results ~blocking:false;
      query_result_buffer id
  | EditorCall pid ->
      let pid, ret = Unix.waitpid [Unix.WNOHANG] pid in
      if pid = 0 then NoUpdates else
      ProverFinished (editor_result ret)

let interrupt_call ~libdir = function
  | ServerCall id ->
      Prove_client.send_interrupt ~id ~libdir
  | EditorCall pid ->
      (try Unix.kill pid Sys.sigkill with Unix.Unix_error _ -> ())

let rec wait_on_call = function
  | ServerCall id as pc ->
      begin match query_result_buffer id with
        | ProverFinished r -> r
        | _ ->
            fetch_new_results ~blocking:true;
            wait_on_call pc
      end
  | EditorCall pid ->
      let _, ret = Unix.waitpid [] pid in
      editor_result ret

let call_on_buffer ~command ~libdir ~datadir ~limit ~res_parser ~filename ~get_counterexmp ~printing_info
    ~gen_new_file ?(inplace=false) buffer =
  let fin,cin =
    if gen_new_file then
      Filename.open_temp_file "why_" ("_" ^ filename)
    else
      begin
        let filename = Sysutil.concat (Sys.getcwd ()) filename in
        if inplace then
          Sys.rename filename (backup_file filename);
        filename, open_out filename
      end
  in
  Buffer.output_buffer cin buffer; close_out cin;
  call_on_file ~command ~libdir ~datadir ~limit ~res_parser ~get_counterexmp ~printing_info ~inplace fin

let call_editor ~libdir ~datadir ~command fin =
  let command, use_stdin, _ =
    actualcommand
      ~cleanup:false ~inplace:false ~libdir ~datadir command empty_limit fin
  in
  let exec = List.hd command in
  let argarray = Array.of_list command in
  let fd_in =
    if use_stdin then Unix.openfile fin [Unix.O_RDONLY] 0 else Unix.stdin in
  let pid = Unix.create_process exec argarray fd_in Unix.stdout Unix.stderr in
  if use_stdin then Unix.close fd_in;
  EditorCall pid<|MERGE_RESOLUTION|>--- conflicted
+++ resolved
@@ -330,17 +330,9 @@
     | "f" -> use_stdin := false; file
     | "t" -> on_timelimit := true; stime
     | "m" -> smem
-<<<<<<< HEAD
-    (* FIXME: libdir and datadir can be changed in the configuration file
-       Should we pass them as additional arguments? Or would it be better
-       to prepare the command line in a separate function? *)
-    | "l" -> Config.libdir
-    | "d" -> Config.datadir
-    | "o" -> Config.libobjdir
-=======
     | "l" -> libdir
     | "d" -> datadir
->>>>>>> 37885e00
+    | "o" -> Config.libobjdir
     | "S" -> string_of_int limit.limit_steps
     | _ -> failwith "unknown specifier, use %%, %f, %t, %T, %U, %m, %l, %d or %S"
   in
@@ -439,13 +431,8 @@
       ~libdir ~datadir ~command ~limit ~res_parser ~get_counterexmp
       ~printing_info ?(inplace=false) fin =
   let id = gen_id () in
-<<<<<<< HEAD
-  let cmd, use_stdin, _ =
-    actualcommand ~cleanup:true ~inplace command limit fin in
-=======
   let cmd, use_stdin, on_timelimit =
     actualcommand ~cleanup:true ~inplace ~libdir ~datadir command limit fin in
->>>>>>> 37885e00
   let save = {
     vc_file         = fin;
     inplace         = inplace;
