(********************************************************************)
(*                                                                  *)
(*  The Why3 Verification Platform   /   The Why3 Development Team  *)
(*  Copyright 2010-2013   --   INRIA - CNRS - Paris-Sud University  *)
(*                                                                  *)
(*  This software is distributed under the terms of the GNU Lesser  *)
(*  General Public License version 2.1, with the special exception  *)
(*  on linking described in file LICENSE.                           *)
(*                                                                  *)
(********************************************************************)

open Format

(** time regexp "%h:%m:%s" *)
type timeunit =
  | Hour
  | Min
  | Sec
  | Msec

type timeregexp = {
  re    : Str.regexp;
  group : timeunit array; (* i-th corresponds to the group i+1 *)
}

let timeregexp s =
  let cmd_regexp = Str.regexp "%\\(.\\)" in
  let nb = ref 0 in
  let l = ref [] in
  let add_unit x = l := (!nb,x) :: !l; incr nb; "\\([0-9]+.?[0-9]*\\)" in
  let replace s = match Str.matched_group 1 s with
    | "%" -> "%"
    | "h" -> add_unit Hour
    | "m" -> add_unit Min
    | "s" -> add_unit Sec
    | "i" -> add_unit Msec
    | _ -> failwith "unknown format specifier, use %%h, %%m, %%s, %%i"
  in
  let s = Str.global_substitute cmd_regexp replace s in
  let group = Array.make !nb Hour in
  List.iter (fun (i,u) -> group.(i) <- u) !l;
  { re = Str.regexp s; group = group}

let rec grep_time out = function
  | [] -> None
  | re :: l ->
    begin try
            ignore (Str.search_forward re.re out 0);
            let t = ref 0. in
            Array.iteri (fun i u ->
              let v = float_of_string (Str.matched_group (succ i) out) in
              match u with
                | Hour -> t := !t +. v *. 3600.
                | Min  -> t := !t +. v *. 60.
                | Sec  -> t := !t +. v
                | Msec -> t := !t +. v /. 1000.) re.group;
            Some !t
      with _ -> grep_time out l end

(** *)

type prover_answer =
  | Valid
  | Invalid
  | Timeout
  | OutOfMemory
  | Unknown of string
  | Failure of string
  | HighFailure

type prover_result = {
  pr_answer : prover_answer;
  pr_status : Unix.process_status;
  pr_output : string;
  pr_time   : float;
}

let print_prover_answer fmt = function
  | Valid -> fprintf fmt "Valid"
  | Invalid -> fprintf fmt "Invalid"
  | Timeout -> fprintf fmt "Timeout"
  | OutOfMemory -> fprintf fmt "Ouf Of Memory"
  | Unknown "" -> fprintf fmt "Unknown"
  | Failure "" -> fprintf fmt "Failure"
  | Unknown s -> fprintf fmt "Unknown (%s)" s
  | Failure s -> fprintf fmt "Failure (%s)" s
  | HighFailure -> fprintf fmt "HighFailure"

let print_prover_status fmt = function
  | Unix.WSTOPPED n -> fprintf fmt "stopped by signal %d" n
  | Unix.WSIGNALED n -> fprintf fmt "killed by signal %d" n
  | Unix.WEXITED n -> fprintf fmt "exited with status %d" n

let print_prover_result fmt
  {pr_answer=ans; pr_status=status; pr_output=out; pr_time=t} =
  fprintf fmt "%a (%.2fs)" print_prover_answer ans t;
  if ans == HighFailure then
    fprintf fmt "@\nProver exit status: %a@\nProver output:@\n%s@."
      print_prover_status status out

let rec grep out l = match l with
  | [] ->
      HighFailure
  | (re,pa) :: l ->
      begin try
        ignore (Str.search_forward re out 0);
        match pa with
        | Valid | Invalid | Timeout | OutOfMemory -> pa
        | Unknown s -> Unknown (Str.replace_matched s out)
        | Failure s -> Failure (Str.replace_matched s out)
        | HighFailure -> assert false
      with Not_found -> grep out l end


let debug = Debug.register_info_flag "call_prover"
  ~desc:"Print@ debugging@ messages@ about@ prover@ calls@ \
         and@ keep@ temporary@ files."

type post_prover_call = unit -> prover_result

type prover_call = {
  call : Unix.process_status -> post_prover_call;
  pid  : int
}

type pre_prover_call = unit -> prover_call

let save f = f ^ ".save"

let call_on_file ~command ?(timelimit=0) ?(memlimit=0)
                 ~regexps ~timeregexps ~exitcodes
                 ?(cleanup=false) ?(inplace=false) ?(redirect=true) fin =

  let arglist = Cmdline.cmdline_split command in
  let use_stdin = ref true in
  let on_timelimit = ref false in
  let cmd_regexp = Str.regexp "%\\(.\\)" in
  let replace s = match Str.matched_group 1 s with
    | "%" -> "%"
    | "f" -> use_stdin := false; fin
    | "t" -> on_timelimit := true; string_of_int timelimit
    | "T" -> string_of_int (succ timelimit)
    | "m" -> string_of_int memlimit
    (* FIXME: libdir and datadir can be changed in the configuration file
       Should we pass them as additional arguments? Or would it be better
       to prepare the command line in a separate function? *)
    | "l" -> Config.libdir
    | "d" -> Config.datadir
    | _ -> failwith "unknown specifier, use %%f, %%t, %%m, %%l, or %%d"
  in
  let subst s =
    try
      Str.global_substitute cmd_regexp replace s
    with e ->
      if cleanup then Sys.remove fin;
      if inplace then Sys.rename (save fin) fin;
      raise e
  in
  let arglist = List.map subst arglist in
  let command = List.hd arglist in
  Debug.dprintf debug "@[<hov 2>Call_provers: command is: %a@]@."
    (Pp.print_list Pp.space pp_print_string) arglist;
  let argarray = Array.of_list arglist in

  fun () ->
    let fd_in = if !use_stdin then Unix.openfile fin [Unix.O_RDONLY] 0 else Unix.stdin in
    let fout,cout,fd_out,fd_err =
      if redirect then
        let fout,cout = Filename.open_temp_file (Filename.basename fin) ".out" in
        let fd_out = Unix.descr_of_out_channel cout in
        fout, cout, fd_out, fd_out
      else
        "", stdout, Unix.stdout, Unix.stderr in
    let time = Unix.gettimeofday () in
    let pid = Unix.create_process command argarray fd_in fd_out fd_err in
    if !use_stdin then Unix.close fd_in;
    if redirect then close_out cout;

    let call = fun ret ->
      let time = Unix.gettimeofday () -. time in
      let out =
        if redirect then
          let cout = open_in fout in
          let out = Sysutil.channel_contents cout in
          close_in cout;
          out
        else "" in

      fun () ->
        if Debug.test_noflag debug then begin
          if cleanup then Sysutil.safe_remove fin;
          if inplace then Sys.rename (save fin) fin;
<<<<<<< HEAD
          Sysutil.safe_remove fout;
=======
          if redirect then Sys.remove fout
>>>>>>> c76541ab
        end;
        let ans = match ret with
          | Unix.WSTOPPED n ->
              Debug.dprintf debug "Call_provers: stopped by signal %d@." n;
              grep out regexps
          | Unix.WSIGNALED n ->
              Debug.dprintf debug "Call_provers: killed by signal %d@." n;
              grep out regexps
          | Unix.WEXITED n ->
              Debug.dprintf debug "Call_provers: exited with status %d@." n;
              (try List.assoc n exitcodes with Not_found -> grep out regexps)
        in
        Debug.dprintf debug "Call_provers: prover output:@\n%s@." out;
        let time = Opt.get_def time (grep_time out timeregexps) in
        let ans = match ans with
          | HighFailure when !on_timelimit && timelimit > 0
            && time >= (0.9 *. float timelimit) -> Timeout
          | _ -> ans
        in
        { pr_answer = ans;
          pr_status = ret;
          pr_output = out;
          pr_time   = time }
    in
    { call = call; pid = pid }

let call_on_buffer ~command ?(timelimit=0) ?(memlimit=0)
                   ~regexps ~timeregexps ~exitcodes ~filename
                   ?(inplace=false) buffer =

  let fin,cin =
    if inplace then begin
      Sys.rename filename (save filename);
      filename, open_out filename
    end else
      Filename.open_temp_file "why_" ("_" ^ filename) in
  Buffer.output_buffer cin buffer; close_out cin;
  call_on_file ~command ~timelimit ~memlimit
               ~regexps ~timeregexps ~exitcodes ~cleanup:true ~inplace fin

let query_call pc =
  let pid, ret = Unix.waitpid [Unix.WNOHANG] pc.pid in
  if pid = 0 then None else Some (pc.call ret)

let wait_on_call pc =
  let _, ret = Unix.waitpid [] pc.pid in pc.call ret

let post_wait_call pc ret = pc.call ret

let prover_call_pid pc = pc.pid<|MERGE_RESOLUTION|>--- conflicted
+++ resolved
@@ -190,11 +190,7 @@
         if Debug.test_noflag debug then begin
           if cleanup then Sysutil.safe_remove fin;
           if inplace then Sys.rename (save fin) fin;
-<<<<<<< HEAD
-          Sysutil.safe_remove fout;
-=======
-          if redirect then Sys.remove fout
->>>>>>> c76541ab
+          if redirect then Sysutil.safe_remove fout;
         end;
         let ans = match ret with
           | Unix.WSTOPPED n ->
