(********************************************************************)
(*                                                                  *)
(*  The Why3 Verification Platform   /   The Why3 Development Team  *)
(*  Copyright 2010-2015   --   INRIA - CNRS - Paris-Sud University  *)
(*                                                                  *)
(*  This software is distributed under the terms of the GNU Lesser  *)
(*  General Public License version 2.1, with the special exception  *)
(*  on linking described in file LICENSE.                           *)
(*                                                                  *)
(********************************************************************)

open Format
open Model_parser

let debug = Debug.register_info_flag "call_prover"
  ~desc:"Print@ debugging@ messages@ about@ prover@ calls@ \
         and@ keep@ temporary@ files."

type reason_unknown =
  | Resourceout
  | Other

type prover_answer =
  | Valid
  | Invalid
  | Timeout
  | OutOfMemory
  | StepLimitExceeded
  | Unknown of (string * reason_unknown option)
  | Failure of string
  | HighFailure

type prover_result = {
  pr_answer : prover_answer;
  pr_status : Unix.process_status;
  pr_output : string;
  pr_time   : float;
  pr_steps  : int;		(* -1 if unknown *)
  pr_model  : model;
}

(** time regexp "%h:%m:%s" *)
type timeunit =
  | Hour
  | Min
  | Sec
  | Msec

type timeregexp = {
  re    : Str.regexp;
  group : timeunit array; (* i-th corresponds to the group i+1 *)
}

type stepregexp = {
  steps_re        : Str.regexp;
  steps_group_num : int;
  (* the number of matched group which corresponds to the number of steps *)
}

let timeregexp s =
  let cmd_regexp = Str.regexp "%\\(.\\)" in
  let nb = ref 0 in
  let l = ref [] in
  let add_unit x = l := (!nb,x) :: !l; incr nb; "\\([0-9]+.?[0-9]*\\)" in
  let replace s = match Str.matched_group 1 s with
    | "%" -> "%"
    | "h" -> add_unit Hour
    | "m" -> add_unit Min
    | "s" -> add_unit Sec
    | "i" -> add_unit Msec
    | x -> failwith ("unknown time format specifier: %%" ^
            x ^ " (should be either %%h, %%m, %%s or %%i")
  in
  let s = Str.global_substitute cmd_regexp replace s in
  let group = Array.make !nb Hour in
  List.iter (fun (i,u) -> group.(i) <- u) !l;
  { re = Str.regexp s; group = group}

let rec grep_time out = function
  | [] -> None
  | re :: l ->
    begin try
            ignore (Str.search_forward re.re out 0);
            let t = ref 0. in
            Array.iteri (fun i u ->
              let v = Str.matched_group (succ i) out in
              match u with
                | Hour -> t := !t +. float_of_string v *. 3600.
                | Min  -> t := !t +. float_of_string v *. 60.
                | Sec  -> t := !t +. float_of_string v
                | Msec -> t := !t +. float_of_string v /. 1000. ) re.group;
            Some( !t )
      with _ -> grep_time out l
    end

let stepregexp s_re s_group_num =
  {steps_re = (Str.regexp s_re); steps_group_num = s_group_num}

let rec grep_steps out = function
  | [] -> None
  | re :: l ->
    begin try
	    ignore (Str.search_forward re.steps_re out 0);
	    let v = Str.matched_group (re.steps_group_num) out in
	    Some(int_of_string v)
      with _ -> grep_steps out l
    end

let grep_reason_unknown out =
  try
    let re = Str.regexp "^(:reason-unknown \\([^)]*\\)" in
    ignore (Str.search_forward re out 0);
    match  (Str.matched_group 1 out) with
    | "resourceout" -> Resourceout
    | _ -> Other
  with Not_found ->
    Other

type prover_result_parser = {
  prp_regexps     : (Str.regexp * prover_answer) list;
  prp_timeregexps : timeregexp list;
  prp_stepregexps : stepregexp list;
  prp_exitcodes   : (int * prover_answer) list;
  prp_model_parser : Model_parser.model_parser;
}

let print_unknown_reason fmt r =
  match r with
  | Some Resourceout -> fprintf fmt " because of resource limit reached "
  | _ -> ()

let print_prover_answer fmt = function
  | Valid -> fprintf fmt "Valid"
  | Invalid -> fprintf fmt "Invalid"
  | Timeout -> fprintf fmt "Timeout"
  | OutOfMemory -> fprintf fmt "Ouf Of Memory"
  | StepLimitExceeded -> fprintf fmt "Step limit exceeded"
<<<<<<< HEAD
  | Unknown ("", _) -> fprintf fmt "Unknown"
  | Failure "" -> fprintf fmt "Failure"
  | Unknown (s, _) -> fprintf fmt "Unknown (%s)" s
=======
  | Unknown ("", r) -> fprintf fmt "Unknown%a" print_unknown_reason r
  | Failure "" -> fprintf fmt "Failure"
  | Unknown (s, r) -> fprintf fmt "Unknown %a(%s)" print_unknown_reason r s
>>>>>>> f4f6c6c1
  | Failure s -> fprintf fmt "Failure (%s)" s
  | HighFailure -> fprintf fmt "HighFailure"

let print_prover_status fmt = function
  | Unix.WSTOPPED n -> fprintf fmt "stopped by signal %d" n
  | Unix.WSIGNALED n -> fprintf fmt "killed by signal %d" n
  | Unix.WEXITED n -> fprintf fmt "exited with status %d" n

let print_steps fmt s =
  if s >= 0 then fprintf fmt ", %d steps)" s

let print_prover_result fmt
  {pr_answer=ans; pr_status=status; pr_output=out; pr_time=t; pr_steps=s; pr_model=m} =
  fprintf fmt "%a (%.2fs%a)" print_prover_answer ans t print_steps s;
  if not (Model_parser.is_model_empty m) then begin
    fprintf fmt "\nCounter-example model:";
    Model_parser.print_model fmt m
  end;
  if ans == HighFailure then
    fprintf fmt "@\nProver exit status: %a@\nProver output:@\n%s@."
      print_prover_status status out

let rec grep out l = match l with
  | [] ->
      HighFailure
  | (re,pa) :: l ->
      begin try
        ignore (Str.search_forward re out 0);
        match pa with
        | Valid | Invalid | Timeout | OutOfMemory | StepLimitExceeded -> pa
        | Unknown (s, ru) -> Unknown ((Str.replace_matched s out), ru)
        | Failure s -> Failure (Str.replace_matched s out)
        | HighFailure -> assert false
      with Not_found -> grep out l end

type post_prover_call = unit -> prover_result

type prover_call = {
  call : Unix.process_status -> post_prover_call;
  pid  : int
}

type pre_prover_call = unit -> prover_call

let save f = f ^ ".save"

let debug_print_model model =
  let model_str = Model_parser.model_to_string model in
  Debug.dprintf debug "Call_provers: %s@." model_str


let parse_prover_run res_parser time out ret on_timelimit timelimit ~printer_mapping =
  let ans = match ret with
    | Unix.WSTOPPED n ->
        Debug.dprintf debug "Call_provers: stopped by signal %d@." n;
        grep out res_parser.prp_regexps
    | Unix.WSIGNALED n ->
        Debug.dprintf debug "Call_provers: killed by signal %d@." n;
        grep out res_parser.prp_regexps
    | Unix.WEXITED n ->
        Debug.dprintf debug "Call_provers: exited with status %d@." n;
        (try List.assoc n res_parser.prp_exitcodes
         with Not_found -> grep out res_parser.prp_regexps)
  in
  Debug.dprintf debug "Call_provers: prover output:@\n%s@." out;
  let time = Opt.get_def (time) (grep_time out res_parser.prp_timeregexps) in
  let steps = Opt.get_def (-1) (grep_steps out res_parser.prp_stepregexps) in
  let reason_unknown = grep_reason_unknown out in
  let ans = match ans with
    | Unknown (s, _) -> Unknown (s, Some reason_unknown)
    | _ -> ans in
  let ans = match ans with
    | Unknown _ | HighFailure when on_timelimit && timelimit > 0
      && time >= (0.9 *. float timelimit) -> Timeout
    | _ -> ans
  in
  let model = res_parser.prp_model_parser out printer_mapping in
  Debug.dprintf debug "Call_provers: model:@.";
  debug_print_model model;
  { pr_answer = ans;
    pr_status = ret;
    pr_output = out;
    pr_time   = time;
    pr_steps  = steps;
    pr_model  = model;
  }

let actualcommand command timelimit memlimit steplimit file =
  let arglist = Cmdline.cmdline_split command in
  let use_stdin = ref true in
  (* FIXME: use_stdin is never modified below ?? *)
  let on_timelimit = ref false in
  let cmd_regexp = Str.regexp "%\\(.\\)" in
  let replace s = match Str.matched_group 1 s with
    | "%" -> "%"
    | "f" -> file
    | "t" -> on_timelimit := true; string_of_int timelimit
    | "T" -> string_of_int (succ timelimit)
    | "U" -> string_of_int (2 * timelimit + 1)
    | "m" -> string_of_int memlimit
    (* FIXME: libdir and datadir can be changed in the configuration file
       Should we pass them as additional arguments? Or would it be better
       to prepare the command line in a separate function? *)
    | "l" -> Config.libdir
    | "d" -> Config.datadir
    | "o" -> Config.libobjdir
    | "S" -> string_of_int steplimit
    | _ -> failwith "unknown specifier, use %%, %f, %t, %T, %U, %m, %l, %d or %S"
  in
  (* FIXME: are we sure that tuples are evaluated from left to right ? *)
  List.map (Str.global_substitute cmd_regexp replace) arglist,
  !use_stdin, !on_timelimit

let call_on_file ~command ?(timelimit=0) ?(memlimit=0) ?(steplimit=(-1))
                 ~res_parser
		 ~printer_mapping
                 ?(cleanup=false) ?(inplace=false) ?(redirect=true) fin =

  let command, use_stdin, on_timelimit =
    try actualcommand command timelimit memlimit steplimit fin
    with e ->
      if cleanup then Sys.remove fin;
      if inplace then Sys.rename (save fin) fin;
      raise e in
  let exec = List.hd command in
  Debug.dprintf debug "@[<hov 2>Call_provers: command is: %a@]@."
    (Pp.print_list Pp.space pp_print_string) command;
  let argarray = Array.of_list command in

  fun () ->
    let fd_in = if use_stdin then
      Unix.openfile fin [Unix.O_RDONLY] 0 else Unix.stdin in
    let fout,cout,fd_out,fd_err =
      if redirect then
        let fout,cout =
          Filename.open_temp_file (Filename.basename fin) ".out" in
        let fd_out = Unix.descr_of_out_channel cout in
        fout, cout, fd_out, fd_out
      else
        "", stdout, Unix.stdout, Unix.stderr in
    let time = Unix.gettimeofday () in
    let pid = Unix.create_process exec argarray fd_in fd_out fd_err in
    if use_stdin then Unix.close fd_in;
    if redirect then close_out cout;

    let call = fun ret ->
      let time = Unix.gettimeofday () -. time in
      let out =
        if redirect then
          let cout = open_in fout in
          let out = Sysutil.channel_contents cout in
          close_in cout;
          out
        else "" in

      fun () ->
        if Debug.test_noflag debug then begin
          if cleanup then Sys.remove fin;
          if inplace then Sys.rename (save fin) fin;
          if redirect then Sys.remove fout;
        end;
        parse_prover_run res_parser time out ret on_timelimit timelimit ~printer_mapping
    in
    { call = call; pid = pid }

let call_on_buffer ~command ?(timelimit=0) ?(memlimit=0) ?(steplimit=(-1))
                   ~res_parser ~filename
		   ~printer_mapping
                   ?(inplace=false) buffer =

  let fin,cin =
    if inplace then begin
      Sys.rename filename (save filename);
      filename, open_out filename
    end else
      Filename.open_temp_file "why_" ("_" ^ filename) in
  Buffer.output_buffer cin buffer; close_out cin;
  call_on_file ~command ~timelimit ~memlimit ~steplimit
               ~res_parser ~printer_mapping ~cleanup:true ~inplace fin

let query_call pc =
  let pid, ret = Unix.waitpid [Unix.WNOHANG] pc.pid in
  if pid = 0 then None else Some (pc.call ret)

let wait_on_call pc =
  let _, ret = Unix.waitpid [] pc.pid in pc.call ret

let post_wait_call pc ret = pc.call ret

let prover_call_pid pc = pc.pid

let set_socket_name =
  Prove_client.set_socket_name

type server_id = int

let gen_id =
  let x = ref 0 in
  fun () ->
    incr x;
    !x

type save_data =
  { vc_file      : string;
    is_temporary : bool;
    timeout      : int;
    res_parser   : prover_result_parser;
    printer_mapping : Printer.printer_mapping;
  }

let regexs = Hashtbl.create 17

let prove_file_server ~res_parser ~command ~timelimit
                      ~memlimit ~steplimit ~printer_mapping ?(inplace=false) file =
  let id = gen_id () in
  let cmd, _, _ =
    actualcommand command timelimit memlimit steplimit file in
  let saved_data =
    { vc_file      = file;
      is_temporary = not inplace;
      timeout      = timelimit;
      res_parser   = res_parser;
      printer_mapping = printer_mapping } in
  Hashtbl.add regexs id saved_data;
  Prove_client.send_request ~id ~timelimit ~memlimit ~cmd;
  id

let read_and_delete_file fn =
  let cin = open_in fn in
  let buf = Buffer.create 1024 in
  try
    while true do
      Buffer.add_string buf (input_line cin);
      Buffer.add_char buf '\n'
    done;
    assert false
  with End_of_file ->
  begin
    close_in cin;
    Sys.remove fn;
    Buffer.contents buf
  end

let handle_answer answer =
  let id = answer.Prove_client.id in
  let save = Hashtbl.find regexs id in
  Hashtbl.remove regexs id;
  if save.is_temporary then
    Sys.remove save.vc_file;
  let out = read_and_delete_file answer.Prove_client.out_file in
  let ret = Unix.WEXITED answer.Prove_client.exit_code in
  let printer_mapping = save.printer_mapping in
  let ans =
    parse_prover_run save.res_parser
                     answer.Prove_client.time
                     out ret answer.Prove_client.timeout save.timeout
                     ~printer_mapping
  in
  id, ans

let wait_for_server_result () =
  List.map handle_answer (Prove_client.read_answers ())<|MERGE_RESOLUTION|>--- conflicted
+++ resolved
@@ -135,15 +135,9 @@
   | Timeout -> fprintf fmt "Timeout"
   | OutOfMemory -> fprintf fmt "Ouf Of Memory"
   | StepLimitExceeded -> fprintf fmt "Step limit exceeded"
-<<<<<<< HEAD
-  | Unknown ("", _) -> fprintf fmt "Unknown"
-  | Failure "" -> fprintf fmt "Failure"
-  | Unknown (s, _) -> fprintf fmt "Unknown (%s)" s
-=======
   | Unknown ("", r) -> fprintf fmt "Unknown%a" print_unknown_reason r
   | Failure "" -> fprintf fmt "Failure"
   | Unknown (s, r) -> fprintf fmt "Unknown %a(%s)" print_unknown_reason r s
->>>>>>> f4f6c6c1
   | Failure s -> fprintf fmt "Failure (%s)" s
   | HighFailure -> fprintf fmt "HighFailure"
 
