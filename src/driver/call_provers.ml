--- conflicted
+++ resolved
@@ -515,11 +515,7 @@
       Filename.open_temp_file "why_" ("_" ^ filename)
     else
       begin
-<<<<<<< HEAD
         let filename = Sysutil.concat (Sys.getcwd ()) filename in
-=======
-        let filename = Sysutil.absolutize_path (Sys.getcwd ()) [filename] in
->>>>>>> d0760b61
         if inplace then
           Sys.rename filename (backup_file filename);
         filename, open_out filename
