--- conflicted
+++ resolved
@@ -44,11 +44,7 @@
     | "m" -> add_unit Min
     | "s" -> add_unit Sec
     | "i" -> add_unit Msec
-<<<<<<< HEAD
-    | _ -> failwith "unknown format specifier, use %%h, %%m, %%s, %%i, %%S"
-=======
     | x -> failwith ("unknown time format specifier: %%"^x^" (should be either %%h, %%m, %%s or %%i")
->>>>>>> 0126a305
   in
   let s = Str.global_substitute cmd_regexp replace s in
   let group = Array.make !nb Hour in
@@ -332,12 +328,13 @@
     is_temporary : bool;
     timeout      : int;
     res_parser   : prover_result_parser;
+    printer_mapping : Printer.printer_mapping;
   }
 
 let regexs = Hashtbl.create 17
 
 let prove_file_server ~res_parser ~command ~timelimit
-                      ~memlimit ~stepslimit ?(inplace=false) file =
+                      ~memlimit ~stepslimit ~printer_mapping ?(inplace=false) file =
   let id = gen_id () in
   let cmd, _, _ =
     actualcommand command timelimit memlimit stepslimit file in
@@ -345,7 +342,8 @@
     { vc_file      = file;
       is_temporary = not inplace;
       timeout      = timelimit;
-      res_parser   = res_parser } in
+      res_parser   = res_parser;
+      printer_mapping = printer_mapping } in
   Hashtbl.add regexs id saved_data;
   Prove_client.send_request ~id ~timelimit ~memlimit ~cmd;
   id
@@ -374,10 +372,13 @@
     Sys.remove save.vc_file;
   let out = read_and_delete_file answer.Prove_client.out_file in
   let ret = Unix.WEXITED answer.Prove_client.exit_code in
+  let printer_mapping = save.printer_mapping in
   let ans =
     parse_prover_run save.res_parser
                      answer.Prove_client.time
-                     out ret answer.Prove_client.timeout save.timeout in
+                     out ret answer.Prove_client.timeout save.timeout
+                     ~printer_mapping
+  in
   id, ans
 
 let wait_for_server_result () =
