(********************************************************************)
(*                                                                  *)
(*  The Why3 Verification Platform   /   The Why3 Development Team  *)
(*  Copyright 2010-2012   --   INRIA - CNRS - Paris-Sud University  *)
(*                                                                  *)
(*  This software is distributed under the terms of the GNU Lesser  *)
(*  General Public License version 2.1, with the special exception  *)
(*  on linking described in file LICENSE.                           *)
(*                                                                  *)
(********************************************************************)

open Format

(** time regexp "%h:%m:%s" *)
type timeunit =
  | Hour
  | Min
  | Sec
  | Msec

type timeregexp = {
  re    : Str.regexp;
  group : timeunit array; (* i-th corresponds to the group i+1 *)
}

let timeregexp s =
  let cmd_regexp = Str.regexp "%\\(.\\)" in
  let nb = ref 0 in
  let l = ref [] in
  let add_unit x = l := (!nb,x) :: !l; incr nb; "\\([0-9]+.?[0-9]*\\)" in
  let replace s = match Str.matched_group 1 s with
    | "%" -> "%"
    | "h" -> add_unit Hour
    | "m" -> add_unit Min
    | "s" -> add_unit Sec
    | "i" -> add_unit Msec
    | _ -> failwith "unknown format specifier, use %%h, %%m, %%s, %%i"
  in
  let s = Str.global_substitute cmd_regexp replace s in
  let group = Array.make !nb Hour in
  List.iter (fun (i,u) -> group.(i) <- u) !l;
  { re = Str.regexp s; group = group}

let rec grep_time out = function
  | [] -> None
  | re :: l ->
    begin try
            ignore (Str.search_forward re.re out 0);
            let t = ref 0. in
            Array.iteri (fun i u ->
              let v = float_of_string (Str.matched_group (succ i) out) in
              match u with
                | Hour -> t := !t +. v *. 3600.
                | Min  -> t := !t +. v *. 60.
                | Sec  -> t := !t +. v
                | Msec -> t := !t +. v /. 1000.) re.group;
            Some !t
      with _ -> grep_time out l end

(** *)

type prover_answer =
  | Valid
  | Invalid
  | Timeout
  | OutOfMemory
  | Unknown of string
  | Failure of string
  | HighFailure

type prover_result = {
  pr_answer : prover_answer;
  pr_status : Unix.process_status;
  pr_output : string;
  pr_time   : float;
}

let print_prover_answer fmt = function
  | Valid -> fprintf fmt "Valid"
  | Invalid -> fprintf fmt "Invalid"
  | Timeout -> fprintf fmt "Timeout"
  | OutOfMemory -> fprintf fmt "Ouf Of Memory"
  | Unknown "" -> fprintf fmt "Unknown"
  | Failure "" -> fprintf fmt "Failure"
  | Unknown s -> fprintf fmt "Unknown (%s)" s
  | Failure s -> fprintf fmt "Failure (%s)" s
  | HighFailure -> fprintf fmt "HighFailure"

let print_prover_status fmt = function
  | Unix.WSTOPPED n -> fprintf fmt "stopped by signal %d" n
  | Unix.WSIGNALED n -> fprintf fmt "killed by signal %d" n
  | Unix.WEXITED n -> fprintf fmt "exited with status %d" n

let print_prover_result fmt
  {pr_answer=ans; pr_status=status; pr_output=out; pr_time=t} =
  fprintf fmt "%a (%.2fs)" print_prover_answer ans t;
  if ans == HighFailure then
    fprintf fmt "@\nProver exit status: %a@\nProver output:@\n%s@."
      print_prover_status status out

let rec grep out l = match l with
  | [] ->
      HighFailure
  | (re,pa) :: l ->
      begin try
        ignore (Str.search_forward re out 0);
        match pa with
        | Valid | Invalid | Timeout | OutOfMemory -> pa
        | Unknown s -> Unknown (Str.replace_matched s out)
        | Failure s -> Failure (Str.replace_matched s out)
        | HighFailure -> assert false
      with Not_found -> grep out l end


let debug = Debug.register_info_flag "call_prover"
  ~desc:"Print@ debugging@ messages@ about@ prover@ calls@ \
         and@ keep@ temporary@ files."

type post_prover_call = unit -> prover_result

type prover_call = {
  call : Unix.process_status -> post_prover_call;
  pid  : int
}

type pre_prover_call = unit -> prover_call

let save f = f ^ ".save"

let call_on_file ~command ?(timelimit=0) ?(memlimit=0)
                 ~regexps ~timeregexps ~exitcodes
                 ?(cleanup=false) ?(inplace=false) fin =

  let arglist = Cmdline.cmdline_split command in
  let command = List.hd arglist in
  let on_timelimit = ref false in
  let cmd_regexp = Str.regexp "%\\(.\\)" in
  let replace s = match Str.matched_group 1 s with
    | "%" -> "%"
    | "f" -> fin
    | "t" -> on_timelimit := true; string_of_int timelimit
    | "T" -> string_of_int (16 * succ timelimit)
    | "m" -> string_of_int memlimit
    (* FIXME: libdir and datadir can be changed in the configuration file
       Should we pass them as additional arguments? Or would it be better
       to prepare the command line in a separate function? *)
    | "l" -> Config.libdir
    | "d" -> Config.datadir
    | _ -> failwith "unknown specifier, use %%f, %%t, %%m, %%l, or %%d"
  in
  let subst s =
    try
      Str.global_substitute cmd_regexp replace s
    with e ->
      if cleanup then Sys.remove fin;
      if inplace then Sys.rename (save fin) fin;
      raise e
  in
  let arglist = List.map subst arglist in
  Debug.dprintf debug "@[<hov 2>Call_provers: command is: %a@]@."
    (Pp.print_list Pp.space pp_print_string) arglist;
  let argarray = Array.of_list arglist in

  fun () ->
    let fd_in = Unix.openfile fin [Unix.O_RDONLY] 0 in
    let fout,cout = Filename.open_temp_file (Filename.basename fin) ".out" in
    let fd_out = Unix.descr_of_out_channel cout in
    let time = Unix.gettimeofday () in
    let pid = Unix.create_process command argarray fd_in fd_out fd_out in
    Unix.close fd_in;
    close_out cout;

    let call = fun ret ->
      let time = Unix.gettimeofday () -. time in
      let cout = open_in fout in
      let out = Sysutil.channel_contents cout in
      close_in cout;

      fun () ->
<<<<<<< HEAD
        if Debug.nottest_flag debug then begin
          if cleanup then Sysutil.safe_remove fin;
=======
        if Debug.test_noflag debug then begin
          if cleanup then Sys.remove fin;
>>>>>>> 86385555
          if inplace then Sys.rename (save fin) fin;
          Sysutil.safe_remove fout;
        end;
        let ans = match ret with
          | Unix.WSTOPPED n ->
              Debug.dprintf debug "Call_provers: stopped by signal %d@." n;
              grep out regexps
          | Unix.WSIGNALED n ->
              Debug.dprintf debug "Call_provers: killed by signal %d@." n;
              grep out regexps
          | Unix.WEXITED n ->
              Debug.dprintf debug "Call_provers: exited with status %d@." n;
              (try List.assoc n exitcodes with Not_found -> grep out regexps)
        in
        Debug.dprintf debug "Call_provers: prover output:@\n%s@." out;
        let time = Opt.get_def time (grep_time out timeregexps) in
        let ans = match ans with
          | HighFailure when !on_timelimit && timelimit > 0
            && time >= (0.9 *. float timelimit) -> Timeout
          | _ -> ans
        in
        { pr_answer = ans;
          pr_status = ret;
          pr_output = out;
          pr_time   = time }
    in
    { call = call; pid = pid }

let call_on_buffer ~command ?(timelimit=0) ?(memlimit=0)
                   ~regexps ~timeregexps ~exitcodes ~filename
                   ?(inplace=false) buffer =

  let fin,cin =
    if inplace then begin
      Sys.rename filename (save filename);
      filename, open_out filename
    end else
      Filename.open_temp_file "why_" ("_" ^ filename) in
  Buffer.output_buffer cin buffer; close_out cin;
  call_on_file ~command ~timelimit ~memlimit
               ~regexps ~timeregexps ~exitcodes ~cleanup:true ~inplace fin

let query_call pc =
  let pid, ret = Unix.waitpid [Unix.WNOHANG] pc.pid in
  if pid = 0 then None else Some (pc.call ret)

let wait_on_call pc =
  let _, ret = Unix.waitpid [] pc.pid in pc.call ret

let post_wait_call pc ret = pc.call ret

let prover_call_pid pc = pc.pid<|MERGE_RESOLUTION|>--- conflicted
+++ resolved
@@ -177,13 +177,8 @@
       close_in cout;
 
       fun () ->
-<<<<<<< HEAD
-        if Debug.nottest_flag debug then begin
+        if Debug.test_noflag debug then begin
           if cleanup then Sysutil.safe_remove fin;
-=======
-        if Debug.test_noflag debug then begin
-          if cleanup then Sys.remove fin;
->>>>>>> 86385555
           if inplace then Sys.rename (save fin) fin;
           Sysutil.safe_remove fout;
         end;
