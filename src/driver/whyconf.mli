--- conflicted
+++ resolved
@@ -109,18 +109,6 @@
 (** {3 Prover configuration} *)
 
 type config_prover = {
-<<<<<<< HEAD
-  prover  : prover;   (* unique name for session *)
-  command : string;   (* "exec why-limit %t %m alt-ergo %f" *)
-  driver  : string;   (* "/usr/local/share/why/drivers/ergo-spec.drv" *)
-  in_place: bool;     (* verification should be performed in-place *)
-  editor  : string;   (* Dedicated editor *)
-  interactive : bool; (* Interactive theorem prover *)
-  extra_options : string list;
-  extra_drivers : string list;
-  configure_build : string; (* Added for spark, default = "" *)
-  build_commands : string list; (* Added for spark, default = [] *)
-=======
   prover       : prover;   (* unique name for session *)
   command      : string;   (* "exec why-limit %t %m alt-ergo %f" *)
   command_steps: string option; (* The command when the number of steps is limited "exec why-limit %t %m -steps-bound %S alt-ergo %f"  *)
@@ -130,7 +118,8 @@
   interactive  : bool; (* Interactive theorem prover *)
   extra_options: string list;
   extra_drivers: string list;
->>>>>>> 0126a305
+  configure_build : string; (* Added for spark, default = "" *)
+  build_commands : string list; (* Added for spark, default = [] *)
 }
 
 val get_complete_command : config_prover -> int -> string
