--- conflicted
+++ resolved
@@ -71,9 +71,8 @@
 val set_main : config -> main -> config
 (** [set_main config main] replace the main section by the given one *)
 
-<<<<<<< HEAD
 val libobjdir: main -> string
-=======
+
 val set_stdlib: bool -> config -> config
 (** Set if the standard library should be added to loadpath *)
 
@@ -82,7 +81,6 @@
 
 val set_load_default_config: bool -> config -> config
 (** Set if the default strategies should be automatically generated *)
->>>>>>> 8f9a5016
 
 val libdir: main -> string
 val datadir: main -> string
@@ -136,12 +134,9 @@
   interactive  : bool; (* Interactive theorem prover *)
   extra_options: string list;
   extra_drivers: string list;
-<<<<<<< HEAD
   configure_build : string; (* Added for spark, default = "" *)
   build_commands : string list; (* Added for spark, default = [] *)
-=======
   added_at_startup : bool; (* added at startup or present in the user configuration *)
->>>>>>> 8f9a5016
 }
 
 val get_complete_command : config_prover -> with_steps:bool -> string
