(********************************************************************)
(*                                                                  *)
(*  The Why3 Verification Platform   /   The Why3 Development Team  *)
(*  Copyright 2010-2023 --  Inria - CNRS - Paris-Saclay University  *)
(*                                                                  *)
(*  This software is distributed under the terms of the GNU Lesser  *)
(*  General Public License version 2.1, with the special exception  *)
(*  on linking described in file LICENSE.                           *)
(*                                                                  *)
(********************************************************************)

type symbol = S of string | Sprover of string
type index = Idxnumeral of BigInt.t | Idxsymbol of symbol
type identifier = Isymbol of symbol | Iindexedsymbol of symbol * index list

type sort =
  | Sstring
  | Sreglan
  | Sint
  | Sreal
  | Sroundingmode
  | Sbool
  | Sbitvec of int
  | Sfloatingpoint of int * int
  | Sarray of sort * sort
  | Ssimple of identifier
  | Smultiple of identifier * sort list

type constant_int = {
  constant_int_value: Number.int_constant;
  constant_int_verbatim: string
}

type constant_bv = {
  constant_bv_value : BigInt.t;
  constant_bv_length : int;
  constant_bv_verbatim : string;
}

type constant_real = {
  constant_real_value: Number.real_constant;
  constant_real_verbatim: string
}

type constant_frac = {
  constant_frac_num: constant_real;
  constant_frac_den: constant_real;
  constant_frac_verbatim: string
}

type constant_float_value =
  | Fplusinfinity
  | Fminusinfinity
  | Fpluszero
  | Fminuszero
  | Fnan
  | Fnumber of {
      constant_float_sign : constant_bv;
      constant_float_exp : constant_bv;
      constant_float_mant : constant_bv
    }

type constant_float = {
  const_float_exp_size : int;
  const_float_significand_size : int;
  const_float_val : constant_float_value
}

type constant =
  | Cint of constant_int
  | Creal of constant_real
  | Cfraction of constant_frac
  | Cbitvector of constant_bv
  | Cfloat of constant_float
  | Cbool of bool
  | Cstring of string

type qual_identifier = Qident of identifier | Qannotident of identifier * sort

type term =
  | Tconst of constant
  | Tvar of qual_identifier
  | Tapply of qual_identifier * term list
  | Tite of term * term * term
  | Tarray of sort * sort * array_elements
  | Tasarray of term
  | Tlet of var_binding list * term
<<<<<<< HEAD
=======
  | Tforall of var_signature list * term
>>>>>>> cde6ba24
  | Tunparsed of string

and var_binding = symbol * term
and var_signature = symbol * sort
and array_elements = { array_indices : (term * term) list; array_others : term }

type function_def = var_signature list * sort * term

let rec sort_equal s s' =
  match (s, s') with
  | Sstring, Sstring
  | Sreglan, Sreglan
  | Sint, Sint
  | Sreal, Sreal
  | Sroundingmode, Sroundingmode
  | Sbool, Sbool ->
      true
  | Sbitvec n, Sbitvec n' -> n = n'
  | Sfloatingpoint (n1, n2), Sfloatingpoint (n1', n2') -> n1 = n1' && n2 = n2'
  | Sarray (s1, s2), Sarray (s1', s2') -> sort_equal s1 s1' && sort_equal s2 s2'
  | Ssimple id, Ssimple id' -> id_equal id id'
  | Smultiple (id, sorts), Smultiple (id', sorts') -> (
      try
        id_equal id id'
        && List.fold_left2
             (fun acc x x' -> acc && sort_equal x x')
             true sorts sorts'
      with _ -> false)
  | _ -> false

and id_equal id id' =
  match (id, id') with
  | Isymbol (S s), Isymbol (S s') | Isymbol (Sprover s), Isymbol (Sprover s') ->
      String.equal s s'
  | Iindexedsymbol (S s, idx), Iindexedsymbol (S s', idx')
  | Iindexedsymbol (Sprover s, idx), Iindexedsymbol (Sprover s', idx') -> (
      try
        String.equal s s'
        && List.fold_left2 (fun acc x x' -> acc && idx_equal x x') true idx idx'
      with _ -> false)
  | _ -> false

and idx_equal idx idx' =
  match (idx, idx') with
  | Idxnumeral i, Idxnumeral i' -> BigInt.eq i i'
  | Idxsymbol (S s), Idxsymbol (S s')
  | Idxsymbol (Sprover s), Idxsymbol (Sprover s') ->
      String.equal s s'
  | _ -> false

open Format

let print_bigint fmt bigint = pp_print_string fmt (BigInt.to_string bigint)

let print_bv fmt { constant_bv_value; constant_bv_length; constant_bv_verbatim } =
  fprintf fmt "(Cbitvector {value=%a; length=%d; verbatim=%s})"
    print_bigint constant_bv_value constant_bv_length constant_bv_verbatim

let print_real fmt { constant_real_value; constant_real_verbatim } =
  fprintf fmt "(Creal {value=%a; verbatim=%s})"
    Number.(print_real_constant full_support) constant_real_value constant_real_verbatim

let print_float_constant fmt = function
  | Fplusinfinity -> pp_print_string fmt "Fplusinfinity"
  | Fminusinfinity -> pp_print_string fmt "Fminusinfinity"
  | Fpluszero -> pp_print_string fmt "Fpluszero"
  | Fminuszero -> pp_print_string fmt "Fminuszero"
  | Fnan -> pp_print_string fmt "Fnan"
  | Fnumber { constant_float_sign; constant_float_exp; constant_float_mant } ->
    fprintf fmt "Fnumber {sign=%a; exp=%a; mant=%a}"
      print_bv constant_float_sign
      print_bv constant_float_exp
      print_bv constant_float_mant

let print_constant fmt = function
  | Cint {constant_int_value; constant_int_verbatim} ->
    fprintf fmt "(Cint {value=%a; verbatim=%s)"
      Number.(print_int_constant full_support) constant_int_value constant_int_verbatim
  | Creal r -> print_real fmt r
  | Cfraction {constant_frac_num; constant_frac_den; constant_frac_verbatim} ->
      fprintf fmt "(Cfraction {num=%a; den=%a; verbatim=%s})"
        print_real constant_frac_num print_real constant_frac_den constant_frac_verbatim
  | Cbitvector bv -> print_bv fmt bv
  | Cfloat
      { const_float_exp_size; const_float_significand_size; const_float_val} ->
    fprintf fmt
      "(Cfloat { @[<hov>exp_size = %d;@ significand_side = %d;@ value = %a@] })"
      const_float_exp_size
      const_float_significand_size
      print_float_constant const_float_val
  | Cbool b -> fprintf fmt "(Cbool %b)" b
  | Cstring s -> fprintf fmt "(Cstring %s)" s

let print_symbol fmt = function
  | S str -> pp_print_string fmt str
  | Sprover str -> fprintf fmt "(Sprover %s)" str

let print_index fmt = function
  | Idxnumeral bigint -> fprintf fmt "(Idx %a)" print_bigint bigint
  | Idxsymbol s -> fprintf fmt "(Idx %a)" print_symbol s

let rec print_sort fmt = function
  | Sstring -> pp_print_string fmt "(Sstring)"
  | Sreglan -> pp_print_string fmt "(Sreglan)"
  | Sint -> pp_print_string fmt "(Sint)"
  | Sreal -> pp_print_string fmt "(Sreal)"
  | Sroundingmode -> pp_print_string fmt "(Sroundingmode)"
  | Sbool -> pp_print_string fmt "(Sbool)"
  | Sbitvec i -> fprintf fmt "(Sbitvec %d)" i
  | Sfloatingpoint (i1, i2) -> fprintf fmt "(Sfloatingpoint %d,%d)" i1 i2
  | Sarray (s1, s2) -> fprintf fmt "(Sarray %a %a)" print_sort s1 print_sort s2
  | Ssimple id -> fprintf fmt "(Ssimple %a)" print_identifier id
  | Smultiple (id, sorts) ->
      fprintf fmt "(Smultiple %a %a)" print_identifier id
        Pp.(print_list space print_sort)
        sorts

and print_identifier fmt = function
  | Isymbol n -> fprintf fmt "(Isymbol %a)" print_symbol n
  | Iindexedsymbol (n, idx) ->
      fprintf fmt "(Iindexedsymbol %a %a)" print_symbol n
        Pp.(print_list space print_index)
        idx

let print_qualified_identifier fmt = function
  | Qident id -> fprintf fmt "(Qident %a)" print_identifier id
  | Qannotident (id, s) ->
      fprintf fmt "(Qannotident %a %a)" print_identifier id print_sort s

let rec print_term fmt = function
  | Tconst c -> print_constant fmt c
  | Tvar v -> fprintf fmt "(Var %a)" print_qualified_identifier v
  | Tapply (qid, ts) ->
      fprintf fmt "@[<hv2>(Apply %a %a)@]" print_qualified_identifier qid
        Pp.(print_list space print_term)
        ts
  | Tite (b, t1, t2) ->
      fprintf fmt "@[<hv2>(Ite@ %a@ %a@ %a)@]" print_term b print_term t1
        print_term t2
  | Tarray (s1, s2, elts) ->
      fprintf fmt "@[<hv>(Array (%a -> %a) %a)@]" print_sort s1 print_sort s2
        print_array elts
  | Tasarray t ->
      fprintf fmt "@[<hv>(AsArray %a)@]" print_term t
  | Tlet (bindings, t) ->
      fprintf fmt "@[<hv>(Let (%a) %a)@]" (Pp.print_list Pp.comma print_var_binding) bindings print_term t
<<<<<<< HEAD
=======
  | Tforall (bindings, t) ->
      fprintf fmt "@[<hv>(Forall (%a) %a)@]" (Pp.print_list Pp.comma print_var_signature) bindings print_term t
>>>>>>> cde6ba24
  | Tunparsed s -> fprintf fmt "(UNPARSED %s)" s

and print_var_binding fmt (s, t) =
  fprintf fmt "(%a %a)" print_symbol s print_term t

and print_var_signature fmt (s, t) =
  fprintf fmt "(%a %a)" print_symbol s print_sort t

and print_array_elem fmt (t1, t2) =
  fprintf fmt "@[<hv>(%a -> %a)@]" print_term t1 print_term t2

and print_array fmt a =
  fprintf fmt "@[<hv2>(array_indices = (%a);@ array_others = %a)@]"
    (Pp.print_list Pp.space print_array_elem)
    a.array_indices print_term a.array_others

let print_function_arg fmt (n, s) =
  fprintf fmt "(%a %a)" print_symbol n print_sort s

let print_function_def fmt (args, res, body) =
  fprintf fmt "@[<hv2>(Function (%a)@ %a@ %a)@]"
    Pp.(print_list space print_function_arg)
    args print_sort res print_term body<|MERGE_RESOLUTION|>--- conflicted
+++ resolved
@@ -85,10 +85,7 @@
   | Tarray of sort * sort * array_elements
   | Tasarray of term
   | Tlet of var_binding list * term
-<<<<<<< HEAD
-=======
   | Tforall of var_signature list * term
->>>>>>> cde6ba24
   | Tunparsed of string
 
 and var_binding = symbol * term
@@ -235,11 +232,8 @@
       fprintf fmt "@[<hv>(AsArray %a)@]" print_term t
   | Tlet (bindings, t) ->
       fprintf fmt "@[<hv>(Let (%a) %a)@]" (Pp.print_list Pp.comma print_var_binding) bindings print_term t
-<<<<<<< HEAD
-=======
   | Tforall (bindings, t) ->
       fprintf fmt "@[<hv>(Forall (%a) %a)@]" (Pp.print_list Pp.comma print_var_signature) bindings print_term t
->>>>>>> cde6ba24
   | Tunparsed s -> fprintf fmt "(UNPARSED %s)" s
 
 and print_var_binding fmt (s, t) =
