(********************************************************************)
(*                                                                  *)
(*  The Why3 Verification Platform   /   The Why3 Development Team  *)
(*  Copyright 2010-2020   --   Inria - CNRS - Paris-Sud University  *)
(*                                                                  *)
(*  This software is distributed under the terms of the GNU Lesser  *)
(*  General Public License version 2.1, with the special exception  *)
(*  on linking described in file LICENSE.                           *)
(*                                                                  *)
(********************************************************************)

open Wstdlib
open Printer
open Smtv2_model_defs

let debug_cntex = Debug.register_flag "cntex_collection"
    ~desc:"Intermediate representation debugging for counterexamples"

(* Variables in the CE processing may have a direct definition or are defined by a record,
   or projection (i.e., [Node (Mstr.singleton f v)]) *)
type tree =
  | Leaf of definition
  | Node of tree Mstr.t

exception No_value

(************************************************************************)
(*                            Auxiliaries                               *)
(************************************************************************)

let map_snd f (x, y) = x, f y

let rec print_tree fmt = function
  | Leaf def -> print_definition fmt def
  | Node fs ->
      Pp.(print_list semi (print_pair_delim nothing equal nothing string print_tree))
        fmt (Mstr.bindings fs)

(* Printing function for debugging *)
let debug_table t =
  Debug.dprintf debug_cntex "Correspondence table key and value@.";
  Mstr.iter (fun key t ->
      Debug.dprintf debug_cntex "%s %a@." key print_tree t)
    t;
  Debug.dprintf debug_cntex "End table@."

<<<<<<< HEAD
(* Adds all referenced cvc4 variables found in the term t to table.
   In particular, this function helps us to collect all the target prover's
   generated constants so that they become part of constant-to-value
   correspondence.  *)
let rec get_variables_term (table: initial_definition Mstr.t) t =
  match t with
  | Sval _ -> table
  | Variable _ | Function_Local_Variable _ -> table
  | Array a ->
    get_variables_array table a
  | Ite (t1, t2, t3, t4) ->
    let table = get_variables_term table t1 in
    let table = get_variables_term table t2 in
    let table = get_variables_term table t3 in
    let table = get_variables_term table t4 in
    table
  | Cvc4_Variable cvc ->
    if Mstr.mem cvc table then
      table
    else
      Mstr.add cvc Noelement table
  | Record (_, l) ->
    List.fold_left (fun table (_f, t) -> get_variables_term table t) table l
  | To_array t ->
    get_variables_term table t
  | Apply (_s, lt) ->
      List.fold_left (fun table t -> get_variables_term table t) table lt
  (* TODO does not exist at this moment *)
  | Trees _ -> raise Not_found

and get_variables_array table a =
   match a with
   | Array_var _v ->
     table
   | Const t ->
    let table = get_variables_term table t in
    table
   | Store (a, t1, t2) ->
     let table = get_variables_array table a in
     let table = get_variables_term table t1 in
     get_variables_term table t2

let get_all_var (table: definition Mstr.t) : definition Mstr.t =
  Mstr.fold (fun _key element table ->
    match element with
    | Noelement -> table
    | Function (_, t) -> get_variables_term table t
    | Term t -> get_variables_term table t) table table

exception Bad_variable

(* Get the "radical" of a variable *)
let remove_end_num s =
  let n = ref (String.length s - 1) in
  if !n <= 0 then s else
  begin
    while String.get s !n <= '9' && String.get s !n >= '0' && !n >= 0 do
      n := !n - 1
    done;
    try
      String.sub s 0 (!n + 1)
    with
    | _ -> s
  end

(* Used to handle case of badly formed table *)
exception Incorrect_table

(* Simplify if-then-else in value so that it can be read by
   add_vars_to_table. *)
let rec simplify_value table v =
  match v with
  | TApply (s, args') ->
      let vars, body = (* Function binding for s *)
        match Mstr.find s table with
        | Leaf (TFunction (vars, body)) -> vars, body
        | _ -> raise Incorrect_table
        | exception Not_found -> raise Incorrect_table in
      let vars = List.map fst vars in
      let args = List.map (simplify_value table) args' in
      List.fold_right2 subst_local_var vars args body |>
      simplify_value table
  | TIte (
      TIte (TFunction_Local_Variable x,
            TCvc4_Variable cvc,
            TCvc4_Variable cvc1,
            _),
      TCvc4_Variable cvc2,
      tth,
      tel) when cvc = cvc1 && cvc = cvc2 ->
      (* Here we chose what we keep from the model. This case is not complete
         but good enough. *)
      let t = TIte (TFunction_Local_Variable x, TCvc4_Variable cvc, tth, tel) in
      simplify_value table t
  | TIte (
      TIte (TCvc4_Variable cvc,
            TFunction_Local_Variable x,
            TCvc4_Variable cvc1,
            _),
      TCvc4_Variable cvc2,
      tth,
      tel) when cvc = cvc1 && cvc = cvc2 (* Same as above *) ->
      (* Here we chose what we keep from the model. This case is not complete
         but good enough. *)
      let t = TIte (TFunction_Local_Variable x, TCvc4_Variable cvc, tth, tel) in
      simplify_value table t
  | TIte (
      TIte (TFunction_Local_Variable x,
            TCvc4_Variable cvc,
            TCvc4_Variable cvc1,
            TCvc4_Variable cvc3),
      TCvc4_Variable cvc2,
      tth,
      tel) when cvc = cvc1 && cvc <> cvc2 && cvc3 = cvc2 ->
      (* Here we chose what we keep from the model. This case is not complete
         but good enough. *)
      let t = TIte (TFunction_Local_Variable x, TCvc4_Variable cvc3, tth, tel) in
      simplify_value table t
  | TIte (
      TIte (TCvc4_Variable cvc,
            TFunction_Local_Variable x,
            TCvc4_Variable cvc1,
            TCvc4_Variable cvc3),
      TCvc4_Variable cvc2,
      tth,
      tel) when cvc = cvc1 && cvc <> cvc2 && cvc3 = cvc2 (* Same as above *) ->
      (* Here we chose what we keep from the model. This case is not complete
         but good enough. *)
      let t = TIte (TFunction_Local_Variable x, TCvc4_Variable cvc3, tth, tel) in
      simplify_value table t
  | TIte (eq1, eq2, tthen, telse) ->
      TIte (eq1, eq2, simplify_value table tthen, simplify_value table telse)
  | _ -> v

(* Add the variables that can be deduced from ITE to the table of variables *)
let add_vars_to_table (table: correspondence_table) key value : correspondence_table =

  let rec add_vars_to_table ~type_value (table: correspondence_table) value =

    let add_var_ite cvc t1 table : correspondence_table =
      let t1 = Leaf (TTerm t1) in
      match Mstr.find cvc table with
      | Node tree ->
          if Mpr.mem key tree then
            raise Incorrect_table
          else
            let new_tree = Node (Mpr.add key t1 tree) in
            Mstr.add cvc new_tree table
      | Leaf TNoelement ->
          Mstr.add cvc (Node (Mpr.add key t1 Mpr.empty)) table
      | Leaf _ ->
          raise Incorrect_table
      | exception Not_found ->
          Mstr.add cvc (Node (Mpr.add key t1 Mpr.empty)) table
    in

    let value = simplify_value table value in
    match value with
    | TIte (TCvc4_Variable (Var cvc), TFunction_Local_Variable _x, t1, t2) ->
        let table = add_var_ite cvc t1 table in
        add_vars_to_table ~type_value table t2
    | TIte (TFunction_Local_Variable _x, TCvc4_Variable (Var cvc), t1, t2) ->
        let table = add_var_ite cvc t1 table in
        add_vars_to_table ~type_value table t2
    | TIte (t, TFunction_Local_Variable _x, TCvc4_Variable (Var cvc), t2) ->
        let table = add_var_ite cvc t table in
        add_vars_to_table ~type_value table t2
    | TIte (TFunction_Local_Variable _x, t, TCvc4_Variable (Var cvc), t2) ->
        let table = add_var_ite cvc t table in
        add_vars_to_table ~type_value table t2
    | TIte _ -> table
    | _ ->
      begin
        match type_value with
        | None -> table
        | Some type_value ->
            Mstr.fold (fun key_val l_elt acc ->
              let match_str_z3 = type_value ^ "!" in
              let match_str_cvc4 = "_" ^ type_value ^ "_" in
              let match_str = Re.Str.regexp ("\\(" ^ match_str_z3 ^ "\\|" ^ match_str_cvc4 ^ "\\)") in
              match Re.Str.search_forward match_str (remove_end_num key_val) 0 with
              | exception Not_found -> acc
              | _ ->
                  if l_elt = Leaf TNoelement then
                    Mstr.add key_val (Node (Mpr.add key (Leaf (TTerm value)) Mpr.empty)) acc
                  else
                    begin match l_elt with
                      | Node mpt ->
                          (* We always prefer explicit assignment to default
                             type assignment. *)
                          if Mpr.mem key mpt then
                            acc
                          else
                            Mstr.add key_val (Node (Mpr.add key (Leaf (TTerm value)) mpt)) acc
                      | _ -> acc
                    end
              )
              table table
      end
  in

  let type_value, t = match value with
  | TTerm t -> (None, t)
  | TFunction (cvc_var_list, t) ->
    begin
      match cvc_var_list with
      | [(_, type_value)] -> (type_value, t)
      | _ -> (None, t)
    end
  | TNoelement -> raise Bad_variable in

  try add_vars_to_table ~type_value table t
  with Incorrect_table ->
    Debug.dprintf debug_cntex "Badly formed table@.";
    table

let rec refine_definition ~enc (table: correspondence_table) t =
  match t with
  | TTerm t -> TTerm (refine_function ~enc table t)
  | TFunction (vars, t) -> TFunction (vars, refine_function ~enc table t)
  | TNoelement -> TNoelement

and refine_array ~enc table a =
  match a with
  | TArray_var _v -> a
  | TConst t ->
    let t = refine_function ~enc table t in
    TConst t
  | TStore (a, t1, t2) ->
    let a = refine_array ~enc table a in
    let t1 = refine_function ~enc table t1 in
    let t2 = refine_function ~enc table t2 in
    TStore (a, t1, t2)

(* This function takes the table of assigned variables and a term and replace
   the variables with the constant associated with them in the table. If their
   value is not a constant yet, recursively apply on these variables and update
   their value. *)
and refine_function ~enc (table: correspondence_table) (term: tterm) =
  match term with
  | TSval _ -> term
  | TCvc4_Variable (Var v) ->
      begin
        try (
          let tree = Mstr.find v table in
          (* Here, it is very *important* to have [enc] so that we don't go in
             circles: remember that we cannot make any assumptions on the result
             prover.
             There has been cases where projections were legitimately circularly
             defined
          *)
          if Hstr.mem enc v then
            TCvc4_Variable (Tree tree)
          else
            let () = Hstr.add enc v () in
            let table = refine_variable_value ~enc table v tree in
            let tree = Mstr.find v table in
            TCvc4_Variable (Tree tree)
        )
      with
      | Not_found -> term
      | Not_value -> term
    end
  | TCvc4_Variable (Tree t) ->
      let t = refine_tree ~enc table t in
      TCvc4_Variable (Tree t)
  | TFunction_Local_Variable _ -> term
  | TVariable _ -> term
  | TIte (t1, t2, t3, t4) ->
    let t1 = refine_function ~enc table t1 in
    let t2 = refine_function ~enc table t2 in
    let t3 = refine_function ~enc table t3 in
    let t4 = refine_function ~enc table t4 in
    TIte (t1, t2, t3, t4)
  | TArray a ->
    TArray (refine_array ~enc table a)
  | TRecord (n, l) ->
    TRecord (n, List.map (fun (f, v) -> f, refine_function ~enc table v) l)
  | TTo_array t ->
    TTo_array (refine_function ~enc table t)
  | TApply (s1, lt) ->
    TApply (s1, List.map (refine_function ~enc table) lt)

and refine_tree ~enc table t =
  match t with
  | Leaf t -> Leaf (refine_definition ~enc table t)
  | Node mpr -> Node (Mpr.map (fun x -> refine_tree ~enc table x) mpr)

and refine_variable_value ~enc (table: correspondence_table) key (t: tree) : correspondence_table =
  let t = refine_tree ~enc table t in
  Mstr.add key t table

(* TODO in the future, we should keep the table that is built at each call of
   this to populate the acc where its called. Because what we do here is
   inefficient. ie we calculate the value of constants several time during
   propagation without saving it: this is currently ok as counterexamples
   parsing is *not* notably taking time/memory *)
let refine_variable_value table key t =
  let encountered_key = Hstr.create 16 in
  refine_variable_value ~enc:encountered_key table key t

let convert_simple_to_model_value (v: simple_value) =
  match v with
  | String s -> Model_parser.String s
  | Integer i -> Model_parser.Integer i
  | Decimal (d1, d2) -> Model_parser.Decimal (d1, d2)
  | Fraction (s1, s2) -> Model_parser.Fraction (s1, s2)
  | Float f -> Model_parser.Float f
  | Bitvector (Bv_int bv) -> Model_parser.Integer bv
  | Bitvector (Bv_sharp bv) ->
      (* Convert "#x0032" to "0x0032" then to "50" for uniformity with Bv_int *)
      begin try
        let a = ref 0 in
        let bv = "0" ^ String.sub bv 1 (String.length bv - 1) in
        Scanf.sscanf bv "%i" (fun x -> a := x);
        let bv = Format.asprintf "%d" !a in
        Model_parser.Integer bv
      with _ -> Model_parser.Bitvector bv end
  | Boolean b -> Model_parser.Boolean b
  | Other s -> Model_parser.Unparsed s

(* In the following lf is the list of fields. It is used to differentiate
   projections from fields so that projections cannot be reconstructed into a
   record. *)
let rec convert_array_value lf (a: array) : Model_parser.model_array =
  let array_indices = ref [] in

  let rec create_array_value a =
    match a with
    | Array_var _ -> raise Not_value
    | Const t -> { Model_parser.arr_indices = !array_indices;
                   Model_parser.arr_others = convert_to_model_value lf t}
    | Store (a, t1, t2) ->
        let new_index =
          { Model_parser.arr_index_key = convert_to_model_value lf t1;
            Model_parser.arr_index_value = convert_to_model_value lf t2} in
        array_indices := new_index :: !array_indices;
        create_array_value a in
  create_array_value a

and convert_to_model_value lf (t: term): Model_parser.model_value =
  match t with
  | Sval v -> convert_simple_to_model_value v
  | Array a -> Model_parser.Array (convert_array_value lf a)
  | Record (_n, l) ->
      Model_parser.Record (convert_record lf l)
  | Trees tree ->
      begin match tree with
      | [] -> raise Not_value
      | [field, value] ->
          Model_parser.Proj (field, convert_to_model_value lf value)
      | l ->
          if List.for_all (fun x -> Mstr.mem (fst x) lf) l then
            Model_parser.Record
              (List.map (fun (field, value) ->
                   let model_value = convert_to_model_value lf value in
                   (field, model_value))
                  l)
          else
            let (proj_name, proj_value) = List.hd l in
            Model_parser.Proj (proj_name, convert_to_model_value lf proj_value)
      end
  | Cvc4_Variable _ -> raise Not_value (*Model_parser.Unparsed "!"*)
  (* TODO change the value returned for non populated Cvc4 variable '!' -> '?' ? *)
  | To_array t -> convert_to_model_value lf (Array (convert_z3_array t))
  | Apply (s, lt) -> Model_parser.Apply (s, List.map (convert_to_model_value lf) lt)
  | Function_Local_Variable _ | Variable _ | Ite _ -> raise Not_value

and convert_z3_array (t: term) : array =

  let rec convert_array t =
    match t with
    (* This works for multidim array because, we call convert_to_model_value on
       the new array generated (which will still contain a To_array).
       Example of value for multidim array:
       To_array (Ite (x, 1, (To_array t), To_array t')) -> call on complete term ->
       Store (1, To_array t, To_array t') -> call on subpart (To_array t) ->
       Store (1, Const t, To_array t') -> call on subpart (To_array t') ->
       Store (1, Const t, Const t')
     *)

    | Ite (Function_Local_Variable _x, if_t, t1, t2) ->
      Store (convert_array t2, if_t, t1)
    | Ite (if_t, Function_Local_Variable _x, t1, t2) ->
      Store (convert_array t2, if_t, t1)
    | t -> Const t
  in
  convert_array t

and convert_record lf l =
  List.map (fun (f, v) -> f, convert_to_model_value lf v) l

let convert_to_model_element pm name (t: term) =
  let value = convert_to_model_value pm.Printer.list_fields t in
  let attrs =
    try Mstr.find name pm.Printer.set_str
    with Not_found -> Ident.Sattr.empty in
  Model_parser.create_model_element ~name ~value ~attrs
=======
(************************************************************************)
(*             Convert calls to records and constructors                *)
(************************************************************************)
>>>>>>> fd63c5e2

let default_apply_to_record (list_records: (string list) Mstr.t)
    (noarg_constructors: string list) (t: term) =

<<<<<<< HEAD
  let rec array_apply_to_record (a: array) =
    match a with
    | Array_var _ -> a
    | Const x ->
        let x = apply_to_record x in
        Const x
    | Store (a, t1, t2) ->
=======
  let rec array_apply_to_record = function
    | Avar _ as a -> a
    | Aconst x -> Aconst (apply_to_record x)
    | Astore (a, t1, t2) ->
>>>>>>> fd63c5e2
        let a = array_apply_to_record a in
        let t1 = apply_to_record t1 in
        let t2 = apply_to_record t2 in
        Astore (a, t1, t2)

  and apply_to_record = function
    | Sval _ as v -> v
    (* Var with no arguments can actually be constructors. We check this
       here and if it is the case we change the variable into a value. *)
    | Var s when List.mem s noarg_constructors ->
        Apply (s, [])
    | Prover_var _ | Function_var _ | Var _ as v -> v
    | Array a ->
        Array (array_apply_to_record a)
    | Record (s, l) ->
        let l = List.map (fun (f,v) -> f, apply_to_record v) l in
        Record (s, l)
    | Apply (s, l) ->
        let l = List.map apply_to_record l in
        if Mstr.mem s list_records then
          Record (s, List.combine (Mstr.find s list_records) l)
        else
          Apply (s, l)
    | Ite (t1, t2, t3, t4) ->
        let t1 = apply_to_record t1 in
        let t2 = apply_to_record t2 in
        let t3 = apply_to_record t3 in
        let t4 = apply_to_record t4 in
        Ite (t1, t2, t3, t4)
    | To_array t1 ->
        let t1 = apply_to_record t1 in
        To_array t1
<<<<<<< HEAD
    (* TODO Does not exist yet *)
    | Trees _ -> assert false in
=======
  in
>>>>>>> fd63c5e2
  apply_to_record t

let apply_to_records_ref = ref None

let register_apply_to_records f =
  apply_to_records_ref := Some f

let apply_to_record list_records noarg_constructors t =
  match !apply_to_records_ref with
  | None -> default_apply_to_record list_records noarg_constructors t
  | Some f -> f list_records noarg_constructors t

let definition_apply_to_record list_records noarg_constructors = function
    | Function (lt, t) ->
        Function (lt, apply_to_record list_records noarg_constructors t)
    | Term t -> Term (apply_to_record list_records noarg_constructors  t)
    | Noelement -> Noelement

(************************************************************************)
(*                       Collect prover variables                       *)
(************************************************************************)

let rec collect_prover_vars_term = function
  | Prover_var v -> Sstr.singleton v
  | Sval _ | Var _ | Function_var _ -> Sstr.empty
  | Array a -> collect_prover_vars_array a
  | Ite (t1, t2, t3, t4) ->
<<<<<<< HEAD
      TIte (convert_to_tree_term t1, convert_to_tree_term t2, convert_to_tree_term t3, convert_to_tree_term t4)
  | Record (s, tl) -> TRecord (s, List.map (fun (s, t) -> (s, convert_to_tree_term t)) tl)
  | To_array t -> TTo_array (convert_to_tree_term t)
  (* TODO should not appear here *)
  | Trees _ -> assert false

and convert_to_tree_array a =
  match a with
  | Array_var v -> TArray_var v
  | Const t -> TConst (convert_to_tree_term t)
  | Store (a, t1, t2) ->
      TStore (convert_to_tree_array a, convert_to_tree_term t1, convert_to_tree_term t2)

let rec convert_tree_to_term (t: tree) : term =
  match t with
  | Node mpt ->
      let l = Mpr.bindings mpt in
      let l = List.map (fun (k,e) -> (k, convert_tree_to_term e)) l in
      Trees l
  | Leaf t ->
      convert_tdef_to_term t

and convert_tdef_to_term (t: tree_definition) =
  match t with
  | TFunction (_l, t) -> convert_tterm_to_term t
  | TTerm t -> convert_tterm_to_term t
  | TNoelement -> Sval (Other ("error")) (* TODO check which error can be raised here *)

and convert_tterm_to_term t =
  match t with
  | TSval v -> Sval v
  | TApply (s, tl) -> Apply (s, List.map convert_tterm_to_term tl)
  | TArray ta -> Array (convert_tarray_to_array ta)
  | TCvc4_Variable (Var v) -> Cvc4_Variable v
  | TCvc4_Variable (Tree v) -> convert_tree_to_term v
  | TFunction_Local_Variable v -> Function_Local_Variable v
  | TVariable v -> Variable v
  | TIte (t1, t2, t3, t4) ->
      let t1 = convert_tterm_to_term t1 in
      let t2 = convert_tterm_to_term t2 in
      let t3 = convert_tterm_to_term t3 in
      let t4 = convert_tterm_to_term t4 in
      Ite (t1, t2, t3, t4)
  | TRecord (s, ls) ->
      Record (s, List.map (fun (s, t) -> (s, convert_tterm_to_term t)) ls)
  | TTo_array t -> To_array (convert_tterm_to_term t)

and convert_tarray_to_array a =
  match a with
  | TArray_var v -> Array_var v
  | TConst t -> Const (convert_tterm_to_term t)
  | TStore (a, t1, t2) -> Store (convert_tarray_to_array a, convert_tterm_to_term t1, convert_tterm_to_term t2)
=======
      let ss = List.map collect_prover_vars_term [t1; t2; t3; t4] in
      List.fold_right Sstr.union ss Sstr.empty
  | Record (_, fs) ->
      let ss = List.map collect_prover_vars_term (List.map snd fs) in
      List.fold_right Sstr.union ss Sstr.empty
  | To_array t -> collect_prover_vars_term t
  | Apply (_, ts) ->
      let ss = List.map collect_prover_vars_term ts in
      List.fold_right Sstr.union ss Sstr.empty

and collect_prover_vars_array = function
  | Avar _ -> Sstr.empty
  | Aconst t -> collect_prover_vars_term t
  | Astore (a, t1, t2) ->
      List.fold_left Sstr.union (collect_prover_vars_array a)
        (List.map collect_prover_vars_term [t1; t2])

let collect_prover_vars = function
  | Noelement -> Sstr.empty
  | Function (_, t) | Term t ->
      collect_prover_vars_term t

(************************************************************************)
(*                            Simplify ITEs                             *)
(************************************************************************)

(* Used to handle case of badly formed table *)
exception Incorrect_table

let subst_function_var var value =
  let rec aux = function
    | Function_var var' when var' = var -> value
    | Function_var _ | Var _ | Prover_var _ | Sval _ as t -> t
    | Apply (s, args) -> Apply (s, List.map aux args)
    | Ite (t1, t2, t3, t4) -> Ite (aux t1, aux t2, aux t3, aux t4)
    | Array tarray -> Array (aux_array tarray)
    | Record (s, fields) -> Record (s, List.map (map_snd aux) fields)
    | To_array t -> To_array (aux t)
  and aux_array = function
    | Avar _ as a -> a
    | Aconst t ->
        Aconst (aux t)
    | Astore (a, t1, t2) ->
        Astore (aux_array a, aux t1, aux t2) in
  aux

(* Simplify if-then-else in value so that it can be read by
   add_vars_to_model. *)
let rec simplify_value table = function
  | Apply (s, args') ->
      let vars, body = (* Function binding for s *)
        match Mstr.find s table with
        | Leaf (Function (vars, body)) -> vars, body
        | _ -> raise Incorrect_table
        | exception Not_found -> raise Incorrect_table in
      let vars = List.map fst vars in
      let args = List.map (simplify_value table) args' in
      simplify_value table
        (List.fold_right2 subst_function_var vars args body)
  | Ite (Ite (Function_var x, Prover_var v, Prover_var v', _),
          Prover_var v'', tth, tel)
  | Ite (Ite (Prover_var v, Function_var x, Prover_var v', _),
          Prover_var v'', tth, tel)
    when v = v' && v' = v'' ->
      (* ite (ite x = v then v else _) = v then tth else tel *)
      (* Here we chose what we keep from the model. This case is not complete
         but good enough. *)
      simplify_value table
        (Ite (Function_var x, Prover_var v, tth, tel))
  | Ite (Ite (Function_var x, Prover_var v1, Prover_var v1', Prover_var v2),
          Prover_var v2', tth, tel)
  | Ite (Ite (Prover_var v1, Function_var x, Prover_var v1', Prover_var v2),
          Prover_var v2', tth, tel)
    when v1 = v1' && v1 <> v2 && v2 = v2' ->
      (* ite (ite x = v1 then v1 else v2) = v2 then tth else tel *)
      (* Here we chose what we keep from the model. This case is not complete
         but good enough. *)
      simplify_value table
        (Ite (Function_var x, Prover_var v2, tth, tel))
  | Ite (eq1, eq2, tthen, telse) ->
      Ite (eq1, eq2, simplify_value table tthen, simplify_value table telse)
  | v -> v

(************************************************************************)
(*                   Add variables from ITE to table                    *)
(************************************************************************)

(* Get the "radical" of a variable *)
let remove_end_num s =
  let n = ref (String.length s - 1) in
  if !n <= 0 then s else
    begin
      while String.get s !n <= '9' && String.get s !n >= '0' && !n >= 0 do
        n := !n - 1
      done;
      try
        String.sub s 0 (!n + 1)
      with
      | _ -> s
    end

let is_prover_var value_type name =
  let open Re.Str in
  let match_str_z3 = value_type^"!" in
  let match_str_cvc4 = "_"^value_type^"_" in
  let re = regexp ("\\("^quote match_str_z3^"\\|"^quote match_str_cvc4^"\\)") in
  try ignore (search_forward re (remove_end_num name) 0); true
  with Not_found -> false

exception Bad_variable

(* Add the variables that can be deduced from ITE to the table of variables.

   Keys are projections or fields. *)

(** Add a mapping from [key] to [value] in tree node [tr] (or create the node) *)
let set_field key value tr =
  let fs = match tr with
    | None | Some (Leaf Noelement) ->
        Mstr.singleton key value
    | Some (Node fs) ->
        Mstr.add_new Incorrect_table key value fs
    | Some (Leaf _) -> raise Incorrect_table in
  Some (Node fs)

let rec set_fields_projs key value value_type table =
  match simplify_value table value with
  | Ite (Function_var _, Prover_var v, t1, t2)
  | Ite (Prover_var v, Function_var _, t1, t2) ->
      let table = Mstr.change (set_field key (Leaf (Term t1))) v table in
      set_fields_projs key t2 value_type table
  | Ite (Function_var _, t, Prover_var v, t2)
  | Ite (t, Function_var _, Prover_var v, t2) ->
      let table = Mstr.change (set_field key (Leaf (Term t))) v table in
      set_fields_projs key t2 value_type table
  | Ite _ -> table
  | value -> (
      match value_type with
      | None -> table
      | Some value_type ->
          let aux name tr =
            if not (is_prover_var value_type name) then
              tr
            else match tr with
              | Leaf Noelement ->
                  Node (Mstr.singleton key (Leaf (Term value)))
              | Node fs ->
                  (* We always prefer explicit assignment to default
                     type assignment. *)
                  let fs = if Mstr.mem key fs then fs
                    else Mstr.add key (Leaf (Term value)) fs in
                  Node fs
              | _ -> tr in
          Mstr.mapi aux table )

let set_fields_projs key value table =
  let value, value_type = match value with
    | Function ([_, value_type], t) -> t, value_type
    | Function (_, t) | Term t  -> t, None
    | Noelement -> raise Bad_variable in
  try set_fields_projs key value value_type table
  with Incorrect_table ->
    Debug.dprintf debug_cntex "Badly formed table@.";
    table

(************************************************************************)
(*                       Refine prover variables                        *)
(************************************************************************)

(* This function takes the table of assigned variables and a term and replace
   the variables with the constant associated with them in the table. If their
   value is not a constant yet, recursively apply on these variables and update
   their value. *)
let rec bind_prover_vars_term table t pv_table = match t with
  | Sval _ | Function_var _ | Var _ -> pv_table
  | Prover_var v -> (
      try
        let tr = Mstr.find v table in
        (* Here, it is very *important* to have [enc] so that we don't go in
           circles: remember that we cannot make any assumptions on the result
           prover.
           There has been cases where projections were legitimately circularly
           defined *)
        if Mstr.mem v pv_table then pv_table else
          Mstr.add v tr pv_table |>
          bind_prover_vars_tree table tr
      with Not_found | No_value -> pv_table )
  | Ite (t1, t2, t3, t4) ->
      pv_table |>
      bind_prover_vars_term table t1 |>
      bind_prover_vars_term table t2 |>
      bind_prover_vars_term table t3 |>
      bind_prover_vars_term table t4
  | Array a ->
      bind_prover_vars_array table a pv_table
  | Record (_, fs) ->
      List.fold_left (fun pv_table (_, t) -> bind_prover_vars_term table t pv_table) pv_table fs
  | To_array t ->
      bind_prover_vars_term table t pv_table
  | Apply (_, ts) ->
      List.fold_left (fun pv_table t -> bind_prover_vars_term table t pv_table) pv_table ts

and bind_prover_vars_array table a pv_table = match a with
  | Avar _ -> pv_table
  | Aconst t ->
      bind_prover_vars_term table t pv_table
  | Astore (a, t1, t2) ->
      pv_table |>
      bind_prover_vars_array table a |>
      bind_prover_vars_term table t1 |>
      bind_prover_vars_term table t2

and bind_prover_vars_definition table def pv_table = match def with
  | Term t -> bind_prover_vars_term table t pv_table
  | Function (_, t) -> bind_prover_vars_term table t pv_table
  | Noelement -> pv_table

and bind_prover_vars_tree table tr pv_table = match tr with
  | Leaf t -> bind_prover_vars_definition table t pv_table
  | Node fs -> Mstr.fold (fun _ tr pv_table -> bind_prover_vars_tree table tr pv_table) fs pv_table

(************************************************************************)
(*                       Creation of model values                       *)
(************************************************************************)

(* In the following lf is the list of fields. It is used to differentiate
   projections from fields so that projections cannot be reconstructed into a
   record. *)

let rec model_value lf pv_table = function
  | Sval v -> v
  | Apply (s, ts) -> Model_parser.Apply (s, List.map (model_value lf pv_table) ts)
  | Array a -> Model_parser.Array (model_array lf pv_table a)
  | To_array t -> Model_parser.Array (model_array lf pv_table (array_of_term pv_table t))
  | Record (_n, l) -> Model_parser.Record (List.map (map_snd (model_value lf pv_table)) l)
  | Prover_var v -> model_value_of_tree lf pv_table (Mstr.find_exn No_value v pv_table)
  | Function_var _ -> raise No_value
  | Var _ -> raise No_value
  | Ite _ -> raise No_value

and array_of_term pv_table = function
  (* This works for multidim array because, we call convert_to_model_value on
     the new array generated (which will still contain a To_array).
     Example of value for multidim array:
     To_array (Ite (x, 1, (To_array t), To_array t')) -> call on complete term ->
     Astore (1, To_array t, To_array t') -> call on subpart (To_array t) ->
     Astore (1, Aconst t, To_array t') -> call on subpart (To_array t') ->
     Astore (1, Aconst t, Aconst t') *)
  | Ite (Function_var _, x, t1, t2)
  | Ite (x, Function_var _, t1, t2) ->
      (* if v = x then t1 else t2 --> t2[x <- t1]*)
      Astore (array_of_term pv_table t2, x, t1)
  | Prover_var v as t -> (
      match Mstr.find v pv_table with
      | Leaf (Function (_, t)) ->
          array_of_term pv_table t
      | _ -> Aconst t )
  | t -> Aconst t

and model_array ?(arr_indices=[]) lf pv_table = function
  | Avar _ -> raise No_value
  | Aconst t -> Model_parser.{ arr_indices; arr_others= model_value lf pv_table t }
  | Astore (a, t1, t2) ->
      let arr_indices = Model_parser.{
          arr_index_key= model_value lf pv_table t1;
          arr_index_value= model_value lf pv_table t2;
        } :: arr_indices in
      model_array ~arr_indices lf pv_table a

and model_value_of_def lf pv_table = function
  | Noelement -> raise No_value
  | Function (_, t) | Term t ->
      model_value lf pv_table t

and model_value_of_tree lf pv_table = function
  | Leaf t -> model_value_of_def lf pv_table t
  | Node fs -> match Mstr.bindings fs with
      | [] -> raise No_value
      | [f, t] ->
          Model_parser.Proj (f, model_value_of_tree lf pv_table t)
      | fs ->
          if List.for_all (fun (x, _) -> Mstr.mem x lf) fs then
            Model_parser.Record (List.map (map_snd (model_value_of_tree lf pv_table)) fs)
          else
            Model_parser.Proj (map_snd (model_value_of_tree lf pv_table) (List.hd fs))

let model_element pm pv_table (name, tr)  =
  match model_value_of_tree pm.list_fields pv_table tr with
  | value ->
      let attrs = Mstr.find_def Ident.Sattr.empty name pm.set_str in
      Some (Model_parser.create_model_element ~name ~value ~attrs)
  | exception No_value when not Debug.(test_flag debug_cntex && test_flag stack_trace) ->
      None

(************************************************************************)
(*            Import Smtv2_model_defs to model elements                 *)
(************************************************************************)
>>>>>>> fd63c5e2

let create_list pm (table: definition Mstr.t) =

  (* Convert list_records to take replace fields with model_trace when necessary. *)
  let list_records =
    let select (a, b) = if b = "" then a else b in
    Mstr.mapi (fun _ -> List.map select) pm.list_records in

  (* Convert calls [r'mk v1 .. vn] to [{f1= v1; ...; fn= vn}] and unary calls
     to constructors where applicable *)
  let table =
    Mstr.map (definition_apply_to_record list_records pm.noarg_constructors)
      table in

  (* Bind all prover variables to no-element *)
  let table =
    let var_sets = List.map collect_prover_vars (Mstr.values table) in
    let vars = List.fold_right Sstr.union var_sets Sstr.empty in
    let vars = Sstr.filter (fun v -> not (Mstr.mem v table)) vars in
    Sstr.fold (fun v -> Mstr.add v Noelement) vars table in

  Debug.dprintf debug_cntex "After parsing@.";
  Mstr.iter (fun k -> Debug.dprintf debug_cntex "constant %s : %a@." k print_definition) table;

  (* Recover values stored in projections that were registered *)
  let table : tree Mstr.t =
    let table_fields_projs = Mstr.filter (fun key _ -> Mstr.mem key (list_projs pm)) table in
    let table = Mstr.map (fun v -> Leaf v) table in
    Mstr.fold set_fields_projs table_fields_projs table in

  Debug.dprintf debug_cntex "Value were queried from projections@.";
  debug_table table;

  (* Bind prover variables to their values *)
  let pv_table = Mstr.fold (fun _ -> bind_prover_vars_tree table) table Mstr.empty in

  Debug.dprintf debug_cntex "Var values were propagated@.";
  debug_table table;

  Lists.map_filter (model_element pm pv_table)
    (List.rev (Mstr.bindings table))<|MERGE_RESOLUTION|>--- conflicted
+++ resolved
@@ -44,428 +44,17 @@
     t;
   Debug.dprintf debug_cntex "End table@."
 
-<<<<<<< HEAD
-(* Adds all referenced cvc4 variables found in the term t to table.
-   In particular, this function helps us to collect all the target prover's
-   generated constants so that they become part of constant-to-value
-   correspondence.  *)
-let rec get_variables_term (table: initial_definition Mstr.t) t =
-  match t with
-  | Sval _ -> table
-  | Variable _ | Function_Local_Variable _ -> table
-  | Array a ->
-    get_variables_array table a
-  | Ite (t1, t2, t3, t4) ->
-    let table = get_variables_term table t1 in
-    let table = get_variables_term table t2 in
-    let table = get_variables_term table t3 in
-    let table = get_variables_term table t4 in
-    table
-  | Cvc4_Variable cvc ->
-    if Mstr.mem cvc table then
-      table
-    else
-      Mstr.add cvc Noelement table
-  | Record (_, l) ->
-    List.fold_left (fun table (_f, t) -> get_variables_term table t) table l
-  | To_array t ->
-    get_variables_term table t
-  | Apply (_s, lt) ->
-      List.fold_left (fun table t -> get_variables_term table t) table lt
-  (* TODO does not exist at this moment *)
-  | Trees _ -> raise Not_found
-
-and get_variables_array table a =
-   match a with
-   | Array_var _v ->
-     table
-   | Const t ->
-    let table = get_variables_term table t in
-    table
-   | Store (a, t1, t2) ->
-     let table = get_variables_array table a in
-     let table = get_variables_term table t1 in
-     get_variables_term table t2
-
-let get_all_var (table: definition Mstr.t) : definition Mstr.t =
-  Mstr.fold (fun _key element table ->
-    match element with
-    | Noelement -> table
-    | Function (_, t) -> get_variables_term table t
-    | Term t -> get_variables_term table t) table table
-
-exception Bad_variable
-
-(* Get the "radical" of a variable *)
-let remove_end_num s =
-  let n = ref (String.length s - 1) in
-  if !n <= 0 then s else
-  begin
-    while String.get s !n <= '9' && String.get s !n >= '0' && !n >= 0 do
-      n := !n - 1
-    done;
-    try
-      String.sub s 0 (!n + 1)
-    with
-    | _ -> s
-  end
-
-(* Used to handle case of badly formed table *)
-exception Incorrect_table
-
-(* Simplify if-then-else in value so that it can be read by
-   add_vars_to_table. *)
-let rec simplify_value table v =
-  match v with
-  | TApply (s, args') ->
-      let vars, body = (* Function binding for s *)
-        match Mstr.find s table with
-        | Leaf (TFunction (vars, body)) -> vars, body
-        | _ -> raise Incorrect_table
-        | exception Not_found -> raise Incorrect_table in
-      let vars = List.map fst vars in
-      let args = List.map (simplify_value table) args' in
-      List.fold_right2 subst_local_var vars args body |>
-      simplify_value table
-  | TIte (
-      TIte (TFunction_Local_Variable x,
-            TCvc4_Variable cvc,
-            TCvc4_Variable cvc1,
-            _),
-      TCvc4_Variable cvc2,
-      tth,
-      tel) when cvc = cvc1 && cvc = cvc2 ->
-      (* Here we chose what we keep from the model. This case is not complete
-         but good enough. *)
-      let t = TIte (TFunction_Local_Variable x, TCvc4_Variable cvc, tth, tel) in
-      simplify_value table t
-  | TIte (
-      TIte (TCvc4_Variable cvc,
-            TFunction_Local_Variable x,
-            TCvc4_Variable cvc1,
-            _),
-      TCvc4_Variable cvc2,
-      tth,
-      tel) when cvc = cvc1 && cvc = cvc2 (* Same as above *) ->
-      (* Here we chose what we keep from the model. This case is not complete
-         but good enough. *)
-      let t = TIte (TFunction_Local_Variable x, TCvc4_Variable cvc, tth, tel) in
-      simplify_value table t
-  | TIte (
-      TIte (TFunction_Local_Variable x,
-            TCvc4_Variable cvc,
-            TCvc4_Variable cvc1,
-            TCvc4_Variable cvc3),
-      TCvc4_Variable cvc2,
-      tth,
-      tel) when cvc = cvc1 && cvc <> cvc2 && cvc3 = cvc2 ->
-      (* Here we chose what we keep from the model. This case is not complete
-         but good enough. *)
-      let t = TIte (TFunction_Local_Variable x, TCvc4_Variable cvc3, tth, tel) in
-      simplify_value table t
-  | TIte (
-      TIte (TCvc4_Variable cvc,
-            TFunction_Local_Variable x,
-            TCvc4_Variable cvc1,
-            TCvc4_Variable cvc3),
-      TCvc4_Variable cvc2,
-      tth,
-      tel) when cvc = cvc1 && cvc <> cvc2 && cvc3 = cvc2 (* Same as above *) ->
-      (* Here we chose what we keep from the model. This case is not complete
-         but good enough. *)
-      let t = TIte (TFunction_Local_Variable x, TCvc4_Variable cvc3, tth, tel) in
-      simplify_value table t
-  | TIte (eq1, eq2, tthen, telse) ->
-      TIte (eq1, eq2, simplify_value table tthen, simplify_value table telse)
-  | _ -> v
-
-(* Add the variables that can be deduced from ITE to the table of variables *)
-let add_vars_to_table (table: correspondence_table) key value : correspondence_table =
-
-  let rec add_vars_to_table ~type_value (table: correspondence_table) value =
-
-    let add_var_ite cvc t1 table : correspondence_table =
-      let t1 = Leaf (TTerm t1) in
-      match Mstr.find cvc table with
-      | Node tree ->
-          if Mpr.mem key tree then
-            raise Incorrect_table
-          else
-            let new_tree = Node (Mpr.add key t1 tree) in
-            Mstr.add cvc new_tree table
-      | Leaf TNoelement ->
-          Mstr.add cvc (Node (Mpr.add key t1 Mpr.empty)) table
-      | Leaf _ ->
-          raise Incorrect_table
-      | exception Not_found ->
-          Mstr.add cvc (Node (Mpr.add key t1 Mpr.empty)) table
-    in
-
-    let value = simplify_value table value in
-    match value with
-    | TIte (TCvc4_Variable (Var cvc), TFunction_Local_Variable _x, t1, t2) ->
-        let table = add_var_ite cvc t1 table in
-        add_vars_to_table ~type_value table t2
-    | TIte (TFunction_Local_Variable _x, TCvc4_Variable (Var cvc), t1, t2) ->
-        let table = add_var_ite cvc t1 table in
-        add_vars_to_table ~type_value table t2
-    | TIte (t, TFunction_Local_Variable _x, TCvc4_Variable (Var cvc), t2) ->
-        let table = add_var_ite cvc t table in
-        add_vars_to_table ~type_value table t2
-    | TIte (TFunction_Local_Variable _x, t, TCvc4_Variable (Var cvc), t2) ->
-        let table = add_var_ite cvc t table in
-        add_vars_to_table ~type_value table t2
-    | TIte _ -> table
-    | _ ->
-      begin
-        match type_value with
-        | None -> table
-        | Some type_value ->
-            Mstr.fold (fun key_val l_elt acc ->
-              let match_str_z3 = type_value ^ "!" in
-              let match_str_cvc4 = "_" ^ type_value ^ "_" in
-              let match_str = Re.Str.regexp ("\\(" ^ match_str_z3 ^ "\\|" ^ match_str_cvc4 ^ "\\)") in
-              match Re.Str.search_forward match_str (remove_end_num key_val) 0 with
-              | exception Not_found -> acc
-              | _ ->
-                  if l_elt = Leaf TNoelement then
-                    Mstr.add key_val (Node (Mpr.add key (Leaf (TTerm value)) Mpr.empty)) acc
-                  else
-                    begin match l_elt with
-                      | Node mpt ->
-                          (* We always prefer explicit assignment to default
-                             type assignment. *)
-                          if Mpr.mem key mpt then
-                            acc
-                          else
-                            Mstr.add key_val (Node (Mpr.add key (Leaf (TTerm value)) mpt)) acc
-                      | _ -> acc
-                    end
-              )
-              table table
-      end
-  in
-
-  let type_value, t = match value with
-  | TTerm t -> (None, t)
-  | TFunction (cvc_var_list, t) ->
-    begin
-      match cvc_var_list with
-      | [(_, type_value)] -> (type_value, t)
-      | _ -> (None, t)
-    end
-  | TNoelement -> raise Bad_variable in
-
-  try add_vars_to_table ~type_value table t
-  with Incorrect_table ->
-    Debug.dprintf debug_cntex "Badly formed table@.";
-    table
-
-let rec refine_definition ~enc (table: correspondence_table) t =
-  match t with
-  | TTerm t -> TTerm (refine_function ~enc table t)
-  | TFunction (vars, t) -> TFunction (vars, refine_function ~enc table t)
-  | TNoelement -> TNoelement
-
-and refine_array ~enc table a =
-  match a with
-  | TArray_var _v -> a
-  | TConst t ->
-    let t = refine_function ~enc table t in
-    TConst t
-  | TStore (a, t1, t2) ->
-    let a = refine_array ~enc table a in
-    let t1 = refine_function ~enc table t1 in
-    let t2 = refine_function ~enc table t2 in
-    TStore (a, t1, t2)
-
-(* This function takes the table of assigned variables and a term and replace
-   the variables with the constant associated with them in the table. If their
-   value is not a constant yet, recursively apply on these variables and update
-   their value. *)
-and refine_function ~enc (table: correspondence_table) (term: tterm) =
-  match term with
-  | TSval _ -> term
-  | TCvc4_Variable (Var v) ->
-      begin
-        try (
-          let tree = Mstr.find v table in
-          (* Here, it is very *important* to have [enc] so that we don't go in
-             circles: remember that we cannot make any assumptions on the result
-             prover.
-             There has been cases where projections were legitimately circularly
-             defined
-          *)
-          if Hstr.mem enc v then
-            TCvc4_Variable (Tree tree)
-          else
-            let () = Hstr.add enc v () in
-            let table = refine_variable_value ~enc table v tree in
-            let tree = Mstr.find v table in
-            TCvc4_Variable (Tree tree)
-        )
-      with
-      | Not_found -> term
-      | Not_value -> term
-    end
-  | TCvc4_Variable (Tree t) ->
-      let t = refine_tree ~enc table t in
-      TCvc4_Variable (Tree t)
-  | TFunction_Local_Variable _ -> term
-  | TVariable _ -> term
-  | TIte (t1, t2, t3, t4) ->
-    let t1 = refine_function ~enc table t1 in
-    let t2 = refine_function ~enc table t2 in
-    let t3 = refine_function ~enc table t3 in
-    let t4 = refine_function ~enc table t4 in
-    TIte (t1, t2, t3, t4)
-  | TArray a ->
-    TArray (refine_array ~enc table a)
-  | TRecord (n, l) ->
-    TRecord (n, List.map (fun (f, v) -> f, refine_function ~enc table v) l)
-  | TTo_array t ->
-    TTo_array (refine_function ~enc table t)
-  | TApply (s1, lt) ->
-    TApply (s1, List.map (refine_function ~enc table) lt)
-
-and refine_tree ~enc table t =
-  match t with
-  | Leaf t -> Leaf (refine_definition ~enc table t)
-  | Node mpr -> Node (Mpr.map (fun x -> refine_tree ~enc table x) mpr)
-
-and refine_variable_value ~enc (table: correspondence_table) key (t: tree) : correspondence_table =
-  let t = refine_tree ~enc table t in
-  Mstr.add key t table
-
-(* TODO in the future, we should keep the table that is built at each call of
-   this to populate the acc where its called. Because what we do here is
-   inefficient. ie we calculate the value of constants several time during
-   propagation without saving it: this is currently ok as counterexamples
-   parsing is *not* notably taking time/memory *)
-let refine_variable_value table key t =
-  let encountered_key = Hstr.create 16 in
-  refine_variable_value ~enc:encountered_key table key t
-
-let convert_simple_to_model_value (v: simple_value) =
-  match v with
-  | String s -> Model_parser.String s
-  | Integer i -> Model_parser.Integer i
-  | Decimal (d1, d2) -> Model_parser.Decimal (d1, d2)
-  | Fraction (s1, s2) -> Model_parser.Fraction (s1, s2)
-  | Float f -> Model_parser.Float f
-  | Bitvector (Bv_int bv) -> Model_parser.Integer bv
-  | Bitvector (Bv_sharp bv) ->
-      (* Convert "#x0032" to "0x0032" then to "50" for uniformity with Bv_int *)
-      begin try
-        let a = ref 0 in
-        let bv = "0" ^ String.sub bv 1 (String.length bv - 1) in
-        Scanf.sscanf bv "%i" (fun x -> a := x);
-        let bv = Format.asprintf "%d" !a in
-        Model_parser.Integer bv
-      with _ -> Model_parser.Bitvector bv end
-  | Boolean b -> Model_parser.Boolean b
-  | Other s -> Model_parser.Unparsed s
-
-(* In the following lf is the list of fields. It is used to differentiate
-   projections from fields so that projections cannot be reconstructed into a
-   record. *)
-let rec convert_array_value lf (a: array) : Model_parser.model_array =
-  let array_indices = ref [] in
-
-  let rec create_array_value a =
-    match a with
-    | Array_var _ -> raise Not_value
-    | Const t -> { Model_parser.arr_indices = !array_indices;
-                   Model_parser.arr_others = convert_to_model_value lf t}
-    | Store (a, t1, t2) ->
-        let new_index =
-          { Model_parser.arr_index_key = convert_to_model_value lf t1;
-            Model_parser.arr_index_value = convert_to_model_value lf t2} in
-        array_indices := new_index :: !array_indices;
-        create_array_value a in
-  create_array_value a
-
-and convert_to_model_value lf (t: term): Model_parser.model_value =
-  match t with
-  | Sval v -> convert_simple_to_model_value v
-  | Array a -> Model_parser.Array (convert_array_value lf a)
-  | Record (_n, l) ->
-      Model_parser.Record (convert_record lf l)
-  | Trees tree ->
-      begin match tree with
-      | [] -> raise Not_value
-      | [field, value] ->
-          Model_parser.Proj (field, convert_to_model_value lf value)
-      | l ->
-          if List.for_all (fun x -> Mstr.mem (fst x) lf) l then
-            Model_parser.Record
-              (List.map (fun (field, value) ->
-                   let model_value = convert_to_model_value lf value in
-                   (field, model_value))
-                  l)
-          else
-            let (proj_name, proj_value) = List.hd l in
-            Model_parser.Proj (proj_name, convert_to_model_value lf proj_value)
-      end
-  | Cvc4_Variable _ -> raise Not_value (*Model_parser.Unparsed "!"*)
-  (* TODO change the value returned for non populated Cvc4 variable '!' -> '?' ? *)
-  | To_array t -> convert_to_model_value lf (Array (convert_z3_array t))
-  | Apply (s, lt) -> Model_parser.Apply (s, List.map (convert_to_model_value lf) lt)
-  | Function_Local_Variable _ | Variable _ | Ite _ -> raise Not_value
-
-and convert_z3_array (t: term) : array =
-
-  let rec convert_array t =
-    match t with
-    (* This works for multidim array because, we call convert_to_model_value on
-       the new array generated (which will still contain a To_array).
-       Example of value for multidim array:
-       To_array (Ite (x, 1, (To_array t), To_array t')) -> call on complete term ->
-       Store (1, To_array t, To_array t') -> call on subpart (To_array t) ->
-       Store (1, Const t, To_array t') -> call on subpart (To_array t') ->
-       Store (1, Const t, Const t')
-     *)
-
-    | Ite (Function_Local_Variable _x, if_t, t1, t2) ->
-      Store (convert_array t2, if_t, t1)
-    | Ite (if_t, Function_Local_Variable _x, t1, t2) ->
-      Store (convert_array t2, if_t, t1)
-    | t -> Const t
-  in
-  convert_array t
-
-and convert_record lf l =
-  List.map (fun (f, v) -> f, convert_to_model_value lf v) l
-
-let convert_to_model_element pm name (t: term) =
-  let value = convert_to_model_value pm.Printer.list_fields t in
-  let attrs =
-    try Mstr.find name pm.Printer.set_str
-    with Not_found -> Ident.Sattr.empty in
-  Model_parser.create_model_element ~name ~value ~attrs
-=======
 (************************************************************************)
 (*             Convert calls to records and constructors                *)
 (************************************************************************)
->>>>>>> fd63c5e2
 
 let default_apply_to_record (list_records: (string list) Mstr.t)
     (noarg_constructors: string list) (t: term) =
 
-<<<<<<< HEAD
-  let rec array_apply_to_record (a: array) =
-    match a with
-    | Array_var _ -> a
-    | Const x ->
-        let x = apply_to_record x in
-        Const x
-    | Store (a, t1, t2) ->
-=======
   let rec array_apply_to_record = function
     | Avar _ as a -> a
     | Aconst x -> Aconst (apply_to_record x)
     | Astore (a, t1, t2) ->
->>>>>>> fd63c5e2
         let a = array_apply_to_record a in
         let t1 = apply_to_record t1 in
         let t2 = apply_to_record t2 in
@@ -498,12 +87,7 @@
     | To_array t1 ->
         let t1 = apply_to_record t1 in
         To_array t1
-<<<<<<< HEAD
-    (* TODO Does not exist yet *)
-    | Trees _ -> assert false in
-=======
   in
->>>>>>> fd63c5e2
   apply_to_record t
 
 let apply_to_records_ref = ref None
@@ -531,60 +115,6 @@
   | Sval _ | Var _ | Function_var _ -> Sstr.empty
   | Array a -> collect_prover_vars_array a
   | Ite (t1, t2, t3, t4) ->
-<<<<<<< HEAD
-      TIte (convert_to_tree_term t1, convert_to_tree_term t2, convert_to_tree_term t3, convert_to_tree_term t4)
-  | Record (s, tl) -> TRecord (s, List.map (fun (s, t) -> (s, convert_to_tree_term t)) tl)
-  | To_array t -> TTo_array (convert_to_tree_term t)
-  (* TODO should not appear here *)
-  | Trees _ -> assert false
-
-and convert_to_tree_array a =
-  match a with
-  | Array_var v -> TArray_var v
-  | Const t -> TConst (convert_to_tree_term t)
-  | Store (a, t1, t2) ->
-      TStore (convert_to_tree_array a, convert_to_tree_term t1, convert_to_tree_term t2)
-
-let rec convert_tree_to_term (t: tree) : term =
-  match t with
-  | Node mpt ->
-      let l = Mpr.bindings mpt in
-      let l = List.map (fun (k,e) -> (k, convert_tree_to_term e)) l in
-      Trees l
-  | Leaf t ->
-      convert_tdef_to_term t
-
-and convert_tdef_to_term (t: tree_definition) =
-  match t with
-  | TFunction (_l, t) -> convert_tterm_to_term t
-  | TTerm t -> convert_tterm_to_term t
-  | TNoelement -> Sval (Other ("error")) (* TODO check which error can be raised here *)
-
-and convert_tterm_to_term t =
-  match t with
-  | TSval v -> Sval v
-  | TApply (s, tl) -> Apply (s, List.map convert_tterm_to_term tl)
-  | TArray ta -> Array (convert_tarray_to_array ta)
-  | TCvc4_Variable (Var v) -> Cvc4_Variable v
-  | TCvc4_Variable (Tree v) -> convert_tree_to_term v
-  | TFunction_Local_Variable v -> Function_Local_Variable v
-  | TVariable v -> Variable v
-  | TIte (t1, t2, t3, t4) ->
-      let t1 = convert_tterm_to_term t1 in
-      let t2 = convert_tterm_to_term t2 in
-      let t3 = convert_tterm_to_term t3 in
-      let t4 = convert_tterm_to_term t4 in
-      Ite (t1, t2, t3, t4)
-  | TRecord (s, ls) ->
-      Record (s, List.map (fun (s, t) -> (s, convert_tterm_to_term t)) ls)
-  | TTo_array t -> To_array (convert_tterm_to_term t)
-
-and convert_tarray_to_array a =
-  match a with
-  | TArray_var v -> Array_var v
-  | TConst t -> Const (convert_tterm_to_term t)
-  | TStore (a, t1, t2) -> Store (convert_tarray_to_array a, convert_tterm_to_term t1, convert_tterm_to_term t2)
-=======
       let ss = List.map collect_prover_vars_term [t1; t2; t3; t4] in
       List.fold_right Sstr.union ss Sstr.empty
   | Record (_, fs) ->
@@ -882,7 +412,6 @@
 (************************************************************************)
 (*            Import Smtv2_model_defs to model elements                 *)
 (************************************************************************)
->>>>>>> fd63c5e2
 
 let create_list pm (table: definition Mstr.t) =
 
