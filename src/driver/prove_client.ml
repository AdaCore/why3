--- conflicted
+++ resolved
@@ -124,14 +124,10 @@
        the prefix of the file. *)
     Filename.basename (Filename.temp_file "why3server" "sock")
   in
-<<<<<<< HEAD
   (* Sys.executable_name is used to locate the gnat_server/gnatwhy3 executable.
      Why3server, gnatwhy3 and gnat_server are in the same directory. *)
   let exec_spark_location = Filename.dirname Sys.executable_name in
   let exec = Filename.concat exec_spark_location "why3server" in
-=======
-  let exec = Filename.concat libdir "why3server" in
->>>>>>> 37885e00
   let pid =
     (* use this version for debugging the C code
     Unix.create_process "valgrind"
