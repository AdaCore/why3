--- conflicted
+++ resolved
@@ -1,8 +1,3 @@
-<<<<<<< HEAD
-let socket : Unix.file_descr option ref = ref None
-
-let client_connect socket_name =
-=======
 (********************************************************************)
 (*                                                                  *)
 (*  The Why3 Verification Platform   /   The Why3 Development Team  *)
@@ -24,30 +19,17 @@
 
 let client_connect socket_name =
   if !socket <> None then raise AlreadyConnected;
->>>>>>> 99b6e736
   if Sys.os_type = "Win32" then begin
     let name = "\\\\.\\pipe\\" ^ socket_name in
     socket := Some (Unix.openfile name [Unix.O_RDWR] 0)
   end else begin
-<<<<<<< HEAD
-    let sock = Unix.socket Unix.PF_UNIX  Unix.SOCK_STREAM 0 in
-=======
     let sock = Unix.socket Unix.PF_UNIX Unix.SOCK_STREAM 0 in
->>>>>>> 99b6e736
     Unix.connect sock (Unix.ADDR_UNIX socket_name);
     socket := Some sock
   end
 
 let client_disconnect () =
   match !socket with
-<<<<<<< HEAD
-  | None -> ()
-  | Some s -> Unix.close s
-
-let send_request_string msg =
-  match !socket with
-  | None -> assert false
-=======
   | None -> raise NotConnected
   | Some sock ->
       socket := None;
@@ -56,7 +38,6 @@
 let send_request_string msg =
   match !socket with
   | None -> raise NotConnected
->>>>>>> 99b6e736
   | Some sock ->
       let to_write = String.length msg in
       let rec write pointer =
@@ -67,45 +48,6 @@
 
 let read_from_client =
   let buf = String.make 1024 ' ' in
-<<<<<<< HEAD
-  fun () ->
-    match !socket with
-    | None -> assert false
-    | Some sock ->
-        let read = Unix.read sock buf 0 1024 in
-        String.sub buf 0 read
-
-type answer =
-  {
-    id        : int;
-    exit_code : int;
-    time      : float;
-    timeout   : bool;
-    out_file  : string;
-  }
-
-let socket_name : string ref = ref ""
-
-let set_socket_name s =
-  socket_name := s
-
-let buf : Buffer.t = Buffer.create 1024
-
-let connect () =
-  Buffer.clear buf;
-  client_connect !socket_name
-
-let disconnect () =
-  client_disconnect ()
-
-let send_request ~id ~timelimit ~memlimit ~cmd =
-  let buf = Buffer.create 128 in
-  Buffer.add_string buf (string_of_int id);
-  Buffer.add_char buf ';';
-  Buffer.add_string buf (string_of_int timelimit);
-  Buffer.add_char buf ';';
-  Buffer.add_string buf (string_of_int memlimit);
-=======
   fun blocking ->
     match !socket with
     | None -> raise NotConnected
@@ -179,7 +121,6 @@
   Buffer.add_string send_buf (string_of_int timelimit);
   Buffer.add_char send_buf ';';
   Buffer.add_string send_buf (string_of_int memlimit);
->>>>>>> 99b6e736
   List.iter (fun x ->
       Buffer.add_char send_buf ';';
       Buffer.add_string send_buf x)
