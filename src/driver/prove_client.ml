--- conflicted
+++ resolved
@@ -95,13 +95,8 @@
   Unix.chdir (Filename.get_temp_dir_name ());
   let socket_name = Filename.concat (Unix.getcwd ())
     ("why3server." ^ string_of_int (Unix.getpid ()) ^ ".sock") in
-<<<<<<< HEAD
   let exec = "why3server" in
-  let _pid = Unix.create_process exec
-=======
-  let exec = Filename.concat Config.libdir "why3server" in
   let pid = Unix.create_process exec
->>>>>>> 47ee3495
     [|exec; "--socket"; socket_name;
       "--single-client";
       "-j"; string_of_int !max_running_provers|]
