--- conflicted
+++ resolved
@@ -121,7 +121,6 @@
 (* return the limit object whose components represent the maximum of the
    corresponding components of the arguments *)
 
-<<<<<<< HEAD
 type server_id = int
 type editor_id
 
@@ -129,11 +128,8 @@
   | ServerCall of server_id
   | EditorCall of editor_id
 
-val call_editor : command : string -> string -> prover_call
-=======
 val call_editor :
   libdir:string -> datadir:string -> command:string -> string -> prover_call
->>>>>>> 37885e00
 
 (* internal use only
 val call_on_file :
@@ -158,13 +154,8 @@
   printing_info   : Printer.printing_info ->
   gen_new_file    : bool ->
   ?inplace        : bool ->
-<<<<<<< HEAD
   Buffer.t -> server_id
-(** Build a prover call on the task already printed in the {!type: Buffer.t} given.
-=======
-  Buffer.t -> prover_call
 (** Build a prover call on the task already printed in the [Buffer.t] given.
->>>>>>> 37885e00
 
     @param limit set the available time limit (def. 0 : unlimited), memory
     limit (def. 0 : unlimited) and step limit (def. -1 : unlimited)
