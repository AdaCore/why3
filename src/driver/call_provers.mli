(********************************************************************)
(*                                                                  *)
(*  The Why3 Verification Platform   /   The Why3 Development Team  *)
(*  Copyright 2010-2015   --   INRIA - CNRS - Paris-Sud University  *)
(*                                                                  *)
(*  This software is distributed under the terms of the GNU Lesser  *)
(*  General Public License version 2.1, with the special exception  *)
(*  on linking described in file LICENSE.                           *)
(*                                                                  *)
(********************************************************************)

open Model_parser

(** {1 Call provers and parse their outputs} *)

(** {2 data types for prover answers} *)

(** The reason why unknown was reported *)
type reason_unknown =
  | Resourceout
  (** Out of resources  *)
  | Other
  (** Other reason *)

type prover_answer =
  | Valid
      (** The task is valid according to the prover *)
  | Invalid
      (** The task is invalid *)
  | Timeout
      (** the task timeouts, ie it takes more time than specified *)
  | OutOfMemory
      (** the task runs out of memory *)
  | StepLimitExceeded
      (** the task required more steps than the limit provided *)
  | Unknown of (string * reason_unknown option)
      (** The prover can't determine if the task is valid *)
  | Failure of string
      (** The prover reports a failure *)
  | HighFailure
      (** An error occured during the call to the prover or none
          of the given regexps match the output of the prover *)

type prover_result = {
  pr_answer : prover_answer;
  (** The answer of the prover on the given task *)
  pr_status : Unix.process_status;
  (** The process exit status *)
  pr_output : string;
  (** The output of the prover currently stderr and stdout *)
  pr_time   : float;
  (** The time taken by the prover *)
  pr_steps  : int;
  (** The number of steps taken by the prover (-1 if not available) *)
  pr_model  : model;
  (** The model produced by a the solver *)
}

val print_prover_answer : Format.formatter -> prover_answer -> unit
(** Pretty-print a {! prover_answer} *)

val print_prover_result : Format.formatter -> prover_result -> unit
(** Pretty-print a prover_result. The answer and the time are output.
    The output of the prover is printed if and only if the answer is
    a [HighFailure] *)

val debug : Debug.flag
(** debug flag for the calling procedure (option "--debug call_prover")
    If set [call_on_buffer] prints on stderr the commandline called
    and the output of the prover. *)

type timeregexp
(** The type of precompiled regular expressions for time parsing *)

type stepregexp
(** The type of precompiled regular expressions for parsing of steps *)

val timeregexp : string -> timeregexp
(** Converts a regular expression with special markers '%h','%m',
    '%s','%i' (for milliseconds) into a value of type [timeregexp] *)

val stepregexp : string -> int -> stepregexp
(** [stepregexp s n] creates a regular expression to match the number of steps.
    [s] is a regular expression, [n] is the group number with steps number. *)

type prover_result_parser = {
  prp_regexps     : (Str.regexp * prover_answer) list;
  prp_timeregexps : timeregexp list;
  prp_stepregexps : stepregexp list;
  prp_exitcodes   : (int * prover_answer) list;
  (* The parser for a model returned by the solver. *)
  prp_model_parser : Model_parser.model_parser;
}
(*
    if the first field matches the prover output,
    the second field is the answer. Regexp groups present in
    the first field are substituted in the second field (\0,\1,...).
    The regexps are tested in the order of the list.

    @param timeregexps : a list of regular expressions with special
    markers '%h','%m','%s','%i' (for milliseconds), constructed with
    [timeregexp] function, and used to extract the time usage from
    the prover's output. If the list is empty, wallclock is used.
    The regexps are tested in the order of the list.

    @param exitcodes : if the first field is the exit code, then
    the second field is the answer. Exit codes are tested in the order
    of the list and before the regexps.
*)

(** {2 Functions for calling external provers} *)
type prover_call
(** Type that represents a single prover run *)

type pre_prover_call = unit -> prover_call
(** Thread-safe closure that launches the prover *)

type post_prover_call = unit -> prover_result
(** Thread-unsafe closure that interprets the prover's results *)

type resource_limit =
  {
    limit_time  : int option;
    limit_mem   : int option;
    limit_steps : int option;
  }
(* represents the three ways a prover run can be limited: in time, memory
   and/or steps *)

val empty_limit : resource_limit
(* the limit object which imposes no limits *)

val limit_max : resource_limit -> resource_limit -> resource_limit
(* return the limit object whose components represent the maximum of the
   corresponding components of the arguments *)

val get_time : resource_limit -> int
(* return time, return default value 0 if not set *)
val get_mem : resource_limit -> int
(* return time, return default value 0 if not set *)
val get_steps : resource_limit -> int
(* return time, return default value (-1) if not set *)

val mk_limit : int -> int -> int -> resource_limit
(* build a limit object, transforming the default values into None on the fly
   *)

val call_on_file :
  command         : string ->
  limit           : resource_limit ->
  res_parser      : prover_result_parser ->
  printer_mapping : Printer.printer_mapping ->
  ?cleanup        : bool ->
  ?inplace        : bool ->
  ?interactive    : bool ->
  ?redirect       : bool ->
  string -> pre_prover_call

val call_on_buffer :
  command         : string ->
  limit           : resource_limit ->
  filename        : string ->
  printer_mapping : Printer.printer_mapping ->
  ?inplace        : bool ->
  ?interactive    : bool ->
  Buffer.t -> pre_prover_call
(** Call a prover on the task printed in the {!type: Buffer.t} given.

<<<<<<< HEAD
    @param limit : set the available time limit (def. 0 : unlimited), available
    memory limit (def. 0 : unlimited) available step limit (def. -1 :
    unlimited)
=======
    @param limit : set the available time limit (def. 0 : unlimited), memory
    limit (def. 0 : unlimited) and step limit (def. -1 : unlimited)
>>>>>>> a8118e80

    @param res_parser : prover result parser

    @param filename : the suffix of the proof task's file, if the prover
    doesn't accept stdin. *)

val query_call : prover_call -> post_prover_call option
(** Thread-safe non-blocking function that checks if the prover
    has finished. *)

val wait_on_call : prover_call -> post_prover_call
(** Thread-safe blocking function that waits until the prover finishes. *)

val post_wait_call : prover_call -> Unix.process_status -> post_prover_call
(** Thread-safe non-blocking function that should be called when the
    prover's exit status was obtained from a prior call of Unix.waitpid *)

val prover_call_pid : prover_call -> int
(** Return the pid of the prover *)

val set_socket_name : string -> unit

type server_id = int

val prove_file_server :
          res_parser : prover_result_parser ->
          command : string ->
          limit : resource_limit ->
          printer_mapping : Printer.printer_mapping ->
          ?inplace : bool ->
          string -> server_id

val wait_for_server_result : unit -> (server_id * prover_result) list<|MERGE_RESOLUTION|>--- conflicted
+++ resolved
@@ -159,6 +159,7 @@
 val call_on_buffer :
   command         : string ->
   limit           : resource_limit ->
+  res_parser      : prover_result_parser ->
   filename        : string ->
   printer_mapping : Printer.printer_mapping ->
   ?inplace        : bool ->
@@ -166,14 +167,8 @@
   Buffer.t -> pre_prover_call
 (** Call a prover on the task printed in the {!type: Buffer.t} given.
 
-<<<<<<< HEAD
-    @param limit : set the available time limit (def. 0 : unlimited), available
-    memory limit (def. 0 : unlimited) available step limit (def. -1 :
-    unlimited)
-=======
     @param limit : set the available time limit (def. 0 : unlimited), memory
     limit (def. 0 : unlimited) and step limit (def. -1 : unlimited)
->>>>>>> a8118e80
 
     @param res_parser : prover result parser
 
@@ -204,6 +199,7 @@
           limit : resource_limit ->
           printer_mapping : Printer.printer_mapping ->
           ?inplace : bool ->
+          ?interactive : bool ->
           string -> server_id
 
 val wait_for_server_result : unit -> (server_id * prover_result) list