--- conflicted
+++ resolved
@@ -121,7 +121,6 @@
 (* return the limit object whose components represent the maximum of the
    corresponding components of the arguments *)
 
-<<<<<<< HEAD
 type server_id = int
 type editor_id
 
@@ -129,11 +128,7 @@
   | ServerCall of server_id
   | EditorCall of editor_id
 
-val call_editor :
-  libdir:string -> datadir:string -> command:string -> string -> prover_call
-=======
 val call_editor : config:Whyconf.main -> command:string -> string -> prover_call
->>>>>>> e262875c
 
 (* internal use only
 val call_on_file :
