--- conflicted
+++ resolved
@@ -104,12 +104,6 @@
 
 (** {2 Functions for calling external provers} *)
 
-<<<<<<< HEAD
-=======
-type prover_call
-(** Type that represents a single prover run *)
-
->>>>>>> 1dc1b78e
 type resource_limits = {
   limit_time  : float;
   limit_mem   : int;
@@ -136,7 +130,6 @@
 
 val call_editor : config:Whyconf.main -> command:string -> string -> prover_call
 
-<<<<<<< HEAD
 (* internal use only
 val call_on_file :
   command         : string ->
@@ -158,8 +151,6 @@
   string ->
   string list * bool * bool
 
-=======
->>>>>>> 1dc1b78e
 val call_on_buffer :
   command         : string ->
   config          : Whyconf.main ->
