(********************************************************************)
(*                                                                  *)
(*  The Why3 Verification Platform   /   The Why3 Development Team  *)
(*  Copyright 2010-2023 --  Inria - CNRS - Paris-Saclay University  *)
(*                                                                  *)
(*  This software is distributed under the terms of the GNU Lesser  *)
(*  General Public License version 2.1, with the special exception  *)
(*  on linking described in file LICENSE.                           *)
(*                                                                  *)
(********************************************************************)

(** This file is organized in 3 main modules:
    - FromStringToSexp, which parses the prover output (as string) to
    S-expressions
    - FromSexpToModel, which converts S-expressions to
    Smtv2_model_defs.fun_def
    - FromModelToTerm, which converts Smtv2_model_defs.fun_def to
    (Term.term, Model_parser.concrete_syntax_term) in order to create
    a list of Model_parser.model_element values *)

open Wstdlib
open Term
open Number
open Smtv2_model_defs
open Model_parser

let debug =
  Debug.register_flag "smtv2_parser"
    ~desc:
      "Print@ debugging@ messages@ about@ parsing@ the@ SMTv2@ model@ for@ \
       counterexamples."

(*
**********************************************************************
**  Parsing the prover output (as string) to S-expressions
**********************************************************************
*)

module FromStringToSexp = struct
  exception E of string

  let fix_CVC18_bug_on_float_constants =
    let r = Re.Str.regexp "\\((fp #b[01] #b[01]+ #b[01]+\\)" in
    fun s -> Re.Str.global_replace r "\\1)" s

  let parse_string str =
    Debug.dprintf debug "[parse_string] model_string = %s@." str;
    let lexbuf = Lexing.from_string str in
    try Sexp.read_list lexbuf
    with Sexp.Error -> (
      let msg =
        Format.sprintf "Cannot parse as S-expression at character %d"
          (Lexing.lexeme_start lexbuf)
      in
      (* workaround for CVC4 1.8 bug in printing float constants *)
      let str = fix_CVC18_bug_on_float_constants str in
      let lexbuf = Lexing.from_string str in
      try Sexp.read_list lexbuf with Sexp.Error -> raise (E msg))
end

(*
**********************************************************************
**  Converting S-expressions to Smtv2_model_defs.fun_def
**********************************************************************
*)

module FromSexpToModel = struct
  open Sexp

  exception E of sexp * string

  let error sexp s = raise (E (sexp, s))
  let atom_error a s = raise (E (Atom a, s))

  let is_simple_symbol str =
    String.length str > 0
    &&
    match str.[0] with
    | '_' | 'a' .. 'z' | 'A' .. 'Z' | '#' | '$' -> true
    | _ -> false

  let is_prover_symbol str =
    (* as defined in SMT-LIB Standard *)
    (String.length str > 0 && (str.[0] == '@' || str.[0] == '.'))
    ||
    (* special cases with Z3 prover *)
    match String.split_on_char '!' str with
    | [ _; "val"; _ ] -> true
    | _ -> false

  let is_quoted s =
    String.length s > 2 && s.[0] = '|' && s.[String.length s - 1] = '|'

  let get_quoted s = String.sub s 1 (String.length s - 2)

  let is_string s =
    String.length s >= 2 && s.[0] = '"' && s.[String.length s - 1] = '"'

  let get_string s = String.sub s 1 (String.length s - 2)

  let rec pp_sexp fmt = function
    | Atom s -> Format.pp_print_string fmt s
    | List l ->
        Format.fprintf fmt "@[@[<hv2>(%a@])@]" Pp.(print_list space pp_sexp) l

  let string_of_sexp = Format.asprintf "%a" pp_sexp
  let atom f = function Atom s -> (try f s with _ -> error (Atom s) "atom") | sexp -> error sexp "atom"

  let list f = function
    | List l -> List.map f l
    | Atom _ as sexp -> error sexp "list"

  let string = function
    | Atom s when is_string s -> get_string s
    | sexp -> error sexp "string"

  let bool = atom bool_of_string
  let int = atom int_of_string
  let bigint = atom BigInt.of_string

  let positive_constant_int = function
    | Atom s -> (
        try
          { constant_int_value= int_literal ILitDec ~neg:false s;
            constant_int_verbatim= s }
        with _ -> atom_error s "positive_constant_int")
    | sexp -> error sexp "positive_constant_int"

  let negative_constant_int = function
    | List [ Atom "-"; Atom s ] as sexp -> (
        try
          { constant_int_value= int_literal ILitDec ~neg:true s;
            constant_int_verbatim= "-" ^ s }
        with _ -> error sexp "negative_constant_int")
    | sexp -> error sexp "negative_constant_int"

  let constant_int sexp =
    try positive_constant_int sexp
    with _ -> (
      try negative_constant_int sexp with _ -> error sexp "constant_int")

  let positive_constant_real s =
    try
      Scanf.sscanf s "%[^.].%s"
        (fun s1 s2 -> (s, s1, s2))
    with _ -> atom_error s "positive_constant_real"

  let constant_real = function
    | Atom s ->
      let s', i1, i2 = positive_constant_real s in
      { constant_real_value=
          real_literal ~radix:10 ~neg:false ~int:i1 ~frac:i2 ~exp:None;
        constant_real_verbatim= s'
      }
    | List [ Atom "-"; Atom s ] ->
      let s', i1, i2 = positive_constant_real s in
      { constant_real_value=
          real_literal ~radix:10 ~neg:true ~int:i1 ~frac:i2 ~exp:None;
        constant_real_verbatim= "-" ^ s'
      }
    | sexp -> error sexp "constant_real"

  let constant_fraction ~neg sexp =
    let constant_int_fraction = function
      | Atom s ->
        { constant_real_value=
            real_literal ~radix:10 ~neg:false ~int:s ~frac:"0" ~exp:None;
          constant_real_verbatim= s
        }
      | List [ Atom "-"; Atom s ] ->
        { constant_real_value=
            real_literal ~radix:10 ~neg:true ~int:s ~frac:"0" ~exp:None;
          constant_real_verbatim= "-" ^ s
        }
      | sexp -> error sexp "constant_int_fraction"
    in
    let constant_int_or_real_fraction n =
      try constant_int_fraction n with _ -> constant_real n
    in
    match sexp with
    | List [ Atom "/"; n1; n2 ] ->
        let r1 = constant_int_or_real_fraction n1 in
        let r2 = constant_int_or_real_fraction n2 in
        let r1 =
          if neg then
            { constant_real_value= neg_real r1.constant_real_value;
              constant_real_verbatim= "-" ^ r1.constant_real_verbatim }
          else r1 in
        {
          constant_frac_num= r1;
          constant_frac_den= r2;
          constant_frac_verbatim= r1.constant_real_verbatim ^ "/" ^ r2.constant_real_verbatim
        }
    | _ -> error sexp "constant_fraction"

  let constant_fraction sexp =
    match sexp with
    | List [ Atom "-"; frac ] -> constant_fraction ~neg:true frac
    | _ -> constant_fraction ~neg:false sexp

  let constant_bv_bin = function
    | Atom s -> (
        try
          let s' = Strings.remove_prefix "#b" s in
          let constant_bv_value = BigInt.of_string ("0b" ^ s') in
          let constant_bv_length = String.length s' in
          { constant_bv_value; constant_bv_length; constant_bv_verbatim = s }
        with _ -> atom_error s "constant_bv_bin")
    | sexp -> error sexp "constant_bv_bin"

  let constant_bv_hex = function
    | Atom s -> (
        try
          let s' = Strings.remove_prefix "#x" s in
          let constant_bv_value = BigInt.of_string ("0x" ^ s') in
          let constant_bv_length = String.length s' * 4 in
          { constant_bv_value; constant_bv_length; constant_bv_verbatim = s }
        with _ -> atom_error s "constant_bv_hex")
    | sexp -> error sexp "constant_bv_hex"

  let constant_bv_dec = function
    | List [ Atom "_"; Atom n; l ] as sexp -> (
        try
          let constant_bv_value = BigInt.of_string (Strings.remove_prefix "bv" n) in
          let constant_bv_length = int l in
          { constant_bv_value; constant_bv_length; constant_bv_verbatim = string_of_sexp sexp }
        with _ -> error sexp "constant_bv_dec")
    | sexp -> error sexp "constant_bv_dec"

  let constant_bv sexp =
    try constant_bv_dec sexp
    with _ -> (
      try constant_bv_hex sexp
      with _ -> (
        try constant_bv_bin sexp with _ -> error sexp "constant_bv"))

  let constant_float sexp =
    let const_float e s v =
      {
        const_float_exp_size = e;
        const_float_significand_size = s;
        const_float_val = v
      }
    in
    match sexp with
    | List [ Atom "_"; Atom "+zero"; n1; n2 ] ->
        const_float (int n1) (int n2) Fpluszero
    | List [ Atom "_"; Atom "-zero"; n1; n2 ] ->
        const_float (int n1) (int n2) Fminuszero
    | List [ Atom "_"; Atom "+oo"; n1; n2 ] ->
        const_float (int n1) (int n2) Fplusinfinity
    | List [ Atom "_"; Atom "-oo"; n1; n2 ] ->
        const_float (int n1) (int n2) Fminusinfinity
    | List [ Atom "_"; Atom "NaN"; n1; n2 ] ->
        const_float (int n1) (int n2) Fnan
    | List [ Atom "fp"; sign; exp; mant ] ->
        let constant_float_sign = constant_bv sign in
        let constant_float_exp = constant_bv exp in
        let constant_float_mant = constant_bv mant in
        let v =
          Fnumber
            { constant_float_sign; constant_float_exp; constant_float_mant }
        in
        let exp_size = constant_float_exp.constant_bv_length in
        let significand =
          constant_float_mant.constant_bv_length +
          constant_float_sign.constant_bv_length
        in
        const_float exp_size significand v
    | sexp -> error sexp "constant_float"

  let constant sexp : term =
    let cst =
      try Cint (constant_int sexp)
      with E _ -> (
        try Creal (constant_real sexp)
        with E _ -> (
          try Cfraction (constant_fraction sexp)
          with E _ -> (
            try Cbitvector (constant_bv sexp)
            with E _ -> (
              try Cfloat (constant_float sexp)
              with E _ -> (
                try Cbool (bool sexp)
                with E _ -> (
                  try Cstring (string sexp) with E _ -> error sexp "constant"))))))
    in
    Tconst cst

  let symbol : sexp -> symbol = function
    | Atom s when is_prover_symbol s -> Sprover s
    | Atom s when is_simple_symbol s -> S s
    | Atom s when is_quoted s ->
        let s' = get_quoted s in
        if is_prover_symbol s' then Sprover s' else S s'
    | sexp -> error sexp "symbol"

  let index sexp : index =
    try Idxnumeral (bigint sexp)
    with _ -> ( try Idxsymbol (symbol sexp) with _ -> error sexp "index")

  let identifier sexp : identifier =
    let builtins = [ "="; "*"; "+"; "<="; ">="; "<"; ">" ] in
    match sexp with
    | Atom s when List.mem s builtins -> Isymbol (S s)
    | Atom _ -> Isymbol (symbol sexp)
    (* Avoid a spurious indexed identifier present in Z3's output *)
    | List ( Atom "_" :: s ::  idx)  when not (s = Atom "as-array") ->
        Iindexedsymbol (symbol s, List.map index idx)
    | sexp -> error sexp "identifier"

  let rec sort : sexp -> sort = function
    | Atom "String" -> Sstring
    | Atom "RegLan" -> Sreglan
    | Atom "Int" -> Sint
    | Atom "Real" -> Sreal
    | Atom "RoundingMode" -> Sroundingmode
    | Atom "Bool" -> Sbool
    | List [ Atom "_"; Atom "BitVec"; Atom n ] as sexp -> (
        try Sbitvec (int_of_string n) with _ -> error sexp "bitvector sort")
    | Atom "Float16" -> Sfloatingpoint (5, 11)
    | Atom "Float32" -> Sfloatingpoint (8, 24)
    | Atom "Float64" -> Sfloatingpoint (11, 53)
    | Atom "Float128" -> Sfloatingpoint (15, 113)
    | List [ Atom "_"; Atom "FloatingPoint"; Atom eb; Atom sb ] as sexp -> (
        try Sfloatingpoint (int_of_string eb, int_of_string sb)
        with _ -> error sexp "floatingpoint sort")
    | List [ Atom "Array"; s1; s2 ] -> Sarray (sort s1, sort s2)
    | Atom _ as sexp -> Ssimple (identifier sexp)
    | List (Atom n :: l) -> Smultiple (identifier (Atom n), List.map sort l)
    | sexp -> error sexp "sort"

  let get_type_from_prover_variable name =
    (* we try to infer the type from [name], for example:
        - infer the type int32 from the name @uc_int32_1
        - infer the type ref int32 from the name @uc_(ref int32)_0
        - infer the type ref from the name ref!val!0 *)
    (* should not be useful anymore for CVC5, but still useful for
       CVC4 and Z3 *)
    let opt_name =
      if Strings.has_prefix "@" name || Strings.has_prefix "." name then
        try
          let left = String.index name '_' + 1 in
          let right = String.rindex name '_' in
          Some (String.sub name left (right - left))
        with _ -> None
      else
        match String.split_on_char '!' name with
        | [ ty; _; _ ] -> Some ty
        | _ -> None
    in
    match FromStringToSexp.parse_string (Option.value ~default:"" opt_name) with
    | [] -> atom_error name "get_type_from_prover_variable"
    | [ sexp ] -> sexp
    | sexps -> List sexps

  let qualified_identifier sexp : qual_identifier =
    match sexp with
<<<<<<< HEAD
    (* Z3 sometimes outputs its internal rule `array-ext`: this seems to be a bug in Z3 *)
    | List [Atom "_"; Atom "array-ext"; _] -> Qident (Isymbol (S "z3-array-ext-placeholder"))
    | Atom _ -> (
=======
    (* An actual qualified identifier *)
    | List [ Atom "as"; id; s ] -> Qannotident (identifier id, sort s)
    (* A non-qualified, possibly indexed, identifier *)
    | sexp -> (
>>>>>>> cde6ba24
        let id = identifier sexp in
        match id with
        | Isymbol (Sprover n') | Iindexedsymbol (Sprover n', _) ->
            let ty_sexp = get_type_from_prover_variable n' in
            Qannotident (id, sort ty_sexp)
        | Isymbol _ | Iindexedsymbol _ -> Qident id)

  let arg = function
    | List [ n; s ] -> (symbol n, sort s)
    | sexp -> error sexp "arg"

  let rec term sexp =
    try constant sexp
    with E _ -> (
      try Tvar (qualified_identifier sexp)
<<<<<<< HEAD
      with E _ -> (
        try ite sexp
        with E _ -> (
          try lett sexp
        with E _ -> (
          try array sexp
          with E _ -> (
              try application sexp with exn -> raise exn)))))
=======
    with E _ -> (
      try ite sexp
    with E _ -> (
      try lett sexp
    with E _ -> (
      try forall sexp
    with E _ -> (
      try array sexp
    with E _ -> (
      try application sexp with exn -> raise exn))))))
>>>>>>> cde6ba24

  and ite = function
    | List [ Atom "ite"; t1; t2; t3 ] -> Tite (term t1, term t2, term t3)
    | sexp -> error sexp "ite"

  and lett = function
    | List [ Atom "let"; List bindings; t2 ] ->
        let binding = (function
        | (List [ n; t ]) -> (symbol n, term t)
        | sexp -> error sexp "let binding") in
        Tlet ((List.map binding bindings), (term t2))
    | sexp -> error sexp "let"

<<<<<<< HEAD
=======
  and forall = function
  | List (Atom "forall" :: List bindings :: t :: []) ->
      let binding = (function
      | (List [ n; s ]) -> (symbol n, sort s)
      | sexp -> error sexp "forall binding") in
      Tforall ((List.map binding bindings), (term t))
  | sexp -> error sexp "forall"
>>>>>>> cde6ba24

  and application = function
    | List (qual_id :: ts) ->
        Tapply (qualified_identifier qual_id, List.map term ts)
    | sexp -> error sexp "application"

  and array sexp =
    match sexp with
    | List [Atom "_"; Atom "as-array"; n] ->
        Tasarray (term n)
    | List
        [ List [ Atom "as"; Atom "const"; List [ Atom "Array"; s1; s2 ] ]; t ]
      ->
        Tarray (sort s1, sort s2, { array_indices = []; array_others = term t })
    | List [ Atom "store"; x; t1; t2 ] -> (
        let a = try array x with _ -> error sexp "array" in
        match a with
        | Tarray (s1, s2, elts) ->
            Tarray
              ( s1,
                s2,
                {
                  array_indices = (term t1, term t2) :: elts.array_indices;
                  array_others = elts.array_others;
                } )
        | _ -> error sexp "array")
    | _ -> error sexp "array"

  let fun_def : sexp -> (string * function_def) option = function
    | List [ Atom "define-fun"; Atom n; args; res; body ] ->
        let res = sort res in
        let args = list arg args in
        let body = term body in
        Some (n, (args, res, body))
    | _ -> None

  let is_model_decl = function Atom "define-fun" -> true | _ -> false

  let get_and_check_model sexps =
    if sexps = [] then []
    else
      let model, rest =
        match sexps with
        | List (Atom "model" :: model) :: rest -> (model, rest)
        | List model :: rest when List.exists (Sexp.exists is_model_decl) model
          ->
            (model, rest)
        | _ -> failwith "Cannot read S-expression as model: model not first"
      in
      if List.exists (Sexp.exists is_model_decl) rest then
        failwith
          "Cannot read S-expression as model: next model not separated \
           (missing separator in driver?)"
      else model

  let get_fun_defs model =
    let fun_defs = List.filter_map fun_def model in
    Mstr.of_list fun_defs
end

(*
**********************************************************************
**  Converting Smtv2_model_defs.fun_def to (Term.term,
**  Model_parser.concrete_syntax_term)
**********************************************************************
*)

module FromModelToTerm = struct
  exception E_parsing of string
  exception E_concrete_syntax of string

  exception NoArgConstructor
  exception NoBuiltinSymbol
  exception Float_MinusZero
  exception Float_PlusZero
  exception Float_NaN
  exception Float_Plus_Infinity
  exception Float_Minus_Infinity
  exception Float_Error

  let error fmt =
    Format.kasprintf (fun msg -> raise (E_parsing msg)) fmt
  let error_concrete_syntax fmt =
    Format.kasprintf (fun msg -> raise (E_concrete_syntax msg)) fmt

  type env = {
    (* Why3 environment, used to retrieve builtin theories. *)
    why3_env : Env.env;
    (* Constructors from [pinfo.Printer.constructors]. *)
    constructors : lsymbol Mstr.t;
    (* List of record fields for each constructor symbol
       from [pinfo.Printer.record_fields]. *)
    record_fields : Term.lsymbol list Mls.t;
    (* List of fields for each record type from [pinfo.Printer.type_fields]. *)
    type_fields : Term.lsymbol list Ty.Mty.t;
    (* Set of coercions for each type from [pinfo.Printer.type_coercions]. *)
    type_coercions : Term.Sls.t Ty.Mty.t;
    (* Function definitions from the SMT model
       that are not in [pinfo.Printer.queried_terms]. *)
    mutable prover_fun_defs : (Term.term * concrete_syntax_term) Mstr.t;
    (* Sorts defined in the smtv2 file output. *)
    type_sorts : Ty.ty Mstr.t;
    (* Prover variables, may have the same name if the sort is different. *)
    mutable prover_vars : vsymbol Ty.Mty.t Mstr.t;
    (* Bound variables in the body of a function or in a let construction. *)
    mutable bound_vars : vsymbol Mstr.t;
    (* Inferred associations between Why3 types and SMT sorts, coming from lsymbols
       in [pinfo.Printer.queried_terms]. *)
    mutable inferred_types : (sort * Ty.ty) list;
    (* Evaluation of prover variables (using type coercions and fields). *)
    mutable eval_prover_vars : (Term.term * concrete_syntax_term) Mvs.t;
  }

  (* Convert a SMT sort [s] to a Why3 type.
     If [update_ty] is equal to [Some ty], the function updates [env.inferred_types]
     with the association [(s,ty)].
     TODO/FIXME It would be better to find a way to avoid using [env.inferred_types],
     maybe by searching in the theories? *)
  let rec smt_sort_to_ty ?(update_ty = None) env s =
    let optionally_update_sort s =
      match update_ty with
        | None -> error "Cannot infer type from sort %a@." print_sort s
        | Some ty ->
          Debug.dprintf debug
            "[smt_sort_to_ty] updating inferred_types with s = %a, ty = %a@."
            print_sort s Pretty.print_ty ty;
          env.inferred_types <- (s, ty) :: env.inferred_types;
          ty
    in
    let find_in_inferred_types not_found s =
      match
        List.find_all (fun (s', _) -> sort_equal s s') env.inferred_types
      with
      | [] -> not_found s
      | [ (_, ty) ] -> ty
      | _ ->
          error "Multiple matches in inferred_types for sort %a@."
            print_sort s
    in
    match s with
    | Sstring -> Ty.ty_str
    | Sint -> Ty.ty_int
    | Sreal -> Ty.ty_real
    | Sbool -> Ty.ty_bool
    | Sarray (s1, s2) -> (
        match update_ty with
        | None ->
            Ty.ty_app Ty.ts_func
              [ smt_sort_to_ty env s1; smt_sort_to_ty env s2 ]
        | Some ty -> (
            match ty.Ty.ty_node with
            | Ty.Tyapp (ts, [ ty1; ty2 ]) when Ty.ts_equal ts Ty.ts_func ->
                Ty.ty_app Ty.ts_func
                  [
                    smt_sort_to_ty ~update_ty:(Some ty1) env s1;
                    smt_sort_to_ty ~update_ty:(Some ty2) env s2;
                  ]
            | _ ->
                error "Inconsistent shapes for type %a and sort %a"
                  Pretty.print_ty ty print_sort s))
    | Ssimple i | Smultiple (i, _) ->
        let not_found s =
          let sort_name =
            match i with
            | Isymbol (S s | Sprover s) -> s
            | Iindexedsymbol ((S s | Sprover s), _) -> s
          in
          (* Find the corresponding sorts among the ones printed in the
            smtv2 file passed to the prover. *)
          match Mstr.find_opt sort_name env.type_sorts with
          | None -> optionally_update_sort s
          | Some ty -> ty
        in
        find_in_inferred_types not_found s
    | Sbitvec size ->
      let find_builtin_bitvec s =
        (* Find the corresponding sorts among the ones printed in the
          smtv2 file passed to the prover. *)
        let type_name = Format.sprintf "(_ BitVec %d)" size in
        match Mstr.find_opt type_name env.type_sorts with
        | None -> optionally_update_sort s
        | Some ty -> ty
      in
      find_in_inferred_types find_builtin_bitvec s
    | Sfloatingpoint (exp, significand) ->
      let find_builtin_float s =
        (* Currenlty, float types are translated as Float32 or Float64 in smtlib
            drivers. *)
        let type_name = Format.sprintf "Float%d" (exp + significand) in
        match Mstr.find_opt type_name env.type_sorts with
        | None -> optionally_update_sort s
        | Some ty -> ty
      in
      find_in_inferred_types find_builtin_float s
    | Sroundingmode ->
      find_in_inferred_types optionally_update_sort s
    | Sreglan -> optionally_update_sort s

  let qual_id_to_term env qid =
    (* Constructors without arguments should not be confused with variables. *)
    let is_no_arg_constructor n constructors =
      match Mstr.find_opt n constructors with
      | Some ls -> List.length ls.ls_args = 0
      | None -> false
    in
    let vs =
      match qid with
      (* For Qident, no sort is associated to the identifier, so we cannot infer
        the type of the variable. So we raise an error if we do not find [n] in
        [env.bound_vars] or in [env.prover_vars]. *)
      | Qident (Isymbol (S n)) ->
          if is_no_arg_constructor n env.constructors then raise NoArgConstructor
          else
            begin try Mstr.find n env.bound_vars
            with Not_found ->
              error
                "No variable in bound_vars matching qualified identifier %a@."
                print_qualified_identifier qid
            end
      | Qident (Isymbol (Sprover n)) -> (
          match Ty.Mty.values (Mstr.find n env.prover_vars) with
          | [] | (exception Not_found) ->
              error
                "No variable in prover_vars matching qualified identifier %a@."
                print_qualified_identifier qid
          | [ vs ] -> vs
          | _ :: _ :: _ ->
              error
                "Multiple variables in prover_vars matching qualified identifier \
                %a@."
                print_qualified_identifier qid)
      (* For Qannotident, there is a sort associated to the identifier, so we can infer
          the type of the variable. *)
      | Qannotident (Isymbol (S n), s) ->
          if is_no_arg_constructor n env.constructors then raise NoArgConstructor
          else
            let vs_ty = smt_sort_to_ty env s in
            let vs =
              try
                let vs = Mstr.find n env.bound_vars in
                if Ty.ty_equal vs.vs_ty vs_ty then vs
                else
                  error "Type %a of variable %a does not match sort %a@."
                    Pretty.print_ty vs.vs_ty Pretty.print_vs vs print_sort s
              with Not_found ->
                (* Create a fresh vsymbol if not found in [env.bound_vars]. *)
                create_vsymbol (Ident.id_fresh n) vs_ty
            in
            vs
      | Qannotident (Isymbol (Sprover n), s) -> (
          let vs_ty = smt_sort_to_ty env s in
          let new_vs = create_vsymbol (Ident.id_fresh n) vs_ty in
          (* Update [env.prover_vars] either if the prover variable [n]
              is not yet stored in [env.prover_vars], or if there already
              exists a mapping for [n] but not for the current sort [s].
              (Because prover variables can have the same name if with different
              sorts). *)
          try
            let mvs = Mstr.find n env.prover_vars in
            match Ty.Mty.find vs_ty mvs with
            | vs -> vs
            | exception Not_found ->
                Debug.dprintf debug
                  "[qual_id_to_term] updating prover_vars with vs = %a / vs_ty = \
                  %a@."
                  Pretty.print_vs new_vs Pretty.print_ty vs_ty;
                env.prover_vars <-
                  Mstr.add n (Ty.Mty.add vs_ty new_vs mvs) env.prover_vars;
                new_vs
          with Not_found ->
            Debug.dprintf debug
              "[qual_id_to_term] updating prover_vars with vs = %a / vs_ty = %a@."
              Pretty.print_vs new_vs Pretty.print_ty vs_ty;
            env.prover_vars <-
              Mstr.add n (Ty.Mty.add vs_ty new_vs Ty.Mty.empty) env.prover_vars;
            new_vs)
      | _ ->
          error "Could not interpret qualified identifier %a@."
            print_qualified_identifier qid
    in
    (t_var vs, concrete_var_from_vs vs)

  (* Be careful when modifying this code! *)
  let float_of_binary fp =
    let smtv2_model_bv_to_model_parser_bv
        { constant_bv_value; constant_bv_length; constant_bv_verbatim } =
      {
        bv_value= constant_bv_value;
        bv_length= constant_bv_length;
        bv_verbatim= constant_bv_verbatim
      }
    in
    match fp with
    | Fplusinfinity -> raise Float_Plus_Infinity
    | Fminusinfinity -> raise Float_Minus_Infinity
    | Fpluszero -> raise Float_PlusZero
    | Fminuszero -> raise Float_MinusZero
    | Fnan -> raise Float_NaN
    | Fnumber { constant_float_sign; constant_float_exp; constant_float_mant } ->
        let sign = smtv2_model_bv_to_model_parser_bv constant_float_sign in
        let exp = smtv2_model_bv_to_model_parser_bv constant_float_exp in
        let mant = smtv2_model_bv_to_model_parser_bv constant_float_mant in
        let fp_binary = (sign, exp, mant) in
        let exp_bias = BigInt.pred (BigInt.pow_int_pos 2 (exp.bv_length - 1)) in
        let exp_max = BigInt.pred (BigInt.pow_int_pos 2 exp.bv_length) in
        let frac_len =
          (* Length of the hexadecimal representation (after the ".") *)
          if mant.bv_length mod 4 = 0 then mant.bv_length / 4
          else (mant.bv_length / 4) + 1
        in
        let is_neg =
          match BigInt.to_int sign.bv_value with
          | 0 -> false
          | 1 -> true
          | _ -> raise Float_Error
        in
        (* Compute exponent (int) and frac (string of hexa) *)
        let frac =
          (* The hex value is used after the decimal point. So we need to adjust
              it to the number of binary elements there are.
              Example in 32bits: significand is 23 bits, and the hexadecimal
              representation will have a multiple of 4 bits (ie 24). So, we need to
              multiply by two to account the difference. *)
          if Strings.has_prefix "#b" mant.bv_verbatim then
            let adjust = 4 - (mant.bv_length mod 4) in
            if adjust = 4 then mant.bv_value (* No adjustment needed *)
            else BigInt.mul (BigInt.pow_int_pos 2 adjust) mant.bv_value
          else mant.bv_value
        in
        let pad_with_zeros width s =
          let filled =
            let len = width - String.length s in
            if len <= 0 then "" else String.make len '0'
          in
          filled ^ s
        in
        let frac =
          pad_with_zeros frac_len (Format.sprintf "%x" (BigInt.to_int frac))
        in
        if BigInt.eq exp.bv_value BigInt.zero then
          (* subnormals and zero *)
          (* Case for zero *)
          if BigInt.eq mant.bv_value BigInt.zero then
            if is_neg then raise Float_MinusZero else raise Float_PlusZero
          else
            (* Subnormals *)
            let exp = BigInt.pred exp_bias in
            let fp_hex = Format.asprintf "%t0x0.%sp-%s"
                (fun fmt -> if is_neg then Pp.string fmt "-")
                frac (BigInt.to_string exp) in
            ( is_neg,
              "0",
              frac,
              Some (String.concat "" [ "-"; BigInt.to_string exp ]),
              fp_binary,
              fp_hex )
        else if BigInt.eq exp.bv_value exp_max (* infinities and NaN *) then
          if BigInt.eq mant.bv_value BigInt.zero then
            if is_neg
            then raise Float_Minus_Infinity
            else raise Float_Plus_Infinity
          else raise Float_NaN
        else
          let exp = BigInt.sub exp.bv_value exp_bias in
          let fp_hex = Format.asprintf "%t0x1.%sp%s"
              (fun fmt -> if is_neg then Pp.string fmt "-")
              frac (BigInt.to_string exp) in
          (is_neg, "1", frac, Some (BigInt.to_string exp), fp_binary, fp_hex)

  let constant_to_term env c =
    match c with
    | Cint {constant_int_value= int_value; constant_int_verbatim= int_verbatim} ->
      let t = t_const (Constant.ConstInt int_value) Ty.ty_int in
      let t_concrete = Const (Integer {int_value; int_verbatim}) in
      (t, t_concrete)
    | Creal { constant_real_value= real_value; constant_real_verbatim= real_verbatim } ->
      let t = t_const (Constant.ConstReal real_value) Ty.ty_real in
      let t_concrete = Const (Real {real_value; real_verbatim}) in
      (t, t_concrete)
    | Cfraction { constant_frac_num; constant_frac_den; constant_frac_verbatim } -> (
        try
          let t = t_const (Constant.ConstReal constant_frac_num.constant_real_value) Ty.ty_real in
          let t' = t_const (Constant.ConstReal constant_frac_den.constant_real_value) Ty.ty_real in
          let th = Env.read_theory env.why3_env [ "real" ] "Real" in
          let div_ls =
            Theory.ns_find_ls th.Theory.th_export [ Ident.op_infix "/" ]
          in
          let frac_num = {
            real_value= constant_frac_num.constant_real_value;
            real_verbatim= constant_frac_num.constant_real_verbatim
          } in
          let frac_den = {
            real_value= constant_frac_den.constant_real_value;
            real_verbatim= constant_frac_den.constant_real_verbatim
          } in
          let frac_verbatim = constant_frac_verbatim in
          let t_concrete =
            Const (Fraction {frac_num; frac_den; frac_verbatim})
          in
          (t_app div_ls [ t; t' ] div_ls.ls_value, t_concrete)
        with _ ->
          error "Could not interpret constant %a as a fraction@." print_constant
            c)
    | Cbitvector { constant_bv_value; constant_bv_length; constant_bv_verbatim } ->
        let ty = smt_sort_to_ty env (Sbitvec constant_bv_length) in
        let t_concrete =
          Const (BitVector {
            bv_value= constant_bv_value;
            bv_length= constant_bv_length;
            bv_verbatim= constant_bv_verbatim })
        in
        (t_const (Constant.int_const constant_bv_value) ty, t_concrete)
    | Cfloat fp -> (
        let exp_size = fp.const_float_exp_size in
        let significand_size = fp.const_float_significand_size in
        let sort = Sfloatingpoint (exp_size, significand_size) in
        let ty = smt_sort_to_ty env sort in
        let float_lib = "Float" ^ string_of_int (exp_size + significand_size) in
        let t_concrete_float_const v =
          Const (
            Float {
              float_exp_size = exp_size;
              float_significand_size = significand_size;
              float_val = v
            })
        in
        try
          (* general case *)
          let neg, s1, s2, exp, (bv_sign,bv_exp,bv_mant), hex =
            float_of_binary fp.const_float_val
          in
          let t =
            t_const
              (Constant.real_const_from_string ~radix:16 ~neg ~int:s1 ~frac:s2
                ~exp)
              ty
          in
          let t_concrete =
            t_concrete_float_const
              (Float_number {
                float_sign= bv_sign;
                float_exp= bv_exp;
                float_mant= bv_mant;
                float_hex= hex
              })
          in
          (t, t_concrete)
        with
        (* cases for special float values *)
        | Float_MinusZero ->
          let t =
            t_const
              (Constant.real_const_from_string ~radix:10 ~neg:true ~int:"0"
                 ~frac:"0" ~exp:None)
              ty
          in
          (t, t_concrete_float_const Minus_zero)
        | Float_PlusZero ->
          let t =
            t_const
              (Constant.real_const_from_string ~radix:10 ~neg:false ~int:"0"
                 ~frac:"0" ~exp:None)
              ty
          in
          (t, t_concrete_float_const Plus_zero)
        | Float_NaN ->
            let is_nan_ls =
              try
                let th =
                  Env.read_theory env.why3_env [ "ieee_float" ] float_lib
                in
                Theory.ns_find_ls th.Theory.th_export [ "is_nan" ]
              with _ -> error "No lsymbol found in theory for is_nan@."
            in
            let x = create_vsymbol (Ident.id_fresh "x") ty in
            let f = t_app is_nan_ls [ t_var x ] None in
            (t_eps_close x f, t_concrete_float_const NaN)
        | Float_Plus_Infinity ->
            let is_plus_infinite_ls =
              try
                let th =
                  Env.read_theory env.why3_env [ "ieee_float" ] float_lib
                in
                Theory.ns_find_ls th.Theory.th_export [ "is_plus_infinity" ]
              with _ -> error "No lsymbol found in theory for is_plus_infinity@."
            in
            let x = create_vsymbol (Ident.id_fresh "x") ty in
            let f = t_app is_plus_infinite_ls [ t_var x ] None in
            (t_eps_close x f, t_concrete_float_const Plus_infinity)
        | Float_Minus_Infinity ->
            let is_plus_infinite_ls =
              try
                let th =
                  Env.read_theory env.why3_env [ "ieee_float" ] float_lib
                in
                Theory.ns_find_ls th.Theory.th_export [ "is_minus_infinity" ]
              with _ ->
                error "No lsymbol found in theory for is_minus_infinity@."
            in
            let x = create_vsymbol (Ident.id_fresh "x") ty in
            let f = t_app is_plus_infinite_ls [ t_var x ] None in
            (t_eps_close x f, t_concrete_float_const Minus_infinity)
        | Float_Error ->
            error "Error while interpreting float constant %a@." print_constant
              c)
    | Cbool b ->
        (* boolean constants from SMT model are interpreted by default to Why3 terms
           (with type Some ty_bool) and not to formulas: later on in the functions
           apply_to_term and smt_term_to_term we convert Why3 terms to formulas using
           Term.to_prop when needed *)
        if b then (t_bool_true, concrete_const_bool true)
        else (t_bool_false, concrete_const_bool false)
    | Cstring str ->
      let t = t_const (Constant.string_const str) Ty.ty_str in
      let t_concrete = Const (String str) in
      (t, t_concrete)

  let find_builtin_lsymbol env n ts =
    let path, theory, ident =
      match ts with
      | [ t1; t2 ] -> (
          match (t1.t_ty, t2.t_ty) with
          | Some ty1, Some ty2
            when Ty.ty_equal ty1 Ty.ty_int && Ty.ty_equal ty2 Ty.ty_int -> (
              match n with
              | "+" -> ("int", "Int", Ident.op_infix "+")
              | "-" -> ("int", "Int", Ident.op_infix "-")
              | "*" -> ("int", "Int", Ident.op_infix "*")
              | "<" -> ("int", "Int", Ident.op_infix "<")
              | ">" -> ("int", "Int", Ident.op_infix ">")
              | "<=" -> ("int", "Int", Ident.op_infix "<=")
              | ">=" -> ("int", "Int", Ident.op_infix ">=")
              | _ -> raise NoBuiltinSymbol)
          | Some ty1, Some ty2
            when Ty.ty_equal ty1 Ty.ty_real && Ty.ty_equal ty2 Ty.ty_real -> (
              match n with
              | "+" -> ("real", "Real", Ident.op_infix "+")
              | "-" -> ("real", "Real", Ident.op_infix "-")
              | "*" -> ("real", "Real", Ident.op_infix "*")
              | "/" -> ("real", "Real", Ident.op_infix "/")
              | "<" -> ("real", "Real", Ident.op_infix "<")
              | ">" -> ("real", "Real", Ident.op_infix ">")
              | "<=" -> ("real", "Real", Ident.op_infix "<=")
              | ">=" -> ("real", "Real", Ident.op_infix ">=")
              | _ -> raise NoBuiltinSymbol)
          | _ -> raise NoBuiltinSymbol)
      | _ -> raise NoBuiltinSymbol
    in
    let th = Env.read_theory env.why3_env [ path ] theory in
    Theory.ns_find_ls th.Theory.th_export [ ident ]

  let symbol_to_ident = function
    | S s -> Ident.id_fresh s
    | Sprover s -> Ident.id_fresh s

  (* let identifier_to_ident = function
    | Isymbol s -> symbol_to_ident s
    | Iindexedsymbol (s, _) -> symbol_to_ident s *)

  let rec term_to_term env t =
    match t with
    | Tconst c -> constant_to_term env c
    | Tvar qid -> (
        try qual_id_to_term env qid
        with NoArgConstructor -> apply_to_term env qid [])
    | Tite (b, t1, t2) ->
        let b', b'_concrete = term_to_term env b in
        let t1', t1'_concrete = term_to_term env t1 in
        let t2', t2'_concrete = term_to_term env t2 in
        (t_if b' t1' t2', If (b'_concrete, t1'_concrete, t2'_concrete))
    | Tapply (qid, ts) -> apply_to_term env qid ts
    | Tarray (s1, s2, a) -> array_to_term env s1 s2 a
    | Tasarray t -> asarray_to_term env t
    | Tlet (bindings, t) -> let_to_term env bindings t
<<<<<<< HEAD
=======
    | Tforall (bindings, t) -> forall_to_term env bindings t
>>>>>>> cde6ba24
    | Tunparsed _ -> error "Could not interpret term %a@." print_term t

  and apply_to_term env qid ts =
    let maybe_prover_fun_def env n (ts',ts'_concrete) =
      try
        (* search if [n] is the name of a prover function definition *)
        let t, t_concrete = Mstr.find n env.prover_fun_defs in
        let vs_args, _, t' = t_open_lambda t in
        begin match vs_args, ts' with
        (* special case for constants, we just substitute by the prover constant *)
        | [],[] -> Some (t,t_concrete)
        (* general case *)
        | vs_args,ts' ->
          let subst = Mvs.of_list (List.combine vs_args ts') in
          begin match t_concrete with
          | Function {args=args_concrete; body=t'_concrete} ->
            let subst_concrete = Mstr.of_list (List.combine args_concrete ts'_concrete) in
            Some (t_subst subst t', subst_concrete_term subst_concrete t'_concrete)
          | _ -> None
          end
        end
      with _ -> None
    in
    let maybe_known_ls_or_new ~opt_sort env n (ts',ts'_concrete) =
      (* search for [n] in constructors and in builtin symbols *)
      let ls =
        try Mstr.find n env.constructors
        with _ ->
          begin try find_builtin_lsymbol env n ts'
          with NoBuiltinSymbol ->
            begin match opt_sort with
            | None ->
              (* no sort is associated to Qident, so we cannot infer the type of the
                  lsymbol to create and fails instead *)
              error "No lsymbol found for qualified identifier %a@."
                print_qualified_identifier qid
            | Some s ->
              let ts'_ty =
                try List.map (fun t -> Option.get t.t_ty) ts'
                with _ ->
                  error "Arguments of %a should have a type@."
                    print_qualified_identifier qid
              in
              (* for Qannotident, we can infer the type and create a fresh lsymbol *)
              create_lsymbol (Ident.id_fresh n) ts'_ty
                (Some (smt_sort_to_ty env s))
            end
          end
      in
      try (t_app ls ts' ls.ls_value,  concrete_apply_from_ls ls ts'_concrete)
      with _ ->
        error "Cannot apply lsymbol %a to terms (%a)@." Pretty.print_ls ls
          (Pp.print_list Pp.comma Pretty.print_term)
          ts'
    in
    match (qid, ts) with
    | Qident (Isymbol (S "=")), [ t1; t2 ] ->
        let t1', t1'_concrete = term_to_term env t1 in
        let t2', t2'_concrete = term_to_term env t2 in
        (t_equ t1' t2', concrete_apply_equ t1'_concrete t2'_concrete)
    | Qident (Isymbol (S "or")), hd :: tl ->
        let (hd,hd_concrete) = term_to_term env hd in
        List.fold_left
          (fun (t,t_concrete) t' ->
            let (t',t'_concrete) = term_to_term env t' in
            ( t_binary Term.Tor t (Term.to_prop t'),
              Binop (Or, t_concrete, t'_concrete) ))
          (Term.to_prop hd, hd_concrete)
          tl
    | Qident (Isymbol (S "and")), hd :: tl ->
        let (hd,hd_concrete) = term_to_term env hd in
        List.fold_left
          (fun (t,t_concrete) t' ->
            let (t',t'_concrete) = term_to_term env t' in
            ( t_binary Term.Tand t (Term.to_prop t'),
              Binop (And, t_concrete, t'_concrete) ))
          (Term.to_prop hd, hd_concrete)
          tl
    | Qident (Isymbol (S "not")), [ t ] ->
        let (t,t_concrete) = term_to_term env t in
        (t_not (Term.to_prop t), Not t_concrete)
    (*  In the general case, we first search if [n] corresponds to a known
        prover definition (in which case we apply a substitution), or a known
        symbol (constructor, builtin).
        Otherwise, we can create a fresh lsymbol only for Qannotident cases, since
        Qident are not associated to an SMT sort. *)
    | Qident (Isymbol (S n)), ts | Qident (Isymbol (Sprover n)), ts ->
        let ts', ts'_concrete = List.split (List.map (term_to_term env) ts) in
        begin match maybe_prover_fun_def env n (ts',ts'_concrete) with
        | Some (t,t'_concrete) -> (t,t'_concrete)
        | None -> maybe_known_ls_or_new ~opt_sort:None env n (ts',ts'_concrete)
        end
    | Qannotident (Isymbol (S n), s), ts
    | Qannotident (Isymbol (Sprover n), s), ts ->
      let ts', ts'_concrete = List.split (List.map (term_to_term env) ts) in
      begin match maybe_prover_fun_def env n (ts',ts'_concrete) with
      | Some (t,t'_concrete) -> (t,t'_concrete)
      | None -> maybe_known_ls_or_new ~opt_sort:(Some s) env n (ts',ts'_concrete)
      end
    | _ -> error "Could not interpret %a@." print_qualified_identifier qid

  and array_to_term env s1 s2 elts =
    (* arrays are translated using a function of type [ty1] -> [ty2] *)
    let ty1 = smt_sort_to_ty env s1 in
    let ty2 = smt_sort_to_ty env s2 in
    let vs_arg = create_vsymbol (Ident.id_fresh "x") ty1 in
    let vs_name = Format.asprintf "@[<h>%a@]" Pretty.print_vs_qualified vs_arg in
    let mk_case key value (t, t_concrete) =
      let key,key_concrete = term_to_term env key in
      let value,value_concrete = term_to_term env value in
      if Ty.oty_equal key.t_ty (Some ty1) && Ty.oty_equal value.t_ty (Some ty2)
      then
        ( t_if (t_equ (t_var vs_arg) key) value t,
          If ((concrete_apply_equ (Var vs_name) key_concrete), value_concrete, t_concrete) )
      else
        error
          "Type %a for sort %a of array keys and/or type %a for sort %a of \
           array values do not match@."
          (Pp.print_option_or_default "None" Pretty.print_ty)
          key.t_ty print_sort s1
          (Pp.print_option_or_default "None" Pretty.print_ty)
          value.t_ty print_sort s2
    in
    let t_others, others_concrete = term_to_term env elts.array_others in
    let a, a_concrete =
      List.fold_left
        (fun acc (key, value) -> mk_case key value acc)
        (t_others, others_concrete)
        elts.array_indices
    in
    Pretty.forget_var vs_arg;
    (t_lambda [ vs_arg ] [] a, Function {args=[vs_name]; body=a_concrete})

  and asarray_to_term env elt =
    match elt with
    | Tvar (Qident (Isymbol (S n)) | Qident (Isymbol (Sprover n))) -> begin
      match Mstr.find_opt n env.prover_fun_defs with
      | Some (t, (Function { args = [ _ ]; _ } as t_concrete)) ->
        t, t_concrete
      | _ -> error "The function %s cannot be converted into an array type@." n
    end
    | _ -> error "Cannot interpret the 'as-array' term"
  and let_to_term env bindings t =
    let (t, t_concrete) = term_to_term env t in
    let add_to_concrete_let v_concrete t_concrete = function
      | (Let (l, b)) -> Let (((v_concrete, t_concrete) :: l), b)
      | other -> Let ([v_concrete, t_concrete], other) in
    List.fold_left (fun (t, t_concrete) (sym, tt) ->
      let body, body_concrete = term_to_term env tt in
      let vs = create_vsymbol (symbol_to_ident sym) (Option.get body.t_ty) in
      t_let t (t_close_bound vs body), add_to_concrete_let vs.vs_name.Ident.id_string body_concrete t_concrete)
      (* | _ -> error "Could not interpret let bindings %a@." print_bindings bindings *)
    (t, t_concrete) bindings

  and let_to_term env bindings t =
    (* Recursively consume let bindings *)
    match bindings with
    | [] -> term_to_term env t
    | (sym,tt)::bindings -> 
      let body, body_concrete = term_to_term env tt in
      match sym with | S str | Sprover str ->
      let vs = create_vsymbol (Ident.id_fresh str) (Option.get body.t_ty)
      in
      env.bound_vars <- Mstr.add str vs env.bound_vars;
      let (t, t_concrete) = let_to_term env bindings t in
      let add_to_concrete_let v_concrete t_concrete = function
        | (Let (l, b)) -> Let (((v_concrete, t_concrete) :: l), b)
        | other -> Let ([v_concrete, t_concrete], other) in
      t_let t (t_close_bound vs body), add_to_concrete_let vs.vs_name.Ident.id_string body_concrete t_concrete
  and forall_to_term env bindings t =
    match bindings with
    | [] -> term_to_term env t
    | (sym,sort)::bindings -> 
      match sym with | S str | Sprover str ->
      let vs = create_vsymbol (Ident.id_fresh str) (smt_sort_to_ty env sort)
      in
      env.bound_vars <- Mstr.add str vs env.bound_vars;
      let (t, t_concrete) = forall_to_term env bindings t
      in
      let add_to_concrete_forall v_concrete = function
        | Quant (Forall, l, b) -> Quant (Forall, (v_concrete :: l), b)
        | other -> Quant (Forall, [v_concrete], other) in
      t_forall_close [vs] [] t, add_to_concrete_forall vs.vs_name.Ident.id_string t_concrete

  (*  Interpreting function definitions from the SMT model to [t',t'_concrete].
      - [t'] is a Term.term
      - [t'_concrete] is a Model_parser.concrete_syntax_term
      We go recursively into the function definition [t], while keeping the
      invariant "t' and t'_concrete must have the same shape". *)
  let smt_term_to_term ~fmla env t s =
    Debug.dprintf debug "[smt_term_to_term] t = %a@." print_term t;
    let ty_s = smt_sort_to_ty env s in
    let ty_s =
      if Ty.ty_equal ty_s Ty.ty_bool then if fmla then None else Some Ty.ty_bool
      else Some ty_s
    in
    Debug.dprintf debug
      "[smt_term_to_term] interpreted type for sort %a is %a (fmla=%b)@."
      print_sort s
      (Pp.print_option_or_default "None" Pretty.print_ty_qualified)
      ty_s fmla;
    let (t', t'_concrete) = term_to_term env t in
    (* convert t' to a formula if the expected type of the result is None (fmla=true) *)
    let t' = if fmla then Term.to_prop t' else t' in
    if Option.equal Ty.ty_equal ty_s t'.t_ty then (
      Debug.dprintf debug "[smt_term_to_term] t' = %a, t'.t_ty = %a, t'_concrete = %a@."
        Pretty.print_term t'
        (Pp.print_option_or_default "None" Pretty.print_ty_qualified)
        t'.t_ty
        print_concrete_term t'_concrete;
      (t', t'_concrete))
    else
      error "Type %a for sort %a and type %a for term %a do not match@."
        (Pp.print_option_or_default "None" Pretty.print_ty)
        ty_s print_sort s
        (Pp.print_option_or_default "None" Pretty.print_ty)
        t'.t_ty print_term t

  (* Check that the definiton of a function in the SMT model matches the type
     of the corresponding lsymbol in [env.queried_terms]. *)
  let check_fun_def_type env ls (args, res, body) =
    Debug.dprintf debug "-----------------------------@.";
    Debug.dprintf debug "[check_fun_def_type] fun_def = %a@." print_function_def
      (args, res, body);
    Debug.dprintf debug "[check_fun_def_type] ls = %a@." Pretty.print_ls ls;
    Debug.dprintf debug "[check_fun_def_type] ls.ls_value = %a@."
      (Pp.print_option_or_default "None" Pretty.print_ty_qualified)
      ls.ls_value;
    if (Debug.test_flag debug) then
      List.iter
        (Debug.dprintf debug "[check_fun_def_type] ls.ls_args = %a@."
           Pretty.print_ty_qualified)
        ls.ls_args;
    let check_or_update_inferred_types s ty =
      Ty.ty_equal ty (smt_sort_to_ty ~update_ty:(Some ty) env s)
    in
    try
      let ls_value =
        match ls.ls_value with None -> Ty.ty_bool | Some ty -> ty
      in
      if
        check_or_update_inferred_types res ls_value
        && List.fold_left2
             (fun acc (_, arg) ls_arg ->
               acc && check_or_update_inferred_types arg ls_arg)
             true args ls.ls_args
      then ()
      else
        error "Type mismatch when interpreting %a with lsymbol %a@."
          print_function_def (args, res, body) Pretty.print_ls ls
    with Invalid_argument _ ->
      error "Function arity mismatch when interpreting %a with lsymbol %a@."
        print_function_def (args, res, body) Pretty.print_ls ls

  (* Interpretation of function definitions in the model to terms. *)
  let interpret_fun_def_to_term ~fmla env (args, res, body) =
    Debug.dprintf debug "-----------------------------@.";
    Debug.dprintf debug "[interpret_fun_def_to_term] fun_def = %a@."
      print_function_def (args, res, body);
      (* env.bound_vars <- Mstr.empty;
      List.iter (fun (symbol, sort) -> *)
    let bound_vars = List.fold_left (fun bound_vars (symbol, sort) ->
        match symbol with
        | S str | Sprover str ->
            let fresh_str = Ident.id_fresh str in
            let vs = create_vsymbol fresh_str (smt_sort_to_ty env sort) in
            Mstr.add str vs bound_vars)
            (* env.bound_vars <- Mstr.add str vs env.bound_vars) *)
      Mstr.empty (* I don't know why this is an empty map and not env.bound_vars, but it was like this before *)
      (* env.bound_vars *)
      args
    in
    env.bound_vars <- bound_vars;
    if (Debug.test_flag debug) then
      Mstr.iter
        (fun key vs ->
          Debug.dprintf debug "[interpret_fun_def_to_term] bound_var = (%s, %a)@."
            key Pretty.print_vs vs)
        env.bound_vars;
    let (t_body, t_body_concrete) = smt_term_to_term ~fmla env body res in
    let (t,t_concrete) =
      if List.length (Mstr.values env.bound_vars) = 0 then
        (t_body, t_body_concrete)
      else
        let args =
          List.map
            (fun vs -> Format.asprintf "@[<h>%a@]" Pretty.print_vs_qualified vs)
            (Mstr.values env.bound_vars)
        in
        ( t_lambda
            (Mstr.values env.bound_vars)
            []
            t_body,
          Function {args; body=t_body_concrete}
        )
    in
    (* List.iter
      Pretty.forget_var
      (Mstr.values env.bound_vars); *)
    Debug.dprintf debug "[interpret_fun_def_to_term] t = %a@."
      Pretty.print_term t;
    Debug.dprintf debug "[interpret_fun_def_to_term] t_concrete = %a@."
      print_concrete_term t_concrete;
    Debug.dprintf debug "-----------------------------@.";
    t, t_concrete

  let is_vs_in_prover_vars vs prover_vars =
    List.exists
      (fun mvs ->
        Ty.Mty.exists
          (fun ty vs' -> Ty.ty_equal ty vs.vs_ty && Term.vs_equal vs' vs)
          mvs)
      (Mstr.values prover_vars)

  let is_true env t =
    match t.t_node with
    | Term.Tapp (ls, [ t1; t2 ]) when ls_equal ls ps_equ -> (
        match (t1.t_node, t2.t_node) with
        | Term.Tvar v1, Term.Tvar v2
          when is_vs_in_prover_vars v1 env.prover_vars
               && is_vs_in_prover_vars v2 env.prover_vars ->
            (* distinct prover variables are not equal *)
            vs_equal v1 v2
        | _ -> false)
    | Ttrue -> true
    | _ -> t_equal t t_bool_true

  let is_false env t =
    match t.t_node with
    | Term.Tapp (ls, [ t1; t2 ]) when ls_equal ls ps_equ -> (
        match (t1.t_node, t2.t_node) with
        | Term.Tvar v1, Term.Tvar v2
          when is_vs_in_prover_vars v1 env.prover_vars
               && is_vs_in_prover_vars v2 env.prover_vars ->
            (* distinct prover variables are not equal *)
            not (vs_equal v1 v2)
        | _ -> false)
    | Tfalse -> true
    | _ -> t_equal t t_bool_false

  (* EVALUATION OF TERMS *)
  (* Terms interpreted from the SMT model may contain prover variables,
     which can be evaluated using type coercions or fields for record types.
     The goal is to evaluate a term [t] by replacing prover variables with an epsilon term.
     We also perform some trivial evaluation by e.g. simplifying if then else terms when
     the condition can be evaluated to true/false, etc.
     We also have to make sure that we apply the same modifications in [t] and in [t_concrete].
  *)

  (* [eval_prover_var] is set to false when we create the epsilon term (which
     may contain other prover variables)
     [seen_prover_vars] records already seen prover variables when evaluating
     a term to avoid unbounded recursion *)
  let rec eval_term env ?(eval_prover_var = true) seen_prover_vars terms (t, t_concrete) =
    match t.t_node, t_concrete with
    | Term.Tvar vs, _ -> (
        match Mvs.find_opt vs env.eval_prover_vars with
        | Some t_vs ->
            (* vs is a prover variable *)
            if eval_prover_var then
              if List.mem vs seen_prover_vars then t_vs
              else
                eval_term env ~eval_prover_var (vs :: seen_prover_vars) terms t_vs
            else (t, t_concrete)
        | None -> (t, t_concrete) (* vs is not a prover variable *))
    | Term.Tapp (ls, [ t1; t2 ]), Apply ("=", [t1_concrete; t2_concrete])
          when ls_equal ls ps_equ -> (
        match (t1.t_node, t2.t_node) with
        | Term.Tvar v1, Term.Tvar v2
          when is_vs_in_prover_vars v1 env.prover_vars
               && is_vs_in_prover_vars v2 env.prover_vars ->
            (* distinct prover variables are not equal *)
            if vs_equal v1 v2 then (t_true, concrete_const_bool true)
            else (t_false, concrete_const_bool false)
        | _ ->
            (* general case *)
            let (t1', t1'_concrete) =
              eval_term env ~eval_prover_var seen_prover_vars terms (t1, t1_concrete)
            in
            let (t2', t2'_concrete) =
              eval_term env ~eval_prover_var seen_prover_vars terms (t2, t2_concrete)
            in
            if t_equal t1' t2' then (t_true, concrete_const_bool true)
            else
              ( t_app ls [ t1'; t2' ] ls.ls_value),
                concrete_apply_equ t1'_concrete t2'_concrete )
    | Term.Tapp (ls, ts), Apply (ls_name, ts_concrete) ->
        begin try
          let ts' = List.combine ts ts_concrete in
          let ts, ts_concrete = List.split (
            List.map
              (fun x -> eval_term env ~eval_prover_var seen_prover_vars terms x) ts')
          in
          (t_app ls ts ls.ls_value, Apply (ls_name, ts_concrete))
        with _ ->
          error_concrete_syntax "Mismatch between term %a and concrete term %a:@\
            arity of application function is not the same"
            Pretty.print_term t
            print_concrete_term t_concrete
        end
    | Term.Tif (b, t1, t2), If (b_concrete, t1_concrete, t2_concrete) ->
        let b', b'_concrete =
          eval_term env ~eval_prover_var seen_prover_vars terms (b,b_concrete) in
        if is_true env b' then
          eval_term env ~eval_prover_var seen_prover_vars terms (t1,t1_concrete)
        else if is_false env b' then
          eval_term env ~eval_prover_var seen_prover_vars terms (t2,t2_concrete)
        else
          let t1',t1'_concrete =
            eval_term env ~eval_prover_var seen_prover_vars terms (t1,t1_concrete) in
          let t2',t2'_concrete =
            eval_term env ~eval_prover_var seen_prover_vars terms (t2,t2_concrete) in
          (t_if b' t1' t2', If (b'_concrete, t1'_concrete, t2'_concrete))
    | Term.Teps tb, _ -> (
        match Term.t_open_lambda t with
        | [], _, _ ->
          begin match t_concrete with
          | Epsilon (eps_x, eps_term) ->
            let vs, t' = Term.t_open_bound tb in
            let t'_eval, t'_eval_concrete =
              eval_term env ~eval_prover_var seen_prover_vars terms (t',eps_term) in
            (t_eps_close vs t'_eval, Epsilon (eps_x, t'_eval_concrete))
          (* some float constants are represented using epsilon terms *)
          | Const (Float _) -> (t,t_concrete)
          | _ ->
            error_concrete_syntax "Unexpected concrete term %a for epsilon term %a"
              print_concrete_term t_concrete
              Pretty.print_term t
          end
        | vsl, trig, t' ->
            let vsl_concrete, t'_concrete = match t_concrete with
              | Function {args; body} -> args, body
              | _ ->
                error_concrete_syntax "Unexpected concrete term %a for lambda term %a"
                  print_concrete_term t_concrete
                  Pretty.print_term t
            in
            let t'_eval, t'_eval_concrete =
              eval_term env ~eval_prover_var seen_prover_vars terms (t',t'_concrete) in
            (t_lambda vsl trig t'_eval, Function {args=vsl_concrete; body=t'_eval_concrete}))
    | Term.Tquant (q, tq), Quant (q_concrete, vars_concrete, t_concrete) ->
        let vsl, trig, t' = t_open_quant tq in
        let t',t'_concrete =
          eval_term env ~eval_prover_var seen_prover_vars terms (t',t_concrete) in
        ( t_quant q (t_close_quant vsl trig t'),
          Quant (q_concrete, vars_concrete, t'_concrete) )
    | Term.Tbinop (Term.Tor, t1, t2), Binop (Or, t1_concrete, t2_concrete) ->
        let t1,t1_concrete =
          eval_term env ~eval_prover_var seen_prover_vars terms (t1,t1_concrete) in
        let t2,t2_concrete =
          eval_term env ~eval_prover_var seen_prover_vars terms (t2,t2_concrete) in
        if is_true env t1 || is_true env t2 then
          (t_true, concrete_const_bool true)
        else if is_false env t1 || is_false env t2 then
          (t_false, concrete_const_bool false)
        else
          (t_binary Term.Tor t1 t2, Binop (Or, t1_concrete, t2_concrete))
    | Term.Tbinop (Term.Tand, t1, t2), Binop (And, t1_concrete, t2_concrete) ->
        let t1,t1_concrete =
          eval_term env ~eval_prover_var seen_prover_vars terms (t1,t1_concrete) in
        let t2,t2_concrete =
          eval_term env ~eval_prover_var seen_prover_vars terms (t2,t2_concrete) in
        if is_true env t1 && is_true env t2 then
          (t_true, concrete_const_bool true)
        else if is_false env t1 && is_false env t2 then
          (t_true, concrete_const_bool true)
        else if is_true env t1 && is_false env t2 then
          (t_false, concrete_const_bool false)
        else if is_false env t1 && is_true env t2 then
          (t_false, concrete_const_bool false)
        else
          (t_binary Term.Tand t1 t2, Binop (And, t1_concrete, t2_concrete))
    | Term.Tbinop (op, t1, t2), Binop (op_concrete, t1_concrete, t2_concrete) ->
        let t1,t1_concrete =
          eval_term env ~eval_prover_var seen_prover_vars terms (t1,t1_concrete) in
        let t2,t2_concrete =
          eval_term env ~eval_prover_var seen_prover_vars terms (t2,t2_concrete) in
        (t_binary op t1 t2, Binop (op_concrete, t1_concrete, t2_concrete))
    | Term.Tnot t', Not t'_concrete ->
        let t',t'_concrete =
          eval_term env ~eval_prover_var seen_prover_vars terms (t',t'_concrete) in
        if is_true env t' then (t_false, concrete_const_bool false)
        else if is_false env t' then (t_true, concrete_const_bool true)
        else (t_not t', Not t'_concrete)
    | _ -> (t, t_concrete)

  let eval (pinfo : Printer.printing_info) env terms =
    let ty_coercions =
      Ty.Mty.map (* for each set [sls] of lsymbols associated to a type *)
        (fun sls ->
          (* we construct a list of elements [(str,(ls,t))] retrieved
             from [terms] such that [ls] is in [sls]:
             for a given type [ty], it corresponds to all type coercions
             that can be applied to an object of type [ty] *)
          List.concat
            (List.map
               (fun ls ->
                 Mstr.bindings
                   (Mstr.mapi_filter
                      (fun _ ((ls', _, _), (t, t_concrete)) ->
                        if ls_equal ls ls' then Some (ls, t, t_concrete) else None)
                      terms))
               (Sls.elements sls)))
        pinfo.Printer.type_coercions
    in
    if (Debug.test_flag debug) then
      Ty.Mty.iter
        (fun key elt ->
          List.iter
            (fun (str, (ls, t, t_concrete)) ->
              Debug.dprintf debug
                "[ty_coercions] ty = %a, str=%s, ls = %a, t=%a, t_concrete=%a@." Pretty.print_ty
                key str Pretty.print_ls ls Pretty.print_term t print_concrete_term t_concrete)
            elt)
        ty_coercions;
    let ty_fields =
      Ty.Mty.map (* for each list of lsymbols associated to a type *)
        (fun lls ->
          (* we construct a list of elements [(str,(ls,t))] retrieved
              from [terms] such that [ls] is in [lls]:
              for a given type [ty], it corresponds to all fields
              that should be used to construct a record object
              from an object of type [ty] *)
          List.concat
            (List.map
               (fun ls ->
                 Mstr.bindings
                   (Mstr.mapi_filter
                      (fun _ ((ls', _, _), (t, t_concrete)) ->
                        if ls_equal ls ls' then Some (ls, t, t_concrete) else None)
                      terms))
               lls))
        pinfo.Printer.type_fields
    in
    if (Debug.test_flag debug) then
      Ty.Mty.iter
        (fun key elt ->
          List.iter
            (fun (str, (ls, t, t_concrete)) ->
              Debug.dprintf debug "[ty_fields] ty = %a, str=%s, ls = %a, t=%a, t_concrete=%a@."
                Pretty.print_ty key str Pretty.print_ls ls Pretty.print_term t print_concrete_term t_concrete)
            elt)
        ty_fields;
    (* for each prover variable, we create an epsilon term using type coercions
       or record type fields for the type of the prover variable *)
    Mstr.iter
      (fun key value ->
        Ty.Mty.iter
          (fun ty vs ->
            let vs_name = Format.asprintf "@[<h>%a@]" Pretty.print_vs_qualified vs in
            let create_epsilon_term ty l =
              (* create a fresh vsymbol for the variable bound by the epsilon term *)
              let x = create_vsymbol (Ident.id_fresh "x") ty in
              let x_name = Format.asprintf "@[<h>%a@]" Pretty.print_vs_qualified x in
              let aux (_, (ls', t', t'_concrete)) =
                let vs_list', _, t' = t_open_lambda t' in
                match t'_concrete with
                | Function {args=args_concrete; body=t'_concrete} ->
                  let vs', vs'_concrete_name =
                    match vs_list', args_concrete with
                    | [ vs' ], [ vs_name ] -> vs', vs_name
                    | _ ->
                        error
                          "Only one variable expected when opening lambda-term %a"
                          Pretty.print_term t'
                  in
                  let (t', t'_concrete) =
                    eval_term env ~eval_prover_var:false [] terms
                      ( (t_subst_single vs' (t_var vs) t'),
                        (subst_concrete_term (Mstr.of_list [(vs'_concrete_name, Var vs_name)]) t'_concrete) )
                  in
                  (* substitute [vs] by this new variable in the body [t'] of the function
                      defining the type coercion *)
                  let t' = t_subst_single vs' (t_var x) t' in
                  let t'_concrete = subst_concrete_term (Mstr.of_list [(vs'_concrete_name, Var x_name)]) t'_concrete in
                  let ls'_name = Format.asprintf "@[<h>%a@]" Pretty.print_ls_qualified ls' in
                  (* construct the formula to be used in the epsilon term *)
                  ( t_equ (t_app ls' [ t_var x ] ls'.ls_value) t',
                    concrete_apply_equ (Apply (ls'_name, [ Var x_name ])) t'_concrete )
                | _ ->
                  error_concrete_syntax "Function expected instead of concrete term %a for term %a"
                    print_concrete_term t'_concrete
                    Pretty.print_term t'
              in
              let l', l'_concrete = List.split (List.map aux l) in
              let f = t_and_l l' in
              let f_concrete = t_and_l_concrete l'_concrete in
              Pretty.forget_var x;
              (* replace [t] by [eps x. f] *)
              (t_eps_close x f, Epsilon (x_name, f_concrete))
            in
            let (eval_var, eval_var_concrete) =
              (* first search if [ty] is a record type associated to some fields *)
              match Ty.Mty.find_def [] ty ty_fields with
              | [] -> (
                  (* if no fields, search if there exists some type coercions for [ty] *)
                  match Ty.Mty.find_def [] ty ty_coercions with
                  | [] ->
                    (t_var vs, Var vs_name)
                  | coercions -> create_epsilon_term ty coercions)
              | fields -> create_epsilon_term ty fields
            in
            Debug.dprintf debug
              "[eval] prover_var = %s, vs = %a, eval_var = %a, eval_var_concrete = %a@."
              key
              Pretty.print_term (t_var vs)
              Pretty.print_term eval_var
              print_concrete_term eval_var_concrete;
            env.eval_prover_vars <-
              Mvs.add vs (eval_var, eval_var_concrete) env.eval_prover_vars;
            Pretty.forget_var vs )
          value)
      env.prover_vars;
    (* we now call [eval_term] on each [(t,t_concrete)] in [terms] in order
       to replace each prover variable by the corresponding epsilon term *)
    Mstr.mapi
      (fun _ ((ls, oloc, attrs), (t, t_concrete)) ->
        let (t', t'_concrete) = eval_term env [] terms (t, t_concrete) in
        Debug.dprintf debug "[eval] t = %a ==> t' = %a@." Pretty.print_term t
          Pretty.print_term t';
        ((ls, oloc, attrs), (t', t'_concrete)))
      terms

  let rec maybe_convert_epsilon_terms env (t, t_concrete) =
    match t.t_node, t_concrete with
    | Term.Tapp (ls, ts), Apply (ls_name, ts_concrete) ->
      begin try
        let ts' = List.combine ts ts_concrete in
        let ts, ts_concrete =
          List.split (List.map (maybe_convert_epsilon_terms env ) ts')
        in
        begin try
          let fields = Mls.find ls env.record_fields in
          if
            List.for_all2
              (fun ls t -> Option.equal (Ty.ty_equal) ls.ls_value t.t_ty)
              fields ts
          then
            let fields_values =
              List.combine
                (List.map (fun ls ->
                  (* FIXME It would be better to always use the qualified name but
                     currently it impacts the AdaCore testsuite too much since the model
                     trace attribute is expected to be used as a name, and even when
                     no model trace is present, the qualified name forbids the recognition
                     of the special field names __split_fields and __split_discrs. *)
                  (* let ls_name = Format.asprintf "@[<h>%a@]" Pretty.print_ls_qualified ls in *)
                  Ident.(get_model_trace_string ~name:ls.ls_name.id_string ~attrs:ls.ls_name.id_attrs))
                  fields)
                ts_concrete
            in
            (t_app ls ts ls.ls_value, Record fields_values)
          else
            (t_app ls ts ls.ls_value, Apply (ls_name, ts_concrete))
        with _ -> (t_app ls ts ls.ls_value, Apply (ls_name, ts_concrete))
        end
      with _ ->
        error_concrete_syntax "Mismatch between term %a and concrete term %a:@\
          arity of application function is not the same"
          Pretty.print_term t
          print_concrete_term t_concrete
      end
    | Term.Tif (b, t1, t2), If (b_concrete, t1_concrete, t2_concrete) ->
        let b', b'_concrete = maybe_convert_epsilon_terms env (b,b_concrete) in
        let t1',t1'_concrete = maybe_convert_epsilon_terms env (t1,t1_concrete) in
        let t2',t2'_concrete = maybe_convert_epsilon_terms env (t2,t2_concrete) in
        (t_if b' t1' t2', If (b'_concrete, t1'_concrete, t2'_concrete))
    | Term.Teps tb, _ ->
        begin match Term.t_open_lambda t with
        | [], _, _ ->
            begin match t_concrete with
            | Epsilon (eps_x, eps_term) ->
              let vs, t' = Term.t_open_bound tb in
              begin match get_opt_record env (vs,eps_x) (t',eps_term) with
              | None ->
                begin match get_opt_coercion env (vs,eps_x) (t',eps_term) with
                | None ->
                  let t', t'_concrete = maybe_convert_epsilon_terms env (t',eps_term) in
                  (t_eps_close vs t', Epsilon (eps_x, t'_concrete))
                | Some (proj_name, v_proj) ->
                  (t_eps_close vs t', Proj (proj_name,v_proj))
                end
              | Some fields_values -> (t_eps_close vs t', Record fields_values)
              end
            | Const (Float _) -> (t,t_concrete)
            | _ ->
              error_concrete_syntax "Unexpected concrete term %a for epsilon term %a"
                print_concrete_term t_concrete
                Pretty.print_term t
            end
        | [vs], trig, t' ->
            begin match t_concrete with
            | Function {args=[x]; body=t'_concrete} ->
              begin match get_opt_fun_literal env (vs,x) (t',t'_concrete) with
              | None ->
                let t', t'_concrete = maybe_convert_epsilon_terms env (t',t'_concrete) in
                (t_lambda [vs] trig t', Function {args=[x]; body=t'_concrete})
              | Some (elts,others) ->
                (t_lambda [vs] trig t', FunctionLiteral {elts; others})
              end
            | _ ->
              error_concrete_syntax "Unexpected concrete term %a for lambda term %a"
                print_concrete_term t_concrete
                Pretty.print_term t
            end
        | vsl, trig, t' ->
            begin match t_concrete with
            | Function {args; body=t'_concrete} ->
              let t', t'_concrete = maybe_convert_epsilon_terms env (t',t'_concrete) in
              (t_lambda vsl trig t', Function {args; body=t'_concrete})
            | _ ->
              error_concrete_syntax "Unexpected concrete term %a for lambda term %a"
                print_concrete_term t_concrete
                Pretty.print_term t
            end
        end
    | Term.Tquant (q, tq), Quant (q_concrete, vars_concrete, t_concrete) ->
        let vsl, trig, t' = t_open_quant tq in
        let t',t'_concrete = maybe_convert_epsilon_terms env (t',t_concrete) in
        ( t_quant q (t_close_quant vsl trig t'),
          Quant (q_concrete, vars_concrete, t'_concrete) )
    | Term.Tbinop (op, t1, t2), Binop (op_concrete, t1_concrete, t2_concrete) ->
        let t1,t1_concrete =
          maybe_convert_epsilon_terms env (t1,t1_concrete) in
        let t2,t2_concrete =
          maybe_convert_epsilon_terms env (t2,t2_concrete) in
        (t_binary op t1 t2, Binop (op_concrete, t1_concrete, t2_concrete))
    | Term.Tnot t', Not t'_concrete ->
        let t',t'_concrete =
          maybe_convert_epsilon_terms env (t',t'_concrete) in
        (t_not t', Not t'_concrete)
    | _ -> (t, t_concrete)

  and get_opt_record env (vs,vs_name) (t',t'_concrete) =
    (* check if t is of the form epsilon x:ty. x.f1 = v1 /\ ... /\ x.fn = vn
    with f1,...,fn the fields associated to type ty *)
    let exception UnexpectedPattern in
    let rec get_conjuncts (t',t'_concrete) =
      match t'.t_node, t'_concrete with
      | Tbinop (Tand, t1, t2), Binop (And, ct1, ct2) ->
        (t1,ct1) :: (get_conjuncts (t2,ct2))
      | _ -> [(t',t'_concrete)]
    in
    try
      let expected_fields =
        try Ty.Mty.find (vs.vs_ty) env.type_fields
        with _ -> raise UnexpectedPattern
      in
      let list_of_fields_values =
        List.fold_left
          (fun acc (t,ct) ->
            match t.t_node, ct with
            | Tapp (ls, [proj;term_value]), Apply ("=", [cproj;cterm_value])
                when ls_equal ls ps_equ -> (
              match proj.t_node, cproj with
              | Tapp (ls, [x]), Apply (ls_name, [Var vs_name'])
                  when t_equal x (t_var vs) && vs_name = vs_name' ->
                if List.mem ls expected_fields then
                  let term_value', cterm_value' =
                    maybe_convert_epsilon_terms env (term_value,cterm_value) in
                  ((ls,ls_name),(term_value',cterm_value')) :: acc
                else raise UnexpectedPattern
              | _ -> raise UnexpectedPattern
            )
            | _ -> raise UnexpectedPattern
          )
          []
          (get_conjuncts (t',t'_concrete))
      in
      if List.length expected_fields = List.length list_of_fields_values then
        Some (List.map
          (fun ((_,ls_name),(_,ct)) -> (ls_name,ct))
          list_of_fields_values)
      else
        raise UnexpectedPattern
    with UnexpectedPattern -> None

  and get_opt_coercion env (vs,vs_name) (t',t'_concrete) =
    (* special case for type coercions:
     if t is of the form epsilon x:ty. proj x = v, use Proj v as concrete term *)
    Debug.dprintf debug "[get_opt_coercion] vs.vs_ty = %a@."
      Pretty.print_ty vs.vs_ty;
    let is_proj_for_ty ty ls =
      match Ty.Mty.find_opt ty env.type_coercions with
      | None -> false
      | Some sls -> List.mem ls (Sls.elements sls)
    in
    match t'.t_node, t'_concrete with
    | Tapp (ls, [proj;term_value]), Apply ("=", [cproj;cterm_value])
        when ls_equal ls ps_equ -> (
      match proj.t_node, cproj with
      | Tapp (proj_ls, [x]), Apply (ls_name, [Var vs_name'])
          when t_equal x (t_var vs) && vs_name = vs_name'
               && is_proj_for_ty vs.vs_ty proj_ls ->
        let _,concrete_proj_v =
          maybe_convert_epsilon_terms env (term_value,cterm_value)
        in
        Some (ls_name, concrete_proj_v)
      | _ -> None
    )
    | _ -> None

  and get_opt_fun_literal env (vs,vs_name) (t',t'_concrete) =
    (* Unfold a concrete term of the form:
    if x = ct0 then ct1 else if x = ct0' then ct1' else ... else ct2
    to the following result:
    elts = [(ct0,ct1),(ct0',ct1')...]
    others = ct2 *)
    let rec unfold env (vs,vs_name) (t',t'_concrete) =
      match t'.t_node, t'_concrete with
      | Tif ({t_node = Tapp (ls, [x;t0])}, t1, t2), If (Apply ("=", [Var x'; ct0]), ct1, ct2)
          when t_equal (t_var vs) x &&  x'=vs_name && ls_equal ls ps_equ ->
        let (elts, others) = unfold env (vs,vs_name) (t2,ct2) in
        let _,ct0' = maybe_convert_epsilon_terms env (t0,ct0) in
        let _,ct1' = maybe_convert_epsilon_terms env (t1,ct1) in
        ({ elts_index = ct0'; elts_value = ct1' } :: elts, others)
      | _ ->
        let _, t'_concrete = maybe_convert_epsilon_terms env (t',t'_concrete) in
        ([], t'_concrete)
    in
    if t_v_occurs vs t' = 0 then
      let _,t'_concrete = maybe_convert_epsilon_terms env (t',t'_concrete) in
      Some ([],t'_concrete)
    else
      match unfold env (vs,vs_name) (t',t'_concrete) with
      | [], _ -> None
      | elts, others -> Some (elts,others)

  let clean env terms =
    Mstr.map_filter
      (fun ((ls, oloc, attr), (t, t_concrete)) ->
        (* if some prover variables remain after evaluation, remove the terms
        containing those prover variables *)
        if Term.t_v_any (fun vs -> is_vs_in_prover_vars vs env.prover_vars) t
        then None
        else
          (* convert some concrete epsilon terms:
             - when it represents a record,
             - when it represents the projection of a value
             - when it represents a function that can be unfolded
             to a function literal (used notably for arrays) *)
          let (t, t_concrete) = maybe_convert_epsilon_terms env (t, t_concrete) in
          Some ((ls, oloc, attr), (t, t_concrete)))
      terms

  let get_terms (pinfo : Printer.printing_info)
      (fun_defs : Smtv2_model_defs.function_def Mstr.t) =
    let qterms = pinfo.Printer.queried_terms in
    if (Debug.test_flag debug) then begin
      Mstr.iter
        (fun key _ -> Debug.dprintf debug "[fun_defs] name = %s@." key)
        fun_defs;
      Mstr.iter
        (fun key (ls, _, _) ->
          Debug.dprintf debug "[queried_terms] name = %s, ls = %a@." key
            Pretty.print_ls ls)
        qterms;
      Mstr.iter
        (fun key ls ->
          Debug.dprintf debug "[constructors] name = %s, ls = %a/%d@." key
            Pretty.print_ls ls (List.length ls.ls_args))
        pinfo.Printer.constructors;
      Mstr.iter
        (fun key ty ->
          Debug.dprintf debug "[types] name = %s, ty = %a@." key
            Pretty.print_ty ty)
        pinfo.Printer.type_sorts
      end;
    let env =
      {
        why3_env = pinfo.Printer.why3_env;
        prover_vars = Mstr.empty;
        bound_vars = Mstr.empty;
        constructors = pinfo.Printer.constructors;
        record_fields = pinfo.Printer.record_fields;
        type_fields = pinfo.Printer.type_fields;
        type_coercions = pinfo.Printer.type_coercions;
        type_sorts = pinfo.Printer.type_sorts;
        inferred_types = [];
        eval_prover_vars = Mvs.empty;
        prover_fun_defs = Mstr.empty;
      }
    in
    (*  Function definitons in the prover output may contain:
        - functions corresponding to a lsymbol in queried terms,
        for which we expect a definiton in the model that respects
        the type of the lsymbol;
        - other functions, for which we cannot check that the type
        respects an expected lsymbol type.
        This is why we split the analysis. *)
    let queried_fun_defs, prover_fun_defs =
      Mstr.partition (fun n _ -> Mstr.mem n qterms) fun_defs
    in
    (*  We first check that function definitions in [queried_fun_defs]
        respects the type of the associated lsymbol.
        Doing this pre-analysis is used to update [env.inferred_types]
        with pairs of (SMT type, Why3 type) when the SMT type cannot be
        easily mapped to a Why3 type. *)
    let queried_fun_defs =
      Mstr.mapi_filter
        (fun n def ->
          match Mstr.find n qterms with
          | ls, _, _ -> (
              try
                check_fun_def_type env ls def;
                Some def
              with
              | E_parsing str | E_concrete_syntax str ->
                  Debug.dprintf debug
                    "Error while checking function definition type %s: %s@." n str;
                  None
              | _ ->
                  Debug.dprintf debug
                    "Error while checking function definition type %s@." n;
                  None)
          | exception Not_found -> None)
        queried_fun_defs
    in
    (*  Enriching [env] with prover function definitions. *)
    Mstr.iter
      (fun n def ->
        match Mstr.find n qterms with
        | _, _, _ -> ()
        | exception Not_found -> (
            try
              Debug.dprintf debug
                "No term for %s, adding term to env.prover_fun_defs@." n;
              let (t,t_concrete) = interpret_fun_def_to_term ~fmla:false env def in
              env.prover_fun_defs <- Mstr.add n (t,t_concrete) env.prover_fun_defs
            with
            | E_parsing str | E_concrete_syntax str ->
                Debug.dprintf debug "Error while interpreting %s: %s@." n str
            | _ -> Debug.dprintf debug "Error while interpreting %s@." n))
      prover_fun_defs;
    (*  Interpretation of queried function definitions. *)
    let terms =
      Mstr.mapi_filter
        (fun n def ->
          match Mstr.find n qterms with
          | ls, oloc, attrs -> (
              try
                (* fmla = true if the interpreted term should be a formula (with type = None)
                   and not a term (with type = Some ty) *)
                let fmla = not (Option.is_some ls.ls_value) in
                let (t, t_concrete) = interpret_fun_def_to_term ~fmla env def in
                Some ((ls, oloc, attrs), (t, t_concrete))
              with
              | E_parsing str | E_concrete_syntax str ->
                  Debug.dprintf debug "Error while interpreting %s: %s@." n str;
                  None
              | _ ->
                  Debug.dprintf debug "Error while interpreting %s@." n;
                  None)
          | exception Not_found -> None)
        queried_fun_defs
    in
    let debug_terms desc terms =
      if (Debug.test_flag debug) then
        Mstr.iter
          (fun n ((ls, oloc, _), (t, t_concrete)) ->
            Debug.dprintf debug
              "[TERMS %s] name = %s, ls = %a, oloc = %a, t = %a, t_concrete = %a@." desc n
              Pretty.print_ls ls
              (Pp.print_option Pretty.print_loc_as_attribute) oloc
              Pretty.print_term t
              print_concrete_term t_concrete)
          terms
    in
    (* 1st pass = interpret function definitions to terms *)
    debug_terms "FROM SMT MODEL" terms;
    (* 2nd pass = evaluate prover variables using type coercions and
       fields for record types *)
    let terms = eval pinfo env terms in
    debug_terms "AFTER EVALUATION" terms;
    (* 3rd pass = cleanup (remove not evaluated prover variables,
       convert concrete epsilon terms to records / integers for
       projections of integer range types) *)
    let terms = clean env terms in
    debug_terms "AFTER CLEANUP" terms;
    terms
end

(*
**********************************************************************
**  Registering model parser
**********************************************************************
*)

let () =
  Exn_printer.register (fun fmt exn ->
      match exn with
      | FromStringToSexp.E msg ->
          Format.fprintf fmt
            "Error@ while@ parsing@ SMT@ model@ from@ string@ to@ \
             S-expression:@ %s"
            msg
      | FromSexpToModel.E (sexp, s) ->
          Format.fprintf fmt
            "Error@ while@ parsing@ SMT@ model@ from@ S-expression@ to@ model@ \
             definition:@ cannot@ read@ the@ following@ S-expression@ as@ %s:@ \
             %a"
            s FromSexpToModel.pp_sexp sexp
      | FromModelToTerm.E_parsing msg ->
          Format.fprintf fmt
            "Error@ while@ parsing@ SMT@ model@ from@ model@ definition@ to@ \
             term:@ %s"
            msg
      | FromModelToTerm.E_concrete_syntax msg ->
          Format.fprintf fmt
            "Mismatch@ error@ between@ term@ and@ concrete@ syntax:@ %s"
            msg
      | _ -> raise exn)

let get_model_string input =
  let nr = Re.Str.regexp "^)+" in
  let res = Re.Str.search_backward nr input (String.length input) in
  String.sub input 0 (res + String.length (Re.Str.matched_string input))

let parse pinfo input =
  match get_model_string input with
  | exception Not_found -> []
  | model_string ->
      let sexps = FromStringToSexp.parse_string model_string in
      let sexps = FromSexpToModel.get_and_check_model sexps in
      let fun_defs = FromSexpToModel.get_fun_defs sexps in
      let terms = FromModelToTerm.get_terms pinfo fun_defs in
      List.rev
        (Mstr.values
           (Mstr.mapi
              (fun n ((ls, oloc, attrs), (t, t_concrete)) ->
                (* the printer may add/update attributes *)
                let attrs =
                  Ident.Sattr.union attrs
                    (Mstr.find_def Ident.Sattr.empty n pinfo.Printer.set_str) in
                create_model_element ~value:t ~concrete_value:t_concrete
                  ~oloc ~attrs ~lsymbol:ls)
              terms))

let () =
  register_model_parser "smtv2" parse
    ~desc:"Parser@ for@ the@ model@ of@ SMT@ solvers."<|MERGE_RESOLUTION|>--- conflicted
+++ resolved
@@ -356,16 +356,10 @@
 
   let qualified_identifier sexp : qual_identifier =
     match sexp with
-<<<<<<< HEAD
-    (* Z3 sometimes outputs its internal rule `array-ext`: this seems to be a bug in Z3 *)
-    | List [Atom "_"; Atom "array-ext"; _] -> Qident (Isymbol (S "z3-array-ext-placeholder"))
-    | Atom _ -> (
-=======
     (* An actual qualified identifier *)
     | List [ Atom "as"; id; s ] -> Qannotident (identifier id, sort s)
     (* A non-qualified, possibly indexed, identifier *)
     | sexp -> (
->>>>>>> cde6ba24
         let id = identifier sexp in
         match id with
         | Isymbol (Sprover n') | Iindexedsymbol (Sprover n', _) ->
@@ -381,16 +375,6 @@
     try constant sexp
     with E _ -> (
       try Tvar (qualified_identifier sexp)
-<<<<<<< HEAD
-      with E _ -> (
-        try ite sexp
-        with E _ -> (
-          try lett sexp
-        with E _ -> (
-          try array sexp
-          with E _ -> (
-              try application sexp with exn -> raise exn)))))
-=======
     with E _ -> (
       try ite sexp
     with E _ -> (
@@ -401,7 +385,6 @@
       try array sexp
     with E _ -> (
       try application sexp with exn -> raise exn))))))
->>>>>>> cde6ba24
 
   and ite = function
     | List [ Atom "ite"; t1; t2; t3 ] -> Tite (term t1, term t2, term t3)
@@ -415,8 +398,6 @@
         Tlet ((List.map binding bindings), (term t2))
     | sexp -> error sexp "let"
 
-<<<<<<< HEAD
-=======
   and forall = function
   | List (Atom "forall" :: List bindings :: t :: []) ->
       let binding = (function
@@ -424,7 +405,6 @@
       | sexp -> error sexp "forall binding") in
       Tforall ((List.map binding bindings), (term t))
   | sexp -> error sexp "forall"
->>>>>>> cde6ba24
 
   and application = function
     | List (qual_id :: ts) ->
@@ -976,14 +956,6 @@
     let th = Env.read_theory env.why3_env [ path ] theory in
     Theory.ns_find_ls th.Theory.th_export [ ident ]
 
-  let symbol_to_ident = function
-    | S s -> Ident.id_fresh s
-    | Sprover s -> Ident.id_fresh s
-
-  (* let identifier_to_ident = function
-    | Isymbol s -> symbol_to_ident s
-    | Iindexedsymbol (s, _) -> symbol_to_ident s *)
-
   let rec term_to_term env t =
     match t with
     | Tconst c -> constant_to_term env c
@@ -999,10 +971,7 @@
     | Tarray (s1, s2, a) -> array_to_term env s1 s2 a
     | Tasarray t -> asarray_to_term env t
     | Tlet (bindings, t) -> let_to_term env bindings t
-<<<<<<< HEAD
-=======
     | Tforall (bindings, t) -> forall_to_term env bindings t
->>>>>>> cde6ba24
     | Tunparsed _ -> error "Could not interpret term %a@." print_term t
 
   and apply_to_term env qid ts =
@@ -1145,17 +1114,6 @@
       | _ -> error "The function %s cannot be converted into an array type@." n
     end
     | _ -> error "Cannot interpret the 'as-array' term"
-  and let_to_term env bindings t =
-    let (t, t_concrete) = term_to_term env t in
-    let add_to_concrete_let v_concrete t_concrete = function
-      | (Let (l, b)) -> Let (((v_concrete, t_concrete) :: l), b)
-      | other -> Let ([v_concrete, t_concrete], other) in
-    List.fold_left (fun (t, t_concrete) (sym, tt) ->
-      let body, body_concrete = term_to_term env tt in
-      let vs = create_vsymbol (symbol_to_ident sym) (Option.get body.t_ty) in
-      t_let t (t_close_bound vs body), add_to_concrete_let vs.vs_name.Ident.id_string body_concrete t_concrete)
-      (* | _ -> error "Could not interpret let bindings %a@." print_bindings bindings *)
-    (t, t_concrete) bindings
 
   and let_to_term env bindings t =
     (* Recursively consume let bindings *)
