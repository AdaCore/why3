(********************************************************************)
(*                                                                  *)
(*  The Why3 Verification Platform   /   The Why3 Development Team  *)
(*  Copyright 2010-2021 --  Inria - CNRS - Paris-Saclay University  *)
(*                                                                  *)
(*  This software is distributed under the terms of the GNU Lesser  *)
(*  General Public License version 2.1, with the special exception  *)
(*  on linking described in file LICENSE.                           *)
(*                                                                  *)
(********************************************************************)

open Wstdlib

module FromSexp = struct

  open Model_parser
  open Sexp
  open Smtv2_model_defs

  let is_name_start = function
    | '_' | 'a'..'z' | 'A'..'Z'
    | '@' | '#' | '$' -> true
    | _ -> false


  (* Quoted symbols and strings retain delimiter (| and ') in Sexp parser *)

  let is_quoted s = String.length s > 2 && s.[0] = '|' && s.[String.length s-1] = '|'
  let get_quoted s = String.sub s 1 (String.length s-2)

  let is_string s = String.length s >= 2 && s.[0] = '"' && s.[String.length s-1] = '"'
  let get_string s = String.sub s 1 (String.length s-2)

  let rec pp_sexp fmt = function
    | Atom s -> Format.fprintf fmt "%s" s
    | List l -> Format.fprintf fmt "@[@[<hv2>(%a@])@]" Pp.(print_list space pp_sexp) l

  let string_of_sexp = Format.asprintf "%a" pp_sexp

  exception E of sexp * string

  let error sexp s = raise (E (sexp, s))
  let atom_error a s = raise (E (Atom a, s))

  let atom f = function
    | Atom s -> f s
    | sexp -> error sexp "atom"

  let list f = function
    | List l -> List.map f l
    | Atom _ as sexp -> error sexp "list"

  let string = function
    | Atom s when is_string s -> get_string s
    | sexp -> error sexp "string"

  let bool = atom bool_of_string

  let int = atom int_of_string

  let bigint = atom BigInt.of_string

  let model_int = atom @@ fun s ->
    let v =
      try BigInt.of_string ("0b"^Strings.remove_prefix "#b" s) with _ ->
      try BigInt.of_string ("0x"^Strings.remove_prefix "#x" s) with _ ->
      try BigInt.of_string s with _ ->
        atom_error s "model_int" in
    { int_value= v; int_verbatim= s }

  let minus_model_int = function
    | List [Atom "-"; i] as sexp -> (
        try
          let i' = atom BigInt.of_string i in
          {int_value= BigInt.minus i'; int_verbatim= "-"^string_of_sexp i}
        with _ -> error sexp "minus_model_int" )
    | sexp -> error sexp "minus_model_int"

  let model_int sexp =
    try model_int sexp with _ ->
    try minus_model_int sexp with _ ->
      error sexp "model_int"

  let model_dec = atom @@ fun s ->
    try
      Scanf.sscanf s "%[^.].%s"
        (fun s1 s2 ->
           let i1 = BigInt.of_string s1 and i2 = BigInt.of_string s2 in
           {dec_int= i1; dec_frac= i2; dec_verbatim= s})
    with _ -> atom_error s "model_dec"

  let minus_model_dec = function
    | List [Atom "-"; d] ->
        let d = model_dec d in
        {dec_int= BigInt.minus d.dec_int; dec_frac= d.dec_frac; dec_verbatim= "-"^d.dec_verbatim}
    | sexp -> error sexp "minus_model_dec"

  let model_dec sexp =
    try model_dec sexp with _ ->
    try minus_model_dec sexp with _ ->
      error sexp "model_dec"

  let model_fraction = function
    | List [Atom "/"; n1; n2] as sexp ->
        let n1, n2 =
          try
            let n1 = model_int n1 and n2 = model_int n2 in
            n1.int_value, n2.int_value
          with _ ->
            let d1 = model_dec n1 and d2 = model_dec n2 in
            assert BigInt.(eq d1.dec_frac zero && eq d2.dec_frac zero);
            d1.dec_int, d2.dec_int in
        { frac_nom= n1; frac_den= n2; frac_verbatim= string_of_sexp sexp }
    | sexp -> error sexp "model_fraction"

  let bv_int = atom @@ fun s ->
    try BigInt.of_string (Strings.remove_prefix "bv" s) with _ ->
      atom_error s "bv_int"

  let model_bv_bin = function
    | Atom s -> (
        try
          let s' = Strings.remove_prefix "#b" s in
          let v = BigInt.of_string ("0b"^s') in
          let l = String.length s' in
          { bv_value= v; bv_length= l; bv_verbatim= s }
        with _ -> atom_error s "model_bv_bin" )
    | sexp -> error sexp "model_bv_bin"

  let model_bv_hex = function
    | Atom s -> (
        try
          let s' = Strings.remove_prefix "#x" s in
          let v = BigInt.of_string ("0x"^s') in
          let l = String.length s' * 4 in
          { bv_value= v; bv_length= l; bv_verbatim= s }
        with _ -> atom_error s "model_bv_hex" )
    | sexp -> error sexp "model_bv_hex"

  let model_bv_dec = function
    | List [Atom "_"; n; l] as sexp ->
        { bv_value= bv_int n; bv_length= int l; bv_verbatim= string_of_sexp sexp }
    | sexp -> error sexp "model_bv_dec"

  let model_bv sexp =
    try model_bv_dec sexp with _ ->
    try model_bv_hex sexp with _ ->
    try model_bv_bin sexp with _ ->
      error sexp "model_bv"

  let model_float = function
    | List [Atom "_"; Atom "+zero"; n1; n2] ->
        ignore (bigint n1, bigint n2); Plus_zero
    | List [Atom "_"; Atom "-zero"; n1; n2] ->
        ignore (bigint n1, bigint n2); Minus_zero
    | List [Atom "_"; Atom "+oo"; n1; n2] ->
        ignore (bigint n1, bigint n2); Plus_infinity
    | List [Atom "_"; Atom "-oo"; n1; n2] ->
        ignore (bigint n1, bigint n2); Minus_infinity
    | List [Atom "_"; Atom "NaN"; n1; n2] ->
        ignore (bigint n1, bigint n2); Not_a_number
    | List [Atom "fp"; sign; exp; mant] ->
        let sign = model_bv sign and exp = model_bv exp and mant = model_bv mant in
        float_of_binary {sign; exp; mant}
    | sexp -> error sexp "model_float"

  let name = function
    | Atom s when s = "" || is_name_start s.[0] -> s
    | Atom s when is_quoted s -> get_quoted s
    | List [Atom "_"; Atom "BitVec"; _]
    | List [Atom "_"; Atom "extract"; _; _]
    | List [Atom "_"; Atom "FloatingPoint"; _; _] ->
        (* Cases adopted from parse_smtv2_model_parser.mly. TODO check *)
        ""
    | sexp -> error sexp "name"

<<<<<<< HEAD
  let var = function
=======
  let var_name = function
>>>>>>> dd5a41ab
    | Atom s | List [Atom "as"; Atom s; _] as sexp ->
        if s = "" || is_name_start s.[0] then s else
        if is_quoted s then get_quoted s else
          error sexp "var"
    | sexp -> error sexp "var"

  let ireturn_type sexp =
    try Some (name sexp) with _ ->
      None

  let arg = function
    | List [n; iret] -> name n, ireturn_type iret
    | sexp -> error sexp "arg"

  let apply_eq = function
    | List (Atom "=" :: _) -> ()
    | sexp -> error sexp "apply_eq"

  let prover_name name =
    if Strings.has_prefix "@" name then
      let left = String.index name '_' + 1 in
      let right = String.rindex name '_' in
      let ty = String.sub name left (right - left) in
      Some (try Strings.(remove_prefix "(" (remove_suffix ")" ty)) with _ -> ty)
    else match String.split_on_char '!' name with
      | [ty;_;_] -> Some ty
      | _ -> None

  let var name =
    match prover_name name with
    | Some ty -> Tprover_var (ty, name)
    | None -> Tvar name

  let rec term sexp =
<<<<<<< HEAD
    try Sval (value sexp) with _ ->
    try Var (var sexp) with _ ->
    try Array (array sexp) with _ ->
=======
    try Tconst (value sexp) with _ ->
    try var (var_name sexp) with _ ->
    try Tarray (array sexp) with _ ->
>>>>>>> dd5a41ab
    try ite sexp with _ ->
    try let_term sexp with _ ->
    try as_array sexp with _ ->
    try Tapply (application sexp) with _ ->
      error sexp "term"

  and value sexp =
    try Integer (model_int sexp) with _ ->
    try Decimal (model_dec sexp) with _ ->
    try Fraction (model_fraction sexp) with _ ->
    try Bitvector (model_bv sexp) with _ ->
    try Boolean (bool sexp) with _ ->
    (* try ignore (boolean_expression sexp); Unparsed "boolean_expression" with _ -> *)
    try String (string sexp) with _ ->
    try Float (model_float sexp) with _ ->
      error sexp "value"

  and boolean_expression = function
    | List [Atom "forall"; args; t] ->
        ignore (list arg args, term t)
    | List [Atom "not"; t] ->
        ignore (term t)
    | List (Atom "and" :: ts) ->
        ignore (List.map term ts)
    | sexp -> error sexp "boolean_expression"

  and ite = function
    | List [Atom "ite"; t1; t2; t3] ->
        Tite (term t1, term t2, term t3)
    | sexp -> error sexp "ite"

  and pair_equal = function
    | List [Atom "="; t1; t2] ->
        Some (term t1, term t2)
    | _ -> None

  and let_ = function
    | List [n; t] -> name n, term t
    | sexp -> error sexp "let"

  and let_term = function
    | List [Atom "let"; List bs; t] ->
        let aux = function
          | List [Atom s; t] -> s, term t
          | sexp -> error sexp "binding" in
        Tlet (List.map aux bs, term t)
    | sexp -> error sexp "let_term"

  and as_array = function
    | List [Atom "_"; Atom "as-array"; n] ->
        Tto_array (Tvar (name n))
    | sexp -> error sexp "as_array"

  and application = function
    | List (Atom n :: ts) ->
        n, List.map term ts
    | List (List _ as l :: ts) ->
        string_of_sexp l, List.map term ts
    | sexp -> error sexp "application"

  and array = function
    | List [List [Atom "as"; Atom "const"; iret]; t] ->
        ignore (ireturn_type iret);
        Aconst (term t)
    | List [Atom "store"; x; t1; t2] ->
        let a = try array x with _ -> Avar (name x) in
        Astore (a, term t1, term t2)
    | List [Atom "ARRAY_LAMBDA"; List [Atom "LAMBDA"; al; t]] ->
        ignore (list arg al);
        Aconst (term t) (* case not used *)
    | sexp -> error sexp "array"

  let decl = function
    | List [Atom "define-fun"; Atom n; al; iret; t] ->
        let iret = ireturn_type iret in
        let al = list arg al and t = term t in
        Some (n, Dfunction (al, iret, t))
    | _ -> None

  let model = function
    | [] ->
        None
    | [List (Atom "model" :: decls)] | [List decls] ->
        Some (Mstr.of_list (Lists.map_filter decl decls))
    | _ ->
        failwith ("Cannot read S-expression as model: " ^
                  "must be a single list `(model ...)` or `(...)`")
end

(* Parses the model returned by CVC4 and Z3. *)

let debug = Debug.register_info_flag "smtv2_model_parser"
    ~desc:"Print@ debugging@ messages@ about@ parsing@ model@ \
           returned@ from@ cvc4@ or@ z3."

(*
***************************************************************
**   Parser
****************************************************************
*)

exception Smtv2_model_parsing_error of string

let () =
  Exn_printer.register
    (fun fmt exn -> match exn with
        | Smtv2_model_parsing_error msg ->
            Format.fprintf fmt "Error@ while@ reading@ SMT@ model:@ %s" msg
        | _ -> raise exn)

let get_model_string input =
  (*    let r = Re.Str.regexp "unknown\\|sat\\|\\(I don't know.*\\)" in
        ignore (Re.Str.search_forward r input 0);
        let match_end = Re.Str.match_end () in*)
  let nr = Re.Str.regexp "^)+" in
  let res = Re.Str.search_backward nr input (String.length input) in
  String.sub input 0 (res + String.length (Re.Str.matched_string input))

let parse_sexps str =
  let lexbuf = Lexing.from_string str in
  try
    Sexp.read_list lexbuf
  with Sexp.Error ->
    let msg = Format.sprintf "Cannot parse as S-expression at character %d"
        (Lexing.lexeme_start lexbuf) in
    raise (Smtv2_model_parsing_error msg)

let model_of_sexps sexps =
  try
    Opt.get_def Mstr.empty (FromSexp.model sexps)
  with FromSexp.E (sexp', s) ->
    let msg = Format.asprintf "Cannot read the following S-expression as %s: %a"
        s FromSexp.pp_sexp sexp' in
    raise (Smtv2_model_parsing_error msg)

(* Parses the model returned by CVC4, Z3 or Alt-ergo.
   Returns the list of pairs term - value *)
(* For Alt-ergo the output is not the same and we
   match on "I don't know". But we also need to begin
   parsing on a fresh new line ".*" ensures it *)
let parse pm input =
  match get_model_string input with
  | exception Not_found -> []
  | model_string ->
      let sexps = parse_sexps model_string in
      let defs = model_of_sexps sexps in
      let mvs = Collect_data_model.create_list pm defs in
      List.rev
        (Mstr.values
           (Mstr.mapi (fun name value ->
                let attrs = Mstr.find_def Ident.Sattr.empty name pm.Printer.set_str in
                Model_parser.create_model_element ~name ~value ~attrs) mvs))

let () = Model_parser.register_model_parser "smtv2" parse
    ~desc:"Parser@ for@ the@ model@ of@ cv4@ and@ z3."<|MERGE_RESOLUTION|>--- conflicted
+++ resolved
@@ -174,11 +174,7 @@
         ""
     | sexp -> error sexp "name"
 
-<<<<<<< HEAD
-  let var = function
-=======
   let var_name = function
->>>>>>> dd5a41ab
     | Atom s | List [Atom "as"; Atom s; _] as sexp ->
         if s = "" || is_name_start s.[0] then s else
         if is_quoted s then get_quoted s else
@@ -213,15 +209,9 @@
     | None -> Tvar name
 
   let rec term sexp =
-<<<<<<< HEAD
-    try Sval (value sexp) with _ ->
-    try Var (var sexp) with _ ->
-    try Array (array sexp) with _ ->
-=======
     try Tconst (value sexp) with _ ->
     try var (var_name sexp) with _ ->
     try Tarray (array sexp) with _ ->
->>>>>>> dd5a41ab
     try ite sexp with _ ->
     try let_term sexp with _ ->
     try as_array sexp with _ ->
