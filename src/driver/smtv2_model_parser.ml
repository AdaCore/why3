(********************************************************************)
(*                                                                  *)
(*  The Why3 Verification Platform   /   The Why3 Development Team  *)
(*  Copyright 2010-2024 --  Inria - CNRS - Paris-Saclay University  *)
(*                                                                  *)
(*  This software is distributed under the terms of the GNU Lesser  *)
(*  General Public License version 2.1, with the special exception  *)
(*  on linking described in file LICENSE.                           *)
(*                                                                  *)
(********************************************************************)

(** This file is organized in 3 main modules:
    - FromStringToSexp, which parses the prover output (as string) to
    S-expressions
    - FromSexpToModel, which converts S-expressions to
    Smtv2_model_defs.fun_def
    - FromModelToTerm, which converts Smtv2_model_defs.fun_def to
    (Term.term, Model_parser.concrete_syntax_term) in order to create
    a list of Model_parser.model_element values *)

open Wstdlib
open Term
open Number
open Smtv2_model_defs
open Model_parser

let debug =
  Debug.register_flag "smtv2_parser"
    ~desc:
      "Print@ debugging@ messages@ about@ parsing@ the@ SMTv2@ model@ for@ \
       counterexamples."

let warn =
  Loc.register_warning "smtv2_parser"
    "Warning@ in@ parsing@ the@ SMTv2@ model@ for@ counterexamples@:"

(*
**********************************************************************
**  Parsing the prover output (as string) to S-expressions
**********************************************************************
*)

module FromStringToSexp = struct
  exception E of string

  let fix_CVC18_bug_on_float_constants =
    let r = Re.Str.regexp "\\((fp #b[01] #b[01]+ #b[01]+\\)" in
    fun s -> Re.Str.global_replace r "\\1)" s

  let parse_string str =
    Debug.dprintf debug "[parse_string] model_string = %s@." str;
    let lexbuf = Lexing.from_string str in
    try Sexp.read_list lexbuf
    with Sexp.Error -> (
      let msg =
        Format.sprintf "Cannot parse as S-expression at character %d"
          (Lexing.lexeme_start lexbuf)
      in
      (* workaround for CVC4 1.8 bug in printing float constants *)
      let str = fix_CVC18_bug_on_float_constants str in
      let lexbuf = Lexing.from_string str in
      try Sexp.read_list lexbuf with Sexp.Error -> raise (E msg))
end

(*
**********************************************************************
**  Converting S-expressions to Smtv2_model_defs.fun_def
**********************************************************************
*)

module FromSexpToModel = struct
  open Sexp

  exception E of sexp * string

  let error sexp s = raise (E (sexp, s))
  let atom_error a s = raise (E (Atom a, s))

  let is_simple_symbol str =
    String.length str > 0
    &&
    match str.[0] with
    | '_' | 'a' .. 'z' | 'A' .. 'Z' | '#' | '$' -> true
    | _ -> false

  let is_prover_symbol str =
    (* as defined in SMT-LIB Standard *)
    (String.length str > 0 && (str.[0] == '@' || str.[0] == '.'))
    ||
    (* special cases with Z3 prover *)
    match String.split_on_char '!' str with
    | [ _; "val"; _ ] -> true
    | _ -> false

  let is_quoted s =
    String.length s > 2 && s.[0] = '|' && s.[String.length s - 1] = '|'

  let get_quoted s = String.sub s 1 (String.length s - 2)

  let is_string s =
    String.length s >= 2 && s.[0] = '"' && s.[String.length s - 1] = '"'

  let get_string s = String.sub s 1 (String.length s - 2)

  let rec pp_sexp fmt = function
    | Atom s -> Format.pp_print_string fmt s
    | List l ->
        Format.fprintf fmt "@[@[<hv2>(%a@])@]" Pp.(print_list space pp_sexp) l

  let string_of_sexp = Format.asprintf "%a" pp_sexp
  let atom f = function Atom s -> (try f s with _ -> error (Atom s) "atom") | sexp -> error sexp "atom"

  let list f = function
    | List l -> List.map f l
    | Atom _ as sexp -> error sexp "list"

  let string = function
    | Atom s when is_string s -> get_string s
    | sexp -> error sexp "string"

  let bool = atom bool_of_string
  let int = atom int_of_string
  let bigint = atom BigInt.of_string

  let positive_constant_int = function
    | Atom s -> (
        try
          { constant_int_value= int_literal ILitDec ~neg:false s;
            constant_int_verbatim= s }
        with _ -> atom_error s "positive_constant_int")
    | sexp -> error sexp "positive_constant_int"

  let negative_constant_int = function
    | List [ Atom "-"; Atom s ] as sexp -> (
        try
          { constant_int_value= int_literal ILitDec ~neg:true s;
            constant_int_verbatim= "-" ^ s }
        with _ -> error sexp "negative_constant_int")
    | sexp -> error sexp "negative_constant_int"

  let constant_int sexp =
    try positive_constant_int sexp
    with _ -> (
      try negative_constant_int sexp with _ -> error sexp "constant_int")

  let positive_constant_real s =
    try
      Scanf.sscanf s "%[^.].%s"
        (fun s1 s2 -> (s, s1, s2))
    with _ -> atom_error s "positive_constant_real"

  let constant_real = function
    | Atom s ->
      let s', i1, i2 = positive_constant_real s in
      { constant_real_value=
          (try
          real_literal ~radix:10 ~neg:false ~int:i1 ~frac:i2 ~exp:None
          with _ -> atom_error s "constant_real");
        constant_real_verbatim= s'
      }
    | List [ Atom "-"; Atom s ] as sexp ->
      let s', i1, i2 = positive_constant_real s in
      { constant_real_value=
          (try
          real_literal ~radix:10 ~neg:true ~int:i1 ~frac:i2 ~exp:None
          with _ -> error sexp "constant_real");
        constant_real_verbatim= "-" ^ s'
      }
    | sexp -> error sexp "constant_real"

  let constant_fraction ~neg sexp =
    let constant_int_fraction = function
      | Atom s ->
        { constant_real_value=
            real_literal ~radix:10 ~neg:false ~int:s ~frac:"0" ~exp:None;
          constant_real_verbatim= s
        }
      | List [ Atom "-"; Atom s ] ->
        { constant_real_value=
            real_literal ~radix:10 ~neg:true ~int:s ~frac:"0" ~exp:None;
          constant_real_verbatim= "-" ^ s
        }
      | sexp -> error sexp "constant_int_fraction"
    in
    let constant_int_or_real_fraction n =
      try constant_int_fraction n with _ -> constant_real n
    in
    match sexp with
    | List [ Atom "/"; n1; n2 ] ->
        let r1 = constant_int_or_real_fraction n1 in
        let r2 = constant_int_or_real_fraction n2 in
        let r1 =
          if neg then
            { constant_real_value= neg_real r1.constant_real_value;
              constant_real_verbatim= "-" ^ r1.constant_real_verbatim }
          else r1 in
        {
          constant_frac_num= r1;
          constant_frac_den= r2;
          constant_frac_verbatim= r1.constant_real_verbatim ^ "/" ^ r2.constant_real_verbatim
        }
    | _ -> error sexp "constant_fraction"

  let constant_fraction sexp =
    match sexp with
    | List [ Atom "-"; frac ] -> constant_fraction ~neg:true frac
    | _ -> constant_fraction ~neg:false sexp

  let constant_bv_bin = function
    | Atom s -> (
        try
          let s' = Strings.remove_prefix ~prefix:"#b" s in
          let constant_bv_value = BigInt.of_string ("0b" ^ s') in
          let constant_bv_length = String.length s' in
          { constant_bv_value; constant_bv_length; constant_bv_verbatim = s }
        with _ -> atom_error s "constant_bv_bin")
    | sexp -> error sexp "constant_bv_bin"

  let constant_bv_hex = function
    | Atom s -> (
        try
          let s' = Strings.remove_prefix ~prefix:"#x" s in
          let constant_bv_value = BigInt.of_string ("0x" ^ s') in
          let constant_bv_length = String.length s' * 4 in
          { constant_bv_value; constant_bv_length; constant_bv_verbatim = s }
        with _ -> atom_error s "constant_bv_hex")
    | sexp -> error sexp "constant_bv_hex"

  let constant_bv_dec = function
    | List [ Atom "_"; Atom n; l ] as sexp -> (
        try
          let constant_bv_value = BigInt.of_string (Strings.remove_prefix ~prefix:"bv" n) in
          let constant_bv_length = int l in
          { constant_bv_value; constant_bv_length; constant_bv_verbatim = string_of_sexp sexp }
        with _ -> error sexp "constant_bv_dec")
    | sexp -> error sexp "constant_bv_dec"

  let constant_bv sexp =
    try constant_bv_dec sexp
    with _ -> (
      try constant_bv_hex sexp
      with _ -> (
        try constant_bv_bin sexp with _ -> error sexp "constant_bv"))

  let constant_float sexp =
    let const_float e s v =
      {
        const_float_exp_size = e;
        const_float_significand_size = s;
        const_float_val = v
      }
    in
    match sexp with
    | List [ Atom "_"; Atom "+zero"; n1; n2 ] ->
        const_float (int n1) (int n2) Fpluszero
    | List [ Atom "_"; Atom "-zero"; n1; n2 ] ->
        const_float (int n1) (int n2) Fminuszero
    | List [ Atom "_"; Atom "+oo"; n1; n2 ] ->
        const_float (int n1) (int n2) Fplusinfinity
    | List [ Atom "_"; Atom "-oo"; n1; n2 ] ->
        const_float (int n1) (int n2) Fminusinfinity
    | List [ Atom "_"; Atom "NaN"; n1; n2 ] ->
        const_float (int n1) (int n2) Fnan
    | List [ Atom "fp"; sign; exp; mant ] ->
        let constant_float_sign = constant_bv sign in
        let constant_float_exp = constant_bv exp in
        let constant_float_mant = constant_bv mant in
        let v =
          Fnumber
            { constant_float_sign; constant_float_exp; constant_float_mant }
        in
        let exp_size = constant_float_exp.constant_bv_length in
        let significand =
          constant_float_mant.constant_bv_length +
          constant_float_sign.constant_bv_length
        in
        const_float exp_size significand v
    | sexp -> error sexp "constant_float"

  let constant sexp : term =
    let cst =
      try Cint (constant_int sexp)
      with E _ -> (
        try Creal (constant_real sexp)
        with E _ -> (
          try Cfraction (constant_fraction sexp)
          with E _ -> (
            try Cbitvector (constant_bv sexp)
            with E _ -> (
              try Cfloat (constant_float sexp)
              with E _ -> (
                try Cbool (bool sexp)
                with E _ -> (
                  try Cstring (string sexp) with E _ -> error sexp "constant"))))))
    in
    Tconst cst

  let symbol : sexp -> symbol = function
    | Atom s when is_prover_symbol s -> Sprover s
    | Atom s when is_simple_symbol s -> S s
    | Atom s when is_quoted s ->
        let s' = get_quoted s in
        if is_prover_symbol s' then Sprover s' else S s'
    | sexp -> error sexp "symbol"

  let index sexp : index =
    try Idxnumeral (bigint sexp)
    with _ -> ( try Idxsymbol (symbol sexp) with _ -> error sexp "index")

  let identifier sexp : identifier =
    let builtins = [ "="; "*"; "+"; "<="; ">="; "<"; ">" ] in
    match sexp with
    | Atom s when List.mem s builtins -> Isymbol (S s)
    | Atom _ -> Isymbol (symbol sexp)
    (* Avoid a spurious indexed identifier present in Z3's output *)
    | List ( Atom "_" :: s ::  idx)  when not (s = Atom "as-array") ->
        Iindexedsymbol (symbol s, List.map index idx)
    | sexp -> error sexp "identifier"

  let rec sort : sexp -> sort = function
    | Atom "String" -> Sstring
    | Atom "RegLan" -> Sreglan
    | Atom "Int" -> Sint
    | Atom "Real" -> Sreal
    | Atom "RoundingMode" -> Sroundingmode
    | Atom "Bool" -> Sbool
    | List [ Atom "_"; Atom "BitVec"; Atom n ] as sexp -> (
        try Sbitvec (int_of_string n) with _ -> error sexp "bitvector sort")
    | Atom "Float16" -> Sfloatingpoint (5, 11)
    | Atom "Float32" -> Sfloatingpoint (8, 24)
    | Atom "Float64" -> Sfloatingpoint (11, 53)
    | Atom "Float128" -> Sfloatingpoint (15, 113)
    | List [ Atom "_"; Atom "FloatingPoint"; Atom eb; Atom sb ] as sexp -> (
        try Sfloatingpoint (int_of_string eb, int_of_string sb)
        with _ -> error sexp "floatingpoint sort")
    | List [ Atom "Array"; s1; s2 ] -> Sarray (sort s1, sort s2)
    | Atom _ as sexp -> Ssimple (identifier sexp)
    | List (Atom n :: l) -> Smultiple (identifier (Atom n), List.map sort l)
    | sexp -> error sexp "sort"

  let get_type_from_prover_variable name =
    (* we try to infer the type from [name], for example:
        - infer the type int32 from the name @uc_int32_1
        - infer the type ref int32 from the name @uc_(ref int32)_0
        - infer the type ref from the name ref!val!0 *)
    (* should not be useful anymore for CVC5, but still useful for
       CVC4 and Z3 *)
    let opt_name =
      if Strings.has_prefix ~prefix:"@" name || Strings.has_prefix ~prefix:"." name then
        try
          let left = String.index name '_' + 1 in
          let right = String.rindex name '_' in
          Some (String.sub name left (right - left))
        with _ -> None
      else
        match String.split_on_char '!' name with
        | [ ty; _; _ ] -> Some ty
        | _ -> None
    in
    match FromStringToSexp.parse_string (Option.value ~default:"" opt_name) with
    | [] -> atom_error name "get_type_from_prover_variable"
    | [ sexp ] -> sexp
    | sexps -> List sexps

  let qualified_identifier sexp : qual_identifier =
    match sexp with
    (* An actual qualified identifier *)
    | List [ Atom "as"; id; s ] -> Qannotident (identifier id, sort s)
    (* A non-qualified, possibly indexed, identifier *)
    | sexp -> (
        let id = identifier sexp in
        match id with
        | Isymbol (Sprover n') | Iindexedsymbol (Sprover n', _) ->
          (try
            let ty_sexp = get_type_from_prover_variable n' in
            Qannotident (id, sort ty_sexp)
          with _ -> Qident id)
        | Isymbol _ | Iindexedsymbol _ -> Qident id)

  let arg = function
    | List [ n; s ] -> (symbol n, sort s)
    | sexp -> error sexp "arg"

  let rec term sexp =
    try constant sexp
    with E _ -> (
      try Tvar (qualified_identifier sexp)
    with E _ -> (
      try ite sexp
    with E _ -> (
      try lett sexp
    with E _ -> (
      try forall sexp
    with E _ -> (
      try array sexp
    with E _ -> (
      try application sexp
    with E _ -> Tunparsed (string_of_sexp sexp)))))))

  and ite = function
    | List [ Atom "ite"; t1; t2; t3 ] -> Tite (term t1, term t2, term t3)
    | sexp -> error sexp "ite"

  and lett = function
    | List [ Atom "let"; List bindings; t2 ] ->
        let binding = (function
        | (List [ n; t ]) -> (symbol n, term t)
        | sexp -> error sexp "let binding") in
        Tlet ((List.map binding bindings), (term t2))
    | sexp -> error sexp "let"

  and forall = function
  | List (Atom "forall" :: List bindings :: t :: []) ->
      let binding = (function
      | (List [ n; s ]) -> (symbol n, sort s)
      | sexp -> error sexp "forall binding") in
      Tforall ((List.map binding bindings), (term t))
  | sexp -> error sexp "forall"

  and application = function
    | List (qual_id :: ts) ->
        Tapply (qualified_identifier qual_id, List.map term ts)
    | sexp -> error sexp "application"

  and array sexp =
    match sexp with
    | List [Atom "_"; Atom "as-array"; n] ->
        Tasarray (term n)
    | List
        [ List [ Atom "as"; Atom "const"; List [ Atom "Array"; s1; s2 ] ]; t ]
      ->
        Tarray (sort s1, sort s2, { array_indices = []; array_others = term t })
    | List [ Atom "store"; x; t1; t2 ] -> (
        let a = try array x with _ -> error sexp "array" in
        match a with
        | Tarray (s1, s2, elts) ->
            Tarray
              ( s1,
                s2,
                {
                  array_indices = (term t1, term t2) :: elts.array_indices;
                  array_others = elts.array_others;
                } )
        | _ -> error sexp "array")
    | _ -> error sexp "array"

  let fun_def : sexp -> (string * function_def) option = function
    | List [ Atom "define-fun"; Atom n; args; res; body ] ->
        let res = sort res in
        let args = list arg args in
        let body = term body in
        Some (n, (args, res, body))
    | _ -> None

  let is_model_decl = function Atom "define-fun" -> true | _ -> false

  let get_and_check_model sexps =
    if sexps = [] then []
    else
      let model, rest =
        match sexps with
        | List (Atom "model" :: model) :: rest -> (model, rest)
        | List [] :: rest -> ([], rest)
        | List model :: rest when List.exists (Sexp.exists is_model_decl) model
          ->
           (model, rest)
        | [] ->
           failwith "Cannot read S-expression as model: empty list"
        | se :: _ ->
           Format.eprintf "se = %a@." pp_sexp se;
           failwith "Cannot read the S-expression above as model."
      in
      if List.exists (Sexp.exists is_model_decl) rest then
        failwith
          "Cannot read S-expression as model: next model not separated \
           (missing separator in driver?)"
      else model

  let get_fun_defs model =
    let fun_defs = List.filter_map fun_def model in
    Mstr.of_list fun_defs
end

(*
**********************************************************************
**  Converting Smtv2_model_defs.fun_def to (Term.term,
**  Model_parser.concrete_syntax_term)
**********************************************************************
*)

module FromModelToTerm = struct
  exception E_parsing of string
  exception E_concrete_syntax of string

  exception NoArgConstructor
  exception NoBuiltinSymbol
  exception Float_MinusZero
  exception Float_PlusZero
  exception Float_NaN
  exception Float_Plus_Infinity
  exception Float_Minus_Infinity
  exception Float_Error

  let error fmt =
    Format.kasprintf (fun msg -> raise (E_parsing msg)) fmt
  let _error_concrete_syntax fmt =
    Format.kasprintf (fun msg -> raise (E_concrete_syntax msg)) fmt

  type env = {
    (* Why3 environment, used to retrieve builtin theories. *)
    why3_env : Env.env;
    (* Constructors from [pinfo.Printer.constructors]. *)
    constructors : lsymbol Mstr.t;
    (* List of record fields for each constructor symbol
       from [pinfo.Printer.record_fields]. *)
    _record_fields : Term.lsymbol list Mls.t;
    (* List of fields for each record type from [pinfo.Printer.type_fields]. *)
    _type_fields : Term.lsymbol list Ty.Mty.t;
    (* Set of coercions for each type from [pinfo.Printer.type_coercions]. *)
    _type_coercions : Term.Sls.t Ty.Mty.t;
    (* Function definitions from the SMT model
       that are not in [pinfo.Printer.queried_terms]. *)
    mutable prover_fun_defs : Term.term Mstr.t;
    (* Sorts defined in the smtv2 file output. *)
    type_sorts : Ty.ty Mstr.t;
    (* Prover variables, may have the same name if the sort is different. *)
    mutable prover_vars : vsymbol Ty.Mty.t Mstr.t;
    (* Bound variables in the body of a function or in a let construction. *)
    mutable bound_vars : vsymbol Mstr.t;
    (* Inferred associations between Why3 types and SMT sorts, coming from lsymbols
       in [pinfo.Printer.queried_terms]. *)
    mutable inferred_types : (sort * Ty.ty) list;
    (* Evaluation of prover variables (using type coercions and fields). *)
    mutable eval_prover_vars : Term.term Mvs.t;
  }

  (* Convert a SMT sort [s] to a Why3 type.
     If [update_ty] is equal to [Some ty], the function updates [env.inferred_types]
     with the association [(s,ty)].
     TODO/FIXME It would be better to find a way to avoid using [env.inferred_types],
     maybe by searching in the theories? *)
  let rec smt_sort_to_ty ?(update_ty = None) env s =
    let optionally_update_sort s =
      match update_ty with
        | None -> error "@[Cannot infer type from sort@ @[%a@]" print_sort s
        | Some ty ->
          Debug.dprintf debug
            "[smt_sort_to_ty] updating inferred_types with s = %a, ty = %a@."
            print_sort s Pretty.print_ty_qualified ty;
          env.inferred_types <- (s, ty) :: env.inferred_types;
          ty
    in
    let find_in_inferred_types not_found s =
      match
        List.find_all (fun (s', _) -> sort_equal s s') env.inferred_types
      with
      | [] -> not_found s
      | [ (_, ty) ] -> ty
      | _ ->
          error "@[Multiple matches in inferred_types for sort @[%a@]@]"
            print_sort s
    in
    match s with
    | Sstring -> Ty.ty_str
    | Sint -> Ty.ty_int
    | Sreal -> Ty.ty_real
    | Sbool -> Ty.ty_bool
    | Sarray (s1, s2) -> (
        match update_ty with
        | None ->
            Ty.ty_app Ty.ts_func
              [ smt_sort_to_ty env s1; smt_sort_to_ty env s2 ]
        | Some ty -> (
            match ty.Ty.ty_node with
            | Ty.Tyapp (ts, [ ty1; ty2 ]) when Ty.ts_equal ts Ty.ts_func ->
                Ty.ty_app Ty.ts_func
                  [
                    smt_sort_to_ty ~update_ty:(Some ty1) env s1;
                    smt_sort_to_ty ~update_ty:(Some ty2) env s2;
                  ]
            | _ ->
                error "Inconsistent shapes for type %a and sort %a"
                  Pretty.print_ty_qualified ty print_sort s))
    | Ssimple i | Smultiple (i, _) ->
        let not_found s =
          let sort_name =
            match i with
            | Isymbol (S s | Sprover s) -> s
            | Iindexedsymbol ((S s | Sprover s), _) -> s
          in
          (* Find the corresponding sorts among the ones printed in the
            smtv2 file passed to the prover. *)
          match Mstr.find_opt sort_name env.type_sorts with
          | None -> optionally_update_sort s
          | Some ty -> ty
        in
        find_in_inferred_types not_found s
    | Sbitvec size ->
      let find_builtin_bitvec s =
        (* Find the corresponding sorts among the ones printed in the
          smtv2 file passed to the prover. *)
        let type_name = Format.sprintf "(_ BitVec %d)" size in
        match Mstr.find_opt type_name env.type_sorts with
        | None -> optionally_update_sort s
        | Some ty -> ty
      in
      find_in_inferred_types find_builtin_bitvec s
    | Sfloatingpoint (exp, significand) ->
      let find_builtin_float s =
        (* Currenlty, float types are translated as Float32 or Float64 in smtlib
            drivers. *)
        let type_name = Format.sprintf "Float%d" (exp + significand) in
        match Mstr.find_opt type_name env.type_sorts with
        | None -> optionally_update_sort s
        | Some ty -> ty
      in
      find_in_inferred_types find_builtin_float s
    | Sroundingmode ->
      find_in_inferred_types optionally_update_sort s
    | Sreglan -> optionally_update_sort s

  let qual_id_to_term env qid =
    (* Constructors without arguments should not be confused with variables. *)
    let is_no_arg_constructor n constructors =
      match Mstr.find_opt n constructors with
      | Some ls -> List.length ls.ls_args = 0
      | None -> false
    in
    let vs =
      match qid with
      (* For Qident, no sort is associated to the identifier, so we cannot infer
        the type of the variable. So we raise an error if we do not find [n] in
        [env.bound_vars] or in [env.prover_vars]. *)
      | Qident (Isymbol (S n)) ->
          if is_no_arg_constructor n env.constructors then raise NoArgConstructor
          else
            begin try Mstr.find n env.bound_vars
            with Not_found ->
              error
                "No variable in bound_vars matching qualified identifier %a@."
                print_qualified_identifier qid
            end
      | Qident (Isymbol (Sprover n)) -> (
          match Ty.Mty.values (Mstr.find n env.prover_vars) with
          | [] | (exception Not_found) ->
              error
                "No variable in prover_vars matching qualified identifier %a@."
                print_qualified_identifier qid
          | [ vs ] -> vs
          | _ :: _ :: _ ->
              error
                "Multiple variables in prover_vars matching qualified identifier \
                %a@."
                print_qualified_identifier qid)
      (* For Qannotident, there is a sort associated to the identifier, so we can infer
          the type of the variable. *)
      | Qannotident (Isymbol (S n), s) ->
          if is_no_arg_constructor n env.constructors then raise NoArgConstructor
          else
            let vs_ty = smt_sort_to_ty env s in
            let vs =
              try
                let vs = Mstr.find n env.bound_vars in
                if Ty.ty_equal vs.vs_ty vs_ty then vs
                else
                  error "Type %a of variable %a does not match sort %a@."
                    Pretty.print_ty_qualified vs.vs_ty Pretty.print_vs_qualified vs print_sort s
              with Not_found ->
                (* Create a fresh vsymbol if not found in [env.bound_vars]. *)
                create_vsymbol (Ident.id_fresh n) vs_ty
            in
            vs
      | Qannotident (Isymbol (Sprover n), s) -> (
          let vs_ty = smt_sort_to_ty env s in
          let new_vs = create_vsymbol (Ident.id_fresh n) vs_ty in
          (* Update [env.prover_vars] either if the prover variable [n]
              is not yet stored in [env.prover_vars], or if there already
              exists a mapping for [n] but not for the current sort [s].
              (Because prover variables can have the same name if with different
              sorts). *)
          try
            let mvs = Mstr.find n env.prover_vars in
            match Ty.Mty.find vs_ty mvs with
            | vs -> vs
            | exception Not_found ->
                Debug.dprintf debug
                  "[qual_id_to_term] updating prover_vars with vs = %a / vs_ty = \
                  %a@."
                  Pretty.print_vs_qualified new_vs Pretty.print_ty_qualified vs_ty;
                env.prover_vars <-
                  Mstr.add n (Ty.Mty.add vs_ty new_vs mvs) env.prover_vars;
                new_vs
          with Not_found ->
            Debug.dprintf debug
              "[qual_id_to_term] updating prover_vars with vs = %a / vs_ty = %a@."
              Pretty.print_vs_qualified new_vs Pretty.print_ty_qualified vs_ty;
            env.prover_vars <-
              Mstr.add n (Ty.Mty.add vs_ty new_vs Ty.Mty.empty) env.prover_vars;
            new_vs)
      | _ ->
          error "Could not interpret qualified identifier %a@."
            print_qualified_identifier qid
    in
    t_var vs

  (* Be careful when modifying this code! *)
  let float_of_binary fp =
    let smtv2_model_bv_to_model_parser_bv
        { constant_bv_value; constant_bv_length; constant_bv_verbatim } =
      {
        bv_value= constant_bv_value;
        bv_length= constant_bv_length;
        bv_verbatim= constant_bv_verbatim
      }
    in
    match fp with
    | Fplusinfinity -> raise Float_Plus_Infinity
    | Fminusinfinity -> raise Float_Minus_Infinity
    | Fpluszero -> raise Float_PlusZero
    | Fminuszero -> raise Float_MinusZero
    | Fnan -> raise Float_NaN
    | Fnumber { constant_float_sign; constant_float_exp; constant_float_mant } ->
        let sign = smtv2_model_bv_to_model_parser_bv constant_float_sign in
        let exp = smtv2_model_bv_to_model_parser_bv constant_float_exp in
        let mant = smtv2_model_bv_to_model_parser_bv constant_float_mant in
        let fp_binary = (sign, exp, mant) in
        let exp_bias = BigInt.pred (BigInt.pow_int_pos 2 (exp.bv_length - 1)) in
        let exp_max = BigInt.pred (BigInt.pow_int_pos 2 exp.bv_length) in
        let frac_len =
          (* Length of the hexadecimal representation (after the ".") *)
          if mant.bv_length mod 4 = 0 then mant.bv_length / 4
          else (mant.bv_length / 4) + 1
        in
        let is_neg =
          match BigInt.to_int sign.bv_value with
          | 0 -> false
          | 1 -> true
          | _ -> raise Float_Error
        in
        (* Compute exponent (int) and frac (string of hexa) *)
        let frac =
          (* The hex value is used after the decimal point. So we need to adjust
              it to the number of binary elements there are.
              Example in 32bits: significand is 23 bits, and the hexadecimal
              representation will have a multiple of 4 bits (ie 24). So, we need to
              multiply by two to account the difference. *)
          if Strings.has_prefix ~prefix:"#b" mant.bv_verbatim then
            let adjust = 4 - (mant.bv_length mod 4) in
            if adjust = 4 then mant.bv_value (* No adjustment needed *)
            else BigInt.mul (BigInt.pow_int_pos 2 adjust) mant.bv_value
          else mant.bv_value
        in
        let pad_with_zeros width s =
          let filled =
            let len = width - String.length s in
            if len <= 0 then "" else String.make len '0'
          in
          filled ^ s
        in
        let frac =
          pad_with_zeros frac_len (Format.sprintf "%x" (BigInt.to_int frac))
        in
        if BigInt.eq exp.bv_value BigInt.zero then
          (* subnormals and zero *)
          (* Case for zero *)
          if BigInt.eq mant.bv_value BigInt.zero then
            if is_neg then raise Float_MinusZero else raise Float_PlusZero
          else
            (* Subnormals *)
            let exp = BigInt.pred exp_bias in
            let fp_hex = Format.asprintf "%t0x0.%sp-%s"
                (fun fmt -> if is_neg then Pp.string fmt "-")
                frac (BigInt.to_string exp) in
            ( is_neg,
              "0",
              frac,
              Some (String.concat "" [ "-"; BigInt.to_string exp ]),
              fp_binary,
              fp_hex )
        else if BigInt.eq exp.bv_value exp_max (* infinities and NaN *) then
          if BigInt.eq mant.bv_value BigInt.zero then
            if is_neg
            then raise Float_Minus_Infinity
            else raise Float_Plus_Infinity
          else raise Float_NaN
        else
          let exp = BigInt.sub exp.bv_value exp_bias in
          let fp_hex = Format.asprintf "%t0x1.%sp%s"
              (fun fmt -> if is_neg then Pp.string fmt "-")
              frac (BigInt.to_string exp) in
          (is_neg, "1", frac, Some (BigInt.to_string exp), fp_binary, fp_hex)

  let constant_to_term env c =
    match c with
    | Cint {constant_int_value= int_value; constant_int_verbatim= _int_verbatim} ->
      t_const (Constant.ConstInt int_value) Ty.ty_int
    | Creal { constant_real_value= real_value; constant_real_verbatim= _real_verbatim } ->
      t_const (Constant.ConstReal real_value) Ty.ty_real
    | Cfraction { constant_frac_num; constant_frac_den; constant_frac_verbatim = _ } -> (
        try
          let t = t_const (Constant.ConstReal constant_frac_num.constant_real_value) Ty.ty_real in
          let t' = t_const (Constant.ConstReal constant_frac_den.constant_real_value) Ty.ty_real in
          let th = Env.read_theory env.why3_env [ "real" ] "Real" in
          let div_ls =
            Theory.ns_find_ls th.Theory.th_export [ Ident.op_infix "/" ]
          in
          t_app_infer div_ls [ t; t' ]
        with _ ->
          error "Could not interpret constant %a as a fraction@." print_constant
            c)
    | Cbitvector { constant_bv_value; constant_bv_length; constant_bv_verbatim = _ } ->
        let ty = smt_sort_to_ty env (Sbitvec constant_bv_length) in
        t_const (Constant.int_const constant_bv_value) ty
    | Cfloat fp -> (
        let exp_size = fp.const_float_exp_size in
        let significand_size = fp.const_float_significand_size in
        let sort = Sfloatingpoint (exp_size, significand_size) in
        let ty = smt_sort_to_ty env sort in
        let float_lib = "Float" ^ string_of_int (exp_size + significand_size) in
        try
          (* general case *)
          let neg, s1, s2, exp, (_bv_sign,_bv_exp,_bv_mant), _hex =
            float_of_binary fp.const_float_val
          in
            t_const
              (Constant.real_const_from_string ~radix:16 ~neg ~int:s1 ~frac:s2
                ~exp)
              ty
        with
        (* cases for special float values *)
        | Float_MinusZero ->
            t_const
              (Constant.real_const_from_string ~radix:10 ~neg:true ~int:"0"
                 ~frac:"0" ~exp:None) ty
        | Float_PlusZero ->
            t_const
              (Constant.real_const_from_string ~radix:10 ~neg:false ~int:"0"
                 ~frac:"0" ~exp:None) ty
        | Float_NaN ->
            let is_nan_ls =
              try
                let th =
                  Env.read_theory env.why3_env [ "ieee_float" ] float_lib
                in
                Theory.ns_find_ls th.Theory.th_export [ "is_nan" ]
              with _ -> error "No lsymbol found in theory for is_nan@."
            in
            let x = create_vsymbol (Ident.id_fresh "x") ty in
            let f = t_app is_nan_ls [ t_var x ] None in
            t_eps_close x f
        | Float_Plus_Infinity ->
            let is_plus_infinite_ls =
              try
                let th =
                  Env.read_theory env.why3_env [ "ieee_float" ] float_lib
                in
                Theory.ns_find_ls th.Theory.th_export [ "is_plus_infinity" ]
              with _ -> error "No lsymbol found in theory for is_plus_infinity@."
            in
            let x = create_vsymbol (Ident.id_fresh "x") ty in
            let f = t_app is_plus_infinite_ls [ t_var x ] None in
            t_eps_close x f
        | Float_Minus_Infinity ->
            let is_plus_infinite_ls =
              try
                let th =
                  Env.read_theory env.why3_env [ "ieee_float" ] float_lib
                in
                Theory.ns_find_ls th.Theory.th_export [ "is_minus_infinity" ]
              with _ ->
                error "No lsymbol found in theory for is_minus_infinity@."
            in
            let x = create_vsymbol (Ident.id_fresh "x") ty in
            let f = t_app is_plus_infinite_ls [ t_var x ] None in
            t_eps_close x f
        | Float_Error ->
            error "Error while interpreting float constant %a@." print_constant
              c)
    | Cbool b ->
        (* boolean constants from SMT model are interpreted by default to Why3 terms
           (with type Some ty_bool) and not to formulas: later on in the functions
           apply_to_term and smt_term_to_term we convert Why3 terms to formulas using
           Term.to_prop when needed *)
        if b then t_bool_true else t_bool_false
    | Cstring str -> t_const (Constant.string_const str) Ty.ty_str

  let find_builtin_lsymbol env n ts =
    let path, theory, ident =
      match ts with
      | [ t1; t2 ] -> (
          match (t1.t_ty, t2.t_ty) with
          | Some ty1, Some ty2
            when Ty.ty_equal ty1 Ty.ty_int && Ty.ty_equal ty2 Ty.ty_int -> (
              match n with
              | "+" -> ("int", "Int", Ident.op_infix "+")
              | "-" -> ("int", "Int", Ident.op_infix "-")
              | "*" -> ("int", "Int", Ident.op_infix "*")
              | "<" -> ("int", "Int", Ident.op_infix "<")
              | ">" -> ("int", "Int", Ident.op_infix ">")
              | "<=" -> ("int", "Int", Ident.op_infix "<=")
              | ">=" -> ("int", "Int", Ident.op_infix ">=")
              | _ -> raise NoBuiltinSymbol)
          | Some ty1, Some ty2
            when Ty.ty_equal ty1 Ty.ty_real && Ty.ty_equal ty2 Ty.ty_real -> (
              match n with
              | "+" -> ("real", "Real", Ident.op_infix "+")
              | "-" -> ("real", "Real", Ident.op_infix "-")
              | "*" -> ("real", "Real", Ident.op_infix "*")
              | "/" -> ("real", "Real", Ident.op_infix "/")
              | "<" -> ("real", "Real", Ident.op_infix "<")
              | ">" -> ("real", "Real", Ident.op_infix ">")
              | "<=" -> ("real", "Real", Ident.op_infix "<=")
              | ">=" -> ("real", "Real", Ident.op_infix ">=")
              | _ -> raise NoBuiltinSymbol)
          | _ -> raise NoBuiltinSymbol)
      | _ -> raise NoBuiltinSymbol
    in
    let th = Env.read_theory env.why3_env [ path ] theory in
    Theory.ns_find_ls th.Theory.th_export [ ident ]

  let rec term_to_term env t =
    match t with
    | Tconst c -> constant_to_term env c
    | Tvar qid -> (
        try qual_id_to_term env qid
        with NoArgConstructor -> apply_to_term env qid [])
    | Tite (b, t1, t2) ->
        let b' = term_to_term env b in
        let t1' = term_to_term env t1 in
        let t2' = term_to_term env t2 in
        t_if b' t1' t2'
    | Tapply (qid, ts) -> apply_to_term env qid ts
    | Tarray (s1, s2, a) -> array_to_term env s1 s2 a
    | Tasarray t -> asarray_to_term env t
    | Tlet (bindings, t) -> let_to_term env bindings t
    | Tforall (bindings, t) -> forall_to_term env bindings t
    | Tunparsed _ -> error "Could not interpret term %a@." print_term t

  and apply_to_term env qid ts =
    let maybe_prover_fun_def env n ts' =
      try
        (* search if [n] is the name of a prover function definition *)
        let t = Mstr.find n env.prover_fun_defs in
        let vs_args, _, t' = t_open_lambda t in
        begin match vs_args, ts' with
        (* special case for constants, we just substitute by the prover constant *)
        | [],[] -> Some t
        (* general case *)
        | vs_args,ts' ->
          let subst = Mvs.of_list (List.combine vs_args ts') in
            Some (t_subst subst t')
        end
      with _ -> None
    in
    let maybe_known_ls_or_new ~opt_sort env n ts' =
      (* search for [n] in constructors and in builtin symbols *)
      let ls =
        try Mstr.find n env.constructors
        with _ ->
          begin try find_builtin_lsymbol env n ts'
          with NoBuiltinSymbol ->
            begin match opt_sort with
            | None ->
              (* no sort is associated to Qident, so we cannot infer the type of the
                  lsymbol to create and fails instead *)
              error "No lsymbol found for qualified identifier %a@."
                print_qualified_identifier qid
            | Some s ->
              let ts'_ty =
                try List.map (fun t -> Option.get t.t_ty) ts'
                with _ ->
                  error "Arguments of %a should have a type@."
                    print_qualified_identifier qid
              in
              (* for Qannotident, we can infer the type and create a fresh lsymbol *)
              create_lsymbol (Ident.id_fresh n) ts'_ty
                (Some (smt_sort_to_ty env s))
            end
          end
      in
      try t_app_infer ls ts'
      with e ->
        error "@[Cannot apply lsymbol@ @[%a@] to terms@ @[(%a)@]:@ @[%a@]" Pretty.print_ls_qualified ls
          (Pp.print_list Pp.comma Pretty.print_term)
          ts' Exn_printer.exn_printer e
    in
    match (qid, ts) with
    | Qident (Isymbol (S "=")), [ t1; t2 ] ->
        let t1' = term_to_term env t1 in
        let t2' = term_to_term env t2 in
        t_equ t1' t2'
    | Qident (Isymbol (S "or")), hd :: tl ->
        let hd = term_to_term env hd in
        List.fold_left
          (fun t t' ->
            let t' = term_to_term env t' in
            ( t_binary Term.Tor t (Term.to_prop t')))
          (Term.to_prop hd)
          tl
    | Qident (Isymbol (S "and")), hd :: tl ->
        let hd = term_to_term env hd in
        List.fold_left
          (fun t t' ->
            let t' = term_to_term env t' in
            ( t_binary Term.Tand t (Term.to_prop t')))
          (Term.to_prop hd)
          tl
    | Qident (Isymbol (S "not")), [ t ] ->
        let t = term_to_term env t in
        t_not (Term.to_prop t)
    (*  In the general case, we first search if [n] corresponds to a known
        prover definition (in which case we apply a substitution), or a known
        symbol (constructor, builtin).
        Otherwise, we can create a fresh lsymbol only for Qannotident cases, since
        Qident are not associated to an SMT sort. *)
    | Qident (Isymbol (S n)), ts | Qident (Isymbol (Sprover n)), ts ->
        let ts' = List.map (term_to_term env) ts in
        begin match maybe_prover_fun_def env n ts' with
        | Some t -> t
        | None -> maybe_known_ls_or_new ~opt_sort:None env n ts'
        end
    | Qannotident (Isymbol (S n), s), ts
    | Qannotident (Isymbol (Sprover n), s), ts ->
      let ts' = List.map (term_to_term env) ts in
      begin match maybe_prover_fun_def env n ts' with
      | Some t -> t
      | None -> maybe_known_ls_or_new ~opt_sort:(Some s) env n ts'
      end
    | _ -> error "Could not interpret %a@." print_qualified_identifier qid

  and array_to_term env s1 s2 elts =
    (* arrays are translated using a function of type [ty1] -> [ty2] *)
    let ty1 = smt_sort_to_ty env s1 in
    let ty2 = smt_sort_to_ty env s2 in
    let vs_arg = create_vsymbol (Ident.id_fresh "x") ty1 in
    let mk_case key value t =
      let key = term_to_term env key in
      let value = term_to_term env value in
      if Ty.oty_equal key.t_ty (Some ty1) && Ty.oty_equal value.t_ty (Some ty2)
      then
         t_if (t_equ (t_var vs_arg) key) value t
      else
        error
          "Type %a for sort %a of array keys and/or type %a for sort %a of \
           array values do not match@."
          (Pp.print_option_or_default "None" Pretty.print_ty_qualified)
          key.t_ty print_sort s1
          (Pp.print_option_or_default "None" Pretty.print_ty_qualified)
          value.t_ty print_sort s2
    in
    let t_others = term_to_term env elts.array_others in
    let a =
      List.fold_left
        (fun acc (key, value) -> mk_case key value acc)
        t_others
        elts.array_indices
    in
    Pretty.forget_var vs_arg;
    t_lambda [ vs_arg ] [] a

  and asarray_to_term env elt =
    match elt with
    | Tvar (Qident (Isymbol (S n)) | Qident (Isymbol (Sprover n))) -> begin
      match Mstr.find_opt n env.prover_fun_defs with
      | Some t -> t
      | _ -> error "The function %s cannot be converted into an array type@." n
    end
    | _ -> error "Cannot interpret the 'as-array' term"

  and let_to_term env bindings t =
    (* Recursively consume let bindings *)
    match bindings with
    | [] -> term_to_term env t
    | (sym,tt)::bindings ->
      let body = term_to_term env tt in
      match sym with | S str | Sprover str ->
      let vs = create_vsymbol (Ident.id_fresh str) (Option.get body.t_ty)
      in
      env.bound_vars <- Mstr.add str vs env.bound_vars;
      let t = let_to_term env bindings t in
      t_let t (t_close_bound vs body)
  and forall_to_term env bindings t =
    match bindings with
    | [] -> term_to_term env t
    | (sym,sort)::bindings ->
      match sym with | S str | Sprover str ->
      let vs = create_vsymbol (Ident.id_fresh str) (smt_sort_to_ty env sort)
      in
      env.bound_vars <- Mstr.add str vs env.bound_vars;
      let t = forall_to_term env bindings t
      in
      t_forall_close [vs] [] t

  (*  Interpreting function definitions from the SMT model to [t',t'_concrete].
      - [t'] is a Term.term
      - [t'_concrete] is a Model_parser.concrete_syntax_term
      We go recursively into the function definition [t], while keeping the
      invariant "t' and t'_concrete must have the same shape". *)
  let smt_term_to_term ~fmla env t s =
    Debug.dprintf debug "[smt_term_to_term] t = %a@." print_term t;
    let ty_s = smt_sort_to_ty env s in
    let ty_s =
      if Ty.ty_equal ty_s Ty.ty_bool then if fmla then None else Some Ty.ty_bool
      else Some ty_s
    in
    Debug.dprintf debug
      "[smt_term_to_term] interpreted type for sort %a is %a (fmla=%b)@."
      print_sort s
      (Pp.print_option_or_default "None" Pretty.print_ty_qualified)
      ty_s fmla;
    let t' = term_to_term env t in
    (* convert t' to a formula if the expected type of the result is None (fmla=true) *)
    let t' = if fmla then Term.to_prop t' else t' in
    if Option.equal Ty.ty_equal ty_s t'.t_ty then (
      Debug.dprintf debug "[smt_term_to_term] t' = %a, t'.t_ty = %a@."
        Pretty.print_term t'
        (Pp.print_option_or_default "None" Pretty.print_ty_qualified)
        t'.t_ty;
      t')
    else
      error "Type %a for sort %a and type %a for term %a do not match@."
        (Pp.print_option_or_default "None" Pretty.print_ty_qualified)
        ty_s print_sort s
        (Pp.print_option_or_default "None" Pretty.print_ty_qualified)
        t'.t_ty print_term t

  (* Check that the definiton of a function in the SMT model matches the type
     of the corresponding lsymbol in [env.queried_terms]. *)
  let check_fun_def_type env ls (args, res, body) =
    Debug.dprintf debug "-----------------------------@.";
    Debug.dprintf debug "[check_fun_def_type] fun_def = %a@." print_function_def
      (args, res, body);
    Debug.dprintf debug "[check_fun_def_type] ls = %a@." Pretty.print_ls_qualified ls;
    Debug.dprintf debug "[check_fun_def_type] ls.ls_value = %a@."
      (Pp.print_option_or_default "None" Pretty.print_ty_qualified)
      ls.ls_value;
    if (Debug.test_flag debug) then
      List.iter
        (Debug.dprintf debug "[check_fun_def_type] ls.ls_args = %a@."
           Pretty.print_ty_qualified)
        ls.ls_args;
    let check_or_update_inferred_types s ty =
      Ty.ty_equal ty (smt_sort_to_ty ~update_ty:(Some ty) env s)
    in
    try
      let ls_value =
        match ls.ls_value with None -> Ty.ty_bool | Some ty -> ty
      in
      if
        check_or_update_inferred_types res ls_value
        && List.fold_left2
             (fun acc (_, arg) ls_arg ->
               acc && check_or_update_inferred_types arg ls_arg)
             true args ls.ls_args
      then ()
      else
        error "Type mismatch when interpreting %a with lsymbol %a@."
          print_function_def (args, res, body) Pretty.print_ls_qualified ls
    with Invalid_argument _ ->
      error "@[Function arity mismatch when interpreting@ @[%a@]@ with lsymbol@ @[%a@]@]"
        print_function_def (args, res, body) Pretty.print_ls_qualified ls

  (* Interpretation of function definitions in the model to terms. *)
  let interpret_fun_def_to_term ~fmla env (args, res, body) =
    Debug.dprintf debug "-----------------------------@.";
    Debug.dprintf debug "[interpret_fun_def_to_term] fun_def = %a@."
      print_function_def (args, res, body);
      (* env.bound_vars <- Mstr.empty;
      List.iter (fun (symbol, sort) -> *)
    let bound_vars = List.fold_left (fun bound_vars (symbol, sort) ->
        match symbol with
        | S str | Sprover str ->
            let fresh_str = Ident.id_fresh str in
            let vs = create_vsymbol fresh_str (smt_sort_to_ty env sort) in
            Mstr.add str vs bound_vars)
            (* env.bound_vars <- Mstr.add str vs env.bound_vars) *)
      Mstr.empty (* I don't know why this is an empty map and not env.bound_vars, but it was like this before *)
      (* env.bound_vars *)
      args
    in
    env.bound_vars <- bound_vars;
    if (Debug.test_flag debug) then
      Mstr.iter
        (fun key vs ->
          Debug.dprintf debug "[interpret_fun_def_to_term] bound_var = (%s, %a)@."
            key Pretty.print_vs_qualified vs)
        env.bound_vars;
    let t_body = smt_term_to_term ~fmla env body res in
    let t =
      if List.length (Mstr.values env.bound_vars) = 0 then
        t_body
      else
        t_lambda (Mstr.values env.bound_vars) [] t_body
    in
    (* List.iter
      Pretty.forget_var
      (Mstr.values env.bound_vars); *)
    Debug.dprintf debug "[interpret_fun_def_to_term] t = %a@."
      Pretty.print_term t;
    Debug.dprintf debug "-----------------------------@.";
    t

  let is_vs_in_prover_vars vs prover_vars =
    List.exists
      (fun mvs ->
        Ty.Mty.exists
          (fun ty vs' -> Ty.ty_equal ty vs.vs_ty && Term.vs_equal vs' vs)
          mvs)
      (Mstr.values prover_vars)

  let is_true env t =
    match t.t_node with
    | Term.Tapp (ls, [ t1; t2 ]) when ls_equal ls ps_equ -> (
        match (t1.t_node, t2.t_node) with
        | Term.Tvar v1, Term.Tvar v2
          when is_vs_in_prover_vars v1 env.prover_vars
               && is_vs_in_prover_vars v2 env.prover_vars ->
            (* distinct prover variables are not equal *)
            vs_equal v1 v2
        | _ -> false)
    | Ttrue -> true
    | _ -> t_equal t t_bool_true

  let is_false env t =
    match t.t_node with
    | Term.Tapp (ls, [ t1; t2 ]) when ls_equal ls ps_equ -> (
        match (t1.t_node, t2.t_node) with
        | Term.Tvar v1, Term.Tvar v2
          when is_vs_in_prover_vars v1 env.prover_vars
               && is_vs_in_prover_vars v2 env.prover_vars ->
            (* distinct prover variables are not equal *)
            not (vs_equal v1 v2)
        | _ -> false)
    | Tfalse -> true
    | _ -> t_equal t t_bool_false

  (* EVALUATION OF TERMS *)
  (* Terms interpreted from the SMT model may contain prover variables,
     which can be evaluated using type coercions or fields for record types.
     The goal is to evaluate a term [t] by replacing prover variables with an epsilon term.
     We also perform some trivial evaluation by e.g. simplifying if then else terms when
     the condition can be evaluated to true/false, etc.
     We also have to make sure that we apply the same modifications in [t] and in [t_concrete].
  *)

  (* [eval_prover_var] is set to false when we create the epsilon term (which
     may contain other prover variables)
     [seen_prover_vars] records already seen prover variables when evaluating
     a term to avoid unbounded recursion *)
  let rec eval_term env ?(eval_prover_var = true) seen_prover_vars terms t =
    match t.t_node with
    | Term.Tvar vs -> (
        match Mvs.find_opt vs env.eval_prover_vars with
        | Some t_vs ->
            (* vs is a prover variable *)
            if eval_prover_var then
              if List.mem vs seen_prover_vars then t_vs
              else
                eval_term env ~eval_prover_var (vs :: seen_prover_vars) terms t_vs
            else t
        | None -> t (* vs is not a prover variable *))
    | Term.Tapp (ls, [ t1; t2 ]) when ls_equal ls ps_equ -> (
        match (t1.t_node, t2.t_node) with
        | Term.Tvar v1, Term.Tvar v2
          when is_vs_in_prover_vars v1 env.prover_vars
               && is_vs_in_prover_vars v2 env.prover_vars ->
            (* distinct prover variables are not equal *)
            if vs_equal v1 v2 then t_true else t_false
        | _ ->
            (* general case *)
            let t1' = eval_term env ~eval_prover_var seen_prover_vars terms t1
            in
            let t2' = eval_term env ~eval_prover_var seen_prover_vars terms t2
            in
            if t_equal t1' t2' then t_true
            else  t_app_infer ls [ t1'; t2' ])
    | Term.Tapp (ls, ts) ->
        let ts =
          List.map
            (eval_term env ~eval_prover_var seen_prover_vars terms) ts
        in
        t_app_infer ls ts
    | Term.Tif (b, t1, t2) ->
        let b' = eval_term env ~eval_prover_var seen_prover_vars terms b in
        if is_true env b' then
          eval_term env ~eval_prover_var seen_prover_vars terms t1
        else if is_false env b' then
          eval_term env ~eval_prover_var seen_prover_vars terms t2
        else
          let t1' =
            eval_term env ~eval_prover_var seen_prover_vars terms t1 in
          let t2' =
            eval_term env ~eval_prover_var seen_prover_vars terms t2 in
          t_if b' t1' t2'
    | Term.Teps tb -> (
        match Term.t_open_lambda t with
        | [], _, _ ->
            let vs, t' = Term.t_open_bound tb in
            let t'_eval = eval_term env ~eval_prover_var seen_prover_vars terms t' in
            t_eps_close vs t'_eval
          (* some float constants are represented using epsilon terms *)
        | vsl, trig, t' ->
            let t'_eval =
              eval_term env ~eval_prover_var seen_prover_vars terms t' in
            t_lambda vsl trig t'_eval)
    | Term.Tquant (q, tq) ->
        let vsl, trig, t' = t_open_quant tq in
        let t' = eval_term env ~eval_prover_var seen_prover_vars terms t' in
        t_quant q (t_close_quant vsl trig t')
    | Term.Tbinop (Term.Tor, t1, t2) ->
        let t1 =
          eval_term env ~eval_prover_var seen_prover_vars terms t1 in
        let t2 =
          eval_term env ~eval_prover_var seen_prover_vars terms t2 in
        if is_true env t1 || is_true env t2 then t_true
        else if is_false env t1 || is_false env t2 then t_false
        else t_binary Term.Tor t1 t2
    | Term.Tbinop (Term.Tand, t1, t2) ->
        let t1 =
          eval_term env ~eval_prover_var seen_prover_vars terms t1 in
        let t2 =
          eval_term env ~eval_prover_var seen_prover_vars terms t2 in
        if is_true env t1 && is_true env t2 then t_true
        else if is_false env t1 && is_false env t2 then t_true
        else if is_true env t1 && is_false env t2 then t_false
        else if is_false env t1 && is_true env t2 then t_false
        else t_binary Term.Tand t1 t2
    | Term.Tbinop (op, t1, t2) ->
        let t1 = eval_term env ~eval_prover_var seen_prover_vars terms t1 in
        let t2 = eval_term env ~eval_prover_var seen_prover_vars terms t2 in
        (t_binary op t1 t2)
    | Term.Tnot t' ->
        let t' = eval_term env ~eval_prover_var seen_prover_vars terms t' in
        if is_true env t' then t_false
        else if is_false env t' then t_true
        else t_not t'
    | _ -> t

  let eval (pinfo : Printer.printing_info) env terms =
    let ty_coercions =
      Ty.Mty.map (* for each set [sls] of lsymbols associated to a type *)
        (fun sls ->
          (* we construct a list of elements [(str,(ls,t))] retrieved
             from [terms] such that [ls] is in [sls]:
             for a given type [ty], it corresponds to all type coercions
             that can be applied to an object of type [ty] *)
          List.concat
            (List.map
               (fun ls ->
                 Mstr.bindings
                   (Mstr.mapi_filter
                      (fun _ ((ls', _, _), t) ->
                        if ls_equal ls ls' then Some (ls, t) else None)
                      terms))
               (Sls.elements sls)))
        pinfo.Printer.type_coercions
    in
    if (Debug.test_flag debug) then
      Ty.Mty.iter
        (fun key elt ->
          List.iter
            (fun (str, (ls, t)) ->
              Debug.dprintf debug
                "[ty_coercions] ty = %a, str=%s, ls = %a, t=%a@."
                Pretty.print_ty_qualified
                key str Pretty.print_ls_qualified ls Pretty.print_term t)
            elt)
        ty_coercions;
    let ty_fields =
      Ty.Mty.map (* for each list of lsymbols associated to a type *)
        (fun lls ->
          (* we construct a list of elements [(str,(ls,t))] retrieved
              from [terms] such that [ls] is in [lls]:
              for a given type [ty], it corresponds to all fields
              that should be used to construct a record object
              from an object of type [ty] *)
          List.concat
            (List.map
               (fun ls ->
                 Mstr.bindings
                   (Mstr.mapi_filter
                      (fun _ ((ls', _, _), t) ->
                        if ls_equal ls ls' then Some (ls, t) else None)
                      terms))
               lls))
        pinfo.Printer.type_fields
    in
    if (Debug.test_flag debug) then
      Ty.Mty.iter
        (fun key elt ->
          List.iter
            (fun (str, (ls, t)) ->
              Debug.dprintf debug "[ty_fields] ty = %a, str=%s, ls = %a, t=%a@."
                Pretty.print_ty_qualified key str Pretty.print_ls_qualified ls
                Pretty.print_term t)
            elt)
        ty_fields;
    (* for each prover variable, we create an epsilon term using type coercions
       or record type fields for the type of the prover variable *)
    Mstr.iter
      (fun key value ->
        Ty.Mty.iter
          (fun ty vs ->
            let create_epsilon_term ty l =
              (* create a fresh vsymbol for the variable bound by the epsilon term *)
              let x = create_vsymbol (Ident.id_fresh "x") ty in
              let aux (_, (ls', t')) =
                let vs_list', _, t' = t_open_lambda t' in
                let vs' =
                  match vs_list' with
                  | [ vs' ] -> vs'
                  | _ ->
                      error
                        "Only one variable expected when opening lambda-term %a"
                        Pretty.print_term t'
                in
                let t' =
                  eval_term env ~eval_prover_var:false [] terms
                    (t_subst_single vs' (t_var vs) t')
                in
                (* substitute [vs] by this new variable in the body [t'] of the function
                    defining the type coercion *)
                let t' = t_subst_single vs' (t_var x) t' in
                (* construct the formula to be used in the epsilon term *)
                t_equ (t_app_infer ls' [ t_var x ]) t'
              in
              let l'= List.map aux l in
              let f = t_and_l l' in
              Pretty.forget_var x;
              (* replace [t] by [eps x. f] *)
              t_eps_close x f
            in
            let eval_var =
              (* first search if [ty] is a record type associated to some fields *)
              match Ty.Mty.find_def [] ty ty_fields with
              | [] -> (
                  (* if no fields, search if there exists some type coercions for [ty] *)
                  match Ty.Mty.find_def [] ty ty_coercions with
                  | [] -> t_var vs
                  | coercions -> create_epsilon_term ty coercions)
              | fields -> create_epsilon_term ty fields
            in
            Debug.dprintf debug
              "[eval] prover_var = %s, vs = %a, eval_var = %a@."
              key
              Pretty.print_term (t_var vs)
              Pretty.print_term eval_var;
            env.eval_prover_vars <-
              Mvs.add vs eval_var env.eval_prover_vars;
            Pretty.forget_var vs )
          value)
      env.prover_vars;
    (* we now call [eval_term] on each [(t,t_concrete)] in [terms] in order
       to replace each prover variable by the corresponding epsilon term *)
    Mstr.mapi
      (fun _ ((ls, oloc, attrs), t) ->
        let t' = eval_term env [] terms t in
        Debug.dprintf debug "[eval] t = %a ==> t' = %a@." Pretty.print_term t
          Pretty.print_term t';
        (ls, oloc, attrs), t')
      terms

  let clean env terms =
    Mstr.map_filter
      (fun ((ls, oloc, attr), t) ->
        (* if some prover variables remain after evaluation, remove the terms
        containing those prover variables *)
        if Term.t_v_any (fun vs -> is_vs_in_prover_vars vs env.prover_vars) t
        then None
        else
<<<<<<< HEAD
          Some ((ls, oloc, attr), (t, t_concrete)))
=======
          Some ((ls, oloc, attr), t))
>>>>>>> a912f9d0
      terms

  let get_terms (pinfo : Printer.printing_info)
      (fun_defs : Smtv2_model_defs.function_def Mstr.t) =
    let qterms = pinfo.Printer.queried_terms in
    if (Debug.test_flag debug) then begin
      Mstr.iter
        (fun key _ -> Debug.dprintf debug "[fun_defs] name = %s@." key)
        fun_defs;
      Mstr.iter
        (fun key (ls, _, _) ->
          Debug.dprintf debug "[queried_terms] name = %s, ls = %a@." key
            Pretty.print_ls_qualified ls)
        qterms;
      Mstr.iter
        (fun key ls ->
          Debug.dprintf debug "[constructors] name = %s, ls = %a/%d@." key
            Pretty.print_ls_qualified ls (List.length ls.ls_args))
        pinfo.Printer.constructors;
      Mstr.iter
        (fun key ty ->
          Debug.dprintf debug "[types] name = %s, ty = %a@." key
            Pretty.print_ty_qualified ty)
        pinfo.Printer.type_sorts
      end;
    let env =
      {
        why3_env = pinfo.Printer.why3_env;
        prover_vars = Mstr.empty;
        bound_vars = Mstr.empty;
        constructors = pinfo.Printer.constructors;
        _record_fields = pinfo.Printer.record_fields;
        _type_fields = pinfo.Printer.type_fields;
        _type_coercions = pinfo.Printer.type_coercions;
        type_sorts = pinfo.Printer.type_sorts;
        inferred_types = [];
        eval_prover_vars = Mvs.empty;
        prover_fun_defs = Mstr.empty;
      }
    in
    (*  Function definitons in the prover output may contain:
        - functions corresponding to a lsymbol in queried terms,
        for which we expect a definiton in the model that respects
        the type of the lsymbol;
        - other functions, for which we cannot check that the type
        respects an expected lsymbol type.
        This is why we split the analysis. *)
    let queried_fun_defs, prover_fun_defs =
      Mstr.partition (fun n _ -> Mstr.mem n qterms) fun_defs
    in
    (*  We first check that function definitions in [queried_fun_defs]
        respects the type of the associated lsymbol.
        Doing this pre-analysis is used to update [env.inferred_types]
        with pairs of (SMT type, Why3 type) when the SMT type cannot be
        easily mapped to a Why3 type. *)
    let queried_fun_defs =
      Mstr.mapi_filter
        (fun n def ->
          match Mstr.find n qterms with
          | ls, _, _ -> (
              try
                check_fun_def_type env ls def;
                Some def
              with
              | E_parsing str | E_concrete_syntax str ->
                    Loc.warning warn
                    "@[Error while checking function definition type@ @[%s@]:@ @[%s@]@]" n str;
                  None
              | _ ->
                  Loc.warning warn
                    "@[Error while checking function definition type@ @[%s@]" n;
                  None)
          | exception Not_found -> None)
        queried_fun_defs
    in
    (*  Enriching [env] with prover function definitions. *)
    Mstr.iter
      (fun n def ->
        match Mstr.find n qterms with
        | _, _, _ -> ()
        | exception Not_found -> (
            try
              Debug.dprintf debug
                "No term for %s, adding term to env.prover_fun_defs@." n;
              let t = interpret_fun_def_to_term ~fmla:false env def in
              env.prover_fun_defs <- Mstr.add n t env.prover_fun_defs
            with
            | E_parsing str | E_concrete_syntax str ->
                Loc.warning warn "@[Error while interpreting@ @[%s@]:@ @[%s@]" n str
            | _ -> Loc.warning warn "@[Error while interpreting @[%s@]@]" n))
      prover_fun_defs;
    (*  Interpretation of queried function definitions. *)
    let terms =
      Mstr.mapi_filter
        (fun n def ->
          match Mstr.find n qterms with
          | ls, oloc, attrs -> (
              try
                (* fmla = true if the interpreted term should be a formula (with type = None)
                   and not a term (with type = Some ty) *)
                let fmla = not (Option.is_some ls.ls_value) in
                let t = interpret_fun_def_to_term ~fmla env def in
                Some ((ls, oloc, attrs), t)
              with
              | E_parsing str | E_concrete_syntax str ->
                  Loc.warning warn "@[Error while interpreting@ @[%s@]:@ @[%s@]" n str;
                  None
              | _ ->
                  Loc.warning warn "@[Error while interpreting @[%s@]@]" n;
                  None)
          | exception Not_found -> None)
        queried_fun_defs
    in
    let debug_terms desc terms =
      if (Debug.test_flag debug) then
        Mstr.iter
          (fun n ((ls, oloc, _), t) ->
            Debug.dprintf debug
              "[TERMS %s] name = %s, ls = %a, oloc = %a, t = %a@." desc n
              Pretty.print_ls_qualified ls
              (Pp.print_option Pretty.print_loc_as_attribute) oloc
              Pretty.print_term t)
          terms
    in
    (* 1st pass = interpret function definitions to terms *)
    debug_terms "FROM SMT MODEL" terms;
    (* 2nd pass = evaluate prover variables using type coercions and
       fields for record types *)
    let terms = eval pinfo env terms in
    debug_terms "AFTER EVALUATION" terms;
    (* 3rd pass = cleanup (remove not evaluated prover variables,
       convert concrete epsilon terms to records / integers for
       projections of integer range types) *)
    let terms = clean env terms in
    debug_terms "AFTER CLEANUP" terms;
    terms
end

(*
**********************************************************************
**  Registering model parser
**********************************************************************
*)

let () =
  Exn_printer.register (fun fmt exn ->
      match exn with
      | FromStringToSexp.E msg ->
          Format.fprintf fmt
            "Error@ while@ parsing@ SMT@ model@ from@ string@ to@ \
             S-expression:@ %s"
            msg
      | FromSexpToModel.E (sexp, s) ->
          Format.fprintf fmt
            "Error@ while@ parsing@ SMT@ model@ from@ S-expression@ to@ model@ \
             definition:@ cannot@ read@ the@ following@ S-expression@ as@ %s:@ \
             %a"
            s FromSexpToModel.pp_sexp sexp
      | FromModelToTerm.E_parsing msg ->
          Format.fprintf fmt
            "Error@ while@ parsing@ SMT@ model@ from@ model@ definition@ to@ \
             term:@ %s"
            msg
      | FromModelToTerm.E_concrete_syntax msg ->
          Format.fprintf fmt
            "Mismatch@ error@ between@ term@ and@ concrete@ syntax:@ %s"
            msg
      | _ -> raise exn)

let get_model_string input =
  let nr = Re.Str.regexp "^)+" in
  let res = Re.Str.search_backward nr input (String.length input) in
  String.sub input 0 (res + String.length (Re.Str.matched_string input))

let parse pinfo input =
  match get_model_string input with
  | exception Not_found -> []
  | model_string ->
      let sexps = FromStringToSexp.parse_string model_string in
      let sexps = FromSexpToModel.get_and_check_model sexps in
      let fun_defs = FromSexpToModel.get_fun_defs sexps in
      let terms = FromModelToTerm.get_terms pinfo fun_defs in
      List.rev
        (Mstr.values
           (Mstr.mapi
              (fun n ((ls, oloc, attrs), t) ->
                (* the printer may add/update attributes *)
                let attrs =
                  Ident.Sattr.union attrs
                    (Mstr.find_def Ident.Sattr.empty n pinfo.Printer.set_str) in
                    (* Concrete terms are computed in check_ce.ml *)
                create_model_element ~value:t ~concrete_value:concrete_undefined
                  ~oloc ~attrs ~lsymbol:ls)
              terms))

let () =
  register_model_parser "smtv2" parse
    ~desc:"Parser@ for@ the@ model@ of@ SMT@ solvers."<|MERGE_RESOLUTION|>--- conflicted
+++ resolved
@@ -1468,11 +1468,7 @@
         if Term.t_v_any (fun vs -> is_vs_in_prover_vars vs env.prover_vars) t
         then None
         else
-<<<<<<< HEAD
-          Some ((ls, oloc, attr), (t, t_concrete)))
-=======
           Some ((ls, oloc, attr), t))
->>>>>>> a912f9d0
       terms
 
   let get_terms (pinfo : Printer.printing_info)
