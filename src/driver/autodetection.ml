--- conflicted
+++ resolved
@@ -503,13 +503,9 @@
       interactive = (match data.kind with ITP -> true | ATP -> false);
       extra_options = [];
       extra_drivers = [];
-<<<<<<< HEAD
+      detected_at_startup = false;
       configure_build = "";
       build_commands = [];
-      added_at_startup = false;
-=======
-      detected_at_startup = false;
->>>>>>> 2d24d0e1
     } in
   (* if unknown, temporarily put the prover away *)
   if not (good || old) then begin
