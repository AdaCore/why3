--- conflicted
+++ resolved
@@ -106,11 +106,7 @@
     let clear_warnings () = warnings := []
     let () =
       Warning.set_hook (fun ?(loc=(Loc.user_position "" 1 0 0)) msg ->
-<<<<<<< HEAD
                         let _, a,b,_ = Loc.get loc in
-=======
-                        let _, a,b,_c = Loc.get loc in
->>>>>>> 7c1e9071
                         warnings := ((a-1,b), msg) :: !warnings)
 
 
