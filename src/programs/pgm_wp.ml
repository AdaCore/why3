--- conflicted
+++ resolved
@@ -57,11 +57,7 @@
 
 let wp_label e f =
   let loc = if f.t_loc = None then Some e.expr_loc else f.t_loc in
-<<<<<<< HEAD
-  let lab = Slab.union f.t_label e.expr_lab in
-=======
-  let lab = List.fold_right Ident.Slab.add e.expr_lab f.t_label in
->>>>>>> bd6d67ef
+  let lab = Ident.Slab.fold Ident.Slab.add e.expr_lab f.t_label in
   t_label ?loc lab f
 
 let wp_and ?(sym=false) f1 f2 =
@@ -379,13 +375,8 @@
   t_app fs_at [t; t_var lab] t.t_ty
 
 let wp_expl l f =
-<<<<<<< HEAD
-  let l = mk_label ("expl:"^l) in
-  let lab = Slab.add l (Slab.add Split_goal.stop_split f.t_label) in
-=======
   let lab = Slab.add Split_goal.stop_split f.t_label in
   let lab = Slab.add (Ident.create_label ("expl:" ^ l)) lab in
->>>>>>> bd6d67ef
   t_label ?loc:f.t_loc lab f
 
 (* 0 <= phi0 and phi < phi0 *)
@@ -470,14 +461,10 @@
         wp_expr env rm e2 (filter_post e2.expr_effect q)
       in
       let v1 = v_result x.pv_pure.vs_ty in
-<<<<<<< HEAD
-      let t1 = t_label ~loc:e1.expr_loc (singleton "let") (t_var v1) in
-=======
       (* (* FIXME? Why do we need this label? *)
       let ll = Slab.singleton (Ident.create_label "let") in
       let t1 = t_label ~loc:e1.expr_loc ll (t_var v1) in *)
       let t1 = t_label ~loc:e1.expr_loc Slab.empty (t_var v1) in
->>>>>>> bd6d67ef
       let q1 = v1, t_subst_single x.pv_pure t1 w2 in
       let q1 = saturate_post e1.expr_effect q1 q in
       wp_label e (wp_expr env rm e1 q1)
@@ -633,14 +620,8 @@
   | Eany c ->
       (* TODO: propagate call labels into c.c_post *)
       let w = opaque_wp env rm c.c_effect.E.writes c.c_post q in
-<<<<<<< HEAD
-      let p = wp_expl "precondition" c.c_pre in
-      let lab = Slab.union p.t_label e.expr_lab in
-      let p = t_label ~loc:e.expr_loc lab p in
-=======
       let p = wp_label e (wp_expl "precondition" c.c_pre) in
       let p = t_label ~loc:e.expr_loc p.t_label p in
->>>>>>> bd6d67ef
       wp_and p w
 
 and wp_triple env rm bl (p, e, q) =
@@ -738,12 +719,8 @@
   (* prepare a proposition symbol *)
   let name = ps.ps_pure.ls_name in
   let s = "WP_" ^ name.id_string in
-<<<<<<< HEAD
-  let label = Slab.add (mk_label ("expl:" ^ name.id_string)) name.id_label in
-=======
   let lab = Ident.create_label ("expl:" ^ name.id_string) in
   let label = Slab.add lab name.id_label in
->>>>>>> bd6d67ef
   let id = id_fresh ~label ?loc:name.id_loc s in
   let pr = create_prsymbol id in
   (* prepare the VC formula *)
