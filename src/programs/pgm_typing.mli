(**************************************************************************)
(*                                                                        *)
(*  Copyright (C) 2010-2012                                               *)
(*    François Bobot                                                      *)
(*    Jean-Christophe Filliâtre                                           *)
(*    Claude Marché                                                       *)
(*    Guillaume Melquiond                                                 *)
(*    Andrei Paskevich                                                    *)
(*                                                                        *)
(*  This software is free software; you can redistribute it and/or        *)
(*  modify it under the terms of the GNU Library General Public           *)
(*  License version 2.1, with the special exception on linking            *)
(*  described in file LICENSE.                                            *)
(*                                                                        *)
(*  This software is distributed in the hope that it will be useful,      *)
(*  but WITHOUT ANY WARRANTY; without even the implied warranty of        *)
(*  MERCHANTABILITY or FITNESS FOR A PARTICULAR PURPOSE.                  *)
(*                                                                        *)
(**************************************************************************)

open Why3

val debug : Debug.flag

type program_decl =
  | PDdecl of Ptree.decl
  | PDpdecl of Ptree.pdecl
  | PDuseclone of Ptree.use_clone
  | PDuse of Ptree.use
<<<<<<< HEAD
  | PDnamespace of string option * bool * (Ptree.loc * program_decl) list
=======
  | PDnamespace of string * bool * (Ptree.loc * program_decl) list
>>>>>>> f709f96d

val decl :
  wp:bool -> Pgm_module.t Util.Mstr.t Env.library ->
  Theory.theory Util.Mstr.t ->
  Pgm_module.t Util.Mstr.t ->
  Pgm_module.uc -> (Ptree.loc * program_decl) -> Pgm_module.uc<|MERGE_RESOLUTION|>--- conflicted
+++ resolved
@@ -27,11 +27,7 @@
   | PDpdecl of Ptree.pdecl
   | PDuseclone of Ptree.use_clone
   | PDuse of Ptree.use
-<<<<<<< HEAD
-  | PDnamespace of string option * bool * (Ptree.loc * program_decl) list
-=======
   | PDnamespace of string * bool * (Ptree.loc * program_decl) list
->>>>>>> f709f96d
 
 val decl :
   wp:bool -> Pgm_module.t Util.Mstr.t Env.library ->
