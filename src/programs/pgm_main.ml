(**************************************************************************)
(*                                                                        *)
(*  Copyright (C) 2010-2012                                               *)
(*    François Bobot                                                      *)
(*    Jean-Christophe Filliâtre                                           *)
(*    Claude Marché                                                       *)
(*    Guillaume Melquiond                                                 *)
(*    Andrei Paskevich                                                    *)
(*                                                                        *)
(*  This software is free software; you can redistribute it and/or        *)
(*  modify it under the terms of the GNU Library General Public           *)
(*  License version 2.1, with the special exception on linking            *)
(*  described in file LICENSE.                                            *)
(*                                                                        *)
(*  This software is distributed in the hope that it will be useful,      *)
(*  but WITHOUT ANY WARRANTY; without even the implied warranty of        *)
(*  MERCHANTABILITY or FITNESS FOR A PARTICULAR PURPOSE.                  *)
(*                                                                        *)
(**************************************************************************)

(* main module for whyl *)

open Format
open Why3
open Util
open Ident
open Theory
open Typing
open Ptree
open Pgm_module

let debug_extraction = Debug.register_flag "extraction"
  ~desc:"for internal use"

exception ClashModule of string

let () = Exn_printer.register (fun fmt e -> match e with
  | ClashModule m -> fprintf fmt "clash with previous module %s" m
  | _ -> raise e)

type theory_ast = {
  pth_name : Ptree.ident;
  pth_decl : (Ptree.loc * Pgm_typing.program_decl) list;
}

type module_ast = {
  mod_name : Ptree.ident;
  mod_decl : (Ptree.loc * Pgm_typing.program_decl) list;
}

type theory_module_ast =
<<<<<<< HEAD
  | Ptheory of theory_ast
  | Pmodule of module_ast
=======
| Ptheory of theory_ast
| Pmodule of module_ast
>>>>>>> f709f96d

let add_theory env path lenv m =
  let id = m.pth_name in
  let env = Lexer.library_of_env (Env.env_of_library env) in
  let th = Theory.create_theory ~path (Denv.create_user_id id) in
  let rec add_decl th (loc,dcl) = match dcl with
    | Pgm_typing.PDdecl d ->
<<<<<<< HEAD
        Typing.add_decl loc th d
    | Pgm_typing.PDuseclone d ->
        Typing.add_use_clone env lenv th loc d
    | Pgm_typing.PDnamespace (name, import, dl) ->
        let th = Theory.open_namespace th in
        let th = List.fold_left add_decl th dl in
        Typing.close_namespace loc import name th
=======
      Typing.add_decl loc th d
    | Pgm_typing.PDuseclone d ->
      Typing.add_use_clone env lenv th loc d
    | Pgm_typing.PDnamespace (name, import, dl) ->
      let th = Theory.open_namespace th name in
      let th = List.fold_left add_decl th dl in
      Typing.close_namespace loc import th
>>>>>>> f709f96d
    | Pgm_typing.PDpdecl _ | Pgm_typing.PDuse _ -> assert false
  in
  let th = List.fold_left add_decl th m.pth_decl in
  close_theory lenv th

let add_module ?(type_only=false) env path (ltm, lmod) m =
  let id = m.mod_name in
  let loc = id.id_loc in
  if Mstr.mem id.id lmod then raise (Loc.Located (loc, ClashModule id.id));
  let wp = not type_only in
  let uc = create_module ~path (Ident.id_user id.id loc) in
  let logic_env = Lexer.library_of_env (Env.env_of_library env) in
  let prelude = Env.read_lib_theory logic_env ["bool"] "Bool" in
  let uc = use_export_theory uc prelude in
  let uc = List.fold_left (Pgm_typing.decl ~wp env ltm lmod) uc m.mod_decl in
  let md = close_module uc in
  if Debug.test_flag debug_extraction then Pgm_ocaml.extract_module path md;
  Mstr.add ("WP " ^ id.id) md.m_pure ltm, (* avoids a theory/module clash *)
  Mstr.add id.id md lmod

let add_theory_module ?(type_only=false) env path (ltm, lmod) = function
  | Ptheory t -> add_theory env path ltm t, lmod
  | Pmodule m -> add_module ~type_only env path (ltm, lmod) m

open Pgm_typing

let open_file, close_file =
  let ids  = Stack.create () in
  let muc  = Stack.create () in
<<<<<<< HEAD
=======
  let prf  = Stack.create () in
>>>>>>> f709f96d
  let lenv = Stack.create () in
  let open_file () =
    Stack.push [] lenv;
    let open_theory id = Stack.push id ids; Stack.push [] muc in
    let open_module id = Stack.push id ids; Stack.push [] muc in
    let close_theory () =
      let tast = { pth_name = Stack.pop ids;
                   pth_decl = List.rev (Stack.pop muc) } in
      Stack.push (Ptheory tast :: Stack.pop lenv) lenv in
    let close_module () =
      let mast = { mod_name = Stack.pop ids;
                   mod_decl = List.rev (Stack.pop muc) } in
      Stack.push (Pmodule mast :: Stack.pop lenv) lenv in
<<<<<<< HEAD
    let open_namespace () = Stack.push [] muc in
    let close_namespace loc imp name =
=======
    let open_namespace s =
      Stack.push s prf; Stack.push [] muc in
    let close_namespace loc imp =
      let name = Stack.pop prf in
>>>>>>> f709f96d
      let decl = List.rev (Stack.pop muc) in
      Stack.push ((loc, PDnamespace (name,imp,decl)) :: Stack.pop muc) muc in
    let new_decl loc d =
      Stack.push ((loc, PDdecl d) :: Stack.pop muc) muc in
    let new_pdecl loc d =
      Stack.push ((loc, PDpdecl d) :: Stack.pop muc) muc in
    let use_clone loc use =
      Stack.push ((loc, PDuseclone use) :: Stack.pop muc) muc in
    let use_module loc use =
      Stack.push ((loc, PDuse use) :: Stack.pop muc) muc in
    { open_theory = open_theory;
      close_theory = close_theory;
      open_module = open_module;
      close_module = close_module;
      open_namespace = open_namespace;
      close_namespace = close_namespace;
      new_decl = new_decl;
      new_pdecl = new_pdecl;
      use_clone = use_clone;
      use_module = use_module; }
  in
  let close_file () = List.rev (Stack.pop lenv) in
  open_file, close_file


let retrieve env path file c =
  let lb = Lexing.from_channel c in
  Loc.set_file file lb;
  let inc = open_file () in
  Lexer.parse_program_file inc lb;
  let ml = close_file () in
  if Debug.test_flag Typing.debug_parse_only then
    Mstr.empty, Mstr.empty
  else
    let type_only = Debug.test_flag Typing.debug_type_only in
    List.fold_left (add_theory_module ~type_only env path)
      (Mstr.empty, Mstr.empty) ml

let read_channel env path file c =
  let tm, mm = retrieve env path file c in
  mm, tm

let read_channel =
  let one_time_hack = ref true in
  fun env path file c ->
    let env =
      if !one_time_hack then begin
        one_time_hack := false;
        let genv = Env.env_of_library env in
        Env.register_format "whyml-old-library" ["mlw"] read_channel genv
<<<<<<< HEAD
=======
          ~desc:"for internal use"
>>>>>>> f709f96d
      end
      else env
    in
    read_channel env path file c
<<<<<<< HEAD

let library_of_env = Env.register_format "whyml-old" [] read_channel
=======
>>>>>>> f709f96d

let library_of_env = Env.register_format "whyml-old" [] read_channel
  ~desc:"WhyML@ programming@ language@ (obsolete@ implementation)"
(*
Local Variables:
compile-command: "unset LANG; make -C ../.. testl"
End:
*)<|MERGE_RESOLUTION|>--- conflicted
+++ resolved
@@ -49,13 +49,8 @@
 }
 
 type theory_module_ast =
-<<<<<<< HEAD
-  | Ptheory of theory_ast
-  | Pmodule of module_ast
-=======
 | Ptheory of theory_ast
 | Pmodule of module_ast
->>>>>>> f709f96d
 
 let add_theory env path lenv m =
   let id = m.pth_name in
@@ -63,15 +58,6 @@
   let th = Theory.create_theory ~path (Denv.create_user_id id) in
   let rec add_decl th (loc,dcl) = match dcl with
     | Pgm_typing.PDdecl d ->
-<<<<<<< HEAD
-        Typing.add_decl loc th d
-    | Pgm_typing.PDuseclone d ->
-        Typing.add_use_clone env lenv th loc d
-    | Pgm_typing.PDnamespace (name, import, dl) ->
-        let th = Theory.open_namespace th in
-        let th = List.fold_left add_decl th dl in
-        Typing.close_namespace loc import name th
-=======
       Typing.add_decl loc th d
     | Pgm_typing.PDuseclone d ->
       Typing.add_use_clone env lenv th loc d
@@ -79,7 +65,6 @@
       let th = Theory.open_namespace th name in
       let th = List.fold_left add_decl th dl in
       Typing.close_namespace loc import th
->>>>>>> f709f96d
     | Pgm_typing.PDpdecl _ | Pgm_typing.PDuse _ -> assert false
   in
   let th = List.fold_left add_decl th m.pth_decl in
@@ -109,10 +94,7 @@
 let open_file, close_file =
   let ids  = Stack.create () in
   let muc  = Stack.create () in
-<<<<<<< HEAD
-=======
   let prf  = Stack.create () in
->>>>>>> f709f96d
   let lenv = Stack.create () in
   let open_file () =
     Stack.push [] lenv;
@@ -126,15 +108,10 @@
       let mast = { mod_name = Stack.pop ids;
                    mod_decl = List.rev (Stack.pop muc) } in
       Stack.push (Pmodule mast :: Stack.pop lenv) lenv in
-<<<<<<< HEAD
-    let open_namespace () = Stack.push [] muc in
-    let close_namespace loc imp name =
-=======
     let open_namespace s =
       Stack.push s prf; Stack.push [] muc in
     let close_namespace loc imp =
       let name = Stack.pop prf in
->>>>>>> f709f96d
       let decl = List.rev (Stack.pop muc) in
       Stack.push ((loc, PDnamespace (name,imp,decl)) :: Stack.pop muc) muc in
     let new_decl loc d =
@@ -185,19 +162,11 @@
         one_time_hack := false;
         let genv = Env.env_of_library env in
         Env.register_format "whyml-old-library" ["mlw"] read_channel genv
-<<<<<<< HEAD
-=======
           ~desc:"for internal use"
->>>>>>> f709f96d
       end
       else env
     in
     read_channel env path file c
-<<<<<<< HEAD
-
-let library_of_env = Env.register_format "whyml-old" [] read_channel
-=======
->>>>>>> f709f96d
 
 let library_of_env = Env.register_format "whyml-old" [] read_channel
   ~desc:"WhyML@ programming@ language@ (obsolete@ implementation)"
