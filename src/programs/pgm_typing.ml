--- conflicted
+++ resolved
@@ -1949,11 +1949,7 @@
       List.fold_left
         (fun (labels,loc) lab ->
            match lab with
-<<<<<<< HEAD
-             | Lstr s -> (Slab.add s labels,loc)
-=======
              | Lstr s -> (Ident.Slab.add s labels,loc)
->>>>>>> bd6d67ef
              | Lpos l -> (labels,l))
         (Slab.empty,loc)
         labels
