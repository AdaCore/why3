(********************************************************************)
(*                                                                  *)
(*  The Why3 Verification Platform   /   The Why3 Development Team  *)
(*  Copyright 2010-2017   --   INRIA - CNRS - Paris-Sud University  *)
(*                                                                  *)
(*  This software is distributed under the terms of the GNU Lesser  *)
(*  General Public License version 2.1, with the special exception  *)
(*  on linking described in file LICENSE.                           *)
(*                                                                  *)
(********************************************************************)

open Names
open Namegen
open Term
open Termops
open Tacmach
open Util
open Coqlib
open Hipattern
open Declarations
open Pp
<<<<<<< HEAD

IFDEF COQ84 THEN

open Libnames

let declare_summary name freeze unfreeze init =
  Summary.declare_summary name
    { Summary.freeze_function = freeze;
      Summary.unfreeze_function = unfreeze;
      Summary.init_function = init; }

let body_of_constant _ c =
  if Reductionops.is_transparent (ConstKey c) then
    Declarations.body_of_constant (Global.lookup_constant c)
  else None

let get_transp_state _ =
  Conv_oracle.get_transp_state ()

let type_of_global = Global.type_of_global

let pf_type_of env t = Evd.empty, Tacmach.pf_type_of env t

let type_of env evd t = Evd.empty, Typing.type_of env evd t

let finite_ind v = v

let admit_as_an_axiom = Tactics.admit_as_an_axiom

let map_to_list = Util.array_map_to_list

let is_global evd c t =
  match c, kind_of_term t with
  | ConstRef c, Const c' -> eq_constant c c'
  | IndRef i, Ind i' -> eq_ind i i'
  | ConstructRef i, Construct i' -> eq_constructor i i'
  | VarRef id, Var id' -> id = id'
  | _ -> false

let push_named = Environ.push_named

let betadeltaiota = Closure.betadeltaiota

module RedFlags = Closure.RedFlags

ELSE

=======
>>>>>>> 903d9f69
open Universes
open Globnames
open Vars

IFDEF COQ85 THEN
open Errors
ELSE
open CErrors
open Stdarg
END

IFDEF COQ87 THEN

module KVars = Vars
open EConstr
open EConstr.Vars
module Vars = KVars
open Ltac_plugin

END

let declare_summary name freeze unfreeze init =
  Summary.declare_summary name
    { Summary.freeze_function = (fun _ -> freeze ());
      Summary.unfreeze_function = unfreeze;
      Summary.init_function = init; }

let body_of_constant env c =
  if Reductionops.is_transparent env (ConstKey c) then
    let cb = Environ.lookup_constant c env in
    match cb.const_body with
    | Def _ -> Declareops.body_of_constant Opaqueproof.empty_opaquetab cb
    | _ -> None
  else None

<<<<<<< HEAD
let get_transp_state env =
  Conv_oracle.get_transp_state (Environ.oracle env)

=======
>>>>>>> 903d9f69
let type_of = Typing.type_of

let finite_ind v = v <> Decl_kinds.CoFinite

let pr_str = Pp.str

let pr_spc = Pp.spc

let pr_fnl = Pp.fnl

let force x = x

let coq_reference t1 t2 =
  let th = lazy (coq_reference t1 t2) in
  fun x -> lazy (Lazy.force th x)

let find_reference t1 t2 =
  let th = lazy (find_reference t1 t2) in
  fun x -> lazy (Lazy.force th x)

IFDEF COQ85 THEN

let push_named = Environ.push_named
let betadeltaiota = Closure.betadeltaiota

module RedFlags = Closure.RedFlags

ELSE

let push_named (id, c, t) env =
  Environ.push_named
    (match c with
     | None -> Context.Named.Declaration.LocalAssum (id, t)
     | Some b -> Context.Named.Declaration.LocalDef (id, b, t))
    env

let pf_hyps gl =
  List.map (function
    | Context.Named.Declaration.LocalAssum (id, t) -> (id, None, t)
    | Context.Named.Declaration.LocalDef (id, b, t) -> (id, Some b, t))
    (pf_hyps gl)

let betadeltaiota = CClosure.all

module RedFlags = CClosure.RedFlags

END

DECLARE PLUGIN "why3tac"

<<<<<<< HEAD

IFDEF COQ87 THEN

let is_global evd c t = is_global evd (Lazy.force c) t
=======
IFDEF COQ87 THEN

>>>>>>> 903d9f69
let is_Set evd t = is_Set (to_constr evd t)
let is_Type evd t = is_Type (to_constr evd t)
let global_of_constr evd t = global_of_constr (to_constr evd t)
let type_of_global env c = of_constr (fst (Global.type_of_global_in_context env c))

ELSE

let kind _evd t = kind_of_term t
<<<<<<< HEAD
let is_global _evd c t = is_global (Lazy.force c) t
=======
let is_global _evd c t = is_global c t
>>>>>>> 903d9f69
let is_Prop _evd t = is_Prop t
let is_Set _evd t = is_Set t
let is_Type _evd t = is_Type t
let to_constr _evd t = t
let of_constr t = t
let dependent _evd c t = dependent c t
let global_of_constr _evd t = global_of_constr t
let type_of_global _env c = Global.type_of_global_unsafe c
let is_imp_term _evd t = is_imp_term t
let decompose_app _evd t = decompose_app t

<<<<<<< HEAD
END

=======
>>>>>>> 903d9f69
END

let is_global evd c t = is_global evd (Lazy.force c) t

module Why3tac = struct

open Why3
open Call_provers
open Whyconf
open Ty
open Term

let debug =
  try let _ = Sys.getenv "WHY3DEBUG" in true
  with Not_found -> false

let config =
  try
    Whyconf.read_config None
  with Whyconf.ConfigFailure(file, msg) ->
    error (file ^ ": " ^ msg)

let main = Whyconf.get_main config

let timelimit = timelimit main

let env = Env.create_env (loadpath main)

let provers = Hashtbl.create 17

let get_prover s =
  try
    Hashtbl.find provers s
  with Not_found ->
    let filter_prover = Whyconf.parse_filter_prover s in
    let cp = try Whyconf.filter_one_prover config filter_prover
      with Whyconf.ProverAmbiguity (wc,fp,provers) ->
        let provers = Mprover.filter (fun _ p -> not p.interactive) provers in
        if Mprover.is_num_elt 1 provers then
          snd (Mprover.choose provers)
        else if Mprover.is_empty provers then
          raise (Whyconf.ProverNotFound (wc,fp))
        else
          raise (Whyconf.ProverAmbiguity (wc,fp,provers))
    in
    let drv = Whyconf.load_driver main env cp.driver cp.extra_drivers in
    Hashtbl.add provers s (cp, drv);
    cp, drv

(* Coq constants *)

let coq_ref_BinInt = coq_reference "Why3" ["ZArith"; "BinInt"]
let coq_Z = coq_ref_BinInt "Z"
let coq_Zplus = coq_ref_BinInt "Zplus"
let coq_Zmult = coq_ref_BinInt "Zmult"
let coq_Zopp = coq_ref_BinInt "Zopp"
let coq_Zminus = coq_ref_BinInt "Zminus"
let coq_Zdiv = coq_reference "Why3" ["ZArith"; "Zdiv"] "Zdiv"
let coq_Zgt = coq_ref_BinInt "Zgt"
let coq_Zle = coq_ref_BinInt "Zle"
let coq_Zge = coq_ref_BinInt "Zge"
let coq_Zlt = coq_ref_BinInt "Zlt"
let coq_ref_BinNums = coq_reference "Why3" ["Numbers"; "BinNums"]
let coq_Z0 = coq_ref_BinNums "Z0"
let coq_Zpos = coq_ref_BinNums "Zpos"
let coq_Zneg = coq_ref_BinNums "Zneg"
let coq_xH = coq_ref_BinNums "xH"
let coq_xI = coq_ref_BinNums "xI"
let coq_xO = coq_ref_BinNums "xO"

let coq_ref_Rdefinitions = coq_reference "Why3" ["Reals"; "Rdefinitions"]
let coq_R = coq_ref_Rdefinitions "R"
let coq_R0 = coq_ref_Rdefinitions "R0"
let coq_R1 = coq_ref_Rdefinitions "R1"
let coq_Rgt = coq_ref_Rdefinitions "Rgt"
let coq_Rle = coq_ref_Rdefinitions "Rle"
let coq_Rge = coq_ref_Rdefinitions "Rge"
let coq_Rlt = coq_ref_Rdefinitions "Rlt"
let coq_Rplus = coq_ref_Rdefinitions "Rplus"
let coq_Rmult = coq_ref_Rdefinitions "Rmult"
let coq_Ropp = coq_ref_Rdefinitions "Ropp"
let coq_Rinv = coq_ref_Rdefinitions "Rinv"
let coq_Rminus = coq_ref_Rdefinitions "Rminus"
let coq_Rdiv = coq_ref_Rdefinitions "Rdiv"
let coq_powerRZ = coq_reference "Why3" ["Reals"; "Rfunctions"] "powerRZ"

let coq_Logic = coq_reference "Why3" ["Init"; "Logic"]
let coq_False = coq_Logic "False"
let coq_True = coq_Logic "True"
let coq_eq = coq_Logic "eq"
let coq_not = coq_Logic "not"
let coq_and = coq_Logic "and"
let coq_or = coq_Logic "or"
let coq_ex = coq_Logic "ex"
let coq_iff = coq_Logic "iff"

let coq_WhyType =
  find_reference "Why3" ["Why3"; "BuiltIn"] "WhyType"

let rec is_WhyType evd c = match kind evd c with
  | App (f, [|_|]) -> is_global evd coq_WhyType f
  | Cast (c, _, _) -> is_WhyType evd c
  | _ -> false

let has_WhyType env evd c = is_WhyType evd (snd (type_of env evd c))

(* not first-order expressions *)
exception NotFO

(* coq_rename_vars env [(x1,t1);...;(xn,tn)] renames the xi outside of
   env names, and returns the new variables together with the new
   environment *)
(*
let coq_rename_vars env vars =
  let avoid = ref (ids_of_named_context (Environ.named_context env)) in
  List.fold_right
    (fun (na,t) (newvars, newenv) ->
       let id = next_name_away na !avoid in
       avoid := id :: !avoid;
       id :: newvars, Environ.push_named (id, None, t) newenv)
    vars ([],env)
*)

let coq_rename_var env evd na t =
  let avoid = ids_of_named_context (Environ.named_context env) in
  let id = next_name_away na avoid in
  id, push_named (id, None, (to_constr evd t)) env

let preid_of_id id = Ident.id_fresh (string_of_id id)

(* rec_names_for c [|n1;...;nk|] builds the list of constant names for
   identifiers n1...nk with the same path as c, if they exist; otherwise
   raises NotFO *)
let rec_names_for c =
  let mp,dp,_ = Names.repr_con c in
  CArray.map_to_list
    (function
       | Name id ->
           let c' = Names.make_con mp dp (label_of_id id) in
           ignore
             (try Global.lookup_constant c' with Not_found -> raise NotFO);
           c'
       | Anonymous ->
           raise NotFO)

(* extract the prenex type quantifications i.e.
   type_quantifiers env (A1:Set)...(Ak:Set)t = A1...An, (env+Ai), t *)
let decomp_type_quantifiers env evd t =
  let add m id =
    let tv = Ty.create_tvsymbol (preid_of_id id) in
    Idmap.add id (Some (Ty.ty_var tv)) m, tv
  in
  let rec loop env tvm vars t = match kind evd t with
    | Prod (n, a, t) when is_Set evd a || is_Type evd a ->
        let n, env = coq_rename_var env evd n a in
        let t = subst1 (mkVar n) t in
        let tvm, tv = add tvm n in
        loop env tvm (tv :: vars) t
    | Prod (n, a, t) when is_WhyType evd a ->
        let n, env = coq_rename_var env evd n a in
        let t = subst1 (mkVar n) t in
        loop env tvm vars t
    | _ ->
        (tvm, List.rev vars), env, t
  in
  loop env Idmap.empty [] t

(* decomposes the first n type lambda abstractions correspondings to
   the list of type variables vars *)
let decomp_type_lambdas tvm env evd vars t =
  let rec loop tvm env vars t = match vars, kind evd t with
    | vars, Lambda (n, a, t) when is_WhyType evd a ->
        let id, env = coq_rename_var env evd n a in
        let t = subst1 (mkVar id) t in
        loop tvm env vars t
    | tv :: vars, Lambda (n, a, t) when is_Set evd a || is_Type evd a ->
        let id, env = coq_rename_var env evd n a in
        let t = subst1 (mkVar id) t in
        let tvm = Idmap.add id (Some (Ty.ty_var tv)) tvm in
        loop tvm env vars t
    | [], _ ->
        tvm, env, t
    | _ ->
        raise NotFO (*TODO: eta-expansion*)
  in
  loop tvm env vars t

let decompose_arrows evd =
  let rec arrows_rec l c = match kind evd c with
    | Prod (_,t,c) when not (dependent evd (mkRel 1) c) -> arrows_rec (t :: l) c
    | Cast (c,_,_) -> arrows_rec l c
    | _ -> List.rev l, c
  in
  arrows_rec []

let is_fo_kind evd ty =
  let _, ty = decompose_arrows evd ty in
  is_Set evd ty || is_Type evd ty

let decomp_lambdas _dep _tvm bv env evd vars t =
  let rec loop bv vsl env vars t = match vars, kind evd t with
    | [], _ ->
        (bv, List.rev vsl), env, t
    | ty :: vars, Lambda (n, a, t) ->
        let id, env = coq_rename_var env evd n a in
        let t = subst1 (mkVar id) t in
        let vs = create_vsymbol (preid_of_id id) ty in
        let bv = Idmap.add id (Some vs) bv in
        loop bv (vs :: vsl) env vars t
    | _ ->
        raise NotFO (*TODO: eta-expansion*)
  in
  loop bv [] env vars t

let rec skip_k_args k cl = match k, cl with
  | [], _ -> cl
  | _ :: k, _ :: cl -> skip_k_args k cl
  | _, [] -> raise NotFO

(* Coq globals *)

(* Coq reference -> symbol *)
let global_ts = ref Refmap.empty
let global_ls = ref Refmap.empty

(* polymorphic arity (i.e. number of type variables) *)
let poly_arity = ref Mls.empty
let add_poly_arity ls n = poly_arity := Mls.add ls n !poly_arity
let get_poly_arity ls = assert (Mls.mem ls !poly_arity); Mls.find ls !poly_arity

(* ident -> decl *)
let global_decl = ref Ident.Mid.empty

type dep = {
  dep_decls   : Decl.Sdecl.t;
  dep_use_int : bool;
  dep_use_eucl: bool;
  dep_use_real: bool;
}

let empty_dep =
  { dep_decls = Decl.Sdecl.empty;
    dep_use_int = false;
    dep_use_eucl = false;
    dep_use_real = false; }

let empty_dep () = ref empty_dep
let add_dep r v = r := { !r with dep_decls = Decl.Sdecl.add v !r.dep_decls }

(* dependencies: decl -> dep *)
let global_dep = ref Decl.Mdecl.empty

let add_new_decl dep dep' decl =
  add_dep dep decl;
  Ident.Sid.iter
    (fun id ->
       global_decl := Ident.Mid.add id decl !global_decl)
    decl.Decl.d_news;
  global_dep := Decl.Mdecl.add decl dep' !global_dep

let print_dep fmt =
  let print1 d { dep_decls = dl } =
    Format.fprintf fmt "@[%a -> @[%a@]@]@\n" Pretty.print_decl d
      (Pp.print_list Pp.newline Pretty.print_decl) (Decl.Sdecl.elements dl)
  in
  Decl.Mdecl.iter print1 !global_dep

(* the task under construction *)
let task = ref None

let th_int = lazy (Env.read_theory env ["int"] "Int")
let th_eucl = lazy (Env.read_theory env ["int"] "EuclideanDivision")
let th_real = lazy (Env.read_theory env ["real"] "Real")

let why_constant_int dep s =
  task := Task.use_export !task (Lazy.force th_int);
  dep := { !dep with dep_use_int = true };
  Theory.ns_find_ls (Lazy.force th_int).Theory.th_export s

let why_constant_eucl dep s =
  task := Task.use_export !task (Lazy.force th_eucl);
  dep := { !dep with dep_use_eucl = true };
  Theory.ns_find_ls (Lazy.force th_eucl).Theory.th_export s

let why_constant_real dep s =
  task := Task.use_export !task (Lazy.force th_real);
  dep := { !dep with dep_use_real = true };
  Theory.ns_find_ls (Lazy.force th_real).Theory.th_export s

let rec add_local_decls d =
  let id = Ident.Sid.choose d.Decl.d_news in
  if not (Ident.Mid.mem id (Task.task_known !task)) then begin
    assert (Decl.Mdecl.mem d !global_dep);
    let dep = Decl.Mdecl.find d !global_dep in
    Decl.Sdecl.iter add_local_decls dep.dep_decls;
    if dep.dep_use_int then task := Task.use_export !task (Lazy.force th_int);
    if dep.dep_use_eucl then task := Task.use_export !task (Lazy.force th_eucl);
    if dep.dep_use_real then task := Task.use_export !task (Lazy.force th_real);
    try
      task := Task.add_decl !task d
    with Decl.UnknownIdent id ->
      Format.eprintf "unknown ident %s@." id.Ident.id_string;
      Format.eprintf "  @[%a@]@.@." Pretty.print_decl d;
      Format.eprintf "task=@[%a@]@." Pretty.print_task !task;
      assert false
  end

(* synchronization *)
let () =
  declare_summary "Why globals"
    (fun () ->
     !global_ts, !global_ls, !poly_arity, !global_decl, !global_dep)
    (fun (ts,ls,pa,gdecl,gdep) ->
     global_ts := ts; global_ls := ls; poly_arity := pa;
     global_decl := gdecl; global_dep := gdep)
    (fun () ->
     global_ts := Refmap.empty;
     global_ls := Refmap.empty;
     poly_arity := Mls.empty;
     global_decl := Ident.Mid.empty;
     global_dep := Decl.Mdecl.empty)

let lookup_table table r = match Refmap.find r !table with
  | None -> raise NotFO
  | Some d -> d

let add_table table r v = table := Refmap.add r v !table

(* Arithmetic constants *)

exception NotArithConstant

(* translates a closed Coq term p:positive into a FOL term of type int *)

let big_two = Big_int.succ_big_int Big_int.unit_big_int

let rec tr_positive evd p = match kind evd p with
  | Construct _ when is_global evd coq_xH p ->
      Big_int.unit_big_int
  | App (f, [|a|]) when is_global evd coq_xI f ->
      (* Plus (Mult (Cst 2, tr_positive a), Cst 1) *)
      Big_int.succ_big_int (Big_int.mult_big_int big_two (tr_positive evd a))
  | App (f, [|a|]) when is_global evd coq_xO f ->
      (* Mult (Cst 2, tr_positive a) *)
      Big_int.mult_big_int big_two (tr_positive evd a)
  | Cast (p, _, _) ->
      tr_positive evd p
  | _ ->
      raise NotArithConstant

let const_of_big_int is_neg b =
  Term.t_const
    (Number.(ConstInt { ic_negative = is_neg ;
         ic_abs = Number.int_const_dec (Big_int.string_of_big_int b) }))
    ty_int

(* translates a closed Coq term t:Z or R into a FOL term of type int or real *)
let rec tr_arith_constant evd dep t = match kind evd t with
  | Construct _ when is_global evd coq_Z0 t -> Term.t_nat_const 0
  | App (f, [|a|]) when is_global evd coq_Zpos f ->
<<<<<<< HEAD
      const_of_big_int false (tr_positive evd a)
  | App (f, [|a|]) when is_global evd coq_Zneg f ->
      const_of_big_int true (tr_positive evd a)
  | Const _ when is_global evd coq_R0 t ->
      Term.t_const (Number.(ConstReal { rc_negative = false ;
        rc_abs = real_const_dec "0" "0" None }))
        ty_real
  | Const _ when is_global evd coq_R1 t ->
      Term.t_const (Number.(ConstReal { rc_negative = false ;
        rc_abs = real_const_dec "1" "0" None}))
=======
      const_of_big_int (tr_positive evd a)
  | App (f, [|a|]) when is_global evd coq_Zneg f ->
      let t = const_of_big_int (tr_positive evd a) in
      let fs = why_constant_int dep ["prefix -"] in
      Term.fs_app fs [t] Ty.ty_int
  | Const _ when is_global evd coq_R0 t ->
      Term.t_const (Number.ConstReal (Number.real_const_dec "0" "0" None))
        ty_real
  | Const _ when is_global evd coq_R1 t ->
      Term.t_const (Number.ConstReal (Number.real_const_dec "1" "0" None))
>>>>>>> 903d9f69
        ty_real
(*   | App (f, [|a;b|]) when f = Lazy.force coq_Rplus -> *)
(*       let ta = tr_arith_constant a in *)
(*       let tb = tr_arith_constant b in *)
(*       begin match ta,tb with *)
(*         | RCst na, RCst nb -> RCst (Big_int.add_big_int na nb) *)
(*         | _ -> raise NotArithConstant *)
(*       end *)
(*   | App (f, [|a;b|]) when f = Lazy.force coq_Rmult -> *)
(*       let ta = tr_arith_constant a in *)
(*       let tb = tr_arith_constant b in *)
(*       begin match ta,tb with *)
(*         | RCst na, RCst nb -> RCst (Big_int.mult_big_int na nb) *)
(*         | _ -> raise NotArithConstant *)
(*       end *)
(*   | App (f, [|a;b|]) when f = Lazy.force coq_powerRZ -> *)
(*       tr_powerRZ a b *)
  | Cast (t, _, _) ->
      tr_arith_constant evd dep t
  | _ ->
      raise NotArithConstant

let rec tr_type dep tvm env evd t =
  let t = Reductionops.clos_norm_flags
      (RedFlags.red_add_transparent
	 betadeltaiota (Conv_oracle.get_transp_state (Environ.oracle env)))
      env evd t in
  if is_global evd coq_Z t then
    Ty.ty_int
  else if is_global evd coq_R t then
    Ty.ty_real
  else match kind evd t with
    | Var x when Idmap.mem x tvm ->
        begin match Idmap.find x tvm with
          | None -> raise NotFO
          | Some ty -> ty
        end
    | _ ->
        let f, cl = decompose_app evd t in
        begin try
          let r = global_of_constr evd f in
          let ts = tr_task_ts dep env evd r in
          let cl = List.filter (fun c -> not (has_WhyType env evd c)) cl in
          assert (List.length ts.Ty.ts_args = List.length cl);
          (* since t:Set *)
          Ty.ty_app ts (List.map (tr_type dep tvm env evd) cl)
        with
          | Not_found ->
              raise NotFO
          | NotFO ->
              (* TODO: we need to abstract some part of (f cl) *)
              raise NotFO
        end

(* the type symbol for r *)
and tr_task_ts dep env evd r =
  let ts = tr_global_ts dep env evd r in
  if Ident.Mid.mem ts.ts_name !global_decl then begin
    let d = Ident.Mid.find ts.ts_name !global_decl in
    add_local_decls d
  end;
  ts

(* the type declaration for r *)
and tr_global_ts dep env evd (r : global_reference) =
  try
    let ts = lookup_table global_ts r in
    begin try
      let d = Ident.Mid.find ts.ts_name !global_decl in add_dep dep d
    with Not_found -> () end;
    ts
  with Not_found ->
    add_table global_ts r None;
    let dep' = empty_dep () in
    match r with
      | VarRef id ->
          let ty = try type_of_global env r with Not_found -> raise NotFO in
          let (_,vars), _, t = decomp_type_quantifiers env evd ty in
          if not (is_Set evd t) && not (is_Type evd t) then raise NotFO;
          let id = preid_of_id id in
          let ts = Ty.create_tysymbol id vars NoDef in
          let decl = Decl.create_ty_decl ts in
          add_table global_ts r (Some ts);
          add_new_decl dep !dep' decl;
          ts
      | ConstructRef _ ->
          assert false
      | ConstRef c ->
          let ty = type_of_global env r in
          let (_,vars), _, t = decomp_type_quantifiers env evd ty in
          if not (is_Set evd t) && not (is_Type evd t) then raise NotFO;
          let id = preid_of_id (Nametab.basename_of_global r) in
          let ts = match body_of_constant env c with
            | Some b ->
                let b = force b in
                let tvm, env, t = decomp_type_lambdas Idmap.empty env evd vars (of_constr b) in
                let def = Alias (tr_type dep' tvm env evd t) in
                Ty.create_tysymbol id vars def
                  (* FIXME: is it correct to use None when NotFO? *)
            | None ->
                Ty.create_tysymbol id vars NoDef
          in
          let decl = Decl.create_ty_decl ts in
          add_table global_ts r (Some ts);
          add_new_decl dep !dep' decl;
          ts
      | IndRef i ->
          let mib, _ = Global.lookup_inductive i in
          (* first, the inductive types *)
          let make_one_ts j _ = (* j-th inductive *)
            let r = IndRef (ith_mutual_inductive i j) in
            let ty = type_of_global env r in
            let (_,vars), _, t = decomp_type_quantifiers env evd ty in
            if not (is_Set evd t) && not (is_Type evd t) then raise NotFO;
            let id = preid_of_id (Nametab.basename_of_global r) in
            let ts = Ty.create_tysymbol id vars NoDef in
            add_table global_ts r (Some ts)
          in
          Array.iteri make_one_ts mib.mind_packets;
          (* second, the declarations with constructors *)
          let make_one j oib = (* j-th inductive *)
            let j = ith_mutual_inductive i j in
            let ts = lookup_table global_ts (IndRef j) in
            let tyj = Ty.ty_app ts (List.map Ty.ty_var ts.Ty.ts_args) in
            let constr = Array.length oib.mind_nf_lc in
            let mk_constructor k _tyk = (* k-th constructor *)
              let r = ConstructRef (j, k+1) in
              let ty = type_of_global env r in
              let (_,vars), env, t = decomp_type_quantifiers env evd ty in
              let l, c = decompose_arrows evd t in
              let tvm = match kind evd c with
                | App (_, v) ->
                    let v = Array.to_list v in
                    let no_whytype c = not (has_WhyType env evd c) in
                    let v = List.filter no_whytype v in
                    let add v1 v2 tvm = match kind evd v1 with
                      | Var x1 ->
                          if Idmap.mem x1 tvm then raise NotFO;
                          let v2 = Some (Ty.ty_var v2) in
                          Idmap.add x1 v2 tvm
                      | _ -> raise NotFO (* GADT *)
                    in
                    List.fold_right2 add v ts.Ty.ts_args Idmap.empty
                | Ind _ -> Idmap.empty
                | Prod _ -> Idmap.empty
                (* ensured by Coq typing *)
                | CoFix _ -> assert false
                | Fix _ -> assert false
                | Case (_, _, _, _) -> assert false
                | Construct _ -> assert false
                | Const _ -> assert false
                | LetIn (_, _, _, _) -> assert false
                | Lambda (_, _, _) -> assert false
                | Cast (_, _, _) -> assert false
                | Sort _ -> assert false
                | Evar _ -> assert false
                | Meta _ -> assert false
                | Var _ -> assert false
                | Rel _ -> assert false
                | _ (* Proj *) -> assert false
              in
              let l = List.map (tr_type dep' tvm env evd) l in
              let id = preid_of_id (Nametab.basename_of_global r) in
              let ls = Term.create_fsymbol ~constr id l tyj in
              add_table global_ls r (Some ls);
              add_poly_arity ls vars;
              ls, List.map (fun _ -> None) ls.ls_args
            in
            let cl =
              try Array.to_list (Array.mapi mk_constructor oib.mind_nf_lc)
              with NotFO -> []
            in
            (j, oib), (ts, cl)
          in
          let dl = Array.mapi make_one mib.mind_packets in
          let dl = Array.to_list dl in
          let add ((j, oib), (ts, cl as d)) (tl, dl, sl) =
            if cl = [] then begin
              let sl = ref sl in
              for k = 0 to Array.length oib.mind_nf_lc - 1 do
                let r = ConstructRef (j, k+1) in
                try
                  make_one_ls dep' env evd r;
                  let ls = lookup_table global_ls r in
                  let d = Decl.create_param_decl ls in
                  sl := d :: !sl
                with NotFO ->
                  ()
              done;
              Decl.create_ty_decl ts :: tl, dl, !sl
            end else
              tl, d :: dl, sl
          in
          let tl, dl, sl = List.fold_right add dl ([], [], []) in
          let decl =
            if dl = [] then None else Some (Decl.create_data_decl dl)
          in
          (* Format.printf "decl = %a@." Pretty.print_decl decl; *)
          List.iter (add_new_decl dep !dep') tl;
          List.iter (add_dep dep') tl;
          Opt.iter (add_new_decl dep !dep') decl;
          Opt.iter (add_dep dep') decl;
          List.iter (add_new_decl dep !dep') sl;
          lookup_table global_ts r

(* the function/predicate symbol for r *)
and tr_task_ls dep env evd r =
  let ls = tr_global_ls dep env evd r in
  if Ident.Mid.mem ls.ls_name !global_decl then begin
    let d = Ident.Mid.find ls.ls_name !global_decl in
    add_local_decls d
  end;
  ls

(* the function/predicate symbol declaration for r *)
and tr_global_ls dep env evd r =
  try
    let ls = lookup_table global_ls r in
    begin try
      let d = Ident.Mid.find ls.ls_name !global_decl in add_dep dep d
    with Not_found -> () end;
    ls
  with Not_found ->
    add_table global_ls r None;
    let dep' = empty_dep () in
    (* type_of_global may fail on a local, higher-order variable *)
    let ty = try type_of_global env r with Not_found -> raise NotFO in
    let (tvm, _), env, t = decomp_type_quantifiers env evd ty in
    if is_Set evd t || is_Type evd t then raise NotFO;
    let _, t = decompose_arrows evd t in
    match r with
      | ConstructRef _ ->
          assert (not (is_Prop evd t)); (* is a proof *)
          let evd,s = type_of env evd t in
          if not (is_Set evd s || is_Type evd s) then raise NotFO;
          ignore (tr_type dep' tvm env evd t);
          lookup_table global_ls r
      | ConstRef c ->
          let pl, d = decompose_definition dep' env evd c in
          List.iter (add_new_decl dep !dep') pl;
          List.iter (add_dep dep') pl;
          Opt.iter (add_new_decl dep !dep') d;
          lookup_table global_ls r
      | IndRef i ->
          assert (is_Prop evd t);
          let pl, d = decompose_inductive dep' env evd i in
          List.iter (add_new_decl dep !dep') pl;
          List.iter (add_dep dep') pl;
          Opt.iter (add_new_decl dep !dep') d;
          lookup_table global_ls r
      | VarRef _ ->
          make_one_ls dep' env evd r;
          let ls = lookup_table global_ls r in
          let decl = Decl.create_param_decl ls in
          add_new_decl dep !dep' decl;
          ls

and make_one_ls dep env evd r =
  let ty = type_of_global env r in
  let (tvm, vars), env, t = decomp_type_quantifiers env evd ty in
  if is_Set evd t || is_Type evd t then raise NotFO;
  let l, t = decompose_arrows evd t in
  let args = List.map (tr_type dep tvm env evd) l in
  let ls =
    let id = preid_of_id (Nametab.basename_of_global r) in
    if is_Prop evd t then
        (* predicate definition *)
      create_lsymbol id args None
    else
      let evd,s = type_of env evd t in
      if is_Set evd s || is_Type evd s then
          (* function definition *)
        let ty = tr_type dep tvm env evd t in
        create_lsymbol id args (Some ty)
      else
        raise NotFO
  in
  add_table global_ls r (Some ls);
  add_poly_arity ls vars

and decompose_definition dep env evd c =
  let dl = match body_of_constant env c with
    | None ->
        [ConstRef c, None]
    | Some b ->
        let b = force b in
        let rec decomp vars t = match Constr.kind t with
          | Lambda (n, a, t) ->
              decomp ((n, a) :: vars) t
          | Fix (_, (names, _, bodies)) ->
              let lc = rec_names_for c names in
              let l = List.rev_map Constr.mkConst lc in
              let n = List.length vars in
              let db_vars = Array.init n (fun i -> Constr.mkRel (n - i)) in
              let l = List.map (fun t -> appvect (t, db_vars)) l in
              let bodies = Array.to_list bodies in
              let bodies = List.map (Vars.substl l) bodies in
              let add_lambdas b =
                List.fold_left (fun t (n,a) -> Constr.mkLambda (n,a,t)) b vars
              in
              let bodies = List.map add_lambdas bodies in
              List.fold_right2
                (fun c b acc -> (ConstRef c, Some b) :: acc) lc bodies []
          | _ ->
              [ConstRef c, Some b]
        in
        decomp [] b
  in
  List.iter (fun (r, _) -> make_one_ls dep env evd r) dl;
  let make_one_decl (r, b) =
    let ls = lookup_table global_ls r in
    match b with
      | None ->
          assert false
      | Some b ->
          let tvs = List.fold_left Ty.ty_freevars Stv.empty
            (Ty.oty_cons ls.ls_args ls.ls_value) in
          let add tv tvm = Stdlib.Mstr.add tv.tv_name.Ident.id_string tv tvm in
          let tvm = Stv.fold add tvs Stdlib.Mstr.empty in
          let ty = type_of_global env r in
          let (_, vars), env, _ = decomp_type_quantifiers env evd ty in
          let conv tv = Stdlib.Mstr.find tv.tv_name.Ident.id_string tvm in
          let vars = List.map conv vars in
          let tvm, env, b = decomp_type_lambdas Idmap.empty env evd vars (of_constr b) in
          let (bv, vsl), env, b =
            decomp_lambdas dep tvm Idmap.empty env evd ls.ls_args b
          in
          begin match ls.ls_value with
            | None ->
                let b = tr_formula dep tvm bv env evd b in
                Decl.make_ls_defn ls vsl b
            | Some _ ->
                let b = tr_term dep tvm bv env evd b in
                Decl.make_ls_defn ls vsl b
          end
  in
  match dl with
    | [r, None] ->
        [Decl.create_param_decl (lookup_table global_ls r)], None
    | _ ->
        let add (r, _ as d) (pl, dl) =
          try
            pl, make_one_decl d :: dl
          with NotFO ->
            Decl.create_param_decl (lookup_table global_ls r) :: pl, dl
        in
        let pl, dl = List.fold_right add dl ([], []) in
        pl, if dl = [] then None else Some (Decl.create_logic_decl dl)

and decompose_inductive dep env evd i =
  let mib, _ = Global.lookup_inductive i in
  (* first, the inductive types *)
  let make_one_ls j _ = (* j-th inductive *)
    make_one_ls dep env evd (IndRef (ith_mutual_inductive i j))
  in
  Array.iteri make_one_ls mib.mind_packets;
  (* second, the inductive predicate declarations *)
  let make_one j oib = (* j-th inductive *)
    let j = ith_mutual_inductive i j in
    let ls = lookup_table global_ls (IndRef j) in
    let mk_constructor k _tyk = (* k-th constructor *)
      let r = ConstructRef (j, k+1) in
      let ty = type_of_global env r in
      let (_,vars), env, f = decomp_type_quantifiers env evd ty in
      let tvm =
        let add v1 v2 tvm =
          let v2 = Some (Ty.ty_var v2) in
          Idmap.add (id_of_string v1.tv_name.Ident.id_string) v2 tvm
        in
        List.fold_right2 add vars (get_poly_arity ls) Idmap.empty
      in
      let f = tr_formula dep tvm Idmap.empty env evd f in
      let id = preid_of_id (Nametab.basename_of_global r) in
      let pr = Decl.create_prsymbol id in
      pr, f
    in
    let cl =
      try Array.to_list (Array.mapi mk_constructor oib.mind_nf_lc)
      with NotFO -> []
    in
    ls, cl
  in
  let dl = Array.mapi make_one mib.mind_packets in
  let dl = Array.to_list dl in
  let add (ls, cl as d) (pl, dl) =
    if cl = [] then Decl.create_param_decl ls :: pl, dl else pl, d :: dl
  in
  let pl, dl = List.fold_right add dl ([], []) in
  let s = if finite_ind mib.mind_finite then Decl.Ind else Decl.Coind in
  pl, if dl = [] then None else Some (Decl.create_ind_decl s dl)

(* translation of a Coq term
   assumption: t:T:Set *)
and tr_term dep tvm bv env evd t =
  try
    tr_arith_constant evd dep t
  with NotArithConstant -> match kind evd t with
    (* binary operations on integers *)
    | App (c, [|a;b|]) when is_global evd coq_Zplus c ->
        let ls = why_constant_int dep ["infix +"] in
        Term.fs_app ls [tr_term dep tvm bv env evd a; tr_term dep tvm bv env evd b]
          Ty.ty_int
    | App (c, [|a;b|]) when is_global evd coq_Zminus c ->
        let ls = why_constant_int dep ["infix -"] in
        Term.fs_app ls [tr_term dep tvm bv env evd a; tr_term dep tvm bv env evd b]
          Ty.ty_int
    | App (c, [|a;b|]) when is_global evd coq_Zmult c ->
        let ls = why_constant_int dep ["infix *"] in
        Term.fs_app ls [tr_term dep tvm bv env evd a; tr_term dep tvm bv env evd b]
          Ty.ty_int
    | App (c, [|a;b|]) when is_global evd coq_Zdiv c ->
        let ls = why_constant_eucl dep ["div"] in
        Term.fs_app ls [tr_term dep tvm bv env evd a; tr_term dep tvm bv env evd b]
          Ty.ty_int
    | App (c, [|a|]) when is_global evd coq_Zopp c ->
        let ls = why_constant_int dep ["prefix -"] in
        Term.fs_app ls [tr_term dep tvm bv env evd a] Ty.ty_int
    (* binary operations on reals *)
    | App (c, [|a;b|]) when is_global evd coq_Rplus c ->
        let ls = why_constant_real dep ["infix +"] in
        Term.fs_app ls [tr_term dep tvm bv env evd a; tr_term dep tvm bv env evd b]
          Ty.ty_real
    | App (c, [|a;b|]) when is_global evd coq_Rminus c ->
        let ls = why_constant_real dep ["infix -"] in
        Term.fs_app ls [tr_term dep tvm bv env evd a; tr_term dep tvm bv env evd b]
          Ty.ty_real
    | App (c, [|a;b|]) when is_global evd coq_Rmult c ->
        let ls = why_constant_real dep ["infix *"] in
        Term.fs_app ls [tr_term dep tvm bv env evd a; tr_term dep tvm bv env evd b]
          Ty.ty_real
    | App (c, [|a;b|]) when is_global evd coq_Rdiv c ->
        let ls = why_constant_real dep ["infix /"] in
        Term.fs_app ls [tr_term dep tvm bv env evd a; tr_term dep tvm bv env evd b]
          Ty.ty_real
    | App (c, [|a|]) when is_global evd coq_Ropp c ->
        let ls = why_constant_real dep ["prefix -"] in
        Term.fs_app ls [tr_term dep tvm bv env evd a] Ty.ty_real
    | App (c, [|a|]) when is_global evd coq_Rinv c ->
        let ls = why_constant_real dep ["inv"] in
        Term.fs_app ls [tr_term dep tvm bv env evd a] Ty.ty_real
          (* first-order terms *)
    | Var id when Idmap.mem id bv ->
        let vs = match Idmap.find id bv with
          | None -> raise NotFO
          | Some vs -> vs
        in
        Term.t_var vs
    | Case (ci, _, e, br) ->
        let evd,ty = type_of env evd e in
        let ty = tr_type dep tvm env evd ty in
        let e = tr_term dep tvm bv env evd e in
        let branch j bj =
          let evd,tj = type_of env evd bj in
          let (_,tvars), _, tj = decomp_type_quantifiers env evd tj in
          let tyl, _ = decompose_arrows evd tj in
          let tyl = List.map (tr_type dep tvm env evd) tyl in
          let tvm, env, bj = decomp_type_lambdas tvm env evd tvars bj in
          let (bv, vars), env, bj = decomp_lambdas dep tvm bv env evd tyl bj in
          let cj = ith_constructor_of_inductive ci.ci_ind (j+1) in
          let ls = tr_global_ls dep env evd (ConstructRef cj) in
          if List.length vars <> List.length ls.ls_args then raise NotFO;
          let pat = pat_app ls (List.map pat_var vars) ty in
          t_close_branch pat (tr_term dep tvm bv env evd bj)
        in
        let evd,ty = type_of env evd t in
        let _ty = tr_type dep tvm env evd ty in
        t_case e (Array.to_list (Array.mapi branch br))
    | LetIn (x, e1, ty1, e2) ->
        if is_Prop evd ty1 || is_fo_kind evd ty1 then
          let e2 = subst1 e1 e2 in
          tr_term dep tvm bv env evd e2
        else begin
          let evd,s1 = type_of env evd ty1 in
          if not (is_Set evd s1 || is_Type evd s1) then raise NotFO;
          let t1 = tr_term dep tvm bv env evd e1 in
          let vs, _, bv, env, e2 = quantifiers x ty1 e2 dep tvm bv env evd in
          let t2 = tr_term dep tvm bv env evd e2 in
          t_let_close vs t1 t2
        end
    | CoFix _ | Fix _ | Lambda _ | Prod _ | Sort _ | Evar _ | Meta _ ->
        raise NotFO
    | Rel _ ->
        assert false
    | Cast (t, _, _) ->
        tr_term dep tvm bv env evd t
    | Var _ | App _ | Construct _ | Ind _ | Const _ ->
        let f, cl = decompose_app evd t in
        (* a local variable cannot be applied (not FO) *)
        begin match kind evd f with
          | Var id when Idmap.mem id bv -> raise NotFO
          | _ -> ()
        end;
        let r = try global_of_constr evd f with _ -> raise NotFO in
        let ls = tr_task_ls dep env evd r in
        begin match ls.Term.ls_value with
          | Some _ ->
              let cl = List.filter (fun c -> not (has_WhyType env evd c)) cl in
              let k = get_poly_arity ls in
              let cl = skip_k_args k cl in
              let evd,ty = type_of env evd t in
              let ty = tr_type dep tvm env evd ty in
              Term.fs_app ls (List.map (tr_term dep tvm bv env evd) cl) ty
          | None  ->
              raise NotFO
        end
        (* TODO: we could abstract some part of (f cl) when not FO *)
(*               let rec abstract app = function *)
(*                   | [] -> *)
(*                       Fol.App (make_term_abstraction tv env app, []) *)
(*                   | x :: l as args -> *)
(*                       begin try *)
(*                         let s = make_term_abstraction tv env app in *)
(*                         Fol.App (s, List.map (tr_term dep tvm bv env) args) *)
(*                       with NotFO -> *)
(*                         abstract (applist (app, [x])) l *)
(*                       end *)
(*               in *)
(*               let app,l = match cl with *)
(*                   | x :: l -> applist (f, [x]), l | [] -> raise NotFO *)
(*               in *)
(*               abstract app l *)
  | _ (* Proj *) ->
      raise NotFO

and quantifiers n a b dep tvm bv env evd =
  let id, env = coq_rename_var env evd n a in
  let b = subst1 (mkVar id) b in
  let t = tr_type dep tvm env evd a in
  let vs = Term.create_vsymbol (preid_of_id id) t in
  let bv = Idmap.add id (Some vs) bv in
  vs, t, bv, env, b

(* translation of a Coq formula
   assumption f:Prop *)
and tr_formula dep tvm bv env evd f = match kind evd f with
  | App(c, [|t;a;b|]) when is_global evd coq_eq c ->
      let evd,ty = type_of env evd t in
      if not (is_Set evd ty || is_Type evd ty) then raise NotFO;
      let _ = tr_type dep tvm env evd t in
      Term.t_equ (tr_term dep tvm bv env evd a) (tr_term dep tvm bv env evd b)
  (* comparisons on integers *)
  | App(c, [|a;b|]) when is_global evd coq_Zle c ->
      let ls = why_constant_int dep ["infix <="] in
      Term.ps_app ls [tr_term dep tvm bv env evd a; tr_term dep tvm bv env evd b]
  | App(c, [|a;b|]) when is_global evd coq_Zlt c ->
      let ls = why_constant_int dep ["infix <"] in
      Term.ps_app ls [tr_term dep tvm bv env evd a; tr_term dep tvm bv env evd b]
  | App(c, [|a;b|]) when is_global evd coq_Zge c ->
      let ls = why_constant_int dep ["infix >="] in
      Term.ps_app ls [tr_term dep tvm bv env evd a; tr_term dep tvm bv env evd b]
  | App(c, [|a;b|]) when is_global evd coq_Zgt c ->
      let ls = why_constant_int dep ["infix >"] in
      Term.ps_app ls [tr_term dep tvm bv env evd a; tr_term dep tvm bv env evd b]
  (* comparisons on reals *)
  | App(c, [|a;b|]) when is_global evd coq_Rle c ->
      let ls = why_constant_real dep ["infix <="] in
      Term.ps_app ls [tr_term dep tvm bv env evd a; tr_term dep tvm bv env evd b]
  | App(c, [|a;b|]) when is_global evd coq_Rlt c ->
      let ls = why_constant_real dep ["infix <"] in
      Term.ps_app ls [tr_term dep tvm bv env evd a; tr_term dep tvm bv env evd b]
  | App(c, [|a;b|]) when is_global evd coq_Rge c ->
      let ls = why_constant_real dep ["infix >="] in
      Term.ps_app ls [tr_term dep tvm bv env evd a; tr_term dep tvm bv env evd b]
  | App(c, [|a;b|]) when is_global evd coq_Rgt c ->
      let ls = why_constant_real dep ["infix >"] in
      Term.ps_app ls [tr_term dep tvm bv env evd a; tr_term dep tvm bv env evd b]
  (* propositional logic *)
  | _ when is_global evd coq_False f ->
      Term.t_false
  | _ when is_global evd coq_True f ->
      Term.t_true
  | App(c, [|a|]) when is_global evd coq_not c ->
      Term.t_not (tr_formula dep tvm bv env evd a)
  | App(c, [|a;b|]) when is_global evd coq_and c ->
      Term.t_and (tr_formula dep tvm bv env evd a) (tr_formula dep tvm bv env evd b)
  | App(c, [|a;b|]) when is_global evd coq_or c ->
      Term.t_or (tr_formula dep tvm bv env evd a) (tr_formula dep tvm bv env evd b)
  | App(c, [|a;b|]) when is_global evd coq_iff c ->
      Term.t_iff (tr_formula dep tvm bv env evd a) (tr_formula dep tvm bv env evd b)
  | Prod (n, a, b) ->
      let evd,ty = type_of env evd a in
      if is_imp_term evd f && is_Prop evd ty then
        Term.t_implies
          (tr_formula dep tvm bv env evd a) (tr_formula dep tvm bv env evd b)
      else
        let vs, _t, bv, env, b = quantifiers n a b dep tvm bv env evd in
        Term.t_forall_close [vs] [] (tr_formula dep tvm bv env evd b)
  | App(c, [|_; a|]) when is_global evd coq_ex c ->
      begin match kind evd a with
        | Lambda(n, a, b) ->
            let vs, _t, bv, env, b = quantifiers n a b dep tvm bv env evd in
            Term.t_exists_close [vs] [] (tr_formula dep tvm bv env evd b)
        | _ ->
              (* unusual case of the shape (ex p) *)
              (* TODO: we could eta-expanse *)
          raise NotFO
      end
  | Case (ci, _, e, br) ->
      let evd,ty = type_of env evd e in
      let ty = tr_type dep tvm env evd ty in
      let t = tr_term dep tvm bv env evd e in
      let branch j bj =
        let evd,tj = type_of env evd bj in
        let (_,tvars), _, tj = decomp_type_quantifiers env evd tj in
        let tyl, _ = decompose_arrows evd tj in
        let tyl = List.map (tr_type dep tvm env evd) tyl in
        let tvm, env, bj = decomp_type_lambdas tvm env evd tvars bj in
        let (bv, vars), env, bj = decomp_lambdas dep tvm bv env evd tyl bj in
        let cj = ith_constructor_of_inductive ci.ci_ind (j+1) in
        let ls = tr_global_ls dep env evd (ConstructRef cj) in
        if List.length vars <> List.length ls.ls_args then raise NotFO;
        let pat = pat_app ls (List.map pat_var vars) ty in
        t_close_branch pat (tr_formula dep tvm bv env evd bj)
      in
      t_case t (Array.to_list (Array.mapi branch br))
  | Var _ ->
      raise NotFO (* no propositional variables *)
  | CoFix _ | Fix _ | Lambda _ | Sort _ | Evar _ | Meta _ ->
      raise NotFO
  | LetIn (x, e1, ty1, e2) ->
      if is_Prop evd ty1 || is_Set evd ty1 || is_Type evd ty1 then
        let e2 = subst1 e1 e2 in
        tr_formula dep tvm bv env evd e2
      else begin
        let evd,s1 = type_of env evd ty1 in
        if not (is_Set evd s1 || is_Type evd s1) then raise NotFO;
        let t1 = tr_term dep tvm bv env evd e1 in
        let vs, _, bv, env, e2 = quantifiers x ty1 e2 dep tvm bv env evd in
        let f2 = tr_formula dep tvm bv env evd e2 in
        t_let_close vs t1 f2
      end
  | Rel _ ->
      assert false (* quantified variables should be named at this point *)
  | Cast (c, _, _) ->
      tr_formula dep tvm bv env evd c
  | Construct _ | Ind _ | Const _ | App _ ->
      let c, args = decompose_app evd f in
      let r = try global_of_constr evd c with _ -> raise NotFO in
      let ls = tr_task_ls dep env evd r in
      begin match ls.Term.ls_value with
        | None ->
            let args = List.filter (fun c -> not (has_WhyType env evd c)) args in
            let k = get_poly_arity ls in
            let args = skip_k_args k args in
            Term.ps_app ls (List.map (tr_term dep tvm bv env evd) args)
        | Some _ ->
          raise NotFO
      end
  | _ (* Proj *) ->
      raise NotFO

let is_global_var id =
  try ignore (Environ.lookup_named id (Global.env ())); true
  with Not_found -> false

let tr_goal gl evd =
  let env = pf_env gl in
  let dep = empty_dep () in
  let rec tr_ctxt tvm bv = function
    | [] ->
        tr_formula dep tvm bv env evd (pf_concl gl)
    | (id, _, _) :: ctxt when is_global_var id ->
        tr_ctxt tvm bv ctxt
    | (id, None, ty) :: ctxt when is_Set evd ty || is_Type evd ty ->
        let v = Ty.create_tvsymbol (preid_of_id id) in
        let tvm = Idmap.add id (Some (Ty.ty_var v)) tvm in
        tr_ctxt tvm bv ctxt
    | (id, None, ty) :: ctxt when is_fo_kind evd ty ->
        let tvm = Idmap.add id None tvm in
        tr_ctxt tvm bv ctxt
    | (id, None, ty) :: ctxt when is_WhyType evd ty ->
        let bv = Idmap.add id None bv in
        tr_ctxt tvm bv ctxt
    | (id, None, ty) :: ctxt ->
        let evd,t = type_of env evd ty in
        begin try
          if is_Set evd t || is_Type evd t then
            let ty = tr_type dep tvm env evd ty in (* DO NOT INLINE! *)
            let vs = Term.create_vsymbol (preid_of_id id) ty in
            let bv = Idmap.add id (Some vs) bv in
            Term.t_forall_close [vs] [] (tr_ctxt tvm bv ctxt)
          else if is_Prop evd t then
            let h = tr_formula dep tvm bv env evd ty in (* DO NOT INLINE! *)
            Term.t_implies h (tr_ctxt tvm bv ctxt)
          else
            raise NotFO
        with NotFO ->
          let bv = Idmap.add id None bv in
          tr_ctxt tvm bv ctxt
        end
    | (id, Some d, ty) :: ctxt ->
        (* local definition -> let or skip *)
        let evd,t = type_of env evd ty in
        begin try
          if not (is_Set evd t || is_Type evd t) then raise NotFO;
          let d = tr_term dep tvm bv env evd d in
          let ty = tr_type dep tvm env evd ty in
          let vs = Term.create_vsymbol (preid_of_id id) ty in
          let bv = Idmap.add id (Some vs) bv in
          Term.t_let_close vs d (tr_ctxt tvm bv ctxt)
        with NotFO ->
          let bv = Idmap.add id None bv in
          tr_ctxt tvm bv ctxt
        end
  in
  let f = tr_ctxt Idmap.empty Idmap.empty (List.rev (pf_hyps gl)) in
  let pr = Decl.create_prsymbol (Ident.id_fresh "goal") in
  if debug then Format.printf "---@\n%a@\n---@." Pretty.print_term f;
  task := Task.add_prop_decl !task Decl.Pgoal pr f

let () = Printexc.record_backtrace true

let is_goal s =
  let n = String.length s in
  n >= 11 && String.sub s 0 11 = "Unnamed_thm" ||
  n >= 9 && String.sub s (n - 9) 9 = "_admitted"

let tr_reference env evd r s =
  let dep = empty_dep () in
  let bv = Idmap.empty in
  let id = Ident.id_fresh s in
  let c = constr_of_reference r in
  let evd,ty = type_of env evd (of_constr c) in
  try
    if is_fo_kind evd ty then
      ignore (tr_task_ts (empty_dep ()) env evd r)
    else
      let evd,t = type_of env evd ty in
      if is_Set evd t || is_Type evd t then
        ignore (tr_task_ls (empty_dep ()) env evd r)
      else if is_Prop evd t then
        let (tvm,_), env, f = decomp_type_quantifiers env evd ty in
        let f = tr_formula dep tvm bv env evd f in
        let pr = Decl.create_prsymbol id in
        task := Task.add_prop_decl !task Decl.Paxiom pr f
      else
        raise NotFO
  with NotFO ->
    (* Format.eprintf "  IGNORING top decl %s@." s; *)
    ()

(* decide whether we translate the Coq declaration or not, based on its
   kernel name; if so, returns (Some s) where s will be the Why3 name,
   otherwise returns None

   FIXME: currently, we simply check for the toplevel module "Top"
   and for modules imported from Why3's library of realizations
   (with paths as Why3.X.Y); later we will improve this with vernacular
   commands to select modules and/or constants to be translated/not
   translated *)
let rec is_acceptable_dirpath = function
  | [id] -> let s = string_of_id id in s <> "Coq" (*s = "Top" || s = "Why3"*)
  | [] -> false
  | _ :: p -> is_acceptable_dirpath p

let why3_builtin = [id_of_string "BuiltIn"; id_of_string "Why3"]
let is_acceptable_dirpath dp =
  dp <> why3_builtin && is_acceptable_dirpath dp

let tr_kernel_name kn =
  (* Format.eprintf "  kn = %s@." (string_of_kn kn); *)
  let mp, _, lab = repr_kn kn in
  let s = string_of_label lab in
  match mp with
    | MPfile dp when is_acceptable_dirpath (repr_dirpath dp) ->
        Some s
    | _ ->
        None

let tr_top_constant env evd c = match tr_kernel_name (user_con c) with
  | Some s ->
      (* Format.eprintf "tr_top_constant %s@." (string_of_con c); *)
      tr_reference env evd (ConstRef c) s
  | None -> ()

let tr_top_decls evd =
  let env = Global.env () in
  let prenv = Environ.pre_env env in
  Cmap_env.iter (fun c _ -> tr_top_constant env evd c)
    prenv.Pre_env.env_globals.Pre_env.env_constants

let pr_fp fp =
  pr_str (Pp.string_of_wnl Whyconf.print_filter_prover fp)

let plugins_loaded = ref false

let why3tac ?(timelimit=timelimit) s gl =
  (* print_dep Format.err_formatter; *)
<<<<<<< HEAD
  let evd,concl_type = pf_type_of gl (pf_concl gl) in
=======
  let evd,concl_type = Tacmach.pf_type_of gl (pf_concl gl) in
>>>>>>> 903d9f69
  if not (is_Prop evd concl_type) then error "Conclusion is not a Prop";
  task := Task.use_export None Theory.builtin_theory;
  let res = try
    (* OCaml doesn't let us do it at the initialisation time *)
    if not !plugins_loaded then begin
      Whyconf.load_plugins main;
      plugins_loaded := true
    end;
    (* add global declarations from modules Top and Why3.X.Y *)
    tr_top_decls evd;
    (* then translate the goal *)
    tr_goal gl evd;
    let cp, drv = get_prover s in
    let command = String.concat " " (cp.command :: cp.extra_options) in
    if debug then Format.printf "@[%a@]@\n---@." Pretty.print_task !task;
    if debug then Format.printf "@[%a@]@\n---@." (Driver.print_task drv) !task;
    let limit =
    { Call_provers.empty_limit with Call_provers.limit_time = timelimit } in
    let call = Driver.prove_task ~command ~limit drv !task in
    wait_on_call call
  with
    | NotFO ->
        if debug then Printexc.print_backtrace stderr; flush stderr;
        error "Not a first order goal"
    | Whyconf.ProverNotFound (_, fp) ->
        let pl =
          Mprover.fold (fun prover p l -> if not p.interactive
            then ("\"" ^ Whyconf.prover_parseable_format prover ^ "\"") :: l
            else l)
          (get_provers config) [] in
        let msg = pr_str "No such prover `"
          ++ pr_fp fp
          ++ pr_str "'." ++
          pr_spc () ++ pr_str "Available provers are:" ++ pr_fnl () ++
          prlist (fun s -> pr_str s ++ pr_fnl ()) (List.rev pl) in
        errorlabstrm "Whyconf.ProverNotFound" msg
    | Whyconf.ProverAmbiguity (_, fp,provers) ->
        let pl = Mprover.keys provers in
        let pl = List.map (fun prover ->
          "\"" ^ Whyconf.prover_parseable_format prover ^ "\"") pl in
        let msg = pr_str "More than one prover corresponding to `" ++
          pr_fp fp ++ pr_str "'." ++
          pr_spc () ++ pr_str "Corresponding provers are:" ++ pr_fnl () ++
          prlist (fun s -> pr_str s ++ pr_fnl ()) (List.rev pl) in
        errorlabstrm "Whyconf.ProverAmbiguity" msg
    | Whyconf.ParseFilterProver s ->
      let msg = pr_str "Syntax error prover identification '" ++
        pr_str s ++ pr_str "':  name[,version[,alternative]|,,alternative]" in
      errorlabstrm "Whyconf.ParseFilterProver" msg
(*
    | e ->
        Printexc.print_backtrace stderr; flush stderr;
        Format.eprintf "@[exception: %a@]@." Exn_printer.exn_printer e;
        raise e
*)
  in
  match res.pr_answer with
  | Valid -> Tacticals.tclIDTAC gl
  | Invalid -> error "Invalid"
  | Call_provers.Unknown (s, _) -> error ("Don't know: " ^ s)
  | Call_provers.Failure s -> error ("Failure: " ^ s)
  | Call_provers.Timeout -> error "Timeout"
  | OutOfMemory -> error "Out Of Memory"
  | StepLimitExceeded -> error "Step Limit Exceeded"
  | HighFailure -> error ("Prover failure\n" ^ res.pr_output ^ "\n")

let why3tac ?timelimit s = Proofview.V82.tactic (why3tac ?timelimit s)

end

TACTIC EXTEND Why3
  [ "why3" string(s) ] -> [ Why3tac.why3tac s ]
| [ "why3" string(s) "timelimit" integer(n) ] -> [ Why3tac.why3tac ~timelimit:n s ]
END

(*
Local Variables:
compile-command: "unset LANG; make -C ../.. lib/coq-tactic/why3tac.cmxs"
End:
*)<|MERGE_RESOLUTION|>--- conflicted
+++ resolved
@@ -19,56 +19,6 @@
 open Hipattern
 open Declarations
 open Pp
-<<<<<<< HEAD
-
-IFDEF COQ84 THEN
-
-open Libnames
-
-let declare_summary name freeze unfreeze init =
-  Summary.declare_summary name
-    { Summary.freeze_function = freeze;
-      Summary.unfreeze_function = unfreeze;
-      Summary.init_function = init; }
-
-let body_of_constant _ c =
-  if Reductionops.is_transparent (ConstKey c) then
-    Declarations.body_of_constant (Global.lookup_constant c)
-  else None
-
-let get_transp_state _ =
-  Conv_oracle.get_transp_state ()
-
-let type_of_global = Global.type_of_global
-
-let pf_type_of env t = Evd.empty, Tacmach.pf_type_of env t
-
-let type_of env evd t = Evd.empty, Typing.type_of env evd t
-
-let finite_ind v = v
-
-let admit_as_an_axiom = Tactics.admit_as_an_axiom
-
-let map_to_list = Util.array_map_to_list
-
-let is_global evd c t =
-  match c, kind_of_term t with
-  | ConstRef c, Const c' -> eq_constant c c'
-  | IndRef i, Ind i' -> eq_ind i i'
-  | ConstructRef i, Construct i' -> eq_constructor i i'
-  | VarRef id, Var id' -> id = id'
-  | _ -> false
-
-let push_named = Environ.push_named
-
-let betadeltaiota = Closure.betadeltaiota
-
-module RedFlags = Closure.RedFlags
-
-ELSE
-
-=======
->>>>>>> 903d9f69
 open Universes
 open Globnames
 open Vars
@@ -104,12 +54,6 @@
     | _ -> None
   else None
 
-<<<<<<< HEAD
-let get_transp_state env =
-  Conv_oracle.get_transp_state (Environ.oracle env)
-
-=======
->>>>>>> 903d9f69
 let type_of = Typing.type_of
 
 let finite_ind v = v <> Decl_kinds.CoFinite
@@ -160,15 +104,8 @@
 
 DECLARE PLUGIN "why3tac"
 
-<<<<<<< HEAD
-
 IFDEF COQ87 THEN
 
-let is_global evd c t = is_global evd (Lazy.force c) t
-=======
-IFDEF COQ87 THEN
-
->>>>>>> 903d9f69
 let is_Set evd t = is_Set (to_constr evd t)
 let is_Type evd t = is_Type (to_constr evd t)
 let global_of_constr evd t = global_of_constr (to_constr evd t)
@@ -177,11 +114,7 @@
 ELSE
 
 let kind _evd t = kind_of_term t
-<<<<<<< HEAD
-let is_global _evd c t = is_global (Lazy.force c) t
-=======
 let is_global _evd c t = is_global c t
->>>>>>> 903d9f69
 let is_Prop _evd t = is_Prop t
 let is_Set _evd t = is_Set t
 let is_Type _evd t = is_Type t
@@ -193,11 +126,6 @@
 let is_imp_term _evd t = is_imp_term t
 let decompose_app _evd t = decompose_app t
 
-<<<<<<< HEAD
-END
-
-=======
->>>>>>> 903d9f69
 END
 
 let is_global evd c t = is_global evd (Lazy.force c) t
@@ -558,7 +486,6 @@
 let rec tr_arith_constant evd dep t = match kind evd t with
   | Construct _ when is_global evd coq_Z0 t -> Term.t_nat_const 0
   | App (f, [|a|]) when is_global evd coq_Zpos f ->
-<<<<<<< HEAD
       const_of_big_int false (tr_positive evd a)
   | App (f, [|a|]) when is_global evd coq_Zneg f ->
       const_of_big_int true (tr_positive evd a)
@@ -569,18 +496,6 @@
   | Const _ when is_global evd coq_R1 t ->
       Term.t_const (Number.(ConstReal { rc_negative = false ;
         rc_abs = real_const_dec "1" "0" None}))
-=======
-      const_of_big_int (tr_positive evd a)
-  | App (f, [|a|]) when is_global evd coq_Zneg f ->
-      let t = const_of_big_int (tr_positive evd a) in
-      let fs = why_constant_int dep ["prefix -"] in
-      Term.fs_app fs [t] Ty.ty_int
-  | Const _ when is_global evd coq_R0 t ->
-      Term.t_const (Number.ConstReal (Number.real_const_dec "0" "0" None))
-        ty_real
-  | Const _ when is_global evd coq_R1 t ->
-      Term.t_const (Number.ConstReal (Number.real_const_dec "1" "0" None))
->>>>>>> 903d9f69
         ty_real
 (*   | App (f, [|a;b|]) when f = Lazy.force coq_Rplus -> *)
 (*       let ta = tr_arith_constant a in *)
@@ -1369,11 +1284,7 @@
 
 let why3tac ?(timelimit=timelimit) s gl =
   (* print_dep Format.err_formatter; *)
-<<<<<<< HEAD
-  let evd,concl_type = pf_type_of gl (pf_concl gl) in
-=======
   let evd,concl_type = Tacmach.pf_type_of gl (pf_concl gl) in
->>>>>>> 903d9f69
   if not (is_Prop evd concl_type) then error "Conclusion is not a Prop";
   task := Task.use_export None Theory.builtin_theory;
   let res = try
