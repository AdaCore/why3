--- conflicted
+++ resolved
@@ -1290,21 +1290,7 @@
     if debug then Format.printf "@[%a@]@\n---@." Pretty.print_task !task;
     if debug then Format.printf "@[%a@]@\n---@." (Driver.print_task drv) !task;
     let call = Driver.prove_task ~command ~timelimit drv !task () in
-<<<<<<< HEAD
-    let res = wait_on_call call () in
-    match res.pr_answer with
-      | Valid -> admit_as_an_axiom gl
-      | Invalid -> error "Invalid"
-      | Call_provers.Unknown (s, _) -> error ("Don't know: " ^ s)
-      | Call_provers.Failure s -> error ("Failure: " ^ s)
-      | Call_provers.Timeout -> error "Timeout"
-      | OutOfMemory -> error "Out Of Memory"
-      | StepLimitExceeded -> error "Step Limit Exceeded"
-      | HighFailure ->
-          error ("Prover failure\n" ^ res.pr_output ^ "\n")
-=======
     wait_on_call call ()
->>>>>>> 7491b9ec
   with
     | NotFO ->
         if debug then Printexc.print_backtrace stderr; flush stderr;
@@ -1342,11 +1328,11 @@
   match res.pr_answer with
   | Valid -> admit_as_an_axiom gl
   | Invalid -> error "Invalid"
-  | Unknown s -> error ("Don't know: " ^ s)
+  | Call_provers.Unknown (s, _) -> error ("Don't know: " ^ s)
   | Call_provers.Failure s -> error ("Failure: " ^ s)
   | Call_provers.Timeout -> error "Timeout"
   | OutOfMemory -> error "Out Of Memory"
-  | StepsLimitExceeded -> error "Steps Limit reached"
+  | StepLimitExceeded -> error "Step Limit Exceeded"
   | HighFailure -> error ("Prover failure\n" ^ res.pr_output ^ "\n")
 
 IFDEF COQ85 THEN
