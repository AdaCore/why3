--- conflicted
+++ resolved
@@ -166,11 +166,7 @@
     fprintf fmt "</tr>@\n";
     let nl = num_lines s 0 tr in
     if nl > 0 then begin
-<<<<<<< HEAD
       fprintf fmt "<tr><td rowspan=\"%d\" style=\"width:1ex\"></td>" nl;
-=======
-    fprintf fmt "<tr><td rowspan=\"%d\">&nbsp;&nbsp;</td>" nl;
->>>>>>> c31496d6
     let (_:bool) = List.fold_left
       (fun needs_tr g ->
         print_goal fmt s needs_tr (depth+1) max_depth provers g;
@@ -213,11 +209,7 @@
     else fprintf fmt "not fully verified";
     fprintf fmt "</span></h2>@\n";
 
-<<<<<<< HEAD
     fprintf fmt "<table border=\"1\" style=\"border-collapse:collapse\"><tr><td colspan=\"%d\">Obligations</td>" depth;
-=======
-    fprintf fmt "<table border=\"1\"><tr><td colspan=\"%d\">Obligations</td>" depth;
->>>>>>> c31496d6
     List.iter
       (fun pr -> fprintf fmt "<td text-rotation=\"90\">%a</td>" print_prover pr)
       provers;
@@ -262,15 +254,9 @@
     Pp.print_list_delim ~start:start_ul ~sep:Pp.newline ~stop:stop_ul print
 
   let rec print_transf s fmt tr =
-<<<<<<< HEAD
     fprintf fmt "<li>%a%a</li>"
       Pp.html_string (get_transf_string s tr)
       (print_ul (print_goal s)) (get_sub_tasks s tr)
-=======
-    fprintf fmt "<li>%a : <ul>%a</ul></li>"
-      Pp.html_string (get_transf_string s tr)
-      (Pp.print_list Pp.newline (print_goal s)) (get_sub_tasks s tr)
->>>>>>> c31496d6
 
   and print_goal s fmt g =
     fprintf fmt "<li>%a : <ul>%a%a</ul></li>"
