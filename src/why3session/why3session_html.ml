(********************************************************************)
(*                                                                  *)
(*  The Why3 Verification Platform   /   The Why3 Development Team  *)
(*  Copyright 2010-2017   --   INRIA - CNRS - Paris-Sud University  *)
(*                                                                  *)
(*  This software is distributed under the terms of the GNU Lesser  *)
(*  General Public License version 2.1, with the special exception  *)
(*  on linking described in file LICENSE.                           *)
(*                                                                  *)
(********************************************************************)

open Format
open Why3
open Why3session_lib

module Hprover = Whyconf.Hprover
module S = Session

let output_dir = ref ""
let opt_context = ref false

type style = SimpleTree | Table

let opt_style = ref Table
let default_style = "table"

let set_opt_style = function
  | "simpletree" -> opt_style := SimpleTree
  | "table" -> opt_style := Table
  | _ ->
    eprintf "Unknown html style, ignored@."

let () = set_opt_style default_style

let opt_pp = ref []

let set_opt_pp_in,set_opt_pp_cmd,set_opt_pp_out =
  let suf = ref "" in
  let cmd = ref "" in
  (fun s -> suf := s),
  (fun s -> cmd := s),
  (fun s -> opt_pp := (!suf,(!cmd,s))::!opt_pp)

let spec =
  ("-o",
   Arg.Set_string output_dir,
   "<path> output directory ('-' for stdout)") ::
  ("--context", Arg.Set opt_context,
   " add context around the generated HTML code") ::
  ("--style", Arg.Symbol (["simpletree";"table"], set_opt_style),
   " style to use, defaults to '" ^ default_style ^ "'."
) ::
  ("--add_pp", Arg.Tuple
    [Arg.String set_opt_pp_in;
     Arg.String set_opt_pp_cmd;
     Arg.String set_opt_pp_out],
  "<suffix> <cmd> <out_suffix> declare a pretty-printer for edited proofs") ::
  ("--coqdoc",
   Arg.Unit (fun ()->
    opt_pp := (".v",("coqdoc --no-index --html -o %o %i",".html"))::!opt_pp),
  " use coqdoc to print Coq proofs") ::
  common_options

open Session

type context =
    (string ->
     (formatter -> unit session -> unit) -> unit session
     -> unit, formatter, unit) format

let run_file (context : context) print_session fname =
  let project_dir = Session.get_project_dir fname in
  let session,_use_shapes = Session.read_session project_dir in
  let output_dir =
    if !output_dir = "" then project_dir else !output_dir
  in
  let basename = Filename.basename project_dir in
  let cout =
    if output_dir = "-" then stdout else
      open_out (Filename.concat output_dir ("why3session.html"))
  in
  let fmt = formatter_of_out_channel cout in
  if !opt_context
  then fprintf fmt context basename (print_session basename) session
  else print_session basename fmt session;
  pp_print_flush fmt ();
  if output_dir <> "-" then close_out cout


module Table =
struct


  let rec transf_depth tr =
    List.fold_left
      (fun depth g -> max depth (goal_depth g)) 0 tr.S.transf_goals
  and goal_depth g =
    S.PHstr.fold
      (fun _st tr depth -> max depth (1 + transf_depth tr))
      (S.goal_transformations g) 1

  let theory_depth t =
    List.fold_left
      (fun depth g -> max depth (goal_depth g)) 0 t.S.theory_goals

  let provers_stats provers theory =
    S.theory_iter_proof_attempt (fun a ->
      Hprover.replace provers a.S.proof_prover a.S.proof_prover) theory

  let print_prover = Whyconf.print_prover


  let color_of_status ?(dark=false) fmt b =
    fprintf fmt "%s" (if b then
        if dark then "008000" else "C0FFC0"
      else "FF0000")

let print_results fmt provers proofs =
  List.iter (fun p ->
    fprintf fmt "<td style=\"background-color:#";
    begin
      try
        let pr = S.PHprover.find proofs p in
        let s = pr.S.proof_state in
        begin
          match s with
	  | S.Done res ->
	    begin
	      match res.Call_provers.pr_answer with
		| Call_provers.Valid ->
                  fprintf fmt "C0FFC0\">%.2f" res.Call_provers.pr_time
		| Call_provers.Invalid ->
                  fprintf fmt "FF0000\">Invalid"
		| Call_provers.Timeout ->
                  fprintf fmt "FF8000\">Timeout (%ds)"
                    pr.S.proof_limit.Call_provers.limit_time
		| Call_provers.OutOfMemory ->
                  fprintf fmt "FF8000\">Out Of Memory (%dM)"
                    pr.S.proof_limit.Call_provers.limit_mem
		| Call_provers.StepLimitExceeded ->
                  fprintf fmt "FF8000\">Step limit exceeded"
		| Call_provers.Unknown _ ->
                  fprintf fmt "FF8000\">%.2f" res.Call_provers.pr_time
		| Call_provers.Failure _ ->
                  fprintf fmt "FF8000\">Failure"
		| Call_provers.HighFailure ->
                  fprintf fmt "FF8000\">High Failure"
	    end
	  | S.InternalFailure _ -> fprintf fmt "E0E0E0\">Internal Failure"
          | S.Interrupted -> fprintf fmt "E0E0E0\">Not yet run"
          | S.Unedited -> fprintf fmt "E0E0E0\">Not yet edited"
          | S.Scheduled | S.Running
          | S.JustEdited -> assert false
        end;
        if pr.S.proof_obsolete then fprintf fmt " (obsolete)"
      with Not_found -> fprintf fmt "E0E0E0\">---"
    end;
    fprintf fmt "</td>") provers

let rec num_lines acc tr =
  List.fold_left
    (fun acc g -> 1 +
      PHstr.fold (fun _ tr acc -> 1 + num_lines acc tr)
      (goal_transformations g) acc)
    acc tr.transf_goals

  let rec print_transf fmt depth max_depth provers tr =
    fprintf fmt "<tr>";
    for _i=1 to 0 (* depth-1 *) do fprintf fmt "<td></td>" done;
    fprintf fmt "<td style=\"background-color:#%a\" colspan=\"%d\">"
      (color_of_status ~dark:false) (Opt.inhabited tr.S.transf_verified)
      (max_depth - depth + 1);
    (* for i=1 to depth-1 do fprintf fmt "&nbsp;&nbsp;&nbsp;&nbsp;" done; *)
    fprintf fmt "%s</td>" tr.transf_name ;
    for _i=1 (* depth *) to (*max_depth - 1 + *) List.length provers do
      fprintf fmt "<td style=\"background-color:#E0E0E0\"></td>"
    done;
    fprintf fmt "</tr>@\n";
    fprintf fmt "<tr><td rowspan=\"%d\">&nbsp;&nbsp;</td>" (num_lines 0 tr);
    let (_:bool) = List.fold_left
      (fun needs_tr g ->
        print_goal fmt needs_tr (depth+1) max_depth provers g;
        true)
      false tr.transf_goals
    in ()

  and print_goal fmt needs_tr depth max_depth provers g =
    if needs_tr then fprintf fmt "<tr>";
    (* for i=1 to 0 (\* depth-1 *\) do fprintf fmt "<td></td>" done; *)
<<<<<<< HEAD
    fprintf fmt "<td style=\"background-color:#%a\" colspan=\"%d\">"
      (color_of_status ~dark:false) (Opt.inhabited g.S.goal_verified)
=======
    fprintf fmt "<td bgcolor=\"#%a\" colspan=\"%d\">"
      (color_of_status ~dark:false) (Opt.inhabited (S.goal_verified g))
>>>>>>> 5c6821f9
      (max_depth - depth + 1);
    (* for i=1 to depth-1 do fprintf fmt "&nbsp;&nbsp;&nbsp;&nbsp;" done; *)
    fprintf fmt "%s</td>" (S.goal_user_name g);
(*    for i=depth to max_depth-1 do fprintf fmt "<td></td>" done; *)
    print_results fmt provers (goal_external_proofs g);
    fprintf fmt "</tr>@\n";
    PHstr.iter
      (fun _ tr -> print_transf fmt depth max_depth provers tr)
      (goal_transformations g)

  let print_theory fn fmt th =
    let depth = theory_depth th in
    if depth > 0 then
    let provers = Hprover.create 9 in
    provers_stats provers th;
    let provers =
      Hprover.fold (fun _ pr acc -> pr :: acc) provers []
    in
    let provers = List.sort Whyconf.Prover.compare provers in
    let name =
      try
        let (l,t,_) = Theory.restore_path th.theory_name in
        String.concat "." ([fn]@l@[t])
      with Not_found -> fn ^ "." ^ th.theory_name.Ident.id_string
    in
    fprintf fmt "<h2><span style=\"color:#%a\">Theory \"%s\": "
      (color_of_status ~dark:true) (Opt.inhabited th.S.theory_verified)
      name;
    begin match th.S.theory_verified with
    | Some t -> fprintf fmt "fully verified in %.02f s" t
    | None -> fprintf fmt "not fully verified"
    end;
    fprintf fmt "</span></h2>@\n";

    fprintf fmt "<table border=\"1\"><tr><td colspan=\"%d\">Obligations</td>" depth;
    (* fprintf fmt "<table border=\"1\"><tr><td>Obligations</td>"; *)
    List.iter
      (fun pr -> fprintf fmt "<td text-rotation=\"90\">%a</td>" print_prover pr)
      provers;
    fprintf fmt "</tr>@\n";
    List.iter (print_goal fmt true 1 depth provers) th.theory_goals;
    fprintf fmt "</table>@\n"

  let print_file fmt f =
    (* fprintf fmt "<h1>File %s</h1>@\n" f.file_name; *)
    let fn = Filename.basename f.file_name in
    let fn = Filename.chop_extension fn in
    fprintf fmt "%a"
      (Pp.print_list Pp.newline (print_theory fn)) f.file_theories

  let print_session name fmt s =
    fprintf fmt "<h1>Why3 Proof Results for Project \"%s\"</h1>@\n" name;
    fprintf fmt "%a"
      (Pp.print_iter2 PHstr.iter Pp.newline Pp.nothing Pp.nothing
         print_file) s.session_files


  let context : context = "<!DOCTYPE html \
PUBLIC \"-//W3C//DTD XHTML 1.0 Strict//EN\" \
\"http://www.w3.org/TR/xhtml1/DTD/xhtml1-strict.dtd\">\
\n<html xmlns=\"http://www.w3.org/1999/xhtml\">\
\n<head>\
\n  <meta http-equiv=\"Content-Type\" content=\"text/html; charset=UTF-8\" />\
\n  <title>Why3 session of %s</title>\
\n</head>\
\n<body>\
\n%a\
\n</body>\
\n</html>\
\n"

  let run_one = run_file context print_session

end



module Simple =
struct

  let print_prover = Whyconf.print_prover

  let print_proof_status fmt = function
    | Interrupted -> fprintf fmt "Not yet run"
    | Unedited -> fprintf fmt "Not yet edited"
    | JustEdited | Scheduled | Running -> assert false
    | Done pr -> fprintf fmt "Done: %a" Call_provers.print_prover_result pr
    | InternalFailure exn ->
      fprintf fmt "Failure: %a"Exn_printer.exn_printer exn

  let print_proof_attempt fmt pa =
    fprintf fmt "<li>%a : %a</li>"
      print_prover pa.proof_prover
      print_proof_status pa.proof_state

  let rec print_transf fmt tr =
    fprintf fmt "<li>%s : <ul>%a</ul></li>"
      tr.transf_name
      (Pp.print_list Pp.newline print_goal) tr.transf_goals

  and print_goal fmt g =
    fprintf fmt "<li>%s : <ul>%a%a</ul></li>"
      (goal_name g).Ident.id_string
      (Pp.print_iter2 PHprover.iter Pp.newline Pp.nothing
         Pp.nothing print_proof_attempt)
      (goal_external_proofs g)
      (Pp.print_iter2 PHstr.iter Pp.newline Pp.nothing
         Pp.nothing print_transf)
      (goal_transformations g)

  let print_theory fmt th =
    fprintf fmt "<li>%s : <ul>%a</ul></li>"
      th.theory_name.Ident.id_string
      (Pp.print_list Pp.newline print_goal) th.theory_goals

  let print_file fmt f =
    fprintf fmt "<li>%s : <ul>%a</ul></li>"
      f.file_name
      (Pp.print_list Pp.newline print_theory) f.file_theories

  let print_session _name fmt s =
    fprintf fmt "<ul>%a</ul>"
      (Pp.print_iter2 PHstr.iter Pp.newline Pp.nothing Pp.nothing
         print_file) s.session_files


  let context : context = "<!DOCTYPE html \
PUBLIC \"-//W3C//DTD XHTML 1.0 Strict//EN\" \
\"http://www.w3.org/TR/xhtml1/DTD/xhtml1-strict.dtd\">\
\n<html xmlns=\"http://www.w3.org/1999/xhtml\">\
\n<head>\
\n  <meta http-equiv=\"Content-Type\" content=\"text/html; charset=UTF-8\" />\
\n  <title>Why3 session of %s</title>\
\n</head>\
\n<body>\
\n%a\
\n</body>\
\n</html>\
\n"

  let run_one = run_file context print_session

end


let run () =
  let _,_,should_exit1 = read_env_spec () in
  if should_exit1 then exit 1;
  match !opt_style with
    | Table -> iter_files Table.run_one
    | SimpleTree -> iter_files Simple.run_one

let cmd =
  { cmd_spec = spec;
    cmd_desc = "output session in HTML format";
    cmd_name = "html";
    cmd_run  = run;
  }


(*
Local Variables:
compile-command: "unset LANG; make -C ../.. bin/why3session.byte"
End:
*)<|MERGE_RESOLUTION|>--- conflicted
+++ resolved
@@ -187,13 +187,8 @@
   and print_goal fmt needs_tr depth max_depth provers g =
     if needs_tr then fprintf fmt "<tr>";
     (* for i=1 to 0 (\* depth-1 *\) do fprintf fmt "<td></td>" done; *)
-<<<<<<< HEAD
     fprintf fmt "<td style=\"background-color:#%a\" colspan=\"%d\">"
-      (color_of_status ~dark:false) (Opt.inhabited g.S.goal_verified)
-=======
-    fprintf fmt "<td bgcolor=\"#%a\" colspan=\"%d\">"
       (color_of_status ~dark:false) (Opt.inhabited (S.goal_verified g))
->>>>>>> 5c6821f9
       (max_depth - depth + 1);
     (* for i=1 to depth-1 do fprintf fmt "&nbsp;&nbsp;&nbsp;&nbsp;" done; *)
     fprintf fmt "%s</td>" (S.goal_user_name g);
