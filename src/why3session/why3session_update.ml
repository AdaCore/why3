<<<<<<< HEAD
=======
(********************************************************************)
(*                                                                  *)
(*  The Why3 Verification Platform   /   The Why3 Development Team  *)
(*  Copyright 2010-2019   --   Inria - CNRS - Paris-Sud University  *)
(*                                                                  *)
(*  This software is distributed under the terms of the GNU Lesser  *)
(*  General Public License version 2.1, with the special exception  *)
(*  on linking described in file LICENSE.                           *)
(*                                                                  *)
(********************************************************************)

>>>>>>> e58d9baf
open Why3
open Why3session_lib

type action = RenameFile of string * string

let actions = ref ([] : action list)

let spec_update =
  let from_file = ref "" in
  ("-rename-file",
   Arg.(Tuple [Set_string from_file;
               String (fun s -> actions := RenameFile(!from_file,s) :: !actions)]),
       "<oldname> <newname> rename file") ::
  common_options

let do_action ~env ~session action =
  ignore(env);
  match action with
  | RenameFile(src,dst) ->
     let src,dst = Session_itp.rename_file session src dst in
     let dir = Session_itp.get_dir session in
     let src = Sysutil.system_dependent_absolute_path dir src in
     let dst = Sysutil.system_dependent_absolute_path dir dst in
     assert (Sys.file_exists src);
     assert (not (Sys.is_directory src));
     assert (not (Sys.file_exists dst));
     Sys.rename src dst

let run_update () =
  let env,_config,should_exit1 = read_env_spec () in
  if should_exit1 then exit 1;
  iter_files
    (fun fname ->
     let session, _ = read_session fname in
     List.iter (do_action ~env ~session) !actions;
     Session_itp.save_session session)

let cmd_update =
  { cmd_spec = spec_update;
    cmd_desc = "update session from the command line";
    cmd_name = "update";
    cmd_run  = run_update;
  }<|MERGE_RESOLUTION|>--- conflicted
+++ resolved
@@ -1,5 +1,3 @@
-<<<<<<< HEAD
-=======
 (********************************************************************)
 (*                                                                  *)
 (*  The Why3 Verification Platform   /   The Why3 Development Team  *)
@@ -11,7 +9,6 @@
 (*                                                                  *)
 (********************************************************************)
 
->>>>>>> e58d9baf
 open Why3
 open Why3session_lib
 
