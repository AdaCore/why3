(********************************************************************)
(*                                                                  *)
(*  The Why3 Verification Platform   /   The Why3 Development Team  *)
(*  Copyright 2010-2017   --   INRIA - CNRS - Paris-Sud University  *)
(*                                                                  *)
(*  This software is distributed under the terms of the GNU Lesser  *)
(*  General Public License version 2.1, with the special exception  *)
(*  on linking described in file LICENSE.                           *)
(*                                                                  *)
(********************************************************************)

open Why3
open Why3session_lib
open Whyconf
open Session_itp
open Format

(**
   TODO add_transformation,...

   TODO:
    filter_state
    filter_time
    filter_?

**)

(** To prover *)

let opt_to_prover = ref None

(** Currently doesn't share the configuration of ide *)
type replace = Interactive | Always | Not_valid | Never
let opt_replace = ref Not_valid
let set_replace s () = opt_replace := s


let opt_to_known = ref false

let tobe_archived = ref None
let set_opt_archived () = tobe_archived := Some true
let unset_opt_archived () = tobe_archived := Some false

let tobe_obsolete = ref false

let spec =
  ("--set-obsolete", Arg.Set tobe_obsolete,
   " the proof is set to obsolete" ) ::
  ("--set-archive", Arg.Unit set_opt_archived,
   " the proof is set to archive" ) ::
  ("--unset-archive", Arg.Unit unset_opt_archived,
   " the proof attribute archive is unset" ) ::
(*
  ("--to-known-prover",
   Arg.Set opt_to_known,
   " convert the unknown provers to the most similar known prover.")::
*)
  ["--to-prover",
   Arg.String (fun s -> opt_to_prover := Some (read_opt_prover s)),
   " the proof is copied to this new prover";
   "--interactive", Arg.Unit (set_replace Interactive),
   " ask before replacing proof_attempt";
   "-i", Arg.Unit (set_replace Interactive), " same as --interactive";
   "--force", Arg.Unit (set_replace Always),
   " force the replacement of proof_attempt";
   "-f", Arg.Unit (set_replace Always), " same as --force";
   "--conservative", Arg.Unit (set_replace Not_valid),
   " never replace proof which are not obsolete and valid (default)";
   "-c", Arg.Unit (set_replace Not_valid), " same as --conservative";
   "--never", Arg.Unit (set_replace Never), " never replace a proof";
   "-n", Arg.Unit (set_replace Never), " same as --never"]@
    (force_obsolete_spec @ filter_spec @ common_options)

type action =
  | Copy
  | CopyArchive
  | Mod

let print_external_proof fmt p =
  fprintf fmt "%a - %a (%i, %i, %i)%s%s"
    Whyconf.print_prover p.prover
    (Pp.print_option Call_provers.print_prover_result) p.proof_state
    (p.limit.Call_provers.limit_time)
    (p.limit.Call_provers.limit_steps)
    (p.limit.Call_provers.limit_mem)
    (if p.proof_obsolete then " obsolete" else "")
    (if false (* p.proof_edited_as <> None*) then " edited" else "")

let rec interactive to_remove =
  eprintf "Do you want to replace the external proof %a (y/n)@."
    print_external_proof to_remove;
  let answer = read_line () in
  match answer with
    | "y" -> true
    | "n" -> false
    | _ -> interactive to_remove

let keygen ?parent:_ _ = ()

type to_prover =
  | Convert of prover Mprover.t
  | To_prover of prover
  | SameProver

let unknown_to_known_provers provers pu =
  Mprover.fold (fun pk _ (others,name,version) ->
    match
      pk.prover_name = pu.prover_name,
      pk.prover_version = pu.prover_version,
      pk.prover_altern = pu.prover_altern with
        | false, _, _ -> pk::others, name, version
        | _, false, _ -> others, pk::name, version
        | _           -> others, name, pk::version
  ) provers ([],[],[])

let get_to_prover pk session config =
  match pk with
    | Some pk -> To_prover pk
    | None when !opt_to_known
           -> (* We are in the case --to-known-prover *)
      assert (!opt_to_known);
      let known_provers = get_provers config in
      let provers = get_used_provers session in
      let unknown_provers = Mprover.set_diff provers known_provers in
      let map pu () =
        let _,name,version =
          unknown_to_known_provers known_provers pu in
        match name,version with
          | _,a::_ -> Some a
          | a::_,_ -> Some a
          | _ -> None in
      Convert (Mprover.mapi_filter map unknown_provers)
    | None -> SameProver

exception NoAlt

let run_one ~action env config filters pk fname =
  let cont,_,_ =
    read_update_session ~allow_obsolete:!opt_force_obsolete env config fname in
  let ses = cont.Controller_itp.controller_session in
  let to_prover = get_to_prover pk ses config in
  let s = Stack.create () in
  session_iter_proof_attempt_by_filter cont filters
    (fun pr -> Stack.push pr s) ses;
  Stack.iter (fun pr ->
    try
      let prover = match to_prover with To_prover pk -> Some pk
        | Convert mprover ->
          Some (Mprover.find_exn NoAlt pr.prover mprover)
        | SameProver -> None
      in
      let prn = match prover with
        | None -> pr
        | Some prover ->
      (* If such a prover already exists on the goal *)
          let exists =
<<<<<<< HEAD
            (Hprover.mem pr.parent.goal_external_proofs prover) in
=======
            (PHprover.mem (goal_external_proofs pr.proof_parent) prover) in
>>>>>>> c266cbf3
          let replace = not exists || match !opt_replace with
            | Always -> true | Never -> false
            | Interactive ->
              interactive
                (PHprover.find (goal_external_proofs pr.proof_parent) prover)
            | Not_valid ->
              let rm =
                PHprover.find (goal_external_proofs pr.proof_parent) prover
              in
              not (Opt.inhabited (proof_verified rm))
          in
          if not replace then raise Exit;
          copy_external_proof ~keygen ~prover ~env_session:cont pr
      in
      if !tobe_obsolete then set_obsolete prn;
      begin match !tobe_archived with
        | None -> ()
        | Some b -> set_archived prn b end;
      raise Exit
    with
      | NoAlt -> () (* a known prover or no alternative has been found *)
      | Exit  ->    (* normal or existing prover not replaced *)
        match action with
          | CopyArchive -> set_archived pr true
          | Mod when to_prover <> SameProver -> remove_external_proof pr
          | _ -> ()
  ) s;
  save_session config env_session.session

let read_to_prover config =
  match !opt_to_prover with
    | None -> None
    | Some fpr ->
      Some (prover_of_filter_prover config fpr)


let run ~action () =
  let env,config,should_exit1 = read_env_spec () in
  let filters,should_exit2 = read_filter_spec config in
  if should_exit1 || should_exit2 then exit 1;
  (* sanitize --to-prover and --to-known-prover for Copy* *)
  if action<>Mod && (!opt_to_prover <> None) = (!opt_to_known) then begin
    eprintf "The option --to-prover@ and@ --to-known-prover@ are@ exclusive@ \
but@ one@ is@ needed.@.";
    exit 1
  end;
  (* get the provers *)
  let pk = read_to_prover config in
  try
    iter_files (run_one ~action env config filters pk)
  with OutdatedSession as e ->
    eprintf "@.%a@ You@ can@ allow@ it@ with@ the@ option@ -F.@."
      Exn_printer.exn_printer e


let cmd_copy =
  { cmd_spec     = spec;
    cmd_desc     = "copy proof based on a filter";
    cmd_name     = "copy";
    cmd_run      = run ~action:Copy;
  }


let cmd_archive =
  { cmd_spec     = spec;
    cmd_desc     = "same as copy but archive the source";
    cmd_name     = "copy-archive";
    cmd_run      = run ~action:CopyArchive;
  }


let cmd_mod =
  { cmd_spec = spec;
    cmd_desc     = "modify proof based on filter";
    cmd_name     = "mod";
    cmd_run      = run ~action:Mod;
  }<|MERGE_RESOLUTION|>--- conflicted
+++ resolved
@@ -154,11 +154,7 @@
         | Some prover ->
       (* If such a prover already exists on the goal *)
           let exists =
-<<<<<<< HEAD
-            (Hprover.mem pr.parent.goal_external_proofs prover) in
-=======
             (PHprover.mem (goal_external_proofs pr.proof_parent) prover) in
->>>>>>> c266cbf3
           let replace = not exists || match !opt_replace with
             | Always -> true | Never -> false
             | Interactive ->
