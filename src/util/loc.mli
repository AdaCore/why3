(********************************************************************)
(*                                                                  *)
(*  The Why3 Verification Platform   /   The Why3 Development Team  *)
(*  Copyright 2010-2023 --  Inria - CNRS - Paris-Saclay University  *)
(*                                                                  *)
(*  This software is distributed under the terms of the GNU Lesser  *)
(*  General Public License version 2.1, with the special exception  *)
(*  on linking described in file LICENSE.                           *)
(*                                                                  *)
(********************************************************************)

(** {1 Source locations} *)


open Format

(** {2 Locations in files}

In Why3, source locations represent a part of a file, denoted by a
starting point and an end point. Both of these points are
represented by a line number and a column number.

So far, line numbers start with 1 and column number start with 0.
(See {h <a href="https://gitlab.inria.fr/why3/why3/-/issues/706">this issue</a>})

*)

type position
[@@deriving sexp]

val user_position : string -> int -> int -> int -> int -> position
(** [user_position f bl bc el ec] builds the source position for file
    [f], starting at line [bl] and character [bc] and ending at line
    [el] and character [ec]. *)

val dummy_position : position
(** Dummy source position. *)

val get : position -> string * int * int * int * int
(** [get p] returns the file, the line and character numbers of the
    beginning and the line and character numbers of the end of the
    given position. *)

val join : position -> position -> position
(** [join p1 p2] attempts to join positions [p1] and [p2],
    returning a position that covers both of them. This function
    assumes that the files are the same. *)


val compare : position -> position -> int
val equal : position -> position -> bool
val hash : position -> int

val pp_position : formatter -> position -> unit
(** [pp_position fmt loc] formats the position [loc] in the given
    formatter, in a human readable way, that is:
    - either ["filename", line l, characters bc--ec] if the position is on a single line,
    - or ["filename", line bl, character bc to line el, character ce] if the position is multi-line.

    The file name is not printed if empty. *)

val pp_position_no_file : formatter -> position -> unit
(** Similar to [pp_position] but do not show the file name. *)

(** {2 Helper functions about OCaml locations used in module [Lexing]} *)

val extract : Lexing.position * Lexing.position -> position
(** [extract p1 p2] build a source position from two OCaml lexing
   positions *)

val current_offset : int ref
val reloc : Lexing.position -> Lexing.position
(** [reloc l] returns the location with character num augmented by [!current_offset]. *)

val set_file : string -> Lexing.lexbuf -> unit
(** [set_file f lb] sets the file name to [f] in [lb]. *)

val transfer_loc : Lexing.lexbuf -> Lexing.lexbuf -> unit
(** [transfer_loc from to] sets the [lex_start_p] and [lex_curr_p]
   fields of [to] to the ones of [from]. *)

(** {2 Located warnings} *)

type warning_id
(** warning identifiers *)

val register_warning : string -> Pp.formatted -> warning_id
(** [register_warning name desc] registers a new warning under the
   given [name] with the given [desc]ription. *)

val warning: warning_id ->
  ?loc:position -> ('b, Format.formatter, unit, unit) format4 -> 'b
(** [warning ~id ~loc fmt] emits a warning in the given formattter
   [fmt]. Adds the location [loc] if it is given. Emits nothing if the
   [id] is given and disabled, with one of the functions below. *)

val without_warning : warning_id -> (unit -> 'a) -> 'a
(** Given a warning identifier, execute an inner operation with the
   warning temporarily disabled. *)

val disable_warning : warning_id -> unit
(** [disable_warning id] globally disables the warning with this
   [id]. *)

val set_warning_hook: (?loc:position -> string -> unit) -> unit
(** The default behavior is to emit warning on standard error,
   with position on a first line (if any) and message on a second line.
   This can be changed using this hook. *)

(** {2 Command line arguments} *)

<<<<<<< HEAD
val disable_warning : warning_id -> unit

(** Command line arguments *)
=======
>>>>>>> deb35470
module Args : sig
  type spec = Getopt.opt

  val desc_warning_list : spec
  (** Option for printing the list of warning flags. *)

  val option_list : unit -> bool
  (** Print the list of flags if requested (in this case return [true]).
      You should run this function after the plugins have been loaded. *)

  val desc_no_warn : spec
  (** Option for specifying a warning flag to set. *)

  val set_flags_selected : ?silent:bool -> unit -> unit
  (** Set the flags selected by warning or a shortcut.
      When called before the plugins are loaded, pass [~silent:true] to
      prevent errors due to unknown plugin flags. *)
end

(** {2 Located exceptions} *)

exception Located of position * exn

val try1: ?loc:position -> ('a -> 'b) -> ('a -> 'b)
val try2: ?loc:position -> ('a -> 'b -> 'c) -> ('a -> 'b -> 'c)
val try3: ?loc:position -> ('a -> 'b -> 'c -> 'd) -> ('a -> 'b -> 'c -> 'd)

val try4: ?loc:position ->
  ('a -> 'b -> 'c -> 'd -> 'e) -> ('a -> 'b -> 'c -> 'd -> 'e)

val try5: ?loc:position ->
  ('a -> 'b -> 'c -> 'd -> 'e -> 'f) -> ('a -> 'b -> 'c -> 'd -> 'e -> 'f)

val try6: ?loc:position ->
  ('a -> 'b -> 'c -> 'd -> 'e -> 'f -> 'g) ->
  ('a -> 'b -> 'c -> 'd -> 'e -> 'f -> 'g)

val try7: ?loc:position ->
  ('a -> 'b -> 'c -> 'd -> 'e -> 'f -> 'g -> 'h) ->
  ('a -> 'b -> 'c -> 'd -> 'e -> 'f -> 'g -> 'h)

val error: ?loc:position -> exn -> 'a

(** {2 Located error messages} *)

exception Message of string

val errorm: ?loc:position -> ('a, Format.formatter, unit, 'b) format4 -> 'a

val with_location: (Lexing.lexbuf -> 'a) -> (Lexing.lexbuf -> 'a)<|MERGE_RESOLUTION|>--- conflicted
+++ resolved
@@ -109,12 +109,6 @@
 
 (** {2 Command line arguments} *)
 
-<<<<<<< HEAD
-val disable_warning : warning_id -> unit
-
-(** Command line arguments *)
-=======
->>>>>>> deb35470
 module Args : sig
   type spec = Getopt.opt
 
