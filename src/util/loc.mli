--- conflicted
+++ resolved
@@ -48,9 +48,7 @@
 
 val report_position : formatter -> position -> unit
 
-<<<<<<< HEAD
 val get_file : position -> string
-=======
 (* located exceptions *)
 
 exception Located of position * exn
@@ -66,5 +64,4 @@
 
 exception Message of string
 
-val errorm: ?loc:position -> ('a, Format.formatter, unit, 'b) format4 -> 'a
->>>>>>> bd6d67ef
+val errorm: ?loc:position -> ('a, Format.formatter, unit, 'b) format4 -> 'a