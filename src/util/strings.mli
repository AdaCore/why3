(********************************************************************)
(*                                                                  *)
(*  The Why3 Verification Platform   /   The Why3 Development Team  *)
(*  Copyright 2010-2015   --   INRIA - CNRS - Paris-Sud University  *)
(*                                                                  *)
(*  This software is distributed under the terms of the GNU Lesser  *)
(*  General Public License version 2.1, with the special exception  *)
(*  on linking described in file LICENSE.                           *)
(*                                                                  *)
(********************************************************************)

(** {1 Additional Useful Functions on Character Strings} *)

(** {2 Wrappers for deprecated string functions of OCaml stdlib} *)

val create : int -> string
val copy : string -> string
val set : string -> int -> char -> unit

(** {2 Other useful functions on strings} *)

val rev_split : char -> string -> string list

val split : char -> string -> string list
(** [split c s] splits [s] into substrings, taking as delimiter the
    character [c], and returns the list of substrings.  An occurrence of
    the delimiter at the beginning or at the end of the string is
    ignored. *)

val bounded_split : char -> string -> int -> string list
(** [bounded_split c s n] do the same as [split c s] but splits into
    [n] substring at most *)

val ends_with : string -> string -> bool
(** test if a string ends with another *)

val pad_right : char -> string -> int -> string
(** chop or pad the given string on the right up to the given length *)

<<<<<<< HEAD
val starts_with : string -> string -> bool
(** test if a string starts with another *)

val slice : string -> int -> int -> string
(* [slice s start end] returns the substring of s that starts at [start] and
   ends at [end-1]. Uses [String.sub] under the hood, so Invalid_argument will
   be raised if start/end do not correspond to a valid substring. *)
=======
val has_prefix : string -> string -> bool
(** [has_prefix pref s] returns true if s [s] starts with prefix [pref] *)

val remove_prefix : string -> string -> string
(** [remove_prefix pref s] removes the prefix [pref] from [s]. Raises
    [Not_found if [s] does not start with [pref] *)
>>>>>>> 89a12307
<|MERGE_RESOLUTION|>--- conflicted
+++ resolved
@@ -37,19 +37,14 @@
 val pad_right : char -> string -> int -> string
 (** chop or pad the given string on the right up to the given length *)
 
-<<<<<<< HEAD
-val starts_with : string -> string -> bool
-(** test if a string starts with another *)
-
 val slice : string -> int -> int -> string
 (* [slice s start end] returns the substring of s that starts at [start] and
    ends at [end-1]. Uses [String.sub] under the hood, so Invalid_argument will
    be raised if start/end do not correspond to a valid substring. *)
-=======
+
 val has_prefix : string -> string -> bool
 (** [has_prefix pref s] returns true if s [s] starts with prefix [pref] *)
 
 val remove_prefix : string -> string -> string
 (** [remove_prefix pref s] removes the prefix [pref] from [s]. Raises
-    [Not_found if [s] does not start with [pref] *)
->>>>>>> 89a12307
+    [Not_found if [s] does not start with [pref] *)