(**************************************************************************)
(*                                                                        *)
(*  Copyright (C) 2010-2011                                               *)
(*    François Bobot                                                      *)
(*    Jean-Christophe Filliâtre                                           *)
(*    Claude Marché                                                       *)
(*    Andrei Paskevich                                                    *)
(*                                                                        *)
(*  This software is free software; you can redistribute it and/or        *)
(*  modify it under the terms of the GNU Library General Public           *)
(*  License version 2.1, with the special exception on linking            *)
(*  described in file LICENSE.                                            *)
(*                                                                        *)
(*  This software is distributed in the hope that it will be useful,      *)
(*  but WITHOUT ANY WARRANTY; without even the implied warranty of        *)
(*  MERCHANTABILITY or FITNESS FOR A PARTICULAR PURPOSE.                  *)
(*                                                                        *)
(**************************************************************************)

(* create a backup copy of a file if it exists *)
val backup_file : string -> unit

(* return the content of an in-channel *)
val channel_contents : in_channel -> string

(* return the content of an in_channel in a buffer *)
val channel_contents_buf : in_channel -> Buffer.t

(* put the content of an in_channel in a formatter *)
val channel_contents_fmt : in_channel -> Format.formatter -> unit

(* fold on the line of a file *)
val fold_channel : ('a -> string -> 'a) -> 'a -> in_channel -> 'a

(* return the content of a file *)
val file_contents : string -> string

(* return the content of a file in a buffer *)
val file_contents_buf : string -> Buffer.t

(* put the content of a file in a formatter *)
val file_contents_fmt : string -> Format.formatter -> unit

val open_temp_file :
  ?debug:bool -> (* don't remove the file *)
  string -> (string -> out_channel -> 'a) -> 'a
(* open_temp_file suffix usefile
   Create a temporary file with suffix suffix,
   and call usefile on this file (filename and open_out).
   usefile can close the file *)

val call_asynchronous : (unit -> 'a) -> (unit -> 'a)
  (* Transform a synchronous call to an
     asynchronous in a separate memory.
     call_asynchronous f forks and run the
     function in the child process. In the parent
     process the function returned will wait the end
     of the child process*)

(* With this function we can make fork in a thread
   it is not as bad as it can be in 3.11.0 :
   http://caml.inria.fr/mantis/view.php?id=4577
*)

val copy_file : string -> string -> unit
(** [copy_file from to] copy the file from [from] to [to] *)

val copy_dir : string -> string -> unit
(** [copy_dir from to] copy the directory recursively from [from] to [to],
    currently the directory must contains only directories and common files
*)


val path_of_file : string -> string list
(** [path_of_file filename] return the absolute path of [filename] *)

val relativize_filename : string -> string -> string
(** [relativize_filename base filename] relativize the filename
    [filename] according to [base] *)

val absolutize_filename : string -> string -> string
(** [absolutize_filename base filename] absolutize the filename
    [filename] according to [base] *)

<<<<<<< HEAD
val safe_remove : string -> unit
(** a version of Sys.remove that insists to delete the file as long as the
    simple Sys.remove fails. This allows to delete files unter windows, where
    it may take a few milliseconds to liberate a handle. The function stops
    trying when we have waited for too long. *)
=======
val uniquify : string -> string
(** find filename that doesn't exists based on the given filename.
    Be careful the file can be taken after the return of this function.
*)
>>>>>>> bd6d67ef
<|MERGE_RESOLUTION|>--- conflicted
+++ resolved
@@ -82,15 +82,12 @@
 (** [absolutize_filename base filename] absolutize the filename
     [filename] according to [base] *)
 
-<<<<<<< HEAD
 val safe_remove : string -> unit
 (** a version of Sys.remove that insists to delete the file as long as the
     simple Sys.remove fails. This allows to delete files unter windows, where
     it may take a few milliseconds to liberate a handle. The function stops
     trying when we have waited for too long. *)
-=======
 val uniquify : string -> string
 (** find filename that doesn't exists based on the given filename.
     Be careful the file can be taken after the return of this function.
-*)
->>>>>>> bd6d67ef
+*)