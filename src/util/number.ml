(********************************************************************)
(*                                                                  *)
(*  The Why3 Verification Platform   /   The Why3 Development Team  *)
(*  Copyright 2010-2017   --   INRIA - CNRS - Paris-Sud University  *)
(*                                                                  *)
(*  This software is distributed under the terms of the GNU Lesser  *)
(*  General Public License version 2.1, with the special exception  *)
(*  on linking described in file LICENSE.                           *)
(*                                                                  *)
(********************************************************************)

open Format

(** Construction *)

type integer_literal =
<<<<<<< HEAD
=======
  | IConstRaw of BigInt.t
>>>>>>> b9e41718
  | IConstDec of string
  | IConstHex of string
  | IConstOct of string
  | IConstBin of string

type integer_constant = {
    ic_negative : bool;
    ic_abs : integer_literal;
  }

type real_literal =
  | RConstDec of string * string * string option (* int / frac / exp *)
  | RConstHex of string * string * string option

type real_constant = {
    rc_negative : bool;
    rc_abs : real_literal;
  }

type constant =
  | ConstInt  of integer_constant
  | ConstReal of real_constant

let is_negative c =
  match c with
  | ConstInt i -> i.ic_negative
  | ConstReal r -> r.rc_negative

exception InvalidConstantLiteral of int * string
let invalid_constant_literal n s = raise (InvalidConstantLiteral(n,s))

let check_integer_literal n f s =
  let l = String.length s in
  if l = 0 then invalid_constant_literal n s;
  for i = 0 to l-1 do
    if not (f s.[i]) then invalid_constant_literal n s;
  done

let is_hex = function '0'..'9' | 'A'..'F' | 'a'..'f' -> true | _ -> false
let is_dec = function '0'..'9' -> true | _ -> false
let is_oct = function '0'..'7' -> true | _ -> false
let is_bin = function '0'..'1' -> true | _ -> false

let int_literal_dec s =
  check_integer_literal 10 is_dec s;
  IConstDec s

let int_literal_hex s =
  check_integer_literal 16 is_hex s;
  IConstHex s

let int_literal_oct s =
  check_integer_literal 8 is_oct s;
  IConstOct s

let int_literal_bin s =
  check_integer_literal 2 is_bin s;
  IConstBin s

<<<<<<< HEAD
let int_const_of_int n =
  let neg,a =
    if n >= 0 then
      false,n
    else
      true,-n
  in
  assert (a >= 0);
  let a = int_const_dec (string_of_int a) in
  {ic_negative = neg ;ic_abs = a}

let const_of_big_int n =
  let neg,a =
    if BigInt.ge n BigInt.zero then
      false,n
    else
      true,BigInt.minus n
  in
  let a = int_const_dec (BigInt.to_string a) in
  ConstInt {ic_negative = neg ;ic_abs = a}
=======
let int_literal_raw i =
  assert (BigInt.ge i BigInt.zero);
  IConstRaw i

let int_const_of_big_int n =
  let neg, n =
    if BigInt.ge n BigInt.zero then
      false, n
    else
      true, BigInt.minus n
  in
  { ic_negative = neg; ic_abs = IConstRaw n }

let int_const_of_int n =
  int_const_of_big_int (BigInt.of_int n)

let const_of_big_int n =
  ConstInt (int_const_of_big_int n)

let const_of_int n =
  const_of_big_int (BigInt.of_int n)
>>>>>>> b9e41718

let check_exp e =
  let e = if e.[0] = '-' then String.sub e 1 (String.length e - 1) else e in
  check_integer_literal 10 is_dec e

let real_const_dec i f e =
  if i <> "" then check_integer_literal 10 is_dec i;
  if f <> "" then check_integer_literal 10 is_dec f;
  Opt.iter check_exp e;
  RConstDec (i,f,e)

let real_const_hex i f e =
  if i <> "" then check_integer_literal 16 is_hex i;
  if f <> "" then check_integer_literal 16 is_hex f;
  Opt.iter check_exp e;
  RConstHex (i,f,e)

let compute_any radix s =
  let n = String.length s in
  let rec compute acc i =
    if i = n then
      acc
    else begin
      let v = match s.[i] with
        | '0'..'9' as c -> Char.code c - Char.code '0'
        | 'A'..'Z' as c -> 10 + Char.code c - Char.code 'A'
        | 'a'..'z' as c -> 10 + Char.code c - Char.code 'a'
        | _ -> assert false in
      assert (v < radix);
      compute (BigInt.add_int v (BigInt.mul_int radix acc)) (i + 1)
    end in
  (compute BigInt.zero 0)

(** Printing *)

let compute_int_literal c =
  match c with
  | IConstRaw i -> i
  | IConstDec s -> compute_any 10 s
  | IConstHex s -> compute_any 16 s
  | IConstOct s -> compute_any 8 s
  | IConstBin s -> compute_any 2 s

let compute_int_constant c =
  let a = compute_int_literal c.ic_abs in
  if c.ic_negative then BigInt.minus a else a

let to_small_integer i =
  match i with
<<<<<<< HEAD
=======
  | IConstRaw i -> BigInt.to_int i
>>>>>>> b9e41718
  | IConstDec s -> int_of_string s
  | IConstHex s -> int_of_string ("0x"^s)
  | IConstOct s -> int_of_string ("0o"^s)
  | IConstBin s -> int_of_string ("0b"^s)


let any_to_dec radix s =
  BigInt.to_string (compute_any radix s)

let power2 n =
  BigInt.to_string (BigInt.pow_int_pos 2 n)

type integer_format =
  (string -> unit, Format.formatter, unit) format

type real_format =
  (string -> string -> string -> unit, Format.formatter, unit) format

type part_real_format =
  (string -> string -> unit, Format.formatter, unit) format

type dec_real_format =
  | PrintDecReal of part_real_format * real_format

type frac_real_format =
  | PrintFracReal of integer_format * part_real_format * part_real_format

type 'a number_support_kind =
  | Number_unsupported
  | Number_default
  | Number_custom of 'a

type integer_support_kind = integer_format number_support_kind

type 'a negative_format =
  ((Format.formatter->'a->unit)->'a->unit,Format.formatter,unit) format

type number_support = {
  long_int_support  : bool;
  extra_leading_zeros_support : bool;
  negative_int_support  : (integer_literal negative_format) number_support_kind;
  dec_int_support   : integer_support_kind;
  hex_int_support   : integer_support_kind;
  oct_int_support   : integer_support_kind;
  bin_int_support   : integer_support_kind;
  def_int_support   : integer_support_kind;
  negative_real_support  : (real_literal negative_format) number_support_kind;
  dec_real_support  : dec_real_format number_support_kind;
  hex_real_support  : real_format number_support_kind;
  frac_real_support : frac_real_format number_support_kind;
  def_real_support  : integer_support_kind;
}

let check_support support default do_it try_next v =
  match support with
  | Number_unsupported -> try_next v
  | Number_default -> do_it (Opt.get default) v
  | Number_custom f -> do_it f v

let force_support support do_it v =
  match support with
  | Number_unsupported -> assert false
  | Number_default -> assert false
  | Number_custom f -> do_it f v

let simplify_max_int = BigInt.of_string "2147483646"

let remove_minus e =
  if e.[0] = '-' then begin
    let e = Bytes.of_string e in
    Bytes.set e 0 'm';
    Bytes.unsafe_to_string e
  end else e

let print_dec_int support fmt i =
  let fallback i =
    force_support support.def_int_support (fprintf fmt) i in
  if not support.long_int_support &&
     (BigInt.compare (BigInt.of_string i) simplify_max_int > 0) then
    fallback i
  else
    check_support support.dec_int_support (Some "%s") (fprintf fmt)
    fallback i

let print_hex_int support fmt =
  check_support support.hex_int_support (Some "0x%s")
    (fun s i -> assert support.long_int_support; fprintf fmt s i)
  (fun i -> print_dec_int support fmt (any_to_dec 16 i))

let print_oct_int support fmt =
  check_support support.oct_int_support (Some "0o%s")
    (fun s i -> assert support.long_int_support; fprintf fmt s i)
  (fun i -> print_dec_int support fmt (any_to_dec 8 i))

let print_bin_int support fmt =
  check_support support.bin_int_support (Some "0b%s")
    (fun s i -> assert support.long_int_support; fprintf fmt s i)
  (fun i -> print_dec_int support fmt (any_to_dec 2 i))

let remove_leading_zeros support s =
  if support.extra_leading_zeros_support then s else
  let len = String.length s in
  let rec aux i =
    if i+1 < len && s.[i] = '0' then aux (i+1) else i
  in
  let i = aux 0 in
  String.sub s i (len - i)

let print_dec_real support fmt =
  check_support support.dec_real_support
    (Some (PrintDecReal ("%s.%s", "%s.%se%s")))
    (fun (PrintDecReal (noexp,full)) i f e ->
      match e with
      | None -> fprintf fmt noexp
          (remove_leading_zeros support i)
          (if f = "" then "0" else f)
      | Some e -> fprintf fmt full
          (remove_leading_zeros support i)
          (if f = "" then "0" else f)
          (remove_leading_zeros support e))
    (check_support support.frac_real_support None
    (fun (PrintFracReal (exp_zero, exp_pos, exp_neg)) i f e ->
      let f = if f = "0" then "" else f in
      let e = Opt.fold (fun _ -> int_of_string) 0 e in
      let e = e - String.length f in
      if e = 0 then
        fprintf fmt exp_zero (remove_leading_zeros support (i ^ f))
      else if e > 0 then
        fprintf fmt exp_pos (remove_leading_zeros support (i ^ f))
          ("1" ^ String.make e '0')
      else
        fprintf fmt exp_neg (remove_leading_zeros support (i ^ f))
          ("1" ^ String.make (-e) '0'))
  (force_support support.def_real_support
    (fun def i f e -> fprintf fmt def (sprintf "%s_%s_e%s" i f
      (match e with None -> "0" | Some e -> remove_minus e)))
  ))

let print_hex_real support fmt =
  check_support support.hex_real_support
    (Some "0x%s.%sp%s")
    (fun s i f e -> fprintf fmt s i
      (if f = "" then "0" else f)
      (Opt.get_def "0" e))
  (* TODO: add support for decay to decimal floats *)
  (check_support support.frac_real_support None
    (fun (PrintFracReal (exp_zero, exp_pos, exp_neg)) i f e ->
      let f = if f = "0" then "" else f in
      let dec = any_to_dec 16 (i ^ f) in
      let e = Opt.fold (fun _ -> int_of_string) 0 e in
      let e = e - 4 * String.length f in
      if e = 0 then
        fprintf fmt exp_zero dec
      else if e > 0 then
        fprintf fmt exp_pos dec (power2 e)
      else
        fprintf fmt exp_neg dec (power2 (-e)))
  (force_support support.def_real_support
    (fun def i f e -> fprintf fmt def (sprintf "0x%s_%s_p%s" i f
      (match e with None -> "0" | Some e -> remove_minus e)))
  ))

let print_int_literal support fmt = function
<<<<<<< HEAD
=======
  | IConstRaw i -> print_dec_int support fmt (BigInt.to_string i)
>>>>>>> b9e41718
  | IConstDec i -> print_dec_int support fmt i
  | IConstHex i -> print_hex_int support fmt i
  | IConstOct i -> print_oct_int support fmt i
  | IConstBin i -> print_bin_int support fmt i

let print_real_literal support fmt = function
  | RConstDec (i, f, e) -> print_dec_real support fmt i f e
  | RConstHex (i, f, e) -> print_hex_real support fmt i f e

let print_int_constant support fmt i =
  if i.ic_negative then
    check_support support.negative_int_support (Some "(- %a)")
                  (fun def n -> fprintf fmt def (print_int_literal support) n)
                  (fun _ -> assert false)
                  i.ic_abs
  else
    fprintf fmt "%a" (print_int_literal support) i.ic_abs

let print_real_constant support fmt r =
  if r.rc_negative then
    check_support support.negative_real_support (Some "(- %a)")
                  (fun def n -> fprintf fmt def (print_real_literal support) n)
                  (fun _ -> assert false)
                  r.rc_abs
  else
    fprintf fmt "%a" (print_real_literal support) r.rc_abs


let print support fmt = function
  | ConstInt i -> print_int_constant support fmt i
  | ConstReal r -> print_real_constant support fmt r







let char_of_int i =
  if i < 10 then
    Char.chr (i + Char.code '0')
  else
    Char.chr (i + Char.code 'A' - 10)

open BigInt

let print_zeros fmt n =
  for _i = 0 to n - 1 do
    pp_print_char fmt '0'
  done

let rec print_in_base_aux radix digits fmt i =
  if lt i radix then begin
    begin match digits with
      | Some n -> print_zeros fmt (n - 1)
      | None -> ()
    end;
    fprintf fmt "%c" (char_of_int (to_int i))
  end
  else
    let d,m = euclidean_div_mod i radix in
    let digits = Opt.map ((+) (-1)) digits in
    print_in_base_aux radix digits fmt d;
    fprintf fmt "%c" (char_of_int (to_int m))

let print_in_base radix digits fmt i =
  print_in_base_aux (of_int radix) digits fmt i

(** Range checks *)

type int_range = {
  ir_lower : integer_constant;
  ir_upper : integer_constant;
  ir_lower_val : BigInt.t;
  ir_upper_val : BigInt.t;
}

let create_range lo hi =
  { ir_lower = lo;
    ir_upper = hi;
    ir_lower_val = compute_int_constant lo;
    ir_upper_val = compute_int_constant hi;
}

exception OutOfRange of integer_constant

<<<<<<< HEAD
let check_range c {ir_lower_val = lo; ir_upper_val = hi} =
=======
let check_range c {ir_lower = lo; ir_upper = hi} =
>>>>>>> b9e41718
  let cval = compute_int_literal c.ic_abs in
  let cval = if c.ic_negative then BigInt.minus cval else cval in
  if BigInt.lt cval lo || BigInt.gt cval hi then raise (OutOfRange c)

(** Float checks *)

type float_format = {
  fp_exponent_digits    : int;
  fp_significand_digits : int; (* counting the hidden bit *)
}

exception NonRepresentableFloat of real_literal

let debug_float = Debug.register_info_flag "float"
  ~desc:"Avoid@ catching@ exceptions@ in@ order@ to@ get@ \
         float@ literal@ checks@ messages."

let float_parser c =
  let exp_parser e = match e.[0] with
    | '-' -> minus (compute_any 10 (String.sub e 1 (String.length e - 1)))
    | _   -> compute_any 10 e
  in

  (* get the value s and e such that c = s * 2 ^ e *)
  let s, e =
    match c with
    (* c = a.b * 10 ^ e *)
    | RConstDec (a,b,e) ->
      let b_length = String.length b in
      let s = ref (compute_any 10 (a ^ b)) in
      let e = sub (match e with
          | None -> Debug.dprintf debug_float "c = %s.%s" a b;
            zero
          | Some e -> Debug.dprintf debug_float "c = %s.%se%s" a b e;
            exp_parser e)
          (of_int b_length)
      in
      (* transform c = s * 10 ^ i into c = s' * 2 ^ i' *)
      let s =
        if lt e zero then begin
          let efive = pow_int_pos_bigint 5 (minus e) in
          let dv, rem = euclidean_div_mod !s efive in
          if not (eq rem zero) then begin
            raise (NonRepresentableFloat c);
          end else
            dv
        end else
          mul !s (pow_int_pos_bigint 5 e)
      in
      Debug.dprintf debug_float " = %s * 2 ^ %s" (to_string s) (to_string e);
      ref s, ref e

    (* c = a.b * 2 ^ e *)
    | RConstHex (a,b,e) ->
      let b_length = String.length b in
      ref (compute_any 16 (a ^ b)),
      ref (sub (match e with
          | None -> Debug.dprintf debug_float "c = %s.%s" a b;
            zero
          | Some e -> Debug.dprintf debug_float "c = %s.%sp%s" a b e;
            exp_parser e)
          (of_int (b_length * 4)))
  in
  s, e

let compute_float c fp =
  let eb = BigInt.of_int fp.fp_exponent_digits in
  let sb = BigInt.of_int fp.fp_significand_digits in
  (* 2 ^ (sb - 1)    min representable normalized significand*)
  let smin = pow_int_pos_bigint 2 (sub sb one) in
  (* (2 ^ sb) - 1    max representable normalized significand*)
  let smax = sub (pow_int_pos_bigint 2 sb) one in
  (* 2 ^ (eb - 1)    exponent of the infinities *)
  let emax = pow_int_pos_bigint 2 (sub eb one) in
  (* 1 - emax        exponent of the denormalized *)
  let eden = sub one emax in
  (* 3 - emax - sb   smallest denormalized' exponent *)
  let emin = sub (add (of_int 2) eden) sb in

  (* get [s] and [e] such that "c = s * 2 ^ e" *)
  let s, e = float_parser c in

  (* if s = 0 stop now *)
  if eq !s zero then
    zero, zero

  else begin

    (* if s is too big or e is too small, try to remove trailing zeros
       in s and incr e *)
    while gt !s smax || lt !e emin do
      let new_s, rem = euclidean_div_mod !s (of_int 2) in
      if not (eq rem zero) then begin
        Debug.dprintf debug_float "Too many digits in significand.";
        raise (NonRepresentableFloat c);
      end else begin
        s := new_s;
        e := succ !e
      end
    done;

    (* if s is too small and e is too big, add trailing zeros in s and
       decr e *)
    while lt !s smin && gt !e emin do
      s := mul_int 2 !s;
      e := pred !e
    done;

    Debug.dprintf debug_float " = %s * 2 ^ %s@." (to_string !s) (to_string !e);

    if lt !s smin then begin
      (* denormal case *)

      Debug.dprintf debug_float "final: c = 0.[%s] * 2 ^ ([0] - bias + 1); bias=%s, i.e, 0[%a][%a]@."
        (to_string !s) (to_string (sub emax one)) (print_in_base 2 (Some (to_int eb))) zero
      (print_in_base 2 (Some (to_int (sub sb one)))) !s;

      zero, !s

    end else begin
      (* normal case *)

      (* normalize the exponent *)
      let fe = add !e (sub sb one) in

      (* now that s and e are in shape, check that e is not too big *)
      if ge fe emax then begin
        Debug.dprintf debug_float "Exponent too big.";
        raise (NonRepresentableFloat c)
      end;

      (* add the exponent bia to e *)
      let fe = add fe (sub emax one) in
      let fs = sub !s smin in

      Debug.dprintf debug_float "final: c = 1.[%s] * 2 ^ ([%s] - bias); bias=%s, i.e, 0[%a][%a]@."
        (to_string fs) (to_string fe) (to_string (sub emax one))
        (print_in_base 2 (Some (to_int eb))) fe
        (print_in_base 2 (Some (to_int (sub sb one)))) fs;

      assert (le zero fs && lt fs (pow_int_pos_bigint 2 (sub sb one))
              && le zero fe && lt fe (sub (pow_int_pos_bigint 2 eb) one));

      fe, fs
    end
  end

let check_float c fp = ignore (compute_float c fp)


let full_support =
  {
    long_int_support = true;
    extra_leading_zeros_support = true;
    negative_int_support = Number_default;
    dec_int_support = Number_default;
    hex_int_support = Number_default;
    oct_int_support = Number_default;
    bin_int_support = Number_default;
    def_int_support = Number_default;
    negative_real_support = Number_default;
    dec_real_support = Number_default;
    hex_real_support = Number_default;
    frac_real_support = Number_default;
    def_real_support = Number_default;
  }

(*

let print_integer_literal fmt = function
  | IConstDec s -> fprintf fmt "%s" s
  | IConstHex s -> fprintf fmt "0x%s" s
  | IConstOct s -> fprintf fmt "0o%s" s
  | IConstBin s -> fprintf fmt "0b%s" s

let print_real_literal fmt = function
  | RConstDec (i,f,None)   -> fprintf fmt "%s.%s" i f
  | RConstDec (i,f,Some e) -> fprintf fmt "%s.%se%s" i f e
  | RConstHex (i,f,Some e) -> fprintf fmt "0x%s.%sp%s" i f e
  | RConstHex (i,f,None)   -> fprintf fmt "0x%s.%s" i f

let print_unsigned_constant fmt = function
  | ConstInt c  -> print_integer_literal fmt c
  | ConstReal c -> print_real_literal fmt c

let print_constant fmt c =
  if c.is_positive then print_unsigned_constant fmt c.abs_value
  else fprintf fmt "-%a" print_unsigned_constant c.abs_value
 *)

let () = Exn_printer.register (fun fmt exn -> match exn with
  | InvalidConstantLiteral (n,s) ->
      fprintf fmt "Invalid integer literal in base %d: '%s'" n s
  | NonRepresentableFloat c ->
      fprintf fmt "Invalid floating point literal: '%a'"
        (print_real_literal full_support) c
  | OutOfRange c ->
      fprintf fmt "Integer literal %a is out of range"
              (print_int_constant full_support) c
  | _ -> raise exn)

let print_constant = print full_support<|MERGE_RESOLUTION|>--- conflicted
+++ resolved
@@ -14,10 +14,7 @@
 (** Construction *)
 
 type integer_literal =
-<<<<<<< HEAD
-=======
   | IConstRaw of BigInt.t
->>>>>>> b9e41718
   | IConstDec of string
   | IConstHex of string
   | IConstOct of string
@@ -77,28 +74,6 @@
   check_integer_literal 2 is_bin s;
   IConstBin s
 
-<<<<<<< HEAD
-let int_const_of_int n =
-  let neg,a =
-    if n >= 0 then
-      false,n
-    else
-      true,-n
-  in
-  assert (a >= 0);
-  let a = int_const_dec (string_of_int a) in
-  {ic_negative = neg ;ic_abs = a}
-
-let const_of_big_int n =
-  let neg,a =
-    if BigInt.ge n BigInt.zero then
-      false,n
-    else
-      true,BigInt.minus n
-  in
-  let a = int_const_dec (BigInt.to_string a) in
-  ConstInt {ic_negative = neg ;ic_abs = a}
-=======
 let int_literal_raw i =
   assert (BigInt.ge i BigInt.zero);
   IConstRaw i
@@ -120,7 +95,6 @@
 
 let const_of_int n =
   const_of_big_int (BigInt.of_int n)
->>>>>>> b9e41718
 
 let check_exp e =
   let e = if e.[0] = '-' then String.sub e 1 (String.length e - 1) else e in
@@ -170,10 +144,7 @@
 
 let to_small_integer i =
   match i with
-<<<<<<< HEAD
-=======
   | IConstRaw i -> BigInt.to_int i
->>>>>>> b9e41718
   | IConstDec s -> int_of_string s
   | IConstHex s -> int_of_string ("0x"^s)
   | IConstOct s -> int_of_string ("0o"^s)
@@ -337,10 +308,7 @@
   ))
 
 let print_int_literal support fmt = function
-<<<<<<< HEAD
-=======
   | IConstRaw i -> print_dec_int support fmt (BigInt.to_string i)
->>>>>>> b9e41718
   | IConstDec i -> print_dec_int support fmt i
   | IConstHex i -> print_hex_int support fmt i
   | IConstOct i -> print_oct_int support fmt i
@@ -412,26 +380,18 @@
 (** Range checks *)
 
 type int_range = {
-  ir_lower : integer_constant;
-  ir_upper : integer_constant;
-  ir_lower_val : BigInt.t;
-  ir_upper_val : BigInt.t;
+  ir_lower : BigInt.t;
+  ir_upper : BigInt.t;
 }
 
 let create_range lo hi =
   { ir_lower = lo;
     ir_upper = hi;
-    ir_lower_val = compute_int_constant lo;
-    ir_upper_val = compute_int_constant hi;
 }
 
 exception OutOfRange of integer_constant
 
-<<<<<<< HEAD
-let check_range c {ir_lower_val = lo; ir_upper_val = hi} =
-=======
 let check_range c {ir_lower = lo; ir_upper = hi} =
->>>>>>> b9e41718
   let cval = compute_int_literal c.ic_abs in
   let cval = if c.ic_negative then BigInt.minus cval else cval in
   if BigInt.lt cval lo || BigInt.gt cval hi then raise (OutOfRange c)
