--- conflicted
+++ resolved
@@ -179,20 +179,13 @@
       !registered_stats
 
 
-  (* ??? We don't use statistics, and the code below breaks on windows *)
-  (*
   let () = at_exit (fun () ->
     print ();
     Format.pp_print_flush !formatter ())
 (** SIGXCPU cpu time limit reached *)
   let _ =
   (** TODO? have a possible callback for printing different message*)
-<<<<<<< HEAD
-    Sys.signal 24 (Sys.Signal_handle (fun _ -> exit 2))
-  *)
-=======
     Sys.signal Sys.sigint (Sys.Signal_handle (fun _ -> exit 2))
->>>>>>> 03786119
 
   let register ~print ~name ~init =
     let s = {name = name; printer = print; value = init} in
