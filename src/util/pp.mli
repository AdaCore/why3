(********************************************************************)
(*                                                                  *)
(*  The Why3 Verification Platform   /   The Why3 Development Team  *)
(*  Copyright 2010-2017   --   INRIA - CNRS - Paris-Sud University  *)
(*                                                                  *)
(*  This software is distributed under the terms of the GNU Lesser  *)
(*  General Public License version 2.1, with the special exception  *)
(*  on linking described in file LICENSE.                           *)
(*                                                                  *)
(********************************************************************)

(*i $Id: pp.mli,v 1.22 2009-10-19 11:55:33 bobot Exp $ i*)

open Format

type 'a pp = formatter -> 'a -> unit

val print_option : 'a pp -> 'a option pp
val print_option_or_default : string -> 'a pp -> 'a option pp
val print_list_pre : unit pp -> 'a pp -> 'a list pp
val print_list_suf : unit pp -> 'a pp -> 'a list pp
val print_list : unit pp -> 'a pp -> 'a list pp
val print_list_or_default : string -> unit pp -> 'a pp -> 'a list pp
val print_list_par : (formatter -> unit -> 'a) -> 'b pp -> 'b list pp
val print_list_next : unit pp -> (bool -> 'a pp) -> 'a list pp
val print_list_delim :
  start:unit pp -> stop:unit pp -> sep:unit pp -> 'b pp -> 'b list pp

val print_pair_delim :
  unit pp -> unit pp -> unit pp -> 'a pp -> 'b pp -> ('a * 'b) pp
val print_pair : 'a pp -> 'b pp -> ('a * 'b) pp

val print_iter1 :
  (('a -> unit) -> 'b -> unit) -> unit pp -> 'a pp -> 'b pp

val print_iter2:
  (('a -> 'b -> unit) -> 'c -> unit) ->
  unit pp -> unit pp -> 'a pp -> 'b pp -> 'c pp
(**  [print_iter2 iter sep1 sep2 print1 print2 fmt t]
     iter iterator on [t : 'c]
     print1 k sep2 () print2 v sep1 () print1  sep2 () ...
*)

val print_iter22:
  (('a -> 'b -> unit) -> 'c -> unit) ->
  unit pp ->
  (formatter -> 'a -> 'b -> unit) ->
  'c pp
(**  [print_iter22 iter sep print fmt t]
     iter iterator on [t : 'c]
     print k v sep () print k v sep () ...
*)

(** formatted: string which is formatted "@ " allow to cut the line if
    too long *)
type formatted = (unit, unit, unit, unit, unit, unit) format6
val empty_formatted : formatted

<<<<<<< HEAD
val space : unit pp
val alt : unit pp
val alt2 : unit pp
val newline : unit pp
val newline2 : unit pp
val dot : unit pp
val comma : unit pp
val star : unit pp
val simple_comma : unit pp
val semi : unit pp
val colon : unit pp
val underscore : unit pp
val equal : unit pp
val arrow : unit pp
val lbrace : unit pp
val rbrace : unit pp
val lsquare : unit pp
val rsquare : unit pp
val lparen : unit pp
val rparen : unit pp
val lchevron : unit pp
val rchevron : unit pp
val nothing : 'a pp
val string : string pp
val float : float pp
val int : int pp
val constant_string : string -> unit pp
=======
val space : formatter -> unit -> unit
val alt : formatter -> unit -> unit
val alt2 : formatter -> unit -> unit
val newline : formatter -> unit -> unit
val newline2 : formatter -> unit -> unit
val dot : formatter -> unit -> unit
val comma : formatter -> unit -> unit
val star : formatter -> unit -> unit
val simple_comma : formatter -> unit -> unit
val semi : formatter -> unit -> unit
val colon : formatter -> unit -> unit
val underscore : formatter -> unit -> unit
val slash : formatter -> unit -> unit
val equal : formatter -> unit -> unit
val arrow : formatter -> unit -> unit
val lbrace : formatter -> unit -> unit
val rbrace : formatter -> unit -> unit
val lsquare : formatter -> unit -> unit
val rsquare : formatter -> unit -> unit
val lparen : formatter -> unit -> unit
val rparen : formatter -> unit -> unit
val lchevron : formatter -> unit -> unit
val rchevron : formatter -> unit -> unit
val nothing : formatter -> 'a -> unit
val string : formatter -> string -> unit
val float : formatter -> float -> unit
val int : formatter -> int -> unit
val constant_string : string -> formatter -> unit -> unit
>>>>>>> d6bd47f9
val formatted : formatter -> formatted -> unit
val constant_formatted : formatted -> unit pp
val print0 : unit pp
val hov : int -> 'a pp -> 'a pp
val indent : int -> 'a pp -> 'a pp
(** add the indentation at the first line *)

val add_flush : 'a pp -> 'a pp

val asd : 'a pp -> 'a pp
(** add string delimiter  " " *)

val open_formatter : ?margin:int -> out_channel -> formatter
val close_formatter : formatter -> unit
val open_file_and_formatter : ?margin:int -> string -> out_channel * formatter
val close_file_and_formatter : out_channel * formatter -> unit
val print_in_file_no_close :
  ?margin:int -> (formatter -> unit) -> string -> out_channel
val print_in_file : ?margin:int -> (formatter -> unit) -> string -> unit


val print_list_opt :
  unit pp -> (formatter -> 'a -> bool) -> formatter -> 'a list -> bool


val string_of : ?max_boxes:int -> 'a pp -> 'a -> string

val string_of_wnl : 'a pp -> 'a -> string
  (** same as {!string_of} but without newline *)

val wnl : formatter -> unit

val sprintf :
  ('b,  formatter, unit, string) Pervasives.format4 -> 'b

val sprintf_wnl :
  ('b,  formatter, unit, string) Pervasives.format4 -> 'b

val html_char : char pp
val html_string : string pp
  (** formats the string by escaping special HTML characters
      quote, double quote, <, > and & *)


module Ansi :
sig
  val set_column : formatter -> int -> unit
end

type formatter = Format.formatter<|MERGE_RESOLUTION|>--- conflicted
+++ resolved
@@ -56,7 +56,6 @@
 type formatted = (unit, unit, unit, unit, unit, unit) format6
 val empty_formatted : formatted
 
-<<<<<<< HEAD
 val space : unit pp
 val alt : unit pp
 val alt2 : unit pp
@@ -69,6 +68,7 @@
 val semi : unit pp
 val colon : unit pp
 val underscore : unit pp
+val slash : unit pp
 val equal : unit pp
 val arrow : unit pp
 val lbrace : unit pp
@@ -84,36 +84,6 @@
 val float : float pp
 val int : int pp
 val constant_string : string -> unit pp
-=======
-val space : formatter -> unit -> unit
-val alt : formatter -> unit -> unit
-val alt2 : formatter -> unit -> unit
-val newline : formatter -> unit -> unit
-val newline2 : formatter -> unit -> unit
-val dot : formatter -> unit -> unit
-val comma : formatter -> unit -> unit
-val star : formatter -> unit -> unit
-val simple_comma : formatter -> unit -> unit
-val semi : formatter -> unit -> unit
-val colon : formatter -> unit -> unit
-val underscore : formatter -> unit -> unit
-val slash : formatter -> unit -> unit
-val equal : formatter -> unit -> unit
-val arrow : formatter -> unit -> unit
-val lbrace : formatter -> unit -> unit
-val rbrace : formatter -> unit -> unit
-val lsquare : formatter -> unit -> unit
-val rsquare : formatter -> unit -> unit
-val lparen : formatter -> unit -> unit
-val rparen : formatter -> unit -> unit
-val lchevron : formatter -> unit -> unit
-val rchevron : formatter -> unit -> unit
-val nothing : formatter -> 'a -> unit
-val string : formatter -> string -> unit
-val float : formatter -> float -> unit
-val int : formatter -> int -> unit
-val constant_string : string -> formatter -> unit -> unit
->>>>>>> d6bd47f9
 val formatted : formatter -> formatted -> unit
 val constant_formatted : formatted -> unit pp
 val print0 : unit pp
