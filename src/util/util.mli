--- conflicted
+++ resolved
@@ -71,7 +71,6 @@
 val ttrue : 'a -> bool
 (** [ttrue] constant function [true] *)
 
-<<<<<<< HEAD
 (* timing functions allow to measure CPU time consumption of parts of Why3 *)
 
 val init_timing : unit -> unit
@@ -87,14 +86,13 @@
 val get_timings : unit -> (string, float) Hashtbl.t
 (* return the current timings obtained by calls to init_timing and
  * timing_step_completed *)
-=======
+
 (** [iter_first iter f] returns the first result of [f] that is inhabitated,
     when applied on the elements encountered by iterator [iter]. Generalisation
     of [Lists.first].
 
     @raise Not_found if no such element is encountered by the iterator. *)
 val iter_first : (('a -> unit) -> 'b) -> ('a -> 'c option) -> 'c
->>>>>>> dd5a41ab
 
 (** {3 Lexical comparison using projections}
 
