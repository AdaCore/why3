--- conflicted
+++ resolved
@@ -40,103 +40,4 @@
 (** [ffalse] constant function [false] *)
 
 val ttrue : 'a -> bool
-<<<<<<< HEAD
-(** [ttrue] constant function [true] *)
-
-(* useful function on string *)
-val split_string_rev : string -> char -> string list
-
-val ends_with : string -> string -> bool
-(** test if a string ends with another *)
-
-val starts_with : string -> string -> bool
-(** test if a string ends with another *)
-
-val padd_string : char -> string -> int -> string
-(** extract or padd the given string in order to have the given length *)
-
-val concat_non_empty : string -> string list -> string
-
-(* useful function on char *)
-val is_uppercase : char -> bool
-
-(* useful function on int *)
-val count : int -> ('a -> int)
-(** return the consecutie number from the first given *)
-
-(* Set and Map on ints and strings *)
-
-module Mint : Map.S with type key = int
-module Sint : Mint.Set
-module Hint : Hashtbl.S with type key = int
-
-module Mstr : Map.S with type key = string
-module Sstr : Mstr.Set
-module Hstr : Hashtbl.S with type key = string
-
-(* Set, Map, Hashtbl on structures with a unique tag *)
-
-module type Tagged =
-sig
-  type t
-  val tag : t -> int
-end
-
-module type OrderedHash =
-sig
-  type t
-  val hash : t -> int
-  val equal : t -> t -> bool
-  val compare : t -> t -> int
-end
-
-module OrderedHash (X : Tagged) : OrderedHash with type t = X.t
-module OrderedHashList (X : Tagged) : OrderedHash with type t = X.t list
-
-module StructMake (X : Tagged) :
-sig
-  module M : Map.S with type key = X.t
-  module S : M.Set
-  module H : Hashtbl.S with type key = X.t
-end
-
-module WeakStructMake (X : Hashweak.Weakey) :
-sig
-  module M : Map.S with type key = X.t
-  module S : M.Set
-  module H : Hashtbl.S with type key = X.t
-  module W : Hashweak.S with type key = X.t
-end
-
-module type PrivateHashtbl = sig
-  (** Private Hashtbl *)
-  type 'a t
-  type key
-
-  val find : 'a t -> key -> 'a
-    (** Same as {!Hashtbl.find} *)
-  val iter : (key -> 'a -> unit) -> 'a t -> unit
-    (** Same as {!Hashtbl.iter} *)
-  val fold : (key -> 'a -> 'acc -> 'acc) -> 'a t -> 'acc -> 'acc
-    (** Same as {!Hashtbl.fold} *)
-  val mem : 'a t -> key -> bool
-    (** Same as {!Hashtbl.mem} *)
-  val length : 'a t -> int
-    (** Same as {!Hashtbl.length} *)
-
-end
-
-module type PrivateArray = sig
-  (** Private Array *)
-  type 'a t
-
-  val get : 'a t -> int -> 'a
-  val iter : ('a -> unit) -> 'a t -> unit
-    (** Same as {!Array.iter} *)
-  val fold_left : ('acc -> 'a -> 'acc) -> 'acc -> 'a t -> 'acc
-    (** Same as {!Array.fold} *)
-
-end
-=======
-(** [ttrue] constant function [true] *)
->>>>>>> 33f16ba1
+(** [ttrue] constant function [true] *)