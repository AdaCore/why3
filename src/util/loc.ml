--- conflicted
+++ resolved
@@ -111,14 +111,10 @@
   (fun fmt exn -> match exn with
     | Located (loc,e) ->
         fprintf fmt "%a%a" report_position loc Exn_printer.exn_printer e
-<<<<<<< HEAD
-    | _ -> raise exn)
-
-
-let get_file (f,_,_,_) = f
-=======
     | Message s ->
         fprintf fmt "%s" s
     | _ ->
         raise exn)
->>>>>>> bd6d67ef
+
+
+let get_file (f,_,_,_) = f