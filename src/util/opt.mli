--- conflicted
+++ resolved
@@ -41,8 +41,6 @@
 
 val map_fold : ('a -> 'b -> 'a * 'b) -> 'a -> 'b option -> 'a * 'b option
 
-<<<<<<< HEAD
 val for_all : ('a  -> bool)  -> 'a option  -> bool
-=======
-val bind : 'a option -> ('a -> 'b option) -> 'b option
->>>>>>> fd63c5e2
+
+val bind : 'a option -> ('a -> 'b option) -> 'b option