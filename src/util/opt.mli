--- conflicted
+++ resolved
@@ -17,22 +17,10 @@
 (** [fold f d o] returns [d] if [o] is [None], and
     [f d x] if [o] is [Some x] *)
 
-<<<<<<< HEAD
-val fold_right : ('a -> 'b -> 'b) -> 'a option -> 'b -> 'b
-
-val map2 : ('a -> 'b -> 'c) -> 'a option -> 'b option -> 'c option
-
-val equal : ('a -> 'b -> bool) -> 'a option -> 'b option -> bool
-
-val compare : ('a -> 'b -> int) -> 'a option -> 'b option -> int
-
 val map_fold : ('a -> 'b -> 'a * 'b) -> 'a -> 'b option -> 'a * 'b option
 
 val for_all : ('a  -> bool)  -> 'a option  -> bool
 
 val bind : 'a option -> ('a -> 'b option) -> 'b option
 
-val exists : ('a -> bool) -> 'a option -> bool
-=======
-val map_fold : ('a -> 'b -> 'a * 'b) -> 'a -> 'b option -> 'a * 'b option
->>>>>>> deb35470
+val exists : ('a -> bool) -> 'a option -> bool