(********************************************************************)
(*                                                                  *)
(*  The Why3 Verification Platform   /   The Why3 Development Team  *)
(*  Copyright 2010-2017   --   INRIA - CNRS - Paris-Sud University  *)
(*                                                                  *)
(*  This software is distributed under the terms of the GNU Lesser  *)
(*  General Public License version 2.1, with the special exception  *)
(*  on linking described in file LICENSE.                           *)
(*                                                                  *)
(********************************************************************)

open Stdlib
open Ident
open Ty
open Term
open Ity
open Expr
open Pmodule

(** Program types *)

type dity =
  | Dvar of dvar ref          (* destructible "fresh" type variable *)
  | Dutv of tvsymbol          (* undestructible "user" type variable *)
  | Durg of dity * region     (* undestructible "user" region *)
  | Dapp of itysymbol * dity list * dity list

and dvar =
  | Dval of dity              (* i am equal to dity *)
  | Dpur of dity              (* i am equal to the purified dity *)
  | Dsim of dity * tvsymbol   (* our purified types are equal *)
  | Dreg of dity * tvsymbol   (* unassigned region *)
  | Dtvs of        tvsymbol   (* unassigned variable *)

(* In Dreg and Durg, the dity field is a Dapp of the region's type. *)

type dvty = dity list * dity (* A -> B -> C == ([A;B],C) *)

let dity_of_dvty (argl,res) =
  List.fold_right (fun a d -> Dapp (its_func, [a;d], [])) argl res

let dity_fresh () =
  Dvar (ref (Dtvs (create_tvsymbol (id_fresh "mu"))))

let dity_reg d =
  Dvar (ref (Dreg (d, create_tvsymbol (id_fresh "rho"))))

let rec dity_sim = function
  | Dvar {contents = (Dval d|Dpur d|Dsim (d,_)|Dreg (d,_))}
  | Durg (d,_) -> dity_sim d
  | d -> Dvar (ref (Dsim (d, create_tvsymbol (id_fresh "eta"))))

let rec dity_pur = function
  | Dvar {contents = (Dval d|Dpur d|Dsim (d,_)|Dreg (d,_))}
  | Durg (d,_) -> dity_pur d
  | d -> Dvar (ref (Dpur d))

let app_map fn s tl rl = Dapp (s, List.map fn tl, List.map fn rl)

let dity_of_ity ity =
  let hr = Hreg.create 3 in
  let rec dity ity = match ity.ity_node with
    | Ityvar (v,false) -> Dutv v
    | Ityvar (v,true)  -> dity_pur (Dutv v)
    | Ityapp (s,tl,rl) -> app_map dity s tl rl
    | Ityreg ({reg_its = s; reg_args = tl; reg_regs = rl} as r) ->
        try Hreg.find hr r with Not_found ->
        let d = dity_reg (app_map dity s tl rl) in
        Hreg.add hr r d; d in
  dity ity

let rec ity_of_dity = function
  | Dutv v -> ity_var v
  | Durg (_,r) -> ity_reg r
  | Dvar {contents = Dval d} -> ity_of_dity d
  | Dvar {contents = Dpur d} -> ity_purify (ity_of_dity d)
  | Dvar ({contents = Dsim (d,_)} as r) ->
      let rec refresh ity = match ity.ity_node with
        | Ityreg {reg_its = s; reg_args = tl} | Ityapp (s,tl,_) ->
            ity_app s (List.map refresh tl) []
        | Ityvar (v,_) -> ity_var v in
      let rec dity ity = match ity.ity_node with
        | Ityreg r ->
            Durg (app_map dity r.reg_its r.reg_args r.reg_regs, r)
        | Ityapp (s,tl,rl) -> app_map dity s tl rl
        | Ityvar (v,true)  -> dity_pur (Dutv v)
        | Ityvar (v,false) -> Dutv v in
      let t = refresh (ity_of_dity d) in
      r := Dval (dity t); t
  | Dvar ({contents = Dreg (Dapp (s,tl,rl) as d,_)} as r) ->
      let reg = create_region (id_fresh "rho") s
        (List.map ity_of_dity tl) (List.map ity_of_dity rl) in
      r := Dval (Durg (d, reg)); ity_reg reg
  | Dvar r ->
      let v = create_tvsymbol (id_fresh "xi") in
      r := Dval (Dutv v); ity_var v
  | Dapp (s,tl,rl) ->
      ity_app_pure s (List.map ity_of_dity tl) (List.map ity_of_dity rl)

(** Destructive type unification *)

let rec occur_check v = function
  | Dvar {contents = (Dval d|Dpur d)} | Durg (d,_) ->
      occur_check v d
  | Dvar {contents = (Dsim (d,u)|Dreg (d,u))} ->
      if tv_equal u v then raise Exit else occur_check v d
  | Dvar {contents = Dtvs u} | Dutv u ->
      if tv_equal u v then raise Exit
  | Dapp (_,dl,_) ->
      List.iter (occur_check v) dl

let rec dity_unify_weak d1 d2 = match d1,d2 with
  | Dvar {contents = (Dval d1|Dpur d1|Dsim (d1,_)|Dreg (d1,_))}, d2
  | d1, Dvar {contents = (Dval d2|Dpur d2|Dsim (d2,_)|Dreg (d2,_))}
  | Durg (d1,_), d2 | d1, Durg (d2,_) ->
      dity_unify_weak d1 d2
  | Dvar {contents = Dtvs u},
    Dvar {contents = Dtvs v} when tv_equal u v ->
      ()
  | Dvar ({contents = Dtvs v} as r), d
  | d, Dvar ({contents = Dtvs v} as r) ->
      occur_check v d;
      r := Dsim (d,v)
  | Dutv u, Dutv v when tv_equal u v ->
      ()
  | Dapp (s1,dl1,_), Dapp (s2,dl2,_) when its_equal s1 s2 ->
      List.iter2 dity_unify_weak dl1 dl2
  | _ -> raise Exit

let dity_app_fresh s dl =
  let mv = List.fold_right2 Mtv.add s.its_ts.ts_args dl Mtv.empty in
  let hr = Hreg.create 3 in
  let rec ity_inst ity = match ity.ity_node with
    | Ityreg r -> reg_inst r
    | Ityvar (v, false) -> Mtv.find v mv
    | Ityvar (v, true) -> dity_pur (Mtv.find v mv)
    | Ityapp (s,tl,rl) -> app_map ity_inst s tl rl
  and reg_inst ({reg_its = s; reg_args = tl; reg_regs = rl} as r) =
    try Hreg.find hr r with Not_found ->
    let d = dity_reg (app_map ity_inst s tl rl) in
    Hreg.replace hr r d; d in
  Dapp (s, dl, List.map reg_inst s.its_regions)

let rec dity_refresh = function
  | Dvar {contents = (Dval d|Dpur d|Dsim (d,_)|Dreg (d,_))}
  | Durg (d,_) -> dity_refresh d
  | Dutv _ as d -> d
  | Dvar {contents = Dtvs _} -> dity_fresh ()
  | Dapp (s,dl,_) ->
      let d = dity_app_fresh s (List.map dity_refresh dl) in
      if its_immutable s then d else dity_reg d

let rec dity_unify_asym d1 d2 = match d1,d2 with
  | Durg _, _ | Dutv _, _ -> raise Exit (* we cannot be pure then *)
  | d1, Dvar {contents = (Dval d2|Dpur d2|Dsim (d2,_)|Dreg (d2,_))}
  | d1, Durg (d2,_)
  | Dvar {contents = Dval d1}, d2 ->
      dity_unify_asym d1 d2
  | Dvar {contents = Dpur d1}, d2 ->
      dity_unify_weak d1 d2
  | Dvar ({contents = Dsim (d1,_)} as r), d2 ->
      dity_unify_weak d1 d2;
      r := Dpur d1
  | Dvar ({contents = Dreg (d1,_)} as r), d2 ->
      dity_unify_asym d1 d2;
      r := Dval d1
  | Dvar ({contents = Dtvs u} as r),
    Dvar {contents = Dtvs v} when tv_equal u v ->
      r := Dpur (dity_fresh ())
  | Dvar ({contents = Dtvs v} as r), d ->
      occur_check v d;
      r := Dpur d
  | d (* not a Dvar! *), Dvar ({contents = Dtvs v} as r) ->
      occur_check v d;
      let d2 = dity_refresh d in
      dity_unify_asym d d2;
      r := Dval d2
  | Dapp (s1,dl1,rl1), Dapp (s2,dl2,rl2) when its_equal s1 s2 ->
      List.iter2 dity_unify_asym dl1 dl2;
      List.iter2 dity_unify_asym rl1 rl2
  | _ -> raise Exit

let rec dity_unify d1 d2 = match d1,d2 with
  | Dvar {contents = Dval d1}, d2 | d1, Dvar {contents = Dval d2} ->
      dity_unify d1 d2
  | Dvar ({contents = Dpur d2}), d1 (* yes, it's d2 on the left *)
  | d1, Dvar ({contents = Dpur d2}) ->
      dity_unify_asym d1 d2
  | Dvar ({contents = Dsim (_,u)}),
    Dvar ({contents = Dsim (_,v)}) when tv_equal u v ->
      ()
  | Dvar ({contents = Dsim (d1,v)} as r), d
  | d, Dvar ({contents = Dsim (d1,v)} as r) ->
      occur_check v d; (* not necessary? *)
      dity_unify_weak d1 d;
      r := Dval d
  | Dvar {contents = Dreg (_,u)},
    Dvar {contents = Dreg (_,v)} when tv_equal u v ->
      ()
  | Dvar ({contents = Dreg (d1,v)} as r),
    ((Dapp _ as d2 | Durg (d2,_) | Dvar {contents = Dreg (d2,_)}) as d)
  | ((Dapp _ as d1 | Durg (d1,_)) as d),
    Dvar ({contents = Dreg (d2,v)} as r) ->
      occur_check v d; (* not necessary! *)
      dity_unify d1 d2;
      r := Dval d
  | Dvar ({contents = Dtvs u}),
    Dvar ({contents = Dtvs v}) when tv_equal u v ->
      ()
  | Dvar ({contents = Dtvs v} as r), d
  | d, Dvar ({contents = Dtvs v} as r) ->
      occur_check v d;
      r := Dval d
  | Dutv u, Dutv v when tv_equal u v ->
      ()
  | Durg (_,r1), Durg (_,r2) when reg_equal r1 r2 ->
      ()
  | Dapp (s1,dl1,rl1), Dapp (s2,dl2,rl2) when its_equal s1 s2 ->
      List.iter2 dity_unify dl1 dl2;
      List.iter2 dity_unify rl1 rl2
  | _ -> raise Exit

(** Built-in types *)

let dity_int  = Dapp (its_int,  [], [])
let dity_real = Dapp (its_real, [], [])
let dity_bool = Dapp (its_bool, [], [])
let dity_unit = Dapp (its_unit, [], [])

(*
let dvty_int  = [], dity_int
let dvty_real = [], dity_real
*)
let dvty_bool = [], dity_bool
let dvty_unit = [], dity_unit

(** Pretty-printing *)

let rprinter =
  let sanitizer = Ident.sanitizer Ident.char_to_lalpha Ident.char_to_alnumus in
  Ident.create_ident_printer [] ~sanitizer

let print_args pr fmt tl = if tl <> [] then
  Format.fprintf fmt "@ %a" (Pp.print_list Pp.space pr) tl

let print_regs pr fmt rl = if rl <> [] then
  Format.fprintf fmt "@ <%a>" (Pp.print_list Pp.comma pr) rl

let protect_on x s = if x then "(" ^^ s ^^ ")" else s

let rec print_dity pur pri fmt = function
  | Dvar {contents = Dval d} ->
      print_dity pur pri fmt d
  | Dvar {contents = (Dpur d|Dsim (d,_)|Dreg (d,_))}
  | Durg (d,_) when pur ->
      print_dity pur pri fmt d
  | Dvar {contents = Dtvs v} | Dutv v ->
      Pretty.print_tv fmt v
  | Dvar {contents = Dpur d} ->
      Format.fprintf fmt "{%a}" (print_dity true 0) d
  | Dvar {contents = Dsim (d,_)} ->
      Format.fprintf fmt "[%a]" (print_dity true 0) d
  | Dvar {contents = Dreg (Dapp (s,tl,rl),{tv_name = id})}
  | Durg (Dapp (s,tl,rl),{reg_name = id}) ->
      Format.fprintf fmt
        (protect_on (pri > 1 && (tl <> [] || rl <> [])) "%a%a%a@ @@%s")
        Pretty.print_ts s.its_ts (print_args (print_dity pur 2)) tl
          (print_regs (print_dity pur 0)) rl (Ident.id_unique rprinter id)
  | Dvar {contents = Dreg _} | Durg _ -> assert false
  | Dapp (s,[t1;t2],[]) when its_equal s its_func ->
      Format.fprintf fmt (protect_on (pri > 0) "%a@ ->@ %a")
        (print_dity pur 1) t1 (print_dity pur 0) t2
  | Dapp (s,tl,[]) when is_ts_tuple s.its_ts ->
      Format.fprintf fmt "(%a)" (Pp.print_list Pp.comma (print_dity pur 0)) tl
  | Dapp (s,tl,_) when pur ->
      Format.fprintf fmt (protect_on (pri > 1 && tl <> []) "%a%a")
        Pretty.print_ts s.its_ts (print_args (print_dity pur 2)) tl
  | Dapp (s,tl,rl) when its_immutable s ->
      Format.fprintf fmt
        (protect_on (pri > 1 && (tl <> [] || rl <> [])) "%a%a%a")
        Pretty.print_ts s.its_ts (print_args (print_dity pur 2)) tl
          (print_regs (print_dity pur 0)) rl
  | Dapp (s,tl,rl) ->
      Format.fprintf fmt
        (protect_on (pri > 1 && (tl <> [] || rl <> [])) "{%a}%a%a")
        Pretty.print_ts s.its_ts (print_args (print_dity pur 2)) tl
          (print_regs (print_dity pur 0)) rl

let print_dity fmt d = print_dity false 0 fmt d

(* Specialization of symbols *)

let specialize_scheme tvs (argl,res) =
  let hv = Htv.create 3 in
  let rec spec_dity = function
    | Dvar {contents = Dval d} -> spec_dity d
    | Dvar {contents = Dpur d} -> dity_pur (spec_dity d)
    | Dvar {contents = Dsim (d,v)} ->
        (try Htv.find hv v with Not_found ->
        let nd = dity_sim (spec_dity d) in
        Htv.add hv v nd; nd)
    | Dvar {contents = Dreg (d,v)} ->
        (try Htv.find hv v with Not_found ->
        let nd = dity_reg (spec_dity d) in
        Htv.add hv v nd; nd)
    | Dvar {contents = Dtvs v} | Dutv v as d ->
        (try Htv.find hv v with Not_found ->
        (* even if v is frozen, it is polymorphic in its regions *)
        let nd = if Stv.mem v tvs then dity_fresh () else dity_sim d in
        Htv.add hv v nd; nd)
    | Dapp (s,dl,rl) -> app_map spec_dity s dl rl
    | Durg _ as d -> d in
  List.map spec_dity argl, spec_dity res

let spec_ity hv hr frz ity =
  let rec dity ity = match ity.ity_node with
    | Ityreg r ->
        (try Hreg.find hr r with Not_found ->
        let d = app_map dity r.reg_its r.reg_args r.reg_regs in
        let nd = if Mreg.mem r frz.isb_reg then Durg (d,r) else dity_reg d in
        Hreg.add hr r nd; nd)
    | Ityvar (v,pure) ->
        let nd = try Htv.find hv v with Not_found ->
          let nd =
            if Mtv.mem v frz.isb_var then Dutv v else
            if Mtv.mem v frz.isb_pur then dity_sim (Dutv v) else
            dity_fresh () in
          Htv.add hv v nd; nd in
        if pure then dity_pur nd else nd
    | Ityapp (s,tl,rl) -> app_map dity s tl rl in
  dity ity

let specialize_pv {pv_ity = ity} =
  spec_ity (Htv.create 3) (Hreg.create 3) (ity_freeze isb_empty ity) ity

let specialize_xs {xs_ity = ity} =
  spec_ity (Htv.create 3) (Hreg.create 3) (ity_freeze isb_empty ity) ity

let specialize_rs {rs_cty = cty} =
  let hv = Htv.create 3 and hr = Hreg.create 3 in
  let spec ity = spec_ity hv hr cty.cty_freeze ity in
  List.map (fun v -> spec v.pv_ity) cty.cty_args, spec cty.cty_result

let specialize_ls {ls_args = args; ls_value = res} =
  let hv = Htv.create 3 and hr = Hreg.create 3 in
  let spec_val _ ty = spec_ity hv hr isb_empty (ity_of_ty_pure ty) in
  let spec_arg ty = dity_sim (spec_val () ty) in
  List.map spec_arg args, Opt.fold spec_val dity_bool res

(** Patterns *)

type dpattern = {
  dp_pat  : pre_pattern;
  dp_dity : dity;
  dp_vars : dity Mstr.t;
  dp_loc  : Loc.position option;
}

type dpattern_node =
  | DPwild
  | DPvar  of preid * bool
  | DPapp  of rsymbol * dpattern list
  | DPas   of dpattern * preid * bool
  | DPor   of dpattern * dpattern
  | DPcast of dpattern * dity

(** Specifications *)

type ghost = bool

type dbinder = preid option * ghost * dity

type register_old = pvsymbol -> string -> pvsymbol

type 'a later = pvsymbol Mstr.t -> xsymbol Mstr.t -> register_old -> 'a
  (* specification terms are parsed and typechecked after the program
     expressions, when the types of locally bound program variables are
     already established. *)

type dspec_final = {
  ds_pre     : term list;
  ds_post    : (pvsymbol * term) list;
  ds_xpost   : (pvsymbol * term) list Mxs.t;
  ds_reads   : pvsymbol list;
  ds_writes  : term list;
  ds_alias   : (term * term) list;
  ds_diverge : bool;
  ds_checkrw : bool;
}

type dspec = ity -> dspec_final
  (* Computation specification is also parametrized by the result type.
     All vsymbols in the postcondition clauses in the [ds_post] field
     must have this type. All vsymbols in the exceptional postcondition
     clauses must have the type of the corresponding exception. *)

let old_mark = "'Old"
let old_mark_id = id_fresh old_mark

(** Expressions *)

type dinvariant = term list

type dxsymbol =
  | DElexn of string * dity
  | DEgexn of xsymbol

type dexpr = {
  de_node : dexpr_node;
  de_dvty : dvty;
  de_loc  : Loc.position option;
}

and dexpr_node =
  | DEvar of string * dvty
  | DEsym of prog_symbol
  | DEls of lsymbol
  | DEconst of Number.constant * dity
  | DEapp of dexpr * dexpr
  | DEfun of dbinder list * dity * mask * dspec later * dexpr
  | DEany of dbinder list * dity * mask * dspec later
  | DElet of dlet_defn * dexpr
  | DErec of drec_defn * dexpr
  | DEnot of dexpr
  | DEand of dexpr * dexpr
  | DEor of dexpr * dexpr
  | DEif of dexpr * dexpr * dexpr
  | DEcase of dexpr * (dpattern * dexpr) list
  | DEassign of (dexpr * rsymbol * dexpr) list
  | DEwhile of dexpr * dinvariant later * variant list later * dexpr
  | DEfor of preid * dexpr * for_direction * dexpr * dinvariant later * dexpr
  | DEtry of dexpr * (dxsymbol * dpattern * dexpr) list
  | DEraise of dxsymbol * dexpr
  | DEghost of dexpr
  | DEexn of preid * dity * mask * dexpr
  | DEassert of assertion_kind * term later
  | DEpure of term later * dity
  | DEabsurd
  | DEtrue
  | DEfalse
  | DEcast of dexpr * dity
  | DEmark of preid * dity * dexpr
  | DEuloc of dexpr * Loc.position
  | DElabel of dexpr * Slab.t

and dlet_defn = preid * ghost * rs_kind * dexpr

and drec_defn = { fds : dfun_defn list }

and dfun_defn = preid * ghost * rs_kind * dbinder list *
  dity * mask * dspec later * variant list later * dexpr

(** Environment *)

type denv = {
  frozen : dity list;
  locals : (bool * Stv.t option * dvty) Mstr.t;
  excpts : dxsymbol Mstr.t
}

let denv_names d = Mstr.domain d.locals

let denv_empty = { frozen = []; locals = Mstr.empty; excpts = Mstr.empty }

let is_frozen frozen v =
  try List.iter (occur_check v) frozen; false with Exit -> true

let freeze_dvty frozen (argl,res) =
  let rec add l = function
    | Dvar {contents = (Dval d|Dpur d|Dsim (d,_)|Dreg (d,_))}
    | Durg (d,_) -> add l d
    | Dvar {contents = Dtvs _}
    | Dutv _ as d -> d :: l
    | Dapp (_,tl,_) -> List.fold_left add l tl in
  List.fold_left add (add frozen res) argl

let free_vars frozen (argl,res) =
  let rec add s = function
    | Dvar {contents = (Dval d|Dpur d|Dsim (d,_)|Dreg (d,_))}
    | Durg (d,_) -> add s d
    | Dvar {contents = Dtvs v} | Dutv v ->
        if is_frozen frozen v then s else Stv.add v s
    | Dapp (_,tl,_) -> List.fold_left add s tl in
  List.fold_left add (add Stv.empty res) argl

let denv_add_exn { frozen = fz; locals = ls; excpts = xs } id dity =
  let xs = Mstr.add id.pre_name (DElexn (id.pre_name, dity)) xs in
  { frozen = freeze_dvty fz ([], dity); locals = ls; excpts = xs }

let denv_add_mono { frozen = fz; locals = ls; excpts = xs } id dvty =
  let ls = Mstr.add id.pre_name (false, None, dvty) ls in
  { frozen = freeze_dvty fz dvty; locals = ls; excpts = xs }

let denv_add_poly { frozen = fz; locals = ls; excpts = xs } id dvty =
  let ls = Mstr.add id.pre_name (false, Some (free_vars fz dvty), dvty) ls in
  { frozen = fz; locals = ls; excpts = xs }

let denv_add_rec_mono { frozen = fz; locals = ls; excpts = xs } id dvty =
  let ls = Mstr.add id.pre_name (false, Some Stv.empty, dvty) ls in
  { frozen = freeze_dvty fz dvty; locals = ls; excpts = xs }

let denv_add_rec_poly { frozen = fz; locals = ls; excpts = xs } fz0 id dvty =
  let ls = Mstr.add id.pre_name (false, Some (free_vars fz0 dvty), dvty) ls in
  { frozen = fz; locals = ls; excpts = xs }

let denv_add_rec denv fz0 id ((argl,res) as dvty) =
  let rec is_explicit = function
    | Dvar {contents = (Dval d|Dpur d|Dsim (d,_)|Dreg (d,_))}
    | Durg (d,_) -> is_explicit d
    | Dvar {contents = Dtvs _} -> false
    | Dutv _ -> true
    | Dapp (_,tl,_) -> List.for_all is_explicit tl in
  if List.for_all is_explicit argl && is_explicit res
  then denv_add_rec_poly denv fz0 id dvty
  else denv_add_rec_mono denv id dvty

let denv_add_var denv id dity = denv_add_mono denv id ([], dity)

let denv_add_for_index denv id dvty =
  let dvty = [], dity_of_dvty dvty in
  let { frozen = fz; locals = ls; excpts = xs } = denv in
  let ls = Mstr.add id.pre_name (true, None, dvty) ls in
  { frozen = freeze_dvty fz dvty; locals = ls; excpts = xs }

let denv_add_let denv (id,_,_,({de_dvty = dvty} as de)) =
  if fst dvty = [] then denv_add_mono denv id dvty else
  let rec is_value de = match de.de_node with
    | DEghost de | DEuloc (de,_) | DElabel (de,_) -> is_value de
    | DEvar _ | DEsym _ | DEls _ | DEfun _ | DEany _ -> true
    | _ -> false in
  if is_value de
  then denv_add_poly denv id dvty
  else denv_add_mono denv id dvty

let denv_add_args { frozen = fz; locals = ls; excpts = xs } bl =
  let l = List.fold_left (fun l (_,_,t) -> t::l) fz bl in
  let add s (id,_,t) = match id with
    | Some {pre_name = n} ->
        Mstr.add_new (Dterm.DuplicateVar n) n (false, None, ([],t)) s
    | None -> s in
  let s = List.fold_left add Mstr.empty bl in
  { frozen = l; locals = Mstr.set_union s ls; excpts = xs }

let denv_add_pat { frozen = fz; locals = ls; excpts = xs } dp =
  let l = Mstr.fold (fun _ t l -> t::l) dp.dp_vars fz in
  let s = Mstr.map (fun t -> false, None, ([], t)) dp.dp_vars in
  { frozen = l; locals = Mstr.set_union s ls; excpts = xs }

let mk_node n = function
  | _, Some tvs, dvty -> DEvar (n, specialize_scheme tvs dvty)
  | _, None,     dvty -> DEvar (n, dvty)

let denv_get denv n =
  mk_node n (Mstr.find_exn (Dterm.UnboundVar n) n denv.locals)

let denv_get_opt denv n =
  Opt.map (mk_node n) (Mstr.find_opt n denv.locals)

exception UnboundExn of string

let denv_get_exn denv n = Mstr.find_exn (UnboundExn n) n denv.excpts

let denv_get_exn_opt denv n = Mstr.find_opt n denv.excpts

let denv_pure denv get_dty =
  let ht = Htv.create 3 in
  let hi = Hint.create 3 in
  let rec fold = function
    | Dvar {contents = (Dval d|Dpur d|Dsim (d,_)|Dreg (d,_))}
    | Durg (d,_) -> fold d
    | Dvar {contents = Dtvs v} as d ->
        begin try fst (Htv.find ht v) with Not_found ->
        let f = Dterm.dty_fresh () in Htv.add ht v (f,d); f end
    | Dapp (s,dl,_) -> Dterm.dty_app s.its_ts (List.map fold dl)
    | Dutv v -> Dterm.dty_var v in
  let add n (idx, _, dvty) =
    let dity = if idx then dity_int else dity_of_dvty dvty in
    Dterm.DTvar (n, fold dity) in
  let dty = get_dty (Mstr.mapi add denv.locals) in
  Htv.iter (fun v (f,_) ->
    try Dterm.dty_match f (ty_var v) with Exit -> ()) ht;
  let fnS s dl = dity_app_fresh (restore_its s) dl in
  let fnV v = try snd (Htv.find ht v) with Not_found -> Dutv v in
  let fnI i = try Hint.find hi i with Not_found ->
    let d = dity_fresh () in Hint.add hi i d; d in
  dity_pur (Dterm.dty_fold fnS fnV fnI dty)

(** Unification tools *)

let dity_unify_app ls fn (l1: 'a list) (l2: dity list) =
  try List.iter2 fn l1 l2 with Invalid_argument _ ->
    raise (BadArity (ls, List.length l1))

let dpat_expected_type {dp_dity = dp_dity; dp_loc = loc} dity =
  try dity_unify dp_dity dity with Exit -> Loc.errorm ?loc
    "This pattern has type %a,@ but is expected to have type %a"
    print_dity dp_dity print_dity dity

let dexpr_expected_type {de_dvty = dvty; de_loc = loc} dity =
  let res = dity_of_dvty dvty in
  try dity_unify res dity with Exit -> Loc.errorm ?loc
    "This expression has type %a,@ but is expected to have type %a"
    print_dity res print_dity dity

let dexpr_expected_type_weak {de_dvty = dvty; de_loc = loc} dity =
  let res = dity_of_dvty dvty in
  try dity_unify_weak res dity with Exit -> Loc.errorm ?loc
    "This expression has type %a,@ but is expected to have type %a"
    print_dity res print_dity dity

(** Generation of letrec blocks *)

type pre_fun_defn = preid * ghost * rs_kind * dbinder list *
  dity * mask * (denv -> dspec later * variant list later * dexpr)

exception DupId of preid

let drec_defn denv0 prel =
  if prel = [] then invalid_arg "Dexpr.drec_defn: empty function list";
  let add s (id,_,_,_,_,_,_) = Sstr.add_new (DupId id) id.pre_name s in
  let _ = try List.fold_left add Sstr.empty prel with DupId id ->
    Loc.errorm ?loc:id.pre_loc "duplicate function name %s" id.pre_name in
  let add denv (id,_,_,bl,res,_,_) =
    if bl = [] then invalid_arg "Dexpr.drec_defn: empty argument list";
    let argl = List.map (fun (_,_,t) -> t) bl in
    denv_add_rec denv denv0.frozen id (argl,res) in
  let denv1 = List.fold_left add denv0 prel in
  let parse (id,gh,pk,bl,res,msk,pre) =
    let dsp, dvl, de = pre denv1 in
    dexpr_expected_type de res;
    (id,gh,pk,bl,res,msk,dsp,dvl,de) in
  let fdl = List.map parse prel in
  let add denv (id,_,_,bl,res,_,_,_,_) =
    (* just in case we linked some polymorphic type var to the outer context *)
    let check tv = if is_frozen denv0.frozen tv then Loc.errorm ?loc:id.pre_loc
      "This function is expected to be polymorphic in type variable %a"
      Pretty.print_tv tv in
    begin match Mstr.find_opt id.pre_name denv1.locals with
    | Some (_, Some tvs, _) -> Stv.iter check tvs
    | Some (_, None, _) | None -> assert false
    end;
    let argl = List.map (fun (_,_,t) -> t) bl in
    denv_add_poly denv id (argl, res) in
  List.fold_left add denv0 fdl, { fds = fdl }

(** Constructors *)

let dpattern ?loc node =
  let mk_dpat pre dity vars =
    { dp_pat = pre; dp_dity = dity; dp_vars = vars; dp_loc = loc } in
  let dpat = function
    | DPwild ->
        mk_dpat PPwild (dity_fresh ()) Mstr.empty
    | DPvar (id,gh) ->
        let dity = dity_fresh () in
        mk_dpat (PPvar (id,gh)) dity (Mstr.singleton id.pre_name dity)
    | DPapp ({rs_logic = RLls ls} as rs, dpl) when ls.ls_constr > 0 ->
        let argl, res = specialize_rs rs in
        dity_unify_app ls dpat_expected_type dpl argl;
        let join n _ _ = raise (Dterm.DuplicateVar n) in
        let add acc dp = Mstr.union join acc dp.dp_vars in
        let vars = List.fold_left add Mstr.empty dpl in
        let ppl = List.map (fun dp -> dp.dp_pat) dpl in
        mk_dpat (PPapp (rs, ppl)) res vars
    | DPapp (rs,_) ->
        raise (ConstructorExpected rs);
    | DPor (dp1,dp2) ->
        dpat_expected_type dp2 dp1.dp_dity;
        let join n dity1 dity2 = try dity_unify dity1 dity2; Some dity1
          with Exit -> Loc.errorm ?loc
            "Variable %s has type %a,@ but is expected to have type %a"
            n print_dity dity1 print_dity dity2 in
        let vars = Mstr.union join dp1.dp_vars dp2.dp_vars in
        mk_dpat (PPor (dp1.dp_pat, dp2.dp_pat)) dp1.dp_dity vars
    | DPas (dp, ({pre_name = n} as id), gh) ->
        let { dp_pat = pat; dp_dity = dity; dp_vars = vars } = dp in
        let vars = Mstr.add_new (Dterm.DuplicateVar n) n dity vars in
        mk_dpat (PPas (pat, id, gh)) dity vars
    | DPcast (dp, dity) ->
        dpat_expected_type dp dity;
        dp
  in
  Loc.try1 ?loc dpat node

let specialize_dxs = function
  | DEgexn xs -> specialize_xs xs
  | DElexn (_,dity) -> dity

let dexpr ?loc node =
  let get_dvty = function
    | DEvar (_,dvty) ->
        dvty
    | DEsym (PV pv) ->
        [], specialize_pv pv
    | DEsym (RS rs) ->
        specialize_rs rs
    | DEsym (OO ss) ->
        let dt = dity_fresh () in
        let ot = overload_of_rs (Srs.choose ss) in
        begin match ot with
        | UnOp   -> [dt], dt
        | BinOp  -> [dt;dt], dt
        | BinRel -> [dt;dt], dity_bool
        | NoOver -> assert false end
    | DEls ls ->
        specialize_ls ls
    | DEconst (_, ity) -> [],ity
    | DEapp ({de_dvty = (arg::argl, res)}, de2) ->
        dexpr_expected_type de2 arg;
        argl, res
    | DEapp ({de_dvty = ([],res)} as de1, de2) ->
        let f,a,r = match specialize_rs rs_func_app with
          | [f;a],r -> f,a,r | _ -> assert false in
        begin try dity_unify res f with Exit ->
          let rec down n de = match de.de_node with
            | DEapp (de,_) -> down (succ n) de
            | _ when n = 0 -> Loc.errorm ?loc:de.de_loc
                "This expression has type %a,@ it cannot be applied"
                print_dity (dity_of_dvty de.de_dvty)
            | _ -> Loc.errorm ?loc:de.de_loc
                "This expression has type %a,@ but is applied to %d arguments"
                print_dity (dity_of_dvty de.de_dvty) (succ n) in
          down 0 de1
        end;
        dexpr_expected_type de2 a;
        [], r
    | DEfun (bl,res,_,_,de) ->
        dexpr_expected_type de res;
        List.map (fun (_,_,t) -> t) bl, res
    | DEany (bl,res,_,_) ->
        List.map (fun (_,_,t) -> t) bl, res
    | DElet (_,de)
    | DErec (_,de) ->
        de.de_dvty
    | DEnot de ->
        dexpr_expected_type de dity_bool;
        dvty_bool
    | DEand (de1,de2)
    | DEor (de1,de2) ->
        dexpr_expected_type de1 dity_bool;
        dexpr_expected_type de2 dity_bool;
        dvty_bool
    | DEif (de1,de2,de3) ->
        let res = dity_fresh () in
        dexpr_expected_type de1 dity_bool;
        dexpr_expected_type de2 res;
        dexpr_expected_type de3 res;
        [], res
    | DEcase (_,[]) ->
        invalid_arg "Dexpr.dexpr: empty branch list in DEcase"
    | DEcase (de,bl) ->
        let ety = dity_fresh () in
        let res = dity_fresh () in
        dexpr_expected_type de ety;
        List.iter (fun (dp,de) ->
          dpat_expected_type dp ety;
          dexpr_expected_type de res) bl;
        [], res
    | DEassign al ->
        List.iter (fun (de1,rs,de2) ->
          let argl, res = specialize_rs rs in
          let ls = match rs.rs_logic with RLls ls -> ls
            | _ -> invalid_arg "Dexpr.dexpr: not a field" in
          dity_unify_app ls dexpr_expected_type [de1] argl;
          dexpr_expected_type_weak de2 res) al;
        dvty_unit
    | DEwhile (de1,_,_,de2) ->
        dexpr_expected_type de1 dity_bool;
        dexpr_expected_type de2 dity_unit;
        dvty_unit
    | DEfor (_,de_from,_,de_to,_,de) ->
        let bty = dity_fresh () in
        dexpr_expected_type de_from bty;
        dexpr_expected_type de_to bty;
        dexpr_expected_type de dity_unit;
        dvty_unit
    | DEtry (_,[]) ->
        invalid_arg "Dexpr.dexpr: empty branch list in DEtry"
    | DEtry (de,bl) ->
        let res = dity_fresh () in
        dexpr_expected_type de res;
        List.iter (fun (xs,dp,de) ->
          dpat_expected_type dp (specialize_dxs xs);
          dexpr_expected_type de res) bl;
        [], res
    | DEraise (xs,de) ->
        dexpr_expected_type de (specialize_dxs xs);
        [], dity_fresh ()
    | DEexn (_,_,_,de)
    | DEghost de ->
        de.de_dvty
    | DEassert _ ->
        dvty_unit
    | DEpure (_, dity) ->
        [], dity
    | DEabsurd ->
        [], dity_fresh ()
    | DEtrue
    | DEfalse ->
        dvty_bool
    | DEcast (de,dity)
    | DEmark (_,dity,de) ->
        dexpr_expected_type de dity;
        de.de_dvty
    | DEuloc (de,_)
    | DElabel (de,_) ->
        de.de_dvty in
  let dvty = Loc.try1 ?loc get_dvty node in
  { de_node = node; de_dvty = dvty; de_loc = loc }

(** Final stage *)

(** Binders *)

let binders ghost bl =
  let sn = ref Sstr.empty in
  let binder (id, gh, dity) =
    let id = match id with
      | Some ({pre_name = n} as id) ->
          let exn = match id.pre_loc with
            | Some loc -> Loc.Located (loc, Dterm.DuplicateVar n)
            | None -> Dterm.DuplicateVar n in
          sn := Sstr.add_new exn n !sn; id
      | None -> id_fresh "_" in
    create_pvsymbol id ~ghost:(ghost || gh) (ity_of_dity dity) in
  List.map binder bl

(** Specifications *)

let to_fmla f = match f.t_ty with
  | None -> f
  | Some ty when ty_equal ty ty_bool -> t_equ f t_bool_true
  | _ -> Loc.error ?loc:f.t_loc Dterm.FmlaExpected

let create_assert = to_fmla

let create_invariant pl = List.map to_fmla pl

let create_post ity ql = List.map (fun (v,f) ->
  try
    ity_equal_check ity v.pv_ity;
    Ity.create_post v.pv_vs (to_fmla f)
  with TypeMismatch _ ->
    let ty = ty_of_ity ity in
    ty_equal_check ty (ty_of_ity v.pv_ity);
    let preid = Ident.id_clone v.pv_vs.vs_name in
    Ity.create_post (create_vsymbol preid ty) (to_fmla f)
  ) ql

let create_xpost xql = Mxs.mapi (fun xs ql -> create_post xs.xs_ity ql) xql

(** User effects *)

let rec effect_of_term t =
  let quit () = Loc.errorm ?loc:t.t_loc "unsupported effect expression" in
  match t.t_node with
  | Tapp (fs, [ta]) ->
      let v, ity, fa = effect_of_term ta in
      let ity = match fa with
        | Some {rs_cty = {cty_args = [arg]; cty_result = res}} ->
            ity_full_inst (ity_match isb_empty arg.pv_ity ity) res
        | Some _ -> assert false
        | None -> ity in
      begin try match ity.ity_node, restore_rs fs with
        | Ityreg {reg_its = ts}, ({rs_field = Some f} as rs)
          when List.exists (pv_equal f) ts.its_mfields -> v, ity, Some rs
        | _, {rs_cty={cty_args=[arg]; cty_result=res; cty_freeze=frz}} ->
            v, ity_full_inst (ity_match frz arg.pv_ity ity) res, None
        | _ -> quit () with Not_found -> quit () end
  | Tvar v ->
      let v = try restore_pv v with Not_found -> quit () in
      v, v.pv_ity, None
  | _ -> quit ()

let effect_of_dspec dsp =
  let pvs = Spv.of_list dsp.ds_reads in
  let add_write (l,eff) t = match effect_of_term t with
    | v, {ity_node = Ityreg reg}, fd ->
        let fs = match fd with
          | Some fd -> Spv.singleton (Opt.get fd.rs_field)
          | None -> Spv.of_list reg.reg_its.its_mfields in
        if not reg.reg_its.its_private && Spv.is_empty fs then
          Loc.errorm ?loc:t.t_loc "mutable expression expected";
        let rd = Spv.singleton v and wr = Mreg.singleton reg fs in
        let e = Loc.try2 ?loc:t.t_loc eff_write rd wr in
        (e,t)::l, eff_union_par eff e
    | _ ->
        Loc.errorm ?loc:t.t_loc "mutable expression expected" in
  let wl, eff = List.fold_left add_write ([], eff_read pvs) dsp.ds_writes in
  let eff = Mxs.fold (fun xs _ eff -> eff_raise eff xs) dsp.ds_xpost eff in
  let eff = if dsp.ds_diverge then eff_diverge eff else eff in
  wl, eff

let alias_of_dspec dsp ity =
  let rec subst reg ity2 ity =
    match ity.ity_node with
    | Ityreg r when reg_equal r reg -> ity2
    | Ityapp (s, l, r) ->
      ity_app s (List.map (subst reg ity2) l) (List.map (subst reg ity2) r)
    | Ityvar _ -> ity
    | Ityreg { reg_its = s; reg_args = l; reg_regs = r } -> (* FIXME ? *)
      ity_app s (List.map (subst reg ity2) l) (List.map (subst reg ity2) r)
  in
  let add_alias (ity, regs, conflicts) (t, rt) =
    match (effect_of_term t, effect_of_term rt) with
    | (_, ({ity_node = Ityreg reg} as nity), _),
      (v, ({ity_node = Ityreg rreg}), _) ->
      if v.pv_vs.vs_name.id_string = "result"
      then
        if Sreg.mem rreg conflicts
        then Loc.errorm ?loc:rt.t_loc "aliasing conflict" (* FIXME *)
        else (subst rreg nity ity, Sreg.add reg regs, Sreg.add rreg conflicts)
      else Loc.errorm ?loc:rt.t_loc "result expected" (* FIXME ? *)
    | (_, {ity_node = Ityreg _}, _), _ ->
      Loc.errorm ?loc:rt.t_loc "mutable expression expected"
    | _ ->
      Loc.errorm ?loc:t.t_loc "mutable expression expected" in
  let ity, regs, _conflicts =
    List.fold_left
      add_alias
      (ity, Sreg.empty, Sreg.empty)
      dsp.ds_alias in
  let regs = Sreg.fold (fun r acc -> reg_freeregs acc r) regs regs in
  (* FIXME ? *)
  ity, regs

(* TODO: add warnings for empty postconditions (anywhere)
    and empty exceptional postconditions (toplevel). *)
let check_spec inr dsp ecty ({e_loc = loc} as e) =
  let bad_read  reff eff = not (Spv.subset reff.eff_reads  eff.eff_reads) in
  let bad_write weff eff = not (Mreg.submap (fun _ s1 s2 -> Spv.subset s1 s2)
                                           weff.eff_writes eff.eff_writes) in
  let bad_raise xeff eff = not (Sxs.subset xeff.eff_raises eff.eff_raises) in
  (* computed effect vs user effect *)
  let uwrl, ue = effect_of_dspec dsp in
  let ucty = create_cty ecty.cty_args ecty.cty_pre ecty.cty_post
    ecty.cty_xpost ecty.cty_oldies ue ecty.cty_result in
  let ueff = ucty.cty_effect and eeff = ecty.cty_effect in
  let check_ue = not inr and check_rw = dsp.ds_checkrw in
  (* check that every user effect actually happens. We omit this
     for local functions inside recursive functions because if
     they call the parent function, they may have more effects
     than we know at this point: those will only be known after
     we finish constructing the parent function. TODO: make an
     effort to only disable the check for local functions that
     actually call their parent. *)
  if check_ue && bad_read ueff eeff then Loc.errorm ?loc
    "variable@ %a@ does@ not@ occur@ in@ this@ expression"
    Pretty.print_vs (Spv.choose (Spv.diff ueff.eff_reads eeff.eff_reads)).pv_vs;
  if check_ue && bad_write ueff eeff then List.iter (fun (weff,t) ->
    if bad_write weff eeff then Loc.errorm ?loc:t.t_loc
      "this@ write@ effect@ does@ not@ happen@ in@ the@ expression") uwrl;
  if check_ue && bad_raise ueff eeff then Loc.errorm ?loc
    "this@ expression@ does@ not@ raise@ exception@ %a"
    print_xs (Sxs.choose (Sxs.diff ueff.eff_raises eeff.eff_raises));
  if check_ue && ueff.eff_oneway && not eeff.eff_oneway then Loc.errorm ?loc
      "this@ expression@ does@ not@ diverge";
  (* check that every computed effect is listed *)
  if check_rw && bad_read eeff ueff then Loc.errorm ?loc
    "this@ expression@ depends@ on@ variable@ %a,@ \
      which@ is@ left@ out@ in@ the@ specification"
    Pretty.print_vs (Spv.choose (Spv.diff eeff.eff_reads ueff.eff_reads)).pv_vs;
  if check_rw && bad_write eeff ueff then
    Loc.errorm ?loc:(e_locate_effect (fun eff -> bad_write eff ueff) e)
      "this@ expression@ produces@ an@ unlisted@ write@ effect";
  if ecty.cty_args <> [] && bad_raise eeff ueff then Sxs.iter (fun xs ->
    Loc.errorm ?loc:(e_locate_effect (fun eff -> Sxs.mem xs eff.eff_raises) e)
      "this@ expression@ raises@ unlisted@ exception@ %a"
      print_xs xs) (Sxs.diff eeff.eff_raises ueff.eff_raises);
  if eeff.eff_oneway && not ueff.eff_oneway then
    Loc.errorm ?loc:(e_locate_effect (fun eff -> eff.eff_oneway) e)
      "this@ expression@ may@ diverge,@ but@ this@ is@ not@ \
        stated@ in@ the@ specification"

let check_aliases recu c =
  let rds_regs = c.cty_freeze.isb_reg in
  let report r _ _ =
    if Mreg.mem r rds_regs then
      let spv = Spv.filter
        (fun v -> ity_r_occurs r v.pv_ity) (cty_reads c) in
      if not (Spv.is_empty spv) then Loc.errorm
        "The type of this function contains an alias with \
        external variable %a" print_pv (Spv.choose spv);
      let sxs = Sxs.filter
        (fun xs -> ity_r_occurs r xs.xs_ity) (c.cty_effect.eff_raises) in
      Loc.errorm
        "The type of this function contains an alias with \
        external local exception %a" print_xs (Sxs.choose sxs)
    else Loc.errorm "The type of this function contains an alias" in
  (* we allow the value in a non-recursive function to contain
     regions coming the function's arguments, but not from the
     context. It is sometimes useful to write a function around
     a constructor or a projection. For recursive functions, we
     impose the full non-alias discipline, to ensure the safety
     of region polymorphism (see add_rec_mono). We do not track
     aliases inside the type of an argument or a result, which
     may break the type inference, but we have a safety net
     type checking in Expr. *)
  let add_ity regs ity =
    let frz = ity_freeze isb_empty ity in
    Mreg.union report regs frz.isb_reg in
  let add_arg regs v = add_ity regs v.pv_ity in
  let regs = List.fold_left add_arg rds_regs c.cty_args in
  ignore (add_ity (if recu then regs else rds_regs) c.cty_result)

let check_fun inr rsym dsp e =
  let c,e = match e with
    | { c_node = Cfun e; c_cty = c } -> c,e
    | _ -> invalid_arg "Dexpr.check_fun" in
  let c = match rsym with
    | Some s -> s.rs_cty
    | None -> c in
  check_spec inr dsp c e;
  check_aliases (rsym <> None) c

(** Environment *)

type env = {
  rsm : rsymbol Mstr.t;
  pvm : pvsymbol Mstr.t;
  xsm : xsymbol Mstr.t;
  old : (pvsymbol Mstr.t * (let_defn * pvsymbol) Hpv.t) Mstr.t;
  idx : pvsymbol Mpv.t; (* external-to-internal loop indexes *)
  ghs : bool; (* we are under DEghost or in a ghost function *)
  lgh : bool; (* we are under let ghost c = <cexp> *)
  cgh : bool; (* we are under DEghost in a cexp *)
  inr : bool; (* we are inside a recursive function *)
}

let env_empty = {
  rsm = Mstr.empty;
  pvm = Mstr.empty;
  xsm = Mstr.empty;
  old = Mstr.empty;
  idx = Mpv.empty;
  ghs = false;
  lgh = false;
  cgh = false;
  inr = false;
}

exception UnboundLabel of string

let find_old pvm (ovm,old) v =
  if v.pv_ity.ity_imm then v else
  let n = v.pv_vs.vs_name.id_string in
  (* if v is top-level, both ov and pv are None.
     If v is local, ov and pv must be equal to v.
     If they are not equal, then v is defined under the label,
     so we return v and do not register an "oldie" for it. *)
  let ov = Mstr.find_opt n ovm in
  let pv = Mstr.find_opt n pvm in
  if not (Opt.equal pv_equal ov pv) then v
  else match Hpv.find_opt old v with
    | Some (_,o) -> o
    | None ->
        let e = e_pure (t_var v.pv_vs) in
        let id = id_clone v.pv_vs.vs_name in
        let ld = let_var id ~ghost:true e in
        Hpv.add old v ld; snd ld

let register_old env v l =
  find_old env.pvm (Mstr.find_exn (UnboundLabel l) l env.old) v

let get_later env later =
  let pvm = if Mpv.is_empty env.idx then env.pvm else
    Mstr.map (fun v -> Mpv.find_def v v env.idx) env.pvm in
  later pvm env.xsm (register_old env)

let add_label ({pvm = pvm; old = old} as env) l =
  let ht = Hpv.create 3 in
  { env with old = Mstr.add l (pvm, ht) old }, ht

let rebase_old {pvm = pvm} preold old fvs =
  let rebase v (_,{pv_vs = o}) sbs =
    if not (Mvs.mem o fvs) then sbs else match preold with
      | Some preold ->
          Mvs.add o (t_var (find_old pvm preold v).pv_vs) sbs
      | None -> raise (UnboundLabel old_mark) in
  Hpv.fold rebase old Mvs.empty

let rebase_pre env preold old pl =
  let pl = List.map to_fmla pl in
  let fvs = List.fold_left t_freevars Mvs.empty pl in
  let sbs = rebase_old env preold old fvs in
  List.map (t_subst sbs) pl

let rebase_variant env preold old varl =
  let add s (t,_) = t_freevars s t in
  let fvs = List.fold_left add Mvs.empty varl in
  let sbs = rebase_old env preold old fvs in
  let conv (t,rel) = t_subst sbs t, rel in
  List.map conv varl

let get_oldies old =
  Hpv.fold (fun v (_,o) sbs -> Mpv.add o v sbs) old Mpv.empty

let add_rsymbol ({rsm = rsm; pvm = pvm} as env) rs =
  let n = rs.rs_name.id_string in
  let pvm = match rs.rs_logic with
    | RLpv pv -> Mstr.add n pv pvm
    | _ -> pvm in
  { env with rsm = Mstr.add n rs rsm; pvm = pvm }

let add_pvsymbol ({pvm = pvm} as env) pv =
  let n = pv.pv_vs.vs_name.id_string in
  { env with pvm = Mstr.add n pv pvm }

let add_pv_map ({pvm = pvm} as env) vm =
  { env with pvm = Mstr.set_union vm pvm }

let add_binders env pvl = List.fold_left add_pvsymbol env pvl

let add_xsymbol ({xsm = xsm} as env) xs =
  { env with xsm = Mstr.add xs.xs_name.id_string xs xsm }

(** Abstract values *)

let cty_of_spec env bl mask dspl dity =
  let ity = ity_of_dity dity in
  let bl = binders env.ghs bl in
  let env = add_binders env bl in
<<<<<<< HEAD
  let preold = Mstr.find_opt "0" env.old in
  let env, old = add_label env "0" in
  let dsp = get_later env dspl ity in
  let ity, regs = alias_of_dspec dsp ity in
  let dsp = get_later env dspl ity in (* FIXME ? *)
=======
  let preold = Mstr.find_opt old_mark env.old in
  let env, old = add_label env old_mark in
  let dsp = get_later env dsp ity in
>>>>>>> 54e5a079
  let _, eff = effect_of_dspec dsp in
  let eff = eff_ghostify env.ghs eff in
  let eff = eff_reset_overwritten eff in
  let res = Sreg.diff (ity_freeregs Sreg.empty ity) regs in
  let eff = eff_reset eff res in
  let p = rebase_pre env preold old dsp.ds_pre in
  let q = create_post ity dsp.ds_post in
  let xq = create_xpost dsp.ds_xpost in
  create_cty ~mask bl p q xq (get_oldies old) eff ity

(** Expressions *)

let warn_unused s loc =
  if s = "" || s.[0] <> '_' then
  Warning.emit ?loc "unused variable %s" s

let check_used_pv e pv = if not (Spv.mem pv e.e_effect.eff_reads) then
  warn_unused pv.pv_vs.vs_name.id_string pv.pv_vs.vs_name.id_loc

let e_let_check e ld = match ld with
  | LDvar (v,_) -> check_used_pv e v; e_let ld e
  | _           -> e_let ld e

let rec strip uloc labs de = match de.de_node with
  | DEcast (de,_) -> strip uloc labs de
  | DEuloc (de,loc) -> strip (Some (Some loc)) labs de
  | DElabel (de,s) -> strip uloc (Slab.union labs s) de
  | _ -> uloc, labs, de

let get_pv env n = Mstr.find_exn (Dterm.UnboundVar n) n env.pvm
let get_rs env n = Mstr.find_exn (Dterm.UnboundVar n) n env.rsm

let get_xs env = function
  | DElexn (n,_) -> Mstr.find_exn (UnboundExn n) n env.xsm
  | DEgexn xs -> xs

let proxy_labels = Slab.singleton proxy_label

type let_prexix =
  | LD of let_defn
  | EA of expr

let vl_of_mask id mask ity =
  let mk_res m t = create_pvsymbol id ~ghost:(mask_ghost m) t in
  if ity_equal ity ity_unit then [] else
  match mask, ity.ity_node with
  | MaskTuple ml, Ityapp (_,tl,_) -> List.map2 mk_res ml tl
  | _ -> [mk_res mask ity]

let t_of_vl = function
  | [] -> t_void | [v] -> t_var v.pv_vs
  | vl -> t_tuple (List.map (fun v -> t_var v.pv_vs) vl)

let e_of_vl = function
  | [] -> e_void | [v] -> e_var v
  | vl -> e_tuple (List.map e_var vl)

let rec expr uloc env ({de_loc = loc} as de) =
  let uloc, labs, de = strip uloc Slab.empty de in
  let env = {env with lgh = false; cgh = false} in
  let e = Loc.try3 ?loc try_expr uloc env de in
  let loc = Opt.get_def loc uloc in
  if loc = None && Slab.is_empty labs
  then e else e_label_push ?loc labs e

and cexp uloc env ({de_loc = loc} as de) lpl =
  let uloc, labs, de = strip uloc Slab.empty de in
  if not (Slab.is_empty labs) then Warning.emit ?loc
    "Ignoring labels over a higher-order expression";
  Loc.try4 ?loc try_cexp uloc env de lpl

and try_cexp uloc env ({de_dvty = argl,res} as de0) lpl =
  let rec drop vl al = match vl, al with
    | _::vl, _::al -> drop vl al | _ -> al in
  let rec all_ghost al lpl = match al, lpl with
    | gh :: al, EA {e_mask = m} :: lpl ->
        (not gh && mask_ghost m) || all_ghost al lpl
    | _::_, LD _ :: lpl -> all_ghost al lpl
    | _, _ -> false in
  let rec proxy_args ghost al lpl = match al, lpl with
    | _ :: al, EA ({e_node = Evar v} as e) :: lpl
      when Slab.is_empty e.e_label ->
        let hd, vl = proxy_args ghost al lpl in
        hd, v::vl
    | gh :: al, EA e :: lpl ->
        let hd, vl = proxy_args ghost al lpl in
        let id = id_fresh ?loc:e.e_loc ~label:proxy_labels "o" in
        let ld, v = let_var ~ghost:(ghost || gh) id e in
        ld::hd, v::vl
    | al, LD ld :: lpl ->
        let hd, vl = proxy_args ghost al lpl in
        ld::hd, vl
    | [], _::_ ->
        assert false (* would be ill-typed *)
    | _, [] ->
        [], [] in
  let apply app ghost s al lpl =
    let ldl, vl = proxy_args ghost al lpl in
    let argl = List.map ity_of_dity (drop vl argl) in
    env.cgh, ldl, app s vl argl (ity_of_dity res) in
  let c_app s lpl =
    let al = List.map (fun v -> v.pv_ghost) s.rs_cty.cty_args in
    let gh = env.ghs || env.lgh || rs_ghost s || all_ghost al lpl in
    apply c_app gh s al lpl in
  let c_oop s lpl =
    let al = (Srs.choose s).rs_cty.cty_args in
    let al = List.map (fun _ -> false) al in
    let gh = env.ghs || env.lgh || all_ghost al lpl in
    let loc = Opt.get_def de0.de_loc uloc in
    let app s vl al res =
      let app s cl = try Expr.c_app s vl al res :: cl with
        (* TODO: are there other valid exceptions here? *)
        | TypeMismatch _ -> cl in
      match Srs.fold app s [] with
      | [c] -> c
      | [] -> Loc.errorm ?loc "No suitable symbol found"
      (* TODO: show types or locations for ambiguity *)
      | _cl -> Loc.errorm ?loc "Ambiguous notation" in
    apply app gh s al lpl in
  let c_pur s lpl =
    apply c_pur true s (List.map Util.ttrue s.ls_args) lpl in
  let proxy c =
    try
      let ld_of_lp = function LD ld -> ld | EA _ -> raise Exit in
      env.cgh, List.map ld_of_lp lpl, c
    with Exit ->
      let loc = Opt.get_def de0.de_loc uloc in
      let id = id_fresh ?loc ~label:proxy_labels "h" in
      let ld, s = let_sym id ~ghost:(env.ghs || env.lgh) c in
      c_app s (LD ld :: lpl) in
  match de0.de_node with
  | DEvar (n,_) -> c_app (get_rs env n) lpl
  | DEsym (RS s) -> c_app s lpl
  | DEsym (OO s) -> c_oop s lpl
  | DEls s -> c_pur s lpl
  | DEapp (de1,de2) ->
      let e2 = e_ghostify env.cgh (expr uloc env de2) in
      cexp uloc env de1 (EA e2 :: lpl)
  | DEghost de ->
      (* if we were not in the ghost context until now, then
         we must ghostify the let-definitions down from here *)
      cexp uloc {env with ghs = true; cgh = env.cgh || not env.ghs} de lpl
  | DEfun (bl,_,msk,dsp,de) ->
      let dvl _ _ _ = [] in
      let env = {env with ghs = env.ghs || env.lgh} in
      let c, dsp, _ = lambda uloc env (binders env.ghs bl) msk dsp dvl de in
      check_fun env.inr None dsp c;
      proxy c
  | DEany (bl,dity,msk,dsp) ->
      let env = {env with ghs = env.ghs || env.lgh} in
      proxy (c_any (cty_of_spec env bl msk dsp dity))
  | DElet ((_,_,_,{de_dvty = ([],_)}) as dldf,de) ->
      let ld, env = var_defn uloc env dldf in
      cexp uloc env de (LD ld :: lpl)
  | DElet (dldf,de) ->
      let ldl0, env = sym_defn uloc env dldf in
      let lpl0 = List.rev_map (fun ld -> LD ld) ldl0 in
      cexp uloc env de (List.rev_append lpl0 lpl)
  | DErec (drdf,de) ->
      let ld, env = rec_defn uloc env drdf in
      cexp uloc env de (LD ld :: lpl)
  | DEexn _ ->
      Loc.errorm "Local exception declarations are not allowed \
                  over higher-order expressions"
  | DEmark _ ->
      Loc.errorm "Label declarations are not allowed \
                  over higher-order expressions"
  | DEsym _ | DEconst _ | DEnot _ | DEand _ | DEor _ | DEif _ | DEcase _
  | DEassign _ | DEwhile _ | DEfor _ | DEtry _ | DEraise _ | DEassert _
  | DEpure _ | DEabsurd | DEtrue | DEfalse -> assert false (* expr-only *)
  | DEcast _ | DEuloc _ | DElabel _ -> assert false (* already stripped *)

and try_expr uloc env ({de_dvty = argl,res} as de0) =
  match de0.de_node with
  | DEvar (n,_) when argl = [] ->
      e_var (get_pv env n)
  | DEsym (PV v) ->
      e_var v
  | DEconst (c,dity) ->
      e_const c (ity_of_dity dity)
  | DEapp ({de_dvty = ([],_)} as de1, de2) ->
      let e1 = expr uloc env de1 in
      let e2 = expr uloc env de2 in
      e_app rs_func_app [e1; e2] [] (ity_of_dity res)
  | DEvar _ | DEsym _ | DEls _ | DEapp _ | DEfun _ | DEany _ ->
      let cgh,ldl,c = try_cexp uloc env de0 [] in
      let e = e_ghostify cgh (e_exec c) in
      List.fold_left e_let_check e ldl
  | DElet ((_,_,_,{de_dvty = ([],_)}) as dldf,de) ->
      let ld, env = var_defn uloc env dldf in
      let e2 = expr uloc env de in
      e_let_check e2 ld
  | DElet (dldf,de) ->
      let ldl, env = sym_defn uloc env dldf in
      List.fold_left e_let_check (expr uloc env de) ldl
  | DErec (drdf,de) ->
      let ld, env = rec_defn uloc env drdf in
      e_let_check (expr uloc env de) ld
  | DEnot de ->
      e_not (expr uloc env de)
  | DEand (de1,de2) ->
      e_and (expr uloc env de1) (expr uloc env de2)
  | DEor (de1,de2) ->
      e_or (expr uloc env de1) (expr uloc env de2)
  | DEif (de1,de2,de3) ->
      e_if (expr uloc env de1) (expr uloc env de2) (expr uloc env de3)
  | DEcase (de1,bl) ->
      let e1 = expr uloc env de1 in
      let mask = if env.ghs then MaskGhost else e1.e_mask in
      let mk_branch (dp,de) =
        let vm, pat = create_prog_pattern dp.dp_pat e1.e_ity mask in
        let e = expr uloc (add_pv_map env vm) de in
        Mstr.iter (fun _ v -> check_used_pv e v) vm;
        pat, e in
      let bl = List.rev_map mk_branch bl in
      let pl = List.rev_map (fun (p,_) -> [p.pp_pat]) bl in
      let v = create_vsymbol (id_fresh "x") (ty_of_ity e1.e_ity) in
      (* TODO: this is the right place to show the missing patterns,
         but we do not have access to the current known_map to do that *)
      let bl = if Pattern.is_exhaustive [t_var v] pl then bl else begin
        if List.length bl > 1 then Warning.emit ?loc:de0.de_loc
          "Non-exhaustive pattern matching, asserting `absurd'";
        let _,pp = create_prog_pattern PPwild e1.e_ity mask in
        (pp, e_absurd (ity_of_dity res)) :: bl end in
      e_case e1 (List.rev bl)
  | DEassign al ->
      let conv (de1,f,de2) = expr uloc env de1, f, expr uloc env de2 in
      e_assign (List.map conv al)
  | DEwhile (de1,dinv,dvarl,de2) ->
      let e1 = expr uloc env de1 in
      let e2 = expr uloc env de2 in
      let inv = get_later env dinv in
      let varl = get_later env dvarl in
      e_while e1 (create_invariant inv) varl e2
  | DEfor (id,de_from,dir,de_to,dinv,de) ->
      let e_from = expr uloc env de_from in
      let e_to = expr uloc env de_to in
      let v = create_pvsymbol id e_from.e_ity in
      let env = add_pvsymbol env v in
      let i = if ity_equal v.pv_ity ity_int then v else
        create_pvsymbol id ~ghost:true ity_int in
      let env = if pv_equal i v then env else
        { env with idx = Mpv.add v i env.idx } in
      let e = expr uloc env de in
      let inv = get_later env dinv in
      e_for v e_from dir e_to i (create_invariant inv) e
  | DEtry (de1,bl) ->
      let e1 = expr uloc env de1 in
      let add_branch m (xs,dp,de) =
        let xs = get_xs env xs in
        let mask = if env.ghs then MaskGhost else xs.xs_mask in
        let vm, pat = create_prog_pattern dp.dp_pat xs.xs_ity mask in
        let e = expr uloc (add_pv_map env vm) de in
        Mstr.iter (fun _ v -> check_used_pv e v) vm;
        Mxs.add xs ((pat, e) :: Mxs.find_def [] xs m) m in
      let xsm = List.fold_left add_branch Mxs.empty bl in
      let is_simple p = match p.pat_node with
        | Papp (fs,[]) -> is_fs_tuple fs
        | Pvar _ | Pwild -> true | _ -> false in
      let conv_simple p (ity,ghost) = match p.pat_node with
        | Pvar v -> Ity.restore_pv v
        | _ -> create_pvsymbol (id_fresh "_") ~ghost ity in
      let mk_branch xs = function
        | [{ pp_pat = { pat_node = Pvar v }}, e] ->
            [Ity.restore_pv v], e
        | [{ pp_pat = { pat_node = (Pwild | Papp (_,[])) }}, e]
          when ity_equal xs.xs_ity ity_unit ->
            [], e
        | [{ pp_pat = { pat_node = Pwild }}, e] ->
            let ghost = env.ghs || mask_ghost xs.xs_mask in
            [create_pvsymbol (id_fresh "_") ~ghost xs.xs_ity], e
        | [{ pp_pat = { pat_node = Papp (fs,(_::_::_ as pl)) }}, e]
          when is_fs_tuple fs && List.for_all is_simple pl ->
            let mask = if env.ghs then MaskGhost else xs.xs_mask in
            let tyl = match xs.xs_ity.ity_node with (* tuple *)
              | Ityapp (_,tyl,_) -> tyl | _ -> assert false in
            let ghl = match mask with
              | MaskTuple ml -> List.map mask_ghost ml
              | MaskVisible -> List.map Util.ffalse pl
              | MaskGhost -> List.map Util.ttrue pl in
            List.map2 conv_simple pl (List.combine tyl ghl), e
        | bl ->
            let mask = if env.ghs then MaskGhost else xs.xs_mask in
            let vl = vl_of_mask (id_fresh "q") mask xs.xs_ity in
            let t = t_of_vl vl and e = e_of_vl vl in
            let pl = List.rev_map (fun (p,_) -> [p.pp_pat]) bl in
            let bl = if Pattern.is_exhaustive [t] pl then bl else
              let _,pp = create_prog_pattern PPwild xs.xs_ity mask in
              (pp, e_raise xs e (ity_of_dity res)) :: bl in
            vl, e_case e (List.rev bl) in
      e_try e1 (Mxs.mapi mk_branch xsm)
  | DEraise (xs,de) ->
      e_raise (get_xs env xs) (expr uloc env de) (ity_of_dity res)
  | DEghost de ->
      e_ghostify true (expr uloc {env with ghs = true} de)
  | DEassert (ak,f) ->
      e_assert ak (create_assert (get_later env f))
  | DEpure (t, _) ->
      e_pure (get_later env t)
  | DEabsurd ->
      e_absurd (ity_of_dity res)
  | DEtrue ->
      e_true
  | DEfalse ->
      e_false
  | DEexn (id,dity,mask,de) ->
      let xs = create_xsymbol id ~mask (ity_of_dity dity) in
      e_exn xs (expr uloc (add_xsymbol env xs) de)
  | DEmark (id,dity,de) ->
      let xs = create_xsymbol id (ity_of_dity dity) in
      let env, old = add_label env id.pre_name in
      let e = expr uloc (add_xsymbol env xs) de in
      let e = if Sxs.mem xs e.e_effect.eff_raises then
        let v = create_pvsymbol (id_fresh "result") xs.xs_ity in
        (* FIXME? We assume that the generated exception will not
           be catched inside e. Otherwise, it will not appear in
           the effect and we will not declare the exception here. *)
        e_exn xs (e_try e (Mxs.singleton xs ([v], e_var v))) else e in
      let put _ (ld,_) e = e_let ld e in
      Hpv.fold put old e
  | DEcast _ | DEuloc _ | DElabel _ ->
      assert false (* already stripped *)

and var_defn uloc env (id,gh,kind,de) =
  let e = match kind with
    | RKlemma -> Loc.errorm ?loc:id.pre_loc
        "Lemma-functions must have parameters"
    | RKfunc | RKpred | RKlocal | RKnone ->
        e_ghostify env.cgh (expr uloc env de) in
  let ld, v = let_var id ~ghost:(gh || env.ghs) e in
  ld, add_pvsymbol env v

and sym_defn uloc env (id,gh,kind,de) =
  let lgh = env.ghs || gh || kind = RKlemma in
  let cgh, ldl, c = cexp uloc {env with lgh = lgh} de [] in
  let ld, s = let_sym id ~ghost:(lgh || cgh) ~kind c in
  ld::ldl, add_rsymbol env s

and rec_defn uloc ({inr = inr} as env) {fds = dfdl} =
  let step1 env (id, gh, kind, bl, res, mask, dsp, dvl, de) =
    let ghost = env.ghs || gh || kind = RKlemma in
    let pvl = binders ghost bl in
    let ity = Loc.try1 ?loc:de.de_loc ity_of_dity res in
    let cty = create_cty ~mask pvl [] [] Mxs.empty Mpv.empty eff_empty ity in
    let rs = create_rsymbol id ~ghost ~kind:RKnone cty in
    add_rsymbol env rs, (rs, kind, mask, dsp, dvl, de) in
  let env, fdl = Lists.map_fold_left step1 {env with inr = true} dfdl in
  let step2 (rs, kind, mask, dsp, dvl, de) (fdl,dspl) =
    let env = {env with ghs = env.ghs || rs_ghost rs} in
    let {rs_name = {id_string = nm; id_loc = loc}; rs_cty = c} = rs in
    let lam, dsp, dvl = lambda uloc env c.cty_args mask dsp dvl de in
    if c_ghost lam && not (rs_ghost rs) then Loc.errorm ?loc
      "Function %s must be explicitly marked ghost" nm;
    if mask_spill lam.c_cty.cty_mask c.cty_mask then Loc.errorm ?loc
      "Function %s returns unexpected ghost results" nm;
    (rs, lam, dvl, kind)::fdl, dsp::dspl in
  (* check for unexpected aliases in case of trouble *)
  let fdl, dspl = try List.fold_right step2 fdl ([],[]) with
    | Loc.Located (_, Ity.TypeMismatch _) | Ity.TypeMismatch _ as exn ->
        List.iter (fun ({rs_name = {id_loc = loc}} as rs,_,_,_,_,_) ->
          Loc.try2 ?loc check_aliases true rs.rs_cty) fdl;
        raise exn in
  let ld, rdl = try let_rec fdl with
    | Loc.Located (_, Ity.TypeMismatch _) | Ity.TypeMismatch _ as exn ->
        List.iter (fun ({rs_name = {id_loc = loc}},lam,_,_) ->
          Loc.try2 ?loc check_aliases true lam.c_cty) fdl;
        raise exn in
  let add_fd env {rec_sym = s; rec_rsym = rs; rec_fun = c} dsp =
    Loc.try4 ?loc:rs.rs_name.id_loc check_fun inr (Some rs) dsp c;
    add_rsymbol env s in
  ld, List.fold_left2 add_fd env rdl dspl

and lambda uloc env pvl mask dsp dvl de =
  let env = add_binders env pvl in
  let preold = Mstr.find_opt old_mark env.old in
  let env, old = add_label env old_mark in
  let e = if pvl = [] then expr uloc env de else
    let ity = ity_of_dity (dity_of_dvty de.de_dvty) in
    let xs = create_xsymbol old_mark_id ~mask ity in
    let e = expr uloc (add_xsymbol env xs) de in
    if not (Sxs.mem xs e.e_effect.eff_raises) then e else
    let vl = vl_of_mask (id_fresh "r") mask xs.xs_ity in
    let branches = Mxs.singleton xs (vl, e_of_vl vl) in
    e_exn xs (e_try e branches) in
  let dsp = get_later env dsp e.e_ity in
  let dvl = get_later env dvl in
  let dvl = rebase_variant env preold old dvl in
  let p = rebase_pre env preold old dsp.ds_pre in
  let q = create_post e.e_ity dsp.ds_post in
  let xq = create_xpost dsp.ds_xpost in
  c_fun ~mask pvl p q xq (get_oldies old) e, dsp, dvl

let rec_defn ?(keep_loc=true) drdf =
  let uloc = if keep_loc then None else Some None in
  fst (rec_defn uloc env_empty drdf)

let rec mask_of_fun de = match de.de_node with
  | DEfun (_,_,msk,_,_) -> msk
  | DEghost de | DEcast (de,_)
  | DEuloc (de,_) | DElabel (de,_) -> mask_of_fun de
  | _ -> MaskGhost (* a safe default for checking *)

let let_defn ?(keep_loc=true) (id, ghost, kind, de) =
  let uloc = if keep_loc then None else Some None in
  let {pre_name = nm; pre_loc = loc} = id in
  let ghost = ghost || kind = RKlemma in
  match kind, de.de_dvty with
  | _, (_::_, _) ->
      let env = {env_empty with lgh = ghost} in
      let cgh, ldl, c = cexp uloc env de [] in
      if ldl <> [] then Loc.errorm ?loc:de.de_loc
        "Illegal top-level function definition";
      if (cgh || c_ghost c) && not ghost then Loc.errorm ?loc
        "Function %s must be explicitly marked ghost" nm;
      let spl = mask_spill c.c_cty.cty_mask (mask_of_fun de) in
      if spl && not ghost then Loc.errorm ?loc
        "Function %s returns unexpected ghost results" nm;
      fst (let_sym id ~ghost ~kind c)
  | (RKfunc | RKpred), ([], _) ->
      (* FIXME: let ghost constant c = <effectful> *)
      let e = expr uloc env_empty de in
      if mask_ghost e.e_mask && not ghost then Loc.errorm ?loc
        "Function %s must be explicitly marked ghost" nm;
      let c = c_fun [] [] [] Mxs.empty Mpv.empty e in
      (* the rsymbol will carry a single postcondition "the result
         is equal to the logical constant". Any user-written spec
         will be checked once, in-place, under Eexec. Since kind
         guarantees the absence of effects and any external reads,
         this one-time check is sufficient, and we won't pollute
         the later WPs with the copies of the spec. When preparing
         the logical constant definition, we must extract that
         user-written specification from under Cfun, and put it
         into an axiom. *)
      fst (let_sym id ~ghost ~kind c)
  | RKnone, ([], _) ->
      let e = expr uloc env_empty de in
      if mask_ghost e.e_mask && not ghost then Loc.errorm ?loc
        "Variable %s must be explicitly marked ghost" nm;
      fst (let_var id ~ghost e)
  | RKlemma, ([], _) -> Loc.errorm ?loc
      "Lemma-functions must have parameters"
  | RKlocal, _ -> invalid_arg "Dexpr.let_defn"

let expr ?(keep_loc=true) de =
  let uloc = if keep_loc then None else Some None in
  expr uloc env_empty de

let () = Exn_printer.register (fun fmt e -> match e with
  | UnboundLabel s ->
      Format.fprintf fmt "unbound label %s" s
  | UnboundExn s ->
      Format.fprintf fmt "unbound exception %s" s
  | _ -> raise e)<|MERGE_RESOLUTION|>--- conflicted
+++ resolved
@@ -1120,17 +1120,11 @@
   let ity = ity_of_dity dity in
   let bl = binders env.ghs bl in
   let env = add_binders env bl in
-<<<<<<< HEAD
-  let preold = Mstr.find_opt "0" env.old in
-  let env, old = add_label env "0" in
+  let preold = Mstr.find_opt old_mark env.old in
+  let env, old = add_label env old_mark in
   let dsp = get_later env dspl ity in
   let ity, regs = alias_of_dspec dsp ity in
   let dsp = get_later env dspl ity in (* FIXME ? *)
-=======
-  let preold = Mstr.find_opt old_mark env.old in
-  let env, old = add_label env old_mark in
-  let dsp = get_later env dsp ity in
->>>>>>> 54e5a079
   let _, eff = effect_of_dspec dsp in
   let eff = eff_ghostify env.ghs eff in
   let eff = eff_reset_overwritten eff in
