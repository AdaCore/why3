--- conflicted
+++ resolved
@@ -1325,20 +1325,11 @@
   let check_affected _ pv =
     if not (pv_affected cty.cty_effect.eff_writes pv) &&
         not (Sattr.mem attr_w_unmodified_var_no pv.pv_vs.vs_name.id_attrs) then
-<<<<<<< HEAD
       Loc.warning ?loc
       "variable %s is used under `old` but is not modified by the function"
         pv.pv_vs.vs_name.id_string in
   Mpv.iter check_affected cty.cty_oldies; *)
   ignore loc;
-=======
-      Loc.warning
-        (Loc.register_warning "old_not_affected" "Warn when `old` variables are not modified")
-        ?loc
-        "variable %s is used under `old` but is not modified by the function"
-          pv.pv_vs.vs_name.id_string in
-  Mpv.iter check_affected cty.cty_oldies;
->>>>>>> deb35470
   cty
 
 (** Expressions *)
