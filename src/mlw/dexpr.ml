(********************************************************************)
(*                                                                  *)
(*  The Why3 Verification Platform   /   The Why3 Development Team  *)
(*  Copyright 2010-2017   --   INRIA - CNRS - Paris-Sud University  *)
(*                                                                  *)
(*  This software is distributed under the terms of the GNU Lesser  *)
(*  General Public License version 2.1, with the special exception  *)
(*  on linking described in file LICENSE.                           *)
(*                                                                  *)
(********************************************************************)

open Stdlib
open Ident
open Ty
open Term
open Ity
open Expr
open Pmodule

(** Program types *)

type dity =
  | Dvar of dvar ref          (* destructible "fresh" type variable *)
  | Dutv of tvsymbol          (* undestructible "user" type variable *)
  | Durg of dity * region     (* undestructible "user" region *)
  | Dapp of itysymbol * dity list * dity list

and dvar =
  | Dval of dity              (* i am equal to dity *)
  | Dpur of dity              (* i am equal to the purified dity *)
  | Dsim of dity * tvsymbol   (* our purified types are equal *)
  | Dreg of dity * tvsymbol   (* unassigned region *)
  | Dtvs of        tvsymbol   (* unassigned variable *)

(* In Dreg and Durg, the dity field is a Dapp of the region's type. *)

type dvty = dity list * dity (* A -> B -> C == ([A;B],C) *)

let dity_of_dvty (argl,res) =
  List.fold_right (fun a d -> Dapp (its_func, [a;d], [])) argl res

let dity_fresh () =
  Dvar (ref (Dtvs (create_tvsymbol (id_fresh "mu"))))

let dity_reg d =
  Dvar (ref (Dreg (d, create_tvsymbol (id_fresh "rho"))))

let rec dity_sim = function
  | Dvar {contents = (Dval d|Dpur d|Dsim (d,_)|Dreg (d,_))}
  | Durg (d,_) -> dity_sim d
  | d -> Dvar (ref (Dsim (d, create_tvsymbol (id_fresh "eta"))))

let rec dity_pur = function
  | Dvar {contents = (Dval d|Dpur d|Dsim (d,_)|Dreg (d,_))}
  | Durg (d,_) -> dity_pur d
  | d -> Dvar (ref (Dpur d))

let app_map fn s tl rl = Dapp (s, List.map fn tl, List.map fn rl)

let dity_of_ity ity =
  let hr = Hreg.create 3 in
  let rec dity ity = match ity.ity_node with
    | Ityvar v -> Dutv v
    | Ityapp (s,tl,rl) -> app_map dity s tl rl
    | Ityreg ({reg_its = s; reg_args = tl; reg_regs = rl} as r) ->
        try Hreg.find hr r with Not_found ->
        let d = dity_reg (app_map dity s tl rl) in
        Hreg.add hr r d; d in
  dity ity

let rec ity_of_dity = function
  | Dutv v -> ity_var v
  | Durg (_,r) -> ity_reg r
  | Dvar {contents = Dval d} -> ity_of_dity d
  | Dvar {contents = Dpur d} -> ity_purify (ity_of_dity d)
  | Dvar ({contents = Dsim (d,_)} as r) ->
      let rec refresh ity = match ity.ity_node with
        | Ityreg {reg_its = s; reg_args = tl} | Ityapp (s,tl,_) ->
            ity_app s (List.map refresh tl) []
        | Ityvar v -> ity_var v in
      let rec dity ity = match ity.ity_node with
        | Ityreg r ->
            Durg (app_map dity r.reg_its r.reg_args r.reg_regs, r)
        | Ityapp (s,tl,rl) -> app_map dity s tl rl
        | Ityvar v -> Dutv v in
      let t = refresh (ity_of_dity d) in
      r := Dval (dity t); t
  | Dvar ({contents = Dreg (Dapp (s,tl,rl) as d,_)} as r) ->
      let reg = create_region (id_fresh "rho") s
        (List.map ity_of_dity tl) (List.map ity_of_dity rl) in
      r := Dval (Durg (d, reg)); ity_reg reg
  | Dvar r ->
      let v = create_tvsymbol (id_fresh "xi") in
      r := Dval (Dutv v); ity_var v
  | Dapp (s,tl,rl) ->
      ity_app_pure s (List.map ity_of_dity tl) (List.map ity_of_dity rl)

(** Destructive type unification *)

let rec occur_check v = function
  | Dvar {contents = (Dval d|Dpur d)} | Durg (d,_) ->
      occur_check v d
  | Dvar {contents = (Dsim (d,u)|Dreg (d,u))} ->
      if tv_equal u v then raise Exit else occur_check v d
  | Dvar {contents = Dtvs u} | Dutv u ->
      if tv_equal u v then raise Exit
  | Dapp (_,dl,_) ->
      List.iter (occur_check v) dl

let rec dity_unify_weak d1 d2 = match d1,d2 with
  | Dvar {contents = (Dval d1|Dpur d1|Dsim (d1,_)|Dreg (d1,_))}, d2
  | d1, Dvar {contents = (Dval d2|Dpur d2|Dsim (d2,_)|Dreg (d2,_))}
  | Durg (d1,_), d2 | d1, Durg (d2,_) ->
      dity_unify_weak d1 d2
  | Dvar {contents = Dtvs u},
    Dvar {contents = Dtvs v} when tv_equal u v ->
      ()
  | Dvar ({contents = Dtvs v} as r), d
  | d, Dvar ({contents = Dtvs v} as r) ->
      occur_check v d;
      r := Dsim (d,v)
  | Dutv u, Dutv v when tv_equal u v ->
      ()
  | Dapp (s1,dl1,_), Dapp (s2,dl2,_) when its_equal s1 s2 ->
      List.iter2 dity_unify_weak dl1 dl2
  | _ -> raise Exit

let dity_app_fresh s dl =
  let mv = List.fold_right2 Mtv.add s.its_ts.ts_args dl Mtv.empty in
  let hr = Hreg.create 3 in
  let rec ity_inst ity = match ity.ity_node with
    | Ityreg r -> reg_inst r
    | Ityvar v -> Mtv.find v mv
    | Ityapp (s,tl,rl) -> app_map ity_inst s tl rl
  and reg_inst ({reg_its = s; reg_args = tl; reg_regs = rl} as r) =
    try Hreg.find hr r with Not_found ->
    let d = dity_reg (app_map ity_inst s tl rl) in
    Hreg.replace hr r d; d in
  Dapp (s, dl, List.map reg_inst s.its_regions)

let rec dity_refresh = function
  | Dvar {contents = (Dval d|Dpur d|Dsim (d,_)|Dreg (d,_))}
  | Durg (d,_) -> dity_refresh d
  | Dutv _ as d -> d
  | Dvar {contents = Dtvs _} -> dity_fresh ()
  | Dapp (s,dl,_) ->
      let d = dity_app_fresh s (List.map dity_refresh dl) in
      if s.its_mutable then dity_reg d else d

let rec dity_unify_asym d1 d2 = match d1,d2 with
  | Durg _, _ -> raise Exit (* we cannot be pure then *)
  | d1, Dvar {contents = (Dval d2|Dpur d2|Dsim (d2,_)|Dreg (d2,_))}
  | d1, Durg (d2,_)
  | Dvar {contents = Dval d1}, d2 ->
      dity_unify_asym d1 d2
  | Dvar {contents = Dpur d1}, d2 ->
      dity_unify_weak d1 d2
  | Dvar ({contents = Dsim (d1,_)} as r), d2 ->
      dity_unify_weak d1 d2;
      r := Dpur d1
  | Dvar ({contents = Dreg (d1,_)} as r), d2 ->
      dity_unify_asym d1 d2;
      r := Dval d1
  | Dvar ({contents = Dtvs u} as r),
    Dvar {contents = Dtvs v} when tv_equal u v ->
      r := Dpur (dity_fresh ())
  | Dvar ({contents = Dtvs v} as r), d ->
      occur_check v d;
      r := Dpur d
  | d (* not a Dvar! *), Dvar ({contents = Dtvs v} as r) ->
      occur_check v d;
      let d2 = dity_refresh d in
      dity_unify_asym d d2;
      r := Dval d2
  | Dutv u, Dutv v when tv_equal u v ->
      ()
  | Dapp (s1,dl1,rl1), Dapp (s2,dl2,rl2) when its_equal s1 s2 ->
      List.iter2 dity_unify_asym dl1 dl2;
      List.iter2 dity_unify_asym rl1 rl2
  | _ -> raise Exit

let rec dity_unify d1 d2 = match d1,d2 with
  | Dvar {contents = Dval d1}, d2 | d1, Dvar {contents = Dval d2} ->
      dity_unify d1 d2
  | Dvar ({contents = Dpur d2}), d1 (* yes, it's d2 on the left *)
  | d1, Dvar ({contents = Dpur d2}) ->
      dity_unify_asym d1 d2
  | Dvar ({contents = Dsim (_,u)}),
    Dvar ({contents = Dsim (_,v)}) when tv_equal u v ->
      ()
  | Dvar ({contents = Dsim (d1,v)} as r), d
  | d, Dvar ({contents = Dsim (d1,v)} as r) ->
      occur_check v d; (* not necessary? *)
      dity_unify_weak d1 d;
      r := Dval d
  | Dvar {contents = Dreg (_,u)},
    Dvar {contents = Dreg (_,v)} when tv_equal u v ->
      ()
  | Dvar ({contents = Dreg (d1,v)} as r),
    ((Dapp _ as d2 | Durg (d2,_) | Dvar {contents = Dreg (d2,_)}) as d)
  | ((Dapp _ as d1 | Durg (d1,_)) as d),
    Dvar ({contents = Dreg (d2,v)} as r) ->
      occur_check v d; (* not necessary! *)
      dity_unify d1 d2;
      r := Dval d
  | Dvar ({contents = Dtvs u}),
    Dvar ({contents = Dtvs v}) when tv_equal u v ->
      ()
  | Dvar ({contents = Dtvs v} as r), d
  | d, Dvar ({contents = Dtvs v} as r) ->
      occur_check v d;
      r := Dval d
  | Dutv u, Dutv v when tv_equal u v ->
      ()
  | Durg (_,r1), Durg (_,r2) when reg_equal r1 r2 ->
      ()
  | Dapp (s1,dl1,rl1), Dapp (s2,dl2,rl2) when its_equal s1 s2 ->
      List.iter2 dity_unify dl1 dl2;
      List.iter2 dity_unify rl1 rl2
  | _ -> raise Exit

(** Built-in types *)

let dity_int  = Dapp (its_int,  [], [])
let dity_real = Dapp (its_real, [], [])
let dity_bool = Dapp (its_bool, [], [])
let dity_unit = Dapp (its_unit, [], [])

(*
let dvty_int  = [], dity_int
let dvty_real = [], dity_real
*)
let dvty_bool = [], dity_bool
let dvty_unit = [], dity_unit

(** Pretty-printing *)

let rprinter =
  let sanitizer = Ident.sanitizer Ident.char_to_lalpha Ident.char_to_alnumus in
  Ident.create_ident_printer [] ~sanitizer

let print_args pr fmt tl = if tl <> [] then
  Format.fprintf fmt "@ %a" (Pp.print_list Pp.space pr) tl

let print_regs pr fmt rl = if rl <> [] then
  Format.fprintf fmt "@ <%a>" (Pp.print_list Pp.comma pr) rl

let protect_on x s = if x then "(" ^^ s ^^ ")" else s

let rec print_dity pur pri fmt = function
  | Dvar {contents = Dval d} ->
      print_dity pur pri fmt d
  | Dvar {contents = (Dpur d|Dsim (d,_)|Dreg (d,_))}
  | Durg (d,_) when pur ->
      print_dity pur pri fmt d
  | Dvar {contents = Dtvs v} | Dutv v ->
      Pretty.print_tv fmt v
  | Dvar {contents = Dpur d} ->
      Format.fprintf fmt "{%a}" (print_dity true 0) d
  | Dvar {contents = Dsim (d,_)} ->
      Format.fprintf fmt "[%a]" (print_dity true 0) d
  | Dvar {contents = Dreg (Dapp (s,tl,rl),{tv_name = id})}
  | Durg (Dapp (s,tl,rl),{reg_name = id}) ->
      Format.fprintf fmt
        (protect_on (pri > 1 && (tl <> [] || rl <> [])) "%a%a%a@ @@%s")
        Pretty.print_ts s.its_ts (print_args (print_dity pur 2)) tl
          (print_regs (print_dity pur 0)) rl (Ident.id_unique rprinter id)
  | Dvar {contents = Dreg _} | Durg _ -> assert false
  | Dapp (s,[t1;t2],[]) when its_equal s its_func ->
      Format.fprintf fmt (protect_on (pri > 0) "%a@ ->@ %a")
        (print_dity pur 1) t1 (print_dity pur 0) t2
  | Dapp (s,tl,[]) when is_ts_tuple s.its_ts ->
      Format.fprintf fmt "(%a)" (Pp.print_list Pp.comma (print_dity pur 0)) tl
  | Dapp (s,tl,_) when pur ->
      Format.fprintf fmt (protect_on (pri > 1 && tl <> []) "%a%a")
        Pretty.print_ts s.its_ts (print_args (print_dity pur 2)) tl
  | Dapp (s,tl,rl) when not s.its_mutable ->
      Format.fprintf fmt
        (protect_on (pri > 1 && (tl <> [] || rl <> [])) "%a%a%a")
        Pretty.print_ts s.its_ts (print_args (print_dity pur 2)) tl
          (print_regs (print_dity pur 0)) rl
  | Dapp (s,tl,rl) ->
      Format.fprintf fmt
        (protect_on (pri > 1 && (tl <> [] || rl <> [])) "{%a}%a%a")
        Pretty.print_ts s.its_ts (print_args (print_dity pur 2)) tl
          (print_regs (print_dity pur 0)) rl

let print_dity fmt d = print_dity false 0 fmt d

(* Specialization of symbols *)

let specialize_scheme tvs (argl,res) =
  let hv = Htv.create 3 in
  let rec spec_dity = function
    | Dvar {contents = Dval d} -> spec_dity d
    | Dvar {contents = Dpur d} -> dity_pur (spec_dity d)
    | Dvar {contents = Dsim (d,v)} ->
        (try Htv.find hv v with Not_found ->
        let nd = dity_sim (spec_dity d) in
        Htv.add hv v nd; nd)
    | Dvar {contents = Dreg (d,v)} ->
        (try Htv.find hv v with Not_found ->
        let nd = dity_reg (spec_dity d) in
        Htv.add hv v nd; nd)
    | Dvar {contents = Dtvs v} | Dutv v as d ->
        (try Htv.find hv v with Not_found ->
        (* even if v is frozen, it is polymorphic in its regions *)
        let nd = if Stv.mem v tvs then dity_fresh () else dity_sim d in
        Htv.add hv v nd; nd)
    | Dapp (s,dl,rl) -> app_map spec_dity s dl rl
    | Durg _ as d -> d in
  List.map spec_dity argl, spec_dity res

let spec_ity hv hr frz ity =
  let rec dity ity = match ity.ity_node with
    | Ityreg r ->
        (try Hreg.find hr r with Not_found ->
        let d = app_map dity r.reg_its r.reg_args r.reg_regs in
        let nd = if Mreg.mem r frz.isb_reg then Durg (d,r) else dity_reg d in
        Hreg.add hr r nd; nd)
    | Ityvar v ->
        (try Htv.find hv v with Not_found ->
        let nd = if Mtv.mem v frz.isb_var then Dutv v else dity_fresh () in
        Htv.add hv v nd; nd)
    | Ityapp (s,tl,rl) -> app_map dity s tl rl in
  dity ity

let specialize_single ity =
  spec_ity (Htv.create 3) (Hreg.create 3) (ity_freeze isb_empty ity) ity

let specialize_rs {rs_cty = cty} =
  let hv = Htv.create 3 and hr = Hreg.create 3 in
  let spec ity = spec_ity hv hr cty.cty_freeze ity in
  List.map (fun v -> spec v.pv_ity) cty.cty_args, spec cty.cty_result

let specialize_ls {ls_args = args; ls_value = res} =
  let hv = Htv.create 3 and hr = Hreg.create 3 in
  let spec_val _ ty = spec_ity hv hr isb_empty (ity_of_ty_pure ty) in
  let spec_arg ty = dity_sim (spec_val () ty) in
  List.map spec_arg args, Opt.fold spec_val dity_bool res

(** Patterns *)

type dpattern = {
  dp_pat  : pre_pattern;
  dp_dity : dity;
  dp_vars : dity Mstr.t;
  dp_loc  : Loc.position option;
}

type dpattern_node =
  | DPwild
  | DPvar  of preid * bool
  | DPapp  of rsymbol * dpattern list
  | DPas   of dpattern * preid * bool
  | DPor   of dpattern * dpattern
  | DPcast of dpattern * dity

(** Specifications *)

type ghost = bool

type dbinder = preid option * ghost * dity

type register_old = pvsymbol -> string -> pvsymbol

type 'a later = pvsymbol Mstr.t -> xsymbol Mstr.t -> register_old -> 'a
  (* specification terms are parsed and typechecked after the program
     expressions, when the types of locally bound program variables are
     already established. *)

type dspec_final = {
  ds_pre     : term list;
  ds_post    : (pvsymbol * term) list;
  ds_xpost   : (pvsymbol * term) list Mxs.t;
  ds_reads   : pvsymbol list;
  ds_writes  : term list;
  ds_alias   : (term * term) list;
  ds_diverge : bool;
  ds_checkrw : bool;
}

type dspec = ity -> dspec_final
  (* Computation specification is also parametrized by the result type.
     All vsymbols in the postcondition clauses in the [ds_post] field
     must have this type. All vsymbols in the exceptional postcondition
     clauses must have the type of the corresponding exception. *)

let old_mark = "'Old"

(** Expressions *)

type dinvariant = term list

type dxsymbol =
  | DElexn of string * dity
  | DEgexn of xsymbol

type dexpr = {
  de_node : dexpr_node;
  de_dvty : dvty;
  de_loc  : Loc.position option;
}

and dexpr_node =
  | DEvar of string * dvty
  | DEsym of prog_symbol
  | DEconst of Number.constant * dity
  | DEapp of dexpr * dexpr
  | DEfun of dbinder list * dity * mask * dspec later * dexpr
  | DEany of dbinder list * dity * mask * dspec later
  | DElet of dlet_defn * dexpr
  | DErec of drec_defn * dexpr
  | DEnot of dexpr
  | DEand of dexpr * dexpr
  | DEor of dexpr * dexpr
  | DEif of dexpr * dexpr * dexpr
  | DEcase of dexpr * (dpattern * dexpr) list
  | DEassign of (dexpr * rsymbol * dexpr) list
  | DEwhile of dexpr * dinvariant later * variant list later * dexpr
  | DEfor of preid * dexpr * for_direction * dexpr * dinvariant later * dexpr
  | DEtry of dexpr * bool * (dxsymbol * dpattern * dexpr) list
  | DEraise of dxsymbol * dexpr
  | DEghost of dexpr
  | DEexn of preid * dity * mask * dexpr
  | DEoptexn of preid * dity * mask * dexpr
  | DEassert of assertion_kind * term later
  | DEpure of term later * dity
  | DEvar_pure of string * dvty
  | DEls_pure of lsymbol * bool
  | DEpv_pure of pvsymbol
  | DEabsurd
  | DEtrue
  | DEfalse
  | DEcast of dexpr * dity
  | DEmark of preid * dexpr
  | DEuloc of dexpr * Loc.position
  | DElabel of dexpr * Slab.t

and dlet_defn = preid * ghost * rs_kind * dexpr

and drec_defn = { fds : dfun_defn list }

and dfun_defn = preid * ghost * rs_kind * dbinder list *
  dity * mask * dspec later * variant list later * dexpr

(** Environment *)

type denv = {
  frozen : dity list;
  locals : (bool * Stv.t option * dvty) Mstr.t;
  excpts : dxsymbol Mstr.t
}

let denv_names d = Mstr.domain d.locals

let denv_empty = { frozen = []; locals = Mstr.empty; excpts = Mstr.empty }

let is_frozen frozen v =
  try List.iter (occur_check v) frozen; false with Exit -> true

let freeze_dvty frozen (argl,res) =
  let rec add l = function
    | Dvar {contents = (Dval d|Dpur d|Dsim (d,_)|Dreg (d,_))}
    | Durg (d,_) -> add l d
    | Dvar {contents = Dtvs _}
    | Dutv _ as d -> d :: l
    | Dapp (_,tl,_) -> List.fold_left add l tl in
  List.fold_left add (add frozen res) argl

let free_vars frozen (argl,res) =
  let rec add s = function
    | Dvar {contents = (Dval d|Dpur d|Dsim (d,_)|Dreg (d,_))}
    | Durg (d,_) -> add s d
    | Dvar {contents = Dtvs v} | Dutv v ->
        if is_frozen frozen v then s else Stv.add v s
    | Dapp (_,tl,_) -> List.fold_left add s tl in
  List.fold_left add (add Stv.empty res) argl

let denv_add_exn { frozen = fz; locals = ls; excpts = xs } id dity =
  let xs = Mstr.add id.pre_name (DElexn (id.pre_name, dity)) xs in
  { frozen = freeze_dvty fz ([], dity); locals = ls; excpts = xs }

let denv_add_mono { frozen = fz; locals = ls; excpts = xs } id dvty =
  let ls = Mstr.add id.pre_name (false, None, dvty) ls in
  { frozen = freeze_dvty fz dvty; locals = ls; excpts = xs }

let denv_add_poly { frozen = fz; locals = ls; excpts = xs } id dvty =
  let ls = Mstr.add id.pre_name (false, Some (free_vars fz dvty), dvty) ls in
  { frozen = fz; locals = ls; excpts = xs }

let denv_add_rec_mono { frozen = fz; locals = ls; excpts = xs } id dvty =
  let ls = Mstr.add id.pre_name (false, Some Stv.empty, dvty) ls in
  { frozen = freeze_dvty fz dvty; locals = ls; excpts = xs }

let denv_add_rec_poly { frozen = fz; locals = ls; excpts = xs } fz0 id dvty =
  let ls = Mstr.add id.pre_name (false, Some (free_vars fz0 dvty), dvty) ls in
  { frozen = fz; locals = ls; excpts = xs }

let denv_add_rec denv fz0 id ((argl,res) as dvty) =
  let rec is_explicit = function
    | Dvar {contents = (Dval d|Dpur d|Dsim (d,_)|Dreg (d,_))}
    | Durg (d,_) -> is_explicit d
    | Dvar {contents = Dtvs _} -> false
    | Dutv _ -> true
    | Dapp (_,tl,_) -> List.for_all is_explicit tl in
  if List.for_all is_explicit argl && is_explicit res
  then denv_add_rec_poly denv fz0 id dvty
  else denv_add_rec_mono denv id dvty

let denv_add_var denv id dity = denv_add_mono denv id ([], dity)

let denv_add_for_index denv id dvty =
  let dvty = [], dity_of_dvty dvty in
  let { frozen = fz; locals = ls; excpts = xs } = denv in
  let ls = Mstr.add id.pre_name (true, None, dvty) ls in
  { frozen = freeze_dvty fz dvty; locals = ls; excpts = xs }

let denv_add_let denv (id,_,_,({de_dvty = dvty} as de)) =
  if fst dvty = [] then denv_add_mono denv id dvty else
  let rec is_value de = match de.de_node with
    | DEghost de | DEuloc (de,_) | DElabel (de,_) -> is_value de
    | DEvar _ | DEsym _ | DEls_pure _ | DEfun _ | DEany _ -> true
    | _ -> false in
  if is_value de
  then denv_add_poly denv id dvty
  else denv_add_mono denv id dvty

let denv_add_args { frozen = fz; locals = ls; excpts = xs } bl =
  let l = List.fold_left (fun l (_,_,t) -> t::l) fz bl in
  let add s (id,_,t) = match id with
    | Some {pre_name = n} ->
        Mstr.add_new (Dterm.DuplicateVar n) n (false, None, ([],t)) s
    | None -> s in
  let s = List.fold_left add Mstr.empty bl in
  { frozen = l; locals = Mstr.set_union s ls; excpts = xs }

let denv_add_pat { frozen = fz; locals = ls; excpts = xs } dp =
  let l = Mstr.fold (fun _ t l -> t::l) dp.dp_vars fz in
  let s = Mstr.map (fun t -> false, None, ([], t)) dp.dp_vars in
  { frozen = l; locals = Mstr.set_union s ls; excpts = xs }

let mk_node n = function
  | _, Some tvs, dvty -> DEvar (n, specialize_scheme tvs dvty)
  | _, None,     dvty -> DEvar (n, dvty)

let denv_get denv n =
  mk_node n (Mstr.find_exn (Dterm.UnboundVar n) n denv.locals)

let denv_get_opt denv n =
  Opt.map (mk_node n) (Mstr.find_opt n denv.locals)

let mk_node_pure n = function
  | _, Some tvs, dvty -> DEvar_pure (n, specialize_scheme tvs dvty)
  | _, None,     dvty -> DEvar_pure (n, dvty)

let denv_get_pure denv n =
  mk_node_pure n (Mstr.find_exn (Dterm.UnboundVar n) n denv.locals)

let denv_get_pure_opt denv n =
  Opt.map (mk_node_pure n) (Mstr.find_opt n denv.locals)

exception UnboundExn of string

let denv_get_exn denv n = Mstr.find_exn (UnboundExn n) n denv.excpts

let denv_get_exn_opt denv n = Mstr.find_opt n denv.excpts

let denv_pure denv get_dty =
  let ht = Htv.create 3 in
  let hi = Hint.create 3 in
  let rec fold = function
    | Dvar {contents = (Dval d|Dpur d|Dsim (d,_)|Dreg (d,_))}
    | Durg (d,_) -> fold d
    | Dvar {contents = Dtvs v} as d ->
        begin try fst (Htv.find ht v) with Not_found ->
        let f = Dterm.dty_fresh () in Htv.add ht v (f,d); f end
    | Dapp (s,dl,_) -> Dterm.dty_app s.its_ts (List.map fold dl)
    | Dutv v -> Dterm.dty_var v in
  let add n (idx, _, dvty) =
    let dity = if idx then dity_int else dity_of_dvty dvty in
    Dterm.DTvar (n, fold dity) in
  let dty = get_dty (Mstr.mapi add denv.locals) in
  Htv.iter (fun v (f,_) ->
    try Dterm.dty_match f (ty_var v) with Exit -> ()) ht;
  let fnS s dl = dity_app_fresh (restore_its s) dl in
  let fnV v = try snd (Htv.find ht v) with Not_found -> Dutv v in
  let fnI i = try Hint.find hi i with Not_found ->
    let d = dity_fresh () in Hint.add hi i d; d in
  dity_pur (Dterm.dty_fold fnS fnV fnI dty)

(** Unification tools *)

let dity_unify_app ls fn (l1: 'a list) (l2: dity list) =
  try List.iter2 fn l1 l2 with Invalid_argument _ ->
    raise (BadArity (ls, List.length l1))

let dpat_expected_type {dp_dity = dp_dity; dp_loc = loc} dity =
  try dity_unify dp_dity dity with Exit -> Loc.errorm ?loc
    "This pattern has type %a,@ but is expected to have type %a"
    print_dity dp_dity print_dity dity

let dexpr_expected_type {de_dvty = dvty; de_loc = loc} dity =
  let res = dity_of_dvty dvty in
  try dity_unify res dity with Exit -> Loc.errorm ?loc
    "This expression has type %a,@ but is expected to have type %a"
    print_dity res print_dity dity

let dexpr_expected_type_weak {de_dvty = dvty; de_loc = loc} dity =
  let res = dity_of_dvty dvty in
  try dity_unify_weak res dity with Exit -> Loc.errorm ?loc
    "This expression has type %a,@ but is expected to have type %a"
    print_dity res print_dity dity

(** Generation of letrec blocks *)

type pre_fun_defn = preid * ghost * rs_kind * dbinder list *
  dity * mask * (denv -> dspec later * variant list later * dexpr)

exception DupId of preid

let drec_defn denv0 prel =
  if prel = [] then invalid_arg "Dexpr.drec_defn: empty function list";
  let add s (id,_,_,_,_,_,_) = Sstr.add_new (DupId id) id.pre_name s in
  let _ = try List.fold_left add Sstr.empty prel with DupId id ->
    Loc.errorm ?loc:id.pre_loc "duplicate function name %s" id.pre_name in
  let add denv (id,_,_,bl,res,_,_) =
    if bl = [] then invalid_arg "Dexpr.drec_defn: empty argument list";
    let argl = List.map (fun (_,_,t) -> t) bl in
    denv_add_rec denv denv0.frozen id (argl,res) in
  let denv1 = List.fold_left add denv0 prel in
  let parse (id,gh,pk,bl,res,msk,pre) =
    let dsp, dvl, de = pre denv1 in
    dexpr_expected_type de res;
    (id,gh,pk,bl,res,msk,dsp,dvl,de) in
  let fdl = List.map parse prel in
  let add denv (id,_,_,bl,res,_,_,_,_) =
    (* just in case we linked some polymorphic type var to the outer context *)
    let check tv = if is_frozen denv0.frozen tv then Loc.errorm ?loc:id.pre_loc
      "This function is expected to be polymorphic in type variable %a"
      Pretty.print_tv tv in
    begin match Mstr.find_opt id.pre_name denv1.locals with
    | Some (_, Some tvs, _) -> Stv.iter check tvs
    | Some (_, None, _) | None -> assert false
    end;
    let argl = List.map (fun (_,_,t) -> t) bl in
    denv_add_poly denv id (argl, res) in
  List.fold_left add denv0 fdl, { fds = fdl }

(** Constructors *)

let dpattern ?loc node =
  let mk_dpat pre dity vars =
    { dp_pat = pre; dp_dity = dity; dp_vars = vars; dp_loc = loc } in
  let dpat = function
    | DPwild ->
        mk_dpat PPwild (dity_fresh ()) Mstr.empty
    | DPvar (id,gh) ->
        let dity = dity_fresh () in
        mk_dpat (PPvar (id,gh)) dity (Mstr.singleton id.pre_name dity)
    | DPapp ({rs_logic = RLls ls} as rs, dpl) when ls.ls_constr > 0 ->
        let argl, res = specialize_rs rs in
        dity_unify_app ls dpat_expected_type dpl argl;
        let join n _ _ = raise (Dterm.DuplicateVar n) in
        let add acc dp = Mstr.union join acc dp.dp_vars in
        let vars = List.fold_left add Mstr.empty dpl in
        let ppl = List.map (fun dp -> dp.dp_pat) dpl in
        mk_dpat (PPapp (rs, ppl)) res vars
    | DPapp (rs,_) ->
        raise (ConstructorExpected rs);
    | DPor (dp1,dp2) ->
        dpat_expected_type dp2 dp1.dp_dity;
        let join n dity1 dity2 = try dity_unify dity1 dity2; Some dity1
          with Exit -> Loc.errorm ?loc
            "Variable %s has type %a,@ but is expected to have type %a"
            n print_dity dity1 print_dity dity2 in
        let vars = Mstr.union join dp1.dp_vars dp2.dp_vars in
        mk_dpat (PPor (dp1.dp_pat, dp2.dp_pat)) dp1.dp_dity vars
    | DPas (dp, ({pre_name = n} as id), gh) ->
        let { dp_pat = pat; dp_dity = dity; dp_vars = vars } = dp in
        let vars = Mstr.add_new (Dterm.DuplicateVar n) n dity vars in
        mk_dpat (PPas (pat, id, gh)) dity vars
    | DPcast (dp, dity) ->
        dpat_expected_type dp dity;
        dp
  in
  Loc.try1 ?loc dpat node

let specialize_dxs = function
  | DEgexn xs -> specialize_single xs.xs_ity
  | DElexn (_,dity) -> dity

let dexpr ?loc node =
  let get_dvty = function
    | DEvar (_,dvty) ->
        dvty
    | DEvar_pure (_,dvty) ->
        let dt = dity_fresh () in
        dity_unify_asym dt (dity_of_dvty dvty);
        [], dt
    | DEsym (PV pv) ->
        [], specialize_single pv.pv_ity
    | DEsym (RS rs) ->
        specialize_rs rs
    | DEsym (OO ss) ->
        let dt = dity_fresh () in
        let rs = Srs.choose ss in
        let ot = overload_of_rs rs in
        let res = match ot with
          | SameType -> dt
          | FixedRes ity -> dity_of_ity ity
          | NoOver -> assert false (* impossible *) in
        List.map (fun _ -> dt) rs.rs_cty.cty_args, res
    | DEls_pure (ls,_) ->
        specialize_ls ls
    | DEpv_pure pv ->
        [], specialize_single (ity_purify pv.pv_ity)
    | DEconst (_, ity) -> [],ity
    | DEapp ({de_dvty = (arg::argl, res)}, de2) ->
        dexpr_expected_type de2 arg;
        argl, res
    | DEapp ({de_dvty = ([],res)} as de1, de2) ->
        let f,a,r = match specialize_rs rs_func_app with
          | [f;a],r -> f,a,r | _ -> assert false in
        begin try dity_unify res f with Exit ->
          let rec down n de = match de.de_node with
            | DEapp (de,_) -> down (succ n) de
            | _ when n = 0 -> Loc.errorm ?loc:de.de_loc
                "This expression has type %a,@ it cannot be applied"
                print_dity (dity_of_dvty de.de_dvty)
            | _ -> Loc.errorm ?loc:de.de_loc
                "This expression has type %a,@ but is applied to %d arguments"
                print_dity (dity_of_dvty de.de_dvty) (succ n) in
          down 0 de1
        end;
        dexpr_expected_type de2 a;
        [], r
    | DEfun (bl,res,_,_,de) ->
        dexpr_expected_type de res;
        List.map (fun (_,_,t) -> t) bl, res
    | DEany (bl,res,_,_) ->
        List.map (fun (_,_,t) -> t) bl, res
    | DElet (_,de)
    | DErec (_,de) ->
        de.de_dvty
    | DEnot de ->
        dexpr_expected_type de dity_bool;
        dvty_bool
    | DEand (de1,de2)
    | DEor (de1,de2) ->
        dexpr_expected_type de1 dity_bool;
        dexpr_expected_type de2 dity_bool;
        dvty_bool
    | DEif (de1,de2,de3) ->
        let res = dity_fresh () in
        dexpr_expected_type de1 dity_bool;
        dexpr_expected_type de2 res;
        dexpr_expected_type de3 res;
        [], res
    | DEcase (_,[]) ->
        invalid_arg "Dexpr.dexpr: empty branch list in DEcase"
    | DEcase (de,bl) ->
        let ety = dity_fresh () in
        let res = dity_fresh () in
        dexpr_expected_type de ety;
        List.iter (fun (dp,de) ->
          dpat_expected_type dp ety;
          dexpr_expected_type de res) bl;
        [], res
    | DEassign al ->
        List.iter (fun (de1,rs,de2) ->
          let argl, res = specialize_rs rs in
          let ls = match rs.rs_logic with RLls ls -> ls
            | _ -> invalid_arg "Dexpr.dexpr: not a field" in
          dity_unify_app ls dexpr_expected_type [de1] argl;
          dexpr_expected_type_weak de2 res) al;
        dvty_unit
    | DEwhile (de1,_,_,de2) ->
        dexpr_expected_type de1 dity_bool;
        dexpr_expected_type de2 dity_unit;
        dvty_unit
    | DEfor (_,de_from,_,de_to,_,de) ->
        let bty = dity_fresh () in
        dexpr_expected_type de_from bty;
        dexpr_expected_type de_to bty;
        dexpr_expected_type de dity_unit;
        dvty_unit
    | DEtry (_,_,[]) ->
        invalid_arg "Dexpr.dexpr: empty branch list in DEtry"
    | DEtry (de,_,bl) ->
        let res = dity_fresh () in
        dexpr_expected_type de res;
        List.iter (fun (xs,dp,de) ->
          dpat_expected_type dp (specialize_dxs xs);
          dexpr_expected_type de res) bl;
        [], res
    | DEraise (xs,de) ->
        dexpr_expected_type de (specialize_dxs xs);
        [], dity_fresh ()
    | DEexn (_,_,_,de)
    | DEghost de ->
        de.de_dvty
    | DEassert _ ->
        dvty_unit
    | DEpure (_, dity) ->
        [], dity
    | DEabsurd ->
        [], dity_fresh ()
    | DEtrue
    | DEfalse ->
        dvty_bool
    | DEoptexn (_,dity,_,de) ->
        dexpr_expected_type de dity;
        [], dity
    | DEcast (de,dity) ->
        dexpr_expected_type de dity;
        de.de_dvty
    | DEmark (_,de)
    | DEuloc (de,_)
    | DElabel (de,_) ->
        de.de_dvty in
  let dvty = Loc.try1 ?loc get_dvty node in
  { de_node = node; de_dvty = dvty; de_loc = loc }

(** Final stage *)

(** Binders *)

let binders ghost bl =
  let sn = ref Sstr.empty in
  let binder (id, gh, dity) =
    let id = match id with
      | Some ({pre_name = n} as id) ->
          let exn = match id.pre_loc with
            | Some loc -> Loc.Located (loc, Dterm.DuplicateVar n)
            | None -> Dterm.DuplicateVar n in
          sn := Sstr.add_new exn n !sn; id
      | None -> id_fresh "_" in
    create_pvsymbol id ~ghost:(ghost || gh) (ity_of_dity dity) in
  List.map binder bl

(** Specifications *)

let to_fmla f = match f.t_ty with
  | None -> f
  | Some ty when ty_equal ty ty_bool -> t_equ f t_bool_true
  | _ -> Loc.error ?loc:f.t_loc Dterm.FmlaExpected

let create_assert = to_fmla

let create_invariant pl = List.map to_fmla pl

let create_post ity ql = List.map (fun (v,f) ->
  ity_equal_check ity v.pv_ity; Ity.create_post v.pv_vs (to_fmla f)) ql

let create_xpost xql = Mxs.mapi (fun xs ql -> create_post xs.xs_ity ql) xql

(** User effects *)

let rec effect_of_term t =
  let quit () = Loc.errorm ?loc:t.t_loc "unsupported effect expression" in
  match t.t_node with
  | Tapp (fs, [ta]) ->
      let v, ity, fa = effect_of_term ta in
      let ity = match fa with
        | Some {rs_cty = {cty_args = [arg]; cty_result = res}} ->
            ity_full_inst (ity_match isb_empty arg.pv_ity ity) res
        | Some _ -> assert false
        | None -> ity in
      begin try match ity.ity_node, restore_rs fs with
        | Ityreg {reg_its = ts}, ({rs_field = Some f} as rs)
          when List.exists (pv_equal f) ts.its_mfields -> v, ity, Some rs
        | _, {rs_cty={cty_args=[arg]; cty_result=res; cty_freeze=frz}} ->
            v, ity_full_inst (ity_match frz arg.pv_ity ity) res, None
        | _ -> quit () with Not_found -> quit () end
  | Tvar v ->
      let v = try restore_pv v with Not_found -> quit () in
      v, v.pv_ity, None
  | _ -> quit ()

let effect_of_dspec dsp =
  let pvs = Spv.of_list dsp.ds_reads in
  let add_write (l,eff) t = match effect_of_term t with
    | v, {ity_node = Ityreg reg}, fd ->
        let fs = match fd with
          | Some fd -> Spv.singleton (Opt.get fd.rs_field)
          | None -> Spv.of_list reg.reg_its.its_mfields in
        if not reg.reg_its.its_private && Spv.is_empty fs then
          Loc.errorm ?loc:t.t_loc "mutable expression expected";
        let rd = Spv.singleton v and wr = Mreg.singleton reg fs in
        let e = Loc.try2 ?loc:t.t_loc eff_write rd wr in
        (e,t)::l, eff_union_par eff e
    | _ ->
        Loc.errorm ?loc:t.t_loc "mutable expression expected" in
  let wl, eff = List.fold_left add_write ([], eff_read pvs) dsp.ds_writes in
  let eff = Mxs.fold (fun xs _ eff -> eff_raise eff xs) dsp.ds_xpost eff in
  let eff = if dsp.ds_diverge then eff_diverge eff else eff in
  wl, eff

let handle_alias dsp ity =
  let effect_of_term t =
    let v, ity, fd = effect_of_term t in
    v, match fd with
      | Some {rs_cty={cty_args=[arg]; cty_result=res; cty_freeze=frz}} ->
          ity_full_inst (ity_match frz arg.pv_ity ity) res
      | _ -> ity in
  let add_alias isb (t1, t2) =
    let v1, ity1 = effect_of_term t1 in
    let v2, ity2 = effect_of_term t2 in
    let is_res1 = v1.pv_vs.vs_name.id_string = "result" in
    let is_res2 = v2.pv_vs.vs_name.id_string = "result" in
    if is_res1 && is_res2 then Loc.errorm ?loc:t1.t_loc
      "Only one term in an `alias' clause can refer to `result'";
    if not is_res1 && not is_res2 then Loc.errorm ?loc:t1.t_loc
      "One term in an `alias' clause must refer to `result'";
    if match ity1.ity_node with Ityreg _ -> false | _ -> true then
      Loc.errorm ?loc:t1.t_loc "mutable expression expected";
    if match ity2.ity_node with Ityreg _ -> false | _ -> true then
      Loc.errorm ?loc:t2.t_loc "mutable expression expected";
    let isb = if is_res1 then ity_match isb ity1 ity2
                         else ity_match isb ity2 ity1 in
    let check_var v ity = match ity.ity_node with
      | Ityvar (u, false) -> tv_equal u v | _ -> false in
    let check_pur v ity = match ity.ity_node with
      | Ityvar (u, true)  -> tv_equal u v | _ -> false in
    if not (Mtv.for_all check_var isb.isb_var &&
            Mtv.for_all check_pur isb.isb_pur) then
      Loc.errorm ?loc:t1.t_loc "illegal `alias' clause"; (* FIXME: errmsg *)
    isb in
  let rec subst isb ity =
    let subst = subst isb in
    match ity.ity_node with
    | Ityreg r when Mreg.mem r isb.isb_reg ->
        Mreg.find r isb.isb_reg
    | Ityreg { reg_its = s; reg_args = tl; reg_regs = rl } ->
        ity_app s (List.map subst tl) (List.map subst rl)
    | Ityapp (s, tl, rl) ->
        ity_app_pure s (List.map subst tl) (List.map subst rl)
    | Ityvar _ -> ity in
  let isb = List.fold_left add_alias isb_empty dsp.ds_alias in
  let res = subst isb ity in
  let update (v,t) =
    ity_equal_check ity v.pv_ity;
    let id = id_clone v.pv_vs.vs_name in
    let nv = create_pvsymbol id ~ghost:v.pv_ghost res in
    nv, t_subst_single v.pv_vs (t_var nv.pv_vs) t in
  let post = List.map update dsp.ds_post in
  let freeze _ reg frz  = ity_freeze frz reg in
  let frz = Mreg.fold freeze isb.isb_reg isb_empty in
  { dsp with ds_post = post }, res, frz.isb_reg

let handle_alias dsp ity =
  if dsp.ds_alias = [] then dsp, ity, Mreg.empty
                       else handle_alias dsp ity

(* TODO: add warnings for empty postconditions (anywhere)
    and empty exceptional postconditions (toplevel). *)
let check_spec inr dsp ecty ({e_loc = loc} as e) =
  let bad_read  reff eff = not (Spv.subset reff.eff_reads  eff.eff_reads) in
  let bad_write weff eff = not (Mreg.submap (fun _ s1 s2 -> Spv.subset s1 s2)
                                           weff.eff_writes eff.eff_writes) in
  let bad_raise xeff eff = not (Sxs.subset xeff.eff_raises eff.eff_raises) in
  let effect_of_term t =
    let _v, ity, fd = effect_of_term t in
    match fd with
    | Some {rs_cty = {cty_args = [arg]; cty_result = res}} ->
       ity_full_inst (ity_match isb_empty arg.pv_ity ity) res
    | Some _ -> assert false
    | None -> ity in
  let bad_alias t1 t2 =
    not (ity_equal (effect_of_term t1) (effect_of_term t2)) in
  let e_bad_alias = List.exists (fun (t1, t2) -> bad_alias t1 t2) dsp.ds_alias in
  (* computed effect vs user effect *)
  let uwrl, ue = effect_of_dspec dsp in
  let ucty = create_cty ecty.cty_args ecty.cty_pre ecty.cty_post
    ecty.cty_xpost ecty.cty_oldies ue ecty.cty_result in
  let ueff = ucty.cty_effect and eeff = ecty.cty_effect in
  let check_ue = not inr and check_rw = dsp.ds_checkrw in
  (* check that every user effect actually happens. We omit this
     for local functions inside recursive functions because if
     they call the parent function, they may have more effects
     than we know at this point: those will only be known after
     we finish constructing the parent function. TODO: make an
     effort to only disable the check for local functions that
     actually call their parent. *)
  if check_ue && bad_read ueff eeff then Loc.errorm ?loc
    "variable@ %a@ does@ not@ occur@ in@ this@ expression"
    Pretty.print_vs (Spv.choose (Spv.diff ueff.eff_reads eeff.eff_reads)).pv_vs;
  if check_ue && bad_write ueff eeff then List.iter (fun (weff,t) ->
    if bad_write weff eeff then Loc.errorm ?loc:t.t_loc
      "this@ write@ effect@ does@ not@ happen@ in@ the@ expression") uwrl;
  if check_ue && bad_raise ueff eeff then Loc.errorm ?loc
    "this@ expression@ does@ not@ raise@ exception@ %a"
    print_xs (Sxs.choose (Sxs.diff ueff.eff_raises eeff.eff_raises));
  if check_ue && ueff.eff_oneway && not eeff.eff_oneway then Loc.errorm ?loc
      "this@ expression@ does@ not@ diverge";
  if check_ue && e_bad_alias then List.iter (fun (t1, t2) ->
    if bad_alias t1 t2 then Loc.errorm ?loc:t1.t_loc (* FIXME better loc *)
    "this@ alias@ does@ not@ happen@ in@ the@ expression") dsp.ds_alias;
  (* check that every computed effect is listed *)
  if check_rw && bad_read eeff ueff then Loc.errorm ?loc
    "this@ expression@ depends@ on@ variable@ %a,@ \
      which@ is@ left@ out@ in@ the@ specification"
    Pretty.print_vs (Spv.choose (Spv.diff eeff.eff_reads ueff.eff_reads)).pv_vs;
  if check_rw && bad_write eeff ueff then
    Loc.errorm ?loc:(e_locate_effect (fun eff -> bad_write eff ueff) e)
      "this@ expression@ produces@ an@ unlisted@ write@ effect";
  if ecty.cty_args <> [] && bad_raise eeff ueff then Sxs.iter (fun xs ->
    Loc.errorm ?loc:(e_locate_effect (fun eff -> Sxs.mem xs eff.eff_raises) e)
      "this@ expression@ raises@ unlisted@ exception@ %a"
      print_xs xs) (Sxs.diff eeff.eff_raises ueff.eff_raises);
  if eeff.eff_oneway && not ueff.eff_oneway then
    Loc.errorm ?loc:(e_locate_effect (fun eff -> eff.eff_oneway) e)
      "this@ expression@ may@ diverge,@ but@ this@ is@ not@ \
        stated@ in@ the@ specification"

let check_aliases recu c =
  let rds_regs = c.cty_freeze.isb_reg in
  let report r _ _ =
    if Mreg.mem r rds_regs then
      let spv = Spv.filter
        (fun v -> ity_r_occurs r v.pv_ity) (cty_reads c) in
      if not (Spv.is_empty spv) then Loc.errorm
        "The type of this function contains an alias with \
        external variable %a" print_pv (Spv.choose spv);
      let sxs = Sxs.filter
        (fun xs -> ity_r_occurs r xs.xs_ity) (c.cty_effect.eff_raises) in
      Loc.errorm
        "The type of this function contains an alias with \
        external local exception %a" print_xs (Sxs.choose sxs)
    else Loc.errorm "The type of this function contains an alias" in
  (* we allow the value in a non-recursive function to contain
     regions coming the function's arguments or from the context.
     It is safe and sometimes useful to write a function around
     a constructor or a projection. For recursive functions, we
     impose the full non-alias discipline, to ensure the safety
     of region polymorphism (see add_rec_mono). We do not track
     aliases inside the type of an argument or a result, which
     may break the type inference, but we have a safety net
     type checking in Expr. *)
  let add_ity regs ity =
    let frz = ity_freeze isb_empty ity in
    Mreg.union report regs frz.isb_reg in
  let add_arg regs v = add_ity regs v.pv_ity in
  let regs = List.fold_left add_arg rds_regs c.cty_args in
  if recu then ignore (add_ity regs c.cty_result)

let check_fun inr rsym dsp e =
  let c,e = match e with
    | { c_node = Cfun e; c_cty = c } -> c,e
    | _ -> invalid_arg "Dexpr.check_fun" in
  let c = match rsym with
    | Some s -> s.rs_cty
    | None -> c in
  check_spec inr dsp c e;
  check_aliases (rsym <> None) c

(** Environment *)

type env = {
  rsm : rsymbol Mstr.t;
  pvm : pvsymbol Mstr.t;
  xsm : xsymbol Mstr.t;
  old : (pvsymbol Mstr.t * (let_defn * pvsymbol) Hpv.t) Mstr.t;
  idx : pvsymbol Mpv.t; (* external-to-internal loop indexes *)
  ghs : bool; (* we are under DEghost or in a ghost function *)
  lgh : bool; (* we are under let ghost c = <cexp> *)
  cgh : bool; (* we are under DEghost in a cexp *)
  inr : bool; (* we are inside a recursive function *)
  ugh : bool; (* suppress the warning on Cpur *)
}

let env_empty = {
  rsm = Mstr.empty;
  pvm = Mstr.empty;
  xsm = Mstr.empty;
  old = Mstr.empty;
  idx = Mpv.empty;
  ghs = false;
  lgh = false;
  cgh = false;
  inr = false;
  ugh = false;
}

exception UnboundLabel of string

let find_old pvm (ovm,old) v =
  if v.pv_ity.ity_pure then v else
  let n = v.pv_vs.vs_name.id_string in
  (* if v is top-level, both ov and pv are None.
     If v is local, ov and pv must be equal to v.
     If they are not equal, then v is defined under the label,
     so we return v and do not register an "oldie" for it. *)
  let ov = Mstr.find_opt n ovm in
  let pv = Mstr.find_opt n pvm in
  if not (Opt.equal pv_equal ov pv) then v
  else match Hpv.find_opt old v with
    | Some (_,o) -> o
    | None ->
        let e = e_pure (t_var v.pv_vs) in
        let id = id_clone v.pv_vs.vs_name in
        let ld = let_var id ~ghost:true e in
        Hpv.add old v ld; snd ld

let register_old env v l =
  find_old env.pvm (Mstr.find_exn (UnboundLabel l) l env.old) v

let get_later env later =
  let pvm = if Mpv.is_empty env.idx then env.pvm else
    Mstr.map (fun v -> Mpv.find_def v v env.idx) env.pvm in
  later pvm env.xsm (register_old env)

let add_label ({pvm = pvm; old = old} as env) l =
  let ht = Hpv.create 3 in
  { env with old = Mstr.add l (pvm, ht) old }, ht

let rebase_old {pvm = pvm} preold old fvs =
  let rebase v (_,{pv_vs = o}) sbs =
    if not (Mvs.mem o fvs) then sbs else match preold with
      | Some preold ->
          Mvs.add o (t_var (find_old pvm preold v).pv_vs) sbs
      | None -> raise (UnboundLabel old_mark) in
  Hpv.fold rebase old Mvs.empty

let rebase_pre env preold old pl =
  let pl = List.map to_fmla pl in
  let fvs = List.fold_left t_freevars Mvs.empty pl in
  let sbs = rebase_old env preold old fvs in
  List.map (t_subst sbs) pl

let rebase_variant env preold old varl =
  let add s (t,_) = t_freevars s t in
  let fvs = List.fold_left add Mvs.empty varl in
  let sbs = rebase_old env preold old fvs in
  let conv (t,rel) = t_subst sbs t, rel in
  List.map conv varl

let get_oldies old =
  Hpv.fold (fun v (_,o) sbs -> Mpv.add o v sbs) old Mpv.empty

let add_rsymbol ({rsm = rsm; pvm = pvm} as env) rs =
  let n = rs.rs_name.id_string in
  let pvm = match rs.rs_logic with
    | RLpv pv -> Mstr.add n pv pvm
    | _ -> pvm in
  { env with rsm = Mstr.add n rs rsm; pvm = pvm }

let add_pvsymbol ({pvm = pvm} as env) pv =
  let n = pv.pv_vs.vs_name.id_string in
  { env with pvm = Mstr.add n pv pvm }

let add_pv_map ({pvm = pvm} as env) vm =
  { env with pvm = Mstr.set_union vm pvm }

let add_binders env pvl = List.fold_left add_pvsymbol env pvl

let add_xsymbol ({xsm = xsm} as env) xs =
  { env with xsm = Mstr.add xs.xs_name.id_string xs xsm }

(** Abstract values *)

let cty_of_spec env bl mask dsp dity =
  let ity = ity_of_dity dity in
  let bl = binders env.ghs bl in
  let env = add_binders env bl in
  let preold = Mstr.find_opt old_mark env.old in
  let env, old = add_label env old_mark in
  let dsp = get_later env dsp ity in
  let dsp, ity, frz = handle_alias dsp ity in
  let _, eff = effect_of_dspec dsp in
  let eff = eff_ghostify env.ghs eff in
  let eff = eff_reset_overwritten eff in
<<<<<<< HEAD
  let rst = ity_freeregs Sreg.empty ity in
  let eff = eff_reset eff (Mreg.set_diff rst frz) in
=======
  let out = ity_freeregs Sreg.empty ity in
  let add_xs xs s = ity_freeregs s xs.xs_ity in
  let out = Sxs.fold add_xs eff.eff_raises out in
  let eff = eff_reset eff out in
  let esc = eff_escape eff ity in
  let eff = Sity.fold_left eff_spoil eff esc in
>>>>>>> d4518167
  let p = rebase_pre env preold old dsp.ds_pre in
  let q = create_post ity dsp.ds_post in
  let xq = create_xpost dsp.ds_xpost in
  create_cty ~mask bl p q xq (get_oldies old) eff ity

(** Expressions *)

let warn_unused s loc =
  if s = "" || s.[0] <> '_' then
  Warning.emit ?loc "unused variable %s" s

let check_used_pv e pv = if not (Spv.mem pv e.e_effect.eff_reads) then
  warn_unused pv.pv_vs.vs_name.id_string pv.pv_vs.vs_name.id_loc

let e_let_check e ld = match ld with
  | LDvar (v,_) -> check_used_pv e v; e_let ld e
  | _           -> e_let ld e

let rec strip uloc labs de = match de.de_node with
  | DEcast (de,_) -> strip uloc labs de
  | DEuloc (de,loc) -> strip (Some (Some loc)) labs de
  | DElabel (de,s) -> strip uloc (Slab.union labs s) de
  | _ -> uloc, labs, de

let get_pv env n = Mstr.find_exn (Dterm.UnboundVar n) n env.pvm
let get_rs env n = Mstr.find_exn (Dterm.UnboundVar n) n env.rsm

let get_xs env = function
  | DElexn (n,_) -> Mstr.find_exn (UnboundExn n) n env.xsm
  | DEgexn xs -> xs

let proxy_labels = Slab.singleton proxy_label

type header =
  | LS of let_defn
  | LX of xsymbol
  | LL of (let_defn * pvsymbol) Hpv.t

let put_header e = function
  | LS ld -> e_let_check e ld
  | LX xs -> e_exn xs e
  | LL ol -> Hpv.fold (fun _ (ld,_) e -> e_let ld e) ol e

type let_prefix =
  | LD of header
  | DA of env * dexpr

type let_postfix =
  | HD of header
  | EA of bool * expr

let vl_of_mask id mask ity =
  let mk_res m t = create_pvsymbol id ~ghost:(mask_ghost m) t in
  if ity_equal ity ity_unit then [] else
  match mask, ity.ity_node with
  | MaskTuple ml, Ityapp (_,tl,_) -> List.map2 mk_res ml tl
  | _ -> [mk_res mask ity]

let t_of_vl = function
  | [] -> t_void | [v] -> t_var v.pv_vs
  | vl -> t_tuple (List.map (fun v -> t_var v.pv_vs) vl)

let e_of_vl = function
  | [] -> e_void | [v] -> e_var v
  | vl -> e_tuple (List.map e_var vl)

let rec expr uloc env ({de_loc = loc} as de) =
  let uloc, labs, de = strip uloc Slab.empty de in
  let env = {env with lgh = false; cgh = false} in
  let e = Loc.try3 ?loc try_expr uloc env de in
  let loc = Opt.get_def loc uloc in
  if loc = None && Slab.is_empty labs
  then e else e_label_push ?loc labs e

and cexp uloc env ({de_loc = loc} as de) lpl =
  let uloc, labs, de = strip uloc Slab.empty de in
  if not (Slab.is_empty labs) then Warning.emit ?loc
    "Ignoring labels over a higher-order expression";
  Loc.try4 ?loc try_cexp uloc env de lpl

and try_cexp uloc env ({de_dvty = argl,res} as de0) lpl =
  let rec drop vl al = match vl, al with
    | _::vl, _::al -> drop vl al | _ -> al in
  let rec eval_args tpl ghost plp al lpl = match al, lpl with
    | gh::al, DA (env, de) :: lpl ->
        let env = {env with ugh = env.ugh || ghost || gh} in
        let e = e_ghostify env.cgh (expr uloc env de) in
        let gha = not tpl && not gh && mask_ghost e.e_mask in
        eval_args tpl (ghost || gha) (EA (gh, e) :: plp) al lpl
    | al, LD hd :: lpl ->
        eval_args tpl ghost (HD hd :: plp) al lpl
    | [], _::_ -> assert false (* ill-typed *)
    | _, [] -> ghost, plp in
  let rec proxy_args ghost ldl vl = function
    | EA (_, ({e_node = Evar v} as e)) :: plp
      when Slab.is_empty e.e_label ->
        proxy_args ghost ldl (v::vl) plp
    | EA (gh, e) :: plp ->
        let id = id_fresh ?loc:e.e_loc ~label:proxy_labels "o" in
        let ld, v = let_var ~ghost:(ghost || gh) id e in
        proxy_args ghost (LS ld :: ldl) (v::vl) plp
    | HD hd :: plp ->
        proxy_args ghost (hd :: ldl) vl plp
    | [] -> ldl, vl in
  let apply app tpl gh s al lpl =
    let gh, plp = eval_args tpl gh [] al lpl in
    let ldl, vl = proxy_args gh [] [] plp in
    let argl = List.map ity_of_dity (drop vl argl) in
    env.cgh, ldl, app s vl argl (ity_of_dity res) in
  let c_app s lpl =
    let al = List.map (fun v -> v.pv_ghost) s.rs_cty.cty_args in
    let rec full_app al lpl = match al, lpl with
      | _::al, DA _::lpl -> full_app al lpl
      | al, LD _::lpl -> full_app al lpl
      | [], [] -> true | _ -> false in
    let tpl = is_rs_tuple s && full_app al lpl in
    apply c_app tpl (env.ghs || env.lgh || rs_ghost s) s al lpl in
  let c_pur ugh s lpl =
    let loc = Opt.get_def de0.de_loc uloc in
    if not (ugh || env.ghs || env.lgh || env.ugh) then Warning.emit ?loc
      "Logical symbol %a is used in a non-ghost context" Pretty.print_ls s;
    apply c_pur false true s (List.map Util.ttrue s.ls_args) lpl in
  let c_oop s lpl =
    let rs = Srs.choose s in
    let loc = Opt.get_def de0.de_loc uloc in
    let app s vl al res =
      let nomatch s =
        let ty = match vl, al with
          | v::_, _ -> v.pv_vs.vs_ty
          | _, a::_ -> ty_of_ity a
          | _ -> assert false in
        (* this check can be cheated upon if the user names his type
           variables "'xi", but since we only do it for a better error
           message, we do not care all that much *)
        let tvm = ty_v_fold (fun m ({tv_name = id} as v) ->
          if id.id_string = "xi" then m else (* freeze v *)
          let ts = create_tysymbol (id_clone id) [] NoDef in
          Mtv.add v (ty_app ts []) m) Mtv.empty ty in
        let occur_check v ty = not (ty_v_any (tv_equal v) ty) in
        let rec unify m ty1 ty2 = match ty1.ty_node, ty2.ty_node with
          | Tyvar v1, Tyvar v2 when tv_equal v1 v2 -> m
          | Tyvar v1, _ when Mtv.mem v1 m -> unify m (Mtv.find v1 m) ty2
          | _, Tyvar v2 when Mtv.mem v2 m -> unify m ty1 (Mtv.find v2 m)
          | Tyvar v1, _ when occur_check v1 ty2 -> Mtv.add v1 ty2 m
          | _, Tyvar v2 when occur_check v2 ty1 -> Mtv.add v2 ty1 m
          | Tyapp (s1, tl1), Tyapp (s2, tl2) when ts_equal s1 s2 ->
              List.fold_left2 unify m tl1 tl2
          | _ -> raise Exit in
        let nomatch rs =
          let ity = (List.hd rs.rs_cty.cty_args).pv_ity in
          try ignore (unify tvm ty (ty_of_ity ity)); false
          with Exit -> true in
        Srs.for_all nomatch s in
      let app s cl = try Expr.c_app s vl al res :: cl with
        (* TODO: are there other valid exceptions here? *)
        | TypeMismatch _ -> cl in
      match Srs.fold app s [] with
      | [c] -> c
      | [] when nomatch s -> Loc.errorm ?loc
            "No suitable match found for notation %a" print_rs rs
      | _ -> Loc.errorm ?loc "Ambiguous notation: %a" print_rs rs in
    let al = List.map Util.ffalse rs.rs_cty.cty_args in
    apply app false (env.ghs || env.lgh) s al lpl in
  let proxy c =
    try
      let ld_of_lp = function LD ld -> ld | DA _ -> raise Exit in
      env.cgh, List.map ld_of_lp lpl, c
    with Exit ->
      let loc = Opt.get_def de0.de_loc uloc in
      let id = id_fresh ?loc ~label:proxy_labels "h" in
      let ld, s = let_sym id ~ghost:(env.ghs || env.lgh) c in
      c_app s (LD (LS ld) :: lpl) in
  match de0.de_node with
  | DEvar (n,_) -> c_app (get_rs env n) lpl
  | DEsym (RS rs) -> c_app rs lpl
  | DEsym (OO ss) -> c_oop ss lpl
  | DEls_pure (ls,ugh) -> c_pur ugh ls lpl
  | DEapp (de1,de2) ->
      cexp uloc env de1 (DA (env, de2) :: lpl)
  | DEghost de ->
      (* if we were not in the ghost context until now, then
         we must ghostify the let-definitions down from here *)
      let cgh = env.cgh || not env.ghs in
      cexp uloc {env with ghs = true; cgh} de lpl
  | DEfun (bl,_,msk,dsp,de) ->
      let dvl _ _ _ = [] in
      let env = {env with ghs = env.ghs || env.lgh} in
      let bl = binders env.ghs bl in
      let c, dsp, _ = lambda uloc env bl msk dsp dvl de in
      check_fun env.inr None dsp c;
      proxy c
  | DEany (bl,dity,msk,dsp) ->
      let env = {env with ghs = env.ghs || env.lgh} in
      proxy (c_any (cty_of_spec env bl msk dsp dity))
  | DElet ((_,_,_,{de_dvty = ([],_)}) as dldf,de) ->
      let ld, env = var_defn uloc env dldf in
      cexp uloc env de (LD (LS ld) :: lpl)
  | DElet (dldf,de) ->
      let ldl0, env = sym_defn uloc env dldf in
      let lpl0 = List.rev_map (fun ld -> LD ld) ldl0 in
      cexp uloc env de (List.rev_append lpl0 lpl)
  | DErec (drdf,de) ->
      let ld, env = rec_defn uloc env drdf in
      cexp uloc env de (LD (LS ld) :: lpl)
  | DEexn (id,dity,mask,de) ->
      let mask = if env.ghs then MaskGhost else mask in
      let xs = create_xsymbol id ~mask (ity_of_dity dity) in
      cexp uloc (add_xsymbol env xs) de (LD (LX xs) :: lpl)
  | DEmark (id,de) ->
      let env, old = add_label env id.pre_name in
      cexp uloc env de (LD (LL old) :: lpl)
  | DEvar_pure _ | DEpv_pure _ | DEoptexn _
  | DEsym _ | DEconst _ | DEnot _ | DEand _ | DEor _ | DEif _ | DEcase _
  | DEassign _ | DEwhile _ | DEfor _ | DEtry _ | DEraise _ | DEassert _
  | DEpure _ | DEabsurd | DEtrue | DEfalse -> assert false (* expr-only *)
  | DEcast _ | DEuloc _ | DElabel _ -> assert false (* already stripped *)

and try_expr uloc env ({de_dvty = argl,res} as de0) =
  match de0.de_node with
  | DEvar (n,_) when argl = [] ->
      e_var (get_pv env n)
  | DEvar_pure (n,_) ->
      e_pure (t_var (get_pv env n).pv_vs)
  | DEsym (PV v) ->
      e_var v
  | DEpv_pure v ->
      e_pure (t_var v.pv_vs)
  | DEconst (c,dity) ->
      e_const c (ity_of_dity dity)
  | DEapp ({de_dvty = ([],_)} as de1, de2) ->
      let e1 = expr uloc env de1 in
      let ugh = env.ugh || e1.e_mask = MaskGhost in
      let e2 = expr uloc {env with ugh} de2 in
      e_app rs_func_app [e1; e2] [] (ity_of_dity res)
  | DEvar _ | DEsym _ | DEls_pure _ | DEapp _ | DEfun _ | DEany _ ->
      let cgh,ldl,c = try_cexp uloc env de0 [] in
      let e = e_ghostify cgh (e_exec c) in
      List.fold_left put_header e ldl
  | DElet ((_,_,_,{de_dvty = ([],_)}) as dldf,de) ->
      let ld, env = var_defn uloc env dldf in
      let e2 = expr uloc env de in
      e_let_check e2 ld
  | DElet (dldf,de) ->
      let ldl, env = sym_defn uloc env dldf in
      List.fold_left put_header (expr uloc env de) ldl
  | DErec (drdf,de) ->
      let ld, env = rec_defn uloc env drdf in
      e_let_check (expr uloc env de) ld
  | DEnot de ->
      e_not (expr uloc env de)
  | DEand (de1,de2) ->
      e_and (expr uloc env de1) (expr uloc env de2)
  | DEor (de1,de2) ->
      e_or (expr uloc env de1) (expr uloc env de2)
  | DEif (de1,de2,de3) ->
      e_if (expr uloc env de1) (expr uloc env de2) (expr uloc env de3)
  | DEcase (de1,bl) ->
      let e1 = expr uloc env de1 in
      let mask = if env.ghs then MaskGhost else e1.e_mask in
      let mk_branch (dp,de) =
        let vm, pat = create_prog_pattern dp.dp_pat e1.e_ity mask in
        let e = expr uloc (add_pv_map env vm) de in
        Mstr.iter (fun _ v -> check_used_pv e v) vm;
        pat, e in
      let bl = List.rev_map mk_branch bl in
      let pl = List.rev_map (fun (p,_) -> [p.pp_pat]) bl in
      let v = create_vsymbol (id_fresh "x") (ty_of_ity e1.e_ity) in
      (* TODO: this is the right place to show the missing patterns,
         but we do not have access to the current known_map to do that *)
      let bl = if Pattern.is_exhaustive [t_var v] pl then bl else begin
        if List.length bl > 1 then Warning.emit ?loc:de0.de_loc
          "Non-exhaustive pattern matching, asserting `absurd'";
        let _,pp = create_prog_pattern PPwild e1.e_ity mask in
        (pp, e_absurd (ity_of_dity res)) :: bl end in
      e_case e1 (List.rev bl)
  | DEassign al ->
      let conv (de1,f,de2) =
        let e1 = expr uloc {env with ugh = false} de1 in
        let ugh = rs_ghost f || e1.e_mask = MaskGhost in
        e1, f, expr uloc {env with ugh} de2 in
      e_assign (List.map conv al)
  | DEwhile (de1,dinv,dvarl,de2) ->
      let env = {env with ugh = false} in
      let e1 = expr uloc env de1 in
      let e2 = expr uloc env de2 in
      let inv = get_later env dinv in
      let varl = get_later env dvarl in
      e_while e1 (create_invariant inv) varl e2
  | DEfor (id,de_from,dir,de_to,dinv,de) ->
      let env = {env with ugh = false} in
      let e_from = expr uloc env de_from in
      let e_to = expr uloc env de_to in
      let v = create_pvsymbol id e_from.e_ity in
      let env = add_pvsymbol env v in
      let i = if ity_equal v.pv_ity ity_int then v else
        create_pvsymbol id ~ghost:true ity_int in
      let env = if pv_equal i v then env else
        { env with idx = Mpv.add v i env.idx } in
      let e = expr uloc env de in
      let inv = get_later env dinv in
      e_for v e_from dir e_to i (create_invariant inv) e
  | DEtry (de1,case,bl) ->
      let e1 = expr uloc env de1 in
      let add_branch m (xs,dp,de) =
        let xs = get_xs env xs in
        let mask = if env.ghs then MaskGhost else xs.xs_mask in
        let vm, pat = create_prog_pattern dp.dp_pat xs.xs_ity mask in
        let e = expr uloc (add_pv_map env vm) de in
        Mstr.iter (fun _ v -> check_used_pv e v) vm;
        Mxs.add xs ((pat, e) :: Mxs.find_def [] xs m) m in
      let xsm = List.fold_left add_branch Mxs.empty bl in
      let is_simple p = match p.pat_node with
        | Papp (fs,[]) -> is_fs_tuple fs
        | Pvar _ | Pwild -> true | _ -> false in
      let conv_simple p (ity,ghost) = match p.pat_node with
        | Pvar v -> Ity.restore_pv v
        | _ -> create_pvsymbol (id_fresh "_") ~ghost ity in
      let mk_branch xs = function
        | [{ pp_pat = { pat_node = Pvar v }}, e] ->
            [Ity.restore_pv v], e
        | [{ pp_pat = { pat_node = (Pwild | Papp (_,[])) }}, e]
          when ity_equal xs.xs_ity ity_unit ->
            [], e
        | [{ pp_pat = { pat_node = Pwild }}, e] ->
            let ghost = env.ghs || mask_ghost xs.xs_mask in
            [create_pvsymbol (id_fresh "_") ~ghost xs.xs_ity], e
        | [{ pp_pat = { pat_node = Papp (fs,(_::_::_ as pl)) }}, e]
          when is_fs_tuple fs && List.for_all is_simple pl ->
            let mask = if env.ghs then MaskGhost else xs.xs_mask in
            let tyl = match xs.xs_ity.ity_node with (* tuple *)
              | Ityapp (_,tyl,_) -> tyl | _ -> assert false in
            let ghl = match mask with
              | MaskTuple ml -> List.map mask_ghost ml
              | MaskVisible -> List.map Util.ffalse pl
              | MaskGhost -> List.map Util.ttrue pl in
            List.map2 conv_simple pl (List.combine tyl ghl), e
        | bl ->
            let mask = if env.ghs then MaskGhost else xs.xs_mask in
            let vl = vl_of_mask (id_fresh "q") mask xs.xs_ity in
            let t = t_of_vl vl and e = e_of_vl vl in
            let pl = List.rev_map (fun (p,_) -> [p.pp_pat]) bl in
            let bl = if Pattern.is_exhaustive [t] pl then bl else
              let _,pp = create_prog_pattern PPwild xs.xs_ity mask in
              (pp, e_raise xs e (ity_of_dity res)) :: bl in
            vl, e_case e (List.rev bl) in
      e_try e1 ~case (Mxs.mapi mk_branch xsm)
  | DEraise (xs,de) ->
      let {xs_mask = mask} as xs = get_xs env xs in
      let env = {env with ugh = mask = MaskGhost} in
      e_raise xs (expr uloc env de) (ity_of_dity res)
  | DEghost de ->
      e_ghostify true (expr uloc {env with ghs = true} de)
  | DEassert (ak,f) ->
      e_assert ak (create_assert (get_later env f))
  | DEpure (t, _) ->
      e_pure (get_later env t)
  | DEabsurd ->
      e_absurd (ity_of_dity res)
  | DEtrue ->
      e_true
  | DEfalse ->
      e_false
  | DEexn (id,dity,mask,de) ->
      let mask = if env.ghs then MaskGhost else mask in
      let xs = create_xsymbol id ~mask (ity_of_dity dity) in
      e_exn xs (expr uloc (add_xsymbol env xs) de)
  | DEoptexn (id,dity,mask,de) ->
      let mask = if env.ghs then MaskGhost else mask in
      let xs = create_xsymbol id ~mask (ity_of_dity dity) in
      let e = expr uloc (add_xsymbol env xs) de in
      if not (Sxs.mem xs e.e_effect.eff_raises) then e else
      let vl = vl_of_mask (id_fresh "r") mask xs.xs_ity in
      let branches = Mxs.singleton xs (vl, e_of_vl vl) in
      e_exn xs (e_try e ~case:false branches)
  | DEmark (id,de) ->
      let env, old = add_label env id.pre_name in
      let put _ (ld,_) e = e_let ld e in
      Hpv.fold put old (expr uloc env de)
  | DEcast _ | DEuloc _ | DElabel _ ->
      assert false (* already stripped *)

and var_defn uloc env (id,gh,kind,de) =
  let e = match kind with
    | RKlemma -> Loc.errorm ?loc:id.pre_loc
        "Lemma-functions must have parameters"
    | RKfunc | RKpred | RKlocal | RKnone ->
        let e = expr uloc {env with ugh = gh} de in
        e_ghostify env.cgh e in
  let ld, v = let_var id ~ghost:(gh || env.ghs) e in
  ld, add_pvsymbol env v

and sym_defn uloc env (id,gh,kind,de) =
  let lgh = env.ghs || gh || kind = RKlemma in
  let cgh, ldl, c = cexp uloc {env with lgh; ugh = false} de [] in
  let ld, s = let_sym id ~ghost:(lgh || cgh) ~kind c in
  LS ld :: ldl, add_rsymbol env s

and rec_defn uloc ({inr = inr} as env0) {fds = dfdl} =
  let step1 env (id, gh, kind, bl, res, mask, dsp, dvl, de) =
    let ghost = env.ghs || gh || kind = RKlemma in
    let pvl = binders ghost bl in
    let ity = Loc.try1 ?loc:de.de_loc ity_of_dity res in
    let cty = create_cty ~mask pvl [] [] Mxs.empty Mpv.empty eff_empty ity in
    let rs = create_rsymbol id ~ghost ~kind:RKnone cty in
    add_rsymbol env rs, (rs, kind, mask, dsp, dvl, de) in
  let env = {env0 with inr = true; ugh = false} in
  let env, fdl = Lists.map_fold_left step1 env dfdl in
  let step2 (rs, kind, mask, dsp, dvl, de) (fdl,dspl) =
    let env = {env with ghs = env.ghs || rs_ghost rs} in
    let {rs_name = {id_string = nm; id_loc = loc}; rs_cty = c} = rs in
    let lam, dsp, dvl = lambda uloc env c.cty_args mask dsp dvl de in
    if c_ghost lam && not (rs_ghost rs) then Loc.errorm ?loc
      "Function %s must be explicitly marked ghost" nm;
    if mask_spill lam.c_cty.cty_mask c.cty_mask then Loc.errorm ?loc
      "Function %s returns unexpected ghost results" nm;
    (rs, lam, dvl, kind)::fdl, dsp::dspl in
  (* check for unexpected aliases in case of trouble *)
  let fdl, dspl = try List.fold_right step2 fdl ([],[]) with
    | Loc.Located (_, Ity.TypeMismatch _) | Ity.TypeMismatch _ as exn ->
        List.iter (fun ({rs_name = {id_loc = loc}} as rs,_,_,_,_,_) ->
          Loc.try2 ?loc check_aliases true rs.rs_cty) fdl;
        raise exn in
  let ld, rdl = try let_rec fdl with
    | Loc.Located (_, Ity.TypeMismatch _) | Ity.TypeMismatch _ as exn ->
        List.iter (fun ({rs_name = {id_loc = loc}},lam,_,_) ->
          Loc.try2 ?loc check_aliases true lam.c_cty) fdl;
        raise exn in
  let add_fd env {rec_sym = s; rec_rsym = rs; rec_fun = c} dsp =
    Loc.try4 ?loc:rs.rs_name.id_loc check_fun inr (Some rs) dsp c;
    add_rsymbol env s in
  ld, List.fold_left2 add_fd env0 rdl dspl

and lambda uloc env pvl mask dsp dvl de =
  let ugh = env.ugh || mask = MaskGhost in
  let env = add_binders {env with ugh} pvl in
  let preold = Mstr.find_opt old_mark env.old in
  let env, old = add_label env old_mark in
  let e = expr uloc env de in
  let dsp = get_later env dsp e.e_ity in
  let dvl = get_later env dvl in
  let dvl = rebase_variant env preold old dvl in
  let p = rebase_pre env preold old dsp.ds_pre in
  let q = create_post e.e_ity dsp.ds_post in
  let xq = create_xpost dsp.ds_xpost in
  c_fun ~mask pvl p q xq (get_oldies old) e, dsp, dvl

let rec_defn ?(keep_loc=true) drdf =
  let uloc = if keep_loc then None else Some None in
  fst (rec_defn uloc env_empty drdf)

let rec mask_of_fun de = match de.de_node with
  | DEfun (_,_,msk,_,_) -> msk
  | DEghost de | DEcast (de,_)
  | DEuloc (de,_) | DElabel (de,_) -> mask_of_fun de
  | _ -> MaskGhost (* a safe default for checking *)

let let_defn ?(keep_loc=true) (id, ghost, kind, de) =
  let uloc = if keep_loc then None else Some None in
  let {pre_name = nm; pre_loc = loc} = id in
  let ghost = ghost || kind = RKlemma in
  match kind, de.de_dvty with
  | _, (_::_, _) ->
      let env = {env_empty with lgh = ghost} in
      let cgh, ldl, c = cexp uloc env de [] in
      if ldl <> [] then Loc.errorm ?loc:de.de_loc
        "Illegal top-level function definition";
      if (cgh || c_ghost c) && not ghost then Loc.errorm ?loc
        "Function %s must be explicitly marked ghost" nm;
      let spl = mask_spill c.c_cty.cty_mask (mask_of_fun de) in
      if spl && not ghost then Loc.errorm ?loc
        "Function %s returns unexpected ghost results" nm;
      fst (let_sym id ~ghost ~kind c)
  | (RKfunc | RKpred), ([], _) ->
      (* FIXME: let ghost constant c = <effectful> *)
      let e = expr uloc {env_empty with ugh = ghost} de in
      if mask_ghost e.e_mask && not ghost then Loc.errorm ?loc
        "Function %s must be explicitly marked ghost" nm;
      let c = c_fun [] [] [] Mxs.empty Mpv.empty e in
      (* the rsymbol will carry a single postcondition "the result
         is equal to the logical constant". Any user-written spec
         will be checked once, in-place, under Eexec. Since kind
         guarantees the absence of effects and any external reads,
         this one-time check is sufficient, and we won't pollute
         the later WPs with the copies of the spec. When preparing
         the logical constant definition, we must extract that
         user-written specification from under Cfun, and put it
         into an axiom. *)
      fst (let_sym id ~ghost ~kind c)
  | RKnone, ([], _) ->
      let e = expr uloc {env_empty with ugh = ghost} de in
      if mask_ghost e.e_mask && not ghost then Loc.errorm ?loc
        "Variable %s must be explicitly marked ghost" nm;
      fst (let_var id ~ghost e)
  | RKlemma, ([], _) -> Loc.errorm ?loc
      "Lemma-functions must have parameters"
  | RKlocal, _ -> invalid_arg "Dexpr.let_defn"

let expr ?(keep_loc=true) de =
  let uloc = if keep_loc then None else Some None in
  expr uloc env_empty de

let () = Exn_printer.register (fun fmt e -> match e with
  | UnboundLabel s ->
      Format.fprintf fmt "unbound label %s" s
  | UnboundExn s ->
      Format.fprintf fmt "unbound exception %s" s
  | _ -> raise e)<|MERGE_RESOLUTION|>--- conflicted
+++ resolved
@@ -920,11 +920,8 @@
     let isb = if is_res1 then ity_match isb ity1 ity2
                          else ity_match isb ity2 ity1 in
     let check_var v ity = match ity.ity_node with
-      | Ityvar (u, false) -> tv_equal u v | _ -> false in
-    let check_pur v ity = match ity.ity_node with
-      | Ityvar (u, true)  -> tv_equal u v | _ -> false in
-    if not (Mtv.for_all check_var isb.isb_var &&
-            Mtv.for_all check_pur isb.isb_pur) then
+      | Ityvar u -> tv_equal u v | _ -> false in
+    if not (Mtv.for_all check_var isb.isb_var) then
       Loc.errorm ?loc:t1.t_loc "illegal `alias' clause"; (* FIXME: errmsg *)
     isb in
   let rec subst isb ity =
@@ -1171,17 +1168,13 @@
   let _, eff = effect_of_dspec dsp in
   let eff = eff_ghostify env.ghs eff in
   let eff = eff_reset_overwritten eff in
-<<<<<<< HEAD
-  let rst = ity_freeregs Sreg.empty ity in
-  let eff = eff_reset eff (Mreg.set_diff rst frz) in
-=======
   let out = ity_freeregs Sreg.empty ity in
+  let out = Mreg.set_diff out frz in
   let add_xs xs s = ity_freeregs s xs.xs_ity in
   let out = Sxs.fold add_xs eff.eff_raises out in
   let eff = eff_reset eff out in
   let esc = eff_escape eff ity in
   let eff = Sity.fold_left eff_spoil eff esc in
->>>>>>> d4518167
   let p = rebase_pre env preold old dsp.ds_pre in
   let q = create_post ity dsp.ds_post in
   let xq = create_xpost dsp.ds_xpost in
