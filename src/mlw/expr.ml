(********************************************************************)
(*                                                                  *)
(*  The Why3 Verification Platform   /   The Why3 Development Team  *)
(*  Copyright 2010-2018   --   Inria - CNRS - Paris-Sud University  *)
(*                                                                  *)
(*  This software is distributed under the terms of the GNU Lesser  *)
(*  General Public License version 2.1, with the special exception  *)
(*  on linking described in file LICENSE.                           *)
(*                                                                  *)
(********************************************************************)

open Stdlib
open Ident
open Ty
open Term
open Ity

(** {2 Routine symbols} *)

type rsymbol = {
  rs_name  : ident;
  rs_cty   : cty;
  rs_logic : rs_logic;
  rs_field : pvsymbol option;
}

and rs_logic =
  | RLnone            (* non-pure symbol *)
  | RLpv of pvsymbol  (* local let-function *)
  | RLls of lsymbol   (* top-level let-function or let-predicate *)
  | RLlemma           (* top-level or local let-lemma *)

module Rsym = MakeMSHW (struct
  type t = rsymbol
  let tag rs = rs.rs_name.id_tag
end)

module Srs = Rsym.S
module Mrs = Rsym.M
module Hrs = Rsym.H
module Wrs = Rsym.W

let rs_equal : rsymbol -> rsymbol -> bool = (==)
let rs_hash rs = id_hash rs.rs_name
let rs_compare rs1 rs2 = id_compare rs1.rs_name rs2.rs_name

let mk_rs, restore_rs =
  let ls_to_rs = Wls.create 17 in
  (fun id cty lg mf ->
    let rs = {
      rs_name  = id;
      rs_cty   = cty;
      rs_logic = lg;
      rs_field = mf;
    } in
    match lg with
    | RLls ls -> Wls.set ls_to_rs ls rs; rs
    | _ -> rs),
  (fun ls -> Wls.find ls_to_rs ls)

type rs_kind =
  | RKnone    (* non-pure symbol *)
  | RKlocal   (* local let-function *)
  | RKfunc    (* top-level let-function *)
  | RKpred    (* top-level let-predicate *)
  | RKlemma   (* top-level or local let-lemma *)

let rs_kind s = match s.rs_logic with
  | RLnone  -> RKnone
  | RLpv _  -> RKlocal
  | RLls ls -> if ls.ls_value = None then RKpred else RKfunc
  | RLlemma -> RKlemma

let rs_ghost s = s.rs_cty.cty_effect.eff_ghost

let check_effects ?loc c =
  if c.cty_effect.eff_oneway then Loc.errorm ?loc
    "This function may not terminate, it cannot be used as pure";
  if not (cty_pure c) then Loc.errorm ?loc
    "This function has side effects, it cannot be used as pure"

let check_reads ?loc c =
  if not (Spv.is_empty (cty_reads c)) then Loc.errorm ?loc
    "This function depends on external variables, it cannot be used as pure"

let check_state ?loc c =
  if not (Mreg.is_empty c.cty_freeze.isb_reg) then Loc.errorm ?loc
    "This function is stateful, it cannot be used as pure"

let cty_ghostify ?loc gh c = try cty_ghostify gh c with
  | BadGhostWrite (v,_) -> Loc.errorm ?loc
      "This ghost function modifies the non-ghost variable %a" print_pv v
  | GhostDivergence -> Loc.errorm ?loc
      "This ghost function may not terminate"

let cty_purify c =
  let add a ity = ity_func (ity_purify a.pv_ity) ity in
  List.fold_right add c.cty_args (ity_purify c.cty_result)

let make_post t = match t.t_ty with
  | Some ty ->
      let res = create_vsymbol (id_fresh "result") ty in
      create_post res (t_equ (t_var res) t)
  | None ->
      let res = create_vsymbol (id_fresh "result") ty_bool in
      create_post res (t_iff (t_equ (t_var res) t_bool_true) t)

let add_post c t = cty_add_post c [make_post t]

let create_rsymbol ({pre_loc=loc} as id) ?(ghost=false) ?(kind=RKnone) c =
  let arg_list c = List.map (fun a -> t_var a.pv_vs) c.cty_args in
  let arg_type c = List.map (fun a -> a.pv_vs.vs_ty) c.cty_args in
  let res_type c = ty_of_ity c.cty_result in
  let c = cty_ghostify ?loc ghost c in
  match kind with
  | RKnone ->
      mk_rs (id_register id) c RLnone None
  | RKlocal ->
      check_effects ?loc c; check_state ?loc c;
      (* When declaring local let-functions, we need to create a
         mapping vsymbol to use in assertions. As vsymbols are not
         generalisable, we have to freeze the type variables (but
         not regions) of the rsymbol, and the easiest way to do that
         is to make these type variables appear in (cty_reads c).
         Moreover, we want to maintain the invariant that every
         variable that occurs freely in an assertion comes from
         a pvsymbol. Therefore, we create a pvsymbol whose type
         is a snapshot of the appropriate mapping type, and put
         it into the rs_logic field. This pvsymbol should not be
         used in the program, as it has lost all preconditions,
         which is why we declare it as ghost. In other words,
         this pvsymbol behaves exactly as Epure of its pv_vs. *)
      let v = create_pvsymbol ~ghost:true id (cty_purify c) in
      let t = t_func_app_l (t_var v.pv_vs) (arg_list c) in
      mk_rs v.pv_vs.vs_name (add_post c t) (RLpv v) None
  | RKfunc ->
      check_effects ?loc c; check_reads ?loc c;
      let ls = create_fsymbol id (arg_type c) (res_type c) in
      let t = t_app ls (arg_list c) ls.ls_value in
      mk_rs ls.ls_name (add_post c t) (RLls ls) None
  | RKpred ->
      check_effects ?loc c; check_reads ?loc c;
      if not (ity_equal c.cty_result ity_bool) then Loc.errorm ?loc
        "This function returns a value of type %a, it cannot be \
          declared as a pure predicate" print_ity c.cty_result;
      let ls = create_psymbol id (arg_type c) in
      let f = t_app ls (arg_list c) None in
      mk_rs ls.ls_name (add_post c f) (RLls ls) None
  | RKlemma ->
      check_effects ?loc c;
      mk_rs (id_register id) c RLlemma None

let rs_dup ({rs_name = {id_loc = loc}} as s) c =
  let id = id_register (id_clone s.rs_name) in
  let c = cty_ghostify ?loc (rs_ghost s) c in
  match s.rs_logic with
  | RLnone ->
      mk_rs id c RLnone None
  | RLpv v ->
      check_effects ?loc c; check_state ?loc c;
      Loc.try2 ?loc ity_equal_check v.pv_ity (cty_purify c);
      let al = List.map (fun a -> t_var a.pv_vs) c.cty_args in
      let t = t_func_app_l (t_var v.pv_vs) al in
      mk_rs id (add_post c t) (RLpv v) None
  | RLls _ ->
      invalid_arg "Expr.rs_dup"
  | RLlemma ->
      check_effects ?loc c;
      mk_rs id c RLlemma None

let create_projection s v =
  let id = id_clone v.pv_vs.vs_name in
  let eff = eff_ghostify v.pv_ghost eff_empty in
  let tyl = List.map ity_var s.its_ts.ts_args in
  let rgl = List.map ity_reg s.its_regions in
  let ity = ity_app s tyl rgl in
  let arg = create_pvsymbol (id_fresh "arg") ity in
  let ls = create_fsymbol id [arg.pv_vs.vs_ty] v.pv_vs.vs_ty in
  let q = make_post (fs_app ls [t_var arg.pv_vs] v.pv_vs.vs_ty) in
  let c = create_cty [arg] [] [q] Mxs.empty Mpv.empty eff v.pv_ity in
  mk_rs ls.ls_name c (RLls ls) (Some v)

exception FieldExpected of rsymbol

let mfield_of_rs s = match s.rs_cty.cty_args, s.rs_field with
  | [{pv_ity = {ity_node = Ityreg {reg_its = its}}}], Some f
    when List.exists (pv_equal f) its.its_mfields -> f
  | _ -> raise (FieldExpected s)

let create_constructor ~constr id s fl =
  let exn = Invalid_argument "Expr.create_constructor" in
  let fs = List.fold_right (Spv.add_new exn) fl Spv.empty in
  if List.exists (fun f -> not (Spv.mem f fs)) s.its_mfields ||
    s.its_private || s.its_def <> NoDef || constr < 1 ||
    (s.its_mutable && constr > 1) then raise exn;
  let argl = List.map (fun a -> a.pv_vs.vs_ty) fl in
  let tyl = List.map ity_var s.its_ts.ts_args in
  let rgl = List.map ity_reg s.its_regions in
  let ity = ity_app s tyl rgl in
  let ty = ty_of_ity ity in
  let ls = create_fsymbol ~constr id argl ty in
  let argl = List.map (fun a -> t_var a.pv_vs) fl in
  let q = make_post (fs_app ls argl ty) in
  let eff = match ity.ity_node with
    | Ityreg r -> eff_reset eff_empty (Sreg.singleton r)
    | _ -> eff_empty in
  let c = create_cty fl [] [q] Mxs.empty Mpv.empty eff ity in
  mk_rs ls.ls_name c (RLls ls) None

let rs_of_ls ls =
  let v_args = List.map (fun ty ->
    create_pvsymbol (id_fresh "u") (ity_of_ty ty)) ls.ls_args in
  let t_args = List.map (fun v -> t_var v.pv_vs) v_args in
  let q = make_post (t_app ls t_args ls.ls_value) in
  let ity = ity_of_ty (t_type q) and eff = eff_empty in
  let eff = if ls.ls_constr = 0 then eff_spoil eff ity else eff in
  let c = create_cty v_args [] [q] Mxs.empty Mpv.empty eff ity in
  mk_rs ls.ls_name c (RLls ls) None

let ls_of_rs rs = match rs.rs_logic with
  | RLls ls -> ls
  | _ -> invalid_arg "Expr.ls_of_rs"

let fd_of_rs rs = match rs.rs_field with
  | Some fd -> fd
  | _ -> invalid_arg "Expr.fd_of_rs"

(** {2 Program patterns} *)

type pat_ghost =
  | PGfail  (* refutable ghost subpattern before "|" *)
  | PGlast  (* refutable ghost subpattern otherwise  *)
  | PGnone  (* every ghost subpattern is irrefutable *)

type prog_pattern = {
  pp_pat  : pattern;    (* pure pattern *)
  pp_ity  : ity;        (* type of the matched value *)
  pp_mask : mask;       (* mask of the matched value *)
  pp_fail : pat_ghost;  (* refutable ghost subpattern *)
}

type pre_pattern =
  | PPwild
  | PPvar of preid * bool
  | PPapp of rsymbol * pre_pattern list
  | PPas  of pre_pattern * preid * bool
  | PPor  of pre_pattern * pre_pattern

exception ConstructorExpected of rsymbol

let create_prog_pattern pp ity mask =
  let fail = ref PGnone in
  let hg = Hstr.create 3 in
  let mark {pre_name = nm} gh mask =
    if gh || mask_ghost mask then Hstr.replace hg nm () in
  let rec scan gp mask = function
    | PPapp ({rs_logic = RLls ls} as rs, pl) when ls.ls_constr > 0 ->
        if mask = MaskGhost && ls.ls_constr > 1 && !fail <> PGfail
        then fail := gp; (* we do not replace PGfail with PGlast *)
        let ml = match mask with
          | MaskGhost -> List.map (Util.const MaskGhost) ls.ls_args
          | MaskVisible -> List.map mask_of_pv rs.rs_cty.cty_args
          | MaskTuple ml when is_fs_tuple ls &&
              List.length ls.ls_args = List.length ml -> ml
          | MaskTuple _ -> invalid_arg "Expr.create_prog_pattern" in
        (try List.iter2 (scan gp) ml pl with Invalid_argument _ ->
          raise (Term.BadArity (ls, List.length pl)))
    | PPapp (rs,_) -> raise (ConstructorExpected rs)
    | PPvar (id,gh) -> mark id gh mask
    | PPas (pp,id,gh) -> mark id gh mask; scan gp mask pp
    | PPor (pp1,pp2) -> scan PGfail mask pp1; scan gp mask pp2
    | PPwild -> () in
  scan PGlast mask pp;
  let hv = Hstr.create 3 in
  let find ({pre_name = nm} as id) ity =
    try let v = Hstr.find hv nm in
      ity_equal_check ity v.pv_ity; v.pv_vs
    with Not_found ->
      let v = create_pvsymbol id ~ghost:(Hstr.mem hg nm) ity in
      Hstr.add hv nm v; v.pv_vs in
  let rec make ity = function
    | PPapp ({rs_cty = cty; rs_logic = RLls ls}, ppl) ->
        let sbs = ity_match isb_empty cty.cty_result ity in
        let make arg pp = make (ity_full_inst sbs arg.pv_ity) pp in
        pat_app ls (List.map2 make cty.cty_args ppl) (ty_of_ity ity)
    | PPapp (rs,_) -> raise (ConstructorExpected rs)
    | PPvar (id,_) -> pat_var (find id ity)
    | PPas (pp,id,_) -> pat_as (make ity pp) (find id ity)
    | PPor (pp1,pp2) -> pat_or (make ity pp1) (make ity pp2)
    | PPwild -> pat_wild (ty_of_ity ity) in
  let pat = make ity pp in
  let mvs = Hstr.fold Mstr.add hv Mstr.empty in
  mvs, {pp_pat = pat; pp_ity = ity; pp_mask = mask; pp_fail = !fail}

(** {2 Program expressions} *)

type assertion_kind = Assert | Assume | Check

type for_direction = To | DownTo

type for_bounds = pvsymbol * for_direction * pvsymbol

type invariant = term

type variant = term * lsymbol option (** tau * (tau -> tau -> prop) *)

type assign = pvsymbol * rsymbol * pvsymbol (* region * field * value *)

type expr = {
  e_node   : expr_node;
  e_ity    : ity;
  e_mask   : mask;
  e_effect : effect;
  e_label  : Slab.t;
  e_loc    : Loc.position option;
}

and expr_node =
  | Evar    of pvsymbol
  | Econst  of Number.constant
  | Eexec   of cexp * cty
  | Eassign of assign list
  | Elet    of let_defn * expr
  | Eif     of expr * expr * expr
  | Ecase   of expr * (prog_pattern * expr) list
  | Ewhile  of expr * invariant list * variant list * expr
  | Efor    of pvsymbol * for_bounds * pvsymbol * invariant list * expr
  | Etry    of expr * bool * (pvsymbol list * expr) Mxs.t
  | Eraise  of xsymbol * expr
  | Eexn    of xsymbol * expr
  | Eassert of assertion_kind * term
  | Eghost  of expr
  | Epure   of term
  | Eabsurd

and cexp = {
  c_node : cexp_node;
  c_cty  : cty;
}

and cexp_node =
  | Capp of rsymbol * pvsymbol list
  | Cpur of lsymbol * pvsymbol list
  | Cfun of expr
  | Cany

and let_defn =
  | LDvar of pvsymbol * expr
  | LDsym of rsymbol * cexp
  | LDrec of rec_defn list

and rec_defn = {
  rec_sym  : rsymbol; (* exported symbol *)
  rec_rsym : rsymbol; (* internal symbol *)
  rec_fun  : cexp;    (* Cfun *)
  rec_varl : variant list;
}

(* basic tools *)

let e_label ?loc l e = { e with e_label = l; e_loc = loc }

let e_label_add l e = { e with e_label = Slab.add l e.e_label }

let e_label_copy { e_label = lab; e_loc = loc } e =
  let lab = Slab.union lab e.e_label in
  let loc = if e.e_loc = None then loc else e.e_loc in
  { e with e_label = lab; e_loc = loc }

let proxy_label = create_label "whyml_proxy_symbol"
let proxy_labels = Slab.singleton proxy_label

let rec e_label_push ?loc l e = match e.e_node with
  | (Elet (LDvar ({pv_vs = {vs_name = id}},_) as ld, e1)
  |  Elet (LDsym ({rs_name = id},_) as ld, e1))
    when Slab.mem proxy_label id.id_label ->
      let e1 = e_label_push ?loc l e1 in
      { e with e_node = Elet (ld, e1); e_loc = loc }
  | _ ->
      { e with e_label = l; e_loc = loc }

let e_ghost e = e.e_effect.eff_ghost
let c_ghost c = c.c_cty.cty_effect.eff_ghost

(* e_fold never goes under cexps *)
let e_fold fn acc e = match e.e_node with
  | Evar _ | Econst _ | Eexec _ | Eassign _
  | Eassert _ | Epure _ | Eabsurd -> acc
  | Eraise (_,e) | Efor (_,_,_,_,e) | Eghost e
  | Elet ((LDsym _|LDrec _), e) | Eexn (_,e) -> fn acc e
  | Elet (LDvar (_,d), e) | Ewhile (d,_,_,e) -> fn (fn acc d) e
  | Eif (c,d,e) -> fn (fn (fn acc c) d) e
  | Ecase (d,bl) -> List.fold_left (fun acc (_,e) -> fn acc e) (fn acc d) bl
  | Etry (d,_,xl) -> Mxs.fold (fun _ (_,e) acc -> fn acc e) xl (fn acc d)

exception FoundExpr of Loc.position option * expr

(* find a minimal sub-expression whose effect satisfies [pr] *)
let find_effect pr loc e =
  let rec find loc e =
    if not (pr e.e_effect) then loc else
    let loc = if e.e_loc = None then loc else e.e_loc in
    let loc = match e.e_node with
      | Eexec ({c_node = Cfun d},_) -> find loc d
      | _ ->                    e_fold find loc e in
    raise (FoundExpr (loc,e)) in
  try find loc e, e with FoundExpr (loc,e) -> loc, e

let e_locate_effect pr e = fst (find_effect pr None e)

(* localize an illegal ghost write *)
let localize_ghost_write v r el =
  let taints eff = Mreg.mem r eff.eff_taints in
  let writes eff = match Mreg.find_opt r eff.eff_writes with
    | Some fds -> r.reg_its.its_private ||
        Spv.exists (fun fd -> not fd.pv_ghost) fds
    | None -> false in
  (* check if some component taints region r *)
  List.iter (fun e -> if taints e.e_effect then
    let loc, e = find_effect taints None e in
    let loc, _ = find_effect writes loc e in
    Loc.error ?loc (BadGhostWrite (v,r))) el;
  (* we are ghostified, check if someone writes into r *)
  List.iter (fun e -> if writes e.e_effect then
    let loc = e_locate_effect writes e in
    Loc.error ?loc (BadGhostWrite (v,r))) el;
  raise (BadGhostWrite (v,r))

(* localize a write into an immutable position *)
let localize_immut_write v r el =
  let writes eff = Mreg.mem r eff.eff_writes in
  List.iter (fun e -> if writes e.e_effect then
    let loc = e_locate_effect writes e in
    Loc.error ?loc (IllegalUpdate (v,r))) el;
  raise (IllegalUpdate (v,r))

(* localize a reset effect *)
let localize_reset_stale v r el =
  let resets eff =
    if Sreg.mem r eff.eff_resets then
      ity_r_stale (Sreg.singleton r) eff.eff_covers v.pv_ity
    else false in
  List.iter (fun e -> if resets e.e_effect then
    let loc = e_locate_effect resets e in
    Loc.error ?loc (StaleVariable (v,r))) el;
  raise (StaleVariable (v,r))

(* localize a divergence *)
let localize_divergence el =
  let diverges eff = eff.eff_oneway in
  List.iter (fun e -> if diverges e.e_effect then
    let loc = e_locate_effect diverges e in
    Loc.error ?loc GhostDivergence) el;
  raise GhostDivergence

let try_effect el fn x y = try fn x y with
  | BadGhostWrite (v,r) -> localize_ghost_write v r el
  | IllegalUpdate (v,r) -> localize_immut_write v r el
  | StaleVariable (v,r) -> localize_reset_stale v r el
  | GhostDivergence     -> localize_divergence el

(* smart constructors *)

let mk_expr node ity mask eff = {
  e_node   = node;
  e_ity    = ity;
  e_mask   = mask_adjust eff ity mask;
  e_effect = eff;
  e_label  = Slab.empty;
  e_loc    = None;
}

let mk_cexp node cty = {
  c_node   = node;
  c_cty    = cty;
}

let e_var ({pv_ity = ity; pv_ghost = ghost} as v) =
  let eff = eff_ghostify ghost (eff_read_single v) in
  mk_expr (Evar v) ity MaskVisible eff

let e_const c ity =
  Term.check_literal c (ty_of_ity ity);
  mk_expr (Econst c) ity MaskVisible eff_empty

let e_nat_const n =
  assert (n >= 0);
  e_const (Number.const_of_int n) ity_int

let e_ghostify gh ({e_effect = eff} as e) =
  if not gh then e else
  let eff = try_effect [e] eff_ghostify gh eff in
  mk_expr (Eghost e) e.e_ity e.e_mask eff

let c_cty_ghostify gh ({c_cty = cty} as c) =
  if not gh || cty.cty_effect.eff_ghost then cty else
  let el = match c.c_node with Cfun e -> [e] | _ -> [] in
  try_effect el Ity.cty_ghostify gh cty

(* purify expressions *)

let rs_true  = rs_of_ls fs_bool_true
let rs_false = rs_of_ls fs_bool_false

let is_e_true e = match e.e_node with
  | Eexec ({c_node = Capp (s,[])},_) -> rs_equal s rs_true
  | _ -> false

let is_e_false e = match e.e_node with
  | Eexec ({c_node = Capp (s,[])},_) -> rs_equal s rs_false
  | _ -> false

let t_void = t_tuple []

let is_rlpv s = match s.rs_logic with
  | RLpv _ -> true | _ -> false

let copy_labels e t =
  if e.e_loc = None && Slab.is_empty e.e_label then t else
  let loc = if t.t_loc = None then e.e_loc else t.t_loc in
  t_label ?loc (Slab.union e.e_label t.t_label) t

let term_of_fmla f = match f.t_node with
  | _ when f.t_ty <> None -> f
  | Tapp (ps, [t; {t_node = Tapp (fs,[])}])
    when ls_equal ps ps_equ && ls_equal fs fs_bool_true -> t
  | _ -> t_label ?loc:f.t_loc Slab.empty (t_if_simp f t_bool_true t_bool_false)

let fmla_of_term t = match t.t_node with
  | _ when t.t_ty = None -> t
  | Tif (f, {t_node = Tapp (fs1,[])}, {t_node = Tapp (fs2,[])})
    when ls_equal fs1 fs_bool_true && ls_equal fs2 fs_bool_false -> f
  | Tapp (fs,[]) when ls_equal fs fs_bool_true -> t_label_copy t t_true
  | Tapp (fs,[]) when ls_equal fs fs_bool_false -> t_label_copy t t_false
  | _ -> t_label ?loc:t.t_loc Slab.empty (t_equ_simp t t_bool_true)

let rec pure_of_post prop v h = match h.t_node with
  | Tapp (ps, [{t_node = Tvar u}; t])
    when ls_equal ps ps_equ && vs_equal u v && t_v_occurs v t = 0 ->
      (if prop then fmla_of_term t else t), t_true
  | Tbinop (Tiff, {t_node =
      Tapp (ps, [{t_node = Tvar u}; {t_node = Tapp (fs,[])}])}, f)
    when ls_equal ps ps_equ && vs_equal v u &&
         ls_equal fs fs_bool_true && t_v_occurs v f = 0 ->
      (if prop then f else term_of_fmla f), t_true
  | Tbinop (Tand, f, g) ->
      let t, f = pure_of_post prop v f in
      t, t_label_copy h (t_and_simp f g)
  | _ -> raise Exit

let pure_of_post prop v h = match v.vs_ty.ty_node, h.t_node with
  | Tyapp (ts,_), Tquant (Tforall,_) when ts_equal ts ts_func ->
      let t = t_label_copy h (t_eps_close v h) in
      if not (t_is_lambda t) then raise Exit else
      (if prop then fmla_of_term t else t), t_true
  | _ -> pure_of_post prop v h

let term_of_post ~prop v h =
  try Some (pure_of_post prop v h) with Exit -> None

let rec raw_of_expr prop e = match e.e_node with
  | _ when ity_equal e.e_ity ity_unit -> t_void
    (* we do not check e.e_effect here, since we check the
        effects later for the overall expression. The only
        effect-hiding construction, Etry, is forbidden. *)
  | Eassign _ | Ewhile _ | Efor _ | Eassert _ -> assert false
  | Evar v -> t_var v.pv_vs
  | Econst c -> t_const c (ty_of_ity e.e_ity)
  | Epure t -> t
  | Eghost e | Eexn (_,e) -> pure_of_expr prop e
  | Eexec (_,{cty_post = []}) -> raise Exit
  | Eexec (_,{cty_post = q::_}) ->
      let v, h = open_post q in
      fst (pure_of_post prop v h)
  | Elet (LDvar (v,_d),e) when ity_equal v.pv_ity ity_unit ->
      t_subst_single v.pv_vs t_void (pure_of_expr prop e)
  | Elet (LDvar (v,d),e) ->
      t_let_close_simp v.pv_vs (pure_of_expr false d) (pure_of_expr prop e)
  | Elet (LDsym (s,_),e) ->
      (* TODO/FIXME: should we create a lambda-term for RLpv here instead
          of failing? Why would anyone want to define a local let-function,
          if it already has a pure logical meaning? *)
      if is_rlpv s then raise Exit;
      pure_of_expr prop e
  | Elet (LDrec rdl,e) ->
      if List.exists (fun rd -> is_rlpv rd.rec_sym) rdl then raise Exit;
      pure_of_expr prop e
  | Eif (e0,e1,e2) when is_e_false e1 && is_e_true e2 ->
      t_not (pure_of_expr true e0)
  | Eif (e0,e1,e2) when prop && is_e_false e2 ->
      t_and (pure_of_expr true e0) (pure_of_expr true e1)
  | Eif (e0,e1,e2) when prop && is_e_true e1 ->
      t_or (pure_of_expr true e0) (pure_of_expr true e2)
  | Eif (e0,e1,e2) ->
      t_if (pure_of_expr true e0) (pure_of_expr prop e1) (pure_of_expr prop e2)
  | Ecase (d,bl) ->
      let conv (p,e) = t_close_branch p.pp_pat (pure_of_expr prop e) in
      t_case (pure_of_expr false d) (List.map conv bl)
  | Etry _ | Eraise _ | Eabsurd -> raise Exit

and pure_of_expr prop e = match copy_labels e (raw_of_expr prop e) with
  | {t_ty = Some _} as t when prop -> fmla_of_term t
  | {t_ty = None} as f when not prop -> term_of_fmla f
  | t -> t

let term_of_expr ~prop e =
  if not (eff_pure e.e_effect) then None else
  try Some (pure_of_expr prop e) with Exit -> None

let post_of_term res t =
  let loca f = t_label ?loc:t.t_loc Slab.empty f in
  let f_of_t t = loca (t_equ_simp t t_bool_true) in
  match res.t_ty, t.t_ty with
  | Some _, Some _ -> loca (t_equ_simp res t)
  | None,   None   -> loca (t_iff_simp res t)
  | Some _, None   -> loca (t_iff_simp (f_of_t res) t)
  | None,   Some _ -> loca (t_iff_simp res (f_of_t t))

let post_of_term res t = match t.t_node with
  | Teps bf when t_is_lambda t -> t_open_bound_with res bf
  | _ -> post_of_term res t

let rec post_of_expr res e = match e.e_node with
  | _ when ity_equal e.e_ity ity_unit -> t_true
  | Eassign _ | Ewhile _ | Efor _ | Eassert _ -> assert false
  | Evar v -> post_of_term res (t_var v.pv_vs)
  | Econst (Number.ConstInt _ as c)->
      post_of_term res (t_const c ty_int)
  | Econst (Number.ConstReal _ as c)->
      post_of_term res (t_const c ty_real)
  | Epure t -> post_of_term res t
  | Eghost e | Eexn (_,e) -> post_of_expr res e
  | Eexec (_,c) ->
      let conv q = open_post_with res q in
      copy_labels e (t_and_l (List.map conv c.cty_post))
  | Elet (LDvar (v,_d),e) when ity_equal v.pv_ity ity_unit ->
      copy_labels e (t_subst_single v.pv_vs t_void (post_of_expr res e))
  | Elet (LDvar (v,d),e) ->
      copy_labels e (t_let_close_simp v.pv_vs
        (pure_of_expr false d) (post_of_expr res e))
  | Elet (LDsym (s,_),e) ->
      if is_rlpv s then raise Exit;
      copy_labels e (post_of_expr res e)
  | Elet (LDrec rdl,e) ->
      if List.exists (fun rd -> is_rlpv rd.rec_sym) rdl then raise Exit;
      copy_labels e (post_of_expr res e)
  | Eif (_,e1,e2) when is_e_true e1 || is_e_false e2 ||
                      (is_e_false e1 && is_e_true e2) ->
      post_of_term res (pure_of_expr true e)
  | Eif (e0,e1,e2) ->
      t_if (pure_of_expr true e0) (post_of_expr res e1) (post_of_expr res e2)
  | Ecase (d,bl) ->
      let conv (p,e) = t_close_branch p.pp_pat (post_of_expr res e) in
      t_case (pure_of_expr false d) (List.map conv bl)
  | Etry _ | Eraise _ -> raise Exit
  | Eabsurd -> copy_labels e t_false

let local_post_of_expr e =
  if ity_equal e.e_ity ity_unit || not (eff_pure e.e_effect) then [] else
  let res = create_vsymbol (id_fresh "result") (ty_of_ity e.e_ity) in
  try let t = pure_of_expr (ity_equal e.e_ity ity_bool) e in
      let t = match t.t_node with
        | Tapp (ps, [t; {t_node = Tapp (fs,[])}])
          when ls_equal ps ps_equ && ls_equal fs fs_bool_true -> t
        | _ -> t in
      [create_post res (post_of_term (t_var res) t)] with Exit ->
  try [create_post res (post_of_expr (t_var res) e)] with Exit -> []

(* we do not compute implicit post-conditions for let-functions,
    as this would be equivalent to auto-inlining of the generated
    logical function definition. FIXME: Should we make exception
    for local let-functions? We do have a mapping definition in
    the antecedents of WP, but provers must perform beta-reduction
    to apply it: auto-inlining might be really helpful here. *)
let c_cty_enrich ghost kind c =
  let cty = c_cty_ghostify ghost c in
  match c with
  | {c_node = Cfun e; c_cty = {cty_post = []}}
    when (kind = RKnone (*|| kind = RKlocal*)) ->
      cty_add_post cty (local_post_of_expr e)
  | _ -> cty

let post_of_expr res e =
  ty_equal_check (ty_of_ity e.e_ity)
    (match res.t_ty with Some ty -> ty | None -> ty_bool);
  if ity_equal e.e_ity ity_unit || not (eff_pure e.e_effect) then None
  else try
    (* we avoid capturing the free variables of res *)
    let clone v _ = create_vsymbol (id_clone v.vs_name) v.vs_ty in
    let sbs = Mvs.mapi clone (t_vars res) in
    let res = t_subst (Mvs.map t_var sbs) res in
    let q = post_of_expr res e in
    let inverse o n m = Mvs.add n (t_var o) m in
    Some (t_subst (Mvs.fold inverse sbs Mvs.empty) q)
  with Exit -> None

(* let-definitions *)

let let_var id ?(ghost=false) e =
  let ghost = ghost || mask_ghost e.e_mask in
  let v = create_pvsymbol id ~ghost e.e_ity in
  LDvar (v,e), v

let let_sym id ?(ghost=false) ?(kind=RKnone) c =
  let cty = c_cty_enrich ghost kind c in
  let s = create_rsymbol id ~kind cty in
  LDsym (s,c), s

let e_let ld e =
  let bind_pv v eff = eff_bind_single v eff in
  let bind_rs s eff = match s.rs_logic with
    | RLls _ -> invalid_arg "Expr.e_let"
    | RLpv v -> bind_pv v eff | _ -> eff in
  let bind_rd d eff = bind_rs d.rec_sym eff in
  let eff = match ld with
    | LDvar (v,d) ->
        try_effect [d;e] eff_union_seq d.e_effect (bind_pv v e.e_effect)
    | LDsym (s,c) ->
        try_effect [e] eff_read_pre (cty_reads c.c_cty) (bind_rs s e.e_effect)
    | LDrec dl ->
        let e_effect = List.fold_right bind_rd dl e.e_effect in
        (* We do not use the effect of rec_fun, because it does not
           necessarily depend on the external variables in rec_varl.
           We do not use the effect of rec_sym, because it contains
           the RLpv variable when we define a local let-function. *)
        let add s d = Spv.union s (cty_reads d.rec_rsym.rs_cty) in
        let rd = List.fold_left add Spv.empty dl in
        try_effect [e] eff_read_pre rd e_effect in
  mk_expr (Elet (ld,e)) e.e_ity e.e_mask eff

(* callable expressions *)

let e_exec c =
  let cty = cty_exec (c_cty_enrich false RKnone c) in
  (* abstract blocks and white-box blocks can escape into the outer
     VC context. Therefore we should assume the full effect of the
     underlying expression rather than the filtered effect of c,
     as produced by create_cty. However, we still want to remove
     the exceptions whose post-condition is False: this is handy,
     and we can handle it correctly in VC. We can safely ignore
     the function-to-mapping conversions, as they cannot appear
     as white-box blocks, and abstract blocks can only escape
     via exceptions, which functions-as-mappings do not raise. *)
  let eff = match c.c_cty.cty_args, c.c_node with
    | [], Cfun e ->
        let x_lost = Sxs.diff e.e_effect.eff_raises
                          cty.cty_effect.eff_raises in
        let eff = Sxs.fold (fun xs eff ->
          eff_catch eff xs) x_lost e.e_effect in
        let eff = if cty.cty_effect.eff_ghost then
          try_effect [e] eff_ghostify true eff else eff in
        eff_union_par cty.cty_effect eff
    | _ -> cty.cty_effect in
  mk_expr (Eexec (c, cty)) cty.cty_result cty.cty_mask eff

let c_any c = mk_cexp Cany c

let c_fun ?(mask=MaskVisible) args p q xq old e =
  let mask = mask_union mask e.e_mask in
  (* reset variables are forbidden in post-conditions *)
  let c = try create_cty ~mask args p q xq old e.e_effect e.e_ity with
    | BadGhostWrite (v,r) -> localize_ghost_write v r [e]
    | IllegalUpdate (v,r) -> localize_immut_write v r [e]
    | StaleVariable (v,r) -> localize_reset_stale v r [e] in
  mk_cexp (Cfun e) c

let is_rs_tuple s = match s.rs_logic with
  | RLls ls -> is_fs_tuple ls
  | _ -> false

let c_app s vl ityl ity =
  let cty = cty_apply s.rs_cty vl ityl ity in
  let cty = if ityl = [] && is_rs_tuple s then cty_tuple vl else cty in
  mk_cexp (Capp (s,vl)) cty

let c_pur s vl ityl ity =
  if not ity.ity_pure then Loc.errorm "This expression must have pure type";
  let v_args = List.map (create_pvsymbol ~ghost:false (id_fresh "u")) ityl in
  let t_args = List.map (fun v -> t_var v.pv_vs) (vl @ v_args) in
  let res = Opt.map (fun _ -> ty_of_ity ity) s.ls_value in
  let q = make_post (t_app s t_args res) in
  let eff = eff_ghostify true (eff_spoil eff_empty ity) in
  let cty = create_cty v_args [] [q] Mxs.empty Mpv.empty eff ity in
  mk_cexp (Cpur (s,vl)) cty

let mk_proxy ghost e hd = match e.e_node with
  | Evar v when Slab.is_empty e.e_label -> hd, v
  | _ ->
      let id = id_fresh ?loc:e.e_loc ~label:proxy_labels "o" in
      let ld, v = let_var ~ghost id e in ld::hd, v

let add_proxy ghost e (hd,vl) =
  let hd, v = mk_proxy ghost e hd in hd, v::vl

let let_head hd e = List.fold_left (fun e ld -> e_let ld e) e hd

let e_app s el ityl ity =
  let trues l = List.map Util.ttrue l in
  let falses l = List.map Util.ffalse l in
  let rec down al el = match al, el with
    | {pv_ghost = gh}::al, {e_mask = m}::el ->
        if not gh && mask_ghost m then raise Exit;
        gh :: down al el
    | _, el -> trues el in
  let ghl = if rs_ghost s then trues el else
    if ityl = [] && is_rs_tuple s then falses el else
    try down s.rs_cty.cty_args el with Exit -> trues el in
  let hd, vl = List.fold_right2 add_proxy ghl el ([],[]) in
  let_head hd (e_exec (c_app s vl ityl ity))

let e_pur s el ityl ity =
  let ghl = List.map Util.ttrue el in
  let hd, vl = List.fold_right2 add_proxy ghl el ([],[]) in
  let_head hd (e_exec (c_pur s vl ityl ity))

(* assignment *)

let e_assign_raw al =
  let conv (r,f,v) = r, mfield_of_rs f, v in
  mk_expr (Eassign al) ity_unit MaskVisible (eff_assign (List.map conv al))

let e_assign al =
  let hr, hv, al = List.fold_right (fun (r,f,v) (hr,hv,al) ->
    let ghost = e_ghost r || rs_ghost f || e_ghost v in
    let hv, v = mk_proxy ghost v hv in
    let hr, r = mk_proxy ghost r hr in
    hr, hv, (r,f,v)::al) al ([],[],[]) in
  (* first pants, THEN your shoes *)
  let_head hv (let_head hr (e_assign_raw al))

(* built-in symbols *)

let e_true  = e_app rs_true  [] [] ity_bool
let e_false = e_app rs_false [] [] ity_bool

let rs_tuple = Hint.memo 17 (fun n ->
  ignore (its_tuple n); rs_of_ls (fs_tuple n))

let e_tuple el =
  let ity = ity_tuple (List.map (fun e -> e.e_ity) el) in
  e_app (rs_tuple (List.length el)) el [] ity

let rs_void = rs_tuple 0
let fs_void = fs_tuple 0

let e_void = e_app rs_void [] [] ity_unit

let is_e_void e = match e.e_node with
  | Eexec ({c_node = Capp (s,[])},_) -> rs_equal s rs_void
  | _ -> false

let rs_func_app = rs_of_ls fs_func_app

let ld_func_app =
  let v_args = rs_func_app.rs_cty.cty_args in
  let ity = rs_func_app.rs_cty.cty_result in
  let c = create_cty v_args [] [] Mxs.empty Mpv.empty eff_empty ity in
  LDsym (rs_func_app, c_any c)

let e_func_app fn e =
  let c = rs_func_app.rs_cty in
  let mtch isb a e = ity_match isb a.pv_ity e.e_ity in
  let isb = List.fold_left2 mtch c.cty_freeze c.cty_args [fn;e] in
  e_app rs_func_app [fn;e] [] (ity_full_inst isb c.cty_result)

let e_func_app_l fn el = List.fold_left e_func_app fn el

(* boolean constructors *)

let e_if e0 e1 e2 =
  ity_equal_check e0.e_ity ity_bool;
  ity_equal_check e1.e_ity e2.e_ity;
  let eff = try_effect [e1;e2] eff_union_par e1.e_effect e2.e_effect in
  let eff = try_effect [e0;e1;e2] eff_union_seq e0.e_effect eff in
  let ghost = mask_ghost e0.e_mask && e1.e_node <> Eabsurd &&
                                      e2.e_node <> Eabsurd in
  let eff = try_effect [e0;e1;e2] eff_ghostify ghost eff in
  mk_expr (Eif (e0,e1,e2)) e1.e_ity (mask_union e1.e_mask e2.e_mask) eff

let e_and e1 e2 = e_if e1 e2 e_false
let e_or e1 e2 = e_if e1 e_true e2
let e_not e = e_if e e_false e_true

(* loops *)

let e_for_raw v ((f,_,t) as bounds) i inv e =
  ity_equal_check f.pv_ity v.pv_ity;
  ity_equal_check t.pv_ity v.pv_ity;
  ity_equal_check i.pv_ity ity_int;
  ity_equal_check e.e_ity ity_unit;
  if not (pv_equal v i) then begin
    if not i.pv_ghost then Loc.errorm
      "The internal for-loop index mush be ghost";
    let check f = if t_v_occurs v.pv_vs f > 0 then Loc.errorm
      "The external for-loop index cannot occur in the invariant" in
    List.iter check inv;
    match v.pv_ity.ity_node with
    | Ityapp ({its_def = Range _},_,_) -> ()
    | _ when ity_equal v.pv_ity ity_int -> ()
    | _ -> Loc.errorm "For-loop bounds must have an integer type"
  end;
  let vars = List.fold_left t_freepvs Spv.empty inv in
  let ghost = v.pv_ghost || f.pv_ghost || t.pv_ghost in
  let eff = try_effect [e] eff_read_pre vars e.e_effect in
  let eff = try_effect [e] eff_ghostify ghost eff in
  ignore (try_effect [e] eff_union_seq eff eff);
  let eff = eff_bind_single v eff in
  let eff = eff_bind_single i eff in
  let eff = eff_read_single_pre t eff in
  let eff = eff_read_single_pre f eff in
  mk_expr (Efor (v,bounds,i,inv,e)) e.e_ity MaskVisible eff

let e_for v f dir t i inv e =
  let hd, t = mk_proxy false t [] in
  let hd, f = mk_proxy false f hd in
  let_head hd (e_for_raw v (f,dir,t) i inv e)

let e_while d inv vl e =
  ity_equal_check d.e_ity ity_bool;
  ity_equal_check e.e_ity ity_unit;
  let add_v s (t,_) = t_freepvs s t in
  let vars = List.fold_left add_v Spv.empty vl in
  let vars = List.fold_left t_freepvs vars inv in
  let eff = try_effect [e] eff_read_pre vars e.e_effect in
  let eff = try_effect [d;e] eff_union_seq d.e_effect eff in
  let eff = try_effect [d;e] eff_ghostify (mask_ghost d.e_mask) eff in
  let eff = if vl = [] then eff_diverge eff else eff in
  ignore (try_effect [d;e] eff_union_seq eff eff);
  mk_expr (Ewhile (d,inv,vl,e)) e.e_ity MaskVisible eff

(* match-with, try-with, raise *)

let e_case e bl =
  let ity = match bl with
    | (_,d)::_ -> d.e_ity
    | [] -> invalid_arg "Expr.e_case" in
  List.iter (fun (p,d) ->
    if not (ity_equal e.e_ity ity_unit) &&
        mask_spill e.e_mask p.pp_mask then
      Loc.errorm "Non-ghost pattern in a ghost position";
    ity_equal_check d.e_ity ity;
    ity_equal_check e.e_ity p.pp_ity) bl;
  (* absurd branches can be eliminated, any pattern with
     a refutable ghost subpattern makes the whole match
     ghost, unless it is the last branch, in which case
     the pattern is actually irrefutable *)
  let rec scan last = function
    | (_,{e_node = Eabsurd})::bl -> scan last bl
    | ({pp_fail = PGnone},_)::bl -> last || scan last bl
    | ({pp_fail = PGlast},_)::bl -> last || scan true bl
    | ({pp_fail = PGfail},_)::_  -> true
    | [] -> false in
  let ghost = scan false bl and dl = List.map snd bl in
  let add_mask mask d = mask_union mask d.e_mask in
  let mask = List.fold_left add_mask MaskVisible dl in
  let eff = List.fold_left (fun eff (p,d) ->
    let pvs = pvs_of_vss Spv.empty p.pp_pat.pat_vars in
    let deff = eff_bind pvs d.e_effect in
    try_effect dl eff_union_par eff deff) eff_empty bl in
  let eff = try_effect (e::dl) eff_union_seq e.e_effect eff in
  let eff = try_effect (e::dl) eff_ghostify ghost eff in
  mk_expr (Ecase (e,bl)) ity mask eff

let e_try e ~case xl =
  let get_mask = function
    | [] -> ity_unit, MaskVisible
    | [v] -> v.pv_ity, mask_of_pv v
    | vl -> ity_tuple (List.map (fun v -> v.pv_ity) vl),
            MaskTuple (List.map mask_of_pv vl) in
  Mxs.iter (fun xs (vl,d) ->
    let ity, mask = get_mask vl in
    if mask_spill xs.xs_mask mask then
      Loc.errorm "Non-ghost pattern in a ghost position";
    ity_equal_check ity xs.xs_ity;
    ity_equal_check d.e_ity e.e_ity) xl;
  let ghost = e.e_effect.eff_ghost in
  let e0, bl = if not case then e, [] else
    match e.e_node with Ecase (e,bl) -> e,bl
    | _ -> invalid_arg "Expr.e_try" in
  let eeff = Mxs.fold (fun xs _ eff ->
    eff_catch eff xs) xl e0.e_effect in
  let dl = Mxs.fold (fun _ (_,d) l -> d::l) xl [] in
  let add_mask mask d = mask_union mask d.e_mask in
  let mask = List.fold_left add_mask e.e_mask dl in
  let bldl = List.map snd bl @ dl in
  let xeff = List.fold_left (fun eff (p,d) ->
    let pvs = pvs_of_vss Spv.empty p.pp_pat.pat_vars in
    eff_union_par eff (eff_bind pvs d.e_effect)) eff_empty bl in
  let xeff = Mxs.fold (fun _ (vl,d) eff ->
    let add s v = Spv.add_new (Invalid_argument "Expr.e_try") v s in
    let deff = eff_bind (List.fold_left add Spv.empty vl) d.e_effect in
    try_effect bldl eff_union_par eff deff) xl xeff in
  let eff = try_effect (e0::bldl) eff_union_seq eeff xeff in
  let eff = try_effect (e0::bldl) eff_ghostify ghost eff in
  mk_expr (Etry (e,case,xl)) e.e_ity mask eff

let e_raise xs e ity =
  ity_equal_check e.e_ity xs.xs_ity;
  let ghost = not (ity_equal e.e_ity ity_unit) &&
                mask_spill e.e_mask xs.xs_mask in
  let eff = eff_ghostify ghost (eff_raise eff_empty xs) in
  let eff = try_effect [e] eff_union_seq e.e_effect eff in
  mk_expr (Eraise (xs,e)) ity MaskVisible eff

exception ExceptionLeak of xsymbol

let e_exn xs e =
  if Sxs.mem xs e.e_effect.eff_raises then raise (ExceptionLeak xs);
  mk_expr (Eexn (xs,e)) e.e_ity e.e_mask e.e_effect

(* snapshots, assertions, "any" *)

let e_pure t =
  let ity = Opt.fold (Util.const ity_of_ty_pure) ity_bool t.t_ty in
  let eff = eff_ghostify true (eff_read (t_freepvs Spv.empty t)) in
  let eff = match t.t_node with
    | Tvar _ -> eff (* no magic *)
    | _ -> eff_spoil eff ity in
  mk_expr (Epure t) ity MaskGhost eff

let e_assert ak f =
  let eff = eff_read (t_freepvs Spv.empty f) in
  mk_expr (Eassert (ak, t_prop f)) ity_unit MaskVisible eff

let e_absurd ity = mk_expr Eabsurd ity MaskVisible eff_empty

(* recursive definitions *)

let cty_add_variant d varl = let add s (t,_) = t_freepvs s t in
  cty_read_pre (List.fold_left add Spv.empty varl) d.c_cty

let rec e_rs_subst sm e = e_label_copy e (match e.e_node with
  | Evar _ | Econst _ | Eassign _ | Eassert _ | Epure _ | Eabsurd -> e
  | Eexn (xs,e) -> e_exn xs (e_rs_subst sm e)
  | Eghost e -> e_ghostify true (e_rs_subst sm e)
  | Eexec (c,_) -> e_exec (c_rs_subst sm c)
  | Elet (LDvar (v,d),e) ->
      let d = e_rs_subst sm d in
      ity_equal_check d.e_ity v.pv_ity;
      if mask_ghost d.e_mask && not v.pv_ghost then
        Loc.errorm "Expr.let_rec: ghost status mismatch";
      e_let (LDvar (v,d)) (e_rs_subst sm e)
  | Elet (LDsym (s,d),e) ->
      let d = c_rs_subst sm d in
      if c_ghost d && not (rs_ghost s) then
        Loc.errorm "Expr.let_rec: ghost status mismatch";
      let cty = c_cty_enrich (rs_ghost s) (rs_kind s) d in
      let ns = rs_dup s cty in
      e_let (LDsym (ns,d)) (e_rs_subst (Mrs.add s ns sm) e)
  | Elet (LDrec fdl,e) ->
      let ndl = List.map (fun fd ->
        fd.rec_rsym, c_rs_subst sm fd.rec_fun) fdl in
      let merge {rec_sym = s; rec_varl = varl} (rs,d) =
        { rec_sym = rs_dup s (cty_add_variant d varl);
          rec_rsym = rs; rec_fun = d; rec_varl = varl } in
      let nfdl = List.map2 merge fdl (rec_fixp ndl) in
      let add m o n = Mrs.add o.rec_sym n.rec_sym m in
      let sm = List.fold_left2 add sm fdl nfdl in
      e_let (LDrec nfdl) (e_rs_subst sm e)
  | Eif (c,d,e) -> e_if (e_rs_subst sm c) (e_rs_subst sm d) (e_rs_subst sm e)
  | Efor (v,b,i,inv,e) -> e_for_raw v b i inv (e_rs_subst sm e)
  | Ewhile (d,inv,vl,e) -> e_while (e_rs_subst sm d) inv vl (e_rs_subst sm e)
  | Eraise (xs,d) -> e_raise xs (e_rs_subst sm d) e.e_ity
  | Ecase (d,bl) -> e_case (e_rs_subst sm d)
      (List.map (fun (pp,e) -> pp, e_rs_subst sm e) bl)
  | Etry (d,case,xl) -> e_try (e_rs_subst sm d) ~case
      (Mxs.map (fun (v,e) -> v, e_rs_subst sm e) xl))

and c_rs_subst sm ({c_node = n; c_cty = c} as d) = match n with
  | Cany | Cpur _ -> d
  | Capp (s,vl) ->
      let al = List.map (fun v -> v.pv_ity) c.cty_args in
      c_app (Mrs.find_def s s sm) vl al c.cty_result
  | Cfun e ->
      c_fun ~mask:c.cty_mask c.cty_args c.cty_pre
        c.cty_post c.cty_xpost c.cty_oldies (e_rs_subst sm e)

and rec_fixp dl =
  let update sm (s,d) =
    if cty_ghost d.c_cty && not (rs_ghost s) then Loc.errorm
      "Expr.let_rec: ghost status mismatch";
    let c = c_cty_ghostify (rs_ghost s) d in
    let c = if List.length c.cty_pre < List.length s.rs_cty.cty_pre
            then cty_add_pre [List.hd s.rs_cty.cty_pre] c else c in
    if eff_equal c.cty_effect s.rs_cty.cty_effect &&
       mask_equal c.cty_mask s.rs_cty.cty_mask then sm, (s,d)
    else let n = rs_dup s c in Mrs.add s n sm, (n,d) in
  let sm, dl = Lists.map_fold_left update Mrs.empty dl in
  if Mrs.is_empty sm then dl else
  rec_fixp (List.map (fun (s,d) -> s, c_rs_subst sm d) dl)

let let_rec fdl =
  (* check that the variant relations are well-typed *)
  List.iter (fun (_,_,vl,_) -> List.iter (function
    | t, Some rel -> ignore (ps_app rel [t;t])
    | t, None     -> ignore (t_type t)) vl) fdl;
  (* check that the all variants use the same order *)
  let varl1 = match fdl with
    | (_,_,vl,_)::_ -> vl
    | [] -> invalid_arg "Expr.let_rec" in
  let check_variant (_,_,vl,_) = match vl, varl1 with
    | [], []
    | (_,None)::_, (_,None)::_ -> ()
    | (t1, Some r1)::_, (t2, Some r2)::_
      when oty_equal t1.t_ty t2.t_ty && ls_equal r1 r2 -> ()
    | _, _ -> Loc.errorm
        "All functions in a recursive definition must use the same \
        well-founded order for the first component of the variant" in
  List.iter check_variant (List.tl fdl);
  (* if we have a top-level total let-function definition and
     no variants are supplied, then we expect the definition
     to be terminating with respect to Decl.check_termination *)
  let impure (_,d,_,k) =
    (k <> RKfunc && k <> RKpred) || d.c_cty.cty_pre <> [] in
  let start_eff = if varl1 = [] && List.exists impure fdl then
    eff_diverge eff_empty else eff_empty in
  (* create the first substitution *)
  let update sm (s,({c_cty = c} as d),varl,_) =
    (* check that the type signatures are consistent *)
    let same u v =
      u.pv_ghost = v.pv_ghost && ity_equal u.pv_ity v.pv_ity in
    if (match d.c_node with Cfun _ -> false | _ -> true) ||
       not (Lists.equal same s.rs_cty.cty_args c.cty_args) ||
       not (ity_equal s.rs_cty.cty_result c.cty_result) ||
       mask_spill c.cty_mask s.rs_cty.cty_mask ||
       (c_ghost d && not (rs_ghost s)) ||
       s.rs_logic <> RLnone ||
       c.cty_args = []
    then invalid_arg "Expr.let_rec";
    (* prepare the extra "decrease" precondition *)
    let pre = match varl with
      | [] -> c.cty_pre
      | _::_ ->
          let tl = List.map fst varl in
          let id = id_fresh ("DECR " ^ s.rs_name.id_string) in
          let ps = create_psymbol id (List.map t_type tl) in
          ps_app ps tl :: c.cty_pre in
    (* create the clean rsymbol *)
    let id = id_clone s.rs_name in
    let c = create_cty ~mask:c.cty_mask c.cty_args pre
      c.cty_post c.cty_xpost c.cty_oldies start_eff c.cty_result in
    let ns = create_rsymbol id ~ghost:(rs_ghost s) ~kind:RKnone c in
    let sm = Mrs.add_new (Invalid_argument "Expr.let_rec") s ns sm in
    sm, (ns, d) in
  let sm, dl = Lists.map_fold_left update Mrs.empty fdl in
  (* produce the recursive definition *)
  let conv (s,d) = s, c_rs_subst sm d in
  let merge (_,_,varl,kind) (rs,d) =
    let id = id_clone rs.rs_name in
    let c = cty_add_variant d varl in
    let s = create_rsymbol id ~kind ~ghost:(rs_ghost rs) c in
    { rec_sym = s; rec_rsym = rs; rec_fun = d; rec_varl = varl } in
  let rdl = List.map2 merge fdl (rec_fixp (List.map conv dl)) in
  LDrec rdl, rdl

let ls_decr_of_rec_defn = function
  | { rec_rsym = {rs_cty = {cty_pre = {t_node = Tapp (ls,_)}::_}};
      rec_varl = _::_ } -> Some ls
  | _ -> None

(* pretty-pringting *)

open Format
open Pretty

let sprinter = create_ident_printer []
  ~sanitizer:(sanitizer char_to_alpha char_to_alnumus)

let id_of_rs s = match s.rs_logic with
  | RLnone | RLlemma -> s.rs_name
  | RLpv v -> v.pv_vs.vs_name
  | RLls s -> s.ls_name

let forget_rs s = match s.rs_logic with
  | RLnone | RLlemma -> forget_id sprinter s.rs_name
  | RLpv v -> forget_pv v
  | RLls _ -> () (* we don't forget top-level symbols *)

let forget_let_defn = function
  | LDvar (v,_) -> forget_pv v
  | LDsym (s,_) -> forget_rs s
  | LDrec rdl -> List.iter (fun fd -> forget_rs fd.rec_sym) rdl

<<<<<<< HEAD
let extract_op {id_string = s} =
  try Some (Strings.remove_prefix "infix " s) with Not_found ->
  try Some (Strings.remove_prefix "prefix " s) with Not_found ->
  None

let tight_op s =
  s <> "" && (let c = String.get s 0 in c = '!' || c = '?')

let print_rs fmt ({rs_name = {id_string = nm}} as s) =
  if nm = "mixfix []" then pp_print_string fmt "([])" else
  if nm = "mixfix []<-" then pp_print_string fmt "([]<-)" else
  if nm = "mixfix [<-]" then pp_print_string fmt "([<-])" else
  if nm = "mixfix [_..]" then pp_print_string fmt "([_..])" else
  if nm = "mixfix [.._]" then pp_print_string fmt "([.._])" else
  if nm = "mixfix [_.._]" then pp_print_string fmt "([_.._])" else
  match extract_op s.rs_name, s.rs_logic with
  | Some x, _ ->
      fprintf fmt "(%s%s%s)"
        (if Strings.has_prefix "*" x then " " else "")
        x
        (if List.length s.rs_cty.cty_args = 1 then "_" else
         if Strings.has_suffix "*" x then " " else "")
=======
let extract_op s =
  let s = s.rs_name.id_string in
  match Ident.kind_of_fix s with
  | `None | `Mixfix _ -> None
  | `Prefix s | `Infix s -> Some s

let tight_op s = let c = String.sub s 0 1 in c = "!" || c = "?"

let print_rs fmt s =
  if s.rs_name.id_string = Ident.mixfix "[]" then pp_print_string fmt "([])" else
  if s.rs_name.id_string = Ident.mixfix "[]<-" then pp_print_string fmt "([]<-)" else
  if s.rs_name.id_string = Ident.mixfix "[<-]" then pp_print_string fmt "([<-])" else
  match extract_op s, s.rs_logic with
  | Some s, _ ->
      let s = Str.replace_first (Str.regexp "^\\*.") " \\0" s in
      let s = Str.replace_first (Str.regexp ".\\*$") "\\0 " s in
      fprintf fmt "(%s)" s
>>>>>>> 52e6f5e9
  | _, RLnone | _, RLlemma ->
      pp_print_string fmt (id_unique sprinter s.rs_name)
  | _, RLpv v -> print_pv fmt v
  | _, RLls s -> print_ls fmt s

let print_rs_head fmt s = fprintf fmt "%s%s%a%a"
  (if s.rs_cty.cty_effect.eff_ghost then "ghost " else "")
  (match s.rs_logic with
    | RLnone -> ""
    | RLpv _ -> "function "
    | RLls {ls_value = None} -> "predicate "
    | RLls _ -> "function "
    | RLlemma -> "lemma ")
  print_rs s print_id_labels (id_of_rs s)

let print_invariant fmt fl =
  let print_inv fmt f = fprintf fmt "@\ninvariant@ { %a }" print_term f in
  Pp.print_list Pp.nothing print_inv fmt fl

let print_variant fmt varl =
  let print_rel fmt = function
    | Some s -> fprintf fmt "@ with %a" print_ls s
    | None -> () in
  let print_var fmt (t,s) =
    fprintf fmt " %a%a" Pretty.print_term t print_rel s in
  if varl <> [] then fprintf fmt "@\nvariant@   {%a }@ "
    (Pp.print_list Pp.comma print_var) varl

(* expressions *)

let protect_on x s = if x then "(" ^^ s ^^ ")" else s

let debug_print_labels = Debug.register_info_flag "print_labels"
  ~desc:"Print@ labels@ of@ identifiers@ and@ expressions."

let debug_print_locs = Debug.register_info_flag "print_locs"
  ~desc:"Print@ locations@ of@ identifiers@ and@ expressions."

let ambig_cty c =
  let freeze_pv v s = ity_freeze s v.pv_ity in
  let sarg = List.fold_right freeze_pv c.cty_args isb_empty in
  let sarg = Spv.fold freeze_pv c.cty_effect.eff_reads sarg in
  let sres = ity_freeze isb_empty c.cty_result in
  not (Mtv.set_submap sres.isb_var sarg.isb_var)

let ambig_ls s =
  let sarg = List.fold_left ty_freevars Stv.empty s.ls_args in
  let sres = Opt.fold ty_freevars Stv.empty s.ls_value in
  not (Stv.subset sres sarg)

let ht_rs = Hrs.create 7 (* rec_rsym -> rec_sym *)

let print_capp pri ({rs_name = id} as s) fmt vl =
  match extract_op id, vl with
  | _, [] ->
      print_rs fmt s
  | Some o, [t1] when tight_op o ->
      fprintf fmt (protect_on (pri > 7) "%s%a") o print_pv t1
  | Some o, [t1] when String.get id.id_string 0 = 'p' ->
      fprintf fmt (protect_on (pri > 4) "%s %a") o print_pv t1
  | Some o, [t1;t2] ->
      fprintf fmt (protect_on (pri > 4) "@[<hov 1>%a %s@ %a@]")
        print_pv t1 o print_pv t2
  | _, [t1;t2] when id.id_string = "mixfix []" ->
      fprintf fmt (protect_on (pri > 6) "%a[%a]") print_pv t1 print_pv t2
  | _, [t1;t2;t3] when id.id_string = "mixfix [<-]" ->
      fprintf fmt (protect_on (pri > 6) "%a[%a <- %a]")
        print_pv t1 print_pv t2 print_pv t3
  | _, [t1;t2;t3] when id.id_string = "mixfix []<-" ->
      fprintf fmt (protect_on (pri > 0) "%a[%a] <- %a")
        print_pv t1 print_pv t2 print_pv t3
  | _, [t1;t2] when id.id_string = "mixfix [_..]" ->
      fprintf fmt (protect_on (pri > 6) "%a[%a..]") print_pv t1 print_pv t2
  | _, [t1;t2] when id.id_string = "mixfix [.._]" ->
      fprintf fmt (protect_on (pri > 6) "%a[..%a]") print_pv t1 print_pv t2
  | _, [t1;t2;t3] when id.id_string = "mixfix [_.._]" ->
      fprintf fmt (protect_on (pri > 6) "%a[%a..%a]")
        print_pv t1 print_pv t2 print_pv t3
  | _, tl ->
      fprintf fmt (protect_on (pri > 5) "@[<hov 1>%a@ %a@]")
        print_rs s (Pp.print_list Pp.space print_pv) tl

let print_cpur pri ({ls_name = id} as s) fmt vl =
  let op = match extract_op id, vl with
    | Some o, [_] when tight_op o -> Some o
    | Some o, [_] when String.get id.id_string 0 = 'p' -> Some (o ^ "_")
    | Some o, [_;_] -> Some o
    | _, [_;_] when id.id_string = "mixfix []" -> Some "[]"
    | _, [_;_;_] when id.id_string = "mixfix [<-]" -> Some "[<-]"
    | _, [_;_;_] when id.id_string = "mixfix []<-" -> Some "[]<-"
    | _, [_;_] when id.id_string = "mixfix [_..]" -> Some "[_..]"
    | _, [_;_] when id.id_string = "mixfix [.._]" -> Some "[.._]"
    | _, [_;_;_] when id.id_string = "mixfix [_.._]" -> Some "[_.._]"
    | _ -> None in
  match op, vl with
  | None, [] ->
      fprintf fmt "{%a}" print_ls s
  | None, tl ->
      fprintf fmt (protect_on (pri > 5) "@[<hov 1>{%a}@ %a@]")
        print_ls s (Pp.print_list Pp.space print_pv) tl
  | Some o, tl ->
      fprintf fmt (protect_on (pri > 5) "@[<hov 1>{(%s)}@ %a@]")
        o (Pp.print_list Pp.space print_pv) tl

let rec print_expr fmt e = print_lexpr 0 fmt e

and print_lexpr pri fmt e =
  let print_elab pri fmt e =
    if Debug.test_flag debug_print_labels && not (Slab.is_empty e.e_label)
    then fprintf fmt (protect_on (pri > 0) "@[<hov 0>%a@ %a@]")
      (Pp.print_iter1 Slab.iter Pp.space print_label) e.e_label
      (print_enode 0) e
    else print_enode pri fmt e in
  let print_eloc pri fmt e =
    if Debug.test_flag debug_print_locs && e.e_loc <> None
    then fprintf fmt (protect_on (pri > 0) "@[<hov 0>%a@ %a@]")
      (Pp.print_option print_loc) e.e_loc (print_elab 0) e
    else print_elab pri fmt e in
  print_eloc pri fmt e

and print_cexp exec pri fmt {c_node = n; c_cty = c} = match n with
  | Cany when exec && c.cty_args = [] ->
      fprintf fmt "@[<hov 2>any %a%a@]" print_ity c.cty_result
        (print_spec [] c.cty_pre c.cty_post c.cty_xpost
          c.cty_oldies c.cty_effect) None
  | Cany ->
      fprintf fmt "@[<hov 2>any%a@]" print_cty c;
      forget_cty c
  | Cfun e when exec && c.cty_args = [] ->
      fprintf fmt "@[<hov 2>abstract%a@\n%a@]@\nend"
        (print_spec [] c.cty_pre c.cty_post c.cty_xpost
          c.cty_oldies eff_empty) None print_expr e
  | Cfun e ->
      fprintf fmt "@[<hov 2>fun%a ->@\n%a@]"
        (print_spec c.cty_args c.cty_pre c.cty_post c.cty_xpost
          c.cty_oldies eff_empty) None print_expr e;
      forget_cty c
  | Capp (s,[]) when rs_equal s rs_true ->
      pp_print_string fmt "true"
  | Capp (s,[]) when rs_equal s rs_false ->
      pp_print_string fmt "false"
  | Capp (s,vl) when is_rs_tuple s ->
      fprintf fmt "(%a)" (Pp.print_list Pp.comma print_pv) vl
  | Capp (s,[l;r]) when rs_equal s rs_func_app ->
      fprintf fmt (protect_on (pri > 5) "@[<hov 1>%a %a@]")
        print_pv l print_pv r
  | Capp (s,vl) when exec && c.cty_args = [] && ambig_cty s.rs_cty ->
      fprintf fmt (protect_on (pri > 0) "%a:%a")
        (print_capp 5 (Hrs.find_def ht_rs s s)) vl print_ity c.cty_result
  | Capp (s,vl) ->
      print_capp pri (Hrs.find_def ht_rs s s) fmt vl
  | Cpur (s,vl) when exec && c.cty_args = [] && ambig_ls s ->
      fprintf fmt (protect_on (pri > 0) "%a:%a")
        (print_cpur 5 s) vl print_ity c.cty_result
  | Cpur (s,vl) ->
      print_cpur pri s fmt vl

and print_enode pri fmt e = match e.e_node with
  | Evar v -> print_pv fmt v
  | Econst c -> Number.print_constant fmt c
  | Eexec (c,_) -> print_cexp true pri fmt c
  | Elet (LDvar (v,e1), e2)
    when v.pv_vs.vs_name.id_string = "_" && ity_equal v.pv_ity ity_unit ->
      fprintf fmt (protect_on (pri > 0) "%a;@\n%a")
        print_expr e1 print_expr e2
  | Elet (ld, e) ->
      fprintf fmt (protect_on (pri > 0) "%a@ in@\n%a")
        print_let_defn ld print_expr e;
      forget_let_defn ld
  | Eif (e0,e1,e2) when is_e_false e1 && is_e_true e2 ->
      fprintf fmt (protect_on (pri > 4) "not %a") (print_lexpr 4) e0
  | Eif (e0,e1,e2) when is_e_false e2 ->
      fprintf fmt (protect_on (pri > 3) "@[<hov 1>%a &&@ %a@]")
        (print_lexpr 4) e0 (print_lexpr 3) e1
  | Eif (e0,e1,e2) when is_e_true e1 ->
      fprintf fmt (protect_on (pri > 2) "@[<hov 1>%a ||@ %a@]")
        (print_lexpr 3) e0 (print_lexpr 2) e2
  | Eif (e0,e1,e2) when is_e_void e2 ->
      fprintf fmt (protect_on (pri > 0) "if %a then %a")
        print_expr e0 print_expr e1
  | Eif (e0,e1,e2) ->
      fprintf fmt (protect_on (pri > 0) "if %a then %a@ else %a")
        print_expr e0 print_expr e1 print_expr e2
  | Eassign al ->
      let print_left fmt (r,f,_) =
        fprintf fmt "%a.%a" print_pvty r print_rs f in
      let print_right fmt (_,_,v) = print_pv fmt v in
      fprintf fmt (protect_on (pri > 0) "%a <- %a")
        (Pp.print_list Pp.comma print_left) al
        (Pp.print_list Pp.comma print_right) al
  | Ecase (e0,bl) ->
      (* Elet and Ecase are ghost-containers *)
      fprintf fmt "match %a with@\n@[<hov>%a@]@\nend"
        print_expr e0 (Pp.print_list Pp.newline print_branch) bl
  | Ewhile (d,inv,varl,e) ->
      fprintf fmt "@[<hov 2>while %a do%a%a@\n%a@]@\ndone"
        print_expr d print_invariant inv print_variant varl print_expr e
  | Efor (pv,(pvfrom,dir,pvto),i,inv,e) ->
      let print_i fmt i =
        if not (pv_equal pv i) then fprintf fmt "(%a)" print_pv i in
      fprintf fmt "@[<hov 2>for %a%a =@ %a@ %s@ %a@ %ado@\n%a@]@\ndone"
        print_pv pv print_i i print_pv pvfrom
        (if dir = To then "to" else "downto") print_pv pvto
        print_invariant inv print_expr e
  | Eexn (xs, e) ->
      fprintf fmt (protect_on (pri > 0) "exception %a@ in@\n%a")
        print_xs xs print_expr e;
      forget_xs xs
  | Eraise (xs,e) when is_e_void e ->
      fprintf fmt "raise %a" print_xs xs
  | Eraise (xs,e) ->
      fprintf fmt "raise (%a %a)" print_xs xs print_expr e
  | Etry ({e_node = Ecase (e,bl)},true,xl) ->
      let xl = Mxs.bindings xl in
      fprintf fmt "match %a with@\n@[<hov>%a@\n%a@]@\nend"
        print_expr e (Pp.print_list Pp.newline print_branch) bl
        (Pp.print_list Pp.newline (print_xbranch true)) xl
  | Etry (e,_,xl) ->
      let xl = Mxs.bindings xl in
      fprintf fmt "try %a with@\n@[<hov>%a@]@\nend" print_expr e
        (Pp.print_list Pp.newline (print_xbranch false)) xl
  | Eabsurd ->
      fprintf fmt "absurd"
  | Eassert (Assert,f) ->
      fprintf fmt "assert { %a }" print_term f
  | Eassert (Assume,f) ->
      fprintf fmt "assume { %a }" print_term f
  | Eassert (Check,f) ->
      fprintf fmt "check { %a }" print_term f
  | Eghost e ->
      fprintf fmt "ghost ( %a )" print_expr e
  | Epure t ->
      fprintf fmt "pure { %a }" print_term t

and print_branch fmt ({pp_pat = p},e) =
  fprintf fmt "@[<hov 4>| %a ->@ %a@]" print_pat p print_expr e;
  Svs.iter forget_var p.pat_vars

and print_xbranch case fmt (xs,(vl,e)) =
  let pvs = Spv.inter (Spv.of_list vl) e.e_effect.eff_reads in
  let print_var fmt v =
    if Spv.mem v pvs then fprintf fmt " %a" print_pv v
    else pp_print_string fmt " _" in
  fprintf fmt "@[<hov 4>| %s%a%a ->@ %a@]"
    (if case then "exception " else "") print_xs xs
    (Pp.print_list Pp.nothing print_var) vl print_expr e;
  Spv.iter forget_pv pvs

and print_let_defn fmt = function
  | LDvar (v,e) ->
      fprintf fmt "@[<hov 2>let %s%a%a =@ %a@]"
        (if v.pv_ghost then "ghost " else "")
        print_pv v print_id_labels v.pv_vs.vs_name
        (print_lexpr 0 (*4*)) e
  | LDsym (s,{c_node = Cfun e; c_cty = ({cty_args = _::_} as c)}) ->
      fprintf fmt "@[<hov 2>let %a%a =@\n%a@]"
        print_rs_head s print_cty s.rs_cty (*FIXME: c*)
        (print_lexpr 0 (*4*)) e;
      forget_cty c
  | LDsym (s,{c_node = Cany; c_cty = ({cty_args = _::_} as c)}) ->
      fprintf fmt "@[<hov 2>val %a%a@]"
        print_rs_head s print_cty c;
      forget_cty c
  | LDsym (s,c) ->
      fprintf fmt "@[<hov 2>let %a =@\n%a@]"
        print_rs_head s
        (print_cexp false 0 (*4*)) c
  | LDrec rdl ->
      List.iter (fun fd -> Hrs.replace ht_rs fd.rec_rsym fd.rec_sym) rdl;
      Pp.print_list_next Pp.newline print_rec_fun fmt rdl;
      List.iter (fun fd -> Hrs.remove ht_rs fd.rec_rsym) rdl

and print_rec_fun fst fmt fd =
  let e = match fd.rec_fun.c_node with
    | Cfun e -> e | _ -> assert false in
  fprintf fmt "@[<hov 2>%s %a%a%a =@\n%a@]"
    (if fst then "let rec" else "with")
    print_rs_head fd.rec_sym
    print_cty fd.rec_fun.c_cty
    print_variant fd.rec_varl
    (print_lexpr 0 (*4*)) e;
  forget_cty fd.rec_fun.c_cty

(* exception handling *)

let () = Exn_printer.register (fun fmt e -> match e with
  | ConstructorExpected s -> fprintf fmt
      "Function %a is not a constructor" print_rs s
  | FieldExpected s -> fprintf fmt
      "Function %a is not a mutable field" print_rs s
  | ExceptionLeak xs -> fprintf fmt
      "Uncaught local exception %a" print_xs xs
  | _ -> raise e)<|MERGE_RESOLUTION|>--- conflicted
+++ resolved
@@ -1181,22 +1181,21 @@
   | LDsym (s,_) -> forget_rs s
   | LDrec rdl -> List.iter (fun fd -> forget_rs fd.rec_sym) rdl
 
-<<<<<<< HEAD
 let extract_op {id_string = s} =
-  try Some (Strings.remove_prefix "infix " s) with Not_found ->
-  try Some (Strings.remove_prefix "prefix " s) with Not_found ->
-  None
+  match Ident.kind_of_fix s with
+  | `None | `Mixfix _ -> None
+  | `Prefix s | `Infix s -> Some s
 
 let tight_op s =
   s <> "" && (let c = String.get s 0 in c = '!' || c = '?')
 
 let print_rs fmt ({rs_name = {id_string = nm}} as s) =
-  if nm = "mixfix []" then pp_print_string fmt "([])" else
-  if nm = "mixfix []<-" then pp_print_string fmt "([]<-)" else
-  if nm = "mixfix [<-]" then pp_print_string fmt "([<-])" else
-  if nm = "mixfix [_..]" then pp_print_string fmt "([_..])" else
-  if nm = "mixfix [.._]" then pp_print_string fmt "([.._])" else
-  if nm = "mixfix [_.._]" then pp_print_string fmt "([_.._])" else
+  if nm = Ident.mixfix "[]" then pp_print_string fmt "([])" else
+  if nm = Ident.mixfix "[]<-" then pp_print_string fmt "([]<-)" else
+  if nm = Ident.mixfix "[<-]" then pp_print_string fmt "([<-])" else
+  if nm = Ident.mixfix "[_..]" then pp_print_string fmt "([_..])" else
+  if nm = Ident.mixfix "[.._]" then pp_print_string fmt "([.._])" else
+  if nm = Ident.mixfix "[_.._]" then pp_print_string fmt "([_.._])" else
   match extract_op s.rs_name, s.rs_logic with
   | Some x, _ ->
       fprintf fmt "(%s%s%s)"
@@ -1204,25 +1203,6 @@
         x
         (if List.length s.rs_cty.cty_args = 1 then "_" else
          if Strings.has_suffix "*" x then " " else "")
-=======
-let extract_op s =
-  let s = s.rs_name.id_string in
-  match Ident.kind_of_fix s with
-  | `None | `Mixfix _ -> None
-  | `Prefix s | `Infix s -> Some s
-
-let tight_op s = let c = String.sub s 0 1 in c = "!" || c = "?"
-
-let print_rs fmt s =
-  if s.rs_name.id_string = Ident.mixfix "[]" then pp_print_string fmt "([])" else
-  if s.rs_name.id_string = Ident.mixfix "[]<-" then pp_print_string fmt "([]<-)" else
-  if s.rs_name.id_string = Ident.mixfix "[<-]" then pp_print_string fmt "([<-])" else
-  match extract_op s, s.rs_logic with
-  | Some s, _ ->
-      let s = Str.replace_first (Str.regexp "^\\*.") " \\0" s in
-      let s = Str.replace_first (Str.regexp ".\\*$") "\\0 " s in
-      fprintf fmt "(%s)" s
->>>>>>> 52e6f5e9
   | _, RLnone | _, RLlemma ->
       pp_print_string fmt (id_unique sprinter s.rs_name)
   | _, RLpv v -> print_pv fmt v
