(********************************************************************)
(*                                                                  *)
(*  The Why3 Verification Platform   /   The Why3 Development Team  *)
(*  Copyright 2010-2023 --  Inria - CNRS - Paris-Saclay University  *)
(*                                                                  *)
(*  This software is distributed under the terms of the GNU Lesser  *)
(*  General Public License version 2.1, with the special exception  *)
(*  on linking described in file LICENSE.                           *)
(*                                                                  *)
(********************************************************************)

open Format
open Term
open Ident
open Ty
open Pretty
open Ity
open Expr
open Pinterp_core
open Value

let debug_rac_values =
  Debug.register_info_flag "rac:values"
    ~desc:"print values that are taken into account during interpretation"

let debug_disable_builtin_mach =
  Debug.register_flag "rac:execute_no_builtin_mach"
    ~desc:"don't register builtins for modules under stdlib/mach"

let pp_typed pp ty fmt x =
  fprintf fmt "%a: %a" pp x print_ty (ty x)
[@@warning "-32"]

let pp_mt fmt mt =
  pp_bindings print_tv print_ty fmt (Mtv.bindings mt)
[@@warning "-32"]

let pp_mv fmt mv =
  pp_bindings (pp_typed print_vs (fun vs -> vs.vs_ty))
    (pp_typed print_term t_type) fmt (Mvs.bindings mv)
[@@warning "-32"]

let pp_indent fmt =
  match Printexc.(backtrace_slots (get_callstack 100)) with
  | None -> ()
  | Some a ->
      let n = max 0 (Array.length a - 25) in
      let s = String.make (2 * n) ' ' in
      pp_print_string fmt s

(* Test for declarations program constants with logical counterparts. These values are
   kept in the [rsenv] environment *)
let is_prog_constant d =
  let open Pdecl in
  match d.pd_node with
  | PDlet (LDsym ({rs_logic = RLls _}, {c_cty={cty_args=[]}})) -> true
  | _ -> false

(******************************************************************************)
(*                              EXCEPTIONS                                    *)
(******************************************************************************)

exception NoMatch
exception Undetermined
exception NotNum
exception CannotFind of (Env.pathname * string * string)

(******************************************************************************)
(*                                 RESULT                                     *)
(******************************************************************************)

type ctx = {
  env          : Pinterp_core.env;
  giant_steps  : bool;
  do_rac       : bool;
  rac          : rac;
  oracle    : oracle;
  compute_term : compute_term;
  limits       : Call_provers.resource_limits;
  old_varl     : ((term * lsymbol option) list * value Mvs.t) option;
}
(** The evaluation context of Pinterp *)

let pp_ctx fmt ctx =
  Format.fprintf fmt "@[{ vsenv = %a }@]" (pp_env print_vsty print_value) (Mvs.bindings ctx.env.vsenv)

let get_env ctx = ctx.env

let get_do_rac ctx = ctx.do_rac

let get_rac ctx = ctx.rac

let get_giant_steps ctx = ctx.giant_steps

let mk_empty_env = Pinterp_core.mk_empty_env

let mk_cntr_ctx ctx =
  Pinterp_core.mk_cntr_ctx ctx.env ~giant_steps:(Some ctx.giant_steps)

let mk_rac = Pinterp_core.mk_rac

let mk_ctx env ~limits ?(giant_steps=false)
    ?(do_rac=false) ?(rac=rac_dummy) ?(oracle=oracle_dummy)
    ?(compute_term=compute_term_dummy) () =
  {env; do_rac; compute_term; giant_steps; rac; oracle;
   limits; old_varl= None }

let add_local_funs locals rdl ctx =
  let add acc (rs, ce) = Mrs.add rs (ce, rdl) acc in
  let funenv = List.fold_left add ctx.funenv locals in
  {ctx with funenv}

(******************************************************************************)
(*                                BUILTINS                                    *)
(******************************************************************************)

type _ vtype =
  | VTnum : BigInt.t vtype
  | VTfloat : big_float vtype
  | VTrnd : Mlmpfr_wrapper.mpfr_rnd_t vtype
  | VTreal : Big_real.real vtype
  | VTbool : bool vtype
  | VTstring : string vtype
  | VTunit : unit vtype
  | VTany : value vtype
  | VTarray : value array vtype
  | VTint : int vtype
  | VTfun : ('a vtype * 'b vtype) -> ('a -> 'b) vtype
  | VTlazy : 'a vtype -> (unit -> 'a) vtype

let get_arg : type t. t vtype -> _ -> _ -> t = fun t rs v ->
  match t, v.v_desc with
  | VTnum, Vnum x -> x
  | VTfloat, Vfloat x -> x
  | VTrnd, Vfloat_mode m -> m
  | VTreal, Vreal x -> x
  | VTbool, Vbool x -> x
  | VTstring, Vstring x -> x
  | VTunit, _ -> ()
  | VTany, _ -> v
  | VTarray, Varray v -> v
  | VTint, Vnum x -> BigInt.to_int x
  | _, Vundefined ->
      Pinterp_core.cannot_evaluate "an undefined argument was passed to builtin %a"
        Ident.print_decoded rs.rs_name.id_string
  | VTint, Vterm vt when (Option.equal Ty.ty_equal vt.t_ty (Some Ty.ty_int)) ->
      begin match vt.t_node with
      | Tconst (Constant.ConstInt c) -> BigInt.to_int c.Number.il_int
      | _ -> assert false
      end
  | VTnum, Vterm vt when (Option.equal Ty.ty_equal vt.t_ty (Some Ty.ty_int)) ->
      begin match vt.t_node with
      | Tconst (Constant.ConstInt c) -> c.Number.il_int
      | _ -> assert false
      end
  | VTbool, Vterm vt when (Option.equal Ty.ty_equal vt.t_ty (Some Ty.ty_bool)) ->
      begin match vt.t_node with
      | Ttrue -> true
      | Tfalse -> false
      | _ -> assert false
      end
  | VTstring, Vterm vt when (Option.equal Ty.ty_equal vt.t_ty (Some Ty.ty_str)) ->
      begin match vt.t_node with
      | Tconst (Constant.ConstStr s) -> s
      | _ -> assert false
      end
  | _ -> assert false

let rec eval : type t. t vtype -> t -> _ -> _ list -> _ = fun t f rs l ->
  match t with
  | VTnum -> range_value rs.rs_cty.cty_result f
  | VTfloat -> value ty_unit (Vfloat f) (* dummy type *)
  | VTreal -> real_value f
  | VTbool -> bool_value f
  | VTstring -> string_value f
  | VTunit -> unit_value
  | VTany -> f
  | VTint -> range_value rs.rs_cty.cty_result (BigInt.of_int f)
  | VTfun (i,o) ->
      begin match l with
      | x::l -> eval o (f (get_arg i rs x)) rs l
      | _ -> assert false
      end
  | VTlazy o -> eval o (f ()) rs l
  | _ -> assert false

let eval t f rs l =
  try
    eval t f rs l
  with
  | Division_by_zero -> Pinterp_core.cannot_evaluate "division by zero"
  | Failure "int_of_big_int" -> Pinterp_core.cannot_evaluate "integer overflow"
  | Invalid_argument "index out of bounds" -> Pinterp_core.cannot_evaluate "index is out of bounds"
  | Big_real.Undetermined -> Pinterp_core.cannot_evaluate "computation on real numbers is undetermined"
  | Mlmpfr_wrapper.Not_Implemented -> Pinterp_core.cannot_evaluate "mlmpfr not available"

let (^->) a b = VTfun (a, b)

let big_int_of_const i = i.Number.il_int
let big_int_of_value v =
  match v_desc v with
  | Vnum i -> i
  | Vterm {t_node = Tconst (Constant.ConstInt i)} -> big_int_of_const i
  | _ -> raise NotNum

let eval_int_op op ls l =
  eval (VTnum ^-> VTnum ^-> VTnum) op ls l

let eval_int_uop op ls l =
  eval (VTnum ^-> VTnum) op ls l

let eval_int_rel op ls l =
  eval (VTnum ^-> VTnum ^-> VTbool) op ls l

(* This initialize Mpfr for float32 behavior *)
let initialize_float32 () =
  let open Mlmpfr_wrapper in
  set_default_prec 24 ; set_emin (-148) ; set_emax 128

(* This initialize Mpfr for float64 behavior *)
let initialize_float64 () =
  let open Mlmpfr_wrapper in
  set_default_prec 53 ; set_emin (-1073) ; set_emax 1024

let use_float_format (float_format : int) =
  match float_format with
  | 32 -> initialize_float32 ()
  | 64 -> initialize_float64 ()
  | _ -> Pinterp_core.cannot_evaluate "float format is unknown: %d" float_format

let eval_float tys_result float_format arity op rs l =
  let ity_result = ity_of_ty (ty_app tys_result []) in
  use_float_format float_format ;
  let mode = ref Mlmpfr_wrapper.To_Nearest in
  let f = eval (VTrnd ^-> arity) (fun m -> mode := m; op m) rs l in
  match v_desc f with
  | Vfloat f -> float_value ity_result (Mlmpfr_wrapper.subnormalize ~rnd:!mode f)
  | _ -> assert false

let io_print_newline =
  eval (VTunit ^-> VTunit) print_newline

let io_print_int =
  eval (VTnum ^-> VTunit) (fun n -> print_string (BigInt.to_string n))

let io_print_string =
  eval (VTstring ^-> VTunit) print_string

let debug_print =
  eval (VTany ^-> VTunit) (fun v -> Format.eprintf "%a\n@?" print_value v)

let builtin_progs = Hrs.create 17

type builtin = Builtin_module of {
  path: string list;
  name: string;
  types: (string * (Pdecl.known_map -> itysymbol -> unit)) list;
  values: Pmodule.pmodule -> (string * (rsymbol -> value list -> value)) list;
}

let dummy_type (_:Pdecl.known_map) (_:itysymbol) = ()

let builtin path name values =
  Builtin_module {path; name; types=[]; values= fun _ -> values}

let builtin1t path name (type_name, type_def) values =
  let values = fun pm ->
    let its = Pmodule.(ns_find_its pm.mod_export [type_name]) in
    values its.its_ts in
  Builtin_module {path; name; types= [type_name, type_def]; values}

(* Described as a function so that this code is not executed outside of
   why3execute. *)

(** Description of modules *)
let built_in_modules () =
  let int_ops = [
    op_infix "+",      eval_int_op BigInt.add;
    (* defined as x+(-y)
       op_infix "-",   eval_int_op BigInt.sub; *)
    op_infix "*",      eval_int_op BigInt.mul;
    op_prefix "-",     eval_int_uop BigInt.minus;
    op_infix "=",      eval_int_rel BigInt.eq;
    op_infix "<",      eval_int_rel BigInt.lt;
    op_infix "<=",     eval_int_rel BigInt.le;
    op_infix ">",      eval_int_rel BigInt.gt;
    op_infix ">=",     eval_int_rel BigInt.ge;
  ] in
  let bounded_int_ops = int_ops @ [
    "of_int",          eval_int_uop (fun x -> x);
    "to_int",          eval_int_uop (fun x -> x);
    op_infix "-",      eval_int_op BigInt.sub;
    op_infix "/",      eval_int_op BigInt.computer_div;
    op_infix "%",      eval_int_op BigInt.computer_mod;
  ] in
  let open Mlmpfr_wrapper in
  let float_module tyb ~prec m = builtin1t ["ieee_float"] m ("t", dummy_type) (fun ts -> [
    "zeroF",           (fun _ _ -> value (ty_app ts []) (Vfloat (make_zero ~prec Positive)));
    "add",             eval_float ts tyb (VTfloat ^-> VTfloat ^-> VTfloat) (fun rnd -> add ~rnd ~prec);
    "sub",             eval_float ts tyb (VTfloat ^-> VTfloat ^-> VTfloat) (fun rnd -> sub ~rnd ~prec);
    "mul",             eval_float ts tyb (VTfloat ^-> VTfloat ^-> VTfloat) (fun rnd -> mul ~rnd ~prec);
    "div",             eval_float ts tyb (VTfloat ^-> VTfloat ^-> VTfloat) (fun rnd -> div ~rnd ~prec);
    "abs",             eval_float ts tyb (VTfloat ^-> VTfloat) (fun rnd -> abs ~rnd ~prec);
    "neg",             eval_float ts tyb (VTfloat ^-> VTfloat) (fun rnd -> neg ~rnd ~prec);
    "fma",             eval_float ts tyb (VTfloat ^-> VTfloat ^-> VTfloat ^-> VTfloat) (fun rnd -> fma ~rnd ~prec);
    "sqrt",            eval_float ts tyb (VTfloat ^-> VTfloat) (fun rnd -> sqrt ~rnd ~prec);
    "roundToIntegral", eval_float ts tyb (VTfloat ^-> VTfloat) (fun rnd -> rint ~rnd ~prec);
    (* Intentionnally removed from programs
       "min",          eval_float_minmax min;
       "max",          eval_float_minmax max; *)
    "le",              eval (VTfloat ^-> VTfloat ^-> VTbool) lessequal_p;
    "lt",              eval (VTfloat ^-> VTfloat ^-> VTbool) less_p;
    "eq",              eval (VTfloat ^-> VTfloat ^-> VTbool) equal_p;
    "is_zero",         eval (VTfloat ^-> VTbool) zero_p;
    "is_infinite",     eval (VTfloat ^-> VTbool) inf_p;
    "is_nan",          eval (VTfloat ^-> VTbool) nan_p;
    "is_positive",     eval (VTfloat ^-> VTbool) (fun s -> signbit s = Positive);
    "is_negative",     eval (VTfloat ^-> VTbool) (fun s -> signbit s = Negative);
  ]) in
  [
    builtin ["bool"] "Bool" [
      "True",          (fun _ _ -> bool_value true);
      "False",         (fun _ _ -> bool_value false);
    ];
    builtin ["debug"] "Debug" [
        "print", debug_print
      ];
    builtin ["int"] "Int" int_ops;
    builtin ["int"] "MinMax" [
      "min",           eval_int_op BigInt.min;
      "max",           eval_int_op BigInt.max
    ];
    builtin ["int"] "ComputerDivision" [
      "div",           eval_int_op BigInt.computer_div;
      "mod",           eval_int_op BigInt.computer_mod
    ];
    builtin ["int"] "EuclideanDivision" [
      "div",           eval_int_op BigInt.euclidean_div;
      "mod",           eval_int_op BigInt.euclidean_mod
    ];
    builtin1t ["ieee_float"] "RoundingMode" ("mode", dummy_type) (fun ts -> [
      "RNE",           (fun _ _ -> value (ty_app ts []) (Vfloat_mode To_Nearest));
      "RNA",           (fun _ _ -> value (ty_app ts []) (Vfloat_mode Away_From_Zero));
      "RTP",           (fun _ _ -> value (ty_app ts []) (Vfloat_mode Toward_Plus_Infinity));
      "RTN",           (fun _ _ -> value (ty_app ts []) (Vfloat_mode Toward_Minus_Infinity));
      "RTZ",           (fun _ _ -> value (ty_app ts []) (Vfloat_mode Toward_Zero));
    ]);
    builtin ["io"] "StdIO" [
        "print_int", io_print_int;
        "print_newline", io_print_newline;
        "print_string", io_print_string;
      ];
    builtin ["real"] "Real" [
      op_infix "=",  eval (VTreal ^-> VTreal ^-> VTbool) Big_real.eq;
      op_infix "<",  eval (VTreal ^-> VTreal ^-> VTbool) Big_real.lt;
      op_infix "<=", eval (VTreal ^-> VTreal ^-> VTbool) Big_real.le;
      op_prefix "-", eval (VTreal ^-> VTreal) Big_real.neg;
      op_infix "+",  eval (VTreal ^-> VTreal ^-> VTreal) Big_real.add;
      op_infix "*",  eval (VTreal ^-> VTreal ^-> VTreal) Big_real.mul;
      op_infix "/",  eval (VTreal ^-> VTreal ^-> VTreal) Big_real.div
    ];
    builtin ["real"] "Square" [
      "sqrt",        eval (VTreal ^-> VTreal) Big_real.sqrt
    ];
    builtin ["real"] "Trigonometry" [
      "pi",          eval (VTlazy VTreal) Big_real.pi
    ];
    builtin ["real"] "ExpLog" [
      "exp",         eval (VTreal ^-> VTreal) Big_real.exp;
      "log",         eval (VTreal ^-> VTreal) Big_real.log;
    ];
    builtin1t ["array"] "Array" ("array", dummy_type) (fun ts -> [
      "make", eval (VTint ^-> VTany ^-> VTany) (fun n def ->
              try
                let ty = ty_app ts [def.v_ty] in
                value ty (Varray (Array.make n def))
              with e -> Pinterp_core.cannot_evaluate "array could not be made: %a" Exn_printer.exn_printer e);
      "empty", eval (VTunit ^-> VTany) (fun () ->
              let ty = ty_app ts [ty_var (tv_of_string "a")] in
              value ty (Varray [||]));
      "length", eval (VTarray ^-> VTint) (fun a -> Array.length a);
      op_get "", eval (VTarray ^-> VTint ^-> VTany) (fun a i -> a.(i));
      op_set "", eval (VTarray ^-> VTint ^-> VTany ^-> VTunit) (fun a i v -> a.(i) <- v);
        ]);
    float_module 32 ~prec:24 "Float32";
    float_module 64 ~prec:53 "Float64";
  ] @ if Debug.test_flag debug_disable_builtin_mach then [] else [
    builtin ["mach"; "int"] "Byte" bounded_int_ops;
    builtin ["mach"; "int"] "Int31" bounded_int_ops;
    builtin ["mach"; "int"] "Int63" bounded_int_ops;
  ]

let add_builtin_mo env (Builtin_module {path; name; types; values}) =
  let open Pmodule in
  let pm = read_module env path name in
  List.iter
    (fun (id, r) ->
      let its =
        try Pmodule.ns_find_its pm.mod_export [id]
        with Not_found -> raise (CannotFind (path, name, id)) in
      r pm.mod_known its)
    types ;
  List.iter
    (fun (id, f) ->
      let ps =
        try Pmodule.ns_find_rs pm.mod_export [id]
        with Not_found -> raise (CannotFind (path, name, id)) in
      Hrs.add builtin_progs ps f)
    (values pm)

let get_builtin_progs env =
  List.iter (add_builtin_mo env) (built_in_modules ())

(******************************************************************************)
(*                           ROUTINE DEFINITIONS                              *)
(******************************************************************************)

type routine_defn =
  | Builtin of (rsymbol -> value list -> value)
  | LocalFunction of (rsymbol * cexp) list * (cexp * rec_defn list option)
  | Constructor of Pdecl.its_defn
  | Projection of Pdecl.its_defn

let rec find_def rs = function
  | d :: _ when rs_equal rs d.rec_sym ->
      d.rec_fun (* TODO : put rec_rsym in local env *)
  | _ :: l -> find_def rs l
  | [] -> raise Not_found

let rec find_constr_or_proj dl rs =
  match dl with
  | [] -> raise Not_found
  | d :: rem ->
      if List.mem rs d.Pdecl.itd_constructors then
        Constructor d
      else if List.mem rs d.Pdecl.itd_fields then
        Projection d
      else
        find_constr_or_proj rem rs

let find_global_definition kn rs =
  match (Mid.find rs.rs_name kn).Pdecl.pd_node with
  | Pdecl.PDtype dl -> find_constr_or_proj dl rs
  | Pdecl.PDlet (LDvar _) -> raise Not_found
  | Pdecl.PDlet (LDsym (_, ce)) -> LocalFunction ([], (ce, None))
  | Pdecl.PDlet (LDrec dl) ->
      let locs = List.map (fun d -> d.rec_rsym, d.rec_fun) dl in
      LocalFunction (locs, (find_def rs dl, Some dl))
  | Pdecl.PDexn _ -> raise Not_found
  | Pdecl.PDpure -> raise Not_found

let find_definition env (rs: rsymbol) =
  (* then try if it is a built-in symbol *)
  try Builtin (Hrs.find builtin_progs rs) with Not_found ->
  (* then try if it is a local function *)
  try LocalFunction ([], Mrs.find rs env.funenv) with Not_found ->
  (* else look for a global function *)
  find_global_definition env.pmodule.Pmodule.mod_known rs

(******************************************************************************)
(*                           EXPRESSION EVALUATION                            *)
(******************************************************************************)

(* Assuming the real is given in pow2 and pow5 *)
let compute_fraction {Number.rv_sig= i; rv_pow2= p2; rv_pow5= p5} =
  let p2_val = BigInt.pow_int_pos_bigint 2 (BigInt.abs p2) in
  let p5_val = BigInt.pow_int_pos_bigint 5 (BigInt.abs p5) in
  let num = ref BigInt.one in
  let den = ref BigInt.one in
  num := BigInt.mul i !num ;
  if BigInt.ge p2 BigInt.zero then
    num := BigInt.mul p2_val !num
  else
    den := BigInt.mul p2_val !den ;
  if BigInt.ge p5 BigInt.zero then
    num := BigInt.mul p5_val !num
  else
    den := BigInt.mul p5_val !den ;
  !num, !den

let rec matching env (v : value) p =
  match p.pat_node with
  | Pwild -> env
  | Pvar vs -> bind_vs vs v env
  | Por (p1, p2) -> (
      try matching env v p1 with NoMatch -> matching env v p2 )
  | Pas (p, vs) -> matching (bind_vs vs v env) v p
  | Papp (ls, pl) -> (
      match v.v_desc with
      | Vconstr (Some {rs_logic= RLls ls2}, _, tl) ->
          if ls_equal ls ls2 then
            List.fold_left2 matching env (List.map field_get tl) pl
          else if ls2.ls_constr > 0 then
            raise NoMatch
          else
            raise Undetermined
      | Vbool b ->
          let ls2 = if b then fs_bool_true else fs_bool_false in
          if ls_equal ls ls2 then env else raise NoMatch
      | _ -> raise Undetermined )

(* Many ways to say yes... *)
let is_true v = match v.v_desc with
  | Vbool true | Vterm {t_node= Ttrue} -> true
  | Vterm t when t_equal t t_bool_true -> true
  | Vconstr (Some rs, [], []) when rs_equal rs rs_true -> true
  | _ -> false

(* ...and no *)
let is_false v = match v.v_desc with
  | Vbool false | Vterm {t_node= Tfalse} -> true
  | Vterm t when t_equal t t_bool_false -> true
  | Vconstr (Some rs, [], []) when rs_equal rs rs_false -> true
  | _ -> false

let fix_boolean_term t =
  if t_equal t t_true then t_bool_true else
  if t_equal t t_false then t_bool_false else t

type result =
  | Normal of Value.value
  | Excep of xsymbol * value
  | Irred of expr

let print_logic_result fmt r =
  match r with
  | Normal v -> fprintf fmt "@[%a@]" print_value v
  | Excep (x, v) ->
      fprintf fmt "@[exception %s(@[%a@])@]" x.xs_name.id_string print_value v
  | Irred e -> fprintf fmt "@[Cannot execute expression@ @[%a@]@]" print_expr e

let
  exec_pure ~loc ctx ls pvs =
  register_pure_call ctx.env loc ls Log.Exec_normal;
  if ls_equal ls ps_equ then
    (* TODO (?) Add more builtin logical symbols *)
    let pv1, pv2 = match pvs with [pv1; pv2] -> pv1, pv2 | _ -> assert false in
    let v1 = Mvs.find pv1.pv_vs ctx.env.vsenv and v2 = Mvs.find pv2.pv_vs ctx.env.vsenv in
    Normal (value ty_bool (Vbool (compare_values v1 v2 = 0)))
  else if ls_equal ls fs_func_app then
    failwith "Pure function application not yet implemented"
  else
    match Decl.find_logic_definition ctx.env.pmodule.Pmodule.mod_theory.Theory.th_known ls with
    | Some defn ->
        let vs, t = Decl.open_ls_defn defn in
        let args = List.map (get_pvs ctx.env) pvs in
        let vsenv = List.fold_right2 Mvs.add vs args ctx.env.vsenv in
        let t = ctx.compute_term {ctx.env with vsenv} t in
        (* TODO A variable x binding the result of exec pure are used as (x = True) in
           subsequent terms, so we map true/false to True/False here. Is this reasonable? *)
        let t = fix_boolean_term t in
        Normal (value (Option.value ~default:ty_bool t.t_ty) (Vterm t))
    | None ->
        kasprintf failwith "No logic definition for %a" print_ls ls

let pp_limited ?(n=100) pp fmt x =
  let s = asprintf "%a" pp x in
  let s = String.map (function '\n' -> ' ' | c -> c) s in
  let s = String.(if length s > n then sub s 0 (min n (length s)) ^ "..." else s) in
  pp_print_string fmt s

let print_result fmt = function
  | Normal v -> print_value fmt v
  | Excep (xs, v) -> fprintf fmt "EXC %a: %a" print_xs xs print_value v
  | Irred e -> fprintf fmt "IRRED: %a" (pp_limited print_expr) e

(******************************************************************************)
(*                                VALUE OF TERM                               *)
(******************************************************************************)

let value_of_constant ty c =
  let open Constant in
  match c with
  | ConstInt i -> value ty (Vnum i.Number.il_int)
  | ConstStr s -> string_value s
  | ConstReal _ -> failwith "not implemented: value_of_term real"

let value_of_term ctx t =
  let rec aux t =
    let ty = Opt.get_exn Exit t.t_ty in
    match t.t_node with
    | Ttrue -> bool_value true
    | Tfalse -> bool_value false
    | Tconst c -> value_of_constant ty c
    | Tapp (ls, ts) when ls.ls_constr > 0 ->
        let rs = try restore_rs ls with Not_found -> raise Exit in
        let fs = match (ity_of_ty ty).ity_node with
          | Ityapp (its, _, _) | Ityreg {reg_its= its} ->
              let defn = Pdecl.find_its_defn ctx.env.pmodule.Pmodule.mod_known its in
              defn.Pdecl.itd_fields
          | _ -> raise Exit in
        let vs = List.map aux ts in
        let res = value ty (Vconstr (Some rs, fs, List.map field vs)) in
        if ctx.do_rac then
          check_type_invs ctx.rac ~giant_steps:ctx.giant_steps ctx.env
            (ity_of_ty ty) res;
        res
    | _ -> raise Exit in
  try Some (aux t) with Exit -> None

(* Find a postcondition of the form [ensures { result = t (/\ ...) }],
   compute_fraction [t], and return it as a value. *)
let try_eval_ensures ctx posts =
  let rec loop vs = function
    | {t_node= Tapp (ls, [{t_node= Tvar vs'}; t])}
      when ls_equal ls ps_equ && vs_equal vs vs' ->
        let t = ctx.compute_term ctx.env t in
        value_of_term ctx t
    | {t_node= Tbinop (Tand, t1, t2)} ->
        let res = loop vs t1 in
        if res <> None then res else loop vs t2
    | _ -> None in
  let is_ensures_result = function
    | {t_node= Teps tb} -> let vs, t = t_open_bound tb in loop vs t
    | _ -> None in
  try Some (Lists.first is_ensures_result posts)
  with Not_found | Cannot_decide _ | Cannot_evaluate _ -> None

(******************************************************************************)
(*            GET AND REGISTER VALUES FOR VARIABLES AND CALL RESULTS          *)
(******************************************************************************)

let is_ignore_id id = Strings.has_prefix "_" id.id_string

(** A partial value generator with a string as a description. *)
type value_gen = string * (unit -> value option)

(** [get_value gens] takes a list of generators [gen] and returns the
    description and value for the first generator whose result is not [None]. *)
let get_value : value_gen list -> string * value =
  let aux (s, gen) = match gen () with Some v -> Some (s, v) | None -> None in
  Lists.first aux

(** Generate a value by querying the model for a variable. *)
let gen_model_variable ?check ({giant_steps} as ctx) ?loc id ity : value_gen =
  "value from model", fun () ->
    begin match check with
    | Some f -> f id
    | None -> ()
    end;
    try
      let check = check_assume_type_invs ctx.rac ?loc ~giant_steps ctx.env in
      ctx.oracle.for_variable ~loc ~check ctx.env id ity
    with Stuck _ when is_ignore_id id -> None

(** Generate a value by querying the model for a result *)
let gen_model_result ({giant_steps} as ctx) (oid:expr_id option) loc ity : value_gen =
  "value from model", fun () ->
    if ity_equal ity ity_unit
    then Some unit_value
    else
      let res = ctx.oracle.for_result ctx.env ~call_id:oid ~loc ity in
      Option.iter (check_assume_type_invs ctx.rac ~loc ~giant_steps ctx.env ity) res;
      res

(** Generator for a default value *)
let gen_default ity def : value_gen =
  "default value", fun () ->
    if ity_equal ity ity_unit
    then Some unit_value
    else def

(** Generate a value by computing the postcondition *)
let gen_from_post env posts : value_gen =
  "value computed from postcondition", fun () ->
    try_eval_ensures env posts

(** Generator for the type default value, when [posts] are not none or [really]
    is true. *)
let gen_type_default ~really ?posts ctx ity : value_gen =
  "type default value", fun () ->
    if posts = None && not really then None else
    let v = default_value_of_type ctx.env ity in
    try
      let cntr_ctx = mk_cntr_ctx ctx ~desc:"type default value" Vc.expl_post in
      Option.iter (check_posts ctx.rac cntr_ctx v) posts;
      Some v
    with Fail _ | Cannot_decide _ | Cannot_evaluate _ | FatalRACError _ -> None

(** Generate a value by evaluating an optional expression, if that is not [None]
   *)
let gen_eval_expr cnf exec_expr id oexp =
  "RHS evaluated", fun () ->
    match oexp with
    | None -> None
    | Some e ->
        let cnf' = {cnf with giant_steps= false} in
        register_const_init cnf.env id.id_loc id;
        match exec_expr cnf' e with
        | Normal v -> Some v
        | Excep _ ->
            fatal_rac_error cnf.env.log_uc "initialization of global variable `%a` raised an \
                            exception" print_decoded id.id_string
        | Irred _ -> None

(** Get a value from a list of generators and print debugging messages or fail,
    if no value is generated. *)
let get_value' log ctx_desc oloc gens =
  let desc, value = try get_value gens with Not_found ->
    Debug.dprintf debug_rac_values "@[<h>No value for %s at %a@]@." ctx_desc
      (Pp.print_option_or_default "NO LOC" Loc.pp_position) oloc;
    fatal_rac_error log "missing value for %s" ctx_desc
      (Pp.print_option_or_default "NO LOC" Loc.pp_position) oloc in
  Debug.dprintf debug_rac_values "@[<h>%s for %s at %a: %a@]@."
    (String.capitalize_ascii desc) ctx_desc
    (Pp.print_option_or_default "NO LOC" Loc.pp_position) oloc print_value value;
  value

let get_and_register_variable ctx ?def ?loc id ity =
  let ctx_desc = asprintf "variable `%a`%t" print_decoded id.id_string
      (fun fmt -> match loc with
         | Some loc -> fprintf fmt " at %a" Loc.pp_position loc
         | None -> ()) in
  let oloc = if loc <> None then loc else id.id_loc in
  let gens = [
    gen_model_variable ctx ?loc id ity;
    gen_default ity def;
    gen_type_default ~really:true (* (is_ignore_id id) *) ctx ity;
  ] in
  let value = get_value' ctx.env.log_uc ctx_desc oloc gens in
  register_used_value ctx.env oloc id value;
  value

let get_and_register_result ?def ?rs ctx posts (oid:expr_id option) loc ity =
  let ctx_desc = asprintf "return value of call%t at %a"
      (fun fmt -> Option.iter (fprintf fmt " to %a" print_rs) rs)
      Loc.pp_position loc
  in
  let gens = [
    gen_model_result ctx oid loc ity;
    gen_default ity def;
    gen_from_post ctx posts;
    gen_type_default ~really:true ~posts ctx ity;
  ] in
  let value = get_value' ctx.env.log_uc ctx_desc (Some loc) gens in
  register_res_value ctx.env loc rs value;
  value

let get_and_register_param ctx id ity =
  let ctx_desc = asprintf "parameter `%a`" print_decoded id.id_string in
  let gens = [
    gen_model_variable ctx id ity;
    gen_type_default ~really:true (* (is_ignore_id id) *) ctx ity;
  ] in
  let value = get_value' ctx.env.log_uc ctx_desc id.id_loc gens in
  register_used_value ctx.env id.id_loc id value;
  value

(* For globals, RAC_Stuck exceptions that indicate invalid model values are
   referred lazily until their value is required in RAC or in the task. *)
let get_and_register_global check_model_variable ctx exec_expr id oexp post ity =
  let ctx_desc = asprintf "global `%a`" print_decoded id.id_string in
  let gens = [
    gen_model_variable ~check:check_model_variable ctx id ity;
    gen_eval_expr ctx exec_expr id oexp;
  ] in
  try
    let value = get_value' ctx.env.log_uc ctx_desc id.id_loc gens in
    register_used_value ctx.env id.id_loc id value;
    if ctx.do_rac then (
      let desc = asprintf "of global variable `%a`" print_decoded id.id_string in
      let cntr_ctx = mk_cntr_ctx ctx ~desc Vc.expl_post in
      check_assume_posts ctx.rac cntr_ctx value post );
    lazy value
  with FatalRACError _ | Cannot_evaluate _ | Stuck _ as e ->
    (* We should not need to capture these exceptions if this function was not
       executed on logic constants and logic functions. *)
    lazy Printexc.(raise_with_backtrace e (get_raw_backtrace ()))

(******************************************************************************)
(*                              SIDE EFFECTS                                  *)
(******************************************************************************)

let rec set_fields fs1 fs2 =
  let set_field f1 f2 =
    match (field_get f1).v_desc, (field_get f2).v_desc with
    | Vconstr (Some rs1, _, fs1), Vconstr (Some rs2, _, fs2) ->
        assert (rs_equal rs1 rs2);
        set_fields fs1 fs2
    | _ -> field_set f1 (field_get f2) in
  List.iter2 set_field fs1 fs2

let set_constr v1 v2 =
  match v1.v_desc, v2.v_desc with
  | Vconstr (Some rs1, _, fs1), Vconstr (Some rs2, _, fs2) ->
      assert (rs_equal rs1 rs2);
      set_fields fs1 fs2;
  | Vconstr (_, _, fs1), Vconstr (_, _, fs2) ->
      set_fields fs1 fs2;
  | _ -> failwith "set_constr"

let assign_written_vars ?(vars_map=Mpv.empty) wrt loc ctx vs =
  let pv = restore_pv vs in
  if pv_affected wrt pv then (
    Debug.dprintf debug_trace_exec "@[<h>%tVAR %a is written in loop/function call %a@]@."
      pp_indent print_pv pv
      (Pp.print_option Loc.pp_position) pv.pv_vs.vs_name.id_loc;
    let pv = Mpv.find_def pv pv vars_map in
    let value = get_and_register_variable ctx ~loc pv.pv_vs.vs_name pv.pv_ity in
    set_constr (get_vs ctx.env vs) value )

(******************************************************************************)
(*                           TIME AND STEP LIMITS                             *)
(******************************************************************************)


(* State for checking limits (start time and current step count) *)
let limits_state = ref None

let check_limits ctx =
  let timelimit = ctx.limits.Call_provers.limit_time in
  let steplimit = ctx.limits.Call_provers.limit_steps in
  let exception Timelimit in
  let exception Steplimit in
  let check_steplimit (steps: int) steplimit =
<<<<<<< HEAD
        if steplimit > 0 && steps >= steplimit then
=======
    if steplimit > 0 && steps >= steplimit then
>>>>>>> 1dc1b78e
          raise Steplimit
  in
  let check_timelimit time0 timelimit =
    if timelimit > 0.0 && Sys.time () -. time0 >= timelimit then
          raise Timelimit
  in
  match !limits_state with
  | None -> failwith "check_limits: called outside with_limits"
  | Some (time0, steps) ->
      incr steps;
      try
        (* check steps first, as it has priority on time limit *)
        check_steplimit !steps steplimit;
        check_timelimit time0 timelimit
      with
<<<<<<< HEAD
      | Steplimit -> incomplete "RAC steplimit reached"
      | Timelimit -> incomplete "RAC timelimit reached"
=======
      | Steplimit -> fatal_rac_error ctx.env.log_uc "RAC steplimit reached"
      | Timelimit -> fatal_rac_error ctx.env.log_uc "RAC timelimit reached"
>>>>>>> 1dc1b78e

let set_limits () =
  if !limits_state <> None then failwith "set_limits: limits already set";
  limits_state := Some (Sys.time (), ref 0)

let reset_limits () =
  if !limits_state = None then failwith "reset_limits: limits not set";
  Debug.dprintf debug_trace_exec "Finished after %d steps@."
    !(snd (Option.get !limits_state));
  limits_state := None

let with_limits f =
  set_limits ();
  match f () with
  | res ->
      reset_limits (); res
  | exception e ->
      reset_limits (); Printexc.(raise_with_backtrace e (get_raw_backtrace ()))

(******************************************************************************)
(*                          EXPRESSION EVALUATION                             *)
(******************************************************************************)

let find_rec_defn rs env =
  let open Pdecl in
  match Mrs.find rs env.funenv with
  | (_, rds) -> rds
  | exception Not_found ->
      match (Mid.find rs.rs_name env.pmodule.Pmodule.mod_known).pd_node with
      | PDlet (LDrec rds) -> Some rds
      | _ -> None


let add_premises ?post_res ?(vsenv=[]) ts env =
  let match_free_var env vs _ (vsenv, mt, mv) =
    let v = get_vs env vs in
    let vsenv, t = term_of_value env vsenv v in
    let ty = ty_inst mt (v_ty v) in
    let vs' = create_vsymbol (id_clone vs.vs_name) ty in
    let mt = ty_match mt (ty_inst mt vs.vs_ty) ty in
    let mv = Mvs.add vs (vs', t) mv in
    vsenv, mt, mv in
  let bind_vs mt mv (vs, t1) t2 =
    t_let_close vs (t_ty_subst mt mv t1) t2 in
  let bind_fun env mt mv vs _ sofar =
    let matching_vs rs _ = id_equal rs.rs_name vs.vs_name in
    match Mrs.choose (Mrs.filter matching_vs env.funenv) with
    | rs, ({ c_node= Cfun e }, _) ->
        let t = Option.get (term_of_expr ~prop:false e) in
        let t = t_ty_subst mt mv t in
        let vs_args = List.map (fun pv -> pv.pv_vs) rs.rs_cty.cty_args in
        t_let_close vs (t_lambda vs_args [] t) sofar
    | _ -> fatal_rac_error env.log_uc "anonymous function not cfun"
    | exception Not_found ->
        kasprintf failwith "add_premises: function %a not found" print_vs vs in
  let close_term t =
    let mt, mv = Mtv.empty, Mvs.empty in
    let free = t_freevars Mvs.empty t in
    let free_vars, free_funs =
      Mvs.partition (fun vs _ -> Mvs.mem vs env.vsenv) free in
    let t, mt, mv =
      match post_res with
      | Some t_res ->
          let vs, t = open_post t in
          let mt = ty_match mt vs.vs_ty (t_type t_res) in
          let vs' = create_vsymbol (id_clone vs.vs_name) (t_type t_res) in
          let mv = Mvs.add vs (vs', t_res) mv in
          t, mt, mv
      | None -> t, mt, mv in
    let vsenv, mt, mv =
      Mvs.fold (match_free_var env) free_vars (vsenv, mt, mv) in
    (* mv : old (polymorphic) vsymbol -> new (monomorphic) vsymbol * value term *)
    let mv_vs = Mvs.map fst mv in
    let mv_t = Mvs.map (fun (vs', _) -> t_var vs') mv in
    let vsenv = List.map (fun (vs, t) -> Mvs.find_def vs vs mv_vs, t_ty_subst mt mv_t t) vsenv in
    let t = t_ty_subst mt mv_t t in
    let t = Mvs.fold (fun _ -> bind_vs mt mv_t) mv t in
    let t = List.fold_left (fun t vs_t -> bind_vs mt mv_t vs_t t) t vsenv in
    let t = Mvs.fold (bind_fun env mt mv_t) free_funs t in
    t in
  add_premises (List.map close_term ts) env.premises

let add_post_premises cty res env =
  let post_res = match res with
    | Normal v -> Some (cty.cty_post, v)
    | Excep (xs, v) -> Some (Mxs.find xs cty.cty_xpost, v)
    | Irred _ -> None in
  Option.iter (fun (post, res) ->
      let vsenv, t = term_of_value env [] res in
      add_premises ~post_res:t ~vsenv post env) post_res

let rec exec_expr ctx e =
  check_limits ctx;
  let _,bl,bc,el,ec = Loc.get (Option.value ~default:Loc.dummy_position e.e_loc) in
  Debug.dprintf debug_trace_exec "@[<h>%t%sEVAL EXPR %d,%d-%d,%d: %a@]@." pp_indent
    (if ctx.giant_steps then "G-s. " else "") bl bc el ec
    (pp_limited print_expr) e;
  let res = exec_expr' ctx e in
  Debug.dprintf debug_trace_exec "@[<h>%t -> %a@]@." pp_indent (print_result) res;
  res

(* abs = abstractly - do not execute loops and function calls - use
   instead invariants and function contracts to guide execution. *)
and exec_expr' ctx e =
  let loc_or_dummy = Option.value ~default:Loc.dummy_position e.e_loc in
  match e.e_node with
  | Evar pvs ->
      let v = get_pvs ctx.env pvs in
      Debug.dprintf debug_trace_exec "[interp] reading var %s from env -> %a@\n"
        pvs.pv_vs.vs_name.id_string print_value v ;
      Normal v
  | Econst (Constant.ConstInt c) ->
      Normal (value (ty_of_ity e.e_ity) (Vnum (big_int_of_const c)))
  | Econst (Constant.ConstReal r) ->
      (* ConstReal can be float or real *)
      if ity_equal e.e_ity ity_real then
        let p, q = compute_fraction r.Number.rl_real in
        let sp, sq = BigInt.to_string p, BigInt.to_string q in
        try Normal (value ty_real (Vreal (Big_real.real_from_fraction sp sq)))
        with Mlmpfr_wrapper.Not_Implemented ->
          fatal_rac_error ctx.env.log_uc "mlmpfr wrapper is not implemented"
      else
        let c = Constant.ConstReal r in
        let s = Format.asprintf "%a" Constant.print_def c in
        Normal (value (ty_of_ity e.e_ity) (Vfloat (Mlmpfr_wrapper.make_from_str s)))
  | Econst (Constant.ConstStr s) -> Normal (value ty_str (Vstring s))
  | Eexec (ce, cty) -> begin
      (* TODO (When) do we have to check the contracts in cty? When ce <> Capp? *)
      match ce.c_node with
      | Cpur (ls, pvs) ->
          Debug.dprintf debug_trace_exec "@[<h>%tEVAL EXPR: EXEC PURE %a %a@]@." pp_indent print_ls ls
            (Pp.print_list Pp.comma print_value) (List.map (get_pvs ctx.env) pvs);
          let desc = asprintf "of `%a`" print_ls ls in
          if ctx.do_rac then (
            let cntr_ctx = mk_cntr_ctx ctx ?loc:e.e_loc ~desc Vc.expl_pre in
            check_terms ctx.rac cntr_ctx cty.cty_pre );
          with_push_premises ctx.env.premises @@ fun () -> (
          add_premises cty.cty_pre ctx.env;
          exec_pure ~loc:e.e_loc ctx ls pvs )
      | Cfun e' ->
        Debug.dprintf debug_trace_exec "@[<h>%tEVAL EXPR EXEC FUN: %a@]@." pp_indent print_expr e';
        let add_free pv = Mvs.add pv.pv_vs (Mvs.find pv.pv_vs ctx.env.vsenv) in
        let cl = Spv.fold add_free ce.c_cty.cty_effect.eff_reads Mvs.empty in
        let mvs = snapshot_vsenv cl in
        ( match ce.c_cty.cty_args with
          | [] ->
             if ctx.giant_steps then begin
                 register_call ctx.env e.e_loc None mvs Log.Exec_giant_steps;
                 exec_call_abstract ?loc:e.e_loc ~attrs:e'.e_attrs
                   ~snapshot:cty.cty_oldies (Some e.e_id) ctx ce.c_cty [] e.e_ity
               end
             else begin
                 register_call ctx.env e.e_loc None mvs Log.Exec_normal;
                 if ctx.do_rac then (
                   let cntr_ctx = mk_cntr_ctx ctx ?loc:e.e_loc Vc.expl_pre in
                   check_terms ctx.rac cntr_ctx cty.cty_pre );
                 with_push_premises ctx.env.premises @@ fun () -> (
                 add_premises cty.cty_pre ctx.env;
                 exec_expr ctx e' )
               end
          | [arg] ->
              let match_free pv mt =
                let v = Mvs.find pv.pv_vs ctx.env.vsenv in
                ty_match mt pv.pv_vs.vs_ty v.v_ty in
              let mt = Spv.fold match_free cty.cty_effect.eff_reads ctx.env.tvenv in
              let ty = ty_inst mt (ty_of_ity e.e_ity) in
              if cty.cty_pre <> [] then
                fatal_rac_error ctx.env.log_uc "anonymous function with precondition not supported (%a)"
                  Pp.(print_option_or_default "unknown location" Loc.pp_position) e.e_loc;
              Normal (value ty (Vfun (cl, arg.pv_vs, e')))
          | _ -> fatal_rac_error ctx.env.log_uc "many args for exec fun" (* TODO *))
      | Cany ->
         register_any_call ctx.env e.e_loc None Mvs.empty;
         if ctx.do_rac then
           exec_call_abstract ?loc:e.e_loc ~attrs:e.e_attrs
             ~snapshot:cty.cty_oldies (Some e.e_id) ctx cty [] e.e_ity
         else
           Normal (undefined_value ctx.env e.e_ity)
      | Capp (rs, pvsl) when
          Option.map is_prog_constant (Mid.find_opt rs.rs_name ctx.env.pmodule.Pmodule.mod_known)
          = Some true ->
          Debug.dprintf debug_trace_exec "@[<h>%tEVAL EXPR: EXEC CAPP %a@]@." pp_indent print_rs rs;
          if ctx.do_rac then (
            let desc = asprintf "of `%a`" print_rs rs in
            let cntr_ctx = mk_cntr_ctx ctx ?loc:e.e_loc ~desc Vc.expl_pre in
            check_terms ctx.rac cntr_ctx cty.cty_pre );
          assert (cty.cty_args = [] && pvsl = []);
          let v =
            match find_definition ctx.env rs with
            | Builtin f ->
                Debug.dprintf debug_trace_exec "@[<hv2>%tEXEC CALL %a: BUILTIN@]@." pp_indent print_rs rs;
                f rs []
            | _ -> Lazy.force (Mrs.find rs ctx.env.rsenv) in
          if ctx.do_rac then (
            let desc = asprintf "of `%a`" print_rs rs in
            let cntr_ctx = mk_cntr_ctx ctx ~desc Vc.expl_post in
            check_posts ctx.rac cntr_ctx v rs.rs_cty.cty_post );
          Normal v
      | Capp (rs, pvsl) ->
          if ce.c_cty.cty_args <> [] then
            fatal_rac_error ctx.env.log_uc "no support for partial function applications (%a)"
              (Pp.print_option_or_default "unknown location" Loc.pp_position)
              e.e_loc;
          exec_call ?loc:e.e_loc ~attrs:e.e_attrs (Some e.e_id) ctx rs pvsl e.e_ity
    end
  | Eassign l ->
      let search_and_assign (pvs, rs, v) =
        let rss, fs =
          match (get_pvs ctx.env pvs).v_desc with
          | Vconstr (_, rs, args) -> rs, args
          | _ -> assert false in
        let maybe_assign rs' f =
          if rs_equal rs' rs then (
            field_set f (get_pvs ctx.env v);
            raise Exit) in
        try List.iter2 maybe_assign rss fs
        with Exit -> () in
      List.iter search_and_assign l;
      Normal unit_value
  | Elet (ld, e2) -> (
    match ld with
    | LDvar (pvs, e1) -> (
      match exec_expr ctx e1 with
      | Normal v ->
        let ctx = {ctx with env= bind_pvs pvs v ctx.env} in
        exec_expr ctx e2
      | r -> r )
    | LDsym (rs, ce) ->
        let funenv = Mrs.add rs (ce, None) ctx.env.funenv in
        exec_expr {ctx with env= {ctx.env with funenv}} e2
    | LDrec l ->
        let funenv =
          List.fold_left
            (fun acc d ->
               Mrs.add d.rec_sym (d.rec_fun, Some l)
                 (Mrs.add d.rec_rsym (d.rec_fun, Some l) acc))
            ctx.env.funenv l in
        exec_expr {ctx with env= {ctx.env with funenv}} e2 )
  | Eif (e1, e2, e3) -> (
    match exec_expr ctx e1 with
    | Normal v ->
      if is_true v then
        exec_expr ctx e2
      else if is_false v then
        exec_expr ctx e3
      else (
        Debug.dprintf debug_trace_exec "Cannot eval if condition@.";
        Irred e )
    | r -> r )
  | Ewhile (cond, inv, varl, e1) when ctx.giant_steps -> begin
      (* arbitrary execution of an iteration taken from the counterexample

        while e1 do invariant {I} e2 done
        ~>
        assert1 {I};
        assign_written_vars_with_ce;
        assert2* {I};
        if e1 then (e2;assert3 {I}; abort* ) else ()

        1 - if assert1 fails, then we have a real couterexample
            (invariant init doesn't hold)
        2 - if assert2 fails, then we have a false counterexample
            (invariant does not hold at beginning of execution)
        3 - if assert3 fails, then we have a real counterexample
            (invariant does not hold after iteration)
        * stop the interpretation here - raise RAC_Stuck *)
      (* assert1 *)
      let res = with_push_premises ctx.env.premises @@ fun () -> (
      if ctx.do_rac then
        check_terms ctx.rac (mk_cntr_ctx ctx Vc.expl_loop_init) inv;
      add_premises inv ctx.env;
      register_iter_loop ctx.env e.e_loc Log.Exec_giant_steps;
      List.iter (assign_written_vars e.e_effect.eff_writes loc_or_dummy ctx)
        (Mvs.keys ctx.env.vsenv);
      (* assert2 *)
      let opt_old_varl =
        if ctx.do_rac && e.e_effect.eff_oneway = Total then
          Some (oldify_varl ctx.env varl) else None in
      let cntr_ctx = mk_cntr_ctx ctx Vc.expl_loop_keep in
      check_assume_terms ctx.rac cntr_ctx inv;
      add_premises inv ctx.env;
      match exec_expr ctx cond with
      | Normal v ->
         if is_true v then begin
             register_iter_loop ctx.env e.e_loc Log.Exec_normal;
             match exec_expr ctx e1 with
             | Normal _ ->
                 if ctx.do_rac then (
                   let cntr_ctx = mk_cntr_ctx ctx Vc.expl_loop_keep in
                   check_terms ctx.rac cntr_ctx inv );
                 add_premises inv ctx.env;
                 if ctx.do_rac && e.e_effect.eff_oneway = Total then (
                   let oldified_varl = Option.get opt_old_varl in
                   check_variant ctx.rac Vc.expl_loop_vari e.e_loc
                     ~giant_steps:ctx.giant_steps ctx.env oldified_varl varl );
                 (* the execution cannot continue from here *)
                 register_stucked ctx.env e.e_loc
                   "Cannot continue after arbitrary iteration" Mid.empty;
                 let desc = "when reaching the end of a loop iteration" in
                 let cntr_ctx = mk_cntr_ctx ctx ~desc Vc.expl_absurd in
                 stuck ?loc:e.e_loc cntr_ctx "%s" desc
             | r -> r
           end
         else if is_false v then
           Normal unit_value
         else (
           Debug.dprintf debug_trace_exec "Cannot debug while condition@.";
           Irred e )
      | r -> r
      ) in
      add_premises inv ctx.env;
      res
    end
  | Ewhile (e1, inv, varl, e2) ->
      let res = with_push_premises ctx.env.premises @@ fun () -> (
      if ctx.do_rac then
        check_terms ctx.rac (mk_cntr_ctx ctx Vc.expl_loop_init) inv;
      add_premises inv ctx.env;
      let rec iter () =
        let opt_old_varl =
          if ctx.do_rac && e.e_effect.eff_oneway = Total then
            Some (oldify_varl ctx.env varl) else None in
        match exec_expr ctx e1 with
        | Normal v ->
            if is_true v then ( (* condition true *)
              register_iter_loop ctx.env e.e_loc Log.Exec_normal;
              match exec_expr ctx e2 with
              | Normal _ -> (* body executed normally *)
                  if ctx.do_rac then (
                    let cntr_ctx = mk_cntr_ctx ctx Vc.expl_loop_keep in
                    check_terms ctx.rac cntr_ctx inv );
                  add_premises inv ctx.env;
                  if ctx.do_rac && e.e_effect.eff_oneway = Total then (
                    let old_varl = Option.get opt_old_varl in
                    check_variant ctx.rac Vc.expl_loop_vari e.e_loc
                      ~giant_steps:ctx.giant_steps ctx.env old_varl varl );
                  iter ()
              | r -> r
            ) else if is_false v then (* condition false *)
              Normal unit_value
            else (
              Debug.dprintf debug_trace_exec "Cannot eval while condition@.";
              Irred e )
        | r -> r in
      iter ()
      ) in
      add_premises inv ctx.env;
      res
  | Efor (i, (pvs1, dir, pvs2), _ii, inv, e1) when ctx.giant_steps -> begin
      (* TODO what to do with _ii? *)
      (* arbitrary execution of an iteartion taken from the counterexample
        for i = e1 to e2 do invariant {I} e done
        ~>
        let a = exec_expr e1 in
        let b = exec_expr e2 in
        if a <= b + 1 then begin
          bind_vs i a;
          assert1 {I};
          assign_written_vars_with_ce;
          let i = get_and_register_variable ~def:(b+1) i in
          if not (a <= i <= b + 1) then abort1;
          if a <= i <= b then begin
            assert2* { I };
            exec_expr e;
            bind_vs i (i + 1) in
            assert3 {I};
            bind_vs i (b + 1);
          end;
          assert4* {I}
        end else ()

        1 - if assert1 fails, then we have a real counterexample
            (invariant init doesn't hold)
        2 - if assert2 fails, then we have a false counterexample
            (invariant does not hold at beginning of execution)
        3 - if assert3 fails, then we have a real counterexample
            (invariant does not hold after iteration)
        4 - if assert4 fails, then we have a false counterexample
            (invariant does not hold for the execution to continue)
        5 - abort1: we have a false counterexample
            (value assigned to i is not compatible with loop range) *)
      let res, v = with_push_premises ctx.env.premises @@ fun () -> (
      try
        let a = big_int_of_value (get_pvs ctx.env pvs1) in
        let b = big_int_of_value (get_pvs ctx.env pvs2) in
        let le, suc = match dir with
          | To -> BigInt.le, BigInt.succ
          | DownTo -> BigInt.ge, BigInt.pred in
        register_iter_loop ctx.env e.e_loc Log.Exec_giant_steps;
        (* assert1 *)
        if le a (suc b) then begin
          let ctx = {ctx with env= bind_vs i.pv_vs (int_value a) ctx.env} in
          if ctx.do_rac then (
            let cntr_ctx = mk_cntr_ctx ctx Vc.expl_loop_init in
            check_terms ctx.rac cntr_ctx inv );
          add_premises inv ctx.env;
          List.iter (assign_written_vars e.e_effect.eff_writes loc_or_dummy ctx)
            (Mvs.keys ctx.env.vsenv);
          let def = int_value (suc b) in
          let i_val = get_and_register_variable ctx ~def i.pv_vs.vs_name i.pv_ity in
          let ctx = {ctx with env= bind_vs i.pv_vs i_val ctx.env} in
          let i_bi = big_int_of_value i_val in
          if not (le a i_bi && le i_bi (suc b)) then begin
            let desc = asprintf "Iterating variable not in bounds" in
            let mid = Mid.singleton i.pv_vs.vs_name i_val in
            register_stucked ctx.env e.e_loc desc mid;
            let cntr_ctx = mk_cntr_ctx ctx ~desc Vc.expl_pre in
            stuck ?loc:e.e_loc cntr_ctx "because %s" desc end;
          if le a i_bi && le i_bi b then begin
            register_iter_loop ctx.env e.e_loc Log.Exec_giant_steps;
            (* assert2 *)
            let cntr_ctx = mk_cntr_ctx ctx Vc.expl_loop_keep in
            check_assume_terms ctx.rac cntr_ctx inv;
            add_premises inv ctx.env;
            match exec_expr ctx e1 with
            | Normal _ ->
                let ctx = {ctx with env= bind_vs i.pv_vs (int_value (suc i_bi)) ctx.env} in
                (* assert3 *)
                if ctx.do_rac then
                  check_terms ctx.rac (mk_cntr_ctx ctx Vc.expl_loop_keep) inv;
                add_premises inv ctx.env;
                let ctx =
                  {ctx with env= bind_vs i.pv_vs (int_value (suc b)) ctx.env} in
                (* assert4 *)
                check_assume_terms ctx.rac
                  (mk_cntr_ctx ctx ~desc:"with (b+1)" Vc.expl_loop_keep) inv;
                Normal unit_value, Some (suc b)
            | r -> r, None
          end
          else begin
            (* assert4 *)
            (* i is already equal to b + 1 *)
            let desc = "after last iteration" in
            check_assume_terms ctx.rac
              (mk_cntr_ctx ctx ~desc Vc.expl_loop_keep) inv;
            Normal unit_value, match i_val.v_desc with Vnum n -> Some n | _ -> None
          end
        end
        else
          Normal unit_value, None
      with NotNum -> failwith "Something's not a number@."
      ) in
      Option.iter (fun v -> add_premises inv (bind_vs i.pv_vs (int_value v) ctx.env)) v;
      res
    end
  | Efor (pvs, (pvs1, dir, pvs2), _i, inv, e1) ->
    let res, i = with_push_premises ctx.env.premises @@ fun () -> (
    let le, suc =
      match dir with
      | To -> BigInt.le, BigInt.succ
      | DownTo -> BigInt.ge, BigInt.pred in
    try
      let a = big_int_of_value (get_pvs ctx.env pvs1) in
      let b = big_int_of_value (get_pvs ctx.env pvs2) in
      let ctx =
        {ctx with env= bind_vs pvs.pv_vs (value ty_int (Vnum a)) ctx.env} in
      ( if ctx.do_rac then
          check_terms ctx.rac (mk_cntr_ctx ctx Vc.expl_loop_init) inv ) ;
      add_premises inv ctx.env;
      let rec iter i =
        Debug.dprintf debug_trace_exec "[interp] for loop with index = %s@."
          (BigInt.to_string i) ;
        if le i b then (
          register_iter_loop ctx.env e.e_loc Log.Exec_normal;
          let ctx = {ctx with env= bind_vs pvs.pv_vs (int_value i) ctx.env} in
          match exec_expr ctx e1 with
          | Normal _ ->
              if ctx.do_rac then
                check_terms ctx.rac (mk_cntr_ctx ctx Vc.expl_loop_keep) inv;
              iter (suc i)
          | r -> r, None
        ) else
          Normal unit_value, Some i
        in
      iter a
    with NotNum -> failwith "Something's not a number@."
    ) in
    Option.iter (fun i -> add_premises inv (bind_vs pvs.pv_vs (int_value i) ctx.env)) i;
    res
  | Ematch (e0, ebl, el) -> (
      let r = exec_expr ctx e0 in
      match r with
      | Normal t -> (
          if ebl = [] then
            r
          else
            try exec_match ctx t ebl with Undetermined -> (
                Debug.dprintf debug_trace_exec "Match is undetermined@.";
                Irred e ) )
      | Excep (ex, t) -> (
        match Mxs.find ex el with
        | [], e2 ->
            (* assert (t = Vvoid); *)
            exec_expr ctx e2
        | [v], e2 ->
            let ctx = {ctx with env= bind_vs v.pv_vs t ctx.env} in
            exec_expr ctx e2
        | _ -> assert false (* TODO ? *)
        | exception Not_found -> r )
      | _ -> r )
  | Eraise (xs, e1) -> (
      let r = exec_expr ctx e1 in
      match r with Normal t -> Excep (xs, t) | _ -> r )
  | Eexn (_, e1) -> exec_expr ctx e1
  | Eassert (kind, t) ->
      if ctx.do_rac then begin
          match kind with
            | Assert ->
                check_term ctx.rac (mk_cntr_ctx ctx Vc.expl_assert) t;
                add_premises [t] ctx.env
            | Assume ->
                check_assume_term ctx.rac (mk_cntr_ctx ctx Vc.expl_assume) t;
                add_premises [t] ctx.env
            | Check ->
                check_term ctx.rac (mk_cntr_ctx ctx Vc.expl_check) t
        end;
      Normal unit_value
  | Eghost e1 ->
      Debug.dprintf debug_trace_exec "@[<h>%tEVAL EXPR: GHOST %a@]@." pp_indent print_expr e1;
      (* TODO: do not eval ghost if no assertion check *)
      exec_expr ctx e1
  | Epure t ->
      Debug.dprintf debug_trace_exec "@[<h>%tEVAL EXPR: PURE %a@]@." pp_indent print_term t;
      let t = ctx.compute_term ctx.env t in
      Normal (value (Option.get t.t_ty) (Vterm t))
  | Eabsurd ->
      let cntr_ctx = mk_cntr_ctx ctx ?loc:e.e_loc Vc.expl_absurd in
      raise (Fail (cntr_ctx, t_false))

and exec_match ctx t ebl =
  let rec iter ebl =
    match ebl with
    | [] ->
        Loc.warning
          (Loc.register_warning "non_exhaustive_eval" "Warn for non=exhaustive pattern matching in evaluation.@.")
          "[Exec] Pattern matching not exhaustive in evaluation@." ;
        assert false
    | (p, e) :: rem -> (
      try
        let ctx = {ctx with env= matching ctx.env t p.pp_pat} in
        exec_expr ctx e
      with NoMatch -> iter rem ) in
  iter ebl

and exec_call ?(main_function=false) ?loc ?attrs (eid:expr_id option) ctx rs arg_pvs ity_result =
  let arg_vs = List.map (get_pvs ctx.env) arg_pvs in
  Debug.dprintf debug_trace_exec "@[<h>%tExec call %a %a@]@."
    pp_indent print_rs rs Pp.(print_list space print_value) arg_vs;
  let ctx = {ctx with env= multibind_pvs rs.rs_cty.cty_args arg_vs ctx.env} in
  let ctx =
    let vsenv = snapshot_oldies rs.rs_cty.cty_oldies ctx.env.vsenv in
    {ctx with env= {ctx.env with vsenv}} in
  let res = with_push_premises ctx.env.premises @@ fun () -> (
  let mode =
    let giant_steps_possible () =
      if rs_equal rs rs_func_app then false else
        match find_definition ctx.env rs with
        | LocalFunction _ -> true | _ -> false in
    if ctx.giant_steps && not main_function && giant_steps_possible ()
    then Log.Exec_giant_steps
    else Log.Exec_normal in
  let mvs = let aux pv v = pv.pv_vs, snapshot v in
    Mvs.of_list (List.map2 aux rs.rs_cty.cty_args arg_vs) in
  let ctx =
    if ctx.do_rac then ( (* Check variant decrease, maybe *)
      match find_rec_defn rs ctx.env with
      | None -> (* Call to non-recursive function *)
          {ctx with old_varl= None}
      | Some rds ->
          match List.find (fun rd -> rs_equal rs rd.rec_sym) rds with
          | rd -> (* Non-recursive (initial) call to recursive function *)
              {ctx with old_varl= Some (oldify_varl ctx.env rd.rec_varl)}
          | exception Not_found ->
              match List.find (fun rd -> rs_equal rs rd.rec_rsym) rds with
              | rd -> (* Recursive call to recursive function *)
                  let old_varl = Option.get ctx.old_varl in
                  check_variant ctx.rac Vc.expl_variant loc
                    ~giant_steps:ctx.giant_steps ctx.env old_varl rd.rec_varl;
                  {ctx with old_varl= Some (oldify_varl ctx.env rd.rec_varl)} )
    else ctx in
  let check_pre_and_register_call ?(any_function=false) mode =
    if not main_function then
      if any_function then
        register_any_call ctx.env loc (Some rs) mvs
      else
        register_call ctx.env loc (Some rs) mvs mode;
    (* Module [Expr] adds a precondition "DECR f" to each recursive function
       "f", which is not defined in the context of Pinterp. TODO? *)
    let not_DECR = function
      | {t_node= Tapp (f, _)} -> not (Strings.has_prefix "DECR " f.ls_name.id_string)
      | _ -> true in
    if ctx.do_rac then (
      let desc = asprintf "of `%a`" print_rs rs in
      (if main_function then check_assume_terms else check_terms)
        ctx.rac (mk_cntr_ctx ctx ?loc:loc ?attrs ~desc Vc.expl_pre)
        (List.filter not_DECR rs.rs_cty.cty_pre));
    add_premises (List.filter not_DECR rs.rs_cty.cty_pre) ctx.env in
  match mode with
  | Log.Exec_giant_steps ->
      check_pre_and_register_call Log.Exec_giant_steps;
      exec_call_abstract ?loc ?attrs ~rs eid ctx rs.rs_cty arg_pvs ity_result
  | Log.Exec_normal ->
      let res =
        if rs_equal rs rs_func_app then begin
          let exception UnexpectedArgs in
          try
            check_pre_and_register_call Log.Exec_normal;
            begin match arg_vs with
            | [{v_desc= Vfun (cl, arg, e)}; value] ->
                let vsenv = Mvs.union (fun _ _ v -> Some v) ctx.env.vsenv cl in
                let ctx = {ctx with env= bind_vs arg value {ctx.env with vsenv}} in
                exec_expr ctx e
            | [{v_desc= Vpurefun (_, bindings, default)}; value] ->
                let v = try Mv.find value bindings with Not_found -> default in
                Normal v
            | [{v_desc= Vterm t}; value ] ->
                begin match t_open_lambda t with
                | ([vs],_,t') ->
                  begin match t'.t_node with
                  (* special case when [t] is a function defining the mapping of elements
                  for an array or a map, for example:
                  t = fun (x:bool) -> if x = True then -1 else 0 *)
                  | Tif (t1,t2,t3) ->
                    let ctx = {ctx with env= bind_vs vs value ctx.env} in
                    begin match (ctx.compute_term ctx.env t1).t_node with
                    | Ttrue -> exec_expr ctx (e_pure (ctx.compute_term ctx.env t2))
                    | Tfalse ->  exec_expr ctx (e_pure (ctx.compute_term ctx.env t3))
                    | _ -> fatal_rac_error ctx.env.log_uc "could not reduce %a" print_term t'
                    end
                  (* special case when [t] is a constant function *)
                  | Tconst _ ->
                    let ctx = {ctx with env= bind_vs vs value ctx.env} in
                    exec_expr ctx (e_pure (ctx.compute_term ctx.env t'))
                  | _ -> raise UnexpectedArgs
                  end
                | _ -> raise UnexpectedArgs
                end
            | [{v_desc= Vundefined }; _] ->
                fatal_rac_error ctx.env.log_uc "an undefined argument was passed to %a"
                  Ident.print_decoded rs.rs_name.id_string
            | _ -> raise UnexpectedArgs
            end
          with
          | UnexpectedArgs ->
            fatal_rac_error ctx.env.log_uc "unexpected arguments passed to %a"
              Ident.print_decoded rs.rs_name.id_string
          end
        else
          match rs, arg_vs with
          | {rs_logic= RLls ls}, [{v_desc= Vproj (ls', v)}]
            when ls_equal ls ls' -> (* Projection of a projection value *)
              check_pre_and_register_call Log.Exec_normal;
              Normal v
          | _ -> match find_definition ctx.env rs with
            | LocalFunction (locals, (ce, rdl)) -> (
                let ctx = {ctx with env= add_local_funs locals rdl ctx.env} in
                match ce.c_node with
                | Capp (rs', pvl) ->
                    Debug.dprintf debug_trace_exec "@[<h>%tEXEC CALL %a: Capp %a]@."
                      pp_indent print_rs rs print_rs rs';
                    check_pre_and_register_call Log.Exec_normal;
                    exec_call ?loc ?attrs eid ctx rs' (pvl @ arg_pvs) ity_result
                | Cfun body ->
                    Debug.dprintf debug_trace_exec "@[<hv2>%tEXEC CALL %a: Cfun/%d %a@]@."
                      pp_indent print_rs rs (List.length ce.c_cty.cty_args) (pp_limited print_expr) body;
                    let ctx = { ctx with env = multibind_pvs ce.c_cty.cty_args arg_vs ctx.env } in
                    Debug.dprintf debug_trace_exec "@[<hv2>%tctx = %a@]@." pp_indent pp_ctx ctx;
                    check_pre_and_register_call Log.Exec_normal;
                    begin
                      match exec_expr ctx body with
                      | Normal v -> Normal (v_inst v ctx.env.tvenv)
                      | Excep(xs,v) -> Excep (xs, v_inst v ctx.env.tvenv)
                      | Irred _ as v -> v
                    end
                | Cany ->
                    if ctx.do_rac then (
                      check_pre_and_register_call ~any_function:true Log.Exec_giant_steps;
                      exec_call_abstract ?loc ?attrs ~rs eid ctx rs.rs_cty arg_pvs ity_result )
                    else (* We can't check the postcondition *)
                      fatal_rac_error ctx.env.log_uc "cannot apply an any-function %a with RAC disabled"
                        print_rs rs
                | Cpur _ -> assert false (* TODO ? *) )
            | Builtin f ->
                Debug.dprintf debug_trace_exec "@[<hv2>%tEXEC CALL %a: BUILTIN@]@." pp_indent print_rs rs;
                check_pre_and_register_call Log.Exec_normal;
                (try
                Normal (f rs arg_vs)
                with Cannot_evaluate s -> fatal_rac_error ctx.env.log_uc "cannot evaluate builtin %a because %s" print_rs rs s)
            | Constructor its_def ->
                Debug.dprintf debug_trace_exec "@[<hv2>%tEXEC CALL %a: CONSTRUCTOR@]@." pp_indent print_rs rs;
                check_pre_and_register_call Log.Exec_normal;
                let aux mt pv v =
                  ty_match mt pv.pv_vs.vs_ty (ty_inst mt (v_ty v)) in
                let mt =
                  List.fold_left2 aux ctx.env.tvenv rs.rs_cty.cty_args arg_vs in
                let ty = ty_inst mt (ty_of_ity ity_result) in
                let vs = List.map field arg_vs in
                let v = value ty (Vconstr (Some rs, its_def.Pdecl.itd_fields, vs)) in
                if ctx.do_rac then
                  check_type_invs ctx.rac ?loc ~giant_steps:ctx.giant_steps
                    ctx.env ity_result v;
                Normal v
            | Projection proj_def -> (
              let exception CannotProject in
              try
                Debug.dprintf debug_trace_exec "@[<hv2>%tEXEC CALL %a: PROJECTION@]@." pp_indent print_rs rs;
                check_pre_and_register_call Log.Exec_normal;
                let rec search pv opt_constr_args args v' =
                  match opt_constr_args, args with
                  | Some pv2 :: pvl, v :: vl ->
                      if pv_equal pv pv2 then
                        Normal (field_get v)
                      else search pv pvl vl v'
                  | _ -> raise CannotProject
                in
                begin match rs.rs_field, arg_vs with
                | Some pv, [{v_desc= Vconstr (Some cstr, _, args)} as v] ->
                    let opt_constr_args = List.map (fun f -> Some f) cstr.rs_cty.cty_args in
                    search pv opt_constr_args args v
                | Some pv, [{v_desc= Vconstr (None, field_rss, args)} as v] ->
                    begin try
                      let opt_constr_args = List.map (fun rs -> rs.rs_field) field_rss in
                      search pv opt_constr_args args v
                    with _ -> raise CannotProject
                    end
                | Some pv, [{v_desc= Vterm {t_node = Tapp (ls,args)}} as v] ->
                  let matching_name rs =
                    String.equal rs.rs_name.id_string ls.ls_name.id_string in
                  begin
                    match List.find matching_name proj_def.Pdecl.itd_constructors with
                    | rs ->
                      let opt_constr_args = List.map (fun f -> Some f) rs.rs_cty.cty_args in
                      let fields = List.map (fun f -> field (term_value (ity_of_ty (Option.get f.t_ty)) f)) args in
                      search pv opt_constr_args fields v
                    | exception Not_found -> raise CannotProject
                  end
                | _, [{v_desc= Vundefined}] ->
                    fatal_rac_error ctx.env.log_uc "cannot project undefined by %a" print_rs rs
                | _ -> raise CannotProject
                end
              with CannotProject ->
                kasprintf failwith "Cannot project values %a by %a"
                  Pp.(print_list comma print_value) arg_vs
                  print_rs rs )
            | exception Not_found ->
                fatal_rac_error ctx.env.log_uc "definition of routine %s could not be found"
                  rs.rs_name.id_string in
      if ctx.do_rac then (
        let desc = asprintf "of `%a`" print_rs rs in
        let loc = if main_function then None else loc in
        match res with
        | Normal v ->
            let cntr_ctx = mk_cntr_ctx ctx ?attrs ?loc ~desc Vc.expl_post in
            check_posts ctx.rac cntr_ctx v rs.rs_cty.cty_post
        | Excep (xs, v) ->
            let cntr_ctx = mk_cntr_ctx ctx ?loc ~desc ?attrs Vc.expl_xpost in
            check_posts ctx.rac cntr_ctx v (Mxs.find xs rs.rs_cty.cty_xpost)
        | Irred _ -> () );
      res
  ) in
  add_post_premises rs.rs_cty res ctx.env;
  res

and exec_call_abstract ?snapshot ?loc ?attrs ?rs (eid:expr_id option) ctx cty arg_pvs ity_result =
  (* let f (x1: ...) ... (xn: ...) = e
     ~>
     assert1 {f_pre};
     assign_written_vars_with_ce;
     assert2* {f_post};

     1 - if assert1 fails, then we have a real counterexample
     (precondition doesn't hold)
     2 - if assert2 fails, then we have a false counterexample
     (postcondition does not hold with the values obtained
     from the counterexample)
   *)
  let loc =
    match loc with
    | None -> fatal_rac_error ctx.env.log_uc "Giant-step call without location"
    | Some loc -> loc
  in
  let ctx = match snapshot with
    | Some oldies ->
        let vsenv = snapshot_oldies oldies ctx.env.vsenv in
        {ctx with env= {ctx.env with vsenv}}
    | None -> ctx in
  let res = with_push_premises ctx.env.premises @@ fun () -> (
  (* assert1 is already done above *)
  let vars_map = Mpv.of_list (List.combine cty.cty_args arg_pvs) in
  let asgn_wrt =
    assign_written_vars ~vars_map cty.cty_effect.eff_writes loc ctx in
  List.iter asgn_wrt (Mvs.keys ctx.env.vsenv);
  let res_v = get_and_register_result ?rs ctx cty.cty_post eid loc ity_result in
  (* assert2 *)
  let desc = match rs with
    | None -> "of anonymous function"
    | Some rs -> asprintf "of `%a`" print_rs rs in
  check_assume_posts ctx.rac
    (mk_cntr_ctx ctx ~desc ?attrs Vc.expl_post) res_v cty.cty_post;
  Normal res_v
  ) in
  add_post_premises cty res ctx.env;
  res

(******************************************************************************)
(*                             GLOBAL EVALUATION                              *)
(******************************************************************************)

let init_real (emin, emax, prec) = Big_real.init emin emax prec

module Sidpos = struct
  include Set.Make (struct
    type t = Ident.ident * Loc.position
    let compare = Util.cmp [
        Util.cmptr fst Ident.id_compare;
        Util.cmptr snd Loc.compare;
      ]
  end)

  let add_id id locs =
    match id.id_loc with Some loc -> add (id, loc) locs | None -> locs

  (** Currently the model can contain only one value for a variable defined in a
     module that has been cloned several times (limitations in
     [Printer.queried_terms]). When getting the model value for a global
     variable, we cannot decide here if the values is intended for that
     variable, because they the different variables share the same location.
     Because the wrong value can make the RAC stuck and the model to be
     considered (wrongly) BAD_CE, we have to abort.

     As of 84f534324, identifiers from cloned modules have the location of
     the clone, but we leave the check here to identify possible other sources
     of ambigous model elements. *)
  let check locs id =
    match id.id_loc with
    | Some loc -> assert (not (mem (id, loc) locs))
    | _ -> ()
end

let bind_globals ?rs_main ctx =
  let open Pdecl in
  let is_before id d (known, found_rs) =
    let found_rs = found_rs || match d.pd_node with
      | PDlet (LDsym (rs, _)) ->
          Option.equal rs_equal (Some rs) rs_main
      | PDlet (LDrec ds) ->
          List.exists (fun d -> Option.equal rs_equal (Some d.rec_sym) rs_main) ds
      | _ -> false in
    let known = if found_rs then known else Mid.add id d known in
    known, found_rs in
  let eval_global id d (ctx, locs) =
    match d.pd_node with
    | PDlet (LDvar (pv, e)) ->
        Debug.dprintf debug_trace_exec "EVAL GLOBAL VAR %a at %a@."
          print_decoded id.id_string
          Pp.(print_option_or_default "NO LOC" Loc.pp_position) id.id_loc;
        let v = get_and_register_global (Sidpos.check locs) ctx exec_expr id
            (Some e) [] e.e_ity in
        {ctx with env= bind_vs pv.pv_vs (Lazy.force v) ctx.env}, (* TODO Don't force [v] until used *)
        Sidpos.add_id id locs
    | PDlet (LDsym (rs, ce)) when is_prog_constant d -> (
        Debug.dprintf debug_trace_exec "EVAL GLOBAL SYM CONST %a at %a@."
          print_decoded id.id_string
          Pp.(print_option_or_default "NO LOC" Loc.pp_position) id.id_loc;
        assert (ce.c_cty.cty_args = []);
        let oexp = match ce.c_node with
          | Cany -> None | Cfun e -> Some e
          | _ -> failwith "eval_globals: program constant cexp" in
        let v = get_and_register_global (Sidpos.check locs) ctx exec_expr id
            oexp ce.c_cty.cty_post ce.c_cty.cty_result in
        {ctx with env= bind_rs rs v ctx.env}, Sidpos.add_id id locs )
    | PDpure ->
      begin match d.pd_pure with
      | [Decl.{d_node = Dparam ls}] when ls.ls_args = [] ->
        begin match ls.ls_value with
        | None -> ctx, locs
        | Some ty ->
          Debug.dprintf debug_trace_exec "EVAL GLOBAL LOGICAL CONST %a at %a@."
            print_decoded id.id_string
            Pp.(print_option_or_default "NO LOC" Loc.pp_position) id.id_loc;
          let v = get_and_register_global (Sidpos.check locs) ctx exec_expr id None [] (Ity.ity_of_ty ty) in
          {ctx with env= bind_ls ls v ctx.env}, Sidpos.add_id id locs
        end
      | [Decl.{d_node = Dparam ls}] ->
        let ty = match ls.ls_value with
          | None -> ty_bool
          | Some ty -> ty
        in
        let ls_ty = List.fold_right ty_func ls.ls_args ty in
        Debug.dprintf debug_trace_exec "EVAL GLOBAL LOGICAL FUN %a of type @[%a@] at %a@."
          print_decoded id.id_string
          Pretty.print_ty ls_ty
          Pp.(print_option_or_default "NO LOC" Loc.pp_position) id.id_loc;
        let v = get_and_register_global (Sidpos.check locs) ctx exec_expr id None [] (Ity.ity_of_ty ls_ty) in
        {ctx with env= bind_ls ls v ctx.env}, Sidpos.add_id id locs
      | _ -> ctx, locs
      end
    | _ -> ctx, locs in
  let mod_known, _ =
    Mid.fold is_before ctx.env.pmodule.Pmodule.mod_known (Mid.empty, false) in
  fst (Mid.fold eval_global mod_known (ctx, Sidpos.empty))

let exec_global_fundef ctx locals rdl e =
  get_builtin_progs ctx.env.why_env ;
  with_limits @@ fun () ->
  let ctx = bind_globals ctx in
  let ctx = {ctx with env= add_local_funs locals rdl ctx.env} in
  let res = exec_expr ctx e in
  res, ctx.env.vsenv, ctx.env.rsenv

let exec_rs ctx rs =
  get_builtin_progs ctx.env.why_env ;
  with_limits @@ fun () ->
  let get_value env pv = get_and_register_param env pv.pv_vs.vs_name pv.pv_ity in
  let ctx = bind_globals ~rs_main:rs ctx in
  let ctx =
    let register = register_used_value ctx.env rs.rs_name.id_loc in
    let env = multibind_pvs ~register rs.rs_cty.cty_args
        (List.map (get_value ctx) rs.rs_cty.cty_args) ctx.env in
    {ctx with env} in
  register_exec_main ctx.env rs;
  let loc = Option.value ~default:Loc.dummy_position rs.rs_name.id_loc in
  let res = exec_call ~main_function:true ~loc None ctx rs rs.rs_cty.cty_args
      rs.rs_cty.cty_result in
  register_ended ctx.env rs.rs_name.id_loc;
  res, ctx

let report_eval_result body fmt (res, vsenv, rsenv) =
  let print_envs fmt =
    pp_env print_vs print_value fmt (Mvs.bindings vsenv);
    (* if not (Mvs.is_empty vsenv) && not (Mrs.is_empty rsenv) then
     *   fprintf fmt "%a" env_sep ();
     * pp_env print_rs print_value fmt (Mrs.bindings rsenv) *)
    ignore rsenv
  in
  match res with
  | Normal _ ->
      fprintf fmt "@[<hov2>result:@ %a@ =@ %a@]@,"
        print_ity body.e_ity print_logic_result res;
      fprintf fmt "@[<hov2>globals:@ %t@]" print_envs
  | Excep _ ->
      fprintf fmt "@[<hov2>exceptional result:@ %a@]@,"
        print_logic_result res;
      fprintf fmt "@[<hov2>globals:@ %t@]" print_envs
  | Irred _ ->
      fprintf fmt "@[<hov2>Execution error: %a@]@," print_logic_result res ;
      fprintf fmt "@[globals:@ %t@]" print_envs

let report_cntr fmt (ctx, term) =
  report_cntr fmt (ctx, "failed", term)<|MERGE_RESOLUTION|>--- conflicted
+++ resolved
@@ -813,11 +813,7 @@
   let exception Timelimit in
   let exception Steplimit in
   let check_steplimit (steps: int) steplimit =
-<<<<<<< HEAD
-        if steplimit > 0 && steps >= steplimit then
-=======
     if steplimit > 0 && steps >= steplimit then
->>>>>>> 1dc1b78e
           raise Steplimit
   in
   let check_timelimit time0 timelimit =
@@ -833,13 +829,8 @@
         check_steplimit !steps steplimit;
         check_timelimit time0 timelimit
       with
-<<<<<<< HEAD
-      | Steplimit -> incomplete "RAC steplimit reached"
-      | Timelimit -> incomplete "RAC timelimit reached"
-=======
       | Steplimit -> fatal_rac_error ctx.env.log_uc "RAC steplimit reached"
       | Timelimit -> fatal_rac_error ctx.env.log_uc "RAC timelimit reached"
->>>>>>> 1dc1b78e
 
 let set_limits () =
   if !limits_state <> None then failwith "set_limits: limits already set";
