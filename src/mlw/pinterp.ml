(********************************************************************)
(*                                                                  *)
(*  The Why3 Verification Platform   /   The Why3 Development Team  *)
(*  Copyright 2010-2020   --   Inria - CNRS - Paris-Sud University  *)
(*                                                                  *)
(*  This software is distributed under the terms of the GNU Lesser  *)
(*  General Public License version 2.1, with the special exception  *)
(*  on linking described in file LICENSE.                           *)
(*                                                                  *)
(********************************************************************)

open Format
open Wstdlib
open Term
open Ident
open Ty
open Ity
open Expr
open Pretty
open Big_real
open Mlmpfr_wrapper

let pp_indent fmt =
  match Printexc.(backtrace_slots (get_callstack 100)) with
  | None -> ()
  | Some a ->
      let n = Pervasives.max 0 (Array.length a - 25) in
      let s = String.make (2 * n) ' ' in
      pp_print_string fmt s

let print_loc fmt loc =
  let f, l, b, e = Loc.get loc in
  fprintf fmt "%S, line %d, characters %d-%d" f l b e

let debug =
  Debug.register_info_flag "trace_exec"
    ~desc:"trace execution of code given by --exec or --eval"

let debug_rac = Debug.register_info_flag "rac" ~desc:"trace evaluation for RAC"

let pp_bindings ?(sep = Pp.semi) ?(pair_sep = Pp.arrow) ?(delims = Pp.(lbrace, rbrace))
    pp_key pp_value fmt l =
  let pp_binding fmt (k, v) =
    fprintf fmt "@[<h>%a%a%a@]" pp_key k pair_sep () pp_value v in
  fprintf fmt "%a%a%a" (fst delims) ()
    (Pp.print_list sep pp_binding)
    l (snd delims) ()

let pp_typed pp ty fmt x =
  fprintf fmt "(%a: %a)" pp x Pretty.print_ty (ty x)
[@@warning "-32"]

(* EXCEPTIONS *)

exception NoMatch
exception Undetermined
exception CannotCompute
exception NotNum
exception CannotFind of (Env.pathname * string * string)

(* VALUES *)

type float_mode = mpfr_rnd_t

type big_float = mpfr_float

let mode_to_string m =
  match m with
  | To_Nearest -> "RNE"
  | Away_From_Zero -> "RNA"
  | Toward_Plus_Infinity -> "RTP"
  | Toward_Minus_Infinity -> "RTN"
  | Toward_Zero -> "RTZ"
  | Faithful -> assert false

module rec Value : sig
  type value = {v_desc: value_desc; v_ty: ty}
  and value_desc =
    | Vconstr of rsymbol * field list
    | Vnum of BigInt.t
    | Vreal of real
    | Vfloat_mode of float_mode
    | Vfloat of big_float
    | Vstring of string
    | Vbool of bool
    | Vvoid
    | Varray of value array
    | Vfun of value Mvs.t (* closure *) * vsymbol * expr
    | Vpurefun of ty (* keys *) * value Mv.t * value
    | Vterm of term (* ghost values *)
  and field = Field of value ref
  val compare_values : value -> value -> int
end = struct
  type value = {v_desc: value_desc; v_ty: ty}
  and value_desc =
    | Vconstr of rsymbol * field list
    | Vnum of BigInt.t
    | Vreal of real
    | Vfloat_mode of float_mode
    | Vfloat of big_float
    | Vstring of string
    | Vbool of bool
    | Vvoid
    | Varray of value array
    | Vfun of value Mvs.t (* closure *) * vsymbol * expr
    | Vpurefun of ty (* keys *) * value Mv.t * value
    | Vterm of term
  and field = Field of value ref
  let (<?>) c (cmp,x,y) = if c = 0 then cmp x y else c
  let rec compare_lists c l1 l2 : int = match l1, l2 with
    | h1::t1, h2::t2 -> c h1 h2 <?> (compare_lists c, t1, t2)
    | _ -> List.compare_lengths l1 l2
  let rec compare_values v1 v2 : int =
    ty_compare v1.v_ty v2.v_ty <?> (compare_desc, v1.v_desc, v2.v_desc)
  and compare_desc d1 d2 =
    match d1, d2 with
    | Vconstr (rs1, fs1), Vconstr (rs2, fs2) ->
        rs_compare rs1 rs2 <?> (compare_lists compare_fields, fs1, fs2)
    | Vconstr _, _ -> -1 | _, Vconstr _ -> 1
    | Vnum i1, Vnum i2 ->
        BigInt.compare i1 i2
    | Vnum _, _ -> -1 | _, Vnum _ -> 1
    | Vreal r1, Vreal r2 ->
        Big_real.(if eq r1 r2 then 0 else if lt r1 r2 then -1 else 1)
    | Vreal _, _ -> -1 | _, Vreal _ -> 1
    | Vfloat_mode m1, Vfloat_mode m2 ->
        compare m1 m2
    | Vfloat_mode _, _ -> -1 | _, Vfloat_mode _ -> 1
    | Vfloat f1, Vfloat f2 ->
        Mlmpfr_wrapper.(if equal_p f1 f2 then 0 else if less_p f1 f2 then -1 else 1)
    | Vfloat _, _ -> -1 | _, Vfloat _ -> 1
    | Vstring s1, Vstring s2 ->
        String.compare s1 s2
    | Vstring _, _ -> -1 | _, Vstring _ -> 1
    | Vbool b1, Vbool b2 ->
        compare b1 b2
    | Vbool _, _ -> -1 | _, Vbool _ -> 1
    | Vvoid, Vvoid ->
        0
    | Vvoid, _ -> -1 | _, Vvoid -> 1
    | Vfun _, Vfun _ ->
        failwith "Value.compare: Vfun"
    | Vfun _, _ -> -1 | _, Vfun _ -> 1
    | Vpurefun (ty1, mv1, v1), Vpurefun (ty2, mv2, v2) ->
        ty_compare ty1 ty2 <?> (compare, v1, v2)
        <?> (Mv.compare compare, mv1, mv2)
    | Vpurefun _, _ -> -1 | _, Vpurefun _ -> 1
    | Vterm t1, Vterm t2 ->
        t_compare t1 t2
    | Vterm _, _ -> -1 | _, Vterm _ -> 1
    | Varray a1, Varray a2 ->
        let rec loop n a1 a2 =
          if n = 0 then 0
          else compare a1.(n-1) a2.(n-1) <?> (loop (pred n), a1, a2) in
        Array.length a2 - Array.length a1 <?> (loop (Array.length a1), a1, a2)
  and compare_fields (Field r1) (Field r2) =
    compare !r1 !r2
end
and Mv : Map.S with type key = Value.value =
  Map.Make (struct
    type t = Value.value
    let compare = Value.compare_values
  end)

include Value

let value ty desc = {v_desc= desc; v_ty= ty}
let field v = Field (ref v)
let constr rs vl = Vconstr (rs, List.map field vl)
let v_desc v = v.v_desc
let v_ty v = v.v_ty
let field_get (Field r) = r.contents

let rec snapshot v = match v.v_desc with
  | Vconstr (rs, fs) ->
      let fs = List.map snapshot_field fs in
      {v with v_desc= Vconstr (rs, fs)}
  | Vfun (cl, vs, e) ->
      let cl = Mvs.map snapshot cl in
      {v with v_desc= Vfun (cl, vs, e)}
  | Vpurefun (ty, mv, v) ->
      let mv = Mv.fold (fun k v -> Mv.add (snapshot k) (snapshot v)) mv Mv.empty in
      {v with v_desc= Vpurefun (ty, mv, snapshot v)}
  | Varray a ->
      let a = Array.map snapshot a in
      {v with v_desc= Varray a}
  | Vfloat _ | Vstring _ | Vterm _ | Vbool _
  | Vreal _ | Vfloat_mode _ | Vvoid | Vnum _ ->
      v

and snapshot_field f =
  field (snapshot (field_get f))

let rec print_value fmt v =
  match v.v_desc with
  | Vnum n ->
      if BigInt.ge n BigInt.zero then
        fprintf fmt "%s" (BigInt.to_string n)
      else
        fprintf fmt "(%s)" (BigInt.to_string n)
  | Vbool b -> fprintf fmt "%b" b
  | Vreal r -> print_real fmt r
  | Vfloat f ->
      (* Getting "@" is intentional in mlmpfr library for bases higher than 10.
         So, we keep this notation. *)
      let hexadecimal = get_formatted_str ~base:16 f in
      let decimal = get_formatted_str ~base:10 f in
      fprintf fmt "%s (%s)" decimal hexadecimal
  | Vfloat_mode m -> fprintf fmt "%s" (mode_to_string m)
  | Vstring s -> Constant.print_string_def fmt s
  | Vvoid -> fprintf fmt "()"
  | Vfun (mvs, vs, e) ->
      fprintf fmt "@[<v2>(%tfun %a -> %a)@]"
        (fun fmt ->
           if not (Mvs.is_empty mvs) then
             fprintf fmt "%a " (pp_bindings Pretty.print_vs print_value) (Mvs.bindings mvs))
        Pretty.print_vs vs
        print_expr e
  | Vconstr (rs, vl) when is_rs_tuple rs ->
      fprintf fmt "@[(%a)@]" (Pp.print_list Pp.comma print_field) vl
  | Vconstr (rs, []) -> fprintf fmt "@[%a@]" print_rs rs
  | Vconstr (rs, vl) ->
      fprintf fmt "@[(%a %a)@]" print_rs rs
        (Pp.print_list Pp.space print_field)
        vl
  | Varray a ->
      fprintf fmt "@[[%a]@]"
        (Pp.print_list Pp.semi print_value)
        (Array.to_list a)
  | Vpurefun (_, mv, v) ->
      fprintf fmt "@[[|%a; _ -> %a|]@]" (pp_bindings ~delims:Pp.(nothing,nothing) print_value print_value)
        (Mv.bindings mv) print_value v
  | Vterm t ->
      fprintf fmt "(term:@ %a)" Pretty.print_term t

and print_field fmt f = print_value fmt (field_get f)

let rec term_of_value env v =
  let rec term_of_value' mt v : ty Mtv.t * term =
    match v.v_desc with
    | Vnum i -> mt, t_const (Constant.int_const i) v.v_ty
    | Vstring s -> mt, t_const (Constant.ConstStr s) ty_str
    | Vbool b -> mt, if b then t_bool_true else t_bool_false
    | Vvoid -> mt, t_tuple []
    | Vterm t -> mt, t
    | Vreal _ | Vfloat _ | Vfloat_mode _ -> (* TODO *)
        Format.kasprintf failwith "term_of_value: %a" print_value v
    | Vconstr (rs, fs) ->
        let mt, fs = Lists.map_fold_left term_of_field mt fs in
        if rs_kind rs = RKfunc then
          mt, t_app_infer (ls_of_rs rs) fs
        else (* TODO bench/ce/{record_one_field,record_inv}.mlw/CVC4/WP *)
          kasprintf failwith "Cannot construct term for constructor \
                              %a that is not a function" print_rs rs
    | Vfun (cl, arg, e) ->
        (* TERM: fun arg -> t *)
        let ty_arg = match v.v_ty.ty_node with
          | Tyapp (ts, [ty_arg; _]) ->
              assert (ts_equal ts ts_func); ty_arg
          | _ -> assert false in
        let t = Opt.get (term_of_expr ~prop:false e) in
        let mt, arg, t = if ty_closed arg.vs_ty then mt, arg, t
          else (* Substitute types from value in term *)
            let mt = ty_match mt arg.vs_ty ty_arg in
            let arg' = create_vsymbol (id_clone arg.vs_name) ty_arg in
            mt, arg', t_ty_subst mt (Mvs.singleton arg (t_var arg')) t in
        let bind_cl vs v (mt, mv) =
          let mt = ty_match mt vs.vs_ty v.v_ty in
          let t = term_of_value env v in
          mt, Mvs.add vs t mv in
        let t = (* Substitute values from the closure *)
          let mt, mv = Mvs.fold bind_cl cl (mt, Mvs.empty) in
          t_ty_subst mt mv t in
        mt, t_lambda [arg] [] t
    | Varray a ->
        (* TERM: [make a.length (eps v. true)][0 <- a[0]]...[n-1 <- a[n-1]] *)
        let pm = Pmodule.read_module env ["array"] "Array" in
        let ls_make = Mstr.find "make" pm.Pmodule.mod_theory.Theory.th_export.Theory.ns_ls in
        let ls_update = Mstr.find (Ident.op_update "") pm.Pmodule.mod_theory.Theory.th_export.Theory.ns_ls in
        let rec loop (mt, t) ix =
          if ix = Array.length a then mt, t
          else
            let t_ix = t_const (Constant.int_const_of_int ix) ty_int in
            let mt, t_a_ix = term_of_value' mt a.(ix) in
            let t = t_app_infer ls_update [t; t_ix; t_a_ix] in
            loop (mt, t) (succ ix) in
        let t_n = t_const (Constant.int_const_of_int (Array.length a)) ty_int in
        let t_v =
          let val_ty = match v.v_ty.ty_node with
            | Tyapp (_, [ty]) -> ty
            | _ -> assert false in
          let vs = create_vsymbol (Ident.id_fresh "v") val_ty in
          t_eps (t_close_bound vs t_true) in
        let t_make = t_app_infer ls_make [t_n; t_v] in
        loop (mt, t_make) 0
    | Vpurefun (ty, mv, v) ->
        (* TERM: fun arg -> if arg = k0 then v0 else ... else v *)
        (* TODO Use function literal [|mv...; _ -> v|] when available in Why3 *)
        let arg = create_vsymbol (id_fresh "arg") ty in
        let mk_case key value (mt, t) =
          let mt, key = term_of_value' mt key in      (* k_i *)
          let mt, value = term_of_value' mt value in  (* v_i *)
          mt, t_if (t_equ (t_var arg) key) value t in (* if arg = k_i then v_i else ... *)
        let mt, t = Mv.fold mk_case mv (term_of_value' mt v) in
        mt, t_lambda [arg] [] t
  and term_of_field mt f = term_of_value' mt (field_get f) in
  snd (term_of_value' Mtv.empty v)

(* RESULT *)

type result =
  | Normal of value
  | Excep of xsymbol * value
  | Irred of expr
  | Fun of rsymbol * pvsymbol list * int

let print_logic_result fmt r =
  match r with
  | Normal v -> fprintf fmt "@[%a@]" print_value v
  | Excep (x, v) ->
      fprintf fmt "@[exception %s(@[%a@])@]" x.xs_name.id_string print_value v
  | Irred e -> fprintf fmt "@[Cannot execute expression@ @[%a@]@]" print_expr e
  | Fun _ -> fprintf fmt "@[Result is a function@]"

(* ENV *)

type env =
  { mod_known : Pdecl.known_map;
    th_known  : Decl.known_map;
    funenv    : Expr.cexp Mrs.t;
    vsenv     : value Mvs.t;
    ce_model  : Model_parser.model;
    env       : Env.env
  }

let default_env env =
  { mod_known = Mid.empty; th_known = Mid.empty; funenv = Mrs.empty;
    vsenv = Mvs.empty; ce_model = Model_parser.default_model; env }

let add_local_funs locals env =
  let add acc (rs, ce) = Mrs.add rs ce acc in
  let funenv = List.fold_left add env.funenv locals in
  {env with funenv}

let bind_vs vs v env = {env with vsenv= Mvs.add vs v env.vsenv}
let bind_pvs pv v_t env = bind_vs pv.pv_vs v_t env
let multibind_pvs l tl env = List.fold_right2 bind_pvs l tl env

(* BUILTINS *)

let big_int_of_const i = i.Number.il_int
let big_int_of_value v = match v.v_desc with Vnum i -> i | _ -> raise NotNum
let eval_true _ls _l = value ty_bool (Vbool true)
let eval_false _ls _l = value ty_bool (Vbool false)

let eval_int_op op ls l =
  value (ty_of_ity ls.rs_cty.cty_result)
    ( match List.map v_desc l with
    | [Vnum i1; Vnum i2] -> (
      try Vnum (op i1 i2) with NotNum | Division_by_zero -> constr ls l )
    | _ -> constr ls l )

let eval_int_uop op ls l =
  let v_desc =
    match List.map v_desc l with
    | [Vnum i1] -> ( try Vnum (op i1) with NotNum -> constr ls l )
    | _ -> constr ls l in
  {v_desc; v_ty=ty_of_ity ls.rs_cty.cty_result}

let eval_int_rel op ls l =
  let v_desc =
    match List.map v_desc l with
    | [Vnum i1; Vnum i2] -> (
      try Vbool (op i1 i2) with NotNum -> constr ls l )
    | _ -> constr ls l in
  {v_desc; v_ty= ty_int}

(* This initialize Mpfr for float32 behavior *)
let initialize_float32 () = set_default_prec 24 ; set_emin (-148) ; set_emax 128

(* This initialize Mpfr for float64 behavior *)
let initialize_float64 () =
  set_default_prec 53 ; set_emin (-1073) ; set_emax 1024

type 'a float_arity =
  | Mode1 : (float_mode -> big_float -> big_float) float_arity (* Unary op *)
  | Mode2 : (float_mode -> big_float -> big_float -> big_float) float_arity (* binary op *)
  | Mode3
      : (float_mode -> big_float -> big_float -> big_float -> big_float)
        float_arity (* ternary op *)
  | Mode_rel : (big_float -> big_float -> bool) float_arity (* binary predicates *)
  | Mode_rel1 : (big_float -> bool) float_arity

let use_float_format (float_format : int) =
  match float_format with
  | 32 -> initialize_float32 ()
  | 64 -> initialize_float64 ()
  | _ -> raise CannotCompute

let eval_float :
    type a.
    ty -> int -> a float_arity -> a -> Expr.rsymbol -> value list -> value =
 fun ty_result float_format ty op ls l ->
  (* Set the exponent depending on Float type that are used: 32 or 64 *)
  use_float_format float_format ;
  try
    let v_desc =
      match ty, List.map v_desc l with
      | Mode1, [Vfloat_mode mode; Vfloat f] ->
          (* Subnormalize used to simulate IEEE behavior *)
          Vfloat (subnormalize ~rnd:mode (op mode f))
      | Mode2, [Vfloat_mode mode; Vfloat f1; Vfloat f2] ->
          Vfloat (subnormalize ~rnd:mode (op mode f1 f2))
      | Mode3, [Vfloat_mode mode; Vfloat f1; Vfloat f2; Vfloat f3] ->
          Vfloat (subnormalize ~rnd:mode (op mode f1 f2 f3))
      | Mode_rel, [Vfloat f1; Vfloat f2] -> Vbool (op f1 f2)
      | Mode_rel1, [Vfloat f] -> Vbool (op f)
      | _ -> constr ls l in
    {v_desc; v_ty= ty_result}
  with
  | Mlmpfr_wrapper.Not_Implemented -> raise CannotCompute
  | _ -> assert false

type 'a real_arity =
  | Modeconst : real real_arity
  | Mode1r : (real -> real) real_arity
  | Mode2r : (real -> real -> real) real_arity
  | Mode_relr : (real -> real -> bool) real_arity

let eval_real : type a. a real_arity -> a -> Expr.rsymbol -> value list -> value
    =
 fun ty op ls l ->
  let v_desc =
    try
      match ty, List.map v_desc l with
      | Mode1r, [Vreal r] -> Vreal (op r)
      | Mode2r, [Vreal r1; Vreal r2] -> Vreal (op r1 r2)
      | Mode_relr, [Vreal r1; Vreal r2] -> Vbool (op r1 r2)
      | Modeconst, [] -> Vreal op
      | _ -> constr ls l
    with
    | Big_real.Undetermined ->
        (* Cannot decide interval comparison *)
        constr ls l
    | Mlmpfr_wrapper.Not_Implemented -> raise CannotCompute
    | _ -> assert false in
  {v_desc; v_ty= ty_real}

let builtin_progs = Hrs.create 17

let builtin_mode _kn _its = ()
let builtin_float_type _kn _its = ()
let builtin_array_type _kn _its = ()

let exec_array_make ts_array _ args =
  match args with
  | [{v_desc= Vnum n};def] -> (
      try
        let n = BigInt.to_int n in
        let ty = ty_app ts_array [def.v_ty] in
        value ty (Varray (Array.make n def))
      with _ -> raise CannotCompute )
  | _ ->
      raise CannotCompute

let exec_array_empty ts_array _ args =
  match args with
  | [{v_desc= Vconstr(_, [])}] ->
      (* we know by typing that the constructor
         will be the Tuple0 constructor *)
      let ty = ty_app ts_array [ty_var (tv_of_string "a")] in
      value ty (Varray [||])
  | _ ->
      raise CannotCompute

let exec_array_get _ args =
  match args with
  | [{v_desc= Varray a}; {v_desc= Vnum i}] -> (
      try a.(BigInt.to_int i)
      with _ -> raise CannotCompute )
  | _ -> raise CannotCompute

let exec_array_length _ args =
  match args with
  | [{v_desc= Varray a}] ->
      value ty_int (Vnum (BigInt.of_int (Array.length a)))
  | _ -> raise CannotCompute

let exec_array_set _ args =
  match args with
  | [{v_desc= Varray a}; {v_desc= Vnum i}; v] -> (
      try
        a.(BigInt.to_int i) <- v;
        value ty_unit Vvoid
      with _ -> raise CannotCompute )
| _ -> assert false

(* Described as a function so that this code is not executed outside of
   why3execute. *)

(** Description of modules *)
let built_in_modules env =
  let bool_module =
    ["bool"], "Bool", [], ["True", eval_true; "False", eval_false] in
  let int_ops =
    [ op_infix "+", eval_int_op BigInt.add;
      (* defined as x+(-y)
         op_infix "-", eval_int_op BigInt.sub; *)
      op_infix "*", eval_int_op BigInt.mul;
      op_prefix "-", eval_int_uop BigInt.minus;
      op_infix "=", eval_int_rel BigInt.eq;
      op_infix "<", eval_int_rel BigInt.lt;
      op_infix "<=", eval_int_rel BigInt.le;
      op_infix ">", eval_int_rel BigInt.gt;
      op_infix ">=", eval_int_rel BigInt.ge ] in
  let bounded_int_ops =
    ("of_int", eval_int_uop (fun x -> x)) ::
    ("to_int", eval_int_uop (fun x -> x)) ::
    (op_infix "-", eval_int_op BigInt.sub) ::
    (op_infix "/", eval_int_op BigInt.computer_div) ::
    (op_infix "%", eval_int_op BigInt.computer_mod) ::
    int_ops in
  let int_modules =
    [ ( ["int"],
        "Int",
        [],
        int_ops );
      ( ["int"],
        "MinMax",
        [],
        ["min", eval_int_op BigInt.min; "max", eval_int_op BigInt.max] );
      ( ["int"],
        "ComputerDivision",
        [],
        [ "div", eval_int_op BigInt.computer_div;
          "mod", eval_int_op BigInt.computer_mod ] );
      ( ["int"],
        "EuclideanDivision",
        [],
        [ "div", eval_int_op BigInt.euclidean_div;
          "mod", eval_int_op BigInt.euclidean_mod ] ) ] in
  let int63_module = (["mach";"int"],"Int63",[],bounded_int_ops) in
  let int31_module = (["mach";"int"],"Int31",[],bounded_int_ops) in
  let byte_module  = (["mach";"int"],"Byte",[],bounded_int_ops) in
  let array_module =
    let pm = Pmodule.read_module env ["array"] "Array" in
    let {its_ts= ts_array} = Pmodule.ns_find_its pm.Pmodule.mod_export ["array"] in
    ["array"],"Array",
    ["array", builtin_array_type],
    ["make", exec_array_make ts_array;
     "empty", exec_array_empty ts_array;
     Ident.op_get "", exec_array_get ;
     "length", exec_array_length ;
     Ident.op_set "", exec_array_set ;
    ] in
  let mode_module =
    let pm = Pmodule.read_module env ["ieee_float"] "RoundingMode" in
    let its = Pmodule.ns_find_its pm.Pmodule.mod_export ["mode"] in
    let v_ty = ty_app its.its_ts [] in
    let aux m _ _ = value v_ty (Vfloat_mode m) in
    ( ["ieee_float"],
      "RoundingMode",
      ["mode", builtin_mode],
      [ "RNE", aux To_Nearest; "RNA", aux Away_From_Zero;
        "RTP", aux Toward_Plus_Infinity; "RTN", aux Toward_Minus_Infinity;
        "RTZ", aux Toward_Zero ] ) in
  let float_modules tyb ~prec m =
    let pm = Pmodule.read_module env ["ieee_float"] m in
    let its = Pmodule.ns_find_its pm.Pmodule.mod_export ["t"] in
    let ty = ty_app its.its_ts [] in
    ( ["ieee_float"],
      m,
      ["t", builtin_float_type],
      [ ("zeroF", fun _rs _l -> value ty (Vfloat (make_zero ~prec Positive)));
        "add", eval_float ty tyb Mode2 (fun rnd -> add ~rnd ~prec);
        "sub", eval_float ty tyb Mode2 (fun rnd -> sub ~rnd ~prec);
        "mul", eval_float ty tyb Mode2 (fun rnd -> mul ~rnd ~prec);
        "div", eval_float ty tyb Mode2 (fun rnd -> div ~rnd ~prec);
        "abs", eval_float ty tyb Mode1 (fun rnd -> abs ~rnd ~prec);
        "neg", eval_float ty tyb Mode1 (fun rnd -> neg ~rnd ~prec);
        "fma", eval_float ty tyb Mode3 (fun rnd -> fma ~rnd ~prec);
        "sqrt", eval_float ty tyb Mode1 (fun rnd -> sqrt ~rnd ~prec);
        "roundToIntegral", eval_float ty tyb Mode1 (fun rnd -> rint ~rnd ~prec);
        (* Intentionnally removed from programs
           "min", eval_float_minmax min;
           "max", eval_float_minmax max; *)
        "le", eval_float ty_bool tyb Mode_rel lessequal_p;
        "lt", eval_float ty_bool tyb Mode_rel less_p;
        "eq", eval_float ty_bool tyb Mode_rel equal_p;
        "is_zero", eval_float ty_bool tyb Mode_rel1 zero_p;
        "is_infinite", eval_float ty_bool tyb Mode_rel1 inf_p;
        "is_nan", eval_float ty_bool tyb Mode_rel1 nan_p;
        ( "is_positive",
          eval_float ty_bool tyb Mode_rel1 (fun s -> signbit s = Positive) );
        ( "is_negative",
          eval_float ty_bool tyb Mode_rel1 (fun s -> signbit s = Negative) ) ] )
  in
  let real_module =
    ( ["real"],
      "Real",
      [],
      [ op_infix "=", eval_real Mode_relr Big_real.eq;
        op_infix "<", eval_real Mode_relr Big_real.lt;
        op_infix "<=", eval_real Mode_relr Big_real.le;
        op_prefix "-", eval_real Mode1r Big_real.neg;
        op_infix "+", eval_real Mode2r Big_real.add;
        op_infix "*", eval_real Mode2r Big_real.mul;
        op_infix "/", eval_real Mode2r Big_real.div ] ) in
  let real_square_module =
    ["real"], "Square", [], ["sqrt", eval_real Mode1r Big_real.sqrt] in
  let real_trigo_module =
    ["real"], "Trigonometry", [], ["pi", eval_real Modeconst (Big_real.pi ())]
  in
  let real_exp_log =
    ( ["real"],
      "ExpLog",
      [],
      [ "exp", eval_real Mode1r Big_real.exp;
        "log", eval_real Mode1r Big_real.log ] ) in
  (bool_module :: int_modules)
  @ [ real_module; real_square_module; real_trigo_module; real_exp_log;
      mode_module; float_modules 32 ~prec:24 "Float32";
      float_modules 64 ~prec:53 "Float64"; int63_module;
      int31_module; byte_module; array_module ]

let add_builtin_mo env (l, n, t, d) =
  let mo = Pmodule.read_module env l n in
  let exp = mo.Pmodule.mod_export in
  let kn = mo.Pmodule.mod_known in
  List.iter
    (fun (id, r) ->
      let its =
        try Pmodule.ns_find_its exp [id]
        with Not_found -> raise (CannotFind (l, n, id)) in
      r kn its)
    t ;
  List.iter
    (fun (id, f) ->
      let ps =
        try Pmodule.ns_find_rs exp [id]
        with Not_found -> raise (CannotFind (l, n, id)) in
      Hrs.add builtin_progs ps f)
    d

let get_builtin_progs env =
  List.iter (add_builtin_mo env) (built_in_modules env)

let get_pvs env pvs =
  let t =
    try Mvs.find pvs.pv_vs env.vsenv
    with Not_found ->
      eprintf "program variable %s not found in env@."
        pvs.pv_vs.vs_name.id_string ;
      assert false in
  t

(* DEFAULTS *)

(* TODO Remove argument [env] after replacing Varray by model substitution *)
let rec default_value_of_type env known ity : value =
  let ty = ty_of_ity ity in
  match ity.ity_node with
  | Ityvar _ -> assert false
  | Ityapp (ts, _, _) when its_equal ts its_int -> value ty (Vnum BigInt.zero)
  | Ityapp (ts, _, _) when its_equal ts its_real -> assert false (* TODO *)
  | Ityapp (ts, _, _) when its_equal ts its_bool -> value ty (Vbool false)
  (* | Ityapp(ts,_,_) when is_its_tuple ts -> assert false (* TODO *) *)
  | Ityreg {reg_its= its; reg_args= l1; reg_regs= l2}
  | Ityapp (its, l1, l2) ->
      let is_array_its env its =
        let pm = Pmodule.read_module env ["array"] "Array" in
        let array_its = Pmodule.ns_find_its pm.Pmodule.mod_export ["array"] in
        its_equal its array_its in
      if is_array_its env its then
        value ty (Varray (Array.init 0 (fun _ -> assert false)))
      else
      let itd = Pdecl.find_its_defn known its in
      match itd.Pdecl.itd_its.its_def with
      | Range r -> value ty (Vnum r.Number.ir_lower)
      | _ ->
      let cs =
        match itd.Pdecl.itd_constructors with
        | cs :: _ -> cs
        | [] ->
            if not its.its_nonfree then
              kasprintf failwith "not non-free type without constructors: %a" print_its its;
            (* TODO Axiomatize values of record fields by rules in the reduction engine?
               Cf. bench/ce/records_inv.mlw *)
            kasprintf failwith "Cannot create default value for non-free type %a@." Ity.print_its its in
      let subst = its_match_regs its l1 l2 in
      let ityl = List.map (fun pv -> pv.pv_ity) cs.rs_cty.cty_args in
      let tyl = List.map (ity_full_inst subst) ityl in
      let fl = List.map (fun ity -> field (default_value_of_type env known ity)) tyl in
      value ty (Vconstr (cs, fl))

(* ROUTINE DEFINITIONS *)

type routine_defn =
  | Builtin of (rsymbol -> value list -> value)
  | LocalFunction of (rsymbol * cexp) list * cexp
  | Constructor of Pdecl.its_defn
  | Projection of Pdecl.its_defn

let rec find_def rs = function
  | d :: _ when rs_equal rs d.rec_sym ->
      d.rec_fun (* TODO : put rec_rsym in local env *)
  | _ :: l -> find_def rs l
  | [] -> raise Not_found

let rec find_constr_or_proj dl rs =
  match dl with
  | [] -> raise Not_found
  | d :: rem ->
      if List.mem rs d.Pdecl.itd_constructors then (
        Debug.dprintf debug "@[<hov 2>[interp] found constructor:@ %s@]@."
          rs.rs_name.id_string ;
        Constructor d )
      else if List.mem rs d.Pdecl.itd_fields then (
        Debug.dprintf debug "@[<hov 2>[interp] found projection:@ %s@]@."
          rs.rs_name.id_string ;
        Projection d )
      else
        find_constr_or_proj rem rs

let find_global_definition kn rs =
  match (Mid.find rs.rs_name kn).Pdecl.pd_node with
  | Pdecl.PDtype dl -> find_constr_or_proj dl rs
  | Pdecl.PDlet (LDvar _) -> raise Not_found
  | Pdecl.PDlet (LDsym (_, ce)) -> LocalFunction ([], ce)
  | Pdecl.PDlet (LDrec dl) ->
      let locs = List.map (fun d -> d.rec_rsym, d.rec_fun) dl in
      LocalFunction (locs, find_def rs dl)
  | Pdecl.PDexn _ -> raise Not_found
  | Pdecl.PDpure -> raise Not_found

let find_definition env (rs: rsymbol) =
  (* then try if it is a built-in symbol *)
  match Hrs.find builtin_progs rs with
  | f -> Builtin f
  | exception Not_found ->
      (* then try if it is a local function *)
      match Mrs.find rs env.funenv with
      | f -> LocalFunction ([], f)
      | exception Not_found ->
          (* else look for a global function *)
          find_global_definition env.mod_known rs

(* CONTRADICTION CONTEXT *)

type cntr_ctx =
  { c_desc: string;
    c_trigger_loc: Loc.position option;
    c_env: Env.env; (* to get builtins in Reduction_engine.create *)
    c_known: Decl.known_map; (* becomes Reduction_engine.engine.known_map *)
    c_rule_terms: term Mid.t;
    c_vsenv: term Mvs.t }

exception Contr of cntr_ctx * term

let cntr_desc str id =
  asprintf "%s of %a" str print_decoded id.id_string

let report_cntr_head fmt (ctx, msg, term) =
  let pp_pos fmt loc =
    let f, l, b, e = Loc.get loc in
    fprintf fmt "%s, line %d, characters %d-%d" f l b e in
  fprintf fmt "@[<v>%s %s" ctx.c_desc msg;
  ( match ctx.c_trigger_loc, term.t_loc with
    | Some t1, Some t2 ->
        fprintf fmt " at %a@,- Defined at %a" pp_pos t1 pp_pos t2
    | Some t, None | None, Some t ->
        fprintf fmt " at %a" pp_pos t
    | None, None -> () );
  fprintf fmt "@]"

let pp_vsenv pp_value fmt =
  let delims = Pp.(nothing, nothing) and sep = Pp.comma in
  fprintf fmt "%a" (pp_bindings ~delims ~sep Pretty.print_vs pp_value)

let report_cntr fmt (ctx, msg, term) =
  let cmp_vs (vs1, _) (vs2, _) =
    String.compare vs1.vs_name.id_string vs2.vs_name.id_string in
  let mvs = t_freevars Mvs.empty term in
  fprintf fmt "@[<v>%a@," report_cntr_head (ctx, msg, term);
  fprintf fmt "@[<hov2>- Term: %a@]@," Pretty.print_term term ;
  fprintf fmt "@[<hov2>- Variables: %a@]"
    (pp_vsenv Pretty.print_term)
    (List.sort cmp_vs (Mvs.bindings (Mvs.filter (fun vs _ -> Mvs.contains mvs vs) ctx.c_vsenv)));
  fprintf fmt "@]"

let rule_term decl =
  let open Decl in
  match decl.d_node with
  | Dprop (Paxiom, _, t) -> Some t
  | _ -> None

let add_fun_to_known rs cexp known =
  try
    let t =
      match cexp.c_node with
      | Cfun e -> Opt.get_exn Exit (term_of_expr ~prop:false e)
      | _ -> raise Exit in
    let ty_args = List.map (fun pv -> Ity.ty_of_ity pv.pv_ity) rs.rs_cty.cty_args in
    let ty_res = Ity.ty_of_ity rs.rs_cty.cty_result in
    let ls = Term.create_lsymbol (id_clone rs.rs_name) ty_args (Some ty_res) in
    let vs_args = List.map (fun pv -> pv.pv_vs) rs.rs_cty.cty_args in
    let ldecl = Decl.make_ls_defn ls vs_args t in
    let decl = Decl.create_logic_decl [ldecl] in
    Mid.add rs.rs_name decl known
  with Exit -> known

let cntr_ctx desc ?trigger_loc ?(vsenv = Mvs.empty) env =
  let rule_terms = Mid.map_filter rule_term env.th_known in
  let known = Mrs.fold add_fun_to_known env.funenv env.th_known in
  let env_vsenv = Mvs.map (term_of_value env.env) env.vsenv in
  let vsenv = Mvs.union (fun _ _ t -> Some t) vsenv env_vsenv in
  { c_env= env.env;
    c_desc= desc;
    c_trigger_loc= trigger_loc;
    c_known= known;
    c_rule_terms= rule_terms;
    c_vsenv= vsenv }

(* TERM EVALUATION *)

let try_add_rule _id t eng =
  let open Reduction_engine in
  try add_rule t eng
  with NotARewriteRule _s ->
    (* TODO Try to evaluate terms of the form `<t> -> if <t> then <t> else <t>` during
       normalization. *)
    (* Format.eprintf "@[<v2>Could not add rule for the axiomatization of %s:@ %a@ because %s.@]@."
     *   id.id_string Pretty.print_term t s; *)
    eng

let fix_vsenv_value vs t (vsenv, mt, mv) =
  match t.t_ty with
  | None -> (* Don't fix prop-typed terms *)
      vsenv, mt, mv
  | Some ty ->
    let vs' = create_vsymbol (id_clone vs.vs_name) ty in
    let vsenv = Mvs.add vs' t vsenv in
    let mt = ty_match mt vs.vs_ty ty in
    let mv = Mvs.add vs (t_var vs') mv in
    vsenv, mt, mv

(** Reduce a term using the reduction engine.

    @param env Why3 environment
    @param known Global definitions from the interpreted module
    @param rule_terms Rules to be added to the reduction engine
    @param vsenv Local variable environment
    @param t Term to be evaluated
    @return A reduction of term [t]
  *)
let reduce_term ?(mt = Mtv.empty) ?(mv = Mvs.empty) env known rule_terms vsenv t =
  let open Reduction_engine in
  let params =
    { compute_builtin= true;
      compute_defs= true;
      compute_def_set= Sls.empty } in
  let eng = create params env known in
  let eng = Mid.fold try_add_rule rule_terms eng in
  let vsenv, mt, mv = Mvs.fold fix_vsenv_value vsenv (Mvs.empty, mt, mv) in
  let t = t_ty_subst mt mv t in
  normalize ~limit:1000 eng vsenv t

(** Evaluate a term and raise an exception [Contr] if the result is false. *)
let check_term ctx t =
  (* TODO raise NoContrdiction / CannotEvaluate if [t] corresponds to the goal of the CE
     and reduces to true / cannot be reduced. *)
  match reduce_term ctx.c_env ctx.c_known ctx.c_rule_terms ctx.c_vsenv t with
  | {t_node= Ttrue} ->
      if Debug.test_flag debug_rac then
        eprintf "%a@." report_cntr_head (ctx, "is ok", t)
  | {t_node= Tfalse} ->
      raise (Contr (ctx, t))
  | t' ->
      eprintf "%a@." report_cntr (ctx, "cannot be evaluated", t) ;
      if Debug.test_flag debug_rac then
        eprintf "@[<hv2>- Result: %a@]@." Pretty.print_term t'
  | exception e when Debug.test_flag debug_rac ->
      eprintf "%a@." report_cntr (ctx, "WHEN TRYING", t) ;
      raise e

let check_terms ?loc ctx =
  List.iter (check_term ctx)

(* Check a post-condition [t] by binding the result variable to
   the term [vt] representing the result value. *)
let check_post ctx vt post =
  let vs, t = open_post post in
  let ctx = {ctx with c_vsenv= Mvs.add vs vt ctx.c_vsenv} in
  check_term ctx t

let check_posts rac desc loc env oldies v posts =
  let env = {env with vsenv= Mvs.union (fun _ _ v -> Some v) env.vsenv oldies} in
  let ctx = cntr_ctx desc ?trigger_loc:loc env in
  let vt = term_of_value env.env v in
  List.iter (check_post ctx vt) posts

(* EXPRESSION EVALUATION *)

(* Assuming the real is given in pow2 and pow5 *)
let compute_fraction {Number.rv_sig= i; Number.rv_pow2= p2; Number.rv_pow5= p5}
  =
  let p2_val = BigInt.pow_int_pos_bigint 2 (BigInt.abs p2) in
  let p5_val = BigInt.pow_int_pos_bigint 5 (BigInt.abs p5) in
  let num = ref BigInt.one in
  let den = ref BigInt.one in
  num := BigInt.mul i !num ;
  if BigInt.ge p2 BigInt.zero then
    num := BigInt.mul p2_val !num
  else
    den := BigInt.mul p2_val !den ;
  if BigInt.ge p5 BigInt.zero then
    num := BigInt.mul p5_val !num
  else
    den := BigInt.mul p5_val !den ;
  !num, !den

let rec matching env (v : value) p =
  match p.pat_node with
  | Pwild -> env
  | Pvar vs -> bind_vs vs v env
  | Por (p1, p2) -> (
      try matching env v p1 with NoMatch -> matching env v p2 )
  | Pas (p, vs) -> matching (bind_vs vs v env) v p
  | Papp (ls, pl) -> (
      match v.v_desc with
      | Vconstr ({rs_logic= RLls ls2}, tl) ->
          if ls_equal ls ls2 then
            List.fold_left2 matching env (List.map field_get tl) pl
          else if ls2.ls_constr > 0 then
            raise NoMatch
          else
            raise Undetermined
      | Vbool b ->
          let ls2 = if b then fs_bool_true else fs_bool_false in
          if ls_equal ls ls2 then env else raise NoMatch
      | _ -> raise Undetermined )

let is_true v = match v.v_desc with
  | Vbool true | Vterm {t_node= Ttrue} -> true
  | Vterm t when t_equal t t_bool_true -> true
  | _ -> false

let is_false v = match v.v_desc with
  | Vbool false | Vterm {t_node= Tfalse} -> true
  | Vterm t when t_equal t t_bool_false -> true
  | _ -> false

let fix_boolean_term t =
  if t_equal t t_true then t_bool_true else
  if t_equal t t_false then t_bool_false else t

let get_model_value model name loc =
  let open Model_parser in
  let aux me =
    me.me_name.men_name = name &&
    Opt.equal Loc.equal me.me_location (Some loc) in
  Opt.map (fun me -> me.me_value)
    (List.find_opt aux (Model_parser.get_model_elements model))

let model_value pv model =
  Opt.bind pv.pv_vs.vs_name.id_loc
    (get_model_value model pv.pv_vs.vs_name.id_string)

exception CannotImportModelValue of string

let rec import_model_value known ity =
  let open Model_parser in
  let get_def_subst ity =
    match ity.ity_node with
    | Ityapp (ts, l1, l2) | Ityreg {reg_its= ts; reg_args= l1; reg_regs= l2} ->
        Pdecl.find_its_defn known ts,
        its_match_regs ts l1 l2
    | _ -> assert false in
  let check_construction def =
    if def.Pdecl.itd_its.its_nonfree then (
      let msg = asprintf "Value of non-free type %a" print_ity ity in
      raise (CannotImportModelValue msg) );
    if is_range_type_def def.Pdecl.itd_its.its_def then (
      let msg = asprintf "Value of range type %a (TODO)" print_ity ity in
      raise (CannotImportModelValue msg) );
    if is_float_type_def def.Pdecl.itd_its.its_def then (
      let msg = asprintf "Value of float type %a (TODO)" print_ity ity in
      raise (CannotImportModelValue msg) ) in
  function
    | Integer s ->
        assert (ity_equal ity ity_int);
        value ty_int (Vnum (BigInt.of_string s))
    | String s ->
        assert (ity_equal ity ity_str);
        value ty_str (Vstring s)
    | Boolean b ->
        assert (ity_equal ity ity_bool);
        value ty_bool (Vbool b)
    | Record r ->
        let def, subst = get_def_subst ity in
        check_construction def;
        let rs = match def.Pdecl.itd_constructors with [c] -> c | _ -> assert false in
        let assoc_ity rs =
          let name =
            try Ident.get_model_element_name ~attrs:rs.rs_name.id_attrs
            with Not_found -> rs.rs_name.id_string in
          let ity = ity_full_inst subst (fd_of_rs rs).pv_ity in
          name, ity in
        let arg_itys = Mstr.of_list (List.map assoc_ity def.Pdecl.itd_fields) in
        let fs = List.map (fun (f, mv) -> import_model_value known (Mstr.find f arg_itys) mv) r in
        value (ty_of_ity ity) (Vconstr (rs, List.map field fs))
    | Apply (s, mvs) ->
        let def, subst = get_def_subst ity in
        check_construction def;
        let matching_name rs = String.equal rs.rs_name.id_string s in
        let rs = List.find matching_name def.Pdecl.itd_constructors in
        let import field_pv = import_model_value known (ity_full_inst subst field_pv.pv_ity) in
        let fs = List.map2 import rs.rs_cty.cty_args mvs in
        value (ty_of_ity ity) (Vconstr (rs, List.map field fs))
    | Proj (s, mv) ->
        let def, subst = get_def_subst ity in
        check_construction def;
        let matching_name rs = String.equal rs.rs_name.id_string s in
        let rs = List.find matching_name def.Pdecl.itd_constructors in
        let import_or_default field_pv =
          let ity = ity_full_inst subst field_pv.pv_ity in
          if String.equal field_pv.pv_vs.vs_name.id_string s
          then import_model_value known ity mv
          else default_value_of_type known ity in
        let fs = List.map import_or_default rs.rs_cty.cty_args in
        value (ty_of_ity ity) (Vconstr (rs, List.map field fs))
    | Array a ->
        let def, subst = get_def_subst ity in
        assert (its_equal def.Pdecl.itd_its its_func);
        let key_ity, value_ity = match def.Pdecl.itd_its.its_ts.ts_args with
          | [ts1; ts2] -> Mtv.find ts1 subst.isb_var, Mtv.find ts2 subst.isb_var
          | _ -> assert false in
        let add_index mv ix =
          let key = import_model_value known key_ity ix.arr_index_key in
          let value = import_model_value known value_ity ix.arr_index_value in
          Mv.add key value mv in
        let mv = List.fold_left add_index Mv.empty a.arr_indices in
        let v = import_model_value known value_ity a.arr_others in
        value (ty_of_ity ity) (Vpurefun (ty_of_ity key_ity, mv, v))
        (* let def, subst = get_def_subst ity in
         * if its_equal def.Pdecl.itd_its its_func then
         *   let key_ity, value_ity = match def.Pdecl.itd_its.its_ts.ts_args with
         *     | [ts1; ts2] -> Mtv.find ts1 subst.isb_var, Mtv.find ts2 subst.isb_var
         *     | _ -> assert false in
         *   let mvs, e0 =
         *     let pv = create_pvsymbol (id_fresh "default") value_ity in
         *     let v = import_model_value known value_ity a.arr_others in
         *     Mvs.singleton pv.pv_vs v, e_var pv in
         *   let arg_pv = create_pvsymbol (id_fresh "arg") key_ity in
         *   let aux ix (mvs, e) =
         *     let key_pv = create_pvsymbol (id_fresh "key") value_ity in
         *     let value_pv = create_pvsymbol (id_fresh "value") key_ity in
         *     let key_v = import_model_value known key_ity ix.arr_index_key in
         *     let value_v = import_model_value known value_ity ix.arr_index_value in
         *     let mvs = Mvs.add key_pv.pv_vs key_v (Mvs.add (value_pv.pv_vs) value_v mvs) in
         *     let test = e_exec (c_app rs_dyn_poly_equ [arg_pv; key_pv] [] ity_bool) in
         *     mvs, e_if test (e_var value_pv) e in
         *   let mvs, e = List.fold_right aux a.arr_indices (mvs, e0) in
         *   value (ty_of_ity ity) (Vfun (mvs, arg_pv.pv_vs, e))
         * else
         *   failwith "import_model_value array" *)
    | Decimal _ | Fraction _ | Float _ | Bitvector _ | Unparsed _ as v ->
        kasprintf failwith "import_model_value (not implemented): %a" print_model_value v


let exec_pure env ls pvs =
  if ls_equal ls ps_equ then
    (* TODO (?) Add more builtin logical symbols *)
    let pv1, pv2 = match pvs with [pv1; pv2] -> pv1, pv2 | _ -> assert false in
    let v1 = Mvs.find pv1.pv_vs env.vsenv and v2 = Mvs.find pv2.pv_vs env.vsenv in
    Normal (value ty_bool (Vbool (compare_values v1 v2 = 0)))
  else if ls_equal ls fs_func_app then
    failwith "Pure function application not yet implemented"
  else
    match Decl.find_logic_definition env.th_known ls with
    | Some defn ->
        let vs, t = Decl.open_ls_defn defn in
        let rule_terms = Mid.map_filter rule_term env.th_known in
        let known = Mrs.fold add_fun_to_known env.funenv env.th_known in
        let args = List.map (get_pvs env) pvs in
        let vsenv = List.fold_right2 Mvs.add vs args env.vsenv in
        let vsenv = Mvs.map (term_of_value env.env) vsenv in
        let t = reduce_term env.env known rule_terms vsenv t in
        (* TODO A variable x binding the result of exec pure are used as (x = True) in
           subsequent terms, so we map true/false to True/False here. Is this reasonable? *)
        let t = fix_boolean_term t in
        Normal (value (Opt.get_def ty_bool t.t_ty) (Vterm t))
    | None ->
        kasprintf failwith "No logic definition for %a"
          Pretty.print_ls ls

let pp_limited ?(n=100) pp fmt x =
  let s = asprintf "%a@." pp x in
  let s = String.map (function '\n' -> ' ' | c -> c) s in
  let s = String.(if length s > n then sub s 0 (Pervasives.min n (length s)) ^ "..." else s) in
  pp_print_string fmt s

let print_result fmt = function
  | Normal v -> print_value fmt v
  | Excep (xs, v) -> fprintf fmt "EXC %a: %a" print_xs xs print_value v
  | Fun (rs, _, _) -> fprintf fmt "FUN %a" print_rs rs
  | Irred e -> fprintf fmt "IRRED: %a" (pp_limited print_expr) e

exception InvCeInfraction of Loc.position option
exception AbstractExEnded of Loc.position option

let rec eval_expr ~rac ~abs env e =
  Debug.dprintf debug "@[<h>%t%sEVAL EXPR: %a@]@." pp_indent
    (if abs then "Abs. " else "Con. ")
    (pp_limited print_expr) e;
  let res = eval_expr' ~rac ~abs env e in
  Debug.dprintf debug "@[<h>%t -> %a@]@." pp_indent (print_result) res;
  res

(* abs = abstractly - do not execute loops and function calls - use
   instead invariants and function contracts to guide execution. *)
and eval_expr' ~rac ~abs env ({e_loc} as e) =
  let e_loc = Opt.get_def Loc.dummy_position e_loc in
  let get_value name ity loc =
    match get_model_value env.ce_model name loc with
    | Some v ->
       let v = import_model_value env.mod_known ity v in
       Debug.dprintf debug "@[<h>%tVALUE from ce-model: %a@]@."
         pp_indent print_value v;
       v
    | None -> Debug.dprintf debug "@[<h>%tVALUE not in ce-model@]@." pp_indent;
       default_value_of_type env.mod_known ity in
  let assign_written_vars env vs _ =
    let pv = restore_pv vs in
    if pv_affected e.e_effect.eff_writes pv then begin
        Debug.dprintf debug "@[<h>%tVAR %a is written in loop %a@]@."
          pp_indent print_pv pv
          (Pp.print_option Pretty.print_loc) pv.pv_vs.vs_name.id_loc;
        let value = get_value vs.vs_name.id_string pv.pv_ity e_loc in
        bind_vs vs value env end
    else env in
  match e.e_node with
  | Evar pvs -> (
    try
      let v = get_pvs env pvs in
      Debug.dprintf debug "[interp] reading var %s from env -> %a@\n"
        pvs.pv_vs.vs_name.id_string print_value v ;
      Normal v
    with Not_found -> assert false (* Irred e ? *) )
  | Econst (Constant.ConstInt c) ->
      Normal (value (ty_of_ity e.e_ity) (Vnum (big_int_of_const c)))
  | Econst (Constant.ConstReal r) ->
      (* ConstReal can be float or real *)
      if ity_equal e.e_ity ity_real then
        let p, q = compute_fraction r.Number.rl_real in
        let sp, sq = BigInt.to_string p, BigInt.to_string q in
        try Normal (value ty_real (Vreal (real_from_fraction sp sq)))
        with Mlmpfr_wrapper.Not_Implemented -> raise CannotCompute
      else
        let c = Constant.ConstReal r in
        let s = Format.asprintf "%a" Constant.print_def c in
        Normal (value ty_real (Vfloat (make_from_str s)))
  | Econst (Constant.ConstStr s) -> Normal (value ty_str (Vstring s))
  | Eexec (ce, cty) -> (
    match ce.c_node with
      | Cpur (ls, pvs) ->
          Debug.dprintf debug "@[<h>%tEVAL EXPR: EXEC PURE %a %a@]@." pp_indent Pretty.print_ls ls
            (Pp.print_list Pp.comma print_value) (List.map (get_pvs env) pvs);
          exec_pure env ls pvs
      | Cfun e' ->
        Debug.dprintf debug "@[<h>%tEVAL EXPR EXEC FUN: %a@]@." pp_indent print_expr e';
        let add_free pv = Mvs.add pv.pv_vs (Mvs.find pv.pv_vs env.vsenv) in
        let cl = Spv.fold add_free ce.c_cty.cty_effect.eff_reads Mvs.empty in
        let arg =
          match ce.c_cty.cty_args with [arg] -> arg | _ -> assert false in
        let match_free pv mt =
          let v = Mvs.find pv.pv_vs env.vsenv in
          ty_match mt pv.pv_vs.vs_ty v.v_ty in
        let mt = Spv.fold match_free cty.cty_effect.eff_reads Mtv.empty in
        let ty = ty_inst mt (ty_of_ity e.e_ity) in
        Normal (value ty (Vfun (cl, arg.pv_vs, e')))
    | Cany -> raise CannotCompute
    | Capp _ when cty.cty_args <> [] ->
        eprintf "Cannot compute partial function application";
        raise CannotCompute
    | Capp (rs, pvsl) ->
        assert (ce.c_cty.cty_args = []) ;
        exec_call ~rac ~abs ?loc:e.e_loc env rs pvsl e.e_ity )
  | Eassign l ->
      List.iter
        (fun (pvs, rs, value) ->
          let cstr, args =
            match (get_pvs env pvs).v_desc with
            | Vconstr (cstr, args) -> cstr, args
            | _ -> assert false in
          let rec search_and_assign constr_args args =
            match constr_args, args with
            | pv :: pvl, Field r :: vl ->
                if pv_equal pv (fd_of_rs rs) then
                  r := get_pvs env value
                else
                  search_and_assign pvl vl
            | _ -> raise CannotCompute in
          search_and_assign cstr.rs_cty.cty_args args)
        l ;
      Normal (value ty_unit Vvoid)
  | Elet (ld, e2) -> (
    match ld with
    | LDvar (pvs, e1) -> (
      match eval_expr ~rac ~abs env e1 with
      | Normal v ->
        let env = bind_pvs pvs v env in
        eval_expr ~rac ~abs env e2
      | r -> r )
    | LDsym (rs, ce) ->
        let env = {env with funenv= Mrs.add rs ce env.funenv} in
        eval_expr ~rac ~abs env e2
    | LDrec l ->
        let env' =
          { env with
            funenv=
              List.fold_left
                (fun acc d ->
                  Mrs.add d.rec_sym d.rec_fun (Mrs.add d.rec_rsym d.rec_fun acc))
                env.funenv l } in
        eval_expr ~rac ~abs env' e2 )
  | Eif (e1, e2, e3) -> (
    match eval_expr ~rac ~abs env e1 with
    | Normal v ->
      if is_true v then
        eval_expr ~rac ~abs env e2
      else if is_false v then
        eval_expr ~rac ~abs env e3
      else (
        eprintf "@[[Exec] Cannot decide condition of if: @[%a@]@]@." print_value v ;
        Irred e )
    | r -> r )
  | Ewhile (cond, inv, _var, e1) when abs -> begin
      (* arbitrary execution of an iteartion taken from the counterexample

        while e1 do invariant {I} e2 done
        ~>
        assert1 {I};
        assign_written_vars_with_ce;
        assert2 {I};
        if e1 then (e2;assert3 {I}; absurd* ) else ()

        1 - if assert1 fails, then we have a real couterexample
            (invariant init doesn't hold)
        2 - if assert2 fails, then we have a false counterexample
            (invariant does not hold at beginning of execution)
        3 - if assert3 fails, then we have a real counterexample
            (invariant does not hold after iteration)
        * stop the interpretation here - raise AbstractExEnded *)
      (* assert1 *)
      if rac <> RacNone then
        check_terms rac (cntr_ctx "Loop invariant initialization" env) inv;
      let env = Mvs.fold_left assign_written_vars env env.vsenv in
      (* assert2 *)
      (try check_terms rac (cntr_ctx "ce satisfies invariant" env) inv with
       | Contr (_,t) ->
          printf "ce model does not satisfy loop invariant %a@."
            (Pp.print_option Pretty.print_loc) t.t_loc;
          raise (InvCeInfraction t.t_loc));
      match eval_expr ~rac ~abs env cond with
      | Normal v ->
         if is_true v then begin
             match eval_expr ~rac ~abs env e1 with
             | Normal _ ->
                if rac <> RacNone then
                  check_terms rac
                    (cntr_ctx "Loop invariant preservation" env) inv;
                raise (AbstractExEnded e.e_loc)
             | r -> r
           end
         else if is_false v then
           Normal (value ty_unit Vvoid)
         else (
           eprintf "@[[Exec] Cannot decide condition of while: @[%a@]@]@."
             print_value v ;
           Irred e )
      | r -> r
    end
  | Ewhile (cond, inv, _var, e1) -> begin
      (* TODO variants *)
<<<<<<< HEAD
      if rac then
        check_terms (cntr_ctx "Loop invariant initialization" env) inv ;
      match eval_expr ~rac env cond with
=======
      if rac <> RacNone then
        check_terms rac (cntr_ctx "Loop invariant initialization" env) inv ;
      match eval_expr ~rac ~abs env cond with
>>>>>>> 9beeda00
      | Normal v ->
          if is_true v then (
            match eval_expr ~rac ~abs env e1 with
            | Normal _ ->
<<<<<<< HEAD
                if rac then
                  check_terms (cntr_ctx "Loop invariant preservation" env) inv ;
                eval_expr ~rac env e
=======
                if rac <> RacNone then
                  check_terms rac (cntr_ctx "Loop invariant preservation" env) inv ;
                eval_expr ~rac ~abs env e
>>>>>>> 9beeda00
            | r -> r )
          else if is_false v then
            Normal (value ty_unit Vvoid)
          else (
            eprintf "@[[Exec] Cannot decide condition of while: @[%a@]@]@."
              print_value v ;
            Irred e )
      | r -> r end
  | Efor (pvs, (pvs1, dir, pvs2), _i, inv, e1) when abs -> begin
      (* arbitrary execution of an iteartion taken from the counterexample

        for i = e1 to e2 do invariant {I} e done
        ~>
        let a = eval_expr e1 in
        let b = eval_expr e2 in
        let i = a in assert1 {I};
        if a <= b then begin
          assign_written_vars_with_ce;
          let i = get_model_value i in
          assert2 { a <= i }; (*?? i <= b + 1 ??*)
          assert3 { I };
          if a <= b then begin
            eval_expr e;
            let i = i + 1 in assert4 {I};
            absurd
          end else ()
        end else ()

        1 - if assert1 fails, then we have a real counterexample
            (invariant init doesn't hold)
        2 - if assert2 fails, then we have a false counterexample
            (the value assigned to i is not compatible with for loop)
        3 - if assert3 fails, then we have a false counterexample
            (invariant does not hold at beginning of execution)
        4 - if assert4 fails, then we have a real counterexample
            (invariant does not hold after iteration) *)
      try
        let a = big_int_of_value (get_pvs env pvs1) in
        let b = big_int_of_value (get_pvs env pvs2) in
        let le, suc = match dir with
          | To -> BigInt.le, BigInt.succ
          | DownTo -> BigInt.ge, BigInt.pred in
        (* assert1 *)
        if rac <> RacNone then begin
          let env = bind_vs pvs.pv_vs (value ty_int (Vnum a)) env in
          check_terms rac (cntr_ctx "Loop invariant initialization" env) inv end;
        if le a b then begin
            let env = Mvs.fold_left assign_written_vars env env.vsenv in
            let pvs_v = get_value pvs.pv_vs.vs_name.id_string pvs.pv_ity
                              (Opt.get pvs.pv_vs.vs_name.id_loc) in
            let env = bind_vs pvs.pv_vs pvs_v env in
            let pvs_int = match pvs_v.v_desc with
                Vnum n -> n | _ -> assert false in
            (* assert2 *)
            if not (le a pvs_int) then begin
                printf "ce model does not satisfy loop bounds %a@."
                  (Pp.print_option Pretty.print_loc) e.e_loc;
                raise (InvCeInfraction e.e_loc) end;
            (* assert3 *)
            (try check_terms rac (cntr_ctx "ce satisfies invariant" env) inv with
             | Contr (_,t) ->
                printf "ce model does not satisfy loop invariant %a@."
                  (Pp.print_option Pretty.print_loc) t.t_loc;
                raise (InvCeInfraction t.t_loc));
            if le pvs_int b then begin
                match eval_expr ~rac ~abs env e1 with
                | Normal _ ->
                   let env = bind_vs pvs.pv_vs
                               (value ty_int (Vnum (suc pvs_int))) env in
                   (* assert4 *)
                   if rac <> RacNone then
                     check_terms rac
                       (cntr_ctx "Loop invariant preservation" env) inv;
                   raise (AbstractExEnded e.e_loc)
                | r -> r
              end
            else Normal (value ty_unit Vvoid)
          end
        else Normal (value ty_unit Vvoid)
      with NotNum -> Irred e
    end
  | Efor (pvs, (pvs1, dir, pvs2), _i, inv, e1) -> (
    try
      let a = big_int_of_value (get_pvs env pvs1) in
      let b = big_int_of_value (get_pvs env pvs2) in
      let le, suc =
        match dir with
        | To -> BigInt.le, BigInt.succ
        | DownTo -> BigInt.ge, BigInt.pred in
      let rec iter i =
        Debug.dprintf debug "[interp] for loop with index = %s@."
          (BigInt.to_string i) ;
        if le i b then
          let env' = bind_vs pvs.pv_vs (value ty_int (Vnum i)) env in
          match eval_expr ~rac ~abs env' e1 with
          | Normal _ ->
              if rac then
                check_terms (cntr_ctx "Loop invariant preservation" env') inv ;
              iter (suc i)
          | r -> r
        else
          Normal (value ty_unit Vvoid) in
      ( if rac then
          let env' = bind_vs pvs.pv_vs (value ty_int (Vnum a)) env in
          check_terms (cntr_ctx "Loop invariant initialization" env') inv ) ;
      iter a
    with NotNum -> Irred e )
  | Ematch (e0, ebl, el) -> (
      let r = eval_expr ~rac ~abs env e0 in
      match r with
      | Normal t -> (
          if ebl = [] then
            r
          else
            try exec_match ~rac ~abs env t ebl with Undetermined -> Irred e )
      | Excep (ex, t) -> (
        match Mxs.find ex el with
        | [], e2 ->
            (* assert (t = Vvoid); *)
            eval_expr ~rac ~abs env e2
        | [v], e2 ->
            let env' = bind_vs v.pv_vs t env in
            eval_expr ~rac ~abs env' e2
        | _ -> assert false (* TODO ? *)
        | exception Not_found -> r )
      | _ -> r )
  | Eraise (xs, e1) -> (
      let r = eval_expr ~rac ~abs env e1 in
      match r with Normal t -> Excep (xs, t) | _ -> r )
  | Eexn (_, e1) -> eval_expr ~rac ~abs env e1
  | Eassert (kind, t) ->
      let descr =
        match kind with
        | Expr.Assert -> "Assertion"
        | Expr.Assume -> "Assumption"
        | Expr.Check -> "Check" in
      if rac then check_term (cntr_ctx descr env) t ;
      Normal (value ty_unit Vvoid)
  | Eghost e1 ->
      Debug.dprintf debug "@[<h>%tEVAL EXPR: GHOST %a@]@." pp_indent print_expr e1;
      (* TODO: do not eval ghost if no assertion check *)
      eval_expr ~rac ~abs env e1
  | Epure t ->
      Debug.dprintf debug "@[<h>%tEVAL EXPR: PURE %a@]@." pp_indent Pretty.print_term t;
      let t =
        let rule_terms = Mid.map_filter rule_term env.th_known in
        let known = Mrs.fold add_fun_to_known env.funenv env.th_known in
        let vsenv = Mvs.map (term_of_value env.env) env.vsenv in
        reduce_term env.env known rule_terms vsenv t in
      Normal (value (Opt.get t.t_ty) (Vterm t))
  | Eabsurd ->
      eprintf "@[[Exec] unsupported expression: @[%a@]@]@."
        print_expr e ;
      Irred e

and exec_match ~rac ~abs env t ebl =
  let rec iter ebl =
    match ebl with
    | [] ->
        eprintf "[Exec] Pattern matching not exhaustive in evaluation@." ;
        assert false
    | (p, e) :: rem -> (
      try
        let env' = matching env t p.pp_pat in
        eval_expr ~rac ~abs env' e
      with NoMatch -> iter rem ) in
  iter ebl

and exec_call ~rac ~abs ?loc env rs arg_pvs ity_result =
  let arg_vs = List.map (get_pvs env) arg_pvs in
  Debug.dprintf debug "@[<h>%tExec call %a %a@]@."
    pp_indent print_rs rs Pp.(print_list space print_value) arg_vs;
  let env = multibind_pvs rs.rs_cty.cty_args arg_vs env in
  let oldies =
    let snapshot_oldie old_pv pv =
      Mvs.add old_pv.pv_vs (snapshot (Mvs.find pv.pv_vs env.vsenv)) in
    Mpv.fold snapshot_oldie rs.rs_cty.cty_oldies Mvs.empty in
  if rac then (
    (* TODO variant *)
    let ctx = cntr_ctx (cntr_desc "Precondition" rs.rs_name) ?trigger_loc:loc env in
    check_terms ?loc ctx rs.rs_cty.cty_pre );
  let res =
    if rs_equal rs rs_func_app then
      match arg_vs with
      | [{v_desc= Vfun (cl, arg, e)}; value] ->
          let env =
            {env with vsenv= Mvs.union (fun _ _ v -> Some v) env.vsenv cl} in
          let env = bind_vs arg value env in
          eval_expr ~rac ~abs env e
      | [{v_desc= Vpurefun (_, bindings, default)}; value] ->
          let v = try Mv.find value bindings with Not_found -> default in
          Normal v
      | _ -> assert false
    else
      match find_definition env rs with
      | LocalFunction (locals, ce) -> (
          let env = add_local_funs locals env in
          match ce.c_node with
            | Capp (rs', pvl) ->
                Debug.dprintf debug "@[<h>%tEXEC CALL %a: Capp %a]@." pp_indent print_rs rs print_rs rs';
                exec_call ~rac ~abs env rs' (pvl @ arg_pvs) ity_result
            | Cfun body ->
                Debug.dprintf debug "@[<hv2>%tEXEC CALL %a: FUN %a@]@." pp_indent print_rs rs (pp_limited print_expr) body;
                let env' = multibind_pvs ce.c_cty.cty_args arg_vs env in
                eval_expr ~rac ~abs env' body
            | Cany ->
                Debug.dprintf debug  "@[<hv2>%tEXEC CALL %a: ANY@]@." pp_indent print_rs rs;
                eprintf "Cannot compute any function %a@." print_rs rs;
                raise CannotCompute
            | Cpur _ -> assert false (* TODO ? *) )
      | Builtin f ->
          Debug.dprintf debug "@[<hv2>%tEXEC CALL %a: BUILTIN@]@." pp_indent print_rs rs;
          Normal (f rs arg_vs)
      | Constructor _ ->
          Debug.dprintf debug "@[<hv2>%tEXEC CALL %a: CONSTRUCTOR@]@." pp_indent print_rs rs;
          let mt = List.fold_left2 ty_match Mtv.empty
              (List.map (fun pv -> pv.pv_vs.vs_ty) rs.rs_cty.cty_args) (List.map v_ty arg_vs) in
          let ty = ty_inst mt (ty_of_ity ity_result) in
          let fs = List.map field arg_vs in
          Normal (value ty (Vconstr (rs, fs)))
      | Projection _d -> (
        Debug.dprintf debug "@[<hv2>%tEXEC CALL %a: PROJECTION@]@." pp_indent print_rs rs;
        match rs.rs_field, arg_vs with
        | Some pv, [{v_desc= Vconstr (cstr, args)}] ->
            let rec search constr_args args =
              match constr_args, args with
              | pv2 :: pvl, v :: vl ->
                  if pv_equal pv pv2 then
                    Normal (field_get v)
                  else search pvl vl
              | _ -> raise CannotCompute in
            search cstr.rs_cty.cty_args args
        | _ -> assert false )
      | exception Not_found ->
          eprintf "[interp] cannot find definition of routine %s@."
            rs.rs_name.id_string ;
          raise CannotCompute in
  ( if rac then
      match res with
      | Normal v ->
          let desc = cntr_desc "Postcondition" rs.rs_name in
          check_posts rac desc loc env oldies v rs.rs_cty.cty_post
      | Excep (xs, v) ->
          let desc = cntr_desc "Exceptional postcondition" rs.rs_name in
          let posts = Mxs.find xs rs.rs_cty.cty_xpost in
          check_posts rac desc loc env oldies v posts
      | _ -> () );
  res

(* GLOBAL EVALUATION *)

let init_real (emin, emax, prec) = Big_real.init emin emax prec

<<<<<<< HEAD
exception CannotImportModelValue of string

(* TODO Remove argument [env] after replacing Varray by model substitution *)
let rec import_model_value env known ity v =
  let open Model_parser in
  (* TODO If the type has a model projection `p` and the model value is a
     projection `p _ = v`, we could add this equality as a rule to the
     reduction engine. (Cf. bench/ce/oracles/double_projection.mlw) *)
  (* TODO If the type is a non-free record, we could similarily axiomatize
     the values of the fields by rules in the reduction engine. (Cf.
     bench/ce/record_one_field.mlw)  *)
  let def, subst =
    match ity.ity_node with
    | Ityapp (ts, l1, l2) | Ityreg {reg_its= ts; reg_args= l1; reg_regs= l2} ->
        Pdecl.find_its_defn known ts,
        its_match_regs ts l1 l2
    | Ityvar _ -> assert false in
  (* let is_ity_array env ity =
   *   let pm = Pmodule.read_module env ["array"] "Array" in
   *   let its_array = Pmodule.ns_find_its pm.Pmodule.mod_export ["array"] in
   *   match ity.ity_node with
   *   | Ityreg r -> its_equal r.reg_its its_array
   *   | _ -> false in *)
  (* if is_ity_array env ity then (\* TODO *\)
   *   kasprintf failwith "ARRAY: %a@." Model_parser.print_model_value v
   * else *)
  if is_range_type_def def.Pdecl.itd_its.its_def then
    match v with
    | Proj (_, Integer s)
    | Integer s -> value (ty_of_ity ity) (Vnum (BigInt.of_string s))
    | _ -> assert false
  else
    let check_construction def =
      if def.Pdecl.itd_its.its_nonfree then
        let msg = asprintf "Value of non-free type %a" print_ity ity in
        raise (CannotImportModelValue msg) in
    match v with
    | Integer s ->
        assert (ity_equal ity ity_int);
        value (ty_of_ity ity) (Vnum (BigInt.of_string s))
    | String s ->
        assert (ity_equal ity ity_str);
        value ty_str (Vstring s)
    | Boolean b ->
        assert (ity_equal ity ity_bool);
        value ty_bool (Vbool b)
    | Record r ->
        check_construction def;
        let rs = match def.Pdecl.itd_constructors with [c] -> c | _ -> assert false in
        let assoc_ity rs =
          let name =
            try Ident.get_model_element_name ~attrs:rs.rs_name.id_attrs
            with Not_found -> rs.rs_name.id_string in
          let ity = ity_full_inst subst (fd_of_rs rs).pv_ity in
          name, ity in
        let arg_itys = Mstr.of_list (List.map assoc_ity def.Pdecl.itd_fields) in
        let fs = List.map (fun (f, mv) -> import_model_value env known (Mstr.find f arg_itys) mv) r in
        value (ty_of_ity ity) (Vconstr (rs, List.map field fs))
    | Apply (s, mvs) ->
        check_construction def;
        let matching_name rs = String.equal rs.rs_name.id_string s in
        let rs = List.find matching_name def.Pdecl.itd_constructors in
        let import field_pv = import_model_value env known (ity_full_inst subst field_pv.pv_ity) in
        let fs = List.map2 import rs.rs_cty.cty_args mvs in
        value (ty_of_ity ity) (Vconstr (rs, List.map field fs))
    | Proj (s, mv) ->
        check_construction def;
        let matching_name rs = String.equal rs.rs_name.id_string s in
        let rs = List.find matching_name def.Pdecl.itd_constructors in
        let import_or_default field_pv =
          let ity = ity_full_inst subst field_pv.pv_ity in
          if String.equal field_pv.pv_vs.vs_name.id_string s
          then import_model_value env known ity mv
          else default_value_of_type env known ity in
        let fs = List.map import_or_default rs.rs_cty.cty_args in
        value (ty_of_ity ity) (Vconstr (rs, List.map field fs))
    | Array a ->
        assert (its_equal def.Pdecl.itd_its its_func);
        let key_ity, value_ity = match def.Pdecl.itd_its.its_ts.ts_args with
          | [ts1; ts2] -> Mtv.find ts1 subst.isb_var, Mtv.find ts2 subst.isb_var
          | _ -> assert false in
        let add_index mv ix =
          let key = import_model_value env known key_ity ix.arr_index_key in
          let value = import_model_value env known value_ity ix.arr_index_value in
          Mv.add key value mv in
        let mv = List.fold_left add_index Mv.empty a.arr_indices in
        let v0 = import_model_value env known value_ity a.arr_others in
        value (ty_of_ity ity) (Vpurefun (ty_of_ity key_ity, mv, v0))
    | Decimal _ | Fraction _ | Float _ | Bitvector _ | Unparsed _ as v ->
        kasprintf failwith "import_model_value (not implemented): %a" print_model_value v

let get_model_value model name loc =
  let open Model_parser in
  let aux me =
    me.me_name.men_name = name &&
    Opt.equal Loc.equal me.me_location (Some loc) in
  Opt.map (fun me -> me.me_value)
    (List.find_opt aux (Model_parser.get_model_elements model))

let model_value pv model =
  Opt.bind pv.pv_vs.vs_name.id_loc
    (get_model_value model pv.pv_vs.vs_name.id_string)

let make_global_env ?model env known =
=======
let make_global_env ?model known =
>>>>>>> 9beeda00
  let add_glob _id d acc =
    match d.Pdecl.pd_node with
    | Pdecl.PDlet (LDvar (pv, _e)) ->
        (* TODO evaluate _e! *)
        let v = match Opt.bind model (model_value pv) with
          | Some v -> import_model_value env known pv.pv_ity  v
          | None -> default_value_of_type env known pv.pv_ity in
        Mvs.add pv.pv_vs v acc
    | _ -> acc in
  Mid.fold add_glob known Mvs.empty

let eval_global_expr ~rac env mod_known th_known locals e =
  get_builtin_progs env ;
  let global_env = make_global_env env mod_known in
  let env = add_local_funs locals
      { (default_env env) with mod_known; th_known; vsenv = global_env } in
  let res = eval_expr ~rac ~abs:false env e in
  res, global_env

let eval_global_fundef ~rac env mod_known mod_theory locals body =
  try eval_global_expr ~rac env mod_known mod_theory locals body
  with CannotFind (l, s, n) ->
    eprintf "Cannot find %a.%s.%s" (Pp.print_list Pp.dot pp_print_string) l s n ;
    assert false

<<<<<<< HEAD
let eval_rs env mod_known th_known loc model (rs: rsymbol) =
=======
let eval_rs ~abs env mod_known th_known _loc model (rs: rsymbol) =
  (* let rac = RacOnly (loc, model) in *)
  let rac = RacAll in (* FIXME *)
>>>>>>> 9beeda00
  let get_value pv =
    match model_value pv model with
    | Some mv ->
        import_model_value env mod_known pv.pv_ity mv
    | None ->
        let v = default_value_of_type env mod_known pv.pv_ity in
        Debug.dprintf debug_rac "Missing value for parameter %a, continue with default value %a@."
          print_pv pv print_value v;
        v in
  let arg_vs = List.map get_value rs.rs_cty.cty_args in
  get_builtin_progs env ;
<<<<<<< HEAD
  let global_env = make_global_env env ~model mod_known in
  let env = {mod_known; th_known; funenv= Mrs.empty; vsenv= global_env; env} in
  let env = multibind_pvs rs.rs_cty.cty_args arg_vs env in
  exec_call ~rac:true env rs rs.rs_cty.cty_args rs.rs_cty.cty_result

let maybe_ce_model_rs env pm loc model rs =
  Debug.dprintf debug_rac "Validating model: %a@." (Model_parser.print_model ?me_name_trans:None ~print_attrs:false) model;
=======
  let global_env = make_global_env ~model mod_known in
  let env =
    { (default_env env) with mod_known; th_known; vsenv = global_env;
                             ce_model = model} in
  let env = multibind_pvs rs.rs_cty.cty_args arg_vs env in
  exec_call ~rac ~abs env rs rs.rs_cty.cty_args rs.rs_cty.cty_result

let maybe_ce_model_rs env pm loc model rs =
  let open Pmodule in
  let open Theory in
  begin try
      ignore (eval_rs ~abs:false env pm.mod_known
                pm.mod_theory.th_known loc model rs);
      printf "RAC does not confirm the counter-example (no \
              contradiction during execution)@."
    with
    | Contr (_, t) when Opt.equal Loc.equal
                          (Model_parser.get_model_term_loc model) t.Term.t_loc ->
       printf "RAC confirms the counter-example@."
    | Contr (_, t) ->
       printf "RAC found a contradiction at different location %a@."
         (Pp.print_option_or_default "NO LOC" Pretty.print_loc) t.Term.t_loc
    | CannotImportModelValue msg ->
       printf "RAC impossible: Cannot import model value: %s@." msg
    | Failure msg ->
       (* E.g., cannot create default value for non-free type, cannot construct
         term for constructor that is not a function *)
       printf "RAC failure: %s@." msg
  end;
>>>>>>> 9beeda00
  try
    ignore (eval_rs ~abs:true env pm.mod_known pm.mod_theory.th_known loc model rs);
    printf "Abstractly RAC does not confirm the counter-example \
            (execution did not fail at all)@.";
    None
  with
  | Contr (_, t) when Opt.equal Loc.equal
                        (Model_parser.get_model_term_loc model) t.Term.t_loc ->
     printf "Abstractly RAC confirms the counter-example@.";
     Some true
  | Contr (_, t) ->
<<<<<<< HEAD
      printf "RAC found a contradiction at different location %a@."
        (Pp.print_option_or_default "NO LOC" print_loc) t.Term.t_loc;
      None
  | CannotImportModelValue msg ->
      printf "RAC impossible: Cannot import model value: %s@." msg;
      None
  | CannotCompute ->
      (* TODO E.g., bad default value for parameter and cannot evaluate pre-condition *)
      printf "RAC execution got stuck.@.";
      None
=======
     printf "Abstractly RAC found a contradiction at different location %a@."
       (Pp.print_option_or_default "NO LOC" Pretty.print_loc) t.Term.t_loc;
     None
  | CannotImportModelValue msg ->
     printf "Abstractly RAC impossible: Cannot import model value: %s@." msg;
     None
>>>>>>> 9beeda00
  | Failure msg ->
     (* E.g., cannot create default value for non-free type, cannot construct
         term for constructor that is not a function *)
     printf "Abstractly RAC failure: %s@." msg;
     None
  | AbstractExEnded l ->
     printf "Abstractly RAC cannot continue after %a@."
       (Pp.print_option Pretty.print_loc) l;
     None
  | InvCeInfraction l ->
     printf "Abstraclty RAC: counter-example model is not consistent \
             with the invariant %a@."
       (Pp.print_option Pretty.print_loc) l;
     None

(** [loc_contains loc1 loc2] if loc1 contains loc2, i.e., loc1:[   loc2:[   ]  ].
    Relies on [get_multiline] and fails under the same conditions. *)
let loc_contains loc1 loc2 =
  let f1, (bl1, bc1), (el1, ec1) = Loc.get_multiline loc1 in
  let f2, (bl2, bc2), (el2, ec2) = Loc.get_multiline loc2 in
  String.equal f1 f2 &&
  (bl1 < bl2 || (bl1 = bl2 && bc1 <= bc2)) &&
  (el1 > el2 || (el1 = el2 && ec1 >= ec2))

(** Identifies the rsymbol of the definition that contains the given position. Raises
    [Not_found] if no such definition is found. **)
let find_rs pm loc =
  let open Pmodule in
  let open Pdecl in
  let loc_of_exp e = Opt.get_def Loc.dummy_position e.e_loc in
  let loc_of_cexp ce = match ce.c_node with
    | Cfun e -> loc_of_exp e | _ -> Loc.dummy_position in
  let cty_loc_contains cty loc =
    let rec p = function
      | {t_loc= Some loc'} -> loc_contains loc' loc
      | {t_loc= None; t_node= Teps tb} ->
          (* The Teps introduced for post conditions does not carry its location *)
          p (snd (t_open_bound tb))
      | _ -> false in
    List.exists p (cty.cty_pre @ cty.cty_post @ List.concat (Mxs.values cty.cty_xpost)) in
  let exception Found of Expr.rsymbol in
  let find_pd_rec_defn rd =
    if loc_contains (loc_of_cexp rd.rec_fun) loc || cty_loc_contains rd.rec_sym.rs_cty loc then
      raise (Found rd.rec_sym) in
  let find_pd_pdecl pd =
    match pd.pd_node with
    | PDlet (LDsym (rs, ce))
      when loc_contains (loc_of_cexp ce) loc || cty_loc_contains rs.rs_cty loc ->
        raise (Found rs)
    | PDlet (LDrec rds) ->
        List.iter find_pd_rec_defn rds
    | _ -> () in
  let rec find_pd_mod_unit = function
    | Uuse _ | Uclone _ | Umeta _ -> ()
    | Uscope (_, us) -> List.iter find_pd_mod_unit us
    | Udecl pd -> find_pd_pdecl pd in
  match List.iter find_pd_mod_unit pm.mod_units with
  | () -> raise Not_found
  | exception Found rs -> rs

let maybe_ce_model env pm m =
  try
    let loc = Opt.get_exn Not_found (Model_parser.get_model_term_loc m) in
    if let f, _, _, _ = Loc.get loc in Sys.file_exists f then
      (* TODO deal with VC from variable declarations and type declarations *)
      let rs = find_rs pm loc in
      Opt.get_def true (maybe_ce_model_rs env pm loc m rs)
    else
      true
  with Not_found -> true

let report_eval_result body fmt (res, final_env) =
  match res with
  | Normal _ ->
      fprintf fmt "@[<hov2>result:@ %a@ =@ %a@]@,"
        print_ity body.e_ity print_logic_result res;
      fprintf fmt "@[<hov2>globals:@ %a@]"
        (pp_vsenv print_value) (Mvs.bindings final_env)
  | Excep _ ->
      fprintf fmt "@[<hov2>exceptional result:@ %a@]@,"
        print_logic_result res;
      fprintf fmt "@[<hov2>globals:@ %a@]"
        (pp_vsenv print_value) (Mvs.bindings final_env)
  | Irred _ | Fun _ ->
      fprintf fmt "@[<hov2>Execution error: %a@]@," print_logic_result res ;
      fprintf fmt "@[globals:@ %a@]" (pp_vsenv print_value) (Mvs.bindings final_env)

let report_cntr _body fmt (ctx, term) =
  report_cntr fmt (ctx, "failed", term)<|MERGE_RESOLUTION|>--- conflicted
+++ resolved
@@ -16,7 +16,6 @@
 open Ty
 open Ity
 open Expr
-open Pretty
 open Big_real
 open Mlmpfr_wrapper
 
@@ -883,8 +882,7 @@
       eprintf "%a@." report_cntr (ctx, "WHEN TRYING", t) ;
       raise e
 
-let check_terms ?loc ctx =
-  List.iter (check_term ctx)
+let check_terms ctx = List.iter (check_term ctx)
 
 (* Check a post-condition [t] by binding the result variable to
    the term [vt] representing the result value. *)
@@ -893,7 +891,7 @@
   let ctx = {ctx with c_vsenv= Mvs.add vs vt ctx.c_vsenv} in
   check_term ctx t
 
-let check_posts rac desc loc env oldies v posts =
+let check_posts desc loc env oldies v posts =
   let env = {env with vsenv= Mvs.union (fun _ _ v -> Some v) env.vsenv oldies} in
   let ctx = cntr_ctx desc ?trigger_loc:loc env in
   let vt = term_of_value env.env v in
@@ -968,28 +966,44 @@
 
 exception CannotImportModelValue of string
 
-let rec import_model_value known ity =
+(* TODO Remove argument [env] after replacing Varray by model substitution *)
+let rec import_model_value env known ity v =
   let open Model_parser in
-  let get_def_subst ity =
+  (* TODO If the type has a model projection `p` and the model value is a
+     projection `p _ = v`, we could add this equality as a rule to the
+     reduction engine. (Cf. bench/ce/oracles/double_projection.mlw) *)
+  (* TODO If the type is a non-free record, we could similarily axiomatize
+     the values of the fields by rules in the reduction engine. (Cf.
+     bench/ce/record_one_field.mlw)  *)
+  let def, subst =
     match ity.ity_node with
     | Ityapp (ts, l1, l2) | Ityreg {reg_its= ts; reg_args= l1; reg_regs= l2} ->
         Pdecl.find_its_defn known ts,
         its_match_regs ts l1 l2
-    | _ -> assert false in
-  let check_construction def =
-    if def.Pdecl.itd_its.its_nonfree then (
-      let msg = asprintf "Value of non-free type %a" print_ity ity in
-      raise (CannotImportModelValue msg) );
-    if is_range_type_def def.Pdecl.itd_its.its_def then (
-      let msg = asprintf "Value of range type %a (TODO)" print_ity ity in
-      raise (CannotImportModelValue msg) );
-    if is_float_type_def def.Pdecl.itd_its.its_def then (
-      let msg = asprintf "Value of float type %a (TODO)" print_ity ity in
-      raise (CannotImportModelValue msg) ) in
-  function
+    | Ityvar _ -> assert false in
+  (* let is_ity_array env ity =
+   *   let pm = Pmodule.read_module env ["array"] "Array" in
+   *   let its_array = Pmodule.ns_find_its pm.Pmodule.mod_export ["array"] in
+   *   match ity.ity_node with
+   *   | Ityreg r -> its_equal r.reg_its its_array
+   *   | _ -> false in *)
+  (* if is_ity_array env ity then (\* TODO *\)
+   *   kasprintf failwith "ARRAY: %a@." Model_parser.print_model_value v
+   * else *)
+  if is_range_type_def def.Pdecl.itd_its.its_def then
+    match v with
+    | Proj (_, Integer s)
+    | Integer s -> value (ty_of_ity ity) (Vnum (BigInt.of_string s))
+    | _ -> assert false
+  else
+    let check_construction def =
+      if def.Pdecl.itd_its.its_nonfree then
+        let msg = asprintf "Value of non-free type %a" print_ity ity in
+        raise (CannotImportModelValue msg) in
+    match v with
     | Integer s ->
         assert (ity_equal ity ity_int);
-        value ty_int (Vnum (BigInt.of_string s))
+        value (ty_of_ity ity) (Vnum (BigInt.of_string s))
     | String s ->
         assert (ity_equal ity ity_str);
         value ty_str (Vstring s)
@@ -997,7 +1011,6 @@
         assert (ity_equal ity ity_bool);
         value ty_bool (Vbool b)
     | Record r ->
-        let def, subst = get_def_subst ity in
         check_construction def;
         let rs = match def.Pdecl.itd_constructors with [c] -> c | _ -> assert false in
         let assoc_ity rs =
@@ -1007,66 +1020,40 @@
           let ity = ity_full_inst subst (fd_of_rs rs).pv_ity in
           name, ity in
         let arg_itys = Mstr.of_list (List.map assoc_ity def.Pdecl.itd_fields) in
-        let fs = List.map (fun (f, mv) -> import_model_value known (Mstr.find f arg_itys) mv) r in
+        let fs = List.map (fun (f, mv) -> import_model_value env known (Mstr.find f arg_itys) mv) r in
         value (ty_of_ity ity) (Vconstr (rs, List.map field fs))
     | Apply (s, mvs) ->
-        let def, subst = get_def_subst ity in
         check_construction def;
         let matching_name rs = String.equal rs.rs_name.id_string s in
         let rs = List.find matching_name def.Pdecl.itd_constructors in
-        let import field_pv = import_model_value known (ity_full_inst subst field_pv.pv_ity) in
+        let import field_pv = import_model_value env known (ity_full_inst subst field_pv.pv_ity) in
         let fs = List.map2 import rs.rs_cty.cty_args mvs in
         value (ty_of_ity ity) (Vconstr (rs, List.map field fs))
     | Proj (s, mv) ->
-        let def, subst = get_def_subst ity in
         check_construction def;
         let matching_name rs = String.equal rs.rs_name.id_string s in
         let rs = List.find matching_name def.Pdecl.itd_constructors in
         let import_or_default field_pv =
           let ity = ity_full_inst subst field_pv.pv_ity in
           if String.equal field_pv.pv_vs.vs_name.id_string s
-          then import_model_value known ity mv
-          else default_value_of_type known ity in
+          then import_model_value env known ity mv
+          else default_value_of_type env known ity in
         let fs = List.map import_or_default rs.rs_cty.cty_args in
         value (ty_of_ity ity) (Vconstr (rs, List.map field fs))
     | Array a ->
-        let def, subst = get_def_subst ity in
         assert (its_equal def.Pdecl.itd_its its_func);
         let key_ity, value_ity = match def.Pdecl.itd_its.its_ts.ts_args with
           | [ts1; ts2] -> Mtv.find ts1 subst.isb_var, Mtv.find ts2 subst.isb_var
           | _ -> assert false in
         let add_index mv ix =
-          let key = import_model_value known key_ity ix.arr_index_key in
-          let value = import_model_value known value_ity ix.arr_index_value in
+          let key = import_model_value env known key_ity ix.arr_index_key in
+          let value = import_model_value env known value_ity ix.arr_index_value in
           Mv.add key value mv in
         let mv = List.fold_left add_index Mv.empty a.arr_indices in
-        let v = import_model_value known value_ity a.arr_others in
-        value (ty_of_ity ity) (Vpurefun (ty_of_ity key_ity, mv, v))
-        (* let def, subst = get_def_subst ity in
-         * if its_equal def.Pdecl.itd_its its_func then
-         *   let key_ity, value_ity = match def.Pdecl.itd_its.its_ts.ts_args with
-         *     | [ts1; ts2] -> Mtv.find ts1 subst.isb_var, Mtv.find ts2 subst.isb_var
-         *     | _ -> assert false in
-         *   let mvs, e0 =
-         *     let pv = create_pvsymbol (id_fresh "default") value_ity in
-         *     let v = import_model_value known value_ity a.arr_others in
-         *     Mvs.singleton pv.pv_vs v, e_var pv in
-         *   let arg_pv = create_pvsymbol (id_fresh "arg") key_ity in
-         *   let aux ix (mvs, e) =
-         *     let key_pv = create_pvsymbol (id_fresh "key") value_ity in
-         *     let value_pv = create_pvsymbol (id_fresh "value") key_ity in
-         *     let key_v = import_model_value known key_ity ix.arr_index_key in
-         *     let value_v = import_model_value known value_ity ix.arr_index_value in
-         *     let mvs = Mvs.add key_pv.pv_vs key_v (Mvs.add (value_pv.pv_vs) value_v mvs) in
-         *     let test = e_exec (c_app rs_dyn_poly_equ [arg_pv; key_pv] [] ity_bool) in
-         *     mvs, e_if test (e_var value_pv) e in
-         *   let mvs, e = List.fold_right aux a.arr_indices (mvs, e0) in
-         *   value (ty_of_ity ity) (Vfun (mvs, arg_pv.pv_vs, e))
-         * else
-         *   failwith "import_model_value array" *)
+        let v0 = import_model_value env known value_ity a.arr_others in
+        value (ty_of_ity ity) (Vpurefun (ty_of_ity key_ity, mv, v0))
     | Decimal _ | Fraction _ | Float _ | Bitvector _ | Unparsed _ as v ->
         kasprintf failwith "import_model_value (not implemented): %a" print_model_value v
-
 
 let exec_pure env ls pvs =
   if ls_equal ls ps_equ then
@@ -1119,23 +1106,23 @@
 
 (* abs = abstractly - do not execute loops and function calls - use
    instead invariants and function contracts to guide execution. *)
-and eval_expr' ~rac ~abs env ({e_loc} as e) =
-  let e_loc = Opt.get_def Loc.dummy_position e_loc in
+and eval_expr' ~rac ~abs env e =
   let get_value name ity loc =
     match get_model_value env.ce_model name loc with
     | Some v ->
-       let v = import_model_value env.mod_known ity v in
+       let v = import_model_value env.env env.mod_known ity v in
        Debug.dprintf debug "@[<h>%tVALUE from ce-model: %a@]@."
          pp_indent print_value v;
        v
     | None -> Debug.dprintf debug "@[<h>%tVALUE not in ce-model@]@." pp_indent;
-       default_value_of_type env.mod_known ity in
+       default_value_of_type env.env env.mod_known ity in
   let assign_written_vars env vs _ =
     let pv = restore_pv vs in
     if pv_affected e.e_effect.eff_writes pv then begin
         Debug.dprintf debug "@[<h>%tVAR %a is written in loop %a@]@."
           pp_indent print_pv pv
           (Pp.print_option Pretty.print_loc) pv.pv_vs.vs_name.id_loc;
+        let e_loc = Opt.get_def Loc.dummy_position e.e_loc in
         let value = get_value vs.vs_name.id_string pv.pv_ity e_loc in
         bind_vs vs value env end
     else env in
@@ -1253,11 +1240,11 @@
             (invariant does not hold after iteration)
         * stop the interpretation here - raise AbstractExEnded *)
       (* assert1 *)
-      if rac <> RacNone then
-        check_terms rac (cntr_ctx "Loop invariant initialization" env) inv;
+      if rac then
+        check_terms (cntr_ctx "Loop invariant initialization" env) inv;
       let env = Mvs.fold_left assign_written_vars env env.vsenv in
       (* assert2 *)
-      (try check_terms rac (cntr_ctx "ce satisfies invariant" env) inv with
+      (try check_terms (cntr_ctx "ce satisfies invariant" env) inv with
        | Contr (_,t) ->
           printf "ce model does not satisfy loop invariant %a@."
             (Pp.print_option Pretty.print_loc) t.t_loc;
@@ -1267,9 +1254,8 @@
          if is_true v then begin
              match eval_expr ~rac ~abs env e1 with
              | Normal _ ->
-                if rac <> RacNone then
-                  check_terms rac
-                    (cntr_ctx "Loop invariant preservation" env) inv;
+                if rac then
+                  check_terms (cntr_ctx "Loop invariant preservation" env) inv;
                 raise (AbstractExEnded e.e_loc)
              | r -> r
            end
@@ -1283,28 +1269,16 @@
     end
   | Ewhile (cond, inv, _var, e1) -> begin
       (* TODO variants *)
-<<<<<<< HEAD
       if rac then
         check_terms (cntr_ctx "Loop invariant initialization" env) inv ;
-      match eval_expr ~rac env cond with
-=======
-      if rac <> RacNone then
-        check_terms rac (cntr_ctx "Loop invariant initialization" env) inv ;
       match eval_expr ~rac ~abs env cond with
->>>>>>> 9beeda00
       | Normal v ->
           if is_true v then (
             match eval_expr ~rac ~abs env e1 with
             | Normal _ ->
-<<<<<<< HEAD
                 if rac then
                   check_terms (cntr_ctx "Loop invariant preservation" env) inv ;
-                eval_expr ~rac env e
-=======
-                if rac <> RacNone then
-                  check_terms rac (cntr_ctx "Loop invariant preservation" env) inv ;
                 eval_expr ~rac ~abs env e
->>>>>>> 9beeda00
             | r -> r )
           else if is_false v then
             Normal (value ty_unit Vvoid)
@@ -1348,9 +1322,9 @@
           | To -> BigInt.le, BigInt.succ
           | DownTo -> BigInt.ge, BigInt.pred in
         (* assert1 *)
-        if rac <> RacNone then begin
+        if rac then begin
           let env = bind_vs pvs.pv_vs (value ty_int (Vnum a)) env in
-          check_terms rac (cntr_ctx "Loop invariant initialization" env) inv end;
+          check_terms (cntr_ctx "Loop invariant initialization" env) inv end;
         if le a b then begin
             let env = Mvs.fold_left assign_written_vars env env.vsenv in
             let pvs_v = get_value pvs.pv_vs.vs_name.id_string pvs.pv_ity
@@ -1364,7 +1338,7 @@
                   (Pp.print_option Pretty.print_loc) e.e_loc;
                 raise (InvCeInfraction e.e_loc) end;
             (* assert3 *)
-            (try check_terms rac (cntr_ctx "ce satisfies invariant" env) inv with
+            (try check_terms (cntr_ctx "ce satisfies invariant" env) inv with
              | Contr (_,t) ->
                 printf "ce model does not satisfy loop invariant %a@."
                   (Pp.print_option Pretty.print_loc) t.t_loc;
@@ -1375,9 +1349,8 @@
                    let env = bind_vs pvs.pv_vs
                                (value ty_int (Vnum (suc pvs_int))) env in
                    (* assert4 *)
-                   if rac <> RacNone then
-                     check_terms rac
-                       (cntr_ctx "Loop invariant preservation" env) inv;
+                   if rac then
+                     check_terms (cntr_ctx "Loop invariant preservation" env) inv;
                    raise (AbstractExEnded e.e_loc)
                 | r -> r
               end
@@ -1485,7 +1458,7 @@
   if rac then (
     (* TODO variant *)
     let ctx = cntr_ctx (cntr_desc "Precondition" rs.rs_name) ?trigger_loc:loc env in
-    check_terms ?loc ctx rs.rs_cty.cty_pre );
+    check_terms ctx rs.rs_cty.cty_pre );
   let res =
     if rs_equal rs rs_func_app then
       match arg_vs with
@@ -1546,11 +1519,11 @@
       match res with
       | Normal v ->
           let desc = cntr_desc "Postcondition" rs.rs_name in
-          check_posts rac desc loc env oldies v rs.rs_cty.cty_post
+          check_posts desc loc env oldies v rs.rs_cty.cty_post
       | Excep (xs, v) ->
           let desc = cntr_desc "Exceptional postcondition" rs.rs_name in
           let posts = Mxs.find xs rs.rs_cty.cty_xpost in
-          check_posts rac desc loc env oldies v posts
+          check_posts desc loc env oldies v posts
       | _ -> () );
   res
 
@@ -1558,114 +1531,7 @@
 
 let init_real (emin, emax, prec) = Big_real.init emin emax prec
 
-<<<<<<< HEAD
-exception CannotImportModelValue of string
-
-(* TODO Remove argument [env] after replacing Varray by model substitution *)
-let rec import_model_value env known ity v =
-  let open Model_parser in
-  (* TODO If the type has a model projection `p` and the model value is a
-     projection `p _ = v`, we could add this equality as a rule to the
-     reduction engine. (Cf. bench/ce/oracles/double_projection.mlw) *)
-  (* TODO If the type is a non-free record, we could similarily axiomatize
-     the values of the fields by rules in the reduction engine. (Cf.
-     bench/ce/record_one_field.mlw)  *)
-  let def, subst =
-    match ity.ity_node with
-    | Ityapp (ts, l1, l2) | Ityreg {reg_its= ts; reg_args= l1; reg_regs= l2} ->
-        Pdecl.find_its_defn known ts,
-        its_match_regs ts l1 l2
-    | Ityvar _ -> assert false in
-  (* let is_ity_array env ity =
-   *   let pm = Pmodule.read_module env ["array"] "Array" in
-   *   let its_array = Pmodule.ns_find_its pm.Pmodule.mod_export ["array"] in
-   *   match ity.ity_node with
-   *   | Ityreg r -> its_equal r.reg_its its_array
-   *   | _ -> false in *)
-  (* if is_ity_array env ity then (\* TODO *\)
-   *   kasprintf failwith "ARRAY: %a@." Model_parser.print_model_value v
-   * else *)
-  if is_range_type_def def.Pdecl.itd_its.its_def then
-    match v with
-    | Proj (_, Integer s)
-    | Integer s -> value (ty_of_ity ity) (Vnum (BigInt.of_string s))
-    | _ -> assert false
-  else
-    let check_construction def =
-      if def.Pdecl.itd_its.its_nonfree then
-        let msg = asprintf "Value of non-free type %a" print_ity ity in
-        raise (CannotImportModelValue msg) in
-    match v with
-    | Integer s ->
-        assert (ity_equal ity ity_int);
-        value (ty_of_ity ity) (Vnum (BigInt.of_string s))
-    | String s ->
-        assert (ity_equal ity ity_str);
-        value ty_str (Vstring s)
-    | Boolean b ->
-        assert (ity_equal ity ity_bool);
-        value ty_bool (Vbool b)
-    | Record r ->
-        check_construction def;
-        let rs = match def.Pdecl.itd_constructors with [c] -> c | _ -> assert false in
-        let assoc_ity rs =
-          let name =
-            try Ident.get_model_element_name ~attrs:rs.rs_name.id_attrs
-            with Not_found -> rs.rs_name.id_string in
-          let ity = ity_full_inst subst (fd_of_rs rs).pv_ity in
-          name, ity in
-        let arg_itys = Mstr.of_list (List.map assoc_ity def.Pdecl.itd_fields) in
-        let fs = List.map (fun (f, mv) -> import_model_value env known (Mstr.find f arg_itys) mv) r in
-        value (ty_of_ity ity) (Vconstr (rs, List.map field fs))
-    | Apply (s, mvs) ->
-        check_construction def;
-        let matching_name rs = String.equal rs.rs_name.id_string s in
-        let rs = List.find matching_name def.Pdecl.itd_constructors in
-        let import field_pv = import_model_value env known (ity_full_inst subst field_pv.pv_ity) in
-        let fs = List.map2 import rs.rs_cty.cty_args mvs in
-        value (ty_of_ity ity) (Vconstr (rs, List.map field fs))
-    | Proj (s, mv) ->
-        check_construction def;
-        let matching_name rs = String.equal rs.rs_name.id_string s in
-        let rs = List.find matching_name def.Pdecl.itd_constructors in
-        let import_or_default field_pv =
-          let ity = ity_full_inst subst field_pv.pv_ity in
-          if String.equal field_pv.pv_vs.vs_name.id_string s
-          then import_model_value env known ity mv
-          else default_value_of_type env known ity in
-        let fs = List.map import_or_default rs.rs_cty.cty_args in
-        value (ty_of_ity ity) (Vconstr (rs, List.map field fs))
-    | Array a ->
-        assert (its_equal def.Pdecl.itd_its its_func);
-        let key_ity, value_ity = match def.Pdecl.itd_its.its_ts.ts_args with
-          | [ts1; ts2] -> Mtv.find ts1 subst.isb_var, Mtv.find ts2 subst.isb_var
-          | _ -> assert false in
-        let add_index mv ix =
-          let key = import_model_value env known key_ity ix.arr_index_key in
-          let value = import_model_value env known value_ity ix.arr_index_value in
-          Mv.add key value mv in
-        let mv = List.fold_left add_index Mv.empty a.arr_indices in
-        let v0 = import_model_value env known value_ity a.arr_others in
-        value (ty_of_ity ity) (Vpurefun (ty_of_ity key_ity, mv, v0))
-    | Decimal _ | Fraction _ | Float _ | Bitvector _ | Unparsed _ as v ->
-        kasprintf failwith "import_model_value (not implemented): %a" print_model_value v
-
-let get_model_value model name loc =
-  let open Model_parser in
-  let aux me =
-    me.me_name.men_name = name &&
-    Opt.equal Loc.equal me.me_location (Some loc) in
-  Opt.map (fun me -> me.me_value)
-    (List.find_opt aux (Model_parser.get_model_elements model))
-
-let model_value pv model =
-  Opt.bind pv.pv_vs.vs_name.id_loc
-    (get_model_value model pv.pv_vs.vs_name.id_string)
-
 let make_global_env ?model env known =
-=======
-let make_global_env ?model known =
->>>>>>> 9beeda00
   let add_glob _id d acc =
     match d.Pdecl.pd_node with
     | Pdecl.PDlet (LDvar (pv, _e)) ->
@@ -1679,11 +1545,11 @@
 
 let eval_global_expr ~rac env mod_known th_known locals e =
   get_builtin_progs env ;
-  let global_env = make_global_env env mod_known in
+  let vsenv = make_global_env env mod_known in
   let env = add_local_funs locals
-      { (default_env env) with mod_known; th_known; vsenv = global_env } in
+      { (default_env env) with mod_known; th_known; vsenv } in
   let res = eval_expr ~rac ~abs:false env e in
-  res, global_env
+  res, vsenv
 
 let eval_global_fundef ~rac env mod_known mod_theory locals body =
   try eval_global_expr ~rac env mod_known mod_theory locals body
@@ -1691,13 +1557,7 @@
     eprintf "Cannot find %a.%s.%s" (Pp.print_list Pp.dot pp_print_string) l s n ;
     assert false
 
-<<<<<<< HEAD
-let eval_rs env mod_known th_known loc model (rs: rsymbol) =
-=======
-let eval_rs ~abs env mod_known th_known _loc model (rs: rsymbol) =
-  (* let rac = RacOnly (loc, model) in *)
-  let rac = RacAll in (* FIXME *)
->>>>>>> 9beeda00
+let eval_rs ~abs env mod_known th_known model (rs: rsymbol) =
   let get_value pv =
     match model_value pv model with
     | Some mv ->
@@ -1709,57 +1569,28 @@
         v in
   let arg_vs = List.map get_value rs.rs_cty.cty_args in
   get_builtin_progs env ;
-<<<<<<< HEAD
-  let global_env = make_global_env env ~model mod_known in
-  let env = {mod_known; th_known; funenv= Mrs.empty; vsenv= global_env; env} in
+  let vsenv = make_global_env env ~model mod_known in
+  let env = { (default_env env) with mod_known; th_known;
+                                     vsenv; ce_model = model} in
   let env = multibind_pvs rs.rs_cty.cty_args arg_vs env in
-  exec_call ~rac:true env rs rs.rs_cty.cty_args rs.rs_cty.cty_result
-
-let maybe_ce_model_rs env pm loc model rs =
-  Debug.dprintf debug_rac "Validating model: %a@." (Model_parser.print_model ?me_name_trans:None ~print_attrs:false) model;
-=======
-  let global_env = make_global_env ~model mod_known in
-  let env =
-    { (default_env env) with mod_known; th_known; vsenv = global_env;
-                             ce_model = model} in
-  let env = multibind_pvs rs.rs_cty.cty_args arg_vs env in
-  exec_call ~rac ~abs env rs rs.rs_cty.cty_args rs.rs_cty.cty_result
-
-let maybe_ce_model_rs env pm loc model rs =
+  exec_call ~rac:true ~abs env rs rs.rs_cty.cty_args rs.rs_cty.cty_result
+
+let maybe_ce_model_rs env pm model rs =
   let open Pmodule in
   let open Theory in
-  begin try
-      ignore (eval_rs ~abs:false env pm.mod_known
-                pm.mod_theory.th_known loc model rs);
-      printf "RAC does not confirm the counter-example (no \
-              contradiction during execution)@."
-    with
-    | Contr (_, t) when Opt.equal Loc.equal
-                          (Model_parser.get_model_term_loc model) t.Term.t_loc ->
-       printf "RAC confirms the counter-example@."
-    | Contr (_, t) ->
-       printf "RAC found a contradiction at different location %a@."
-         (Pp.print_option_or_default "NO LOC" Pretty.print_loc) t.Term.t_loc
-    | CannotImportModelValue msg ->
-       printf "RAC impossible: Cannot import model value: %s@." msg
-    | Failure msg ->
-       (* E.g., cannot create default value for non-free type, cannot construct
-         term for constructor that is not a function *)
-       printf "RAC failure: %s@." msg
-  end;
->>>>>>> 9beeda00
+  Debug.dprintf debug_rac "Validating model: %a@."
+    (Model_parser.print_model ?me_name_trans:None ~print_attrs:false) model;
   try
-    ignore (eval_rs ~abs:true env pm.mod_known pm.mod_theory.th_known loc model rs);
-    printf "Abstractly RAC does not confirm the counter-example \
-            (execution did not fail at all)@.";
+    ignore (eval_rs ~abs:false env pm.mod_known pm.mod_theory.th_known model rs);
+    printf "RAC does not confirm the counter-example (no contradiction \
+            during execution)@.";
     None
   with
   | Contr (_, t) when Opt.equal Loc.equal
-                        (Model_parser.get_model_term_loc model) t.Term.t_loc ->
-     printf "Abstractly RAC confirms the counter-example@.";
-     Some true
+        (Model_parser.get_model_term_loc model) t.Term.t_loc ->
+      printf "RAC confirms the counter-example@.";
+      Some true
   | Contr (_, t) ->
-<<<<<<< HEAD
       printf "RAC found a contradiction at different location %a@."
         (Pp.print_option_or_default "NO LOC" print_loc) t.Term.t_loc;
       None
@@ -1767,31 +1598,24 @@
       printf "RAC impossible: Cannot import model value: %s@." msg;
       None
   | CannotCompute ->
-      (* TODO E.g., bad default value for parameter and cannot evaluate pre-condition *)
+     (* TODO E.g., bad default value for parameter and cannot evaluate
+        pre-condition *)
       printf "RAC execution got stuck.@.";
       None
-=======
-     printf "Abstractly RAC found a contradiction at different location %a@."
-       (Pp.print_option_or_default "NO LOC" Pretty.print_loc) t.Term.t_loc;
-     None
-  | CannotImportModelValue msg ->
-     printf "Abstractly RAC impossible: Cannot import model value: %s@." msg;
-     None
->>>>>>> 9beeda00
   | Failure msg ->
-     (* E.g., cannot create default value for non-free type, cannot construct
+      (* E.g., cannot create default value for non-free type, cannot construct
          term for constructor that is not a function *)
-     printf "Abstractly RAC failure: %s@." msg;
-     None
-  | AbstractExEnded l ->
-     printf "Abstractly RAC cannot continue after %a@."
-       (Pp.print_option Pretty.print_loc) l;
-     None
-  | InvCeInfraction l ->
-     printf "Abstraclty RAC: counter-example model is not consistent \
-             with the invariant %a@."
-       (Pp.print_option Pretty.print_loc) l;
-     None
+      printf "RAC failure: %s@." msg;
+      None
+  (* | AbstractExEnded l ->
+   *    printf "Abstractly RAC cannot continue after %a@."
+   *      (Pp.print_option Pretty.print_loc) l;
+   *    None
+   * | InvCeInfraction l ->
+   *    printf "Abstraclty RAC: counter-example model is not consistent \
+   *            with the invariant %a@."
+   *      (Pp.print_option Pretty.print_loc) l;
+   *    None *)
 
 (** [loc_contains loc1 loc2] if loc1 contains loc2, i.e., loc1:[   loc2:[   ]  ].
     Relies on [get_multiline] and fails under the same conditions. *)
@@ -1844,7 +1668,7 @@
     if let f, _, _, _ = Loc.get loc in Sys.file_exists f then
       (* TODO deal with VC from variable declarations and type declarations *)
       let rs = find_rs pm loc in
-      Opt.get_def true (maybe_ce_model_rs env pm loc m rs)
+      Opt.get_def true (maybe_ce_model_rs env pm m rs)
     else
       true
   with Not_found -> true
