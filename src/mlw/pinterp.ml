(********************************************************************)
(*                                                                  *)
(*  The Why3 Verification Platform   /   The Why3 Development Team  *)
(*  Copyright 2010-2020   --   Inria - CNRS - Paris-Sud University  *)
(*                                                                  *)
(*  This software is distributed under the terms of the GNU Lesser  *)
(*  General Public License version 2.1, with the special exception  *)
(*  on linking described in file LICENSE.                           *)
(*                                                                  *)
(********************************************************************)

open Format
open Wstdlib
open Term
open Ident
open Ty
open Pretty
open Ity
open Expr
open Big_real
open Mlmpfr_wrapper
open Model_parser

let debug =
  Debug.register_info_flag "trace_exec"
    ~desc:"trace execution of code given by --exec or --eval"

let debug_rac = Debug.register_info_flag "rac" ~desc:"trace evaluation for RAC"
let debug_rac_check = Debug.register_info_flag "rac-check" ~desc:"trace checking assertions in RAC"

let print_loc fmt loc =
  let f, l, b, e = Loc.get loc in
  fprintf fmt "%S, line %d, characters %d-%d" f l b e

(** [loc_contains loc1 loc2] if loc1 contains loc2, i.e., loc1:[   loc2:[   ]  ].
    Relies on [get_multiline] and fails under the same conditions. *)
let loc_contains loc1 loc2 =
  if Loc.equal loc1 Loc.dummy_position || Loc.equal loc2 Loc.dummy_position then
    false (* loc_contains doesn't make sense, and calling get_multiline is invalid *)
  else
    let f1, b1, e1 = Loc.get_multiline loc1 in
    let f2, b2, e2 = Loc.get_multiline loc2 in
    let le (l1, c1) (l2, c2) = l1 < l2 || (l1 = l2 && c1 <= c2) in
    String.equal f1 f2 && le b1 b2 && le e2 e1

let pp_bindings ?(sep = Pp.semi) ?(pair_sep = Pp.arrow) ?(delims = Pp.(lbrace, rbrace))
    pp_key pp_value fmt l =
  let pp_binding fmt (k, v) =
    fprintf fmt "@[<h>%a%a%a@]" pp_key k pair_sep () pp_value v in
  fprintf fmt "%a%a%a" (fst delims) ()
    (Pp.print_list sep pp_binding)
    l (snd delims) ()

let pp_indent fmt =
  match Printexc.(backtrace_slots (get_callstack 100)) with
  | None -> ()
  | Some a ->
      let n = Pervasives.max 0 (Array.length a - 25) in
      let s = String.make (2 * n) ' ' in
      pp_print_string fmt s

(* EXCEPTIONS *)

exception NoMatch
exception Undetermined
exception CannotCompute
exception NotNum
exception CannotFind of (Env.pathname * string * string)

(* VALUES *)

type float_mode = mpfr_rnd_t

type big_float = mpfr_float

let mode_to_string m =
  match m with
  | To_Nearest -> "RNE"
  | Away_From_Zero -> "RNA"
  | Toward_Plus_Infinity -> "RTP"
  | Toward_Minus_Infinity -> "RTN"
  | Toward_Zero -> "RTZ"
  | Faithful -> assert false

module rec Value : sig
  type value = {v_desc: value_desc; v_ty: ty}
  and value_desc =
    | Vconstr of rsymbol * field list
    | Vnum of BigInt.t
    | Vreal of real
    | Vfloat_mode of float_mode
    | Vfloat of big_float
    | Vstring of string
    | Vbool of bool
    | Vvoid
    | Varray of value array
    | Vfun of value Mvs.t (* closure *) * vsymbol * expr
    | Vpurefun of ty (* keys *) * value Mv.t * value
    | Vterm of term (* ghost values *)
  and field = Field of value ref
  val compare_values : value -> value -> int
end = struct
  type value = {v_desc: value_desc; v_ty: ty}
  and value_desc =
    | Vconstr of rsymbol * field list
    | Vnum of BigInt.t
    | Vreal of real
    | Vfloat_mode of float_mode
    | Vfloat of big_float
    | Vstring of string
    | Vbool of bool
    | Vvoid
    | Varray of value array
    | Vfun of value Mvs.t (* closure *) * vsymbol * expr
    | Vpurefun of ty (* keys *) * value Mv.t * value
    | Vterm of term
  and field = Field of value ref

  open Util

  let rec compare_values v1 v2 =
    let v_ty v = v.v_ty and v_desc v = v.v_desc in
    cmp [cmptr v_ty ty_compare; cmptr v_desc compare_desc] v1 v2
  and compare_desc d1 d2 =
    match d1, d2 with
    | Vconstr (rs1, fs1), Vconstr (rs2, fs2) ->
        let field_get (Field f) = !f in
        let cmp_fields = cmp_lists [cmptr field_get compare_values] in
        cmp [cmptr fst rs_compare; cmptr snd cmp_fields] (rs1, fs1) (rs2, fs2)
    | Vconstr _, _ -> -1 | _, Vconstr _ -> 1
    | Vnum i1, Vnum i2 ->
        BigInt.compare i1 i2
    | Vnum _, _ -> -1 | _, Vnum _ -> 1
    | Vreal r1, Vreal r2 ->
        Big_real.(if eq r1 r2 then 0 else if lt r1 r2 then -1 else 1)
    | Vreal _, _ -> -1 | _, Vreal _ -> 1
    | Vfloat_mode m1, Vfloat_mode m2 ->
        compare m1 m2
    | Vfloat_mode _, _ -> -1 | _, Vfloat_mode _ -> 1
    | Vfloat f1, Vfloat f2 ->
        Mlmpfr_wrapper.(if equal_p f1 f2 then 0 else if less_p f1 f2 then -1 else 1)
    | Vfloat _, _ -> -1 | _, Vfloat _ -> 1
    | Vstring s1, Vstring s2 ->
        String.compare s1 s2
    | Vstring _, _ -> -1 | _, Vstring _ -> 1
    | Vbool b1, Vbool b2 ->
        compare b1 b2
    | Vbool _, _ -> -1 | _, Vbool _ -> 1
    | Vvoid, Vvoid -> 0
    | Vvoid, _ -> -1 | _, Vvoid -> 1
    | Vfun _, Vfun _ ->
        failwith "Value.compare: Vfun"
    | Vfun _, _ -> -1 | _, Vfun _ -> 1
    | Vpurefun (ty1, mv1, v1), Vpurefun (ty2, mv2, v2) ->
        cmp [
          cmptr (fun (x,_,_) -> x) ty_compare;
          cmptr (fun (_,x,_) -> x) (Mv.compare compare_values);
          cmptr (fun (_,_,x) -> x) compare_values;
        ] (ty1, mv1, v1) (ty2, mv2, v2)
    | Vpurefun _, _ -> -1 | _, Vpurefun _ -> 1
    | Vterm t1, Vterm t2 ->
        t_compare t1 t2
    | Vterm _, _ -> -1 | _, Vterm _ -> 1
    | Varray a1, Varray a2 ->
        cmp [
          cmptr Array.length (-);
          cmptr Array.to_list (cmp_lists [cmptr (fun x -> x) compare_values]);
        ] a1 a2
end
and Mv : Map.S with type key = Value.value =
  Map.Make (struct
    type t = Value.value
    let compare = Value.compare_values
  end)

include Value

let value ty desc = {v_desc= desc; v_ty= ty}
let field v = Field (ref v)
let constr rs vl = Vconstr (rs, List.map field vl)
let v_desc v = v.v_desc
let v_ty v = v.v_ty
let field_get (Field r) = r.contents

let rec print_value fmt v =
  match v.v_desc with
  | Vnum n ->
      if BigInt.ge n BigInt.zero then
        fprintf fmt "%s" (BigInt.to_string n)
      else
        fprintf fmt "(%s)" (BigInt.to_string n)
  | Vbool b -> fprintf fmt "%b" b
  | Vreal r -> print_real fmt r
  | Vfloat f ->
      (* Getting "@" is intentional in mlmpfr library for bases higher than 10.
         So, we keep this notation. *)
      let hexadecimal = get_formatted_str ~base:16 f in
      let decimal = get_formatted_str ~base:10 f in
      fprintf fmt "%s (%s)" decimal hexadecimal
  | Vfloat_mode m -> fprintf fmt "%s" (mode_to_string m)
  | Vstring s -> Constant.print_string_def fmt s
  | Vvoid -> fprintf fmt "()"
  | Vfun (mvs, vs, e) ->
      fprintf fmt "(@[<v2>%tfun %a -> %a)@]"
        (fun fmt ->
           if not (Mvs.is_empty mvs) then
             fprintf fmt "%a " (pp_bindings print_vs print_value) (Mvs.bindings mvs))
        print_vs vs print_expr e
  | Vconstr (rs, vl) when is_rs_tuple rs ->
      fprintf fmt "(@[%a)@]" (Pp.print_list Pp.comma print_field) vl
  | Vconstr (rs, []) -> fprintf fmt "@[%a@]" print_rs rs
  | Vconstr (rs, vl) ->
      fprintf fmt "(@[%a %a)@]" print_rs rs
        (Pp.print_list Pp.space print_field)
        vl
  | Varray a ->
      fprintf fmt "@[[%a]@]"
        (Pp.print_list Pp.semi print_value)
        (Array.to_list a)
  | Vpurefun (_, mv, v) ->
      fprintf fmt "@[[|%a; _ -> %a|]@]" (pp_bindings ~delims:Pp.(nothing,nothing) print_value print_value)
        (Mv.bindings mv) print_value v
  | Vterm t ->
      fprintf fmt "(term:@ %a)" print_term t

and print_field fmt f = print_value fmt (field_get f)

let rec snapshot v =
  let v_desc = match v.v_desc with
    | Vconstr (rs, fs) -> Vconstr (rs, List.map snapshot_field fs)
    | Vfun (cl, vs, e) -> Vfun (Mvs.map snapshot cl, vs, e)
    | Vpurefun (ty, mv, v) ->
        let mv = Mv.(fold (fun k v -> add (snapshot k) (snapshot v)) mv empty) in
        Vpurefun (ty, mv, snapshot v)
    | Varray a -> Varray (Array.map snapshot a)
    | Vfloat _ | Vstring _ | Vterm _ | Vbool _ | Vreal _
    | Vfloat_mode _ | Vvoid | Vnum _ as vd -> vd in
  {v with v_desc}

and snapshot_field f =
  field (snapshot (field_get f))

(** Convert a value into a term. The first component of the result are additional bindings
    from closures, (roughly) sorted by strongly connected components. *)
let rec term_of_value env vsenv v : (vsymbol * term) list * term =
  match v.v_desc with
  | Vnum i -> vsenv, t_const (Constant.int_const i) v.v_ty
  | Vstring s -> vsenv, t_const (Constant.ConstStr s) ty_str
  | Vbool b -> vsenv, if b then t_bool_true else t_bool_false
  | Vvoid -> vsenv, t_tuple []
  | Vterm t -> vsenv, t
  | Vreal _ | Vfloat _ | Vfloat_mode _ -> (* TODO *)
      Format.kasprintf failwith "term_of_value: %a" print_value v
  | Vconstr (rs, fs) ->
      if rs_kind rs = RKfunc then
        let term_of_field vsenv f = term_of_value env vsenv (field_get f) in
        let vsenv, fs = Lists.map_fold_left term_of_field vsenv fs in
        vsenv, t_app_infer (ls_of_rs rs) fs
      else (* TODO bench/ce/{record_one_field,record_inv}.mlw/CVC4/WP *)
        kasprintf failwith "Cannot construct term for constructor \
                            %a that is not a function" print_rs rs
  | Vfun (cl, arg, e) ->
      (* TERM: fun arg -> t *)
      let t = Opt.get_exn (Failure "Cannot convert function body to term")
          (term_of_expr ~prop:false e) in

      (* Rebind values from closure *)
      let bind_cl vs v (mt, mv, vsenv) =
        let vs' = create_vsymbol (id_clone vs.vs_name) v.v_ty in
        let mt = ty_match mt vs.vs_ty v.v_ty in
        let mv = Mvs.add vs (t_var vs') mv in
        let vsenv, t = term_of_value env vsenv v in
        let vsenv = (vs', t) :: vsenv in
        mt, mv, vsenv in
      let mt, mv, vsenv = Mvs.fold bind_cl cl (Mtv.empty, Mvs.empty, vsenv) in

      (* Substitute argument type *)
      let ty_arg = match v.v_ty.ty_node with
        | Tyapp (ts, [ty_arg; _]) when ts_equal ts ts_func -> ty_arg
        | _ -> assert false in
      let mt = ty_match mt arg.vs_ty ty_arg in
      let arg' = create_vsymbol (id_clone arg.vs_name) ty_arg in
      let mv = Mvs.add arg (t_var arg') mv in
      let t = t_ty_subst mt mv t in
      vsenv, t_lambda [arg'] [] t
  | Varray a ->
      (* TERM: [make a.length (eps v. true)][0 <- a[0]]...[n-1 <- a[n-1]] *)
      let pm = Pmodule.read_module env ["array"] "Array" in
      let ls_make = Mstr.find "make" pm.Pmodule.mod_theory.Theory.th_export.Theory.ns_ls in
      let ls_update = Mstr.find (Ident.op_update "") pm.Pmodule.mod_theory.Theory.th_export.Theory.ns_ls in
      let rec loop (vsenv, t) ix =
        if ix = Array.length a then vsenv, t
        else
          let t_ix = t_const (Constant.int_const_of_int ix) ty_int in
          let vsenv, t_a_ix = term_of_value env vsenv a.(ix) in
          let t = t_app_infer ls_update [t; t_ix; t_a_ix] in
          loop (vsenv, t) (succ ix) in
      let t_n = t_const (Constant.int_const_of_int (Array.length a)) ty_int in
      let t_v =
        let val_ty = match v.v_ty.ty_node with
          | Tyapp (_, [ty]) -> ty
          | _ -> assert false in
        let vs = create_vsymbol (Ident.id_fresh "v") val_ty in
        t_eps (t_close_bound vs t_true) in
      let t_make = t_app_infer ls_make [t_n; t_v] in
      loop (vsenv, t_make) 0
  | Vpurefun (ty, m, v) ->
      (* TERM: fun arg -> if arg = k0 then v0 else ... else v *)
      (* TODO Use function literal [|mv...; _ -> v|] when available in Why3 *)
      let arg = create_vsymbol (id_fresh "arg") ty in
      let mk_case key value (vsenv, t) =
        let vsenv, key = term_of_value env vsenv key in      (* k_i *)
        let vsenv, value = term_of_value env vsenv value in  (* v_i *)
        let t = t_if (t_equ (t_var arg) key) value t in (* if arg = k_i then v_i else ... *)
        vsenv, t in
      let vsenv, t = Mv.fold mk_case m (term_of_value env vsenv v) in
      vsenv, t_lambda [arg] [] t

(* RESULT *)

type result =
  | Normal of value
  | Excep of xsymbol * value
  | Irred of expr
  | Fun of rsymbol * pvsymbol list * int

let print_logic_result fmt r =
  match r with
  | Normal v -> fprintf fmt "@[%a@]" print_value v
  | Excep (x, v) ->
      fprintf fmt "@[exception %s(@[%a@])@]" x.xs_name.id_string print_value v
  | Irred e -> fprintf fmt "@[Cannot execute expression@ @[%a@]@]" print_expr e
  | Fun _ -> fprintf fmt "@[Result is a function@]"

(* ENV *)

type rac_prover = Rac_prover of {command: string; driver: Driver.driver; limit_time: int}

let rac_prover config env ~limit_time s =
  let open Whyconf in
  let prover = filter_one_prover config (parse_filter_prover s) in
  let command = String.concat " " (prover.command :: prover.extra_options) in
  let driver = load_driver (get_main config) env prover.driver prover.extra_drivers in
  Rac_prover {command; driver; limit_time}

type rac_reduce_config = {
  rac_trans: Task.task Trans.tlist option;
  rac_prover: rac_prover option;
}

let rac_reduce_config ?trans:rac_trans ?prover:rac_prover () = {rac_trans; rac_prover}

type model_value = Loc.position * vsymbol * value

type rac_config = {
  rac_concrete : bool;
  rac_abstract : bool;
  rac_reduce   : rac_reduce_config;
  ce_model     : model;
  used_values  : model_value list ref (* values taken from the ce model *)
}

let rac_config ~concrete:rac_concrete ~abstract:rac_abstract ?reduce:rac_reduce
    ?model:(ce_model=Model_parser.default_model) () =
  let rac_reduce = match rac_reduce with Some r -> r | None -> rac_reduce_config () in
  {rac_concrete; rac_abstract; rac_reduce; ce_model; used_values= ref []}

type env =
  { mod_known   : Pdecl.known_map;
    th_known    : Decl.known_map;
    funenv      : Expr.cexp Mrs.t;
    vsenv       : value Mvs.t;
    env         : Env.env;
    rac         : rac_config;
  }

let default_env env =
  { mod_known= Mid.empty; th_known= Mid.empty; funenv= Mrs.empty;
    vsenv= Mvs.empty; rac= rac_config ~concrete:false ~abstract:false (); env }

let register_used_value env loc vs value =
  env.rac.used_values := (loc, vs, snapshot value) :: !(env.rac.used_values)

let snapshot_env env = {env with vsenv= Mvs.map snapshot env.vsenv}

let add_local_funs locals env =
  let add acc (rs, ce) = Mrs.add rs ce acc in
  let funenv = List.fold_left add env.funenv locals in
  {env with funenv}

let bind_vs vs v env = {env with vsenv= Mvs.add vs v env.vsenv}
let bind_pvs pv v_t env = bind_vs pv.pv_vs v_t env
let multibind_pvs l tl env = List.fold_right2 bind_pvs l tl env

(* BUILTINS *)

let big_int_of_const i = i.Number.il_int
let big_int_of_value v = match v.v_desc with Vnum i -> i | _ -> raise NotNum
let eval_true _ls _l = value ty_bool (Vbool true)
let eval_false _ls _l = value ty_bool (Vbool false)

let eval_int_op op ls l =
  value (ty_of_ity ls.rs_cty.cty_result)
    ( match List.map v_desc l with
    | [Vnum i1; Vnum i2] -> (
      try Vnum (op i1 i2) with NotNum | Division_by_zero -> constr ls l )
    | _ -> constr ls l )

let eval_int_uop op ls l =
  let v_desc =
    match List.map v_desc l with
    | [Vnum i1] -> ( try Vnum (op i1) with NotNum -> constr ls l )
    | _ -> constr ls l in
  {v_desc; v_ty=ty_of_ity ls.rs_cty.cty_result}

let eval_int_rel op ls l =
  let v_desc =
    match List.map v_desc l with
    | [Vnum i1; Vnum i2] -> (
      try Vbool (op i1 i2) with NotNum -> constr ls l )
    | _ -> constr ls l in
  {v_desc; v_ty= ty_bool}

(* This initialize Mpfr for float32 behavior *)
let initialize_float32 () = set_default_prec 24 ; set_emin (-148) ; set_emax 128

(* This initialize Mpfr for float64 behavior *)
let initialize_float64 () =
  set_default_prec 53 ; set_emin (-1073) ; set_emax 1024

type 'a float_arity =
  | Mode1 : (float_mode -> big_float -> big_float) float_arity (* Unary op *)
  | Mode2 : (float_mode -> big_float -> big_float -> big_float) float_arity (* binary op *)
  | Mode3
      : (float_mode -> big_float -> big_float -> big_float -> big_float)
        float_arity (* ternary op *)
  | Mode_rel : (big_float -> big_float -> bool) float_arity (* binary predicates *)
  | Mode_rel1 : (big_float -> bool) float_arity

let use_float_format (float_format : int) =
  match float_format with
  | 32 -> initialize_float32 ()
  | 64 -> initialize_float64 ()
  | _ ->
      eprintf "Unknown float format: %d@." float_format;
      raise CannotCompute

let eval_float :
    type a.
    ty -> int -> a float_arity -> a -> Expr.rsymbol -> value list -> value =
 fun ty_result float_format ty op ls l ->
  (* Set the exponent depending on Float type that are used: 32 or 64 *)
  use_float_format float_format ;
  try
    let v_desc =
      match ty, List.map v_desc l with
      | Mode1, [Vfloat_mode mode; Vfloat f] ->
          (* Subnormalize used to simulate IEEE behavior *)
          Vfloat (subnormalize ~rnd:mode (op mode f))
      | Mode2, [Vfloat_mode mode; Vfloat f1; Vfloat f2] ->
          Vfloat (subnormalize ~rnd:mode (op mode f1 f2))
      | Mode3, [Vfloat_mode mode; Vfloat f1; Vfloat f2; Vfloat f3] ->
          Vfloat (subnormalize ~rnd:mode (op mode f1 f2 f3))
      | Mode_rel, [Vfloat f1; Vfloat f2] -> Vbool (op f1 f2)
      | Mode_rel1, [Vfloat f] -> Vbool (op f)
      | _ -> constr ls l in
    {v_desc; v_ty= ty_result}
  with
  | Mlmpfr_wrapper.Not_Implemented ->
      eprintf "Mlmpfr wrapper: not implemented@.";
      raise CannotCompute
  | _ -> assert false

type 'a real_arity =
  | Modeconst : real real_arity
  | Mode1r : (real -> real) real_arity
  | Mode2r : (real -> real -> real) real_arity
  | Mode_relr : (real -> real -> bool) real_arity

let eval_real : type a. a real_arity -> a -> Expr.rsymbol -> value list -> value
    =
 fun ty op ls l ->
  let v_desc =
    try
      match ty, List.map v_desc l with
      | Mode1r, [Vreal r] -> Vreal (op r)
      | Mode2r, [Vreal r1; Vreal r2] -> Vreal (op r1 r2)
      | Mode_relr, [Vreal r1; Vreal r2] -> Vbool (op r1 r2)
      | Modeconst, [] -> Vreal op
      | _ -> constr ls l
    with
    | Big_real.Undetermined ->
        (* Cannot decide interval comparison *)
        constr ls l
    | Mlmpfr_wrapper.Not_Implemented ->
        eprintf "Mlmpfr wrapper: not implemented@.";
        raise CannotCompute
    | _ -> assert false in
  {v_desc; v_ty= ty_real}

let builtin_progs = Hrs.create 17

let builtin_mode _kn _its = ()
let builtin_float_type _kn _its = ()
let builtin_array_type _kn _its = ()

let exec_array_make ts_array _ args =
  match args with
  | [{v_desc= Vnum n};def] -> (
      try
        let n = BigInt.to_int n in
        let ty = ty_app ts_array [def.v_ty] in
        value ty (Varray (Array.make n def))
      with e ->
        eprintf "Error making array: %a@." Exn_printer.exn_printer e;
        raise CannotCompute )
  | _ -> assert false

let exec_array_empty ts_array _ args =
  match args with
  | [{v_desc= Vconstr(_, [])}] ->
      (* we know by typing that the constructor
         will be the Tuple0 constructor *)
      let ty = ty_app ts_array [ty_var (tv_of_string "a")] in
      value ty (Varray [||])
  | _ -> assert false

let exec_array_get _ args =
  match args with
  | [{v_desc= Varray a}; {v_desc= Vnum i}] -> (
      try a.(BigInt.to_int i)
      with e ->
        eprintf "Error getting array: %a@." Exn_printer.exn_printer e;
        raise CannotCompute )
  | _ -> assert false

let exec_array_length _ args =
  match args with
  | [{v_desc= Varray a}] ->
      value ty_int (Vnum (BigInt.of_int (Array.length a)))
  | _ -> assert false

let exec_array_set _ args =
  match args with
  | [{v_desc= Varray a}; {v_desc= Vnum i}; v] -> (
      try
        a.(BigInt.to_int i) <- v;
        value ty_unit Vvoid
      with e ->
        eprintf "Error setting array: %a@." Exn_printer.exn_printer e;
        raise CannotCompute )
| _ -> assert false

(* Described as a function so that this code is not executed outside of
   why3execute. *)

(** Description of modules *)
let built_in_modules env =
  let bool_module =
    ["bool"], "Bool", [], ["True", eval_true; "False", eval_false] in
  let int_ops =
    [ op_infix "+", eval_int_op BigInt.add;
      (* defined as x+(-y)
         op_infix "-", eval_int_op BigInt.sub; *)
      op_infix "*", eval_int_op BigInt.mul;
      op_prefix "-", eval_int_uop BigInt.minus;
      op_infix "=", eval_int_rel BigInt.eq;
      op_infix "<", eval_int_rel BigInt.lt;
      op_infix "<=", eval_int_rel BigInt.le;
      op_infix ">", eval_int_rel BigInt.gt;
      op_infix ">=", eval_int_rel BigInt.ge ] in
  let bounded_int_ops =
    ("of_int", eval_int_uop (fun x -> x)) ::
    ("to_int", eval_int_uop (fun x -> x)) ::
    (op_infix "-", eval_int_op BigInt.sub) ::
    (op_infix "/", eval_int_op BigInt.computer_div) ::
    (op_infix "%", eval_int_op BigInt.computer_mod) ::
    int_ops in
  let int_modules =
    [ ( ["int"],
        "Int",
        [],
        int_ops );
      ( ["int"],
        "MinMax",
        [],
        ["min", eval_int_op BigInt.min; "max", eval_int_op BigInt.max] );
      ( ["int"],
        "ComputerDivision",
        [],
        [ "div", eval_int_op BigInt.computer_div;
          "mod", eval_int_op BigInt.computer_mod ] );
      ( ["int"],
        "EuclideanDivision",
        [],
        [ "div", eval_int_op BigInt.euclidean_div;
          "mod", eval_int_op BigInt.euclidean_mod ] ) ] in
  let int63_module = (["mach";"int"],"Int63",[],bounded_int_ops) in
  let int31_module = (["mach";"int"],"Int31",[],bounded_int_ops) in
  let byte_module  = (["mach";"int"],"Byte",[],bounded_int_ops) in
  let array_module =
    let pm = Pmodule.read_module env ["array"] "Array" in
    let {its_ts= ts_array} = Pmodule.ns_find_its pm.Pmodule.mod_export ["array"] in
    ["array"],"Array",
    ["array", builtin_array_type],
    ["make", exec_array_make ts_array;
     "empty", exec_array_empty ts_array;
     Ident.op_get "", exec_array_get ;
     "length", exec_array_length ;
     Ident.op_set "", exec_array_set ;
    ] in
  let mode_module =
    let pm = Pmodule.read_module env ["ieee_float"] "RoundingMode" in
    let its = Pmodule.ns_find_its pm.Pmodule.mod_export ["mode"] in
    let v_ty = ty_app its.its_ts [] in
    let aux m _ _ = value v_ty (Vfloat_mode m) in
    ( ["ieee_float"],
      "RoundingMode",
      ["mode", builtin_mode],
      [ "RNE", aux To_Nearest; "RNA", aux Away_From_Zero;
        "RTP", aux Toward_Plus_Infinity; "RTN", aux Toward_Minus_Infinity;
        "RTZ", aux Toward_Zero ] ) in
  let float_modules tyb ~prec m =
    let pm = Pmodule.read_module env ["ieee_float"] m in
    let its = Pmodule.ns_find_its pm.Pmodule.mod_export ["t"] in
    let ty = ty_app its.its_ts [] in
    ( ["ieee_float"],
      m,
      ["t", builtin_float_type],
      [ ("zeroF", fun _rs _l -> value ty (Vfloat (make_zero ~prec Positive)));
        "add", eval_float ty tyb Mode2 (fun rnd -> add ~rnd ~prec);
        "sub", eval_float ty tyb Mode2 (fun rnd -> sub ~rnd ~prec);
        "mul", eval_float ty tyb Mode2 (fun rnd -> mul ~rnd ~prec);
        "div", eval_float ty tyb Mode2 (fun rnd -> div ~rnd ~prec);
        "abs", eval_float ty tyb Mode1 (fun rnd -> abs ~rnd ~prec);
        "neg", eval_float ty tyb Mode1 (fun rnd -> neg ~rnd ~prec);
        "fma", eval_float ty tyb Mode3 (fun rnd -> fma ~rnd ~prec);
        "sqrt", eval_float ty tyb Mode1 (fun rnd -> sqrt ~rnd ~prec);
        "roundToIntegral", eval_float ty tyb Mode1 (fun rnd -> rint ~rnd ~prec);
        (* Intentionnally removed from programs
           "min", eval_float_minmax min;
           "max", eval_float_minmax max; *)
        "le", eval_float ty_bool tyb Mode_rel lessequal_p;
        "lt", eval_float ty_bool tyb Mode_rel less_p;
        "eq", eval_float ty_bool tyb Mode_rel equal_p;
        "is_zero", eval_float ty_bool tyb Mode_rel1 zero_p;
        "is_infinite", eval_float ty_bool tyb Mode_rel1 inf_p;
        "is_nan", eval_float ty_bool tyb Mode_rel1 nan_p;
        ( "is_positive",
          eval_float ty_bool tyb Mode_rel1 (fun s -> signbit s = Positive) );
        ( "is_negative",
          eval_float ty_bool tyb Mode_rel1 (fun s -> signbit s = Negative) ) ] )
  in
  let real_module =
    ( ["real"],
      "Real",
      [],
      [ op_infix "=", eval_real Mode_relr Big_real.eq;
        op_infix "<", eval_real Mode_relr Big_real.lt;
        op_infix "<=", eval_real Mode_relr Big_real.le;
        op_prefix "-", eval_real Mode1r Big_real.neg;
        op_infix "+", eval_real Mode2r Big_real.add;
        op_infix "*", eval_real Mode2r Big_real.mul;
        op_infix "/", eval_real Mode2r Big_real.div ] ) in
  let real_square_module =
    ["real"], "Square", [], ["sqrt", eval_real Mode1r Big_real.sqrt] in
  let real_trigo_module =
    ["real"], "Trigonometry", [], ["pi", eval_real Modeconst (Big_real.pi ())]
  in
  let real_exp_log =
    ( ["real"],
      "ExpLog",
      [],
      [ "exp", eval_real Mode1r Big_real.exp;
        "log", eval_real Mode1r Big_real.log ] ) in
  (bool_module :: int_modules)
  @ [ real_module; real_square_module; real_trigo_module; real_exp_log;
      mode_module; float_modules 32 ~prec:24 "Float32";
      float_modules 64 ~prec:53 "Float64"; int63_module;
      int31_module; byte_module; array_module ]

let add_builtin_mo env (l, n, t, d) =
  let mo = Pmodule.read_module env l n in
  let exp = mo.Pmodule.mod_export in
  let kn = mo.Pmodule.mod_known in
  List.iter
    (fun (id, r) ->
      let its =
        try Pmodule.ns_find_its exp [id]
        with Not_found -> raise (CannotFind (l, n, id)) in
      r kn its)
    t ;
  List.iter
    (fun (id, f) ->
      let ps =
        try Pmodule.ns_find_rs exp [id]
        with Not_found -> raise (CannotFind (l, n, id)) in
      Hrs.add builtin_progs ps f)
    d

let get_builtin_progs env =
  List.iter (add_builtin_mo env) (built_in_modules env)

let get_pvs env pvs =
  let t =
    try Mvs.find pvs.pv_vs env.vsenv
    with Not_found ->
      eprintf "program variable %s not found in env@."
        pvs.pv_vs.vs_name.id_string ;
      assert false in
  t

(* DEFAULTS *)

(* TODO Remove argument [env] after replacing Varray by model substitution *)
let rec default_value_of_type env known ity : value =
  let ty = ty_of_ity ity in
  match ity.ity_node with
  | Ityvar _ -> assert false
  | Ityapp (ts, _, _) when its_equal ts its_int -> value ty (Vnum BigInt.zero)
  | Ityapp (ts, _, _) when its_equal ts its_real -> assert false (* TODO *)
  | Ityapp (ts, _, _) when its_equal ts its_bool -> value ty (Vbool false)
  | Ityapp (ts, _, _) when its_equal ts its_str -> value ty (Vstring "")
  (* | Ityapp(ts,_,_) when is_its_tuple ts -> assert false (* TODO *) *)
  | Ityreg {reg_its= its; reg_args= l1; reg_regs= l2}
  | Ityapp (its, l1, l2) ->
      let is_array_its env its =
        let pm = Pmodule.read_module env ["array"] "Array" in
        let array_its = Pmodule.ns_find_its pm.Pmodule.mod_export ["array"] in
        its_equal its array_its in
      if is_array_its env its then
        value ty (Varray (Array.init 0 (fun _ -> assert false)))
      else
      let itd = Pdecl.find_its_defn known its in
      match itd.Pdecl.itd_its.its_def with
      | Range r -> value ty (Vnum r.Number.ir_lower)
      | _ ->
      let cs =
        match itd.Pdecl.itd_constructors with
        | cs :: _ -> cs
        | [] ->
            if not its.its_nonfree then
              kasprintf failwith "not non-free type without constructors: %a" print_its its;
            (* TODO Axiomatize values of record fields by rules in the reduction engine?
               Cf. bench/ce/records_inv.mlw *)
            kasprintf failwith "Cannot create default value for non-free type %a" Ity.print_its its in
      let subst = its_match_regs its l1 l2 in
      let ityl = List.map (fun pv -> pv.pv_ity) cs.rs_cty.cty_args in
      let tyl = List.map (ity_full_inst subst) ityl in
      let fl = List.map (fun ity -> field (default_value_of_type env known ity)) tyl in
      value ty (Vconstr (cs, fl))

(* VALUE IMPORT *)

let get_model_value model name loc =
  let aux me =
    me.me_name.men_name = name &&
    Opt.equal Loc.equal me.me_location (Some loc) in
  Opt.map (fun me -> me.me_value)
    (List.find_opt aux (get_model_elements model))

let model_value model pv =
  Opt.bind pv.pv_vs.vs_name.id_loc
    (get_model_value model pv.pv_vs.vs_name.id_string)

exception CannotImportModelValue of string

(* TODO Remove argument [env] after replacing Varray by model substitution *)
let rec import_model_value env known ity v =
  (* TODO If the type has a model projection `p` and the model value is a
     projection `p _ = v`, we could add this equality as a rule to the
     reduction engine. (Cf. bench/ce/oracles/double_projection.mlw) *)
  (* TODO If the type is a non-free record, we could similarily axiomatize
     the values of the fields by rules in the reduction engine. (Cf.
     bench/ce/record_one_field.mlw)  *)
  let def, subst =
    match ity.ity_node with
    | Ityapp (ts, l1, l2) | Ityreg {reg_its= ts; reg_args= l1; reg_regs= l2} ->
        Pdecl.find_its_defn known ts,
        its_match_regs ts l1 l2
    | Ityvar _ -> assert false in
  (* let is_ity_array env ity =
   *   let pm = Pmodule.read_module env ["array"] "Array" in
   *   let its_array = Pmodule.ns_find_its pm.Pmodule.mod_export ["array"] in
   *   match ity.ity_node with
   *   | Ityreg r -> its_equal r.reg_its its_array
   *   | _ -> false in *)
  (* if is_ity_array env ity then (\* TODO *\)
   *   kasprintf failwith "ARRAY: %a@." print_model_value v
   * else *)
  if is_range_type_def def.Pdecl.itd_its.its_def then
    match v with
    | Proj (_, Integer s)
    | Integer s -> value (ty_of_ity ity) (Vnum (BigInt.of_string s))
    | _ -> assert false
  else
    let check_construction def =
      if def.Pdecl.itd_its.its_nonfree then
        let msg = asprintf "Value of non-free type %a" print_ity ity in
        raise (CannotImportModelValue msg) in
    match v with
    | Integer s ->
        assert (ity_equal ity ity_int);
        value (ty_of_ity ity) (Vnum (BigInt.of_string s))
    | String s ->
        assert (ity_equal ity ity_str);
        value ty_str (Vstring s)
    | Boolean b ->
        assert (ity_equal ity ity_bool);
        value ty_bool (Vbool b)
    | Record r ->
        check_construction def;
        let rs = match def.Pdecl.itd_constructors with [c] -> c | _ -> assert false in
        let assoc_ity rs =
          let name =
            try Ident.get_model_element_name ~attrs:rs.rs_name.id_attrs
            with Not_found -> rs.rs_name.id_string in
          let ity = ity_full_inst subst (fd_of_rs rs).pv_ity in
          name, ity in
        let arg_itys = Mstr.of_list (List.map assoc_ity def.Pdecl.itd_fields) in
        let fs = List.map (fun (f, mv) -> import_model_value env known (Mstr.find f arg_itys) mv) r in
        value (ty_of_ity ity) (Vconstr (rs, List.map field fs))
    | Apply (s, mvs) ->
        check_construction def;
        let matching_name rs = String.equal rs.rs_name.id_string s in
        let rs = List.find matching_name def.Pdecl.itd_constructors in
        let import field_pv = import_model_value env known (ity_full_inst subst field_pv.pv_ity) in
        let fs = List.map2 import rs.rs_cty.cty_args mvs in
        value (ty_of_ity ity) (Vconstr (rs, List.map field fs))
    | Proj (s, mv) ->
        check_construction def;
        let rs = match def.Pdecl.itd_constructors with
          | [rs] -> rs
          | [] ->
              eprintf "Cannot import projection to type without constructor@.";
              raise CannotCompute
          | _ -> failwith "(Singleton) record constructor expected" in
        let import_or_default field_pv =
          let ity = ity_full_inst subst field_pv.pv_ity in
          let name = field_pv.pv_vs.vs_name.id_string and attrs = field_pv.pv_vs.vs_name.id_attrs in
          if String.equal (Ident.get_model_trace_string ~name ~attrs) s then
            import_model_value env known ity mv
          else default_value_of_type env known ity in
        let fs = List.map import_or_default rs.rs_cty.cty_args in
        value (ty_of_ity ity) (Vconstr (rs, List.map field fs))
    | Array a ->
        assert (its_equal def.Pdecl.itd_its its_func);
        let key_ity, value_ity = match def.Pdecl.itd_its.its_ts.ts_args with
          | [ts1; ts2] -> Mtv.find ts1 subst.isb_var, Mtv.find ts2 subst.isb_var
          | _ -> assert false in
        let add_index mv ix =
          let key = import_model_value env known key_ity ix.arr_index_key in
          let value = import_model_value env known value_ity ix.arr_index_value in
          Mv.add key value mv in
        let mv = List.fold_left add_index Mv.empty a.arr_indices in
        let v0 = import_model_value env known value_ity a.arr_others in
        value (ty_of_ity ity) (Vpurefun (ty_of_ity key_ity, mv, v0))
    | Decimal _ | Fraction _ | Float _ | Bitvector _ | Unparsed _ as v ->
        kasprintf failwith "import_model_value (not implemented): %a" print_model_value v

(* ROUTINE DEFINITIONS *)

type routine_defn =
  | Builtin of (rsymbol -> value list -> value)
  | LocalFunction of (rsymbol * cexp) list * cexp
  | Constructor of Pdecl.its_defn
  | Projection of Pdecl.its_defn

let rec find_def rs = function
  | d :: _ when rs_equal rs d.rec_sym ->
      d.rec_fun (* TODO : put rec_rsym in local env *)
  | _ :: l -> find_def rs l
  | [] -> raise Not_found

let rec find_constr_or_proj dl rs =
  match dl with
  | [] -> raise Not_found
  | d :: rem ->
      if List.mem rs d.Pdecl.itd_constructors then (
        Debug.dprintf debug "@[<hov 2>[interp] found constructor:@ %s@]@."
          rs.rs_name.id_string ;
        Constructor d )
      else if List.mem rs d.Pdecl.itd_fields then (
        Debug.dprintf debug "@[<hov 2>[interp] found projection:@ %s@]@."
          rs.rs_name.id_string ;
        Projection d )
      else
        find_constr_or_proj rem rs

let find_global_definition kn rs =
  match (Mid.find rs.rs_name kn).Pdecl.pd_node with
  | Pdecl.PDtype dl -> find_constr_or_proj dl rs
  | Pdecl.PDlet (LDvar _) -> raise Not_found
  | Pdecl.PDlet (LDsym (_, ce)) -> LocalFunction ([], ce)
  | Pdecl.PDlet (LDrec dl) ->
      let locs = List.map (fun d -> d.rec_rsym, d.rec_fun) dl in
      LocalFunction (locs, find_def rs dl)
  | Pdecl.PDexn _ -> raise Not_found
  | Pdecl.PDpure -> raise Not_found

let find_definition env (rs: rsymbol) =
  (* then try if it is a built-in symbol *)
  match Hrs.find builtin_progs rs with
  | f -> Builtin f
  | exception Not_found ->
      (* then try if it is a local function *)
      match Mrs.find rs env.funenv with
      | f -> LocalFunction ([], f)
      | exception Not_found ->
          (* else look for a global function *)
          find_global_definition env.mod_known rs

(* CONTRADICTION CONTEXT *)

type cntr_ctx =
  { c_desc: string;
    c_trigger_loc: Loc.position option;
    c_env: env;
  }

exception Contr of cntr_ctx * term

let cntr_desc str id =
  asprintf "%s of %a" str print_decoded id.id_string

let report_cntr_head fmt (ctx, msg, term) =
  let pp_pos fmt loc =
    let f, l, b, e = Loc.get loc in
    fprintf fmt "%s, line %d, characters %d-%d" f l b e in
  fprintf fmt "@[<v>%s %s" ctx.c_desc msg;
  ( match ctx.c_trigger_loc, term.t_loc with
    | Some t1, Some t2 ->
        fprintf fmt " at %a@,- Defined at %a" pp_pos t1 pp_pos t2
    | Some t, None | None, Some t ->
        fprintf fmt " at %a" pp_pos t
    | None, None -> () );
  fprintf fmt "@]"

let pp_vsenv pp_value fmt =
  let delims = Pp.(nothing, nothing) and sep = Pp.comma in
  fprintf fmt "%a" (pp_bindings ~delims ~sep print_vs pp_value)

let report_cntr fmt (ctx, msg, term) =
  let cmp_vs (vs1, _) (vs2, _) =
    String.compare vs1.vs_name.id_string vs2.vs_name.id_string in
  let mvs = t_freevars Mvs.empty term in
  fprintf fmt "@[<v>%a@," report_cntr_head (ctx, msg, term);
  fprintf fmt "@[<hv2>- Term: %a@]@," print_term term ;
  fprintf fmt "@[<hv2>- Variables: %a@]" (pp_vsenv print_value)
    (List.sort cmp_vs (Mvs.bindings (Mvs.filter (fun vs _ -> Mvs.contains mvs vs) ctx.c_env.vsenv)));
  fprintf fmt "@]"

let cntr_ctx desc ?trigger_loc env =
  { c_desc= desc;
    c_trigger_loc= trigger_loc;
    c_env= snapshot_env env}

(* VISITED LOCATIONS *)

(* A spurious model element has a location that has not been encountered during RAC.

   TODO Models with spurious elements are considered invalid.

   To identify spurious model elements, we collect initially the location of all variable
   declarations, and during RAC the locations of all encountered expressions and function
   parameters. Finally, we check for model elements with locations that have not been
   recorded. *)

let reset_visited_locs, visit_loc, visited_all_model_locs =
  let visited = Hstr.create 7 in
  let reset () =
    Hstr.reset visited in
  let visit loc =
    let f, l, _, _ = Loc.get loc in
    let lines =
      try Hstr.find visited f
      with Not_found -> Sint.empty in
    Hstr.replace visited f (Sint.add l lines) in
  let check model =
    let pp_visited fmt =
      let pp_f_ls f ls = fprintf fmt "%s:%a" f (Pp.print_list Pp.comma Pp.int) (Sint.elements ls) in
      Hstr.iter pp_f_ls visited in
    Debug.dprintf debug_rac "@[<hov2>Visited: %t@]@." pp_visited;
    let not_visited =
      List.filter (fun (f, l) -> let lines = Hstr.find_def visited Sint.empty f in not (Sint.mem l lines))
        (List.map (fun loc -> let f, l, _, _ = Loc.get loc in f, l)
           (Lists.map_filter (fun me -> me.me_location)
              (get_model_elements model))) in
    if not_visited <> [] then (
      let pp_f_l fmt (f, l) = fprintf fmt "%s:%d" f l in
      Debug.dprintf debug_rac "@[<hov2>Not visited %a@]@." (Pp.print_list Pp.space pp_f_l) not_visited );
    not_visited = [] in
  reset, visit, check

(** Iterate the locations of variable declarations in [known] with function [f]. **)
let iter_decl_locs f known =
  let visit_decl d = let open Pdecl in match d.pd_node with
    | PDlet (LDvar (pv, _)) -> Opt.iter f pv.pv_vs.vs_name.id_loc
    | _ -> () in
  Mid.iter (fun _ -> visit_decl) known

(* TERM EVALUATION *)

(* Add declarations for additional term bindings in [vsenv] *)
let bind_term (vs, t) (task, ls_mt, ls_mv) =
  let ty = Opt.get t.t_ty in
  let ls = create_fsymbol (id_clone vs.vs_name) [] ty in
  let ls_mt = ty_match ls_mt vs.vs_ty ty in
  let ls_mv = Mvs.add vs (fs_app ls [] ty) ls_mv in
  let t = t_ty_subst ls_mt ls_mv t in
  let defn = Decl.make_ls_defn ls [] t in
  let task = Task.add_logic_decl task [defn] in
  task, ls_mt, ls_mv

(* Add declarations for value bindings in [env.vsenv] *)
let bind_value env vs v (task, ls_mt, ls_mv) =
  let ls = create_fsymbol (id_clone vs.vs_name) [] v.v_ty in
  let ls_mt = ty_match ls_mt vs.vs_ty v.v_ty in
  let ls_mv = Mvs.add vs (fs_app ls [] v.v_ty) ls_mv in
  let vsenv, t = term_of_value env [] v in
  let task, ls_mt, ls_mv = List.fold_right bind_term vsenv (task, ls_mt, ls_mv) in
  let t = t_ty_subst ls_mt ls_mv t in
  let defn = Decl.make_ls_defn ls [] t in
  let task = Task.add_logic_decl task [defn] in
  task, ls_mt, ls_mv

(* Create and open a formula `p t` for a non-formula term `t`, to use the reduction engine
   to evaluate `t` *)
let p = object
  val ls_p =
    let tv = create_tvsymbol (id_fresh "a") in
    create_psymbol (id_fresh "p") [ty_var tv]
  method decl =
    Decl.create_param_decl ls_p
  method create_app t =
    t_app ls_p [t] None
  method open_app t = match t with
    | {t_node= Tapp (ls, [t])} when ls_equal ls ls_p -> t
    | _ -> failwith "p#open_app"
end

let task_of_term ?(vsenv=[]) env t =
  let open Task in let open Decl in
  let task, ls_mt, ls_mv = None, Mtv.empty, Mvs.empty in
  let task = List.fold_left use_export task Theory.[builtin_theory; bool_theory; highord_theory] in
  (* Add known declarations *)
  let add_known _ decl task =
    match decl.d_node with
    | Dprop (Pgoal, _, _) -> task
    | Dprop (Plemma, prs, t) ->
        add_decl task (create_prop_decl Paxiom prs t)
    | _ -> add_decl task decl in
  let task = Mid.fold add_known env.th_known task in
  (* Add declarations from local functions in [env.funenv] *)
  let bind_fun rs cexp (task, ls_mv) =
    try
      let t = match cexp.c_node with
        | Cfun e -> Opt.get_exn Exit (term_of_expr ~prop:false e)
        | _ -> raise Exit in
      let ty_args = List.map (fun pv -> Ity.ty_of_ity pv.pv_ity) rs.rs_cty.cty_args in
      let ty_res = Ity.ty_of_ity rs.rs_cty.cty_result in
      let ls, ls_mv = match rs.rs_logic with
        | RLlemma | RLnone -> raise Exit
        | RLls ls -> ls, ls_mv
        | RLpv {pv_vs= vs} ->
            let ls = create_fsymbol (id_clone rs.rs_name) ty_args ty_res in
            let vss = List.map (fun pv -> pv.pv_vs) rs.rs_cty.cty_args in
            let ts = List.map t_var vss in
            let t0 = fs_app ls ts ty_res in
            let t = t_lambda vss [] t0 in
            let ls_mv = Mvs.add vs t ls_mv in
            ls, ls_mv in
      let vs_args = List.map (fun pv -> pv.pv_vs) rs.rs_cty.cty_args in
      let decl = make_ls_defn ls vs_args t in
      let task = add_logic_decl task [decl] in
      task, ls_mv
    with Exit -> task, ls_mv in
  let task, ls_mv = Mrs.fold bind_fun env.funenv (task, ls_mv) in
  let task, ls_mt, ls_mv = List.fold_right bind_term vsenv (task, ls_mt, ls_mv) in
  let task, ls_mt, ls_mv = Mvs.fold (bind_value env.env) env.vsenv (task, ls_mt, ls_mv) in
  let t = t_ty_subst ls_mt ls_mv t in
  let task =
    if t.t_ty = None then (* Add a formula as goal directly ... *)
      let prs = create_prsymbol (id_fresh "goal") in
      add_prop_decl task Pgoal prs t
    else (* ... and wrap a non-formula in a call to a predicate with no definition *)
      let task = add_decl task p#decl in
      let prs = create_prsymbol (id_fresh "goal") in
      add_prop_decl task Pgoal prs (p#create_app t) in
  task, ls_mv

(* Parameters for binding universally quantified variables to a value from the CE model or the default value *)
let bind_univ_quant_vars_ce_model = false
let bind_univ_quant_vars_default = false

(* Get the value of a vsymbol from the CE-model, a default value *)
let get_value env vs =
  match vs.vs_name.id_loc with
  | None -> None
  | Some loc ->
      let value =
        if bind_univ_quant_vars_ce_model then
          match get_model_value env.rac.ce_model vs.vs_name.id_string loc with
          | Some mv ->
              let v = import_model_value env.env env.mod_known (ity_of_ty vs.vs_ty) mv in
              Debug.dprintf debug_rac "Bind value for all-quantified variable %a to %a@." print_vs vs print_value v;
              Some v
          | _ -> None
        else None in
      if value <> None then value else
      if bind_univ_quant_vars_default then (
        let v = default_value_of_type env.env env.mod_known (ity_of_ty vs.vs_ty) in
        Debug.dprintf debug_rac "Use default value for quantified variable %a: %a@." print_vs vs print_value v;
        Some v
      ) else (
        Debug.dprintf debug_rac "No value for all-quantified variable %a@." print_vs vs;
        None )

(** When the task goal is [forall vs* . t], add declarations to the task that bind the
   variables [vs*] to concrete values (from the CE-model or default values), and make [t]
   the new goal. *)
let bind_univ_quant_vars env task =
  try match (Task.task_goal_fmla task).t_node with
    | Tquant (Tforall, tq) ->
        let vs, _, t = t_open_quant tq in
        let values = List.map (fun vs -> Opt.get_exn Exit (get_value env vs)) vs in
        let _, task = Task.task_separate_goal task in
        let task, ls_mt, ls_mv = List.fold_right2 (bind_value env.env) vs values (task, Mtv.empty, Mvs.empty) in
        let t = t_ty_subst ls_mt ls_mv t in
        let prs = Decl.create_prsymbol (id_fresh "goal") in
        Task.add_prop_decl task Decl.Pgoal prs t
    | _ -> raise Exit
  with Exit -> task

let task_hd_equal t1 t2 = let open Task in let open Theory in let open Decl in
  (* Task.task_hd_equal is too strict: it requires physical equality between
     {t1,t2}.task_prev *)
  match t1.task_decl.td_node, t2.task_decl.td_node with
  | Decl {d_node = Dprop (Pgoal,p1,g1)}, Decl {d_node = Dprop (Pgoal,p2,g2)} ->
      pr_equal p1 p2 && t_equal_strict g1 g2
  | _ -> t1 == t2

(** Apply the (reduction) transformation and fill universally quantified variables
    in the head of the task by values from the CE model, recursively. *)
let rec trans_and_bind_quants env trans task =
  let task = bind_univ_quant_vars env task in
  let tasks = Trans.apply trans task in
  let task_unchanged = match tasks with
    | [task'] -> Opt.equal task_hd_equal task' task
    | _ -> false in
  if task_unchanged then
    tasks
  else
    List.flatten (List.map (trans_and_bind_quants env trans) tasks)

(** Compute the value of a term by using the (reduction) transformation *)
let compute_term env t =
  match env.rac.rac_reduce.rac_trans with
  | None -> t
  | Some trans ->
      let task, ls_mv = task_of_term env t in
      if t.t_ty = None then (* [t] is a formula *)
        match List.map Task.task_goal_fmla (trans_and_bind_quants env trans task) with
        | [] -> t_true
        | t :: ts -> List.fold_left t_and t ts
      else (* [t] is not a formula *)
        let t = match Trans.apply trans task with
          | [task] -> p#open_app (Task.task_goal_fmla task)
          | _ -> failwith "compute_term" in
        (* Free vsymbols in the original [t] have been substituted in by fresh lsymbols
           (actually: ls @ []) to bind them to declarations in the task. Now we have to
           reverse these substitution to ensures that the reduced term is valid in the
           original environment of [t]. *)
        let reverse vs t' t = t_replace t' (t_var vs) t in
        Mvs.fold reverse ls_mv t

(** Check the validiy of a term that has been encoded in a task by the (reduction) transformation *)
let check_term_compute env trans task =
  let is_false = function
    | Some {Task.task_decl= Theory.{
        td_node= Decl Decl.{
            d_node= Dprop (Pgoal, _, {t_node= Tfalse})}}} ->
        true
    | _ -> false in
  match trans_and_bind_quants env trans task with
  | [] -> Some true
  | tasks ->
      Debug.dprintf debug_rac_check "Transformation produced %d tasks@." (List.length tasks);
      if List.exists is_false tasks then
        Some false
      else (
        List.iter (Debug.dprintf debug_rac_check "- %a@." print_tdecl)
          (Lists.map_filter (Opt.map (fun t -> t.Task.task_decl)) tasks);
        None )

(** Check the validiy of a term that has been encoded in a task by dispatching it to a prover *)
let check_term_dispatch (Rac_prover {command; driver; limit_time}) task =
  let open Call_provers in
  let limit = {empty_limit with limit_time} in
  let call = Driver.prove_task ~command ~limit driver task in
  let res = wait_on_call call in
  Debug.dprintf debug_rac_check "Check term dispatch answer: %a@."
    print_prover_answer res.pr_answer;
  match res.pr_answer with
  | Valid -> Some true
  | Invalid -> Some false
  | _ -> None

let check_term ?vsenv ctx t =
  Opt.iter visit_loc t.t_loc;
  Debug.dprintf debug_rac_check "@[<hv2>Check term: %a@]@." print_term t;
  let task, _ = task_of_term ?vsenv ctx.c_env t in
  let res = (* Try checking the term using computation first ... *)
    Opt.map (fun b -> Debug.dprintf debug_rac_check "Computed.@."; b)
      (Opt.bind ctx.c_env.rac.rac_reduce.rac_trans
         (fun trans -> check_term_compute ctx.c_env trans task)) in
  let res =
    if res = None then (* ... then try solving using a prover *)
      Opt.map (fun b -> Debug.dprintf debug_rac_check "Dispatched.@."; b)
        (Opt.bind ctx.c_env.rac.rac_reduce.rac_prover
           (fun rp -> check_term_dispatch rp task))
    else res in
  match res with
  | Some true ->
      if Debug.test_flag debug_rac then
        eprintf "%a@." report_cntr_head (ctx, "is ok", t)
  | Some false ->
      raise (Contr (ctx, t))
  | None ->
      eprintf "%a@." report_cntr (ctx, "cannot be evaluated", t);
      if not (Model_parser.is_model_empty ctx.c_env.rac.ce_model) then
        raise CannotCompute

let check_terms ctx = List.iter (check_term ctx)

(* Check a post-condition [t] by binding the result variable to
   the term [vt] representing the result value. *)
let check_post ctx v post =
  let vs, t = open_post post in
  let vsenv = Mvs.add vs v ctx.c_env.vsenv in
  let ctx = {ctx with c_env= {ctx.c_env with vsenv}} in
  check_term ctx t

let check_posts desc loc env v posts =
  let ctx = cntr_ctx desc ?trigger_loc:loc env in
  List.iter (check_post ctx v) posts

(* EXPRESSION EVALUATION *)

(* Assuming the real is given in pow2 and pow5 *)
let compute_fraction {Number.rv_sig= i; Number.rv_pow2= p2; Number.rv_pow5= p5}
  =
  let p2_val = BigInt.pow_int_pos_bigint 2 (BigInt.abs p2) in
  let p5_val = BigInt.pow_int_pos_bigint 5 (BigInt.abs p5) in
  let num = ref BigInt.one in
  let den = ref BigInt.one in
  num := BigInt.mul i !num ;
  if BigInt.ge p2 BigInt.zero then
    num := BigInt.mul p2_val !num
  else
    den := BigInt.mul p2_val !den ;
  if BigInt.ge p5 BigInt.zero then
    num := BigInt.mul p5_val !num
  else
    den := BigInt.mul p5_val !den ;
  !num, !den

let rec matching env (v : value) p =
  match p.pat_node with
  | Pwild -> env
  | Pvar vs -> bind_vs vs v env
  | Por (p1, p2) -> (
      try matching env v p1 with NoMatch -> matching env v p2 )
  | Pas (p, vs) -> matching (bind_vs vs v env) v p
  | Papp (ls, pl) -> (
      match v.v_desc with
      | Vconstr ({rs_logic= RLls ls2}, tl) ->
          if ls_equal ls ls2 then
            List.fold_left2 matching env (List.map field_get tl) pl
          else if ls2.ls_constr > 0 then
            raise NoMatch
          else
            raise Undetermined
      | Vbool b ->
          let ls2 = if b then fs_bool_true else fs_bool_false in
          if ls_equal ls ls2 then env else raise NoMatch
      | _ -> raise Undetermined )

let is_true v = match v.v_desc with
  | Vbool true | Vterm {t_node= Ttrue} -> true
  | Vterm t when t_equal t t_bool_true -> true
  | _ -> false

let is_false v = match v.v_desc with
  | Vbool false | Vterm {t_node= Tfalse} -> true
  | Vterm t when t_equal t t_bool_false -> true
  | _ -> false

let fix_boolean_term t =
  if t_equal t t_true then t_bool_true else
  if t_equal t t_false then t_bool_false else t

let exec_pure env ls pvs =
  if ls_equal ls ps_equ then
    (* TODO (?) Add more builtin logical symbols *)
    let pv1, pv2 = match pvs with [pv1; pv2] -> pv1, pv2 | _ -> assert false in
    let v1 = Mvs.find pv1.pv_vs env.vsenv and v2 = Mvs.find pv2.pv_vs env.vsenv in
    Normal (value ty_bool (Vbool (compare_values v1 v2 = 0)))
  else if ls_equal ls fs_func_app then
    failwith "Pure function application not yet implemented"
  else
    match Decl.find_logic_definition env.th_known ls with
    | Some defn ->
        let vs, t = Decl.open_ls_defn defn in
        let args = List.map (get_pvs env) pvs in
        let vsenv = List.fold_right2 Mvs.add vs args env.vsenv in
        let t = compute_term {env with vsenv} t in
        (* TODO A variable x binding the result of exec pure are used as (x = True) in
           subsequent terms, so we map true/false to True/False here. Is this reasonable? *)
        let t = fix_boolean_term t in
        Normal (value (Opt.get_def ty_bool t.t_ty) (Vterm t))
    | None ->
        kasprintf failwith "No logic definition for %a" print_ls ls

let pp_limited ?(n=100) pp fmt x =
  let s = asprintf "%a" pp x in
  let s = String.map (function '\n' -> ' ' | c -> c) s in
  let s = String.(if length s > n then sub s 0 (Pervasives.min n (length s)) ^ "..." else s) in
  pp_print_string fmt s

let print_result fmt = function
  | Normal v -> print_value fmt v
  | Excep (xs, v) -> fprintf fmt "EXC %a: %a" print_xs xs print_value v
  | Fun (rs, _, _) -> fprintf fmt "FUN %a" print_rs rs
  | Irred e -> fprintf fmt "IRRED: %a" (pp_limited print_expr) e

exception RACStuck of env * Loc.position option

let get_and_register_value env ?def ?ity vs loc =
  let ity = match ity with None -> ity_of_ty vs.vs_ty | Some ity -> ity in
  let name = vs.vs_name.id_string in
  let value = match get_model_value env.rac.ce_model name loc with
    | Some v ->
       let v = import_model_value env.env env.mod_known ity v in
       Debug.dprintf debug "@[<h>%tVALUE from ce-model: %a@]@."
         pp_indent print_value v;
       v
    | None ->
       let v = match def with
         | None -> default_value_of_type env.env env.mod_known ity
         | Some v -> v in
       eprintf "@[<h>VALUE for %s %a not in ce-model, taking \
                default %a@]@." name print_loc loc print_value v;
       v
  in
  register_used_value env loc vs value;
  value

let assign_written_vars wrt loc env vs _ =
  let pv = restore_pv vs in
  if pv_affected wrt pv then begin
      Debug.dprintf debug "@[<h>%tVAR %a is written in loop %a@]@."
        pp_indent print_pv pv
        (Pp.print_option print_loc) pv.pv_vs.vs_name.id_loc;
      let value = get_and_register_value ~ity:pv.pv_ity env vs loc in
      bind_vs vs value env end
  else env

let rec eval_expr env e =
  Debug.dprintf debug "@[<h>%t%sEVAL EXPR: %a@]@." pp_indent
    (if env.rac.rac_abstract then "Abs. " else "")
    (pp_limited print_expr) e;
  Opt.iter visit_loc e.e_loc;
  let res = eval_expr' env e in
  Debug.dprintf debug "@[<h>%t -> %a@]@." pp_indent (print_result) res;
  res

(* abs = abstractly - do not execute loops and function calls - use
   instead invariants and function contracts to guide execution. *)
and eval_expr' env e =
  let e_loc = Opt.get_def Loc.dummy_position e.e_loc in
  match e.e_node with
  | Evar pvs -> (
    try
      let v = get_pvs env pvs in
      Debug.dprintf debug "[interp] reading var %s from env -> %a@\n"
        pvs.pv_vs.vs_name.id_string print_value v ;
      Normal v
    with Not_found -> assert false (* Irred e ? *) )
  | Econst (Constant.ConstInt c) ->
      Normal (value (ty_of_ity e.e_ity) (Vnum (big_int_of_const c)))
  | Econst (Constant.ConstReal r) ->
      (* ConstReal can be float or real *)
      if ity_equal e.e_ity ity_real then
        let p, q = compute_fraction r.Number.rl_real in
        let sp, sq = BigInt.to_string p, BigInt.to_string q in
        try Normal (value ty_real (Vreal (real_from_fraction sp sq)))
        with Mlmpfr_wrapper.Not_Implemented ->
          eprintf "Mlmpfr wrapper: not implemented@.";
          raise CannotCompute
      else
        let c = Constant.ConstReal r in
        let s = Format.asprintf "%a" Constant.print_def c in
        Normal (value ty_real (Vfloat (make_from_str s)))
  | Econst (Constant.ConstStr s) -> Normal (value ty_str (Vstring s))
  | Eexec (ce, cty) -> begin
    match ce.c_node with
      | Cpur (ls, pvs) ->
          Debug.dprintf debug "@[<h>%tEVAL EXPR: EXEC PURE %a %a@]@." pp_indent print_ls ls
            (Pp.print_list Pp.comma print_value) (List.map (get_pvs env) pvs);
          exec_pure env ls pvs
      | Cfun e' ->
        Debug.dprintf debug "@[<h>%tEVAL EXPR EXEC FUN: %a@]@." pp_indent print_expr e';
        let add_free pv = Mvs.add pv.pv_vs (Mvs.find pv.pv_vs env.vsenv) in
        let cl = Spv.fold add_free ce.c_cty.cty_effect.eff_reads Mvs.empty in
        let arg =
          match ce.c_cty.cty_args with [arg] -> arg | _ -> assert false in
        let match_free pv mt =
          let v = Mvs.find pv.pv_vs env.vsenv in
          ty_match mt pv.pv_vs.vs_ty v.v_ty in
        let mt = Spv.fold match_free cty.cty_effect.eff_reads Mtv.empty in
        let ty = ty_inst mt (ty_of_ity e.e_ity) in
        Normal (value ty (Vfun (cl, arg.pv_vs, e')))
      | Cany ->
          eprintf "Cannot compute the application of the any-function@.";
          raise CannotCompute
    | Capp _ when cty.cty_args <> [] ->
        eprintf "Cannot compute partial function application@.";
        raise CannotCompute
    | Capp (rs, pvsl) ->
        assert (ce.c_cty.cty_args = []) ;
        exec_call ~abs:env.rac.rac_abstract ?loc:e.e_loc env rs pvsl e.e_ity
    end
  | Eassign l ->
      List.iter
        (fun (pvs, rs, value) ->
          let cstr, args =
            match (get_pvs env pvs).v_desc with
            | Vconstr (cstr, args) -> cstr, args
            | _ -> assert false in
          let rec search_and_assign constr_args args =
            match constr_args, args with
            | pv :: pvl, Field r :: vl ->
                if pv_equal pv (fd_of_rs rs) then
                  r := get_pvs env value
                else
                  search_and_assign pvl vl
            | _ -> assert false in
          search_and_assign cstr.rs_cty.cty_args args)
        l ;
      Normal (value ty_unit Vvoid)
  | Elet (ld, e2) -> (
    match ld with
    | LDvar (pvs, e1) -> (
      match eval_expr env e1 with
      | Normal v ->
        let env = bind_pvs pvs v env in
        eval_expr env e2
      | r -> r )
    | LDsym (rs, ce) ->
        let env = {env with funenv= Mrs.add rs ce env.funenv} in
        eval_expr env e2
    | LDrec l ->
        let env' =
          { env with
            funenv=
              List.fold_left
                (fun acc d ->
                  Mrs.add d.rec_sym d.rec_fun (Mrs.add d.rec_rsym d.rec_fun acc))
                env.funenv l } in
        eval_expr env' e2 )
  | Eif (e1, e2, e3) -> (
    match eval_expr env e1 with
    | Normal v ->
      if is_true v then
        eval_expr env e2
      else if is_false v then
        eval_expr env e3
      else (
        eprintf "@[[Exec] Cannot decide condition of if: @[%a@]@]@." print_value v ;
        Irred e )
    | r -> r )
  | Ewhile (cond, inv, _var, e1) when env.rac.rac_abstract -> begin
      (* arbitrary execution of an iteartion taken from the counterexample

        while e1 do invariant {I} e2 done
        ~>
        assert1 {I};
        assign_written_vars_with_ce;
        assert2* {I};
        if e1 then (e2;assert3 {I}; abort* ) else ()

        1 - if assert1 fails, then we have a real couterexample
            (invariant init doesn't hold)
        2 - if assert2 fails, then we have a false counterexample
            (invariant does not hold at beginning of execution)
        3 - if assert3 fails, then we have a real counterexample
            (invariant does not hold after iteration)
        * stop the interpretation here - raise RACStuck *)
      (* assert1 *)
      if env.rac.rac_concrete then
        check_terms (cntr_ctx "Loop invariant initialization" env) inv;
      let env = Mvs.fold_left
                  (assign_written_vars e.e_effect.eff_writes e_loc)
                  env env.vsenv in
      (* assert2 *)
      (try check_terms (cntr_ctx "ce satisfies invariant" env) inv with
       | Contr (_,t) ->
          printf "ce model does not satisfy loop invariant %a@."
            (Pp.print_option Pretty.print_loc) t.t_loc;
          raise (RACStuck (env, t.t_loc)));
      match eval_expr env cond with
      | Normal v ->
         if is_true v then begin
             match eval_expr env e1 with
             | Normal _ ->
                 if env.rac.rac_concrete then
                  check_terms (cntr_ctx "Loop invariant preservation" env) inv;
                raise (RACStuck (env,e.e_loc))
             | r -> r
           end
         else if is_false v then
           Normal (value ty_unit Vvoid)
         else (
           eprintf "@[[Exec] Cannot decide condition of while: @[%a@]@]@."
             print_value v ;
           Irred e )
      | r -> r
    end
  | Ewhile (cond, inv, _var, e1) -> begin
      (* TODO variants *)
      if env.rac.rac_concrete then
        check_terms (cntr_ctx "Loop invariant initialization" env) inv ;
      match eval_expr env cond with
      | Normal v ->
          if is_true v then (
            match eval_expr env e1 with
            | Normal _ ->
                if env.rac.rac_concrete then
                  check_terms (cntr_ctx "Loop invariant preservation" env) inv ;
                eval_expr env e
            | r -> r )
          else if is_false v then
            Normal (value ty_unit Vvoid)
          else (
            eprintf "@[[Exec] Cannot decide condition of while: @[%a@]@]@."
              print_value v ;
            Irred e )
      | r -> r end
  | Efor (i, (pvs1, dir, pvs2), _ii, inv, e1) when env.rac.rac_abstract -> begin
      (* TODO what to do with _ii? *)
      (* arbitrary execution of an iteartion taken from the counterexample
        for i = e1 to e2 do invariant {I} e done
        ~>
        let a = eval_expr e1 in
        let b = eval_expr e2 in
        if a <= b + 1 then begin
          (let i = a in assert1 {I});
          assign_written_vars_with_ce;
          let i = get_and_register_value ~def:(b+1) i in
          if not (a <= i <= b + 1) then abort1;
          if a <= i <= b then begin
            assert2* { I };
            eval_expr e;
            let i = i + 1 in
            assert3 {I};
            abort2
          end else begin
            assert4* {I} (* i is already equal to 'b + 1' *)
          end
        end else ()

        1 - if assert1 fails, then we have a real counterexample
            (invariant init doesn't hold)
        2 - if assert2 fails, then we have a false counterexample
            (invariant does not hold at beginning of execution)
        3 - if assert3 fails, then we have a real counterexample
            (invariant does not hold after iteration)
        4 - if assert4 fails, then we have a false counterexample
            (invariant does not hold for the execution to continue)
        5 - abort1: we have a false counterexample
            (value assigned to i is not compatible with loop range)
        6 - abort2: we have a false counterexample
            (the abstract rac cannot continue from this state) *)
      try
  let a = big_int_of_value (get_pvs env pvs1) in
  let b = big_int_of_value (get_pvs env pvs2) in
  let le, suc = match dir with
    | To -> BigInt.le, BigInt.succ
    | DownTo -> BigInt.ge, BigInt.pred in
  (* assert1 *)
  if le a (suc b) then begin
    if env.rac.rac_concrete then begin
      let env = bind_vs i.pv_vs (value ty_int (Vnum a)) env in
      check_terms (cntr_ctx "Loop invariant initialization" env) inv end;
    let env = Mvs.fold_left
                (assign_written_vars e.e_effect.eff_writes e_loc)
                env env.vsenv in
    let def = value ty_int (Vnum (suc b)) in
    let i_val = get_and_register_value ~def ~ity:i.pv_ity env i.pv_vs
                  (Opt.get i.pv_vs.vs_name.id_loc) in
    let env = bind_vs i.pv_vs i_val env in
    let i_val = big_int_of_value i_val in
    if not (le a i_val && le i_val (suc b)) then
      raise (RACStuck (env,i.pv_vs.vs_name.id_loc)); (* FIXME loc *)
    if le a i_val && le i_val b then begin
      (* assert2 *)
      (try check_terms (cntr_ctx "ce satisfies invariant" env) inv with
       | Contr (_,t) ->
          printf "ce model does not satisfy loop invariant %a@."
            (Pp.print_option Pretty.print_loc) t.t_loc;
          raise (RACStuck (env,t.t_loc)));
      match eval_expr env e1 with
      | Normal _ ->
         let env =
           bind_vs i.pv_vs (value ty_int (Vnum (suc i_val))) env in
         (* assert3 *)
         if env.rac.rac_concrete then
           check_terms (cntr_ctx "Loop invariant preservation" env) inv;
         raise (RACStuck (env,e.e_loc))
      | r -> r
      end
    else begin
      (* assert4 *)
      (* i is already equal to b + 1 *)
      (try check_terms (cntr_ctx "invariant holds after loop" env) inv with
       | Contr (_,t) ->
          printf "ce model does not satisfy loop invariant after \
                  loop %a@." (Pp.print_option Pretty.print_loc) t.t_loc;
          raise (RACStuck (env,t.t_loc)));
      Normal (value ty_unit Vvoid)
      end
    end
  else Normal (value ty_unit Vvoid)
      with NotNum -> Irred e
    end
  | Efor (pvs, (pvs1, dir, pvs2), _i, inv, e1) -> (
    try
      let a = big_int_of_value (get_pvs env pvs1) in
      let b = big_int_of_value (get_pvs env pvs2) in
      let le, suc =
        match dir with
        | To -> BigInt.le, BigInt.succ
        | DownTo -> BigInt.ge, BigInt.pred in
      let rec iter i =
        Debug.dprintf debug "[interp] for loop with index = %s@."
          (BigInt.to_string i) ;
        if le i b then
          let env' = bind_vs pvs.pv_vs (value ty_int (Vnum i)) env in
          match eval_expr env' e1 with
          | Normal _ ->
              if env.rac.rac_concrete then
                check_terms (cntr_ctx "Loop invariant preservation" env') inv ;
              iter (suc i)
          | r -> r
        else
          Normal (value ty_unit Vvoid) in
      ( if env.rac.rac_concrete then
          let env' = bind_vs pvs.pv_vs (value ty_int (Vnum a)) env in
          check_terms (cntr_ctx "Loop invariant initialization" env') inv ) ;
      iter a
    with NotNum -> Irred e )
  | Ematch (e0, ebl, el) -> (
      let r = eval_expr env e0 in
      match r with
      | Normal t -> (
          if ebl = [] then
            r
          else
            try exec_match env t ebl with Undetermined -> Irred e )
      | Excep (ex, t) -> (
        match Mxs.find ex el with
        | [], e2 ->
            (* assert (t = Vvoid); *)
            eval_expr env e2
        | [v], e2 ->
            let env' = bind_vs v.pv_vs t env in
            eval_expr env' e2
        | _ -> assert false (* TODO ? *)
        | exception Not_found -> r )
      | _ -> r )
  | Eraise (xs, e1) -> (
      let r = eval_expr env e1 in
      match r with Normal t -> Excep (xs, t) | _ -> r )
  | Eexn (_, e1) -> eval_expr env e1
  | Eassert (kind, t) ->
      if env.rac.rac_concrete then (
        let descr = match kind with
          | Assert -> "Assertion"
          | Assume -> "Assumption"
          | Check -> "Check" in
        try check_term (cntr_ctx descr env) t
        with Contr (ctr, t) when kind = Assume ->
          raise (RACStuck (ctr.c_env, t.t_loc)) );
      Normal (value ty_unit Vvoid)
  | Eghost e1 ->
      Debug.dprintf debug "@[<h>%tEVAL EXPR: GHOST %a@]@." pp_indent print_expr e1;
      (* TODO: do not eval ghost if no assertion check *)
      eval_expr env e1
  | Epure t ->
      Debug.dprintf debug "@[<h>%tEVAL EXPR: PURE %a@]@." pp_indent print_term t;
      let t = compute_term env t in
      Normal (value (Opt.get t.t_ty) (Vterm t))
  | Eabsurd ->
      eprintf "@[[Exec] unsupported expression: @[%a@]@]@."
        print_expr e ;
      Irred e

and exec_match env t ebl =
  let rec iter ebl =
    match ebl with
    | [] ->
        eprintf "[Exec] Pattern matching not exhaustive in evaluation@." ;
        assert false
    | (p, e) :: rem -> (
      try
        let env' = matching env t p.pp_pat in
        eval_expr env' e
      with NoMatch -> iter rem ) in
  iter ebl

<<<<<<< HEAD
and exec_call ?(assume_preconditions=false) ?loc env rs arg_pvs ity_result =
  List.iter (Opt.iter visit_loc) (List.map (fun pv -> pv.pv_vs.vs_name.id_loc) arg_pvs);
=======
and exec_call ~abs ?loc env rs arg_pvs ity_result =
  List.iter (Opt.iter visit_loc)
    (List.map (fun pv -> pv.pv_vs.vs_name.id_loc) arg_pvs);
>>>>>>> acd613dd
  let arg_vs = List.map (get_pvs env) arg_pvs in
  Debug.dprintf debug "@[<h>%tExec call %a %a@]@."
    pp_indent print_rs rs Pp.(print_list space print_value) arg_vs;
  let env = multibind_pvs rs.rs_cty.cty_args arg_vs env in
  let oldies =
    let snapshot_oldie old_pv pv =
      Mvs.add old_pv.pv_vs (snapshot (Mvs.find pv.pv_vs env.vsenv)) in
    Mpv.fold snapshot_oldie rs.rs_cty.cty_oldies Mvs.empty in
<<<<<<< HEAD
  let env = {env with vsenv= Mvs.union (fun _ _ v -> Some v) env.vsenv oldies} in
  if env.rac.rac_concrete then (
    (* TODO variant *)
    let ctx = cntr_ctx (cntr_desc "Precondition" rs.rs_name) ?trigger_loc:loc env in
    try check_terms ctx rs.rs_cty.cty_pre
    with Contr (ctx, t) when assume_preconditions ->
      raise (RACStuck (ctx.c_env, t.t_loc)) );
  let res =
    if rs_equal rs rs_func_app then
      match arg_vs with
      | [{v_desc= Vfun (cl, arg, e)}; value] ->
          let env =
            {env with vsenv= Mvs.union (fun _ _ v -> Some v) env.vsenv cl} in
          let env = bind_vs arg value env in
          eval_expr env e
      | [{v_desc= Vpurefun (_, bindings, default)}; value] ->
          let v = try Mv.find value bindings with Not_found -> default in
          Normal v
      | _ -> assert false
    else
=======
  let env = {env with vsenv= Mvs.union (fun _ _ v -> Some v)
                               env.vsenv oldies} in
  (* TODO variant *)
  let ctx = cntr_ctx (cntr_desc "Precondition" rs.rs_name)
              ?trigger_loc:loc env in
  check_terms ctx rs.rs_cty.cty_pre;
  let can_interpret_abstracly =
    if rs_equal rs rs_func_app then false else
>>>>>>> acd613dd
      match find_definition env rs with
      | LocalFunction (_,{c_node = Cfun _}) -> true | _ -> false in
  if abs && can_interpret_abstracly then begin
      (* let f (x1: ...) ... (xn: ...) = e
         ~>
         assert1 {f_pre};
         assign_written_vars_with_ce;
         assert2* {f_post};

         1 - if assert1 fails, then we have a real counterexample
         (precondition doesn't hold)
         2 - if assert2 fails, then we have a false counterexample
         (postcondition does not hold with the values obtained
         from the counterexample)
       *)
      (* assert1 is already done above *)
      let res = match rs.rs_cty.cty_post with
        | p :: _ -> let (vs,_) = open_post p in vs
        | _ -> create_vsymbol (id_fresh "result")
                 (ty_of_ity rs.rs_cty.cty_result) in
      let loc = Opt.get loc in
      let env = Mvs.fold_left
                  (assign_written_vars rs.rs_cty.cty_effect.eff_writes loc)
                  env env.vsenv in
      let res_v = get_and_register_value env res loc in
      let env = bind_vs res res_v env in
      let posts = List.map (open_post_with (t_var res)) rs.rs_cty.cty_post in
      (* assert2 *)
      (try check_terms (cntr_ctx "ce satisfies invariant" env) posts with
       | Contr (_,t) ->
          printf "ce model does not satisfy loop invariant %a@."
            (Pp.print_option Pretty.print_loc) t.t_loc;
          raise (AbstractRACStuck (env,t.t_loc)));
      Normal res_v end
  else begin
      let res =
        if rs_equal rs rs_func_app then
          match arg_vs with
          | [{v_desc= Vfun (cl, arg, e)}; value] ->
             let env =
               {env with vsenv= Mvs.union (fun _ _ v -> Some v)
                                  env.vsenv cl} in
             let env = bind_vs arg value env in
             eval_expr env e
          | [{v_desc= Vpurefun (_, bindings, default)}; value] ->
             let v = try Mv.find value bindings with Not_found -> default in
             Normal v
          | _ -> assert false
        else
          match find_definition env rs with
          | LocalFunction (locals, ce) ->
             begin
               let env = add_local_funs locals env in
               match ce.c_node with
               | Capp (rs', pvl) ->
                  Debug.dprintf debug "@[<h>%tEXEC CALL %a: Capp %a]@."
                    pp_indent print_rs rs print_rs rs';
                  exec_call ~abs:env.rac.rac_abstract env rs' (pvl @ arg_pvs) ity_result
               | Cfun body ->
                  Debug.dprintf debug "@[<hv2>%tEXEC CALL %a: FUN %a@]@."
                    pp_indent print_rs rs (pp_limited print_expr) body;
                  let env' = multibind_pvs ce.c_cty.cty_args arg_vs env in
                  eval_expr env' body
               | Cany ->
                  Debug.dprintf debug  "@[<hv2>%tEXEC CALL %a: ANY@]@."
                    pp_indent print_rs rs;
                  eprintf "Cannot compute application of local any-function %a@."
                    print_rs rs;
                  raise CannotCompute
               | Cpur _ -> assert false (* TODO ? *) end
          | Builtin f ->
             Debug.dprintf debug "@[<hv2>%tEXEC CALL %a: BUILTIN@]@." pp_indent print_rs rs;
             Normal (f rs arg_vs)
          | Constructor _ ->
             Debug.dprintf debug "@[<hv2>%tEXEC CALL %a: CONSTRUCTOR@]@." pp_indent print_rs rs;
             let mt = List.fold_left2 ty_match Mtv.empty
                        (List.map (fun pv -> pv.pv_vs.vs_ty) rs.rs_cty.cty_args) (List.map v_ty arg_vs) in
             let ty = ty_inst mt (ty_of_ity ity_result) in
             let fs = List.map field arg_vs in
             Normal (value ty (Vconstr (rs, fs)))
          | Projection _d -> (
            Debug.dprintf debug "@[<hv2>%tEXEC CALL %a: PROJECTION@]@." pp_indent print_rs rs;
            match rs.rs_field, arg_vs with
            | Some pv, [{v_desc= Vconstr (cstr, args)}] ->
               let rec search constr_args args =
                 match constr_args, args with
                 | pv2 :: pvl, v :: vl ->
                    if pv_equal pv pv2 then
                      Normal (field_get v)
                    else search pvl vl
                 | _ -> assert false in
               search cstr.rs_cty.cty_args args
            | _ -> assert false )
          | exception Not_found ->
             eprintf "[interp] cannot find definition of routine %s@."
               rs.rs_name.id_string ;
             raise CannotCompute in
      ( match res with
        | Normal v ->
           let desc = cntr_desc "Postcondition" rs.rs_name in
           check_posts desc loc env v rs.rs_cty.cty_post
        | Excep (xs, v) ->
           let desc = cntr_desc "Exceptional postcondition" rs.rs_name in
           let posts = Mxs.find xs rs.rs_cty.cty_xpost in
           check_posts desc loc env v posts
        | _ -> () );
      res
    end

(* GLOBAL EVALUATION *)

let init_real (emin, emax, prec) = Big_real.init emin emax prec

let make_global_env ?(model=default_model) env known =
  let add_glob _id d acc =
    match d.Pdecl.pd_node with
    | Pdecl.PDlet (LDvar (pv, _e)) ->
        (* TODO evaluate _e! *)
        let v = match model_value model pv with
          | Some v -> import_model_value env known pv.pv_ity  v
          | None -> default_value_of_type env known pv.pv_ity in
        Mvs.add pv.pv_vs v acc
    | _ -> acc in
  Mid.fold add_glob known Mvs.empty

let eval_global_expr rac env mod_known th_known locals e =
  get_builtin_progs env ;
  let vsenv = make_global_env env mod_known in
  let env = add_local_funs locals
      { (default_env env) with mod_known; th_known; vsenv; rac } in
  let e_loc = Opt.get_def Loc.dummy_position e.e_loc in
  Mvs.iter (fun vs v -> register_used_value env e_loc vs v) vsenv;
  let res = eval_expr env e in
  res, vsenv

let eval_global_fundef rac env mod_known mod_theory locals body =
  try eval_global_expr rac env mod_known mod_theory locals body
  with CannotFind (l, s, n) ->
    eprintf "Cannot find %a.%s.%s@." (Pp.print_list Pp.dot pp_print_string) l s n ;
    assert false

let eval_rs rac env mod_known th_known model (rs: rsymbol) =
  let get_value pv =
    match model_value model pv with
    | Some mv ->
        import_model_value env mod_known pv.pv_ity mv
    | None ->
        let v = default_value_of_type env mod_known pv.pv_ity in
        Debug.dprintf debug_rac "Missing value for parameter %a, continue with default value %a@."
          print_pv pv print_value v;
        v in
  let arg_vs = List.map get_value rs.rs_cty.cty_args in
  get_builtin_progs env ;
  let vsenv = make_global_env env ~model mod_known in
  let env = { (default_env env) with mod_known; th_known; vsenv; rac } in
  let env = multibind_pvs rs.rs_cty.cty_args arg_vs env in
  let e_loc = Opt.get_def Loc.dummy_position rs.rs_name.id_loc in
  Mvs.iter (fun vs v -> register_used_value env e_loc vs v) env.vsenv;
<<<<<<< HEAD
  let res = exec_call ~assume_preconditions:true env rs rs.rs_cty.cty_args rs.rs_cty.cty_result in
=======
  let res = exec_call ~abs:false env rs rs.rs_cty.cty_args rs.rs_cty.cty_result in
>>>>>>> acd613dd
  res, env

let check_equals loc env exec_value model_value =
  let ctx = cntr_ctx "Model value equality" ?trigger_loc:loc env in
  let vsenv, t1 = term_of_value env.env [] exec_value in
  let vsenv, t2 = term_of_value env.env vsenv model_value in
  try check_term ~vsenv ctx (t_equ t1 t2); true
  with Contr _ -> false

(* TODO do we need it? *)
let values_match env m =
  let aux vs v1 =
    match restore_pv vs with
    | exception Not_found -> true
    | pv -> match model_value m pv with
      | None -> true
      | Some mv2 ->
          let v2 = import_model_value env.env env.mod_known pv.pv_ity mv2 in
          check_equals pv.pv_vs.vs_name.id_loc env v1 v2 in
  Mvs.for_all aux env.vsenv

let warnings env model =
  if visited_all_model_locs model then [] else
    ["Warning: Model contains spurious values for \
      locations that were not encountered during RAC"] @
  if values_match env model then [] else
    ["Warning: RAC detected value divergence"]

let loc_contains_opt oloc1 oloc2 =
  match oloc1, oloc2 with
  | Some loc1, Some loc2 -> loc_contains loc1 loc2
  | _ -> false

let check_model_rs rac env pm model rs =
  let open Pmodule in
  let abs_msg = if rac.rac_abstract then "abstract" else "concrete" in
  let abs_Msg = String.capitalize_ascii abs_msg in
  let vals_from_model env =
    let print_vals (loc,vs,v) = (loc,vs,asprintf "%a" print_value v) in
    List.rev_map print_vals !(env.rac.used_values) in
  Debug.dprintf debug_rac "Validating model %s:@\n%a@." (abs_msg ^ "ly")
    (print_model ?me_name_trans:None ~print_attrs:false) model;
  reset_visited_locs (); iter_decl_locs visit_loc pm.mod_known;
  try
    let _, env = eval_rs rac env pm.mod_known pm.mod_theory.Theory.th_known model rs in
    let reason= abs_Msg ^ " RAC does not confirm the counter-example, no \
                           contradiction during execution" in
    {verdict= Bad_model; reason; warnings= warnings env model;
     values= vals_from_model env}
  with
  | Contr (ctx, t) when loc_contains_opt (get_model_term_loc model) t.t_loc ->
     let reason= abs_Msg ^ " RAC confirms the counter-example" in
     {verdict= Good_model; reason; warnings= warnings ctx.c_env model;
      values= vals_from_model ctx.c_env}
  | Contr (ctx, t) ->
     let reason = asprintf "%s RAC found a contradiction at different location %a"
         abs_Msg (Pp.print_option_or_default "NO LOC" print_loc) t.Term.t_loc in
     {verdict= Good_model; reason; warnings= warnings ctx.c_env model;
      values= vals_from_model ctx.c_env}
  | CannotImportModelValue msg ->
     let reason = sprintf "%s RAC: Cannot import value from model: %s" abs_Msg msg in
     {verdict= Dont_know; reason; warnings= []; values= []}
  | CannotCompute ->
     (* TODO E.g., bad default value for parameter and cannot evaluate
        pre-condition *)
     let reason = abs_Msg ^ "RAC execution got stuck" in
     {verdict= Dont_know; reason; warnings= []; values= []}
  | Failure msg ->
     (* E.g., cannot create default value for non-free type, cannot construct
         term for constructor that is not a function *)
     let reason = sprintf "%s RAC failure: %s" abs_Msg msg in
     {verdict= Dont_know; reason; warnings= []; values= []}
  | RACStuck (env,l) ->
      let reason =
        asprintf "%s RAC, with the counterexample model cannot continue after %a@."
          abs_Msg (Pp.print_option Pretty.print_loc) l in
     {verdict= Bad_model; reason; warnings= [];
      values= vals_from_model env}

(** Identifies the rsymbol of the definition that contains the given position. Raises
    [Not_found] if no such definition is found. **)
let find_rs pm loc =
  let open Pmodule in
  let open Pdecl in
  let loc_of_exp e = Opt.get_def Loc.dummy_position e.e_loc in
  let loc_of_cexp ce = match ce.c_node with
    | Cfun e -> loc_of_exp e | _ -> Loc.dummy_position in
  let cty_loc_contains cty loc =
    let rec p = function
      | {t_loc= Some loc'} -> loc_contains loc' loc
      | {t_loc= None; t_node= Teps tb} ->
          (* The Teps introduced for post conditions does not carry its location *)
          p (snd (t_open_bound tb))
      | _ -> false in
    List.exists p (cty.cty_pre @ cty.cty_post @ List.concat (Mxs.values cty.cty_xpost)) in
  let exception Found of Expr.rsymbol in
  let find_pd_rec_defn rd =
    if loc_contains (loc_of_cexp rd.rec_fun) loc || cty_loc_contains rd.rec_sym.rs_cty loc then
      raise (Found rd.rec_sym) in
  let find_pd_pdecl pd =
    match pd.pd_node with
    | PDlet (LDsym (rs, ce))
      when loc_contains (loc_of_cexp ce) loc || cty_loc_contains rs.rs_cty loc ->
        raise (Found rs)
    | PDlet (LDrec rds) ->
        List.iter find_pd_rec_defn rds
    | _ -> () in
  let rec find_pd_mod_unit = function
    | Uuse _ | Uclone _ | Umeta _ -> ()
    | Uscope (_, us) -> List.iter find_pd_mod_unit us
    | Udecl pd -> find_pd_pdecl pd in
  match List.iter find_pd_mod_unit pm.mod_units with
  | () -> raise Not_found
  | exception Found rs -> rs

let check_model reduce env pm model =
  match get_model_term_loc model with
  | None ->
      let reason = "No model term location" in
      Cannot_check_model {reason}
  | Some loc ->
    (* TODO deal with VCs from variable declarations and type declarations *)
    (* TODO deal with VCs from goal definitions *)
    match find_rs pm loc with
    | rs ->
        let check_model_rs ~abstract =
          let rac = rac_config ~concrete:true ~abstract ~reduce ~model () in
          check_model_rs rac env pm model rs in
        let concrete = check_model_rs ~abstract:false in
        let abstract = check_model_rs ~abstract:true in
        Check_model_result {concrete; abstract}
    | exception Not_found ->
        let reason = "No corresponding routine symbol found" in
        Cannot_check_model {reason}

let report_eval_result body fmt (res, final_env) =
  match res with
  | Normal _ ->
      fprintf fmt "@[<hov2>result:@ %a@ =@ %a@]@,"
        print_ity body.e_ity print_logic_result res;
      fprintf fmt "@[<hov2>globals:@ %a@]"
        (pp_vsenv print_value) (Mvs.bindings final_env)
  | Excep _ ->
      fprintf fmt "@[<hov2>exceptional result:@ %a@]@,"
        print_logic_result res;
      fprintf fmt "@[<hov2>globals:@ %a@]"
        (pp_vsenv print_value) (Mvs.bindings final_env)
  | Irred _ | Fun _ ->
      fprintf fmt "@[<hov2>Execution error: %a@]@," print_logic_result res ;
      fprintf fmt "@[globals:@ %a@]" (pp_vsenv print_value) (Mvs.bindings final_env)

let report_cntr _body fmt (ctx, term) =
  report_cntr fmt (ctx, "failed", term)<|MERGE_RESOLUTION|>--- conflicted
+++ resolved
@@ -1429,7 +1429,7 @@
         raise CannotCompute
     | Capp (rs, pvsl) ->
         assert (ce.c_cty.cty_args = []) ;
-        exec_call ~abs:env.rac.rac_abstract ?loc:e.e_loc env rs pvsl e.e_ity
+        exec_call ?loc:e.e_loc env rs pvsl e.e_ity
     end
   | Eassign l ->
       List.iter
@@ -1719,14 +1719,8 @@
       with NoMatch -> iter rem ) in
   iter ebl
 
-<<<<<<< HEAD
-and exec_call ?(assume_preconditions=false) ?loc env rs arg_pvs ity_result =
+and exec_call ?(main_function=false) ?loc env rs arg_pvs ity_result =
   List.iter (Opt.iter visit_loc) (List.map (fun pv -> pv.pv_vs.vs_name.id_loc) arg_pvs);
-=======
-and exec_call ~abs ?loc env rs arg_pvs ity_result =
-  List.iter (Opt.iter visit_loc)
-    (List.map (fun pv -> pv.pv_vs.vs_name.id_loc) arg_pvs);
->>>>>>> acd613dd
   let arg_vs = List.map (get_pvs env) arg_pvs in
   Debug.dprintf debug "@[<h>%tExec call %a %a@]@."
     pp_indent print_rs rs Pp.(print_list space print_value) arg_vs;
@@ -1735,40 +1729,18 @@
     let snapshot_oldie old_pv pv =
       Mvs.add old_pv.pv_vs (snapshot (Mvs.find pv.pv_vs env.vsenv)) in
     Mpv.fold snapshot_oldie rs.rs_cty.cty_oldies Mvs.empty in
-<<<<<<< HEAD
-  let env = {env with vsenv= Mvs.union (fun _ _ v -> Some v) env.vsenv oldies} in
+  let env = {env with vsenv= Mvs.union (fun _ _ v -> Some v)
+                               env.vsenv oldies} in
   if env.rac.rac_concrete then (
-    (* TODO variant *)
     let ctx = cntr_ctx (cntr_desc "Precondition" rs.rs_name) ?trigger_loc:loc env in
     try check_terms ctx rs.rs_cty.cty_pre
-    with Contr (ctx, t) when assume_preconditions ->
+    with Contr (ctx, t) when main_function ->
       raise (RACStuck (ctx.c_env, t.t_loc)) );
-  let res =
-    if rs_equal rs rs_func_app then
-      match arg_vs with
-      | [{v_desc= Vfun (cl, arg, e)}; value] ->
-          let env =
-            {env with vsenv= Mvs.union (fun _ _ v -> Some v) env.vsenv cl} in
-          let env = bind_vs arg value env in
-          eval_expr env e
-      | [{v_desc= Vpurefun (_, bindings, default)}; value] ->
-          let v = try Mv.find value bindings with Not_found -> default in
-          Normal v
-      | _ -> assert false
-    else
-=======
-  let env = {env with vsenv= Mvs.union (fun _ _ v -> Some v)
-                               env.vsenv oldies} in
-  (* TODO variant *)
-  let ctx = cntr_ctx (cntr_desc "Precondition" rs.rs_name)
-              ?trigger_loc:loc env in
-  check_terms ctx rs.rs_cty.cty_pre;
   let can_interpret_abstracly =
     if rs_equal rs rs_func_app then false else
->>>>>>> acd613dd
       match find_definition env rs with
       | LocalFunction (_,{c_node = Cfun _}) -> true | _ -> false in
-  if abs && can_interpret_abstracly then begin
+  if env.rac.rac_abstract && can_interpret_abstracly && not main_function then begin
       (* let f (x1: ...) ... (xn: ...) = e
          ~>
          assert1 {f_pre};
@@ -1798,7 +1770,7 @@
        | Contr (_,t) ->
           printf "ce model does not satisfy loop invariant %a@."
             (Pp.print_option Pretty.print_loc) t.t_loc;
-          raise (AbstractRACStuck (env,t.t_loc)));
+          raise (RACStuck (env,t.t_loc)));
       Normal res_v end
   else begin
       let res =
@@ -1823,7 +1795,7 @@
                | Capp (rs', pvl) ->
                   Debug.dprintf debug "@[<h>%tEXEC CALL %a: Capp %a]@."
                     pp_indent print_rs rs print_rs rs';
-                  exec_call ~abs:env.rac.rac_abstract env rs' (pvl @ arg_pvs) ity_result
+                  exec_call env rs' (pvl @ arg_pvs) ity_result
                | Cfun body ->
                   Debug.dprintf debug "@[<hv2>%tEXEC CALL %a: FUN %a@]@."
                     pp_indent print_rs rs (pp_limited print_expr) body;
@@ -1924,11 +1896,7 @@
   let env = multibind_pvs rs.rs_cty.cty_args arg_vs env in
   let e_loc = Opt.get_def Loc.dummy_position rs.rs_name.id_loc in
   Mvs.iter (fun vs v -> register_used_value env e_loc vs v) env.vsenv;
-<<<<<<< HEAD
-  let res = exec_call ~assume_preconditions:true env rs rs.rs_cty.cty_args rs.rs_cty.cty_result in
-=======
-  let res = exec_call ~abs:false env rs rs.rs_cty.cty_args rs.rs_cty.cty_result in
->>>>>>> acd613dd
+  let res = exec_call ~main_function:true env rs rs.rs_cty.cty_args rs.rs_cty.cty_result in
   res, env
 
 let check_equals loc env exec_value model_value =
