--- conflicted
+++ resolved
@@ -926,26 +926,9 @@
     (* Format.eprintf "crafting a me for id %s (attrs: %a)@." id.id_string Pretty.print_attrs id.id_attrs; *)
     let dummy_term = Term.t_true in
     let dummy_ls = create_lsymbol (Ident.id_clone id) [] (Some ty) in
-<<<<<<< HEAD
-    Some {me_name = id_name id; me_concrete_value; me_lsymbol = dummy_ls; me_kind = Other; me_value = dummy_term; me_location = loc; me_attrs = id.id_attrs}
-    end
-=======
-    Some {me_concrete_value;
-          me_lsymbol = dummy_ls;
-          me_kind = Other;
-          me_value = dummy_term;
-          me_location = loc;
-          me_attrs = id.id_attrs}
->>>>>>> 091926fc
+    Some {me_concrete_value; me_lsymbol = dummy_ls; me_kind = Other; me_value = dummy_term; me_location = None; me_attrs = Sattr.empty}
   else None
 
-let debug_print_original_model = Debug.register_info_flag "print-original-model"
-    ~desc:"Print original counterexample model when --check-ce"
-
-let debug_print_derived_model = Debug.register_info_flag "print-derived-model"
-    ~desc:"Print derived counterexample model when --check-ce"
-
-let pp_me fmt me =  fprintf fmt "%s -> %a (loc:%a)" me.me_name print_concrete_term me.me_concrete_value (Pp.print_option Loc.pp_position) me.me_location
 
 (** Transform an interpretation log into a prover model.
     The Pmodule is only used to extract the names of record fields in the
@@ -974,24 +957,9 @@
         | Log.Val_assumed (id, v) ->
             Option.to_list (me_of_log_entry loc id v)
         | Log.Exec_failed (_, mid) ->
-<<<<<<< HEAD
-            (* Format.eprintf "failure at loc %a@." Loc.pp_position loc; *)
-            let res = Mid.fold (fun id v l -> Option.to_list (me loc id v) @ l) mid []
-            in 
-            (* Format.eprintf "res: %a@." (Pp.print_list Pp.newline pp_me) res; *)
-            res
+            Mid.fold (fun id v l -> Option.to_list (me loc id v) @ l) mid []
         | Log.Res_assumed (ors,v) -> (* Results are expected to have the special name "result"? TODO: make this match the model element kind *)
             Option.to_list (Option.bind ors (fun rs -> (me loc (Ident.id_register (Ident.id_derive "result" rs.rs_name)) v)))
-=======
-            Mid.fold (fun id v l ->
-              Option.to_list (me_of_log_entry loc id v) @ l) mid []
-        | Log.Res_assumed (ors,v) ->
-          (* Results are expected to have the special name "result"?
-             TODO: make this match the model element kind *)
-            Option.to_list (Option.bind ors (fun rs ->
-              (me_of_log_entry loc (Ident.id_register
-              (Ident.id_derive "result" rs.rs_name)) v)))
->>>>>>> 091926fc
         | _ -> [])
     | _ -> [] in
   let me_of_log_line e =
@@ -1001,12 +969,7 @@
     let res = Wstdlib.Mint.map_filter me_of_log_line mint in
     if Wstdlib.Mint.is_empty res then None else Some res in
   let model_files = (Wstdlib.Mstr.map_filter me_of_log_lines (Log.sort_log_by_loc log)) in
-<<<<<<< HEAD
-  let out_model =
   set_model_files original_model model_files
-  in
-  (* Format.eprintf "Model of exec log:@ %a@." (print_model ~print_attrs:false) out_model; *)
-  out_model
 
 let select_model_from_verdict models =
   let classified_models =
@@ -1027,168 +990,6 @@
       in
       i,r,model,normal_res,giant_res,verdict in
     List.map add_verdict_and_rac_model models in
-=======
-  let derived_model = set_model_files original_model model_files
-  in
-  let print_attrs = Debug.test_flag Call_provers.debug_attrs in
-  Debug.dprintf debug_print_original_model "@[<v>Original model:@\n%a@]@\n@." (print_model ~print_attrs) original_model;
-  Debug.dprintf debug_print_derived_model "@[<v>Derived model:@\n%a@]@\n@." (print_model ~print_attrs) derived_model;
-  derived_model
-
-let get_rac_results ~limits ?verb_lvl ?compute_term
-    ?only_giant_step rac env pm models =
-  if rac.ignore_incomplete then
-    failwith "ignore incomplete must not be true for selecting models";
-  let compute_term =
-    match compute_term with
-    | None -> Rac.Why.mk_compute_term_lit env ()
-    | Some f -> f in
-  let env = mk_empty_env env pm in
-  let models = (* Keep at most one empty model *)
-    let found_empty = ref false in
-    let p (_prover_answer,m) =
-      if is_model_empty m then
-        if !found_empty then false
-        else (found_empty := true; true)
-      else true in
-    List.filter p models in
-  let rac_not_done_failure reason =
-    (RAC_not_done reason, RAC_not_done reason) in
-  let add_rac_result i (_prover_answer,m) =
-    Debug.dprintf debug_check_ce_rac_results "@[Check model %d (@[%a@])@]@." i
-      (Pp.print_option_or_default "NO LOC" Loc.pp_position)
-      (get_model_term_loc m);
-    let normal_res, giant_res = match get_model_term_loc m with
-    | None ->
-        rac_not_done_failure "no location annotation found in the term triggering the VC"
-    | Some loc ->
-        if Loc.equal loc Loc.dummy_position then
-          rac_not_done_failure "the term triggering the VC has a dummy location annotation"
-        else
-          begin
-            match find_rs env.pmodule loc with
-            | Some (RTrsymbol rs) ->
-                let rac_execute ~giant_steps rs model =
-                  let ctx = Pinterp.mk_ctx env ~do_rac:true ~giant_steps ~rac
-                        ~oracle:(oracle_of_model env.pmodule model) ~compute_term
-                        ~limits () in
-                  rac_execute ctx rs
-                in
-                let print_attrs = Debug.test_flag Call_provers.debug_attrs in
-                Debug.dprintf debug_check_ce_rac_results
-                  "@[Checking model:@\n@[<hv2>%a@]@]@\n"
-                  (print_model ~print_attrs) m;
-                begin
-                let giant_state,giant_log = rac_execute ~giant_steps:true rs m in
-                match only_giant_step with
-                | None | Some false ->
-                    let normal_state,normal_log = rac_execute ~giant_steps:false rs m in
-                    RAC_done (normal_state,normal_log), RAC_done (giant_state,giant_log)
-                | Some true ->
-                    RAC_not_done "only_giant_step", RAC_done (giant_state,giant_log)
-                end
-            | Some (RTterm(pr,t)) ->
-                let cty = Expr.cty_from_formula t in
-                let name = pr.Decl.pr_name.id_string ^ "'goal" in
-                let rs = Expr.create_rsymbol (Ident.id_derive name pr.Decl.pr_name) cty in
-                let body =
-                  c_fun cty.cty_args cty.cty_pre cty.cty_post cty.cty_xpost cty.cty_oldies e_void
-                in
-                let env = { env with funenv = Mrs.add rs (body,None) env.funenv } in
-                let rac_execute ~giant_steps rs model =
-                  let ctx = Pinterp.mk_ctx env ~do_rac:true ~giant_steps ~rac
-                        ~oracle:(oracle_of_model env.pmodule model) ~compute_term
-                        ~limits () in
-                  rac_execute ctx rs
-                in
-                let print_attrs = Debug.test_flag Call_provers.debug_attrs in
-                Debug.dprintf debug_check_ce_rac_results
-                  "@[Checking model:@\n@[<hv2>%a@]@]@\n"
-                  (print_model ~print_attrs) m;
-                begin
-                let state,log = rac_execute ~giant_steps:false rs m in
-                RAC_done (state,log), RAC_done (state,log)
-                end
-            | None ->
-                Format.kasprintf (fun s -> rac_not_done_failure s)
-                  "there is no program function to execute at %a"
-                  Loc.pp_position loc
-          end
-    in
-    Debug.dprintf debug_check_ce_rac_results "@[<v2>Results of RAC executions for model %d:%a@]@." i
-      (print_normal_and_giant_rac_results ?verb_lvl) (normal_res, giant_res);
-    m,normal_res,giant_res in
-  List.mapi add_rac_result models
-
-let models_from_rac ~limits ?verb_lvl ?compute_term rac env pm models =
-  let rac_results =
-    get_rac_results ~limits ?compute_term ?verb_lvl rac env pm models
-  in
-  let add_verdict_and_model_from_log (prover_model,normal_res,giant_res) =
-    let model,verdict = match normal_res,giant_res with
-    | RAC_not_done reason, _ | _, RAC_not_done reason ->
-        prover_model, (INCOMPLETE reason, Log.empty_log)
-    | RAC_done (normal_state,normal_log), RAC_done (giant_state,giant_log) ->
-        let vc_term_loc = get_model_term_loc prover_model in
-        let vc_term_attrs = get_model_term_attrs prover_model in
-        let verdict =
-        classify ~vc_term_loc ~vc_term_attrs
-          ~normal_result:(normal_state,normal_log)
-          ~giant_step_result:(giant_state,giant_log)
-        in
-        let derived_model = model_of_exec_log pm ~original_model:prover_model normal_log
-        in derived_model, verdict
-    in model,normal_res,giant_res,verdict
-  in
-  List.map add_verdict_and_model_from_log rac_results
-
-let models_from_giant_step ~limits ?verb_lvl ?compute_term rac env pmodule prover_models =
-  let add_model_from_giant_log (original_model,_normal_result,giant_result) =
-    match giant_result with
-    | RAC_done (_, log) ->
-        let derived_model = model_of_exec_log pmodule ~original_model log in
-        derived_model,giant_result
-    | RAC_not_done _ -> original_model,giant_result
-  in
-  let results = get_rac_results
-      ~limits ?compute_term ?verb_lvl ~only_giant_step:true
-      rac env pmodule prover_models
-  in
-  List.map add_model_from_giant_log results
-
-let best_rac_result = fun indexed_models ->
-  let indexed_models = List.mapi (fun i (m,n_res,g_res,v) -> i,m,n_res,g_res,v) indexed_models in
-  let first_good_model = fun indexed_models ->
-    let open Util in
-    let good_models, other_models =
-      let is_good (_,_,_,_,(s,_)) = match s with
-        | NC | SW | NC_SW -> true
-        | BAD_CE _ | INCOMPLETE _ -> false in
-      List.partition is_good indexed_models in
-    if good_models = [] then
-      (* No good models. Prioritize the last, non-empty model as it was done
-         before 2020, but penalize bad models. *)
-      let classification_index = function
-        | INCOMPLETE _ -> 0 | BAD_CE _ -> 1
-        | NC | SW | NC_SW -> assert false in
-      let compare = cmp [
-          cmptr (fun (_,_,_,_,(c,_)) -> classification_index c) (-);
-          cmptr (fun (i,_,_,_,_) -> -i) (-);
-        ] in
-      let not_empty (_,m,_,_,_) = not (Model_parser.is_model_empty m) in
-      let non_empty_models = (List.filter not_empty other_models) in
-          List.sort compare non_empty_models
-    else
-      let classification_index = function
-        | NC -> 0 | SW -> 1 | NC_SW -> 2
-        | INCOMPLETE _ | BAD_CE _ -> assert false in
-      let compare = cmp [
-          (* prefer NC > SW > NCSW > INCOMPLETE > BAD_CE *)
-          cmptr (fun (_,_,_,_,(c,_)) -> classification_index c) (-);
-        ] in
-      List.sort compare good_models
-  in
->>>>>>> 091926fc
   let selected, selected_ix =
     match List.nth_opt (first_good_model indexed_models) 0 with
     | None -> None, None
