(********************************************************************)
(*                                                                  *)
(*  The Why3 Verification Platform   /   The Why3 Development Team  *)
(*  Copyright 2010-2024 --  Inria - CNRS - Paris-Saclay University  *)
(*                                                                  *)
(*  This software is distributed under the terms of the GNU Lesser  *)
(*  General Public License version 2.1, with the special exception  *)
(*  on linking described in file LICENSE.                           *)
(*                                                                  *)
(********************************************************************)

open Format
open Ident
open Term
open Ity
open Expr
open Model_parser
open Pinterp_core
open Pinterp

let debug_check_ce_rac_results = Debug.register_info_flag "check_ce:rac_results"
    ~desc:"Debug@ info@ about@ RAC@ results@ for@ --check-ce"

let debug_check_ce_categorization = Debug.register_info_flag "check_ce:categorization"
    ~desc:"Debug@ info@ about@ categorization@ of@ RAC@ results@ for@ --check-ce"

let debug_check_ce_only_giant = Debug.register_info_flag "check_ce:only_giant"
    ~desc:"Only@ run@ giant@ step@ RAC@ with@ --check-ce"

(** Result of checking solvers' counterexample models *)

type verdict = NC | SW | NC_SW | BAD_CE of string | INCOMPLETE of string

let string_of_verdict = function
  | NC -> "NC"
  | SW -> "SW"
  | NC_SW -> "NC_SW"
  | INCOMPLETE _ -> "INCOMPLETE"
  | BAD_CE _ -> "BAD_CE"

let print_call fmt call =
  let print_oloc =
    Pp.print_option_or_default "unknown location" Loc.pp_position in
  match call.Log.log_desc with
  | Log.Exec_call (Some rs,_,_)  ->
    Format.fprintf fmt "  - Function '%a' at %a" print_rs rs print_oloc call.Log.log_loc
  | Log.Exec_call (None,_,_) -> Format.fprintf fmt "  - Anonymous function at %a" print_oloc call.Log.log_loc
  | Log.Iter_loop _ ->
     Format.fprintf fmt "  - Loop at %a" print_oloc call.Log.log_loc
  | _ -> ()

let report_verdict ?check_ce env fmt (c,log) =
  match c with
  | NC ->
     Format.fprintf fmt
       "The@ program@ does@ not@ comply@ to@ the@ verification@ goal"
  | SW ->
    let calls = Pinterp_core.Log.get_exec_calls_and_loops env log in
    Format.fprintf fmt
      "The@ contracts@ of@ the@ following@ functions/loops@ are@ too@ weak :@.@[%a@]@."
       (pp_print_list print_call) calls
  | NC_SW ->
    let calls = Pinterp_core.Log.get_exec_calls_and_loops env log in
    if List.length calls = 0 then
      (* In this case, either the contracts of the stdlib/builtin functions are
         too weak or the program is non conforming. We make the assumption that
         our functions are always correctly specified so we choose the latter. *)
      Format.fprintf fmt
       "The@ program@ does@ not@ comply@ to@ the@ verification@ goal"
    else
      Format.fprintf fmt
      "The@ program@ does@ not@ comply@ to@ the@ verification@ goal,@ or@ the@ \
        contracts@ of@ the@ following@ functions/loops@ are@ too@ weak :@.@[%a@]@."
       (pp_print_list print_call) calls
  | BAD_CE _ ->
     Format.fprintf fmt
       "Sorry,@ we@ don't@ have@ a@ good@ counterexample@ for@ you@ :("
  | INCOMPLETE reason ->
     match check_ce with
     | Some true ->
        fprintf fmt
          "The@ following@ counterexample@ model@ could@ not@ be@ \
           verified@ (%s)"
          reason
     | Some false ->
        fprintf fmt
          ("The@ following@ counterexample@ model@ has@ not@ been@ \
            verified@ (%s,@ missing@ option@ --check-ce)") reason
     | None ->
        fprintf fmt "The@ following@ counterexample@ model@ has@ not@ \
                     been@ verified@ (%s)" reason

type classification = verdict * Log.exec_log

let print_classification_log_or_model ?verb_lvl ~json ~print_attrs
    fmt (model, (c, log)) =
  let open Json_base in
  if json then
    match c with
    | NC | SW | NC_SW ->
        print_json fmt (Record ["model", json_model model; "log", Log.json_log log])
    | INCOMPLETE _ ->
        print_json fmt (Record ["model", json_model model])
    | BAD_CE _ -> ()
  else
    match c with
    | NC | SW | NC_SW ->
        fprintf fmt "@[%a@]" (Log.print_log ?verb_lvl) log
    | INCOMPLETE _ ->
          fprintf fmt "@[%a@]" (print_model ~print_attrs) model
    | BAD_CE _ -> ()


type rac_result_state =
  | Res_normal
  | Res_fail of cntr_ctx * term
  | Res_stuck of string
  | Res_incomplete of string

let string_of_rac_result_state = function
  | Res_normal -> "NORMAL"
  | Res_fail _ -> "FAILURE"
  | Res_stuck _ -> "STUCK"
  | Res_incomplete _ -> "INCOMPLETE"

type rac_result =
  | RAC_not_done of string
  | RAC_done of rac_result_state * Log.exec_log

let print_rac_result_state fmt = function
  | Res_normal -> pp_print_string fmt "NORMAL"
  | Res_fail (ctx, t) ->
      fprintf fmt "FAILURE (%a at %a)"
        Vc.print_expl ctx.attr
        (Pp.print_option_or_default "unknown location" Loc.pp_position)
        (match ctx.loc with Some _ as loc -> loc | _ -> t.Term.t_loc)
  | Res_stuck reason -> fprintf fmt "STUCK (%s)" reason
  | Res_incomplete reason -> fprintf fmt "INCOMPLETE (%s)" reason

let print_rac_result ?verb_lvl fmt result =
  match result with
  | RAC_not_done reason -> fprintf fmt "RAC not done (%s)" reason
  | RAC_done (st,log) ->
    fprintf fmt "%a@,%a" print_rac_result_state st
      (Log.print_log ?verb_lvl) log

let is_vc_term ~vc_term_loc ~vc_term_attrs ctx t =
  match vc_term_loc with
  | None -> false
  | Some vc_term_loc ->
      (* The transformation [split_vc] introduces also premises and variables in
         the goal, so we search for the location of the VC term within the term
         [t] where the contradiction has been detected. *)
      let rec has_vc_term_loc t =
        Option.equal Loc.equal (Some vc_term_loc) t.t_loc || match t.t_node with
        | Tbinop (Term.Timplies, _, t) -> has_vc_term_loc t
        | Tquant (_, tq) -> let _,_,t = t_open_quant tq in has_vc_term_loc t
        | Tlet (_, tb) -> let _,t = t_open_bound tb in has_vc_term_loc t
        | _ -> false in
      (* FIXME: this check is too strong, because the user may have added their own
         "expl:..." attribute *)
      (Sattr.mem ctx.attr vc_term_attrs || true ) &&
      match ctx.loc with
      | Some loc -> Loc.equal loc vc_term_loc
      | None -> has_vc_term_loc t

let classify ~vc_term_loc ~vc_term_attrs ~normal_result ~giant_step_result =
  let normal_state, normal_log = normal_result in
  let giant_step_state, giant_step_log = giant_step_result in
  match normal_state with
  | Res_fail (ctx, t) ->
      if is_vc_term ~vc_term_loc ~vc_term_attrs ctx t then
        NC, normal_log
      else
        let reason = "..." in
        BAD_CE reason, normal_log
  | Res_stuck reason ->
      BAD_CE reason, normal_log
  | Res_normal -> begin
      match giant_step_state with
      | Res_fail _ ->
          SW, giant_step_log
      | Res_stuck reason -> BAD_CE reason, giant_step_log
      | Res_normal -> BAD_CE "no failure", giant_step_log
      | Res_incomplete reason ->
          INCOMPLETE (sprintf "abstract RAC %s" reason), giant_step_log
    end
  | Res_incomplete normal_reason -> begin
      match giant_step_state with
      | Res_fail _ ->
          NC_SW, giant_step_log
      | Res_normal ->
          INCOMPLETE normal_reason, normal_log
      | Res_incomplete giant_step_reason ->
          if normal_reason = giant_step_reason then
            INCOMPLETE (sprintf "both RAC %s" normal_reason), normal_log
          else
            INCOMPLETE (sprintf "concrete RAC %s, abstract RAC %s"
                          normal_reason giant_step_reason), normal_log
      | Res_stuck giant_step_reason ->
          BAD_CE giant_step_reason, giant_step_log
    end

let print_model_classification ?verb_lvl ~json ?check_ce env fmt (m, c) =
  fprintf fmt "@ @[<hov2>%a%t@]"
    (report_verdict ?check_ce env) c
    (fun fmt ->
       match fst c with
       | NC | SW | NC_SW ->
          fprintf fmt ",@ for@ example@ during@ the@ following@ execution:"
       | INCOMPLETE _ ->
           pp_print_string fmt ":"
       | _ -> ());
  let print_attrs = Debug.test_flag Call_provers.debug_attrs in
  fprintf fmt "@ %a"
    (print_classification_log_or_model ?verb_lvl ~print_attrs ~json) (m, c)

(** Import values from SMT solver models to interpreter values. *)

let cannot_import f =
  cannot_evaluate ("cannot import value from model: " ^^ f)

let rec import_model_value loc env check known ity t =
  Debug.dprintf debug_check_ce_rac_results "[import_model_value] importing term %a with type %a@."
    Pretty.print_term t
    (Pp.print_option Pretty.print_ty) t.t_ty;
  Debug.dprintf debug_check_ce_rac_results "[import_model_value] expected type = %a@."
    Ity.print_ity ity;
  let res =
    if Option.equal Ty.ty_equal (Some (ty_of_ity ity)) t.t_ty then
      match t.t_node with
      | Tvar _ -> undefined_value env ity
      | Ttrue -> bool_value true
      | Tfalse -> bool_value false
      | _ when t_equal t t_bool_true -> bool_value true
      | _ when t_equal t t_bool_false -> bool_value false
      | Tapp (ls, args) -> (
          (* create a constructor value if ls corresponds to a constructor,
             otherwise create a term value *)
          let ts, l1, l2 = ity_components ity in
          let subst = its_match_regs ts l1 l2 in
          let def = Pdecl.find_its_defn known ts in
          let matching_name rs = String.equal rs.rs_name.id_string ls.ls_name.id_string in
          match List.find matching_name def.Pdecl.itd_constructors with
          | rs -> (
            let itys = List.map (fun pv -> ity_full_inst subst pv.pv_ity)
                rs.rs_cty.cty_args in
            let args =
              List.map2 (import_model_value loc env check known) itys args
            in
            constr_value ity (Some rs) def.Pdecl.itd_fields args)
          | exception Not_found -> term_value ity t)
      | Teps tb ->
        begin
          let exception UnexpectedPattern in
          match Term.t_open_lambda t with
          | [], _, _ ->
            (* special cases for range types and records represented as epsilon terms *)
            begin
              let x_eps, t' = t_open_bound tb in
              (* special case for range types:
                if t is of the form epsilon x:ty. ty'int x = v, check that v is in the
                range of values defined by type ty *)
              try
                let (proj_ls, proj_v) =
                  match t'.t_node with
                  | Tapp (ls, [proj;term_value]) when ls_equal ls ps_equ -> (
                    match proj.t_node with
                    | Tapp (ls, [x]) when t_equal x (t_var x_eps) -> (ls,term_value)
                    | _ -> raise UnexpectedPattern
                  )
                  | _ -> raise UnexpectedPattern
                in
                let valid_range =
                  match ity_components ity, proj_v with
                  | ({ its_def = Ty.Range r; its_ts= ts }, _, _),
                    { t_node= Tconst (Constant.ConstInt c) }
                    when proj_ls.ls_name.id_string = ts.Ty.ts_name.id_string ^ "'int"
                      && Option.equal Ty.ty_equal proj_ls.ls_value (Some Ty.ty_int) -> (
                      try Number.(check_range c r); true
                      with Number.OutOfRange _ -> false )
                  | _ -> raise UnexpectedPattern
                in
                if valid_range then
                  term_value ity t
                else
                  let desc = asprintf "for range projection %a" print_ity ity in
                  let cntr_ctx = mk_cntr_ctx env ~desc ~giant_steps:None Vc.expl_pre in
                  stuck ?loc cntr_ctx "%s" desc
              with
              | UnexpectedPattern ->
              (* check if t is of the form epsilon x:ty. x.f1 = v1 /\ ... /\ x.fn = vn
              with f1,...,fn the fields associated to the record type ity *)
              let ts, l1, l2 = ity_components ity in
              let subst = its_match_regs ts l1 l2 in
              let def = Pdecl.find_its_defn known ts in
              let rec get_conjuncts t' = match t'.t_node with
                | Tbinop (Tand, t1, t2) -> t1 :: (get_conjuncts t2)
                | _ -> [t']
              in
              try
                let list_of_fields_values =
                  List.fold_left
                    (fun acc c ->
                      match c.t_node with
                      | Tapp (ls, [proj;term_value]) when ls_equal ls ps_equ -> (
                        match proj.t_node with
                        | Tapp (ls, [x]) when t_equal x (t_var x_eps) ->
                          (ls,term_value) :: acc
                        | _ -> raise UnexpectedPattern
                      )
                      | _ -> raise UnexpectedPattern
                    )
                    []
                    (get_conjuncts t')
                in
                let field_values =
                  List.map
                    (fun field_rs ->
                      let field_ity = ity_full_inst subst (fd_of_rs field_rs).pv_ity in
                      let matching_field_name rs (ls,_) =
                        String.equal ls.ls_name.id_string rs.rs_name.id_string in
                      match List.find_all (matching_field_name field_rs) list_of_fields_values with
                      | [(_ls,term_value)] ->
                        import_model_value loc env check known field_ity term_value
                      | [] ->
                        (* if the epsilon term does not define a value for field_rs,
                          use undefined value *)
                        undefined_value env field_ity
                      | _ -> raise UnexpectedPattern
                      )
                    def.Pdecl.itd_fields
                in
                if (List.length field_values > 0) then
                  constr_value ity None def.Pdecl.itd_fields field_values
                else raise UnexpectedPattern
              with
              | UnexpectedPattern -> term_value ity t
            end
          | _ -> term_value ity t
        end
      | _ -> term_value ity t
    else
      (* [ity] and the type of [t] may not match for the following reason:
         [t] is actually the content of a reference (i.e. a record with a single field) *)
      let ts, l1, l2 = ity_components ity in
      let subst = its_match_regs ts l1 l2 in
      let def = Pdecl.find_its_defn known ts in
      match def.Pdecl.itd_constructors, def.Pdecl.itd_fields with
        | [rs], [field_rs] ->
          let field_ity = ity_full_inst subst (fd_of_rs field_rs).pv_ity in
          constr_value ity (Some rs) [field_rs]
            [import_model_value loc env check known field_ity t]
        | _ ->
          cannot_import "type %a with %d constructor(s) and %d field(s) while expecting a single field record"
            print_its ts
            (List.length def.Pdecl.itd_constructors)
            (List.length def.Pdecl.itd_fields)
  in
  check ity res;
  Debug.dprintf debug_check_ce_rac_results "[import_model_value] res = %a@."
    Pinterp_core.print_value res;
  res

let oracle_of_model pm model =
  let import check oid loc env ity me =
    let loc = if loc <> None then loc else
        match oid with Some id -> id.id_loc | None -> None in
    import_model_value loc env check pm.Pmodule.mod_known ity me.me_value in
  let for_variable env ?(check=fun _ _ -> ()) ~loc id ity =
    Option.map (import check (Some id) loc env ity)
      (search_model_element_for_id model ?loc id) in
  let for_result env ?(check=fun _ _ -> ()) ~loc ~call_id ity =
    Option.map (import check None (Some loc) env ity)
      (search_model_element_call_result model call_id) in
  { for_variable; for_result }

(** Check and select solver counterexample models *)

let rec find_in_list f = function
  | [] -> None
  | x :: xs -> match f x with
    | None -> find_in_list f xs
    | res -> res

let rec find_in_term loc t =
  Option.equal Loc.equal (Some loc) t.t_loc || t_any (find_in_term loc) t

(* let find_lemma_goal th loc =
 *   let open Theory in
 *   let open Decl in
 *   let in_decl d =
 *     match d.d_node with
 *     | Dprop ((Plemma | Pgoal), pr, t) ->
 *         if Option.equal Loc.equal (Some loc) t.t_loc then
 *           Some t
 *         else begin
 *           if find_in_term loc t then
 *             failwith "found location inside term";
 *           None
 *         end
 *     | _ -> None in
 *   let in_tdecl td =
 *     match td.td_node with
 *     | Decl d -> in_decl d
 *     | _ -> None in
 *   find_in_list in_tdecl th.Theory.th_decls *)

type rs_or_term = RTrsymbol of rsymbol | RTterm of (Decl.prsymbol * term)

let warn_cannot_check_ce =
  Loc.register_warning "cannot_check_ce" "Warn about uncheckable counterexamples"

(** Identifies the rsymbol of the definition that contains the given
   position. *)
let find_rs pm loc =
  let open Pmodule in
  let open Pdecl in
  let in_cty cty =
    List.exists (find_in_term loc) cty.cty_pre ||
    List.exists (find_in_term loc) cty.cty_post ||
    Mxs.exists (fun _ -> List.exists (find_in_term loc)) cty.cty_xpost in
  let rec in_e e =
    Option.equal Loc.equal (Some loc) e.e_loc ||
    match e.e_node with
    | Evar _ | Econst _ | Eassign _ -> false
    | Eexec (ce, cty) -> in_ce ce || in_cty cty
    | Elet (d, e) ->
       (match d with
        | LDvar (_, e') -> in_e e'
        | LDsym (rs, ce) -> in_cty rs.rs_cty || in_ce ce
        | LDrec defs -> List.exists (fun d -> in_ce d.rec_fun) defs) ||
       in_e e
    | Eif (e1, e2, e3) ->
       in_e e1 || in_e e2 || in_e e3
    | Ematch (e, regs, exns) ->
       in_e e || List.exists in_e (List.map snd regs) ||
       List.exists in_e (List.map snd (Mxs.values exns))
    | Ewhile (e1, invs, vars, e2) ->
       in_e e1 || List.exists (find_in_term loc) invs ||
       List.exists (find_in_term loc) (List.map fst vars) || in_e e2
    | Efor (_, _, _, invs, e) ->
       List.exists (find_in_term loc) invs || in_e e
    | Eraise (_, e)
    | Eexn (_, e) -> in_e e
    | Eassert (_, t) -> find_in_term loc t
    | Eghost e -> in_e e
    | Epure t -> find_in_term loc t
    | Eabsurd -> false
  and in_ce ce = match ce.c_node with
    | Cfun e -> in_e e
    | Capp (rs, _) -> in_cty rs.rs_cty
    | Cpur _ | Cany -> false in
  let rec find_pdecl pd =
    let maybe b r = if b then Some (RTrsymbol r) else None in
    match pd.pd_node with
    | PDtype ds ->
       let in_tdef td =
         List.exists (find_in_term loc) td.itd_invariant ||
         Option.fold ~some:in_e ~none:false td.itd_witness in
       let find_td td = (* TODO *)
         if in_tdef td then Loc.warning warn_cannot_check_ce
             "Can't check CE for VC from type definitions :(";
         None in
       find_in_list find_td ds
    | PDlet ld ->
       (match ld with
        | LDvar (_, e) -> (* TODO *)
            if in_e e then Loc.warning warn_cannot_check_ce
                "Can't check CE for VC from variable definitions :(";
           None
        | LDsym (rs, ce) -> maybe (in_cty rs.rs_cty || in_ce ce) rs
        | LDrec defs ->
           let in_def d = in_cty d.rec_sym.rs_cty || in_ce d.rec_fun in
           find_in_list (fun d -> maybe (in_def d) d.rec_sym) defs)
    | PDexn _
    | PDpure -> None
  and find_decl d =
    let maybe b pr t = if b then Some (RTterm(pr, t)) else None in
    Decl.(match d.d_node with
    | Dtype _ | Ddata _ | Dparam _ | Dlogic _ | Dind _ -> None
    | Dprop (_,pr,t) ->
        if Option.equal Loc.equal (Some loc) pr.pr_name.id_loc then Some (RTterm (pr,t)) else
          maybe (find_in_term loc t) pr t)
  and find_mod_unit = function
    | Uuse _ | Uclone _ | Umeta _ -> None
    | Uscope (_, us) -> find_in_list find_mod_unit us
    | Udecl pd -> find_pdecl pd
  and find_mod_theory td =
    Theory.(match td.td_node with
    | Use _ | Clone _ | Meta _ -> None
    | Decl d -> find_decl d)
  in
  match find_in_list find_mod_unit pm.mod_units with
  | Some rs -> Some rs
  | None -> find_in_list find_mod_theory pm.mod_theory.Theory.th_decls

let rac_execute ctx rs =
  if not (get_do_rac ctx) then
    failwith "rac_execute with RAC disabled";
  if (get_rac ctx).ignore_incomplete then
    failwith "incomplete checks ignored in RAC execute";
  Debug.dprintf debug_check_ce_rac_results "%s RAC@."
    (if get_giant_steps ctx then "Giant-step" else "Normal");
  ignore (Log.flush_log (get_env ctx).log_uc);
  try
    let _, ctx = Pinterp.exec_rs ctx rs in
    Res_normal, Log.flush_log (get_env ctx).log_uc
  with
  | Fail (ctx, t) ->
      Res_fail (ctx, t), Log.flush_log ctx.cntr_env.log_uc
  | Stuck (ctx,l,reason) ->
      let print_oloc =
        Pp.print_option_or_default "unknown location" Loc.pp_position in
      let reason = asprintf "%s at %a" reason print_oloc l in
      Res_stuck reason, Log.flush_log ctx.cntr_env.log_uc
  | Cannot_decide (ctx,_terms,reason) ->
      let reason = sprintf "terminated because %s" reason in
      Res_incomplete reason, Log.flush_log ctx.cntr_env.log_uc
  | FatalRACError (log, x) when not (Debug.test_flag Debug.stack_trace) ->
      let reason = sprintf "fatal rac error: %s" x in
      Res_incomplete reason, Log.flush_log log
  | x when not (Debug.test_flag Debug.stack_trace) ->
      let reason = sprintf "terminated with uncaught exception `%s`" (Printexc.to_string x) in
      Res_incomplete reason, Log.empty_log

let print_verdict_summary fmt (normal_state, giant_state, v) =
  let pp = print_rac_result_state in
  fprintf fmt "%s@\n@[<v2>- Concrete RAC: %a@]@\n@[<v2>- Abstract RAC: %a@]"
    (string_of_verdict v) pp normal_state pp giant_state

let print_normal_and_giant_rac_results ?verb_lvl fmt (normal_res, giant_res) =
  let pp = print_rac_result ?verb_lvl in
  fprintf fmt "@\n@[<v2>- Concrete RAC: %a@]@\n@[<v2>- Abstract RAC: %a@]"
    pp normal_res pp giant_res

let select_model_last_non_empty models =
  let models = List.filter (fun (_,m) -> not (is_model_empty m)) models in
  match List.rev models with
  | (_,m) :: _ -> Some m
  | [] -> None

type strategy_from_verdict =
  (int * Call_provers.prover_answer * model * rac_result * rac_result * classification) list ->
  (int * Call_provers.prover_answer * model * rac_result * rac_result * classification) list

type strategy_from_rac =
  (int * Call_provers.prover_answer * model * rac_result * rac_result) list ->
  (int * Call_provers.prover_answer * model * rac_result * rac_result) list

let last_non_empty_model: strategy_from_rac = fun models ->
  let open Util in
  let compare = cmp [
      cmptr (fun (i,_,_,_,_) -> -i) (-);
    ] in
  List.filter (fun (_,_,m,_,_) -> not (is_model_empty m))
    (List.sort compare models)

let best_non_empty_giant_step_rac_result: strategy_from_rac = fun models ->
  let open Util in
  let classification_index = function
    | RAC_done (Res_fail _ , _) -> 0
    | RAC_done (Res_normal, _) -> 1
    | RAC_done (Res_stuck _ , _) -> 2
    | RAC_done (Res_incomplete _ , _) -> 3
    | RAC_not_done _ -> 4 in
  let compare = cmp [
      cmptr (fun (_,_,_,_,res) -> classification_index res) (-);
      (* prefer simpler models *)
      cmptr (fun (i,_,_,_,_) -> -i) (-);
    ] in
  let not_empty (_,_,m,_,_) = not (Model_parser.is_model_empty m) in
  List.sort compare (List.filter not_empty models)

let first_good_model: strategy_from_verdict = fun classified_models ->
  let open Util in
  let good_models, other_models =
    let is_good (_,_,_,_,_,(s,_)) = match s with
      | NC | SW | NC_SW -> true
      | BAD_CE _ | INCOMPLETE _ -> false in
    List.partition is_good classified_models in
  if good_models = [] then
    (* No good models. Prioritize the last, non-empty model as it was done
       before 2020, but penalize bad models. *)
    let classification_index = function
      | INCOMPLETE _ -> 0 | BAD_CE _ -> 1
      | NC | SW | NC_SW -> assert false in
    let compare = cmp [
        cmptr (fun (_,_,_,_,_,(c,_)) -> classification_index c) (-);
        cmptr (fun (i,_,_,_,_,_) -> -i) (-);
      ] in
    let not_empty (_,_,m,_,_,_) = not (Model_parser.is_model_empty m) in
    let non_empty_models = (List.filter not_empty other_models) in
        List.sort compare non_empty_models
  else
    let classification_index = function
      | NC -> 0 | SW -> 1 | NC_SW -> 2
      | INCOMPLETE _ | BAD_CE _ -> assert false in
    let compare = cmp [
        (* prefer NC > SW > NCSW > INCOMPLETE > BAD_CE *)
        cmptr (fun (_,_,_,_,_,(c,_)) -> classification_index c) (-);
        (* prefer simpler models *)
        cmptr (fun (i,_,_,_,_,_) -> i) (-);
      ] in
    List.sort compare good_models

let print_dbg_classified_model selected_ix fmt (i,_,_,normal_res,giant_res,(v,_)) =
  match normal_res, giant_res with
  | RAC_not_done reason, _ | _, RAC_not_done reason ->
      fprintf fmt "RAC not done: %s" reason
  | RAC_done (normal_state, _), RAC_done (giant_state, _) ->
      let mark_selected fmt =
        Pp.string fmt (if selected_ix = Some i then "Selected" else "Checked") in
      fprintf fmt "- @[<v>%t model %d: %a@]" mark_selected i
        print_verdict_summary (normal_state, giant_state, v)

let print_dbg_rac_result_model ~print_normal ~print_giant
    selected_ix fmt (i,_,_,normal_res,giant_res) =
  match normal_res, giant_res with
  | RAC_not_done reason, _ | _, RAC_not_done reason ->
      fprintf fmt "RAC not done: %s" reason
  | RAC_done (normal_state, _), RAC_done (giant_state, _) ->
      let mark_selected fmt =
        Pp.string fmt (if selected_ix = Some i then "Selected" else "Checked") in
      if print_normal then
        fprintf fmt "- @[<v>%t model %d - Concrete RAC: %a@]" mark_selected i
          print_rac_result_state normal_state;
      if print_giant then
        fprintf fmt "- @[<v>%t model %d - Abstract RAC: %a@]" mark_selected i
          print_rac_result_state giant_state

let select_model_from_giant_step_rac_results ?strategy models =
  let strategy = Option.value ~default:last_non_empty_model strategy in
  let selected, selected_ix =
    match List.nth_opt (strategy models) 0 with
    | None -> None, None
    | Some (i,_,m,_,s) -> Some (m, s), Some i in
  if models <> [] then
    Debug.dprintf debug_check_ce_categorization "Results of selection of models:@ %a@."
      Pp.(print_list newline
            (print_dbg_rac_result_model ~print_normal:false ~print_giant:true selected_ix))
        models;
  selected


let get_rac_results ~limits ?verb_lvl ?compute_term
    ?only_giant_step rac env pm models =
  if rac.ignore_incomplete then
    failwith "ignore incomplete must not be true for selecting models";
  let compute_term =
    match compute_term with
    | None -> Rac.Why.mk_compute_term_lit env ()
    | Some f -> f in
  let env = mk_empty_env env pm in
  let models = (* Keep at most one empty model *)
    let found_empty = ref false in
    let p (_,m) =
      if is_model_empty m then
        if !found_empty then false
        else (found_empty := true; true)
      else true in
    List.filter p models in
  let models =
    let add_index i (r,m) = i,r,m in
    List.mapi add_index models in
  let rac_not_done_failure reason =
    (RAC_not_done reason, RAC_not_done reason) in
  let add_rac_result (i,r,m) =
    Debug.dprintf debug_check_ce_rac_results "@[Check model %d (@[%a@])@]@." i
      (Pp.print_option_or_default "NO LOC" Loc.pp_position)
      (get_model_term_loc m);
    let normal_res, giant_res = match get_model_term_loc m with
    | None ->
        rac_not_done_failure "no location annotation found in the term triggering the VC"
    | Some loc ->
        if Loc.equal loc Loc.dummy_position then
          rac_not_done_failure "the term triggering the VC has a dummy location annotation"
        else
          begin
            match find_rs env.pmodule loc with
            | Some (RTrsymbol rs) ->
                let rac_execute ~giant_steps rs model =
                  let ctx = Pinterp.mk_ctx env ~do_rac:true ~giant_steps ~rac
                        ~oracle:(oracle_of_model env.pmodule model) ~compute_term
                        ~limits () in
                  rac_execute ctx rs
                in
                let print_attrs = Debug.test_flag Call_provers.debug_attrs in
                Debug.dprintf debug_check_ce_rac_results
                  "@[Checking model:@\n@[<hv2>%a@]@]@\n"
                  (print_model ~print_attrs) m;
                begin
                let giant_state,giant_log = rac_execute ~giant_steps:true rs m in
                match only_giant_step with
                | None | Some false ->
                    let normal_state,normal_log = rac_execute ~giant_steps:false rs m in
                    RAC_done (normal_state,normal_log), RAC_done (giant_state,giant_log)
                | Some true ->
                    RAC_not_done "only_giant_step", RAC_done (giant_state,giant_log)
                end
            | Some (RTterm(pr,t)) ->
                let cty = Expr.cty_from_formula t in
                let name = pr.Decl.pr_name.id_string ^ "'goal" in
                let rs = Expr.create_rsymbol (Ident.id_derive name pr.Decl.pr_name) cty in
                let body =
                  c_fun cty.cty_args cty.cty_pre cty.cty_post cty.cty_xpost cty.cty_oldies e_void
                in
                let env = { env with funenv = Mrs.add rs (body,None) env.funenv } in
                let rac_execute ~giant_steps rs model =
                  let ctx = Pinterp.mk_ctx env ~do_rac:true ~giant_steps ~rac
                        ~oracle:(oracle_of_model env.pmodule model) ~compute_term
                        ~limits () in
                  rac_execute ctx rs
                in
                let print_attrs = Debug.test_flag Call_provers.debug_attrs in
                Debug.dprintf debug_check_ce_rac_results
                  "@[Checking model:@\n@[<hv2>%a@]@]@\n"
                  (print_model ~print_attrs) m;
                begin
                let state,log = rac_execute ~giant_steps:false rs m in
                RAC_done (state,log), RAC_done (state,log)
                end
            | None ->
                Format.kasprintf (fun s -> rac_not_done_failure s)
                  "there is no program function to execute at %a"
                  Loc.pp_position loc
          end
    in
    Debug.dprintf debug_check_ce_rac_results "@[<v2>Results of RAC executions for model %d:%a@]@." i
      (print_normal_and_giant_rac_results ?verb_lvl) (normal_res, giant_res);
    i,r,m,normal_res,giant_res in
  List.map add_rac_result models

let id_name {id_string= name; id_attrs= attrs} =
  Ident.(get_model_trace_string ~name ~attrs)
  (* Ident.get_model_trace_string ~name ~attrs *)

let concrete_string_from_vs vs =
  Format.asprintf "@[<h>%a@]" Pretty.print_vs_qualified vs

let concrete_of_constant c = (match c with
| Constant.ConstInt Number.{ il_kind; il_int } ->
  Const (Integer {int_value=Number.{il_kind; il_int};
                  int_verbatim= BigInt.to_string il_int })
| Constant.ConstReal rconst ->
  Const (Real
  {real_value = rconst;
   real_verbatim = (asprintf
                    "%a" (Number.(print_real_constant full_support)) rconst)})
| Constant.ConstStr s -> Const (String s))

let rec concrete_of_cexp (mpv : concrete_syntax_term Mpv.t) (mv : concrete_syntax_term Mvs.t) (c:cexp) : concrete_syntax_term =
  match c.c_node with
| Capp (rs, pvsymbols) ->
  let get_pv pv = Mpv.find_def (Var (concrete_string_from_vs pv.pv_vs)) pv mpv in
  Apply (id_name rs.rs_name, List.map get_pv pvsymbols)
| Cpur (_, _) -> failwith "Cannot convert Cpur to model value"
| Cfun e -> concrete_of_expr mpv mv e
| Cany -> failwith "Cannot convert Cany to model value"

and concrete_of_expr (mpv : concrete_syntax_term Mpv.t) (mv : concrete_syntax_term Mvs.t) (e: expr) =
  match e.e_node with
| Econst c -> concrete_of_constant c
| Evar v -> (Mpv.find_def (Var (concrete_string_from_vs v.pv_vs)) v mpv)
| Eexec (cexp, _) -> concrete_of_cexp mpv mv cexp
| Eassign _ -> failwith "Cannot convert assign expr to model value"
| Elet (_, _) -> failwith "Cannot convert let expr to model value"
| Eif (e, e1, e2) -> If (concrete_of_expr mpv mv e, concrete_of_expr mpv mv e1, concrete_of_expr mpv mv e2)
| Ematch (_, _, _) -> failwith "Cannot convert match expr to model value"
| Ewhile (_, _, _, _) -> failwith "Cannot convert while expr to model value"
| Efor (_, _, _, _, _) -> failwith "Cannot convert for expr to model value"
| Eraise (_, _) ->  failwith "Cannot convert raise expr to model value"
| Eexn (_, _) -> failwith "Cannot convert exn expr to model value"
| Eassert (_, _) -> failwith "Cannot convert assert expr to model value"
| Eghost _ -> failwith "Cannot convert ghost expr to model value"
| Epure t -> concrete_term_of_term mv t
| Eabsurd -> failwith "Cannot convert absurd expr to model value"

and concrete_term_of_term (m : concrete_syntax_term Mvs.t) =
  function tm ->
    match tm.t_node with
    | Term.Tconst c -> concrete_of_constant c
    | Term.Tvar v -> (try Mvs.find v m with Not_found -> concrete_var_from_vs v)
    | Term.Tapp (lsymb, ts) -> Apply (id_name lsymb.ls_name, List.map (concrete_term_of_term m) ts)
    | Term.Tif (tif, t1, t2) -> If (concrete_term_of_term m tif, concrete_term_of_term m t1, concrete_term_of_term m t2)
    | Term.Tlet (t, bo) ->
      let v, bo = t_open_bound bo in
      let vstring = concrete_string_from_vs v in
      let updated_m = Mvs.add v (Var vstring) m in
      Let ([(vstring, concrete_term_of_term updated_m bo)], concrete_term_of_term updated_m t)
    | Term.Teps t -> let v, bo = t_open_bound t in
      (match bo.t_node with
      (* eps x. proj x = u : value u projected with proj *)
      | Tapp (ls, [{t_node = Tapp (proj,[{t_node = Tvar v'}])};u]) when ls_equal ls ps_equ && vs_equal v v' ->
        Proj ((id_name proj.ls_name), concrete_term_of_term m u)
      (* the term is a lambda function. In case it has a single argument, it is an array *)
      | _  when (let vs,_,_ = t_open_lambda tm in vs <> []) ->
        let rec get_array env vs t' =
          match t'.t_node with
          | Tif ({t_node = Tapp (ls, [x;t0])}, t1, t2)
              when t_equal (t_var vs) x && ls_equal ls ps_equ ->
            let (elts, others) = get_array env vs t2 in
            let ct0' = concrete_term_of_term m t0 in
            let ct1' = concrete_term_of_term m t1 in
            ({ elts_index = ct0'; elts_value = ct1' } :: elts, others)
          | _ ->
            let t'_concrete = concrete_term_of_term m t' in
            ([], t'_concrete)
        in
          let vs,_,t = t_open_lambda tm in
          begin match vs with
          | [v] -> let elts, others = get_array m v t in FunctionLiteral {elts; others}
          | (_v::_) as vs ->
            let concrete_vars = List.map concrete_string_from_vs vs in
            let updated_map = List.fold_left (fun acc v -> Mvs.add v (Var (concrete_string_from_vs v)) acc) m vs in
            let function_body = concrete_term_of_term updated_map t in
            Function {args= concrete_vars; body= function_body}
          | [] -> assert false
          end
      | _ ->
      let vstring = concrete_string_from_vs v in
      Epsilon (vstring, concrete_term_of_term (Mvs.add v (Var vstring) m) bo))
    | Term.Tquant (quant, tq) -> let vs,_, t = t_open_quant tq in
      let quantifier = match quant with
        | Term.Tforall -> Forall
        | Term.Texists -> Exists
      in Quant (quantifier, List.map (fun v -> concrete_string_from_vs v) vs, concrete_term_of_term m t)
    | Term.Tbinop (op, t1, t2) ->
      let op = match op with Tand -> And | Tor -> Or | Timplies -> Implies | Tiff -> Iff in
      Binop (op, concrete_term_of_term m t1, concrete_term_of_term m t2)
    | Term.Tnot t -> Not (concrete_term_of_term m t)
    | Term.Ttrue -> Const (Boolean true)
    | Term.Tfalse -> Const (Boolean false)
    | Term.Tcase (_, _) -> failwith "Cannot convert pattern-matching term to model value"

let rec model_value v =
  let open Value in
  match v_desc v with
  | Vnum i -> concrete_of_constant (Constant.ConstInt Number.{ il_kind = ILitUnk; il_int = i })
  | Vstring s -> Const (String s)
  | Vbool b -> Const (Boolean b)
  | Vproj (ls, v) -> Proj ((id_name ls.ls_name), model_value v)
  | Varray a ->
    let aux i v = {
      elts_index= Const (Integer {
                  int_value= Number.{il_kind = ILitUnk; il_int = BigInt.of_int i};
                  int_verbatim= string_of_int i });
      elts_value= model_value v }
    in
    FunctionLiteral {
    elts= List.mapi aux (Array.to_list a);
    (* Others is not handled *)
    others= Epsilon ("_", Const (Boolean true));
    }
  | Vconstr (Some rs, frs, fs) -> (
    let vs = List.map (fun f -> model_value (field_get f)) fs in
    if Strings.has_suffix "'mk" rs.rs_name.id_string then
      (* same test for record-ness as in smtv2.ml *)
      let ns = List.map (fun rs -> id_name rs.rs_name) frs in
      Record (List.combine ns vs)
    else
      Apply (id_name rs.rs_name, vs) )
  | Vconstr (None, frs,fs) -> (* TODO if I understand correctly, this is a record as well *)
    let vs = List.map (fun f -> model_value (field_get f)) fs in
    let ns = List.map (fun rs -> id_name rs.rs_name) frs in
    Record (List.combine ns vs)
  (* Why does the Vfun case happen? Also, I didn't see these values show up in the end *)
  | Vfun (_vars, bvar, e) -> concrete_of_expr Mpv.empty (Mvs.of_list [bvar, Var (concrete_string_from_vs bvar)]) e
  | Vpurefun _  -> failwith "Cannot convert pure fun to model value"
  | Vundefined -> (Const (String "undefined"))
  | Vterm t -> concrete_term_of_term Mvs.empty t
  | Vreal r ->
    let dummy_real = Number.real_literal ~radix:10 ~neg:false ~int:"42" ~frac:"" ~exp:None in
    Const (Real {real_value = dummy_real ; real_verbatim = (asprintf "%a" Big_real.print_real r)})
  | Vfloat _ | Vfloat_mode _ -> failwith "Cannot convert real to model value"
  (* | _ -> Format.eprintf "INCOMPLETE model_value@."; failwith "Cannot convert value to model value" *)

(* let model_value v =
  Format.printf ">>>> value: %a@." print_value v;
  let the_concrete_term = model_value v in
  Format.printf "<<<< concrete_term: %a@." print_concrete_term the_concrete_term;
  the_concrete_term *)

(** In case there is no model element in the smt2 model at a LOC that is present in the RAC log,
    this function fills the missing information to create a model element *)
let model_element_of_unmatched_log_entry ?loc id me_concrete_value ty =
<<<<<<< HEAD
  (* Format.eprintf "unmatched log entry for %s@." id.id_string; *)
=======
  ignore loc;
>>>>>>> efeac5d9
  if id.id_string <> "zero" && id.id_string <> "one" then
    begin
    (* Format.eprintf "crafting a me for id %s (attrs: %a)@." id.id_string Pretty.print_attrs id.id_attrs; *)
    let dummy_term = Term.t_true in
    let dummy_ls = create_lsymbol (Ident.id_clone id) [] (Some ty) in
    Some {me_name = id_name id; me_concrete_value; me_lsymbol = dummy_ls; me_kind = Other; me_value = dummy_term; me_location = loc; me_attrs = id.id_attrs}
    end
  else None


let pp_me fmt me =  fprintf fmt "%s -> %a (loc:%a)" me.me_name print_concrete_term me.me_concrete_value (Pp.print_option Loc.pp_position) me.me_location

(** Transform an interpretation log into a prover model.
    TODO fail if the log doesn't fail at the location of the original model *)
let model_of_exec_log ~original_model log =
  let me loc id value =
 let result = (search_model_element_for_id original_model ~loc id) in
  (* If the log entry corresponds to an element that is present in the model
  log, we reuse that element and substitute the concrete value (this is not
  great, we should at least check that the symbols correspond; nevertheless, if
  they are at the same LOC we can bet they are at leas related? TODO anyways).
  If there is no model element in the prover model, we fabricate a minimal model
  element with the information we can extract from the log entry (in particular,
  we have no term and no lsymbol!)*)
  (match result with
  | Some me ->
    (*
    let name = asprintf "%a" print_decoded id.id_string in
    let me_name = get_model_trace_string ~name ~attrs:id.id_attrs in
    Format.printf "loc %a concrete value @[%a@]. to @[%a@]@." Loc.pp_position loc print_concrete_term me.me_concrete_value print_concrete_term (model_value value);
    (* This is only used for display. AFAIK nobody uses Why3 terms for display, so let's just return a useless term *)
    let me_value = Term.t_bool_false in
    Some { me_name;me_kind;me_attrs;me_value; me_location = loc; me_concrete_value; me_lsymbol} *)
    Some {me with me_concrete_value = model_value value}
  | None ->
      model_element_of_unmatched_log_entry ~loc id (model_value value) value.Pinterp_core.Value.v_ty
  )
  in
  let me_of_log_entry e = match e.Log.log_loc with
    | Some loc when not Loc.(equal loc dummy_position) -> (
        match e.Log.log_desc with
        | Log.Val_assumed (id, v) ->
            Option.to_list (me loc id v)
        | Log.Exec_failed (_, mid) ->
            (* Format.eprintf "failure at loc %a@." Loc.pp_position loc; *)
            let res = Mid.fold (fun id v l -> Option.to_list (me loc id v) @ l) mid []
            in 
            (* Format.eprintf "res: %a@." (Pp.print_list Pp.newline pp_me) res; *)
            res
        | Log.Res_assumed (ors,v) -> (* Results are expected to have the special name "result"? TODO: make this match the model element kind *)
            Option.to_list (Option.bind ors (fun rs -> (me loc (Ident.id_register (Ident.id_derive "result" rs.rs_name)) v)))
        | _ -> [])
    | _ -> [] in
  let me_of_log_line e =
    let res = List.concat (List.map me_of_log_entry e) in
    if res = [] then None else Some res in
  let me_of_log_lines mint =
    let res = Wstdlib.Mint.map_filter me_of_log_line mint in
    if Wstdlib.Mint.is_empty res then None else Some res in
  let model_files = (Wstdlib.Mstr.map_filter me_of_log_lines (Log.sort_log_by_loc log)) in
  let out_model =
  set_model_files original_model model_files
  in
  (* Format.eprintf "Model of exec log:@ %a@." (print_model ~print_attrs:false) out_model; *)
  out_model

let select_model_from_verdict models =
  let classified_models =
    let add_verdict_and_rac_model (i,r,prover_model,normal_res,giant_res) =
      (* Format.eprintf "The prover model is %a@." Json_base.print_json (Model_parser.json_model prover_model); *)
      let model,verdict = match normal_res,giant_res with
      | RAC_not_done reason, _ | _, RAC_not_done reason ->
          prover_model, (INCOMPLETE reason, Log.empty_log)
      | RAC_done (normal_state,normal_log), RAC_done (giant_state,giant_log) ->
          let vc_term_loc = get_model_term_loc prover_model in
          let vc_term_attrs = get_model_term_attrs prover_model in
          let verdict =
          classify ~vc_term_loc ~vc_term_attrs
            ~normal_result:(normal_state,normal_log)
            ~giant_step_result:(giant_state,giant_log)
          in (model_of_exec_log ~original_model:prover_model normal_log), verdict
          (* in prover_model, verdict *)
      in
      i,r,model,normal_res,giant_res,verdict in
    List.map add_verdict_and_rac_model models in
  let selected, selected_ix =
    match List.nth_opt (first_good_model classified_models) 0 with
    | None -> None, None
    | Some (i,_,m,_,_,s) -> Some (m, s), Some i in
    (* Format.printf "Selected index: %a@." (Pp.print_option_or_default "None" Pp.int) selected_ix; *)
  if classified_models <> [] then
    Debug.dprintf debug_check_ce_categorization "Categorizations of models:@ %a@."
      Pp.(print_list newline (print_dbg_classified_model selected_ix)) classified_models;
  selected

let select_model ~limits ?verb_lvl ?compute_term ~check_ce
    rac env pm models =
  if check_ce then
    let only_giant_step = Debug.test_flag debug_check_ce_only_giant in
    let rac_results =
      get_rac_results ~limits ?compute_term ?verb_lvl rac env pm models ~only_giant_step
    in
    let result = select_model_from_verdict rac_results in
    (* Format.printf "The selected model is %a@." (fun fmt o -> fprintf fmt (match o with | None -> "no" | Some _ -> "sì")) result; result *)
    result
  else
    match select_model_last_non_empty models with
    | None -> None
    | Some m -> Some (m, (INCOMPLETE "not checking CE model", Pinterp_core.Log.empty_log))<|MERGE_RESOLUTION|>--- conflicted
+++ resolved
@@ -884,11 +884,7 @@
 (** In case there is no model element in the smt2 model at a LOC that is present in the RAC log,
     this function fills the missing information to create a model element *)
 let model_element_of_unmatched_log_entry ?loc id me_concrete_value ty =
-<<<<<<< HEAD
-  (* Format.eprintf "unmatched log entry for %s@." id.id_string; *)
-=======
   ignore loc;
->>>>>>> efeac5d9
   if id.id_string <> "zero" && id.id_string <> "one" then
     begin
     (* Format.eprintf "crafting a me for id %s (attrs: %a)@." id.id_string Pretty.print_attrs id.id_attrs; *)
