(********************************************************************)
(*                                                                  *)
(*  The Why3 Verification Platform   /   The Why3 Development Team  *)
(*  Copyright 2010-2024 --  Inria - CNRS - Paris-Saclay University  *)
(*                                                                  *)
(*  This software is distributed under the terms of the GNU Lesser  *)
(*  General Public License version 2.1, with the special exception  *)
(*  on linking described in file LICENSE.                           *)
(*                                                                  *)
(********************************************************************)

open Format
open Ident
open Term
open Ity
open Expr
open Model_parser
open Pinterp_core
open Pinterp

let debug_check_ce_rac_results = Debug.register_info_flag "check_ce:rac_results"
    ~desc:"Debug@ info@ about@ RAC@ results@ for@ --check-ce"

let debug_check_ce_categorization = Debug.register_info_flag "check_ce:categorization"
    ~desc:"Debug@ info@ about@ categorization@ of@ RAC@ results@ for@ --check-ce"

(** Result of checking solvers' counterexample models *)

type verdict = NC | SW | NC_SW | BAD_CE of string | INCOMPLETE of string

let string_of_verdict = function
  | NC -> "NC"
  | SW -> "SW"
  | NC_SW -> "NC_SW"
  | INCOMPLETE _ -> "INCOMPLETE"
  | BAD_CE _ -> "BAD_CE"

let print_call fmt call =
  let print_oloc =
    Pp.print_option_or_default "unknown location" Loc.pp_position in
  match call.Log.log_desc with
  | Log.Exec_call (Some rs,_,_)  ->
    Format.fprintf fmt "  - Function '%a' at %a" print_rs rs print_oloc call.Log.log_loc
  | Log.Exec_call (None,_,_) -> Format.fprintf fmt "  - Anonymous function at %a" print_oloc call.Log.log_loc
  | Log.Iter_loop _ ->
     Format.fprintf fmt "  - Loop at %a" print_oloc call.Log.log_loc
  | _ -> ()

let report_verdict env fmt (c,log) =
  match c with
  | NC ->
     Format.fprintf fmt
       "The@ program@ does@ not@ comply@ to@ the@ verification@ goal"
  | SW ->
    let calls = Pinterp_core.Log.get_exec_calls_and_loops env log in
    Format.fprintf fmt
      "The@ contracts@ of@ the@ following@ functions/loops@ are@ too@ weak :@.@[%a@]@."
       (pp_print_list print_call) calls
  | NC_SW ->
    let calls = Pinterp_core.Log.get_exec_calls_and_loops env log in
    if List.length calls = 0 then
      (* In this case, either the contracts of the stdlib/builtin functions are
         too weak or the program is non conforming. We make the assumption that
         our functions are always correctly specified so we choose the latter. *)
      Format.fprintf fmt
       "The@ program@ does@ not@ comply@ to@ the@ verification@ goal"
    else
      Format.fprintf fmt
      "The@ program@ does@ not@ comply@ to@ the@ verification@ goal,@ or@ the@ \
        contracts@ of@ the@ following@ functions/loops@ are@ too@ weak :@.@[%a@]@."
       (pp_print_list print_call) calls
  | BAD_CE _ ->
     Format.fprintf fmt
       "Sorry,@ we@ don't@ have@ a@ good@ counterexample@ for@ you@ :("
  | INCOMPLETE reason ->
     Format.fprintf fmt
          "The@ following@ counterexample@ model@ could@ not@ be@ \
           verified@ (%s)" reason

type classification = verdict * Log.exec_log

let print_classification_log_or_model ?verb_lvl ~json ~print_attrs
    fmt (model, (c, log)) =
  let open Json_base in
  if json then
    match c with
    | NC | SW | NC_SW ->
        print_json fmt (Record ["model", json_model model; "log", Log.json_log log])
    | INCOMPLETE _ ->
        print_json fmt (Record ["model", json_model model])
    | BAD_CE _ -> ()
  else
    match c with
    | NC | SW | NC_SW ->
        fprintf fmt "@[%a@]" (Log.print_log ?verb_lvl) log
    | INCOMPLETE _ ->
          fprintf fmt "@[%a@]" (print_model ~print_attrs) model
    | BAD_CE _ -> ()


type rac_result_state =
  | Res_normal
  | Res_fail of cntr_ctx * term
  | Res_stuck of string
  | Res_incomplete of string

let string_of_rac_result_state = function
  | Res_normal -> "NORMAL"
  | Res_fail _ -> "FAILURE"
  | Res_stuck _ -> "STUCK"
  | Res_incomplete _ -> "INCOMPLETE"

type rac_result =
  | RAC_not_done of string
  | RAC_done of rac_result_state * Log.exec_log

let print_rac_result_state fmt = function
  | Res_normal -> pp_print_string fmt "NORMAL"
  | Res_fail (ctx, t) ->
      fprintf fmt "FAILURE (%a at %a)"
        Vc.print_expl ctx.attr
        (Pp.print_option_or_default "unknown location" Loc.pp_position)
        (match ctx.loc with Some _ as loc -> loc | _ -> t.Term.t_loc)
  | Res_stuck reason -> fprintf fmt "STUCK (%s)" reason
  | Res_incomplete reason -> fprintf fmt "INCOMPLETE (%s)" reason

let print_rac_result ?verb_lvl fmt result =
  match result with
  | RAC_not_done reason -> fprintf fmt "RAC not done (%s)" reason
  | RAC_done (st,log) ->
    fprintf fmt "%a@,%a" print_rac_result_state st
      (Log.print_log ?verb_lvl) log

let is_vc_term ~vc_term_loc ~vc_term_attrs ctx t =
  match vc_term_loc with
  | None -> false
  | Some vc_term_loc ->
      (* The transformation [split_vc] introduces also premises and variables in
         the goal, so we search for the location of the VC term within the term
         [t] where the contradiction has been detected. *)
      let rec has_vc_term_loc t =
        Option.equal Loc.equal (Some vc_term_loc) t.t_loc || match t.t_node with
        | Tbinop (Term.Timplies, _, t) -> has_vc_term_loc t
        | Tquant (_, tq) -> let _,_,t = t_open_quant tq in has_vc_term_loc t
        | Tlet (_, tb) -> let _,t = t_open_bound tb in has_vc_term_loc t
        | _ -> false in
      (* FIXME: this check is too strong, because the user may have added their own
         "expl:..." attribute *)
      (Sattr.mem ctx.attr vc_term_attrs || true ) &&
      match ctx.loc with
      | Some loc -> Loc.equal loc vc_term_loc
      | None -> has_vc_term_loc t

let classify ~vc_term_loc ~vc_term_attrs ~normal_result ~giant_step_result =
  let normal_state, normal_log = normal_result in
  let giant_step_state, giant_step_log = giant_step_result in
  match normal_state with
  | Res_fail (ctx, t) ->
      if is_vc_term ~vc_term_loc ~vc_term_attrs ctx t then
        NC, normal_log
      else
        let reason = "..." in
        BAD_CE reason, normal_log
  | Res_stuck reason ->
      BAD_CE reason, normal_log
  | Res_normal -> begin
      match giant_step_state with
      | Res_fail _ ->
          SW, giant_step_log
      | Res_stuck reason -> BAD_CE reason, giant_step_log
      | Res_normal -> BAD_CE "no failure", giant_step_log
      | Res_incomplete reason ->
          INCOMPLETE (sprintf "abstract RAC %s" reason), giant_step_log
    end
  | Res_incomplete normal_reason -> begin
      match giant_step_state with
      | Res_fail _ ->
          NC_SW, giant_step_log
      | Res_normal ->
          INCOMPLETE normal_reason, normal_log
      | Res_incomplete giant_step_reason ->
          if normal_reason = giant_step_reason then
            INCOMPLETE (sprintf "both RAC %s" normal_reason), normal_log
          else
            INCOMPLETE (sprintf "concrete RAC %s, abstract RAC %s"
                          normal_reason giant_step_reason), normal_log
      | Res_stuck giant_step_reason ->
          BAD_CE giant_step_reason, giant_step_log
    end

let print_model_classification ?verb_lvl ~json env fmt (m, c) =
  fprintf fmt "@ @[<hov2>%a%t@]"
    (report_verdict env) c
    (fun fmt ->
       match fst c with
       | NC | SW | NC_SW ->
          fprintf fmt ",@ for@ example@ during@ the@ following@ execution:"
       | INCOMPLETE _ ->
           pp_print_string fmt ":"
       | _ -> ());
  let print_attrs = Debug.test_flag Call_provers.debug_attrs in
  fprintf fmt "@ %a"
    (print_classification_log_or_model ?verb_lvl ~print_attrs ~json) (m, c)

(** Import values from SMT solver models to interpreter values. *)

let cannot_import f =
  cannot_evaluate ("cannot import value from model: " ^^ f)

let rec import_model_value loc env check known ity t =
  Debug.dprintf debug_check_ce_rac_results "[import_model_value] importing term %a with type %a@."
    Pretty.print_term t
    (Pp.print_option Pretty.print_ty) t.t_ty;
  Debug.dprintf debug_check_ce_rac_results "[import_model_value] expected type = %a@."
    Ity.print_ity ity;
  let res =
    if Option.equal Ty.ty_equal (Some (ty_of_ity ity)) t.t_ty then
      match t.t_node with
      | Tvar _ -> undefined_value env ity
      | Ttrue -> bool_value true
      | Tfalse -> bool_value false
      | _ when t_equal t t_bool_true -> bool_value true
      | _ when t_equal t t_bool_false -> bool_value false
      | Tapp (ls, args) -> (
          (* create a constructor value if ls corresponds to a constructor,
             otherwise create a term value *)
          let ts, l1, l2 = ity_components ity in
          let subst = its_match_regs ts l1 l2 in
          let def = Pdecl.find_its_defn known ts in
          let matching_name rs = String.equal rs.rs_name.id_string ls.ls_name.id_string in
          match List.find matching_name def.Pdecl.itd_constructors with
          | rs -> (
            let itys = List.map (fun pv -> ity_full_inst subst pv.pv_ity)
                rs.rs_cty.cty_args in
            let args =
              List.map2 (import_model_value loc env check known) itys args
            in
            constr_value ity (Some rs) def.Pdecl.itd_fields args)
          | exception Not_found -> term_value ity t)
      | Teps tb ->
        begin
          let exception UnexpectedPattern in
          match Term.t_open_lambda t with
          | [], _, _ ->
            (* special cases for range types and records represented as epsilon terms *)
            begin
              let x_eps, t' = t_open_bound tb in
              (* special case for range types:
                if t is of the form epsilon x:ty. ty'int x = v, check that v is in the
                range of values defined by type ty *)
              try
                let (proj_ls, proj_v) =
                  match t'.t_node with
                  | Tapp (ls, [proj;term_value]) when ls_equal ls ps_equ -> (
                    match proj.t_node with
                    | Tapp (ls, [x]) when t_equal x (t_var x_eps) -> (ls,term_value)
                    | _ -> raise UnexpectedPattern
                  )
                  | _ -> raise UnexpectedPattern
                in
                let valid_range =
                  match ity_components ity, proj_v with
                  | ({ its_def = Ty.Range r; its_ts= ts }, _, _),
                    { t_node= Tconst (Constant.ConstInt c) }
                    when proj_ls.ls_name.id_string = ts.Ty.ts_name.id_string ^ "'int"
                      && Option.equal Ty.ty_equal proj_ls.ls_value (Some Ty.ty_int) -> (
                      try Number.(check_range c r); true
                      with Number.OutOfRange _ -> false )
                  | _ -> raise UnexpectedPattern
                in
                if valid_range then
                  term_value ity t
                else
                  let desc = asprintf "for range projection %a" print_ity ity in
                  let cntr_ctx = mk_cntr_ctx env ~desc ~giant_steps:None Vc.expl_pre in
                  stuck ?loc cntr_ctx "%s" desc
              with
              | UnexpectedPattern ->
              (* check if t is of the form epsilon x:ty. x.f1 = v1 /\ ... /\ x.fn = vn
              with f1,...,fn the fields associated to the record type ity *)
              let ts, l1, l2 = ity_components ity in
              let subst = its_match_regs ts l1 l2 in
              let def = Pdecl.find_its_defn known ts in
              let rec get_conjuncts t' = match t'.t_node with
                | Tbinop (Tand, t1, t2) -> t1 :: (get_conjuncts t2)
                | _ -> [t']
              in
              try
                let list_of_fields_values =
                  List.fold_left
                    (fun acc c ->
                      match c.t_node with
                      | Tapp (ls, [proj;term_value]) when ls_equal ls ps_equ -> (
                        match proj.t_node with
                        | Tapp (ls, [x]) when t_equal x (t_var x_eps) ->
                          (ls,term_value) :: acc
                        | _ -> raise UnexpectedPattern
                      )
                      | _ -> raise UnexpectedPattern
                    )
                    []
                    (get_conjuncts t')
                in
                let field_values =
                  List.map
                    (fun field_rs ->
                      let field_ity = ity_full_inst subst (fd_of_rs field_rs).pv_ity in
                      let matching_field_name rs (ls,_) =
                        String.equal ls.ls_name.id_string rs.rs_name.id_string in
                      match List.find_all (matching_field_name field_rs) list_of_fields_values with
                      | [(_ls,term_value)] ->
                        import_model_value loc env check known field_ity term_value
                      | [] ->
                        (* if the epsilon term does not define a value for field_rs,
                          use undefined value *)
                        undefined_value env field_ity
                      | _ -> raise UnexpectedPattern
                      )
                    def.Pdecl.itd_fields
                in
                if (List.length field_values > 0) then
                  constr_value ity None def.Pdecl.itd_fields field_values
                else raise UnexpectedPattern
              with
              | UnexpectedPattern -> term_value ity t
            end
          | _ -> term_value ity t
        end
      | _ -> term_value ity t
    else
      (* [ity] and the type of [t] may not match for the following reason:
         [t] is actually the content of a reference (i.e. a record with a single field) *)
      let ts, l1, l2 = ity_components ity in
      let subst = its_match_regs ts l1 l2 in
      let def = Pdecl.find_its_defn known ts in
      match def.Pdecl.itd_constructors, def.Pdecl.itd_fields with
        | [rs], [field_rs] ->
          let field_ity = ity_full_inst subst (fd_of_rs field_rs).pv_ity in
          constr_value ity (Some rs) [field_rs]
            [import_model_value loc env check known field_ity t]
        | _ ->
          cannot_import "type %a with %d constructor(s) and %d field(s) while expecting a single field record"
            print_its ts
            (List.length def.Pdecl.itd_constructors)
            (List.length def.Pdecl.itd_fields)
  in
  check ity res;
  Debug.dprintf debug_check_ce_rac_results "[import_model_value] res = %a@."
    Pinterp_core.print_value res;
  res

let oracle_of_model (mod_known:Pdecl.known_map) model =
  let import check oid loc env ity me =
    let loc = if loc <> None then loc else
        match oid with Some id -> id.id_loc | None -> None in
    import_model_value loc env check mod_known ity me.me_value in
  let for_variable env ?(check=fun _ _ -> ()) ~loc id ity =
    Option.map (import check (Some id) loc env ity)
      (search_model_element_for_id model ?loc id) in
  let for_result env ?(check=fun _ _ -> ()) ~loc ~call_id ity =
    Option.map (import check None (Some loc) env ity)
      (search_model_element_call_result model call_id) in
  { for_variable; for_result }

(** Check and select solver counterexample models *)

let rec find_in_list f = function
  | [] -> None
  | x :: xs -> match f x with
    | None -> find_in_list f xs
    | res -> res

let rec find_in_term loc t =
  Option.equal Loc.equal (Some loc) t.t_loc || t_any (find_in_term loc) t

(* let find_lemma_goal th loc =
 *   let open Theory in
 *   let open Decl in
 *   let in_decl d =
 *     match d.d_node with
 *     | Dprop ((Plemma | Pgoal), pr, t) ->
 *         if Option.equal Loc.equal (Some loc) t.t_loc then
 *           Some t
 *         else begin
 *           if find_in_term loc t then
 *             failwith "found location inside term";
 *           None
 *         end
 *     | _ -> None in
 *   let in_tdecl td =
 *     match td.td_node with
 *     | Decl d -> in_decl d
 *     | _ -> None in
 *   find_in_list in_tdecl th.Theory.th_decls *)

type rs_or_term = RTrsymbol of rsymbol | RTterm of (Decl.prsymbol * term)

let warn_cannot_check_ce =
  Loc.register_warning "cannot_check_ce" "Warn about uncheckable counterexamples"

(** Identifies the rsymbol of the definition that contains the given
   position. *)
let find_rs pm loc =
  let open Pmodule in
  let open Pdecl in
  let in_cty cty =
    List.exists (find_in_term loc) cty.cty_pre ||
    List.exists (find_in_term loc) cty.cty_post ||
    Mxs.exists (fun _ -> List.exists (find_in_term loc)) cty.cty_xpost in
  let rec in_e e =
    Option.equal Loc.equal (Some loc) e.e_loc ||
    match e.e_node with
    | Evar _ | Econst _ | Eassign _ -> false
    | Eexec (ce, cty) -> in_ce ce || in_cty cty
    | Elet (d, e) ->
       (match d with
        | LDvar (_, e') -> in_e e'
        | LDsym (rs, ce) -> in_cty rs.rs_cty || in_ce ce
        | LDrec defs -> List.exists (fun d -> in_ce d.rec_fun) defs) ||
       in_e e
    | Eif (e1, e2, e3) ->
       in_e e1 || in_e e2 || in_e e3
    | Ematch (e, regs, exns) ->
       in_e e || List.exists in_e (List.map snd regs) ||
       List.exists in_e (List.map snd (Mxs.values exns))
    | Ewhile (e1, invs, vars, e2) ->
       in_e e1 || List.exists (find_in_term loc) invs ||
       List.exists (find_in_term loc) (List.map fst vars) || in_e e2
    | Efor (_, _, _, invs, e) ->
       List.exists (find_in_term loc) invs || in_e e
    | Eraise (_, e)
    | Eexn (_, e) -> in_e e
    | Eassert (_, t) -> find_in_term loc t
    | Eghost e -> in_e e
    | Epure t -> find_in_term loc t
    | Eabsurd -> false
  and in_ce ce = match ce.c_node with
    | Cfun e -> in_e e
    | Capp (rs, _) -> in_cty rs.rs_cty
    | Cpur _ | Cany -> false in
  let rec find_pdecl pd =
    let maybe b r = if b then Some (RTrsymbol r) else None in
    match pd.pd_node with
    | PDtype ds ->
       let in_tdef td =
         List.exists (find_in_term loc) td.itd_invariant ||
         Option.fold ~some:in_e ~none:false td.itd_witness in
       let find_td td = (* TODO *)
         if in_tdef td then Loc.warning warn_cannot_check_ce
             "Can't check CE for VC from type definitions :(";
         None in
       find_in_list find_td ds
    | PDlet ld ->
       (match ld with
        | LDvar (_, e) -> (* TODO *)
            if in_e e then Loc.warning warn_cannot_check_ce
                "Can't check CE for VC from variable definitions :(";
           None
        | LDsym (rs, ce) -> maybe (in_cty rs.rs_cty || in_ce ce) rs
        | LDrec defs ->
           let in_def d = in_cty d.rec_sym.rs_cty || in_ce d.rec_fun in
           find_in_list (fun d -> maybe (in_def d) d.rec_sym) defs)
    | PDexn _
    | PDpure -> None
  and find_decl d =
    let maybe b pr t = if b then Some (RTterm(pr, t)) else None in
    Decl.(match d.d_node with
    | Dtype _ | Ddata _ | Dparam _ | Dlogic _ | Dind _ -> None
    | Dprop (_,pr,t) ->
        if Option.equal Loc.equal (Some loc) pr.pr_name.id_loc then Some (RTterm (pr,t)) else
          maybe (find_in_term loc t) pr t)
  and find_mod_unit = function
    | Uuse _ | Uclone _ | Umeta _ -> None
    | Uscope (_, us) -> find_in_list find_mod_unit us
    | Udecl pd -> find_pdecl pd
  and find_mod_theory td =
    Theory.(match td.td_node with
    | Use _ | Clone _ | Meta _ -> None
    | Decl d -> find_decl d)
  in
  match find_in_list find_mod_unit pm.mod_units with
  | Some rs -> Some rs
  | None -> find_in_list find_mod_theory pm.mod_theory.Theory.th_decls

let rac_execute ctx rs =
  if not (get_do_rac ctx) then
    failwith "rac_execute with RAC disabled";
  if (get_rac ctx).ignore_incomplete then
    failwith "incomplete checks ignored in RAC execute";
  Debug.dprintf debug_check_ce_rac_results "%s RAC@."
    (if get_giant_steps ctx then "Giant-step" else "Normal");
  ignore (Log.flush_log (get_env ctx).log_uc);
  try
    let _, ctx = Pinterp.exec_rs ctx rs in
    Res_normal, Log.flush_log (get_env ctx).log_uc
  with
  | Fail (ctx, t) ->
      Res_fail (ctx, t), Log.flush_log ctx.cntr_env.log_uc
  | Stuck (ctx,l,reason) ->
      let print_oloc =
        Pp.print_option_or_default "unknown location" Loc.pp_position in
      let reason = asprintf "%s at %a" reason print_oloc l in
      Res_stuck reason, Log.flush_log ctx.cntr_env.log_uc
  | Cannot_decide (ctx,_terms,reason) ->
      let reason = sprintf "terminated because %s" reason in
      Res_incomplete reason, Log.flush_log ctx.cntr_env.log_uc
  | FatalRACError (log, x) when not (Debug.test_flag Debug.stack_trace) ->
      let reason = sprintf "fatal rac error: %s" x in
      Res_incomplete reason, Log.flush_log log
  | x when not (Debug.test_flag Debug.stack_trace) ->
      let reason = sprintf "terminated with uncaught exception `%s`" (Printexc.to_string x) in
      Res_incomplete reason, Log.empty_log

let print_verdict_summary fmt (normal_state, giant_state, v) =
  let pp = print_rac_result_state in
  fprintf fmt "%s@\n@[<v2>- Concrete RAC: %a@]@\n@[<v2>- Abstract RAC: %a@]"
    (string_of_verdict v) pp normal_state pp giant_state

let print_normal_and_giant_rac_results ?verb_lvl fmt (normal_res, giant_res) =
  let pp = print_rac_result ?verb_lvl in
  fprintf fmt "@\n@[<v2>- Concrete RAC: %a@]@\n@[<v2>- Abstract RAC: %a@]"
    pp normal_res pp giant_res

let print_dbg_classified_model selected_ix fmt (i,_,normal_res,giant_res,(v,_)) =
  match normal_res, giant_res with
  | RAC_not_done reason, _ | _, RAC_not_done reason ->
      fprintf fmt "RAC not done: %s" reason
  | RAC_done (normal_state, _), RAC_done (giant_state, _) ->
      let mark_selected fmt =
        Pp.string fmt (if selected_ix = Some i then "Selected" else "Checked") in
      fprintf fmt "- @[<v>%t model %d: %a@]" mark_selected i
        print_verdict_summary (normal_state, giant_state, v)

let print_dbg_rac_result_model ~print_normal ~print_giant
    selected_ix fmt (i,_,_,normal_res,giant_res) =
  match normal_res, giant_res with
  | RAC_not_done reason, _ | _, RAC_not_done reason ->
      fprintf fmt "RAC not done: %s" reason
  | RAC_done (normal_state, _), RAC_done (giant_state, _) ->
      let mark_selected fmt =
        Pp.string fmt (if selected_ix = Some i then "Selected" else "Checked") in
      if print_normal then
        fprintf fmt "- @[<v>%t model %d - Concrete RAC: %a@]" mark_selected i
          print_rac_result_state normal_state;
      if print_giant then
        fprintf fmt "- @[<v>%t model %d - Abstract RAC: %a@]" mark_selected i
          print_rac_result_state giant_state

(* Functions to convert the values in the RAC execution log to concrete_term *)

let debug_concrete_term = Debug.register_info_flag "debug-concrete-term"
    ~desc:"Print debug messages about the conversion to concrete term"

let id_name {id_string= name; id_attrs= attrs} =
  Ident.(get_model_trace_string ~name ~attrs)
  (* Ident.get_model_trace_string ~name ~attrs *)

let concrete_of_ls ls =
  ls.ls_name.id_string

let concrete_of_constant c ty =
  let open Ty in
  let open Number in
  match c with
  | Constant.ConstInt (Number.{ il_kind = _; il_int } as int_value) ->
    concrete_const (Integer {int_value;
                    int_verbatim= BigInt.to_string il_int })
  | Constant.ConstReal rconst when Ty.ty_equal ty Ty.ty_real ->
    concrete_const (Real {real_value = rconst;
                 real_verbatim = (asprintf
                      "%a" (Number.(print_real_constant full_support)) rconst)})
  | Constant.ConstReal r -> (* Then it is a float *)
      let ts = match ty.ty_node with | Tyapp (ts, _) -> ts | _ -> assert false in
      let fp  = begin match ts.ts_def with
      | Float fp -> fp
      | _ -> assert false
      end
      in
      let sign,exp,mant = Number.compute_float r fp in
      let float_sign = {bv_value = BigInt.of_int (if sign then 1 else 0);
                  bv_length = 1;
                  bv_verbatim = if sign then "1" else "0"} in
      let float_exp = {bv_value = exp;
                 bv_length = fp.fp_exponent_digits;
                 bv_verbatim = BigInt.to_string exp} in
      let float_mant = {bv_value = mant;
                  bv_length = fp.fp_significand_digits - 1;
                  bv_verbatim = BigInt.to_string mant} in
      let t_concrete_float_const v =
        concrete_const (
          Float {
            float_exp_size = fp.fp_exponent_digits;
            float_significand_size = fp.fp_significand_digits;
            float_val = v
          })
      in
      t_concrete_float_const
                  (Float_number {
                    float_sign;
                    float_exp;
                    float_mant;
                    float_hex= "" (* TODO *)
                  })
  | Constant.ConstStr s -> concrete_const (String s)

(* Also converts some concrete epsilon terms (was previously done in model_parser):
   - when it represents a record,
   - when it represents the projection of a value
   - when it represents a function that can be unfolded
   to a function literal (used notably for arrays) *)
let rec concrete_term_of_term (known_map:Decl.known_map) (m : concrete_syntax_term Mvs.t) =
  function tm ->
    match tm.t_node with
    | Term.Tconst c -> concrete_of_constant c (Option.get tm.t_ty)
    | Term.Tvar v -> (try Mvs.find v m with Not_found -> concrete_var (concrete_string_from_vs v))
    | Term.Tapp (lsymb, ts) ->
      if ls_equal lsymb Term.fs_bool_true then concrete_const (Boolean true)
      else if ls_equal lsymb Term.fs_bool_false then concrete_const (Boolean false)
      else
      begin match get_record known_map m lsymb ts with
      | Some t -> t
      | None ->
        let ts_concrete = List.map (concrete_term_of_term known_map m) ts in
        let ls_name = concrete_of_ls lsymb in
        concrete_apply ls_name ts_concrete
      end
    | Term.Tif (tif, t1, t2) ->
        concrete_if (concrete_term_of_term known_map m tif) (concrete_term_of_term known_map m t1)
          (concrete_term_of_term known_map m t2)
    | Term.Tlet (t, bo) ->
      let v, bo = t_open_bound bo in
      let vstring = concrete_string_from_vs v in
      let updated_m = Mvs.add v (concrete_var vstring) m in
      concrete_let vstring (concrete_term_of_term known_map updated_m bo)
        (concrete_term_of_term known_map updated_m t)
    | Term.Teps t ->
      begin match Term.t_open_lambda tm with
      | [], _, _ ->
        (* | Epsilon (eps_x, eps_term) -> *)
        let vs, t' = Term.t_open_bound t in
        begin match get_opt_record known_map m vs t' with
        | Some fields_values -> concrete_record fields_values
        | None ->
          begin match get_opt_coercion known_map m vs t' with
          | Some (proj_name, v_proj) -> concrete_proj proj_name v_proj
          | None ->
            let vstring = concrete_string_from_vs vs in
            let t'_concrete = concrete_term_of_term known_map (Mvs.add vs (concrete_var vstring) m) t' in
            (* TODO an epsilon at this stage is probably an error *)
            concrete_epsilon  vstring t'_concrete
          end
        end
      | [vs], _trig, t' ->
        begin match get_opt_coercion known_map m vs t' with
        | Some (proj_name, v_proj) -> concrete_proj proj_name v_proj
        | None ->
          begin match get_opt_fun_literal known_map m vs t' with
            | Some (elts,others) ->
                concrete_function_literal elts others
          | None ->
            let vstring = concrete_string_from_vs vs in
            let t'_concrete = concrete_term_of_term known_map (Mvs.add vs (concrete_var vstring) m) t' in
            concrete_function [vstring] t'_concrete
          end
        end
      | vsl, _trig, t' ->
        let concrete_vars = List.map concrete_string_from_vs vsl in
        let updated_map =
          List.fold_left2 (fun acc v cv ->
            Mvs.add v (concrete_var cv) acc) m vsl concrete_vars
        in
        let t'_concrete = concrete_term_of_term known_map updated_map t' in
        concrete_function concrete_vars t'_concrete
      end
    | Term.Tquant (quant, tq) -> let vs,_, t = t_open_quant tq in
        let quantifier = match quant with
          | Term.Tforall -> Forall
          | Term.Texists -> Exists
        in
        concrete_quant quantifier (List.map (fun v -> concrete_string_from_vs v) vs)
          (concrete_term_of_term known_map m t)
    | Term.Tbinop (op, t1, t2) ->
      let op = match op with Tand -> And | Tor -> Or | Timplies -> Implies | Tiff -> Iff in
      concrete_binop op (concrete_term_of_term known_map m t1) (concrete_term_of_term known_map m t2)
    | Term.Tnot t -> concrete_not (concrete_term_of_term known_map m t)
    | Term.Ttrue -> concrete_const (Boolean true)
    | Term.Tfalse -> concrete_const (Boolean false)
    | Term.Tcase (_, _) -> failwith "Cannot convert pattern-matching term to model value"

and get_record known_map m lsymb args =
  (* Gets the list of record field and value from a term of the form `record'mk t1 ... tn`
     The names for the record fields are obtained from the pmodule *)
  if Strings.has_suffix ~suffix:"'mk" lsymb.ls_name.id_string then begin
    (* it MUST be a record *)
    let ls_ts =
      match lsymb.ls_value with
      | Some Ty.{ty_node = Tyapp (ts, _); _} -> ts
      | _ -> raise (Decl.UnexpectedProjOrConstr lsymb)
    in

    let rec find_record_fields (l:Decl.data_decl list) =
      begin match l with
        | ((ts,constructors) :: rest) ->
            if Ty.ts_equal ts ls_ts then
              match constructors with
              | [(_,l)] -> l
              | _ -> raise (Decl.BadRecordCons(lsymb,ls_ts))
            else find_record_fields rest
      | [] -> raise (Decl.BadRecordCons(lsymb,ls_ts))
      end
    in
    let decl = Mid.find lsymb.ls_name known_map in
    let fields =
      begin match decl.Decl.d_node with
      | Decl.Ddata l -> find_record_fields l
      | _ -> raise(Decl.BadRecordCons(lsymb,ls_ts))
      end
    in
(*
    if
      List.for_all2
        (fun ls t ->
           match ls with
           | Some ls -> Option.equal (Ty.ty_equal) ls.ls_value t.t_ty
           | None -> false)
        fields args
    then
*)
    let fields_args = List.map (concrete_term_of_term known_map m) args in
      let fields_values =
        List.combine
          (List.map (fun ls ->
               let ls = Option.get ls in
            (* FIXME It would be better to always use the qualified name but
               currently it impacts the AdaCore testsuite too much since the model
               trace attribute is expected to be used as a name, and even when
               no model trace is present, the qualified name forbids the recognition
               of the special field names __split_fields and __split_discrs. *)
            (* let ls_name = Format.asprintf "@[<h>%a@]" Pretty.print_ls_qualified ls in *)
            Ident.(get_model_trace_string ~name:ls.ls_name.id_string ~attrs:ls.ls_name.id_attrs))
            fields)
            fields_args
      in
      Some (concrete_record fields_values)
    end
  else None

and get_opt_record _pm _env _vs _t' = None
 (*  (* check if t is of the form epsilon x:ty. x.f1 = v1 /\ ... /\ x.fn = vn
  with f1,...,fn the fields associated to type ty *)
  let exception UnexpectedPattern in
  let rec get_conjuncts t' =
    match t'.t_node with
    | Tbinop (Tand, t1, t2) -> t1 :: (get_conjuncts t2)
    | _ -> [t']
  in
  try
    let expected_fields =
      try Ty.Mty.find (vs.vs_ty) env.type_fields
      with _ -> raise UnexpectedPattern
    in
    let list_of_fields_values =
      List.fold_left
        (fun acc t ->
          match t.t_node with
          | Tapp (ls, [proj;term_value]) when ls_equal ls ps_equ -> (
            match proj.t_node with
            | Tapp (ls, [x]) when t_equal x (t_var vs) ->
              if List.mem ls expected_fields then
                let cterm_value = concrete_term_of_term pm env term_value in
                let ls_name = concrete_of_ls ls in
                (ls_name,cterm_value) :: acc
              else raise UnexpectedPattern
            | _ -> raise UnexpectedPattern
          )
          | _ -> raise UnexpectedPattern
        )
        []
        (get_conjuncts t')
    in
    if List.length expected_fields = List.length list_of_fields_values then
      Some (list_of_fields_values)
    else
      raise UnexpectedPattern
  with UnexpectedPattern -> None *)

and get_opt_coercion known_map env vs t =
  (* special case for type coercions:
   if t is of the form epsilon x:ty. proj x = v, use Proj v as concrete term *)
  Debug.dprintf debug_concrete_term "[get_opt_coercion] vs.vs_ty = %a@."
    Pretty.print_ty_qualified vs.vs_ty;
  let is_proj_for_ty _ty _ls = true
    (*
    We don't have access to a table of projections at this stage?
    match Ty.Mty.find_opt ty env.type_coercions with
    | None -> false
    | Some sls -> List.mem ls (Sls.elements sls) *)
  in
  match t.t_node with
  | Tapp (ls, [proj;term_value]) when ls_equal ls ps_equ -> (
    match proj.t_node with
    | Tapp (proj_ls, [x]) when t_equal x (t_var vs)
             && is_proj_for_ty vs.vs_ty proj_ls ->
      let concrete_proj_v = concrete_term_of_term known_map env term_value in
      let ls_name = concrete_of_ls proj_ls in
      Some (ls_name, concrete_proj_v)
    | _ -> None)
  | _ -> None

and get_opt_fun_literal known_map env vs t' =
  (* Unfold a concrete term of the form:
  if x = ct0 then ct1 else if x = ct0' then ct1' else ... else ct2
  to the following result:
  elts = [(ct0,ct1),(ct0',ct1')...]
  others = ct2 *)
  (* Format.printf "get_opt_fun_literal (bvar = %a) %a@." Pretty.print_vs vs Pretty.print_term t'; *)
  let res =
  let rec unfold env vs t' =
    match t'.t_node with
    | Tif ({t_node = Tapp (ls, [x;y])}, t1, t2)
        when ls_equal ls ps_equ &&
        (t_equal (t_var vs) x || t_equal (t_var vs) y) ->
      let (elts, others) = unfold env vs t2 in
      let index = (if t_equal (t_var vs) x then concrete_term_of_term known_map env y else concrete_term_of_term known_map env x) in
      let value = concrete_term_of_term known_map env t1 in
      ({ elts_index = index; elts_value = value } :: elts, others)
    | _ ->
      let t'_concrete = concrete_term_of_term known_map env t' in
      ([], t'_concrete)
  in
  if t_v_occurs vs t' = 0 then
    let t'_concrete = concrete_term_of_term known_map env t' in
    Some ([],t'_concrete)
  else
    match unfold env vs t' with
    | [], _ -> None
    | elts, others -> Some (elts,others)
  in
    res
  (* in match res with
  | Some x -> Format.printf "get_opt_fun_literal: Some@."; Some x
  | None -> Format.printf "get_opt_fun_literal: None@."; None *)

let rec concrete_of_cexp (known_map:Decl.known_map)
  (mpv : concrete_syntax_term Mpv.t) (mv : concrete_syntax_term Mvs.t)
  (c:cexp) : concrete_syntax_term =
  match c.c_node with
| Capp (rs, pvsymbols) ->
    let get_pv pv = Mpv.find_def (concrete_var (concrete_string_from_vs pv.pv_vs)) pv mpv in
    concrete_apply (id_name rs.rs_name) (List.map get_pv pvsymbols)
| Cpur (_, _) -> failwith "Cannot convert Cpur to model value"
| Cfun e -> concrete_of_expr known_map mpv mv e
| Cany -> failwith "Cannot convert Cany to model value"

and concrete_of_expr (known_map:Decl.known_map) (mpv : concrete_syntax_term Mpv.t) (mv : concrete_syntax_term Mvs.t) (e: expr) =
  match e.e_node with
| Econst c -> concrete_of_constant c (Ity.ty_of_ity e.e_ity)
| Evar v -> (Mpv.find_def (concrete_var (concrete_string_from_vs v.pv_vs)) v mpv)
| Eexec (cexp, _) -> concrete_of_cexp known_map mpv mv cexp
| Eassign _ -> failwith "Cannot convert assign expr to concrete term"
| Elet (_, _) -> failwith "Cannot convert let expr to concrete term"
| Eif (e, e1, e2) ->
    concrete_if (concrete_of_expr known_map mpv mv e)
      (concrete_of_expr known_map mpv mv e1) (concrete_of_expr known_map mpv mv e2)
| Ematch (_, _, _) -> failwith "Cannot convert match expr to concrete term"
| Ewhile (_, _, _, _) -> failwith "Cannot convert while expr to concrete term"
| Efor (_, _, _, _, _) -> failwith "Cannot convert for expr to concrete term"
| Eraise (_, _) ->  failwith "Cannot convert raise expr to concrete term"
| Eexn (_, _) -> failwith "Cannot convert exn expr to concrete term"
| Eassert (_, _) -> failwith "Cannot convert assert expr to concrete term"
| Eghost _ -> failwith "Cannot convert ghost expr to concrete term"
| Epure t -> concrete_term_of_term known_map mv t
| Eabsurd -> failwith "Cannot convert absurd expr to concrete term"

let rec value_to_concrete_term known_map v =
  let open Value in
  match v_desc v with
  | Vnum i -> concrete_of_constant (Constant.ConstInt Number.{ il_kind = ILitUnk; il_int = i }) Ty.ty_int
  | Vstring s -> concrete_const (String s)
  | Vbool b -> concrete_const (Boolean b)
  | Vproj (ls, v) -> concrete_proj (id_name ls.ls_name) (value_to_concrete_term known_map v)
  | Varray a ->
    let aux i v = {
      elts_index= concrete_const (Integer {
                  int_value= Number.{il_kind = ILitUnk; il_int = BigInt.of_int i};
                  int_verbatim= string_of_int i });
      elts_value= value_to_concrete_term known_map v }
    in
    concrete_function_literal (List.mapi aux (Array.to_list a))
      (* Others is not handled *)  concrete_undefined;
  | Vconstr (Some rs, frs, fs) -> (
    let vs = List.map (fun f -> value_to_concrete_term known_map (field_get f)) fs in
    if Strings.has_suffix ~suffix:"'mk" rs.rs_name.id_string then
      (* same test for record-ness as in smtv2.ml *)
      let ns = List.map (fun rs -> id_name rs.rs_name) frs in
      concrete_record (List.combine ns vs)
    else
      concrete_apply (id_name rs.rs_name) vs )
  | Vconstr (None, frs,fs) -> (* TODO if I understand correctly, this is a record as well *)
    let vs = List.map (fun f -> value_to_concrete_term known_map (field_get f)) fs in
    let ns = List.map (fun rs -> id_name rs.rs_name) frs in
    concrete_record (List.combine ns vs)
  (* Why does the Vfun case happen? Also, I didn't see these values show up in the end *)
  | Vfun (_vars, bvar, e) ->
      concrete_of_expr known_map Mpv.empty
        (Mvs.of_list [bvar, concrete_var (concrete_string_from_vs bvar)]) e
  | Vpurefun _  -> failwith "Cannot convert pure fun to model value"
  | Vundefined -> concrete_undefined
  | Vterm t -> concrete_term_of_term known_map Mvs.empty t
  | Vreal r ->
    let dummy_real = Number.real_literal ~radix:10 ~neg:false ~int:"42" ~frac:"" ~exp:None in
    concrete_const
      (Real {real_value = dummy_real ; real_verbatim = (asprintf "%a" Big_real.print_real r)})
  | Vfloat _ | Vfloat_mode _ -> failwith "Cannot convert float to model value"

(* let model_value pm v =
  Format.printf ">>>> value: %a@." print_value v;
  let the_concrete_term = model_value pm v in
  Format.printf "<<<< concrete_term: %a@." print_concrete_term the_concrete_term;
  the_concrete_term *)

(** In case there is no model element in the smt2 model at a LOC that is present in the RAC log,
    this function fills the missing information to create a model element *)
let model_element_of_unmatched_log_entry ?loc id me_concrete_value ty =
  ignore loc;
  if id.id_string <> "zero" && id.id_string <> "one" then
    begin
    (* Format.eprintf "crafting a me for id %s (attrs: %a)@." id.id_string Pretty.print_attrs id.id_attrs; *)
    let dummy_term = Term.t_true in
    let dummy_ls = create_lsymbol (Ident.id_clone id) [] (Some ty) in
    Some {me_concrete_value;
          me_lsymbol = dummy_ls;
          me_kind = Other;
          me_value = dummy_term;
          me_location = loc;
          me_attrs = id.id_attrs}
  else None

let debug_print_original_model = Debug.register_info_flag "print-original-model"
    ~desc:"Print original counterexample model when --check-ce"

let debug_print_derived_model = Debug.register_info_flag "print-derived-model"
    ~desc:"Print derived counterexample model when --check-ce"

(** Transform an interpretation log into a prover model.
    The Pmodule is only used to extract the names of record fields in the
    get_record functions in the case we are converting a Term.term from
    the log. The Records that appear in Pinterp_core.value already contain the
    field names.
    TODO fail if the log doesn't fail at the location of the original model
    *)
let model_of_exec_log ~known_map ~prover_model log =
  let me_of_log_entry loc id value =
    (* If the log entry corresponds to an element that is present in the model
    log, we reuse that element and substitute the concrete value. This is not
    great, we should at least check that the symbols correspond.
    If there is no model element in the prover model, we fabricate a minimal model
    element with the information we can extract from the log entry (in particular,
    we have no term and no lsymbol!)*)
    match search_model_element_for_id prover_model ~loc id with
  | Some me -> Some {me with me_concrete_value = value_to_concrete_term known_map value}
  | None ->
      model_element_of_unmatched_log_entry ~loc id
        (value_to_concrete_term known_map value) value.Pinterp_core.Value.v_ty
  in
  let me_of_log_entry e = match e.Log.log_loc with
    | Some loc when not Loc.(equal loc dummy_position) -> (
        match e.Log.log_desc with
        | Log.Val_assumed (id, v) ->
            Option.to_list (me_of_log_entry loc id v)
        | Log.Exec_failed (_, mid) ->
            Mid.fold (fun id v l ->
              Option.to_list (me_of_log_entry loc id v) @ l) mid []
        | Log.Res_assumed (ors,v) ->
          (* Results are expected to have the special name "result"?
             TODO: make this match the model element kind *)
            Option.to_list (Option.bind ors (fun rs ->
              (me_of_log_entry loc (Ident.id_register
              (Ident.id_derive "result" rs.rs_name)) v)))
        | _ -> [])
    | _ -> [] in
  let me_of_log_line e =
    let res = List.concat (List.map me_of_log_entry e) in
    if res = [] then None else Some res in
  let me_of_log_lines mint =
    let res = Wstdlib.Mint.map_filter me_of_log_line mint in
    if Wstdlib.Mint.is_empty res then None else Some res in
  let model_files = (Wstdlib.Mstr.map_filter me_of_log_lines (Log.sort_log_by_loc log)) in
<<<<<<< HEAD
  set_model_files original_model model_files
=======
  let derived_model = set_model_files prover_model model_files
  in
  let print_attrs = Debug.test_flag Call_provers.debug_attrs in
  Debug.dprintf debug_print_original_model "@[<v>Original model:@\n%a@]@\n@." (print_model ~print_attrs) prover_model;
  Debug.dprintf debug_print_derived_model "@[<v>Derived model:@\n%a@]@\n@." (print_model ~print_attrs) derived_model;
  derived_model
>>>>>>> 3a057a13

let get_rac_results ~limits ?verb_lvl ?compute_term
    ?only_giant_step rac env pm models =
  if rac.ignore_incomplete then
    failwith "ignore incomplete must not be true for selecting models";
  let compute_term =
    match compute_term with
    | None -> Rac.Why.mk_compute_term_lit env ()
    | Some f -> f in
  let env = mk_empty_env env pm in
  let models = (* Keep at most one empty model *)
    let found_empty = ref false in
    let p (_prover_answer,m) =
      if is_model_empty m then
        if !found_empty then false
        else (found_empty := true; true)
      else true in
    List.filter p models in
  let rac_not_done_failure reason =
    (RAC_not_done reason, RAC_not_done reason) in
  let add_rac_result i (_prover_answer,m) =
    Debug.dprintf debug_check_ce_rac_results "@[Check model %d (@[%a@])@]@." i
      (Pp.print_option_or_default "NO LOC" Loc.pp_position)
      (get_model_term_loc m);
    let normal_res, giant_res = match get_model_term_loc m with
    | None ->
        rac_not_done_failure "no location annotation found in the term triggering the VC"
    | Some loc ->
        if Loc.equal loc Loc.dummy_position then
          rac_not_done_failure "the term triggering the VC has a dummy location annotation"
        else
          begin
            match find_rs env.pmodule loc with
            | Some (RTrsymbol rs) ->
                let rac_execute ~giant_steps rs model =
                  let ctx = Pinterp.mk_ctx env ~do_rac:true ~giant_steps ~rac
                        ~oracle:(oracle_of_model env.pmodule.Pmodule.mod_known model) ~compute_term
                        ~limits () in
                  rac_execute ctx rs
                in
                let print_attrs = Debug.test_flag Call_provers.debug_attrs in
                Debug.dprintf debug_check_ce_rac_results
                  "@[Checking model:@\n@[<hv2>%a@]@]@\n"
                  (print_model ~print_attrs) m;
                begin
                let giant_state,giant_log = rac_execute ~giant_steps:true rs m in
                match only_giant_step with
                | None | Some false ->
                    let normal_state,normal_log = rac_execute ~giant_steps:false rs m in
                    RAC_done (normal_state,normal_log), RAC_done (giant_state,giant_log)
                | Some true ->
                    RAC_not_done "only_giant_step", RAC_done (giant_state,giant_log)
                end
            | Some (RTterm(pr,t)) ->
                let cty = Expr.cty_from_formula t in
                let name = pr.Decl.pr_name.id_string ^ "'goal" in
                let rs = Expr.create_rsymbol (Ident.id_derive name pr.Decl.pr_name) cty in
                let body =
                  c_fun cty.cty_args cty.cty_pre cty.cty_post cty.cty_xpost cty.cty_oldies e_void
                in
                let env = { env with funenv = Mrs.add rs (body,None) env.funenv } in
                let rac_execute ~giant_steps rs model =
                  let ctx = Pinterp.mk_ctx env ~do_rac:true ~giant_steps ~rac
                        ~oracle:(oracle_of_model env.pmodule.Pmodule.mod_known model) ~compute_term
                        ~limits () in
                  rac_execute ctx rs
                in
                let print_attrs = Debug.test_flag Call_provers.debug_attrs in
                Debug.dprintf debug_check_ce_rac_results
                  "@[Checking model:@\n@[<hv2>%a@]@]@\n"
                  (print_model ~print_attrs) m;
                begin
                let state,log = rac_execute ~giant_steps:false rs m in
                RAC_done (state,log), RAC_done (state,log)
                end
            | None ->
                Format.kasprintf (fun s -> rac_not_done_failure s)
                  "there is no program function to execute at %a"
                  Loc.pp_position loc
          end
    in
    Debug.dprintf debug_check_ce_rac_results "@[<v2>Results of RAC executions for model %d:%a@]@." i
      (print_normal_and_giant_rac_results ?verb_lvl) (normal_res, giant_res);
    m,normal_res,giant_res in
  List.mapi add_rac_result models

let models_from_rac ~limits ?verb_lvl ?compute_term rac env pm models =
  let rac_results =
    get_rac_results ~limits ?compute_term ?verb_lvl rac env pm models
  in
  let add_verdict_and_model_from_log (prover_model,normal_res,giant_res) =
    let model,verdict = match normal_res,giant_res with
    | RAC_not_done reason, _ | _, RAC_not_done reason ->
        prover_model, (INCOMPLETE reason, Log.empty_log)
    | RAC_done (normal_state,normal_log), RAC_done (giant_state,giant_log) ->
        let vc_term_loc = get_model_term_loc prover_model in
        let vc_term_attrs = get_model_term_attrs prover_model in
        let verdict =
        classify ~vc_term_loc ~vc_term_attrs
          ~normal_result:(normal_state,normal_log)
          ~giant_step_result:(giant_state,giant_log)
        in
        let known_map = pm.Pmodule.mod_theory.Theory.th_known in
        let derived_model = model_of_exec_log ~known_map ~prover_model normal_log
        in derived_model, verdict
    in model,normal_res,giant_res,verdict
  in
  List.map add_verdict_and_model_from_log rac_results

let models_from_giant_step ~limits ?verb_lvl ?compute_term rac env pmodule prover_models =
  let add_model_from_giant_log (prover_model,_normal_result,giant_result) =
    match giant_result with
    | RAC_done (_, log) ->
        let known_map = pmodule.Pmodule.mod_theory.Theory.th_known in
        let derived_model = model_of_exec_log ~known_map ~prover_model log in
        derived_model,giant_result
    | RAC_not_done _ -> prover_model,giant_result
  in
  let results = get_rac_results
      ~limits ?compute_term ?verb_lvl ~only_giant_step:true
      rac env pmodule prover_models
  in
  List.map add_model_from_giant_log results

let best_rac_result = fun indexed_models ->
  let indexed_models = List.mapi (fun i (m,n_res,g_res,v) -> i,m,n_res,g_res,v) indexed_models in
  let first_good_model = fun indexed_models ->
    let open Util in
    let good_models, other_models =
      let is_good (_,_,_,_,(s,_)) = match s with
        | NC | SW | NC_SW -> true
        | BAD_CE _ | INCOMPLETE _ -> false in
      List.partition is_good indexed_models in
    if good_models = [] then
      (* No good models. Prioritize the last, non-empty model as it was done
         before 2020, but penalize bad models. *)
      let classification_index = function
        | INCOMPLETE _ -> 0 | BAD_CE _ -> 1
        | NC | SW | NC_SW -> assert false in
      let compare = cmp [
          cmptr (fun (_,_,_,_,(c,_)) -> classification_index c) (-);
          cmptr (fun (i,_,_,_,_) -> -i) (-);
        ] in
      let not_empty (_,m,_,_,_) = not (Model_parser.is_model_empty m) in
      let non_empty_models = (List.filter not_empty other_models) in
          List.sort compare non_empty_models
    else
      let classification_index = function
        | NC -> 0 | SW -> 1 | NC_SW -> 2
        | INCOMPLETE _ | BAD_CE _ -> assert false in
      let compare = cmp [
          (* prefer NC > SW > NCSW > INCOMPLETE > BAD_CE *)
          cmptr (fun (_,_,_,_,(c,_)) -> classification_index c) (-);
        ] in
      List.sort compare good_models
  in
  let selected, selected_ix =
    match List.nth_opt (first_good_model indexed_models) 0 with
    | None -> None, None
    | Some (i,m,_normal_res,_giant_res,v) -> Some (m,v), Some i
  in
  if indexed_models <> [] then
    Debug.dprintf debug_check_ce_categorization "Categorizations of models:@ %a@."
      Pp.(print_list newline (print_dbg_classified_model selected_ix)) indexed_models;
  selected

let best_giant_step_result = fun models ->
  let open Util in
  let classification_index = function
    | RAC_done (Res_fail _ , _) -> 0
    | RAC_done (Res_normal, _) -> 1
    | RAC_done (Res_stuck _ , _) -> 2
    | RAC_done (Res_incomplete _ , _) -> 3
    | RAC_not_done _ -> 4 in
  let compare = cmp [
      cmptr (fun (_,res) -> classification_index res) (-);
    ] in
  let not_empty (m,_) = not (Model_parser.is_model_empty m) in
  List.nth_opt (List.sort compare (List.filter not_empty models)) 0

let last_nonempty_model pm models =
  let not_empty (_,m) = not (Model_parser.is_model_empty m) in
  let models = List.filter not_empty models in
  let models = List.rev models in
  let all_elems m =
    List.map (fun me -> {me with me_concrete_value =
                                 concrete_term_of_term pm Mvs.empty me.me_value})
      (get_model_elements m)
  in
  let add_me_to_file f line me = 
      Wstdlib.Mint.change (function None -> Some [me] | Some l -> Some (me :: l)) line f in
  let add_me_to_files files_map me =
    match Option.map Loc.get me.me_location with
    | Some (file,line,_,_,_) ->
        Wstdlib.Mstr.change (function
        | None   -> Some (Wstdlib.Mint.singleton line [me])
        | Some m -> Some (add_me_to_file m line me)) file files_map
    | None -> files_map in
  let extract_terms m =
  List.fold_left add_me_to_files Wstdlib.Mstr.empty (all_elems m)
  in
  Option.map (fun (_,m) -> set_model_files m (extract_terms m)) (List.nth_opt models 0)<|MERGE_RESOLUTION|>--- conflicted
+++ resolved
@@ -928,12 +928,14 @@
     (* Format.eprintf "crafting a me for id %s (attrs: %a)@." id.id_string Pretty.print_attrs id.id_attrs; *)
     let dummy_term = Term.t_true in
     let dummy_ls = create_lsymbol (Ident.id_clone id) [] (Some ty) in
-    Some {me_concrete_value;
+    Some {me_name = id_name id;
+          me_concrete_value;
           me_lsymbol = dummy_ls;
           me_kind = Other;
           me_value = dummy_term;
           me_location = loc;
           me_attrs = id.id_attrs}
+    end
   else None
 
 let debug_print_original_model = Debug.register_info_flag "print-original-model"
@@ -986,16 +988,12 @@
     let res = Wstdlib.Mint.map_filter me_of_log_line mint in
     if Wstdlib.Mint.is_empty res then None else Some res in
   let model_files = (Wstdlib.Mstr.map_filter me_of_log_lines (Log.sort_log_by_loc log)) in
-<<<<<<< HEAD
-  set_model_files original_model model_files
-=======
   let derived_model = set_model_files prover_model model_files
   in
   let print_attrs = Debug.test_flag Call_provers.debug_attrs in
   Debug.dprintf debug_print_original_model "@[<v>Original model:@\n%a@]@\n@." (print_model ~print_attrs) prover_model;
   Debug.dprintf debug_print_derived_model "@[<v>Derived model:@\n%a@]@\n@." (print_model ~print_attrs) derived_model;
   derived_model
->>>>>>> 3a057a13
 
 let get_rac_results ~limits ?verb_lvl ?compute_term
     ?only_giant_step rac env pm models =
