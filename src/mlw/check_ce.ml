--- conflicted
+++ resolved
@@ -555,330 +555,6 @@
   Ident.(get_model_trace_string ~name ~attrs)
   (* Ident.get_model_trace_string ~name ~attrs *)
 
-<<<<<<< HEAD
-let concrete_string_from_vs vs =
-  Format.asprintf "@[<h>%a@]" Pretty.print_vs_qualified vs
-
-let concrete_of_ls ls =
-  ls.ls_name.id_string
-
-let concrete_of_constant c ty =
-  let open Ty in
-  let open Number in
-  match c with
-  | Constant.ConstInt Number.{ il_kind; il_int } ->
-    Const (Integer {int_value=Number.{il_kind; il_int};
-                    int_verbatim= BigInt.to_string il_int })
-  | Constant.ConstReal rconst when Ty.ty_equal ty Ty.ty_real ->
-    Const (Real {real_value = rconst;
-                 real_verbatim = (asprintf
-                      "%a" (Number.(print_real_constant full_support)) rconst)})
-  | Constant.ConstReal (Number.{rl_kind; rl_real} as r) -> (* Then it is a float *)
-      let ts = match ty.ty_node with | Tyapp (ts, _) -> ts | _ -> assert false in
-      let fp  = begin match ts.ts_def with
-      | Float fp -> fp
-      | _ -> assert false
-      end
-      in
-      let sign,exp,mant = Number.compute_float r fp in
-      let float_sign = {bv_value = BigInt.of_int (if sign then 1 else 0);
-                  bv_length = 1;
-                  bv_verbatim = if sign then "1" else "0"} in
-      let float_exp = {bv_value = exp;
-                 bv_length = fp.fp_exponent_digits;
-                 bv_verbatim = BigInt.to_string exp} in
-      let float_mant = {bv_value = mant;
-                  bv_length = fp.fp_significand_digits - 1;
-                  bv_verbatim = BigInt.to_string mant} in
-      let t_concrete_float_const v =
-        Const (
-          Float {
-            float_exp_size = fp.fp_exponent_digits;
-            float_significand_size = fp.fp_significand_digits;
-            float_val = v
-          })
-      in
-      t_concrete_float_const
-                  (Float_number {
-                    float_sign;
-                    float_exp;
-                    float_mant;
-                    float_hex= "" (* TODO *)
-                  })
-  | Constant.ConstStr s -> Const (String s)
-
-(* Also converts some concrete epsilon terms (was previously done in model_parser):
-   - when it represents a record,
-   - when it represents the projection of a value
-   - when it represents a function that can be unfolded
-   to a function literal (used notably for arrays) *)
-let rec concrete_term_of_term (pm:Pmodule.pmodule) (m : concrete_syntax_term Mvs.t) =
-  function tm ->
-    match tm.t_node with
-    | Term.Tconst c -> concrete_of_constant c (Option.get tm.t_ty)
-    | Term.Tvar v -> (try Mvs.find v m with Not_found -> concrete_var_from_vs v)
-    | Term.Tapp (lsymb, ts) ->
-      if ls_equal lsymb Term.fs_bool_true then Const (Boolean true)
-      else if ls_equal lsymb Term.fs_bool_false then Const (Boolean false)
-      else
-      begin match get_record pm m lsymb ts with
-      | Some t -> t
-      | None ->
-        let ts_concrete = List.map (concrete_term_of_term pm m) ts in
-        let ls_name = concrete_of_ls lsymb in
-        Apply (ls_name, ts_concrete)
-      end
-    | Term.Tif (tif, t1, t2) -> If (concrete_term_of_term pm m tif, concrete_term_of_term pm m t1, concrete_term_of_term pm m t2)
-    | Term.Tlet (t, bo) ->
-      let v, bo = t_open_bound bo in
-      let vstring = concrete_string_from_vs v in
-      let updated_m = Mvs.add v (Var vstring) m in
-      Let ([(vstring, concrete_term_of_term pm updated_m bo)], concrete_term_of_term pm updated_m t)
-    | Term.Teps t ->
-      begin match Term.t_open_lambda tm with
-      | [], _, _ ->
-        (* | Epsilon (eps_x, eps_term) -> *)
-        let vs, t' = Term.t_open_bound t in
-        begin match get_opt_record pm m vs t' with
-        | Some fields_values -> Record fields_values
-        | None ->
-          begin match get_opt_coercion pm m vs t' with
-          | Some (proj_name, v_proj) -> Proj (proj_name,v_proj)
-          | None ->
-            let vstring = concrete_string_from_vs vs in
-            let t'_concrete = concrete_term_of_term pm (Mvs.add vs (Var vstring) m) t' in
-            (* TODO an epsilon at this stage is probably an error *)
-            Epsilon (vstring, t'_concrete)
-          end
-        end
-      | [vs], trig, t' ->
-        begin match get_opt_coercion pm m vs t' with
-        | Some (proj_name, v_proj) -> Proj (proj_name,v_proj)
-        | None ->
-          begin match get_opt_fun_literal pm m vs t' with
-          | Some (elts,others) -> FunctionLiteral {elts; others}
-          | None ->
-            let vstring = concrete_string_from_vs vs in
-            let t'_concrete = concrete_term_of_term pm (Mvs.add vs (Var vstring) m) t' in
-            Function {args=[vstring]; body=t'_concrete}
-          end
-        end
-      | vsl, trig, t' ->
-        let concrete_vars = List.map concrete_string_from_vs vsl in
-        let updated_map =
-          List.fold_left2 (fun acc v cv ->
-            Mvs.add v (Var cv) acc) m vsl concrete_vars
-        in
-        let t'_concrete = concrete_term_of_term pm updated_map t' in
-        Function {args=concrete_vars; body=t'_concrete}
-      end
-    | Term.Tquant (quant, tq) -> let vs,_, t = t_open_quant tq in
-      let quantifier = match quant with
-        | Term.Tforall -> Forall
-        | Term.Texists -> Exists
-      in Quant (quantifier, List.map (fun v -> concrete_string_from_vs v) vs, concrete_term_of_term pm m t)
-    | Term.Tbinop (op, t1, t2) ->
-      let op = match op with Tand -> And | Tor -> Or | Timplies -> Implies | Tiff -> Iff in
-      Binop (op, concrete_term_of_term pm m t1, concrete_term_of_term pm m t2)
-    | Term.Tnot t -> Not (concrete_term_of_term pm m t)
-    | Term.Ttrue -> Const (Boolean true)
-    | Term.Tfalse -> Const (Boolean false)
-    | Term.Tcase (_, _) -> failwith "Cannot convert pattern-matching term to model value"
-
-and get_record pm m lsymb args =
-  (* Gets the list of record field and value from a term of the form `record'mk t1 ... tn`
-     The names for the record fields are obtained from the pmodule *)
-  let exception NotRecord in
-  begin try
-    let ls_ts =
-      begin match lsymb.ls_value with
-      | Some Ty.{ty_node = Tyapp (ts, _); _} -> ts
-      | _ -> raise NotRecord
-      end
-    in
-    let rec find_record_fields (l:Decl.data_decl list) =
-      begin match l with
-        | ((ts,constructors) :: rest) ->
-            if Ty.ts_equal ts ls_ts then
-              match constructors with
-              | [(_,l)] -> l
-              | _ -> raise NotRecord
-            else find_record_fields rest
-      | [] -> raise NotRecord
-      end
-    in
-    let decl = Mid.find lsymb.ls_name pm.Pmodule.mod_theory.Theory.th_known in
-    let fields =
-      begin match decl.Decl.d_node with
-      | Decl.Ddata l -> find_record_fields l
-      | _ -> raise NotRecord
-      end
-    in
-(*
-    if
-      List.for_all2
-        (fun ls t ->
-           match ls with
-           | Some ls -> Option.equal (Ty.ty_equal) ls.ls_value t.t_ty
-           | None -> false)
-        fields args
-    then
-*)
-    let fields_args = List.map (concrete_term_of_term pm m) args in
-      let fields_values =
-        List.combine
-          (List.map (fun ls ->
-               let ls = Option.get ls in
-            (* FIXME It would be better to always use the qualified name but
-               currently it impacts the AdaCore testsuite too much since the model
-               trace attribute is expected to be used as a name, and even when
-               no model trace is present, the qualified name forbids the recognition
-               of the special field names __split_fields and __split_discrs. *)
-            (* let ls_name = Format.asprintf "@[<h>%a@]" Pretty.print_ls_qualified ls in *)
-            Ident.(get_model_trace_string ~name:ls.ls_name.id_string ~attrs:ls.ls_name.id_attrs))
-            fields)
-            fields_args
-      in
-      Some (Record fields_values)
-(*
-    else
-      raise NotRecord
-*)
-    with NotRecord -> None
-  end
-and get_opt_record pm env vs t' = None
- (*  (* check if t is of the form epsilon x:ty. x.f1 = v1 /\ ... /\ x.fn = vn
-  with f1,...,fn the fields associated to type ty *)
-  let exception UnexpectedPattern in
-  let rec get_conjuncts t' =
-    match t'.t_node with
-    | Tbinop (Tand, t1, t2) -> t1 :: (get_conjuncts t2)
-    | _ -> [t']
-  in
-  try
-    let expected_fields =
-      try Ty.Mty.find (vs.vs_ty) env.type_fields
-      with _ -> raise UnexpectedPattern
-    in
-    let list_of_fields_values =
-      List.fold_left
-        (fun acc t ->
-          match t.t_node with
-          | Tapp (ls, [proj;term_value]) when ls_equal ls ps_equ -> (
-            match proj.t_node with
-            | Tapp (ls, [x]) when t_equal x (t_var vs) ->
-              if List.mem ls expected_fields then
-                let cterm_value = concrete_term_of_term pm env term_value in
-                let ls_name = concrete_of_ls ls in
-                (ls_name,cterm_value) :: acc
-              else raise UnexpectedPattern
-            | _ -> raise UnexpectedPattern
-          )
-          | _ -> raise UnexpectedPattern
-        )
-        []
-        (get_conjuncts t')
-    in
-    if List.length expected_fields = List.length list_of_fields_values then
-      Some (list_of_fields_values)
-    else
-      raise UnexpectedPattern
-  with UnexpectedPattern -> None *)
-
-and get_opt_coercion pm env vs t =
-  (* special case for type coercions:
-   if t is of the form epsilon x:ty. proj x = v, use Proj v as concrete term *)
-  Debug.dprintf debug_concrete_term "[get_opt_coercion] vs.vs_ty = %a@."
-    Pretty.print_ty_qualified vs.vs_ty;
-  let is_proj_for_ty ty ls = true
-    (*
-    We don't have access to a table of projections at this stage?
-    match Ty.Mty.find_opt ty env.type_coercions with
-    | None -> false
-    | Some sls -> List.mem ls (Sls.elements sls) *)
-  in
-  match t.t_node with
-  | Tapp (ls, [proj;term_value]) when ls_equal ls ps_equ -> (
-    match proj.t_node with
-    | Tapp (proj_ls, [x]) when t_equal x (t_var vs)
-             && is_proj_for_ty vs.vs_ty proj_ls ->
-      let concrete_proj_v = concrete_term_of_term pm env term_value in
-      let ls_name = concrete_of_ls proj_ls in
-      Some (ls_name, concrete_proj_v)
-    | _ -> None)
-  | _ -> None
-
-and get_opt_fun_literal pm env vs t' =
-  (* Unfold a concrete term of the form:
-  if x = ct0 then ct1 else if x = ct0' then ct1' else ... else ct2
-  to the following result:
-  elts = [(ct0,ct1),(ct0',ct1')...]
-  others = ct2 *)
-  (* Format.printf "get_opt_fun_literal (bvar = %a) %a@." Pretty.print_vs vs Pretty.print_term t'; *)
-  let res =
-  let rec unfold env vs t' =
-    match t'.t_node with
-    | Tif ({t_node = Tapp (ls, [x;y])}, t1, t2)
-        when ls_equal ls ps_equ &&
-        (t_equal (t_var vs) x || t_equal (t_var vs) y) ->
-      let (elts, others) = unfold env vs t2 in
-      let index = (if t_equal (t_var vs) x then concrete_term_of_term pm env y else concrete_term_of_term pm env x) in
-      let value = concrete_term_of_term pm env t1 in
-      ({ elts_index = index; elts_value = value } :: elts, others)
-    | _ ->
-      let t'_concrete = concrete_term_of_term pm env t' in
-      ([], t'_concrete)
-  in
-  if t_v_occurs vs t' = 0 then
-    let t'_concrete = concrete_term_of_term pm env t' in
-    Some ([],t'_concrete)
-  else
-    match unfold env vs t' with
-    | [], _ -> None
-    | elts, others -> Some (elts,others)
-  in
-    res
-  (* in match res with
-  | Some x -> Format.printf "get_opt_fun_literal: Some@."; Some x
-  | None -> Format.printf "get_opt_fun_literal: None@."; None *)
-
-let rec concrete_of_cexp (pm:Pmodule.pmodule)
-  (mpv : concrete_syntax_term Mpv.t) (mv : concrete_syntax_term Mvs.t)
-  (c:cexp) : concrete_syntax_term =
-  match c.c_node with
-| Capp (rs, pvsymbols) ->
-  let get_pv pv = Mpv.find_def (Var (concrete_string_from_vs pv.pv_vs)) pv mpv in
-  Apply (id_name rs.rs_name, List.map get_pv pvsymbols)
-| Cpur (_, _) -> failwith "Cannot convert Cpur to model value"
-| Cfun e -> concrete_of_expr pm mpv mv e
-| Cany -> failwith "Cannot convert Cany to model value"
-
-and concrete_of_expr (pm:Pmodule.pmodule) (mpv : concrete_syntax_term Mpv.t) (mv : concrete_syntax_term Mvs.t) (e: expr) =
-  match e.e_node with
-| Econst c -> concrete_of_constant c (Ity.ty_of_ity e.e_ity)
-| Evar v -> (Mpv.find_def (Var (concrete_string_from_vs v.pv_vs)) v mpv)
-| Eexec (cexp, _) -> concrete_of_cexp pm mpv mv cexp
-| Eassign _ -> failwith "Cannot convert assign expr to model value"
-| Elet (_, _) -> failwith "Cannot convert let expr to model value"
-| Eif (e, e1, e2) -> If (concrete_of_expr pm mpv mv e, concrete_of_expr pm mpv mv e1, concrete_of_expr pm mpv mv e2)
-| Ematch (_, _, _) -> failwith "Cannot convert match expr to model value"
-| Ewhile (_, _, _, _) -> failwith "Cannot convert while expr to model value"
-| Efor (_, _, _, _, _) -> failwith "Cannot convert for expr to model value"
-| Eraise (_, _) ->  failwith "Cannot convert raise expr to model value"
-| Eexn (_, _) -> failwith "Cannot convert exn expr to model value"
-| Eassert (_, _) -> failwith "Cannot convert assert expr to model value"
-| Eghost _ -> failwith "Cannot convert ghost expr to model value"
-| Epure t -> concrete_term_of_term pm mv t
-| Eabsurd -> failwith "Cannot convert absurd expr to model value"
-
-let rec model_value pm v =
-  let open Value in
-  match v_desc v with
-  | Vnum i -> concrete_of_constant (Constant.ConstInt Number.{ il_kind = ILitUnk; il_int = i }) Ty.ty_int
-  | Vstring s -> Const (String s)
-  | Vbool b -> Const (Boolean b)
-  | Vproj (ls, v) -> Proj ((id_name ls.ls_name), model_value pm v)
-=======
 let concrete_of_ls ls =
   ls.ls_name.id_string
 
@@ -1203,51 +879,28 @@
   | Vstring s -> concrete_const (String s)
   | Vbool b -> concrete_const (Boolean b)
   | Vproj (ls, v) -> concrete_proj (id_name ls.ls_name) (value_to_concrete_term pm v)
->>>>>>> a912f9d0
   | Varray a ->
     let aux i v = {
       elts_index= concrete_const (Integer {
                   int_value= Number.{il_kind = ILitUnk; il_int = BigInt.of_int i};
                   int_verbatim= string_of_int i });
-<<<<<<< HEAD
-      elts_value= model_value pm v }
-=======
       elts_value= value_to_concrete_term pm v }
->>>>>>> a912f9d0
     in
     concrete_function_literal (List.mapi aux (Array.to_list a))
       (* Others is not handled *)  concrete_undefined;
   | Vconstr (Some rs, frs, fs) -> (
-<<<<<<< HEAD
-    let vs = List.map (fun f -> model_value pm (field_get f)) fs in
-    if Strings.has_suffix "'mk" rs.rs_name.id_string then
-=======
     let vs = List.map (fun f -> value_to_concrete_term pm (field_get f)) fs in
     if Strings.has_suffix ~suffix:"'mk" rs.rs_name.id_string then
->>>>>>> a912f9d0
       (* same test for record-ness as in smtv2.ml *)
       let ns = List.map (fun rs -> id_name rs.rs_name) frs in
       concrete_record (List.combine ns vs)
     else
       concrete_apply (id_name rs.rs_name) vs )
   | Vconstr (None, frs,fs) -> (* TODO if I understand correctly, this is a record as well *)
-<<<<<<< HEAD
-    let vs = List.map (fun f -> model_value pm (field_get f)) fs in
-=======
     let vs = List.map (fun f -> value_to_concrete_term pm (field_get f)) fs in
->>>>>>> a912f9d0
     let ns = List.map (fun rs -> id_name rs.rs_name) frs in
     concrete_record (List.combine ns vs)
   (* Why does the Vfun case happen? Also, I didn't see these values show up in the end *)
-<<<<<<< HEAD
-  | Vfun (_vars, bvar, e) -> concrete_of_expr pm Mpv.empty (Mvs.of_list [bvar, Var (concrete_string_from_vs bvar)]) e
-  | Vpurefun _  -> failwith "Cannot convert pure fun to model value"
-  | Vundefined -> (Const (String "undefined"))
-  | Vterm t -> concrete_term_of_term pm Mvs.empty t
-  | Vreal r ->
-    let dummy_real = Number.real_literal ~radix:10 ~neg:false ~int:"42" ~frac:"" ~exp:None in
-    Const (Real {real_value = dummy_real ; real_verbatim = (asprintf "%a" Big_real.print_real r)})
-=======
   | Vfun (_vars, bvar, e) ->
       concrete_of_expr pm Mpv.empty
         (Mvs.of_list [bvar, concrete_var (concrete_string_from_vs bvar)]) e
@@ -1258,7 +911,6 @@
     let dummy_real = Number.real_literal ~radix:10 ~neg:false ~int:"42" ~frac:"" ~exp:None in
     concrete_const
       (Real {real_value = dummy_real ; real_verbatim = (asprintf "%a" Big_real.print_real r)})
->>>>>>> a912f9d0
   | Vfloat _ | Vfloat_mode _ -> failwith "Cannot convert float to model value"
 
 (* let model_value pm v =
@@ -1284,14 +936,11 @@
           me_attrs = id.id_attrs}
   else None
 
-<<<<<<< HEAD
-=======
 let debug_print_original_model = Debug.register_info_flag "print-original-model"
     ~desc:"Print original counterexample model when --check-ce"
 
 let debug_print_derived_model = Debug.register_info_flag "print-derived-model"
     ~desc:"Print derived counterexample model when --check-ce"
->>>>>>> a912f9d0
 
 (** Transform an interpretation log into a prover model.
     The Pmodule is only used to extract the names of record fields in the
@@ -1309,17 +958,10 @@
     element with the information we can extract from the log entry (in particular,
     we have no term and no lsymbol!)*)
     match search_model_element_for_id original_model ~loc id with
-<<<<<<< HEAD
-  | Some me -> Some {me with me_concrete_value = model_value pm value}
-  | None ->
-      model_element_of_unmatched_log_entry ~loc id
-        (model_value pm value) value.Pinterp_core.Value.v_ty
-=======
   | Some me -> Some {me with me_concrete_value = value_to_concrete_term pm value}
   | None ->
       model_element_of_unmatched_log_entry ~loc id
         (value_to_concrete_term pm value) value.Pinterp_core.Value.v_ty
->>>>>>> a912f9d0
   in
   let me_of_log_entry e = match e.Log.log_loc with
     | Some loc when not Loc.(equal loc dummy_position) -> (
@@ -1327,11 +969,6 @@
         | Log.Val_assumed (id, v) ->
             Option.to_list (me_of_log_entry loc id v)
         | Log.Exec_failed (_, mid) ->
-<<<<<<< HEAD
-            Mid.fold (fun id v l -> Option.to_list (me loc id v) @ l) mid []
-        | Log.Res_assumed (ors,v) -> (* Results are expected to have the special name "result"? TODO: make this match the model element kind *)
-            Option.to_list (Option.bind ors (fun rs -> (me loc (Ident.id_register (Ident.id_derive "result" rs.rs_name)) v)))
-=======
             Mid.fold (fun id v l ->
               Option.to_list (me_of_log_entry loc id v) @ l) mid []
         | Log.Res_assumed (ors,v) ->
@@ -1340,7 +977,6 @@
             Option.to_list (Option.bind ors (fun rs ->
               (me_of_log_entry loc (Ident.id_register
               (Ident.id_derive "result" rs.rs_name)) v)))
->>>>>>> a912f9d0
         | _ -> [])
     | _ -> [] in
   let me_of_log_line e =
@@ -1350,35 +986,7 @@
     let res = Wstdlib.Mint.map_filter me_of_log_line mint in
     if Wstdlib.Mint.is_empty res then None else Some res in
   let model_files = (Wstdlib.Mstr.map_filter me_of_log_lines (Log.sort_log_by_loc log)) in
-<<<<<<< HEAD
   set_model_files original_model model_files
-
-let select_model_from_verdict models =
-  let classified_models =
-    let add_verdict_and_rac_model (i,r,prover_model,normal_res,giant_res) =
-      (* Format.eprintf "The prover model is %a@." Json_base.print_json (Model_parser.json_model prover_model); *)
-      let model,verdict = match normal_res,giant_res with
-      | RAC_not_done reason, _ | _, RAC_not_done reason ->
-          prover_model, (INCOMPLETE reason, Log.empty_log)
-      | RAC_done (normal_state,normal_log), RAC_done (giant_state,giant_log) ->
-          let vc_term_loc = get_model_term_loc prover_model in
-          let vc_term_attrs = get_model_term_attrs prover_model in
-          let verdict =
-          classify ~vc_term_loc ~vc_term_attrs
-            ~normal_result:(normal_state,normal_log)
-            ~giant_step_result:(giant_state,giant_log)
-          in (model_of_exec_log ~original_model:prover_model normal_log), verdict
-          (* in prover_model, verdict *)
-      in
-      i,r,model,normal_res,giant_res,verdict in
-    List.map add_verdict_and_rac_model models in
-=======
-  let derived_model = set_model_files original_model model_files
-  in
-  let print_attrs = Debug.test_flag Call_provers.debug_attrs in
-  Debug.dprintf debug_print_original_model "@[<v>Original model:@\n%a@]@\n@." (print_model ~print_attrs) original_model;
-  Debug.dprintf debug_print_derived_model "@[<v>Derived model:@\n%a@]@\n@." (print_model ~print_attrs) derived_model;
-  derived_model
 
 let get_rac_results ~limits ?verb_lvl ?compute_term
     ?only_giant_step rac env pm models =
@@ -1533,7 +1141,6 @@
         ] in
       List.sort compare good_models
   in
->>>>>>> a912f9d0
   let selected, selected_ix =
     match List.nth_opt (first_good_model indexed_models) 0 with
     | None -> None, None
