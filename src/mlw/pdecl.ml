--- conflicted
+++ resolved
@@ -48,8 +48,7 @@
   not s.its_nonfree && not s.its_private &&
   not s.its_mutable && not s.its_fragile &&
   s.its_mfields = [] && s.its_regions = [] &&
-<<<<<<< HEAD
-  s.its_reg_flg = [] && s.its_def = None &&
+  s.its_reg_flg = [] && s.its_def = NoDef &&
   List.for_all (fun x -> x.its_frozen &&
     x.its_exposed && not x.its_liable &&
     x.its_fixed && x.its_visible) s.its_arg_flg
@@ -58,17 +57,6 @@
   let tvl = List.map ity_var s.its_ts.ts_args in
   let rgl = List.map ity_reg s.its_regions in
   let ity = ity_app s tvl rgl in
-=======
-  List.for_all (fun x -> x) s.its_arg_imm &&
-  List.for_all (fun x -> x) s.its_arg_exp &&
-  List.for_all (fun x -> x) s.its_arg_vis &&
-  List.for_all (fun x -> x) s.its_arg_frz &&
-  s.its_reg_vis = [] && s.its_reg_frz = [] &&
-  s.its_def = NoDef
-
-let create_semi_constructor id s fl pjl invl =
-  let ity = ity_app s (List.map ity_var s.its_ts.ts_args) s.its_regions in
->>>>>>> 7129b259
   let res = create_vsymbol (id_fresh "result") (ty_of_ity ity) in
   let t = t_var res in
   let get_pj p = match p.rs_logic with RLls s -> s | _ -> assert false in
@@ -308,7 +296,7 @@
   if dl = [] then invalid_arg "Pdecl.create_type_decl";
   let add_itd ({itd_its = s} as itd) (abst,defn,rest) =
     match itd.itd_fields, itd.itd_constructors with
-    | [], [] when s.its_def <> None ->
+    | [], [] when s.its_def <> NoDef ->
         abst, defn, create_ty_decl s.its_ts :: rest
     | fl, _ when itd.itd_invariant <> [] ->
         let {id_string = nm; id_loc = loc} = s.its_ts.ts_name in
@@ -579,19 +567,21 @@
     (Pp.print_list Pp.nothing (print_proj mf)) c.rs_cty.cty_args in
   let print_defn fmt () =
     match s.its_def, itd.itd_fields, itd.itd_constructors with
-    | Some ity, _, _ -> fprintf fmt " = %a" print_ity ity
-    | _, [], [] when not s.its_mutable -> ()
-    | _, fl, [] -> fprintf fmt " = private%s { %a }"
+    | Alias ity, _, _ -> fprintf fmt " = %a" print_ity ity
+    | NoDef, [], [] when not s.its_mutable -> ()
+    | NoDef, fl, [] -> fprintf fmt " = private%s { %a }"
         (if s.its_mutable && s.its_mfields = [] then " mutable" else "")
         (Pp.print_list Pp.semi print_field) fl
-    | _, fl, [{rs_name = {id_string = n}}]
+    | NoDef, fl, [{rs_name = {id_string = n}}]
       when n = "mk " ^ s.its_ts.ts_name.id_string -> fprintf fmt " =%s { %a }"
         (if s.its_mutable && s.its_mfields = [] then " mutable" else "")
         (Pp.print_list Pp.semi print_field) fl
-    | _, fl, cl ->
+    | NoDef, fl, cl ->
         let add s f = Mpv.add (Opt.get f.rs_field) f s in
         let mf = List.fold_left add Mpv.empty fl in
-        fprintf fmt " =%a" (Pp.print_list Pp.nothing (print_constr mf)) cl in
+        fprintf fmt " =%a" (Pp.print_list Pp.nothing (print_constr mf)) cl
+    | Range _, _, _ -> assert false (* TODO *)
+    | Float _, _, _ -> assert false (* TODO *) in
   let print_inv fmt f = fprintf fmt
     "@\n@  invariant { %a }" Pretty.print_term f in
   fprintf fmt "@[<hov 2>%s %a%a%a%a%a%a@]"
