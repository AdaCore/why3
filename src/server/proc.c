--- conflicted
+++ resolved
@@ -36,15 +36,10 @@
 
 void kill_processes(int key, char *id) {
   for (int i = 0; i < processes->len; i++) {
-<<<<<<< HEAD
-    if (((pproc)(processes->data[i]))->client_key == key && !strcmp(((pproc)(processes->data[i]))->task_id, id)) {
-      os_kill((pproc)processes->data[i]);
-=======
     pproc p = processes->data[i];
     if (p->client_key == key &&
 	(id == NULL || !strcmp(p->task_id, id))) {
       os_kill(p);
->>>>>>> deb35470
     }
   }
 }
