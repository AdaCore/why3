open Why3
open Wstdlib

type goal_id = Session_itp.proofNodeID
(* This is the type of identifier of goal. They can be queried from the session
   through Session_itp functions *)

type subp =
  { subp_goal : goal_id;
    subp_entity : Gnat_expl.subp_entity
  }
(* This type stores the goal which corresponds to a subprogram (the whole
   correctness formula for a subp), together with the entity information which
   describes it *)

type objective = Gnat_expl.check
(* an objective is identified by its explanation, which contains the source
   location and the kind of the check *)

type status =
   | Proved
   | Not_Proved
   | Work_Left
   | Counter_Example

module GoalCmp = struct
   (* module to provide comparison goals *)
  type t = goal_id
  let compare a b = Pervasives.compare a b
end

module GoalMap = Session_itp.Hpn

module GoalSet =
struct
   (* We use an ordered set instead of a hashed set here so that we have
      predictable order of iteration. *)

   module S = Set.Make(GoalCmp)
   type t = S.t ref

   let empty () = ref S.empty
   let is_empty t = S.is_empty !t
   let add t x =
     t := S.add x !t
   let remove t x =
     t := S.remove x !t
   let mem t x =
     S.mem x !t
   let count t =
     S.cardinal !t
   let reset t =
     t := S.empty
   let iter f t =
     S.iter f !t
   let exists f t =
     S.exists f !t
   let for_all f t =
     S.for_all f !t

   exception Found of goal_id
   let choose t =
      try
         iter (fun k -> raise (Found k)) t;
         raise Not_found
      with Found k -> k
end

type objective_rec =
   { to_be_scheduled    : GoalSet.t;
     (* when a goal is scheduled, it is removed from this set *)
     to_be_proved       : GoalSet.t;
     (* when a goal is proved (or unproved), it is removed from this set *)
     toplevel           : GoalSet.t;
     (* the set of top-level goals, that is not obtained by transformation.
      * They are "entry points" of the objective into the Why3 session *)
     mutable not_proved : bool;
   (* when a goal is not proved, the objective is marked "not proved" by
    * setting this boolean to "true" *)
     mutable counter_example : bool;
   (* when a goal is not proved and a counterexample for the goal should
    * be got, the objective is marked "counterexample" by setting this
    * boolean to "true" *)
   }
(* an objective consists of to be scheduled and to be proved goals *)

let empty_objective () =
   { to_be_scheduled = GoalSet.empty ();
     to_be_proved    = GoalSet.empty ();
     toplevel        = GoalSet.empty ();
     not_proved      = false;
     counter_example = false
   }

(* The state of the module consists of these mutable structures *)
let explmap : objective_rec Gnat_expl.HCheck.t = Gnat_expl.HCheck.create 17
(* maps proof objectives to goals *)

let goalmap : Gnat_expl.check GoalMap.t = GoalMap.create 17
(* maps goals to their objectives *)

let total_nb_goals : int ref = ref 0
let nb_objectives : int ref = ref 0

let not_interesting : GoalSet.t = GoalSet.empty ()

let clear () =
   Gnat_expl.HCheck.clear explmap;
   GoalMap.clear goalmap;
   GoalSet.reset not_interesting;
   total_nb_goals := 0;
   nb_objectives := 0

let find e =
   try Gnat_expl.HCheck.find explmap e
   with Not_found ->
      let r = empty_objective () in
      Gnat_expl.HCheck.add explmap e r;
      incr nb_objectives;
      r

let add_to_objective ~toplevel ex go =
  (* add a goal to an objective.
   * A goal can be "top-level", that is a direct goal coming from WP, or not
   * top-level, that is obtained by transformation. *)
   let filter =
      match Gnat_config.limit_line with
      | Some (Gnat_config.Limit_Line l) ->
         Gnat_loc.equal_line l (Gnat_expl.get_loc ex)
      | Some (Gnat_config.Limit_Check c) ->
         (c.Gnat_expl.reason = Gnat_expl.get_reason ex)
         && (Gnat_loc.equal_orig_loc c.Gnat_expl.sloc (Gnat_expl.get_loc ex))
      | None -> true
   in
   if filter then begin
      incr total_nb_goals;
      GoalMap.add goalmap go ex;
      let obj = find ex in
      GoalSet.add obj.to_be_scheduled go;
      GoalSet.add obj.to_be_proved go;
      if toplevel then GoalSet.add obj.toplevel go;
   end

let get_objective goal = GoalMap.find goalmap goal

let add_clone derive goal =
   let obj = get_objective derive in
   add_to_objective ~toplevel:false obj goal


let add_to_objective = add_to_objective ~toplevel:true
(* we mask the add_to_objective function here and fix it's toplevel argument to
   "true", so that outside calls always set toplevel to true *)

let set_not_interesting x = GoalSet.add not_interesting x
let is_not_interesting x = GoalSet.mem not_interesting x
let is_interesting x = not (is_not_interesting x)

let next objective =
   (* this lookup should always succeed, otherwise it would mean we have a
      corrupt database *)
   let obj_rec = Gnat_expl.HCheck.find explmap objective in
   let rec build acc n =
     if n = 0 then acc
     else try
        (* the [choose] can fail however, in that case we want to return
           the goals found up to now *)
        let goal = GoalSet.choose obj_rec.to_be_scheduled in
        GoalSet.remove obj_rec.to_be_scheduled goal;
        build (goal :: acc) (n-1)
     with Not_found ->
        acc
   in
   build [] Gnat_config.parallel

let strategy =
  match Gnat_config.proof_mode with
  | Gnat_config.Per_Path -> ["path_split"; Gnat_split_conj.split_conj_name]
  | Gnat_config.Per_Check -> ["split_goal_wp_conj"]
  | _ ->
      ["split_goal_wp_conj";
       Gnat_split_disj.split_disj_name]

let parent_transform_name s goal =
   match Session_itp.get_proof_parent s goal with
   | Session_itp.Trans trid    -> Session_itp.get_transf_name s trid
   | Session_itp.Theory _theory -> assert false

let rev_strategy = List.rev strategy

let last_transform = List.hd rev_strategy

let first_transform = List.hd strategy

(* When provided with a starategy name, returns the successor in the list
   [strategy]. This is done by filling a local hashtable with key elements
   associated to their successor. raise Not_found when asked for successor
   of last transformation. *)
let next_transform =
  let h = Hashtbl.create 17 in
  let rec fill before l =
    match l with
    | [] -> ()
    | x::rest ->
        Hashtbl.add h before x;
        fill x rest
  in
  let _ =
    match strategy with
    | [] -> assert false
    | head::tail -> fill head tail
  in
  (fun trans -> Hashtbl.find h trans)

let get_first_transform_of_goal s (g: goal_id) : string =
  (* return a "random" (actually the first one) transformation that has been
     applied to the goal. If only gnatprove was run on this file, there is only
     one transformation. *)
  let subtransf = Session_itp.get_transformations s g in
  match subtransf with
  | [] -> assert false
  | hd :: _tl -> Session_itp.get_transf_name s hd

let find_next_transformation s (goal: goal_id) =
  (* the "then" branch corresponds to the "normal" case where only gnatprove
     was applied *)
  let subtransf = Session_itp.get_transformations s goal in
  if subtransf = [] then
    try next_transform (parent_transform_name s goal)
    with Not_found ->
      Gnat_util.abort_with_message ~internal:true
        "unknown transformation found"
  else
    (* in the other case, we just apply the transformation that's there *)
    get_first_transform_of_goal s goal

let is_full_split_goal ses (goal: goal_id) =
   (* check whether other transformations should be applied to the goal. If the
      transformation is part of the strategy, we check if it is the last one.
      Otherwise, the goal is fully split if there are no transformations
      applied to it (that we could follow) *)
  if not (Session_itp.get_transformations ses goal = []) then false
  else
    let tr_name = parent_transform_name ses goal in
    not (List.mem tr_name strategy) || tr_name = last_transform

let has_already_been_applied s trans (goal: goal_id) =
   (* check whether the goal has already been split by the given
      transformation *)
   List.exists (fun x -> Session_itp.get_transf_name s x = trans) (Session_itp.get_transformations s goal)

(* TODO get_project_dir is the one from Session. We should be able to not use it *)
let db_filename = "why3session.xml"

let get_project_dir fname =
  if not (Sys.file_exists fname) then raise Not_found;
  let d =
    if Sys.is_directory fname then fname
    else if Filename.basename fname = db_filename then begin
      Filename.dirname fname
    end
    else
      begin
        try Filename.chop_extension fname
        with Invalid_argument _ -> fname^".w3s"
      end
  in
  d

let get_session_dir () =
  let session_dir =
     let project_dir =
      try get_project_dir Gnat_config.filename
      with Not_found ->
      Gnat_util.abort_with_message ~internal:true
        (Pp.sprintf "could not compute session file for %s" Gnat_config.filename)
     in
     match Gnat_config.proof_dir with
     | None -> project_dir
     | Some dir_name ->
        Filename.concat (Filename.concat dir_name "sessions")
                        (Filename.basename project_dir) in
  session_dir

let has_file (session: Session_itp.session) =
   (* Check whether the session has a file associated with it. Sessions without
      files can happen in strange cases (gnatwhy3 crashes in the wrong moment)
      *)
   try
      Hstr.iter (fun _s -> raise Exit) (Session_itp.get_files session);
      false
   with Exit -> true

(* Initialization of why3server *)
let init () =
  if Gnat_config.stand_alone then begin
    Prove_client.connect_internal ();
    Unix.sleep 1
  end else
  Prove_client.connect_external Gnat_config.socket_name

(* This creates initializes and returns the controller. It also creates the
   session *)
let init_cont () =
  let session_dir = get_session_dir () in
  let is_new_session, (session, use_shapes) =
    if not Gnat_config.force && Sys.file_exists session_dir then
      false, Session_itp.load_session session_dir
    else begin
      if not (Sys.file_exists session_dir) then Unix.mkdir session_dir 0o700;
      true, (Session_itp.empty_session session_dir, false)
    end in
  let c = Controller_itp.create_controller Gnat_config.config Gnat_config.env session in
  if is_new_session || not (has_file session) then begin
    try
      Controller_itp.add_file c Gnat_config.filename
    with
    | Controller_itp.Errors_list l ->
        Gnat_util.abort_with_message ~internal:true
          (Pp.sprintf "could not add file %s to the session: %a"
             Gnat_config.filename (Pp.print_list Pp.space Exn_printer.exn_printer) l)
  end;
  (* Init why3server *)
  init ();
  if is_new_session then c
  else
    try
      let (_ : bool), (_ : bool) = Controller_itp.reload_files c ~use_shapes in
      c
    with
    | Controller_itp.Errors_list l ->
      Gnat_util.abort_with_message ~internal:true
        (Pp.sprintf "could not reload files of the session: %a"
           (Pp.print_list Pp.space Exn_printer.exn_printer) l)

let objective_status obj =
   let obj_rec = Gnat_expl.HCheck.find explmap obj in
   if obj_rec.counter_example then Counter_Example
   else if GoalSet.is_empty obj_rec.to_be_proved then
     if obj_rec.not_proved then Not_Proved else Proved
   else if GoalSet.is_empty obj_rec.to_be_scheduled then
      Not_Proved
   else
      Work_Left

let has_been_tried_by s (g: goal_id) (prover: Whyconf.prover) =
  (* Check whether the goal has been tried already *)
  let proof_attempt_set = Session_itp.get_proof_attempt_ids s g in
  try
    let paid = Whyconf.Hprover.find proof_attempt_set prover in
    let pa = Session_itp.get_proof_attempt_node s paid in
    (* only count non-obsolete proof attempts with identical
       options *)
    (not pa.Session_itp.proof_obsolete &&
    pa.Session_itp.limit =
      Gnat_config.limit ~prover:prover.Whyconf.prover_name ~warning:false)
  with Not_found -> false

let all_provers_tried s g =
  List.for_all (fun p -> has_been_tried_by s g p) Gnat_config.provers

(* iter_leafs is actually used after the application of gnat_split and it should
   only apply on direct children of transformations called gnat_split (or
   alternatively on the goal itself). *)
let iter_leafs s goal f =
  let tr_list = Session_itp.get_transformations s goal in
  (try
    let tr_gnat_split =
      List.find (fun x -> Session_itp.get_transf_name s x = first_transform)
                tr_list
    in
    let subsubgoals = Session_itp.get_sub_tasks s tr_gnat_split in
    List.iter (fun pn -> f (Session_itp.APn pn)) subsubgoals
  with Not_found -> ())

let iter_leaf_goals s subp f =
  let f x = match x with
  | Session_itp.APn pn -> f pn
  | _ -> () in
  iter_leafs s subp.subp_goal f

let iter f =
   let obj = Gnat_expl.HCheck.fold (fun k _ acc -> k :: acc) explmap [] in
   List.iter f obj

let unproved_vc_continue obj obj_rec =
  (* This function checks whether proof should continue even though we have an
     unproved VC. This function raises Exit when:
     * lazy mode is on (default)
     * no more VCs left
     otherwise it returns obj, Work_Left *)
  obj_rec.not_proved <- true;
  if Gnat_config.lazy_ then raise Exit;
  if GoalSet.is_empty obj_rec.to_be_proved then raise Exit;
  obj, Work_Left

(* This function only gets the subgoals of the gnat_split transformation. It is
   part of a code that should not be used when other transformations (manual
   proof) are applied. *)
let subsubgoals s (g: goal_id) =
  let transfs = Session_itp.get_transformations s g in
  try
    let tr =
      List.find (fun x -> List.mem (Session_itp.get_transf_name s x) strategy)
      transfs
    in
    Session_itp.get_sub_tasks s tr
  with
    Not_found -> []

(* Functor that takes a scheduler and provides functions to schedule
   transformations and proof attempts *)
module Make (S: Controller_itp.Scheduler) = struct

module C = Controller_itp.Make(S)

let further_split (c: Controller_itp.controller) (goal: goal_id) =
   (* check which was the last transformation applied to the goal and
      apply the next one on the list. Note that this may have already been done
      in a previous session, in which case we simply return the underlying
      goals. If it hasn't been done yet, we apply the transformation. If not
      more than one new goal is obtained this way, we move to the next
      transformation in the strategy list. If that still doesn't help, we
      return the empty list. *)
   let rec split trans =
     let s = c.Controller_itp.controller_session in
     if has_already_been_applied s trans goal then
       let _transf = List.find (fun x -> Session_itp.get_transf_name s x = trans)
         (Session_itp.get_transformations s goal) in
         ()
     else
       let callback tr_st =
         match tr_st with
         | Controller_itp.TSdone trid ->
           let new_goals =
             Session_itp.get_sub_tasks c.Controller_itp.controller_session trid in
           if List.length new_goals > 1 then begin
             () (*new_goals *)
           end else begin
              Controller_itp.remove_subtree c (Session_itp.ATn trid)
                 ~removed:(fun _ -> ()) ~notification:(fun _ -> ());
              (try
                let trans' = next_transform trans in
                split trans'
              with Not_found -> ())
           end
         | Controller_itp.TSscheduled  -> ()
         | Controller_itp.TSfailed _ -> ()
       in
       (* Pass empty function for notification as there is no IDE to update *)
       C.schedule_transformation c goal trans [] ~callback:callback
         ~notification:(fun (_x) -> ())
   in
   split (find_next_transformation c.Controller_itp.controller_session goal)

let register_result c goal result : 'a * 'b =
   let obj = get_objective goal in
   let obj_rec = Gnat_expl.HCheck.find explmap obj in
   if obj_rec.counter_example then
     (* The prover run was scheduled just to get counterexample *)
     obj, Not_Proved
   else
     let warn = Gnat_expl.is_warning_reason (Gnat_expl.get_reason obj) in
     if not warn then begin
       (* We first remove the goal from the list of goals to be tried. It may be
        * put back later, see below *)
       GoalSet.remove obj_rec.to_be_proved goal;
       if result then
         (* goal has been proved, we only need to store that info *)
         if not (GoalSet.is_empty obj_rec.to_be_proved) then
           obj, Work_Left
         else
           if obj_rec.not_proved then
             obj, Not_Proved
           else obj, Proved
       else begin try
         (* the goal was not proved. *)
         (* We first check whether another prover may apply *)
         if Gnat_config.manual_prover = None &&
           not (all_provers_tried c.Controller_itp.controller_session goal) then begin
             (* put the goal back to be scheduled and proved *)
             GoalSet.add obj_rec.to_be_scheduled goal;
             GoalSet.add obj_rec.to_be_proved goal;
             obj, Work_Left
           end else begin
             (* This particular goal has been tried with all provers. But maybe
                we can split/apply transformations. *)
             if is_full_split_goal c.Controller_itp.controller_session goal then
               unproved_vc_continue obj obj_rec
             else
               let new_goals =
                 further_split c goal;
                 subsubgoals c.Controller_itp.controller_session goal
               in
               if new_goals = [] then unproved_vc_continue obj obj_rec
               else begin
                 (* if we are here, it means we have simplified the goal. We add the
                    new goals to the set of goals to be proved/scheduled. *)
                 List.iter (add_clone goal) new_goals;
                 obj, Work_Left
               end
           end
       with Exit ->
         (* if we cannot simplify, the objective has been disproved *)
         GoalSet.reset obj_rec.to_be_scheduled;

         if Gnat_config.counterexamples then begin
           (* The goal will be scheduled to get a counterexample *)
           obj_rec.not_proved <- true;
           obj_rec.counter_example <- true;
           GoalSet.add obj_rec.to_be_proved goal;
           (* The goal will be scheduled manually in Gnat_main.handle_result
              so it is not put to the obj_rec.to_be_scheduled *)
           obj, Counter_Example
         end else
           obj, Not_Proved
       end
     end
     else
       obj, (if result then Proved else Not_Proved)

let iter_main_goals s fu =
  (* Main goals are at the following point in the theory:
        session -> file -> theory -> subgoal
                                     *here*

      They correspond to program functions (one big goal for each program)
  *)
  let files = Session_itp.get_files s in
  let theories =
    Hstr.fold (fun _ (x:Session_itp.file) (acc: Session_itp.theory list) ->
                        (Session_itp.file_theories x) @ acc)
    files [] in
  let main_goals =
    List.fold_left (fun acc th -> (Session_itp.theory_goals th) @ acc) [] theories in
  List.iter fu main_goals

exception Prover_Found of Whyconf.prover

(* true if proof_attempt_node [pa] is valid and obsolete *)
let is_valid_and_obsolete pa =
  pa.Session_itp.proof_obsolete = true &&
  (match pa.Session_itp.proof_state with
  | Some pr when pr.Call_provers.pr_answer = Call_provers.Valid -> true
  | _ -> false)

let find_obsolete_valid_proof s g =
  (* if there is an obsolete valid proof of goal g with prover p, such that p
     is among the selected provers, return [Some p], otherwise return None *)
  let proof_attempts = Session_itp.get_proof_attempt_ids s g in
  try
    Whyconf.Hprover.iter (fun _k paid ->
      let pa = Session_itp.get_proof_attempt_node s paid in
      if is_valid_and_obsolete pa then
        begin
          match Gnat_config.is_selected_prover pa.Session_itp.prover with
          | Some p -> raise (Prover_Found p)
          | None -> ()
          end) proof_attempts;
    None
  with Prover_Found p -> Some p

let find_best_untried_prover s g =
  (* return the manual prover, if there is one. Otherwise, if an obsolete valid
     proof exists, try that prover first. Otherwise, just try the first not yet
     tried prover. *)
  match Gnat_config.manual_prover with
  | Some p -> p
  | None ->
      match find_obsolete_valid_proof s g with
      | Some p -> p
      | None ->
          List.find (fun p -> not (has_been_tried_by s g p)) Gnat_config.provers

exception Found_mem

(* Returns true if an elmeent of l satisfies f *)
let mem f l =
  try
    List.iter (fun x -> if f x then raise Found_mem) l; false
  with Found_mem -> true

let apply_split_goal_if_needed c g =
  (* before doing any proofs, we apply "split" to all "main goals" (see
     iter_main_goals). This function applies that transformation, but only
     when needed. *)
  let s = c.Controller_itp.controller_session in
  let transfs = Session_itp.get_transformations s g in
  let tr_found =
    mem (fun x -> let t = Session_itp.get_transf_name s x in t = first_transform) transfs
  in
  if tr_found then
    ()
  else
    C.schedule_transformation c g first_transform []
      ~callback:(fun _ -> ()) ~notification:(fun _ -> ())

exception Found_loc of Gnat_loc.loc

let extract_sloc (s: Session_itp.session) (main_goal: goal_id) =
   let task = Session_itp.get_task s main_goal in
   let goal_ident = (Task.task_goal task).Decl.pr_name in
   let attr_set = goal_ident.Ident.id_attrs in
   try
      Ident.Sattr.iter (fun attr ->
        match Gnat_expl.read_label attr.Ident.attr_string with
        | Some Gnat_expl.Gp_Subp loc -> raise (Found_loc loc)
        | _ -> ()
      ) attr_set;
      Gnat_util.abort_with_message ~internal:true
        (Pp.sprintf "could not find source location for subprogram %s"
        goal_ident.Ident.id_string)
   with Found_loc l -> l

let init_subp_vcs c subp =
  apply_split_goal_if_needed c subp.subp_goal

let save_session c =
   Session_itp.save_session c.Controller_itp.controller_session

let mk_subp_goal s goal =
  { subp_goal = goal;
    subp_entity = extract_sloc s goal
  }

let iter_subps c f =
   let s = c.Controller_itp.controller_session in
   let acc = ref [] in
   let _: unit =
     iter_main_goals s (fun g ->
       let task = Session_itp.get_task s g in
       if task = None then ()
       else acc := mk_subp_goal s g :: !acc) in
   List.iter f !acc

let matches_subp_filter s subp =
   match Gnat_config.limit_subp with
   | None -> true
   | Some attr ->
         let task = Session_itp.get_task s subp.subp_goal in
         let goal_ident = (Task.task_goal task).Decl.pr_name in
         let attr_set = goal_ident.Ident.id_attrs in
         Ident.Sattr.mem attr attr_set

module Save_VCs = struct

  exception Found of Whyconf.prover *  Call_provers.prover_result

  let find_successful_proof s goal =
  (* given a goal, find a successful proof attempt for exactly this goal (not
     counting transformations *)
    try
      Whyconf.Hprover.iter (fun prover paid ->
          let pa = Session_itp.get_proof_attempt_node s paid in
          match pa.Session_itp.proof_obsolete, pa.Session_itp.proof_state with
          | false, Some pr when pr.Call_provers.pr_answer = Call_provers.Valid ->
            raise (Found (prover, pr))
          | _ -> ()) (Session_itp.get_proof_attempt_ids s goal);
      raise Exit
    with Found (prover, pr) -> prover, pr

  let add_to_prover_stat pr stat =
  (* add the result of the prover run to the statistics record for some prover
  *)
    stat.Gnat_report.count <- stat.Gnat_report.count + 1;
    if pr.Call_provers.pr_time > stat.Gnat_report.max_time then
      stat.Gnat_report.max_time <- pr.Call_provers.pr_time;
    if pr.Call_provers.pr_steps > stat.Gnat_report.max_steps then
      stat.Gnat_report.max_steps <- pr.Call_provers.pr_steps

  (* TODO put this in Controller_itp *)
  let is_valid (c: Controller_itp.controller) goal =
    Session_itp.pn_proved c.Controller_itp.controller_session goal

  let add_to_stat prover pr stat =
    (* add the result pr of the prover run of "prover" to the statistics table *)
    if Whyconf.Hprover.mem stat prover then
      add_to_prover_stat pr (Whyconf.Hprover.find stat prover)
    else
      Whyconf.Hprover.add stat prover
        { Gnat_report.count = 1;
          max_time = pr.Call_provers.pr_time;
          max_steps = pr.Call_provers.pr_steps }

  let rec extract_stat_goal (c: Controller_itp.controller) stat goal =
    (* Not obsolete and valid *)
    assert (is_valid c goal);
    let ses = c.Controller_itp.controller_session in
    try
      let prover, pr =
        find_successful_proof c.Controller_itp.controller_session goal in
      add_to_stat prover pr stat
    with Exit ->
    try
      List.iter
        (fun tnid ->
          if Session_itp.tn_proved c.Controller_itp.controller_session tnid then
            List.iter (extract_stat_goal c stat)
              (Session_itp.get_sub_tasks ses tnid);

          (* need to exit here so once we found a transformation that proves
           * the goal, don't try further *)
          raise Exit)
        (Session_itp.get_transformations ses goal);
    with Exit -> ()

  let extract_stats c (obj : objective) =
    let stats = Whyconf.Hprover.create 5 in
    let obj_rec = Gnat_expl.HCheck.find explmap obj in
    GoalSet.iter (extract_stat_goal c stats) obj_rec.toplevel;
    stats

  let count_map : (int ref) Gnat_expl.HCheck.t = Gnat_expl.HCheck.create 17

  module GM = GoalMap

  let goal_map : string GM.t = GM.create 17

<<<<<<< HEAD
   let find check =
      try Gnat_expl.HCheck.find count_map check
      with Not_found ->
         let r = ref 0 in
         Gnat_expl.HCheck.add count_map check r;
         r

   let vc_file goal =
      GM.find goal_map goal

   let with_fmt_channel filename f =
      let cout = open_out filename in
      let fmt  = Format.formatter_of_out_channel cout in
      f fmt;
      close_out cout

   let vc_name check (dr: Driver.driver) =
      let r = find check in
      incr r;
      let n = !r in
      let count_str = if n = 1 then "" else string_of_int n in
      let ext = Driver.get_extension dr in
      Pp.sprintf "%a%s%s" Gnat_expl.to_filename check count_str ext

   let save_vc c goal (prover: Whyconf.prover) =
      let check = get_objective goal in
      let driver =
        snd (Whyconf.Hprover.find c.Controller_itp.controller_provers prover) in
      (* Reusing a filename to get several prover files with the same name is
         unsafe.
      *)
      let vc_fn = Sysutil.uniquify (vc_name check driver) in
      GM.add goal_map goal vc_fn;
      Sysutil.write_file vc_fn "";
      vc_fn

   let compute_trace s =
     let rec compute_trace acc f =
       let acc = Term.t_fold compute_trace acc f in
       match Gnat_expl.extract_sloc f.Term.t_attrs with
       (* it should be enough to look at the "sloc"s here, and not take into
          account the explanations. *)
       | Some loc -> Gnat_loc.S.add loc acc
       | _ -> acc
     in
     fun goal ->
       let task = Session_itp.get_task s goal in
       let f = Task.task_goal_fmla task in
       compute_trace Gnat_loc.S.empty f

   let save_trace s goal =
      let check = get_objective goal in
      let trace_fn = Pp.sprintf "%a.trace" Gnat_expl.to_filename check in
      let trace = compute_trace s goal in
      (* Do not generate an empty file if there is no location at all.
         Do not generate a file with a single location for the goal, as this
         is not useful. *)
      if Gnat_loc.S.cardinal trace > 1 then begin
        with_fmt_channel trace_fn (fun fmt ->
           Gnat_loc.S.iter (fun l ->
=======
  let find check =
    try Gnat_expl.HCheck.find count_map check
    with Not_found ->
      let r = ref 0 in
      Gnat_expl.HCheck.add count_map check r;
      r

  let vc_file goal =
    GM.find goal_map goal

  let with_fmt_channel filename f =
    let cout = open_out filename in
    let fmt  = Format.formatter_of_out_channel cout in
    f fmt;
    close_out cout

  let vc_name check (dr: Driver.driver) =
    let r = find check in
    incr r;
    let n = !r in
    let count_str = if n = 1 then "" else string_of_int n in
    let ext = Driver.get_extension dr in
    Pp.sprintf "%a%s%s" Gnat_expl.to_filename check count_str ext

  let save_vc c goal (prover: Whyconf.prover) =
    let check = get_objective goal in
    let driver =
      snd (Whyconf.Hprover.find c.Controller_itp.controller_provers prover) in
    (* Reusing a filename to get several prover files with the same name is
       unsafe.
    *)
    let vc_fn = Sysutil.uniquify (vc_name check driver) in
    GM.add goal_map goal vc_fn;
    Sysutil.write_file vc_fn "";
    vc_fn

  let compute_trace s =
    let rec compute_trace acc f =
      let acc = Term.t_fold compute_trace acc f in
      match Gnat_expl.extract_sloc f.Term.t_label with
      (* it should be enough to look at the "sloc"s here, and not take into
         account the explanations. *)
      | Some loc -> Gnat_loc.S.add loc acc
      | _ -> acc
    in
    fun goal ->
      let task = Session_itp.get_task s goal in
      let f = Task.task_goal_fmla task in
      compute_trace Gnat_loc.S.empty f

  let save_trace s goal =
    let check = get_objective goal in
    let trace_fn = Pp.sprintf "%a.trace" Gnat_expl.to_filename check in
    let trace = compute_trace s goal in
    (* Do not generate an empty file if there is no location at all.
       Do not generate a file with a single location for the goal, as this
       is not useful. *)
    if Gnat_loc.S.cardinal trace > 1 then begin
      with_fmt_channel trace_fn
        (fun fmt ->
          Gnat_loc.S.iter (fun l ->
>>>>>>> 2e3a1384
              Format.fprintf fmt "%a@." Gnat_loc.simple_print_loc
                (Gnat_loc.orig_loc l)) trace);
      (trace_fn, trace)
    end
    else ("", Gnat_loc.S.empty)

  (* Group of functions to build a json object for a session tree.
     More precisely a session forest, because we start with a list of
     goals for a given check. See gnat_report.mli for the JSON
     structure that we use here. *)
  let rec check_to_json session obj =
    let obj_rec = Gnat_expl.HCheck.find explmap obj in
    let l = ref [] in
    GoalSet.iter (fun x -> l := goal_to_json session x :: !l) obj_rec.toplevel;
    Json_base.List !l
  and goal_to_json session g =
    let s = Mstr.empty in
    Json_base.Record
      (Mstr.add "proof_attempts" (proof_attempts_to_json session g)
         (Mstr.add "transformations" (transformations_to_json session g) s))
  and proof_attempts_to_json session g =
    let s = Mstr.empty in
    let r = Whyconf.Hprover.fold
        (fun prover paid acc ->
           let pa = Session_itp.get_proof_attempt_node session paid in
           let pr_name = prover.Whyconf.prover_name in
           match pa.Session_itp.proof_obsolete, pa.Session_itp.proof_state with
           | false, Some pr ->
             Mstr.add pr_name (proof_result_to_json pr) acc
           | _, _ -> acc)
        (Session_itp.get_proof_attempt_ids session g) s in
    Json_base.Record r

  and proof_result_to_json r =
    let answer =
      Pp.sprintf "%a"
        Call_provers.print_prover_answer r.Call_provers.pr_answer in
    let s = Mstr.empty in
    let r =
      Mstr.add "time" (Json_base.Float r.Call_provers.pr_time)
        (Mstr.add "steps" (Json_base.Int r.Call_provers.pr_steps)
           (Mstr.add "result" (Json_base.String answer) s)) in
    Json_base.Record r
  and transformations_to_json session g =
    let map =
      List.fold_left (fun acc tfid ->
          let tf_name = Session_itp.get_transf_name session tfid in
          Mstr.add tf_name (transformation_to_json session tfid) acc)
        Mstr.empty
        (Session_itp.get_transformations session g)
    in
    Json_base.Record map
  and transformation_to_json session tf =
    let transf_goals = Session_itp.get_sub_tasks session tf in
    Json_base.List (List.map (goal_to_json session) transf_goals)

end

open Save_VCs

let run_goal ?save_to ?limit ~callback c prover g =
  (* spawn a prover and return immediately. The return value is a tuple of type
     Call_provers.prover_call * Session.goal. The next step of the program
     is now directly in the callback. *)
  let session = c.Controller_itp.controller_session in
  let config_prover = fst (Whyconf.Hprover.find c.Controller_itp.controller_provers prover) in
  let callback _x _t = callback _x _t in
  let notification _x = () in
  if config_prover.Whyconf.interactive then
    let old_paid =
      Whyconf.Hprover.find_opt
        (Session_itp.get_proof_attempt_ids session g)
        prover
    in
    let old_file =
      Opt.get_def None (Opt.map
        (fun x -> let pa_node = Session_itp.get_proof_attempt_node session x in
          pa_node.Session_itp.proof_script) old_paid)
    in
    begin
      match old_file with
      | None ->
        let check = get_objective g in
        let new_file = Gnat_manual.create_prover_file c g check prover in
        let _paid, _file, _ores = C.prepare_edition c ~file:new_file
          g prover ~notification in
        C.schedule_proof_attempt ?save_to ~limit:Call_provers.empty_limit
          c g prover ~callback ~notification
      | Some old_file ->
        let _paid, _file, _ores = C.prepare_edition c ~file:old_file
          g prover ~notification in
        C.schedule_proof_attempt ?save_to:None
          ~limit:Call_provers.empty_limit c g prover
          ~callback ~notification
    end
  else
    let check = get_objective g in
    let warn = Gnat_expl.is_warning_reason (Gnat_expl.get_reason check) in
    let limit =
      match limit with
(* TODO we should pass the type prover not a string here ? *)
      | None -> Gnat_config.limit ~prover:prover.Whyconf.prover_name ~warning:warn
      | Some x -> x in
    C.schedule_proof_attempt ?save_to ~limit ~callback ~notification c g prover

let goal_has_splits session (goal: goal_id) =
  let goal_transformations = Session_itp.get_transformations session goal in
  not ([] = goal_transformations)

let schedule_goal_with_prover ~callback c g p =
(* actually schedule the goal, i.e., call the prover. This function returns
   immediately. *)
  let save_to =
    if Gnat_config.debug || Gnat_config.debug_save_vcs then
      Some (save_vc c g p)
    else
      None
  in
  run_goal ?save_to ~callback c p g

let schedule_goal ~cntexample ~callback c g =
   (* actually schedule the goal, ie call the prover. This function returns
      immediately. *)
  let check = get_objective g in
  let warn = Gnat_expl.is_warning_reason (Gnat_expl.get_reason check) in
  let p = if warn then Opt.get (Gnat_config.prover_warn)
    else if cntexample then Opt.get (Gnat_config.prover_ce)
    else find_best_untried_prover c.Controller_itp.controller_session g in
  schedule_goal_with_prover ~callback c g p

let clean_automatic_proofs c =
  let seen = GoalSet.empty () in
  let s = c.Controller_itp.controller_session in
  (fun g ->
    if not (GoalSet.mem seen g) then begin
      GoalSet.add seen g;
      List.iter (fun prover ->
        Whyconf.Hprover.iter (fun _prover panid ->
          let pan = Session_itp.get_proof_attempt_node s panid in
          if not pan.Session_itp.proof_obsolete &&
            pan.Session_itp.prover = prover &&
            pan.Session_itp.limit =
              Gnat_config.limit ~prover:prover.Whyconf.prover_name ~warning:false
          then
            Controller_itp.remove_subtree c (Session_itp.APa panid)
              ~removed:(fun _ -> ()) ~notification:(fun _ -> ())
          else
            ())
          (Session_itp.get_proof_attempt_ids s g)) Gnat_config.provers
    end)



let all_split_leaf_goals () =
  assert false (* TODO *)
  (* ??? disabled for now *)
(*
  iter_main_goals (fun g ->
    iter_leafs g
     (fun goal ->
      let is_registered =
         try ignore (get_objective goal); true
         with Not_found -> false in
      if is_registered then
         if is_full_split_goal goal then begin Save_VCs.save_vc goal end
         else begin
            let new_goals = further_split goal in
            if new_goals = [] then begin Save_VCs.save_vc goal end
            else begin
               List.iter (add_clone goal) new_goals;
               List.iter Save_VCs.save_vc new_goals
            end;
         end
      else ()
   ))
*)

let is_valid_not_ce session g =
  (* More efficient to first check if it is correct and only then check if it
     was not generated by a counterexample prover *)
  Session_itp.pn_proved session g &&
  let list_pa = Session_itp.get_proof_attempt_ids session g in
  let list_pa = Whyconf.Hprover.fold (fun _ pa l -> pa :: l) list_pa [] in
  let transformations_list = Session_itp.get_transformations session g in
  let b = List.exists (fun x -> (not (Gnat_config.is_ce_prover session x) &&
                       Session_itp.any_proved session (Session_itp.APa x)))
                       list_pa in
  let b' = List.exists (fun x -> Session_itp.tn_proved session x)
                       transformations_list in
  (b || b')

let session_proved_status c obj =
   let obj_rec = Gnat_expl.HCheck.find explmap obj in
   let session = c.Controller_itp.controller_session in
   GoalSet.for_all (fun x -> is_valid_not_ce session x) obj_rec.toplevel

let finished_but_not_valid_or_unedited pa =
  (* return true if the proof attempt in argument has terminated, but did not
     prove the goal. *)
  match pa.Session_itp.proof_state with
  | None -> false
  | Some pr ->
    begin
      match pr.Call_provers.pr_answer with
      | Call_provers.Valid -> false
      | _ -> true
    end

(* TODO replay *)
let is_valid_pa pa =
  match pa.Session_itp.proof_state with
  | Some pr when pr.Call_provers.pr_answer = Call_provers.Valid -> true
  | _ -> false

let remove_all_valid_ce_attempt s =
  Session_itp.fold_all_session s
    (fun () any ->
      match any with
      | Session_itp.APa paid ->
          let pa = Session_itp.get_proof_attempt_node s paid in
          if is_valid_pa pa && Gnat_config.is_ce_prover s paid then
            Session_itp.remove_subtree
              ~notification:(fun _ -> ()) ~removed:(fun _ -> ())
              s any
      | _ -> ()) ()


(* exception Goal_Found of goal *)
exception PA_Found of Session_itp.proofAttemptID

let is_most_appropriate_prover obj_rec prover =
  if obj_rec.counter_example then begin
    match Gnat_config.prover_ce with
    | Some p -> prover = p
    | _ -> true
  end else
    List.exists (fun p -> p = prover)
    Gnat_config.provers

let select_appropriate_proof_attempt obj_rec pa =
(* helper function that helps finding the most appropriate proof attempt. In
  the normal case, we want to have an unsuccessful proof attempt of the
  counter example prover. If a CE prover is not available, we want a proof
  attempt that corresponds to a selected prover. *)
  if pa.Session_itp.proof_obsolete then false
  else
    if obj_rec.counter_example then
      match Gnat_config.prover_ce with
      | Some p -> pa.Session_itp.prover = p
      | _ -> finished_but_not_valid_or_unedited pa &&
          is_most_appropriate_prover obj_rec pa.Session_itp.prover
    else
      finished_but_not_valid_or_unedited pa &&
      is_most_appropriate_prover obj_rec pa.Session_itp.prover

let session_find_unproved_pa c obj =
  let obj_rec = Gnat_expl.HCheck.find explmap obj in
  let session = c.Controller_itp.controller_session in
  let traversal_function () g =
    match g with
    | Session_itp.APn g ->
        if is_valid_not_ce c.Controller_itp.controller_session g then
          ()
        else
          let pa_ids_list = Session_itp.get_proof_attempt_ids session g in
          Whyconf.Hprover.iter (fun _ panid ->
            let pa = Session_itp.get_proof_attempt_node session panid in
            if select_appropriate_proof_attempt obj_rec pa then
              raise (PA_Found panid)) pa_ids_list
    | _ -> () in

  let iter_on_sub_goal g =
    Session_itp.fold_all_any session traversal_function () (Session_itp.APn g) in

  try
    GoalSet.iter iter_on_sub_goal obj_rec.toplevel;
    None
  with PA_Found p ->
    Some p

exception Found_goal_id of Session_itp.proofNodeID

let session_find_unproved_goal c obj =

  let obj_rec = Gnat_expl.HCheck.find explmap obj in
  let session = c.Controller_itp.controller_session in
  let traversal_function () g =
    match g with
    | Session_itp.APn g ->
        if not (Session_itp.pn_proved session g) then
          raise (Found_goal_id g)
    | _ -> () in

  let iter_on_sub_goal g =
    Session_itp.fold_all_any session traversal_function () (Session_itp.APn g) in

  try
    GoalSet.iter iter_on_sub_goal obj_rec.toplevel;
    None
  with Found_goal_id p ->
    Some p

let compute_replay_limit_from_pas pas =
  match pas with
  | { Call_provers.pr_steps = steps } ->
    let steps = steps + steps / 10 + 1 in
    { Call_provers.empty_limit with
      Call_provers.limit_steps = steps }

let for_some_proof_attempt pred map =
  try
    List.iter (fun pa -> if pred pa then raise Exit else ()) map;
    false
  with Exit -> true

let for_some_transformation pred map =
  try
    List.iter (fun tf -> if pred tf then raise Exit else ()) map;
    false
  with Exit -> true

let rec is_obsolete_verified session goal =
  (* Check if a goal is or was verified, including using obsolete proofs *)
  Session_itp.pn_proved session goal ||
  for_some_proof_attempt is_valid_pa (Session_itp.get_proof_attempts session goal) ||
    for_some_transformation
    (fun tf -> List.for_all (is_obsolete_verified session) (Session_itp.get_sub_tasks session tf))
    (Session_itp.get_transformations session goal)

let trans_is_obsolete_verified session tn =
  Session_itp.tn_proved session tn ||
  let sub_tasks = Session_itp.get_sub_tasks session tn in
  List.for_all (is_obsolete_verified session) sub_tasks

let rec replay_transf c tf =
  let session = c.Controller_itp.controller_session in
  if trans_is_obsolete_verified session tf then
    List.iter (replay_goal c) (Session_itp.get_sub_tasks session tf)
  else
    ()

and replay_goal c goal =
  let session = c.Controller_itp.controller_session in
  if not (is_obsolete_verified session goal) then ()
  else
    try
      (* first try to find a proof_attempt that proves this goal entirely. This
       * will raise PA_Found if such a PA is found. *)

(* TODO this should be in controller *)
      let proof_attempt_ids = Session_itp.get_proof_attempt_ids session goal in
      Whyconf.Hprover.iter (fun _ paid ->
        let pa = Session_itp.get_proof_attempt_node session paid in
        if is_valid_pa pa then raise (PA_Found paid)) proof_attempt_ids;
      (* we go here only if no such PA was found. We now replay the
         transformations *)

      let transforms = Session_itp.get_transformations session goal in
      List.iter (replay_transf c) transforms
    with PA_Found pa ->
      let pa_prover =
        (Session_itp.get_proof_attempt_node session pa).Session_itp.prover in
      let prover =
        try
          Some (List.find (fun p -> p = pa_prover) Gnat_config.provers)
        with Not_found ->
          Gnat_report.add_warning
          ("could not replay goal due to missing prover " ^
            pa_prover.Whyconf.prover_name);
          None in
      Opt.iter (fun prover ->
          let pa_node = Session_itp.get_proof_attempt_node session pa in
          let limit =
            match pa_node.Session_itp.proof_state with
            | Some pas when pas.Call_provers.pr_answer = Call_provers.Valid ->
                compute_replay_limit_from_pas pas
            | _ -> assert false in
          C.schedule_proof_attempt ?save_to:None c goal prover
            ~limit ~callback:(fun _ _ -> ())
            ~notification:(fun _ -> ())) prover


let replay_obj session obj =
  let obj_rec = Gnat_expl.HCheck.find explmap obj in
  GoalSet.iter (replay_goal session) obj_rec.toplevel

let replay session =
  iter (replay_obj session)

(* This register an observer that can monitor the number of provers
   scheduled/running/finished *)
let (_: unit) = C.register_observer (fun x y z ->
  if x = 0 && y = 0 && z = 0 then
    raise Exit)

end<|MERGE_RESOLUTION|>--- conflicted
+++ resolved
@@ -716,68 +716,6 @@
 
   let goal_map : string GM.t = GM.create 17
 
-<<<<<<< HEAD
-   let find check =
-      try Gnat_expl.HCheck.find count_map check
-      with Not_found ->
-         let r = ref 0 in
-         Gnat_expl.HCheck.add count_map check r;
-         r
-
-   let vc_file goal =
-      GM.find goal_map goal
-
-   let with_fmt_channel filename f =
-      let cout = open_out filename in
-      let fmt  = Format.formatter_of_out_channel cout in
-      f fmt;
-      close_out cout
-
-   let vc_name check (dr: Driver.driver) =
-      let r = find check in
-      incr r;
-      let n = !r in
-      let count_str = if n = 1 then "" else string_of_int n in
-      let ext = Driver.get_extension dr in
-      Pp.sprintf "%a%s%s" Gnat_expl.to_filename check count_str ext
-
-   let save_vc c goal (prover: Whyconf.prover) =
-      let check = get_objective goal in
-      let driver =
-        snd (Whyconf.Hprover.find c.Controller_itp.controller_provers prover) in
-      (* Reusing a filename to get several prover files with the same name is
-         unsafe.
-      *)
-      let vc_fn = Sysutil.uniquify (vc_name check driver) in
-      GM.add goal_map goal vc_fn;
-      Sysutil.write_file vc_fn "";
-      vc_fn
-
-   let compute_trace s =
-     let rec compute_trace acc f =
-       let acc = Term.t_fold compute_trace acc f in
-       match Gnat_expl.extract_sloc f.Term.t_attrs with
-       (* it should be enough to look at the "sloc"s here, and not take into
-          account the explanations. *)
-       | Some loc -> Gnat_loc.S.add loc acc
-       | _ -> acc
-     in
-     fun goal ->
-       let task = Session_itp.get_task s goal in
-       let f = Task.task_goal_fmla task in
-       compute_trace Gnat_loc.S.empty f
-
-   let save_trace s goal =
-      let check = get_objective goal in
-      let trace_fn = Pp.sprintf "%a.trace" Gnat_expl.to_filename check in
-      let trace = compute_trace s goal in
-      (* Do not generate an empty file if there is no location at all.
-         Do not generate a file with a single location for the goal, as this
-         is not useful. *)
-      if Gnat_loc.S.cardinal trace > 1 then begin
-        with_fmt_channel trace_fn (fun fmt ->
-           Gnat_loc.S.iter (fun l ->
-=======
   let find check =
     try Gnat_expl.HCheck.find count_map check
     with Not_found ->
@@ -817,7 +755,7 @@
   let compute_trace s =
     let rec compute_trace acc f =
       let acc = Term.t_fold compute_trace acc f in
-      match Gnat_expl.extract_sloc f.Term.t_label with
+      match Gnat_expl.extract_sloc f.Term.t_attrs with
       (* it should be enough to look at the "sloc"s here, and not take into
          account the explanations. *)
       | Some loc -> Gnat_loc.S.add loc acc
@@ -839,7 +777,6 @@
       with_fmt_channel trace_fn
         (fun fmt ->
           Gnat_loc.S.iter (fun l ->
->>>>>>> 2e3a1384
               Format.fprintf fmt "%a@." Gnat_loc.simple_print_loc
                 (Gnat_loc.orig_loc l)) trace);
       (trace_fn, trace)
