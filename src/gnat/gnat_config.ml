open Why3
open Stdlib

type proof_mode =
    Progressive
  | No_WP
  | All_Split
  | Per_Path
  | Per_Check

type limit_mode =
  | Limit_Check of Gnat_expl.check
  | Limit_Line of Gnat_loc.loc

let spark_prefix =
  (Filename.dirname
          (Filename.dirname (Filename.dirname
          (Filename.dirname Sys.executable_name))))

let rec file_concat l =
  match l with
  | [] -> ""
  | [x] -> x
  | [x;y] -> Filename.concat x y
  | x :: xs -> Filename.concat x (file_concat xs)

let spark_config_dir =
  file_concat [spark_prefix; "share"; "spark"; "config"]
let builtin_provers = ["altergo"; "cvc4"; "z3"]

let spark_loadpath =
  [ file_concat [spark_prefix; "share"; "why3"; "theories"];
    file_concat [spark_prefix; "share"; "why3"; "modules"];
    file_concat [spark_prefix; "share"; "spark"; "theories"]
  ]

let is_builtin_prover =
  let builtin_provers_set =
    List.fold_left (fun acc x -> Sstr.add x acc) Sstr.empty builtin_provers in
  (fun s ->
    let s = String.lowercase s in
    Sstr.mem s builtin_provers_set)

let opt_timeout : int option ref = ref None
let opt_ce_timeout : int option ref = ref None
let opt_steps : int option ref = ref None
let opt_debug = ref false
let opt_force = ref false
let opt_proof_mode = ref Progressive
let opt_lazy = ref true
let opt_filename : string option ref = ref None
let opt_parallel = ref 1
let opt_prover : string option ref = ref None
let opt_proof_dir : string option ref = ref None
let opt_ce_mode = ref false
let opt_ce_prover = ref "cvc4_ce"

let opt_limit_line : limit_mode option ref = ref None
let opt_limit_subp : string option ref = ref None
let opt_socket_name : string ref = ref ""
let opt_standalone = ref false
let opt_replay = ref false
let opt_benchmark = ref false

let opt_prepare_shared = ref false

let opt_why3_conf_file : string option ref = ref None

let set_why3_conf s =
  if s != "" then
    opt_why3_conf_file := Some s

let set_ce_mode s =
  if s = "on" then opt_ce_mode := true
  else if s = "off" then opt_ce_mode := false
  else
    Gnat_util.abort_with_message ~internal:true
        "argument for option --counterexample should be one of\
        (on|off)."

let set_filename s =
   if !opt_filename = None then
      opt_filename := Some s
   else
      Gnat_util.abort_with_message ~internal:true
      "Only one file name should be given."

let set_proof_mode s =
   if s = "no_wp" then
      opt_proof_mode := No_WP
   else if s = "all_split" then
      opt_proof_mode := All_Split
   else if s = "per_path" then
      opt_proof_mode := Per_Path
   else if s = "per_check" then
      opt_proof_mode := Per_Check
   else if s = "progressive" then
     opt_proof_mode := Progressive
   else
      Gnat_util.abort_with_message ~internal:true
        "argument for option --proof should be one of\
        (per_check|per_path|progressive|no_wp|all_split)."

let set_prover s =
   opt_prover := Some s

let set_timeout t =
   opt_timeout := Some t

let set_ce_timeout t =
   opt_ce_timeout := Some t

let set_steps t =
  if t > 0 then opt_steps := Some t

let set_socket_name s =
  opt_socket_name := s

let parse_line_spec s =
   try
     let args = Str.split (Str.regexp_string ":") s in
     match args with
     | [] ->
        Gnat_util.abort_with_message ~internal:true
        ("limit-line: incorrect line specification - missing ':'")
     | [fn;line] ->
         let line = int_of_string line in
         Limit_Line (Gnat_loc.mk_loc_line fn line)
     | [fn;line;col;check] ->
         let line = int_of_string line in
         let col = int_of_string col in
         let check = Gnat_expl.reason_from_string check in
         let loc = Gnat_loc.mk_loc fn line col None in
         Limit_Check (Gnat_expl.mk_check check 0 loc false)
     | _ ->
      Gnat_util.abort_with_message ~internal:true
      (
        "limit-line: incorrect line specification -\
         invalid parameter number, must be \
         2 or 4")
  with
   | e when Debug.test_flag Debug.stack_trace -> raise e
   | Failure "int_of_string" ->
      Gnat_util.abort_with_message ~internal:true
      ("limit-line: incorrect line specification -\
        line or column field isn't a number")

let set_proof_dir s = opt_proof_dir := Some  s

let set_limit_line s = opt_limit_line := Some (parse_line_spec s)
let set_limit_subp s = opt_limit_subp := Some s

let usage_msg =
  "Usage: gnatwhy3 [options] file"

let options = Arg.align [
   "-t", Arg.Int set_timeout,
          " Set the timeout in seconds (default is 1 second)";
   "--timeout", Arg.Int set_timeout,
          " Set the timeout in seconds (default is 1 second)";
   "--ce-timeout", Arg.Int set_ce_timeout,
          " Set the timeout for counter examples in seconds";
   "--steps", Arg.Int set_steps,
       " Set the steps (default: no steps). " ^
         "This option is *not* passed to alt-ergo, " ^
         "only used to compute the timeout";
   "-j", Arg.Set_int opt_parallel,
          " Set the number of parallel processes (default is 1)";
   "-f", Arg.Set opt_force,
          " Rerun VC generation and proofs, even when the result is up to date";
   "--force", Arg.Set opt_force,
          " Rerun VC generation and proofs, even when the result is up to date";
   "--proof", Arg.String set_proof_mode,
          " Set proof mode, one of \
            (then_split|no_wp|all_split|path_wp|no_split) \
          , default is then_split";
   "--prove-all", Arg.Clear opt_lazy,
          "run prover on all VCs, do not stop on first unproved one";
   "--limit-line", Arg.String set_limit_line,
          " Limit proof to a file and line, given \
           by \"file:line[:column:checkkind]\"";
   "--limit-subp", Arg.String set_limit_subp,
          " Limit proof to a subprogram defined by \"file:line\"";
   "--prover", Arg.String set_prover,
          " Use prover given in argument instead of Alt-Ergo";
   "--replay", Arg.Set opt_replay,
          " Do not try new proofs, only replay existing proofs";
   "--benchmark", Arg.Set opt_benchmark,
          " Load fake why3.conf instead of real one";
   "--socket", Arg.String set_socket_name,
          " The name of the socket to be used";
   "--debug", Arg.Tuple [Arg.Set opt_debug; Arg.Set opt_standalone],
          " Enable debug mode; also deactivates why3server";
   "--debug-server", Arg.Set opt_debug,
          " Enable debug mode and keep why3server activated";
   "--debug-stack-trace", Arg.Tuple [Arg.Set opt_debug;
            Arg.Unit (fun () -> Debug.set_flag Debug.stack_trace;
                                Printexc.record_backtrace true)],
          " Enable debug mode; and gives stack_trace on any exception raised";
   "--standalone", Arg.Set opt_standalone,
          " spawn its own VC server";
   "--proof-dir", Arg.String set_proof_dir,
          " Specify directory to save session and manual proofs files";
   "--prepare-shared", Arg.Set opt_prepare_shared,
          " Build user libraries for manual provers";
   "--why3-conf", Arg.String set_why3_conf,
          " Specify additionnal configuration file";
   "--counterexample", Arg.String set_ce_mode,
          " on if the counterexample for unproved VC should be get, off elsewhere";
   "--ce_prover", Arg.Set_string opt_ce_prover,
          " Give a specific prover for counterexamples"
]

let () = Arg.parse options set_filename usage_msg

let gnatprove_why3conf_file () =
  if !opt_benchmark then
    file_concat [spark_config_dir; "why3.conf.fake"]
  else
    file_concat [spark_config_dir; "why3.conf"]

let merge_opt_keep_first _ v1 v2 =
  match v1, v2 with
  | None, x -> x
  | (Some _ as x), _ -> x

let prover_merge m1 m2 =
  Whyconf.Mprover.merge merge_opt_keep_first m1 m2

let editor_merge me1 me2 =
  Whyconf.Meditor.merge merge_opt_keep_first me1 me2

let shortcut_merge s1 s2 =
  Mstr.merge merge_opt_keep_first s1 s2

let find_driver_file fn =
  (* Here we search for the driver file. The argument [fn] is the driver path
     as returned by the Why3 API. If the path in the why3.conf file is
     relative, why3 completes this with the path of the why3.conf file. We
     first look into that location, and if the file is not there, we look
     into the SPARK config dir *)
  if Sys.file_exists fn then fn
  else
    let driver_file = Filename.basename fn in
    file_concat [spark_prefix;"share";"why3";"drivers";driver_file]

let computer_prover_str_list () =
  (* this is a string list of the requested provers by the user *)
  let prover_str_list =
    match !opt_prover with
    | None -> []
    | Some s ->
        Strings.split ',' s in
  (* sanitize list to rewrite alt-ergo into altergo *)
  let prover_str_list =
    List.map (fun s -> if s = "alt-ergo" then "altergo" else s) prover_str_list
  in
  (* in --prepare-shared mode, we don't care about built-in provers *)
  if !opt_prepare_shared then
    List.filter (fun x -> not (is_builtin_prover x)) prover_str_list
  else prover_str_list

let compute_base_provers config str_list =
  if str_list = [] && !opt_replay then
    let base_provers =
      Whyconf.Mprover.fold (fun _ v acc -> v :: acc)
        (Whyconf.get_provers config) [] in
    base_provers, None
  else try
    let filter_prover prover_string =
      Whyconf.filter_one_prover config (Whyconf.mk_filter_prover prover_string) in
    let base_provers = List.map filter_prover str_list in
    (* the prover for counterexample generation *)
    let base_prover_ce =
      if !opt_ce_mode then
        Some (filter_prover !opt_ce_prover)
      else
        None in
    base_provers, base_prover_ce
  with
  | e when Debug.test_flag Debug.stack_trace -> raise e
  | Not_found ->
    Gnat_util.abort_with_message ~internal:false
      "Default prover not installed or not configured."
  | Whyconf.ProverNotFound _ ->
    Gnat_util.abort_with_message ~internal:false
      "Selected prover not installed or not configured."
  | Whyconf.ProverAmbiguity _ ->
    Gnat_util.abort_with_message ~internal:false
      "Several provers match the selection."

(* Depending on what kinds of provers are requested, environment loading is a
 * bit different, hence we do this all together here *)

let provers, prover_ce, config, env =
  let prover_str_list = computer_prover_str_list () in
  (* did the user request some prover which is not shipped with SPARK? *)
  let builtin_provers_only = List.for_all is_builtin_prover prover_str_list in
  (* now load the configuration of Why3 *)
  let config =
     (* We only read the default config file ($HOME/.why3.conf) in replay mode,
        or if the option --prover was given, with a non-builtin prover *)
     try
       let gnatprove_config =
         Whyconf.read_config (Some (gnatprove_why3conf_file ())) in
       if not !opt_replay && builtin_provers_only then gnatprove_config
        else begin
           let conf = (Whyconf.read_config !opt_why3_conf_file) in
           let provers =
             prover_merge
               (Whyconf.get_provers gnatprove_config)
               (Whyconf.get_provers conf) in
           let editors = editor_merge (Whyconf.get_editors gnatprove_config)
                                      (Whyconf.get_editors conf) in
           let shortcuts =
             shortcut_merge (Whyconf.get_prover_shortcuts gnatprove_config)
                            (Whyconf.get_prover_shortcuts conf) in
           Whyconf.set_editors
             (Whyconf.set_provers ~shortcuts gnatprove_config provers)
             editors
        end
     with e when Debug.test_flag Debug.stack_trace -> raise e
     | Rc.CannotOpen (f,s) ->
       Gnat_util.abort_with_message ~internal:true
         (Format.sprintf "cannot read file %s: %s" f s)
  in
  (* now we build the Whyconf.config_prover for all requested provers
   * and for the prover for counterexample generation *)
  let base_provers, base_prover_ce =
    compute_base_provers config prover_str_list in
  let env =
    let config_main = Whyconf.get_main (config) in
    (* load plugins; may be needed for external provers *)
    if not builtin_provers_only then
      Whyconf.load_plugins config_main;
    let base_loadpath = spark_loadpath @ Whyconf.loadpath config_main in
    let extended_loadpath =
      match !opt_proof_dir with
      | Some dir -> (Filename.concat dir "_theories") :: base_loadpath
      | None -> base_loadpath
    in
    Env.create_env extended_loadpath  in
  (* this function loads the driver for a given prover *)
  let prover_driver base_prover =
    try
      let driver_file = find_driver_file base_prover.Whyconf.driver in
<<<<<<< HEAD
      Driver.load_driver_absolute
        env driver_file base_prover.Whyconf.extra_drivers
    with e ->
=======
      Driver.load_driver env driver_file base_prover.Whyconf.extra_drivers
    with e when Debug.test_flag Debug.stack_trace -> raise e
    | e ->
>>>>>>> 3415fd1b
      let s =
        Pp.sprintf "Failed to load driver for prover: %a"
             Exn_printer.exn_printer e in
      Gnat_util.abort_with_message ~internal:true s in
  (* now we build the prover record for each requested prover *)
  let build_prover_rec base_prover =
    { Session.prover_driver = prover_driver  base_prover;
      prover_config = base_prover} in
  let provers =
    List.map build_prover_rec base_provers in
  let prover_ce = match base_prover_ce with
    | Some base_prover_ce ->
      Some (build_prover_rec base_prover_ce)
    | None -> None in
  provers, prover_ce, config, env

(* The function replaces %{f,t,T,m,l,d} to their corresponding values
   in the string cmd.
   This function is based on the Call_provers.actualcommand, for
   some reason not in the Why3 API nor really convenient *)
(* ??? delete this and use the one from Call_provers *)

let actual_cmd ?main filename cmd =
  let m = match main with
    | None -> Whyconf.get_main config
    | Some m -> m in
  let replace_func s =
    match (Str.matched_string s).[1] with
    | '%' -> "%"
    | 'f' -> Sys.getcwd () ^ Filename.dir_sep ^ filename
    (* Can %t and %T be on an editor command line and have a meaning?
       Is it allowed by Why3config? *)
    | 't' -> string_of_int (Whyconf.timelimit m)
    | 'T' -> string_of_int (succ (Whyconf.timelimit m))
    | 'm' -> string_of_int (Whyconf.memlimit m)
    | 'l' -> Whyconf.libdir m
    | 'd' -> Whyconf.datadir m
    | 'o' -> Whyconf.libobjdir m
    | a ->  Char.escaped a in
  Str.global_substitute (Str.regexp "%.") replace_func cmd

(* function to build manual elements *)
(* pass proof dir and prover as args *)

let list_and_filter dir =
  try
    Array.fold_left (fun l f ->
                     if not (Sys.is_directory (Filename.concat dir f)) then
                       f :: l
                     else l) [] (Sys.readdir dir)
  with
  | Sys_error _ -> []

let build_shared proof_dir prover =
  let prover_name = prover.Whyconf.prover.Whyconf.prover_name in
  let shared_dir = Filename.concat proof_dir prover_name in
  let vc_files = list_and_filter shared_dir in
  let (unused, child_out) = Unix.pipe () in
  (* No better idea to get rid of child output,
     and I certainly don't want to parse it
   *)
  let user_dir = "user" in
  let prover_dir = Filename.concat user_dir prover_name in
  let update filenames =
    List.fold_left
      (fun need_update e ->
       let odir_file = Filename.concat prover_dir e in
       if not (Sys.file_exists odir_file) then
         (
           let orig_file = Filename.concat shared_dir e in
           Unix.link orig_file odir_file;
           true
         )
       else
         need_update
      ) false filenames
  in

  let exec_cmd cmd =
    let hackish_filename =
      List.fold_left (fun s fn -> s ^ fn)
                     (List.hd vc_files) (List.tl vc_files) in
    let cmd = actual_cmd hackish_filename cmd in
    Sys.command cmd
  in

  let check_success res msg =
    if res <> 0 then Gnat_util.abort_with_message ~internal:true msg
  in

  if vc_files <> [] then
  (
    if not (Sys.file_exists user_dir) then
      Unix.mkdir user_dir 0o755;
    if not (Sys.file_exists prover_dir) then
      Unix.mkdir prover_dir 0o755;
    let file_update = update vc_files in
    let old_dir = Sys.getcwd () in
    Sys.chdir prover_dir;
    if file_update && prover.Whyconf.configure_build <> "" then
      check_success (exec_cmd prover.Whyconf.configure_build)
        "Problem during build configuration for prover shared files";
    List.iter (fun cmd ->
               if cmd <> "" then
                 check_success (exec_cmd cmd)
                               "Problem during build of prover shared files")
              prover.Whyconf.build_commands;
    Sys.chdir old_dir;
    Unix.close unused;
    Unix.close child_out
  )

let () =
  (* check whether we are in prepare_shared mode, if so, do just that *)
  match !opt_prepare_shared, !opt_proof_dir with
  | (true, Some pdir) ->
    List.iter (fun prover ->
      build_shared pdir prover.Session.prover_config) provers;

    let () = match prover_ce with
    | Some prover_ce ->
      build_shared pdir prover_ce.Session.prover_config;
    | None -> () in

    exit 0
  | _ -> ()

let counterexamples = !opt_ce_mode

let manual_prover =
  (* sanity check - we don't allow combining
     manual with other provers. Or said otherwise, if there is more than one
     prover, they must all be automatic. *)
  match provers with
  | [] -> None
  | [x] when x.Session.prover_config.Whyconf.interactive -> Some x
  | _ :: _ :: _ when
     List.exists (fun p -> p.Session.prover_config.Whyconf.interactive) provers
     && not !opt_replay
     ->
       Gnat_util.abort_with_message ~internal:false
        "manual provers cannot be combined with other provers"
  | _ ->
      None

let filename =
   let is_not_why_loc s =
      not (Filename.check_suffix s "why" ||
           Filename.check_suffix s "mlw") in
   match !opt_filename with
   | None -> Gnat_util.abort_with_message ~internal:true "No file given."
   | Some s ->
         if is_not_why_loc s then
            Gnat_util.abort_with_message ~internal:true
              (Printf.sprintf "Not a Why input file: %s." s);
         s

(* freeze values *)

let limit_time ~prover =
  match prover_ce, !opt_timeout with
  | Some p, _ when prover =
    p.Session.prover_config.Whyconf.prover.Whyconf.prover_name &&
                   !opt_ce_timeout <> None ->
      Opt.get !opt_ce_timeout
  | _, None -> Call_provers.empty_limit.Call_provers.limit_time
  | _, Some x -> x

type steps_convert = { add : int; mult : int }

module Steps_conversion : sig

  val convert : prover : string -> int -> int
  val back_convert : prover : string -> int -> int

end = struct

  let convert_data =
    ["cvc4", { add = 15000; mult = 35 };
     "z3",   { add = 450000; mult = 800 }]

  let starts_with a b =
    if String.length a > String.length b then false
    else
      a = String.sub (String.lowercase b) 0 (String.length a)

  let num_convert conv c =
    conv.add + conv.mult * c

  let num_back_convert conv c =
  (* we are adding 1 to the count because the division will round downwards,
     but we want to have the property that checks are proved with the
     reported steps *)
    (max 0 (c - conv.add)) / conv.mult + 1

  let find_convert prover =
    let rec aux l =
      match l with
      | [] -> { add = 0 ; mult = 1 }
      | (name, conv) :: rest ->
          if starts_with name prover then conv
          else aux rest
    in
    aux convert_data

  let convert ~prover c =
    num_convert (find_convert prover) c

  let back_convert ~prover c =
    num_back_convert (find_convert prover) c

end


let steps ~prover =
  match manual_prover, !opt_steps with
  | Some _, _ | _, None -> Call_provers.empty_limit.Call_provers.limit_steps
  | _, Some c -> Steps_conversion.convert ~prover c

let back_convert_steps = Steps_conversion.back_convert

let limit ~prover =
  { Call_provers.empty_limit with
    Call_provers.limit_time = limit_time ~prover;
    limit_steps = steps ~prover}

let proof_mode = !opt_proof_mode
let lazy_ = !opt_lazy
let debug = !opt_debug
let force = !opt_force
let limit_line = !opt_limit_line

let limit_subp =
   match !opt_limit_subp with
   | None -> None
   | Some s -> Some (Ident.create_label ("GP_Subp:" ^ s))

let parallel = !opt_parallel

let unit_name =
  let suffix = ".mlw" in
  if Strings.ends_with filename suffix then
    String.sub filename 0 (String.length filename - String.length suffix)
  else Filename.chop_extension filename

let socket_name = !opt_socket_name

let stand_alone = !opt_standalone

let proof_dir = !opt_proof_dir

(* when not doing proof, stop after typing to avoid cost of the WP *)
let () =
  if proof_mode = No_WP then Debug.set_flag Typing.debug_type_only;
  Debug.set_flag (Debug.lookup_flag "fast_wp");
  let curdir = Sys.getcwd () in
  Unix.putenv "TEMP" curdir;
  Unix.putenv "TEMPDIR" curdir

let is_selected_prover p =
  try
    Some (List.find (fun g ->
      g.Session.prover_config.Whyconf.prover = p) provers)
  with Not_found -> None

let is_ce_prover p =
  counterexamples &&
  match prover_ce with
  | None -> false
  | Some cep ->
      cep.Session.prover_config.Whyconf.prover = p

let replay = !opt_replay<|MERGE_RESOLUTION|>--- conflicted
+++ resolved
@@ -344,15 +344,10 @@
   let prover_driver base_prover =
     try
       let driver_file = find_driver_file base_prover.Whyconf.driver in
-<<<<<<< HEAD
       Driver.load_driver_absolute
         env driver_file base_prover.Whyconf.extra_drivers
-    with e ->
-=======
-      Driver.load_driver env driver_file base_prover.Whyconf.extra_drivers
     with e when Debug.test_flag Debug.stack_trace -> raise e
     | e ->
->>>>>>> 3415fd1b
       let s =
         Pp.sprintf "Failed to load driver for prover: %a"
              Exn_printer.exn_printer e in
