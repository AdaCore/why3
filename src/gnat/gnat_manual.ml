open Why3

type goal = Session_itp.proofNodeID
type attempt = Session_itp.proofAttemptID

let filename_limit = 246

let manual_attempt_of_goal s goal =
  match Gnat_config.manual_prover with
  | None -> None
  | Some p ->
      let proof_attempts = Session_itp.get_proof_attempt_ids s goal in
      Whyconf.Hprover.find_opt proof_attempts p

let is_new_manual_proof session goal =
  manual_attempt_of_goal session goal = None

(* Returns the theory encapsulating the goal *)
let find_goal_theory s goal =
  Session_itp.get_encapsulating_theory s (Session_itp.APn goal)

let get_file_extension filename =
  try
    let name = Filename.chop_extension filename in
    let ext = String.sub filename (String.length name)
                         (String.length filename - String.length name) in
    ext
  with
  | Invalid_argument _ -> ""

(* Return the absolute dir in which we want to put provers file. *)
let prover_files_dir proj wc_prover =
  match Gnat_config.proof_dir with
<<<<<<< HEAD
  | None -> [""]
=======
  | None -> [Filename.dirname Gnat_config.filename]
>>>>>>> d0760b61
  | Some dir ->
     let prover_dir = Filename.concat dir wc_prover.Whyconf.prover_name in
     if not (Sys.file_exists prover_dir) then
       Unix.mkdir prover_dir 0o750;
     let punit_dir = Filename.concat prover_dir proj in
     if not (Sys.file_exists punit_dir) then
       Unix.mkdir punit_dir 0o750;
     [punit_dir]

let resize_shape sh limit =
  let index = ref 0 in
  let sh_len = String.length sh in
  let separator_re = Str.regexp "__" in
  (try
    while (sh_len - !index) >= limit do
      index := (Str.search_forward separator_re sh !index) + 2
    done;
    String.sub sh !index (sh_len - !index)
  with
  | _ -> "")

let make_filename sl =
  List.fold_left (fun acc x -> Filename.concat acc x) "" sl

let compute_filename s (contain_dir: string list) theory goal expl driver =
  let th_name_no_sanit = (Session_itp.theory_name theory).Ident.id_string in
  let task = Session_itp.get_task s goal in
  let contain_dir = make_filename contain_dir in
  let why_fn =
    Driver.file_of_task driver
                        th_name_no_sanit
                        (Session_itp.string_of_file_path (Session_itp.file_path (Session_itp.theory_parent s theory)))
                        task in
  let ext = get_file_extension why_fn in
  let thname = (Ident.sanitizer Ident.char_to_alnumus
                                Ident.char_to_alnumus
                                th_name_no_sanit) in
  (* Remove __subprogram_def from theory name *)
  let thname = String.sub thname 0 ((String.length thname) - 16) in

  (* Prevent generated filename from exceeding usual filesystems limit.
     2 character are reserved to differentiate files having name
     collision *)
  let shape = resize_shape expl.Gnat_expl.shape
                           (filename_limit - ((String.length thname)
                                              + (String.length ext) + 2)) in
  let noext = Filename.concat contain_dir
                              (Pp.sprintf "%s__%s" thname shape)
  in
  let num = ref 0 in
  let filename = ref (noext ^ ext) in
  while Sys.file_exists !filename do
    num := !num + 1;
    filename := noext ^ string_of_int !num ^ ext;
  done;
  !filename

let create_prover_file c goal expl prover =
  let s = c.Controller_itp.controller_session in
  let driver = snd (Whyconf.Hprover.find c.Controller_itp.controller_provers prover) in
  let th = find_goal_theory s goal in
  let proj_name = Filename.basename (Session_itp.get_dir s) in
  let filename =
    compute_filename s (prover_files_dir proj_name prover) th goal expl driver in
  make_filename (Sysutil.relativize_filename (Session_itp.get_dir s) filename)
(*
  let cout = open_out filename in
  let fmt = Format.formatter_of_out_channel cout in
  let task = Session_itp.get_task s goal in
  Driver.print_task prover.Session.prover_driver fmt task;
  close_out cout;
  let pa = add_external_proof ~keygen:Gnat_sched.Keygen.keygen ~obsolete:false
                             ~archived:false ~limit:Call_provers.empty_limit
                             ~edit:(Some filename) goal
                             prover.Session.prover_config.Whyconf.prover
                             Unedited in
  pa
*)

(* ??? maybe use a Buffer.t? Isn't there some code already doing this in Why3?
 * *)
let editor_command (prover: Whyconf.prover) fn =
  (* this function loads the editor for a given prover, otherwise returns a
     default value *)
  let editor =
    let config_prover = Whyconf.get_prover_config Gnat_config.config prover in
    try Whyconf.editor_by_id Gnat_config.config
        config_prover.Whyconf.editor
    with Not_found ->
      { Whyconf.editor_name = "";
        editor_command = "";
        editor_options = [] }
  in
  let cmd_line =
    List.fold_left (fun str s -> str ^ " " ^ s)
                  editor.Whyconf.editor_command
                  editor.Whyconf.editor_options in
  Gnat_config.actual_cmd fn cmd_line

let manual_proof_info session pa =
  let pa = Session_itp.get_proof_attempt_node session pa in
  match pa.Session_itp.proof_script with
  | None -> None
  | Some fn ->
<<<<<<< HEAD
      let fn = Sysutil.concat (Session_itp.get_dir session) fn in
=======
      let fn = Filename.concat (Session_itp.get_dir session) fn in
>>>>>>> d0760b61
      let fn = Sysutil.relativize_filename (Filename.dirname Gnat_config.filename) fn in
      let base_prover = pa.Session_itp.prover in
      let real_prover =
        List.find (fun p ->
          p = base_prover)
        Gnat_config.provers in
      let fn = make_filename fn in
      Some (fn, editor_command real_prover fn)<|MERGE_RESOLUTION|>--- conflicted
+++ resolved
@@ -31,11 +31,7 @@
 (* Return the absolute dir in which we want to put provers file. *)
 let prover_files_dir proj wc_prover =
   match Gnat_config.proof_dir with
-<<<<<<< HEAD
-  | None -> [""]
-=======
   | None -> [Filename.dirname Gnat_config.filename]
->>>>>>> d0760b61
   | Some dir ->
      let prover_dir = Filename.concat dir wc_prover.Whyconf.prover_name in
      if not (Sys.file_exists prover_dir) then
@@ -140,11 +136,7 @@
   match pa.Session_itp.proof_script with
   | None -> None
   | Some fn ->
-<<<<<<< HEAD
-      let fn = Sysutil.concat (Session_itp.get_dir session) fn in
-=======
       let fn = Filename.concat (Session_itp.get_dir session) fn in
->>>>>>> d0760b61
       let fn = Sysutil.relativize_filename (Filename.dirname Gnat_config.filename) fn in
       let base_prover = pa.Session_itp.prover in
       let real_prover =
