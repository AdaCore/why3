--- conflicted
+++ resolved
@@ -88,14 +88,10 @@
 val limit_line : limit_mode option
 (* set if option --limit-line was given; we only prove VCs from that line *)
 
-<<<<<<< HEAD
-val limit_subp : Ident.attribute option
-=======
 val limit_region : Gnat_loc.region option
 (* set if option --limit-region was given; we only prove VCs in the region *)
 
-val limit_subp : Ident.label option
->>>>>>> d0760b61
+val limit_subp : Ident.attribute option
 (* set if option --limit-subp was given; we only prove VCs from that subprogram
    *)
 
