--- conflicted
+++ resolved
@@ -252,14 +252,8 @@
   if !opt_list_provers then begin
     opt_list := true;
     let config = read_config !opt_config in
-<<<<<<< HEAD
-    let print fmt prover pc = fprintf fmt "%a (%a)@\n"
-      print_prover_parsable_format pc.prover print_prover prover in
-    let print fmt m = Mprover.iter (print fmt) m in
-=======
     let print = Pp.print_iter2 Mprover.iter Pp.newline Pp.nothing
       print_prover Pp.nothing in
->>>>>>> f709f96d
     let provers = get_provers config in
     printf "@[<hov 2>Known provers:@\n%a@]@." print provers
   end;
