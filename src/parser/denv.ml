--- conflicted
+++ resolved
@@ -146,11 +146,7 @@
     | Lpos p -> ll, Some p
   in
   let label,p = List.fold_left get_labels (Slab.empty,None) ll in
-<<<<<<< HEAD
-  id_user ~label x (default_option loc p)
-=======
   id_user ~label x (def_option loc p)
->>>>>>> bd6d67ef
 
 let create_user_vs id ty = create_vsymbol (create_user_id id) ty
 
