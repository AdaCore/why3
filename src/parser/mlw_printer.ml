--- conflicted
+++ resolved
@@ -136,12 +136,8 @@
   | ATstr att -> fprintf fmt "[@%s]" att.Ident.attr_string
   | ATpos loc ->
       let filename, line, bchar, echar = Loc.get loc in
-<<<<<<< HEAD
-      fprintf fmt "[#%S %d %d %d]" filename line bchar echar
-=======
       fprintf fmt "[#%S %d %d %d]%a" filename line bchar echar
         pp_maybe_marker loc
->>>>>>> fd63c5e2
 
 let pp_id fmt (id: ident) =
   let pp_decode fmt str =
@@ -370,27 +366,6 @@
     | Ity.MaskVisible -> ()
     | Ity.MaskGhost -> fprintf fmt "ghost "
     | Ity.MaskTuple _ -> fprintf fmt "TUPLE??" in
-<<<<<<< HEAD
-  function
-  | PTtuple ptys, ({pat_desc= Ptuple ps}, Ity.MaskTuple ms) ->
-      fprintf fmt "@[<h>(%a)@]" Pp.(print_list comma (pp_pty_pat_mask ~closed:false))
-        List.(combine ptys (combine ps ms))
-  | PTtuple ptys, ({pat_desc= Pwild}, Ity.MaskTuple ms) ->
-      fprintf fmt "(%a)" Pp.(print_list comma pp_pty_mask) (List.combine ptys ms)
-  | pty, ({pat_desc= Pwild}, m) ->
-      let opt_ref, pty = opt_ref_pty pty in
-      fprintf fmt "%a%s%a" pp_vis_ghost m opt_ref pp_pty.closed pty
-  | pty, ({pat_desc= Pvar id}, m) ->
-      (* (ghost) x: t *)
-      let opt_ref, pty = opt_ref_pty pty in
-      let pp fmt = fprintf fmt "%a%s%a : %a" pp_vis_ghost m opt_ref pp_id id pp_pty.marked pty in
-      fprintf fmt (if closed then "(%t)" else "%t") pp
-  | _ -> assert false
-
-let pp_opt_result fmt (opt_pty, p, m) = match opt_pty with
-  | None -> ()
-  | Some pty -> fprintf fmt " : %a" (pp_pty_pat_mask ~closed:true) (pty, (p, m))
-=======
   let pp_aux fmt = function
     | PTtuple ptys, ({pat_desc= Ptuple ps}, Ity.MaskTuple ms) ->
         fprintf fmt "(%a)"
@@ -414,25 +389,11 @@
   | None -> ()
   | Some pty ->
       fprintf fmt " : %a" (pp_pty_pat_mask ~closed:true) (pty, (p, m))
->>>>>>> fd63c5e2
 
 let pp_exn fmt (id, pty, m) =
   let pp_space fmt = if pty <> PTtuple [] then fprintf fmt " " in
   fprintf fmt "@[<h>exception %a%t%a@]" pp_id id pp_space pp_pty_mask (pty, m)
 
-<<<<<<< HEAD
-let remove_witness_existence spec =
-  let not_witness_existence = function
-    | {term_desc= Tattr (ATstr {Ident.attr_string= "expl:witness existence"}, _)} -> false
-    | _ -> true in
-  {spec with sp_pre= List.filter not_witness_existence spec.sp_pre}
-
-let pp_let pp is_ref fmt (id, ghost, kind, x) =
-  match is_ref x with
-  | Some x when List.exists (function ATstr a -> a.Ident.attr_string = "mlw:reference_var" | _ -> false) id.id_ats ->
-      fprintf fmt "@[<hv 2>let %aref %a%a =@ %a@]" pp_ghost ghost
-        pp_kind kind pp_id (remove_id_attr "mlw:reference_var" id) pp.marked x
-=======
 let remove_witness_existence pre =
   let not_witness_existence = function
     | {term_desc= Tattr (ATstr {Ident.attr_string= "expl:witness existence"}, _)} -> false
@@ -445,20 +406,16 @@
       fprintf fmt "@[<hv 2>let %aref %a%a =@ %a%a@]" pp_ghost ghost
         pp_kind kind pp_id (remove_id_attr "mlw:reference_var" id)
         pp_maybe_marker loc pp.marked x
->>>>>>> fd63c5e2
   | _ ->
       fprintf fmt "@[<hv 2>let %a%a%a =@ %a@]" pp_ghost ghost
         pp_kind kind pp_id id pp.marked x
 
-<<<<<<< HEAD
-=======
 let is_ref_expr = function
   | {expr_loc; expr_desc= Eapply ({expr_desc= Eref}, e2)} -> Some (expr_loc, e2)
   | _ -> None
 
 let is_ref_pattern _ = None
 
->>>>>>> fd63c5e2
 let remove_term_attr s t = match t.term_desc with
   | Tattr (ATstr attr, t) when attr.Ident.attr_string = s -> t
   | _ -> t
@@ -508,25 +465,11 @@
 
 let pp_partial = pp_bool ~true_:"partial " ~false_:""
 
-<<<<<<< HEAD
-let is_ref_expr = function
-  | {expr_desc= Eapply ({expr_desc= Eref}, e2)} -> Some e2
-  | _ -> None
-
-let is_ref_pattern _ = None
-
-let term_hyp_name = function
-  | {term_desc= Tattr (ATstr {Ident.attr_string= attr}, t)}
-    when Strings.has_prefix "hyp_name:" attr ->
-      " " ^ Strings.remove_prefix "hyp_name:" attr, t
-  | t -> "", t
-=======
 let term_hyp_name = function
   | {term_loc= loc; term_desc= Tattr (ATstr {Ident.attr_string= attr}, t)}
     when Strings.has_prefix "hyp_name:" attr ->
       Some loc, " " ^ Strings.remove_prefix "hyp_name:" attr, t
   | t -> None, "", t
->>>>>>> fd63c5e2
 
 let attr_equals at1 at2 =
   match at1, at2 with
@@ -577,35 +520,12 @@
 
 let rec pp_fun pp fmt = function
   | [], None, pat, Ity.MaskVisible, spec, e when pat.pat_desc = Pwild->
-<<<<<<< HEAD
-      fprintf fmt "@[<hv>@[<v2>begin@ %a%a@]@ end@]" (pp_spec pat) spec pp.marked e
-=======
       fprintf fmt "@[<hv>@[<v2>%abegin@ %a%a@]@ end@]" pp_maybe_marker pat.pat_loc
         (pp_spec pat) spec pp.marked e
->>>>>>> fd63c5e2
   | binders, opt_pty, pat, mask, spec, e ->
     fprintf fmt "@[<hv 2>fun %a%a%a ->@ @[%a@]@]" pp_binders binders
       pp_opt_result (opt_pty, pat, mask) (pp_spec pat) spec pp.marked e
 
-<<<<<<< HEAD
-and pp_let_fun pp fmt = function
-  | id, ghost, kind, ([], None, pat, Ity.MaskVisible, spec, x) when pat.pat_desc = Pwild ->
-      fprintf fmt "@[<hv>@[<v2>let %a%a%a%a = begin@ %a%a@]@ end@]"
-        pp_ghost ghost pp_partial spec.sp_partial pp_kind kind pp_id id
-        (pp_spec pat) {spec with sp_partial= false} pp.marked x
-  | id, ghost, kind, (binders, opt_pty, pat, mask, spec, x) ->
-      fprintf fmt "@[<v2>let %a%a%a%a%a%a%a =@ %a@]"
-        pp_ghost ghost pp_partial spec.sp_partial pp_kind kind pp_id id
-        pp_binders binders pp_opt_result (opt_pty, pat, mask) (pp_spec pat) {spec with sp_partial= false} pp.marked x
-
-and pp_let_any fmt (id, ghost, kind, (params, kind', opt_pty, pat, mask, spec)) =
-  if kind' <> Expr.RKnone then
-    todo fmt "LET-ANY kind<>RKnone" (* Concrete syntax? *)
-  else
-    fprintf fmt "@[<v 2>val %a%a%a%a%a%a%a@]" pp_ghost ghost pp_partial spec.sp_partial
-      pp_kind kind pp_id id pp_params params pp_opt_result (opt_pty, pat, mask)
-      (pp_spec pat) {spec with sp_partial= false}
-=======
 and pp_let_fun pp fmt (loc, id, ghost, kind, (binders, opt_pty, pat, mask, spec, x)) =
   match binders, opt_pty, mask, pat with
   | [], None, Ity.MaskVisible, {pat_desc= Pwild} ->
@@ -633,7 +553,6 @@
           pp_maybe_marker loc pp_ghost ghost pp_partial spec.sp_partial pp_kind kind pp_id id
           pp_params params pp_opt_result (opt_pty, pat, mask)
           (pp_spec pat) {spec with sp_partial= false}
->>>>>>> fd63c5e2
 
 and pp_fundef fmt (id, ghost, kind, binders, pty_opt, pat, mask, spec, e) =
   fprintf fmt "%a%a%a%a%a%a =@ %a"
@@ -668,35 +587,6 @@
         pp_infix pp_expr fmt e (collect op e')
     | Einnfix (e1, op, e2) ->
         pp_innfix pp_expr fmt e1 op e2;
-<<<<<<< HEAD
-    | Elet (id, ghost, kind, {expr_desc=Efun (binders, pty_opt, pat, mask, spec, e1)}, e2) ->
-        fprintf fmt "@[<v>%a in@ %a@]"
-          (pp_let_fun pp_expr) (id, ghost, kind, (binders, pty_opt, pat, mask, spec, e1))
-          pp_expr.marked e2
-    (* | Elet (id, ghost, kind, {expr_desc=Eany (params, kind', pty_opt, pat, mask, spec)}, e2) ->
-     *     fprintf fmt "@[<v>%a in@ %a@]"
-     *       pp_let_any (id, ghost, kind, (params, kind', pty_opt, pat, mask, remove_witness_existence spec))
-     *       pp_expr.marked e2 *)
-    | Elet (id, ghost, kind, e1, e2) ->
-        fprintf fmt "@[<hv>@[<v 2>%a@] in@ %a@]" (pp_let pp_expr is_ref_expr) (id, ghost, kind, e1)
-          pp_expr.marked e2
-    | Erec (defs, e) ->
-        let pp_fundefs = pp_print_list ~pp_sep:(pp_sep "@]@ @[<hv 2>with ") pp_fundef in
-        fprintf fmt "@[<v>@[<v 2>let rec %a in@]@ %a@]" pp_fundefs defs pp_expr.marked e
-    | Efun ([], None, pat, Ity.MaskVisible, spec, {expr_desc=Etuple []}) when pat.pat_desc = Pwild ->
-        fprintf fmt "@[<v>@[<v 2>begin%a@]@ end@]" (pp_spec pat) spec
-    | Efun ([], None, pat, Ity.MaskVisible, spec, e) when pat.pat_desc = Pwild ->
-        fprintf fmt "@[<v>@[<v 2>begin%a@ %a@]@ end@]" (pp_spec pat) spec pp_expr.marked e
-    | Efun (binders, opt_pty, pat, mask, spec, e) ->
-        pp_fun pp_expr fmt (binders, opt_pty, pat, mask, spec, e)
-    | Eany ([], _kind, Some pty, pat, mask, spec) ->
-        let pat =
-          if pat.pat_desc <> Pwild then pat
-          else match spec.sp_post with
-            | (_, (pat, _) :: _) :: _ -> pat
-            | _ -> pat in
-        fprintf fmt "@[<hv 2>any %a%a@]" (pp_pty_pat_mask ~closed:true) (pty, (pat, mask)) (pp_spec pat) (remove_witness_existence spec)
-=======
     | Elet (id, ghost, kind, e1, e2) -> (
         match e1.expr_desc with
         | Efun (binders, pty_opt, pat, mask, spec, e1') ->
@@ -729,7 +619,6 @@
             | _ -> pat in
         let spec = {spec with sp_pre= remove_witness_existence spec.sp_pre} in
         fprintf fmt "@[<hv 2>any %a%a@]" (pp_pty_pat_mask ~closed:true) (pty, (pat, mask)) (pp_spec pat) spec
->>>>>>> fd63c5e2
     | Eany _ ->
         todo fmt "EANY" (* assert false? *)
     | Etuple es ->
@@ -740,12 +629,8 @@
         pp_update pp_expr fmt e fs
     | Eassign [e1, oqid, e2] ->
         let pp_qid fmt = fprintf fmt ".%a" pp_qualid in
-<<<<<<< HEAD
-        fprintf fmt "@[<hv 2>%a%a <-@ %a@]" pp_expr.closed e1 (Pp.print_option pp_qid) oqid pp_expr.closed e2
-=======
         fprintf fmt "@[<hv 2>%a%a <-@ %a@]" pp_expr.closed e1
           (Pp.print_option pp_qid) oqid pp_expr.closed e2
->>>>>>> fd63c5e2
     | Eassign l ->
         let pp_lhs fmt = function
           | e, None, _ -> pp_expr.closed fmt e
@@ -799,13 +684,8 @@
         fprintf fmt "@[%a in@ %a@]" pp_exn (id, pty, mask) pp_expr.marked e
     | Eoptexn (id, _mask, e)
       when List.exists (fun s -> Strings.ends_with id.id_str s) ["'Return"; "'Break"; "'Continue"]
-<<<<<<< HEAD
-        && marker id.id_loc = None ->
-        (* Syntactic sugar *)
-=======
         && marker id.id_loc = None -> (* Syntactic sugar *)
         (* TODO mask? *)
->>>>>>> fd63c5e2
         pp_expr.marked fmt e
     | Eoptexn (id, mask, e) ->
         if mask <> Ity.MaskVisible then
@@ -831,14 +711,9 @@
           | Expr.Assert -> "assert"
           | Expr.Assume -> "assume"
           | Expr.Check -> "check" in
-<<<<<<< HEAD
-        let s, t = term_hyp_name t in
-        fprintf fmt "@[<hv 2>%s%s {@ %a }@]" kind s pp_term.marked t
-=======
         let oloc, s, t = term_hyp_name t in
         fprintf fmt "@[<hv 2>%s%s {@ %a%a }@]" kind s
           (Pp.print_option pp_maybe_marker) oloc pp_term.marked t
->>>>>>> fd63c5e2
     | Escope (qid, e) ->
         pp_scope pp_expr fmt qid e
     | Elabel (id, e) ->
@@ -917,13 +792,8 @@
           | _ -> term_closed t in
         pp_attr (pp_closed term_closed pp_term.marked) fmt attr t
     | Tlet (id, t1, t2) ->
-<<<<<<< HEAD
-        fprintf fmt "@[<v>%a in@ %a@]"
-          (pp_let pp_term is_ref_pattern) (id, false, Expr.RKnone, t1) pp_term.marked t2
-=======
         fprintf fmt "@[<v>%a in@ %a@]" (pp_let pp_term is_ref_pattern)
           (id, false, Expr.RKnone, t1) pp_term.marked t2
->>>>>>> fd63c5e2
     | Tcase (t, cases) ->
         pp_match pp_term pp_pattern fmt t cases []
     | Tcast (t, pty) ->
@@ -951,35 +821,6 @@
   let pp_variant fmt (t, qid_opt) =
     fprintf fmt "%a%a" pp t
       (pp_opt ~prefix:" with " pp_qualid) qid_opt in
-<<<<<<< HEAD
-  pp_print_opt_list ~prefix:"@ @[<hv2>variant {@ " ~suffix:"@] }" ~sep:",@ " pp_variant fmt vs
-
-and pp_invariants fmt =
-  let pp_invariant fmt t =
-    let s, t = term_hyp_name t in
-    fprintf fmt "@[<hv 2>invariant%s {@ %a@] }" s pp_term.marked
-      (remove_term_attr "hyp_name:LoopInvariant"
-        (remove_term_attr "hyp_name:TypeInvariant" t)) in
-  pp_print_opt_list ~prefix:"@ " ~sep:"@ " pp_invariant fmt
-
-and pp_spec result_pat fmt s =
-  let pp_requires fmt t =
-    let s, t = term_hyp_name t in
-    fprintf fmt "@[<hv>@[<hv2>requires%s { %a@]@ }@]"
-      s pp_term.marked (remove_term_attr "hyp_name:Requires" t) in
-  let is_ensures pat =
-    match result_pat.pat_desc, pat.pat_desc with
-    | Pwild, Pvar id ->  id.id_str = "result"
-    | _ -> pat_equals result_pat pat in
-  let is_not_marked pat = match pat.pat_desc with
-    | Pvar id -> marker id.id_loc = None
-    | _ -> true in
-  let pp_post fmt = function
-    | loc, [pat, t] when is_ensures pat && is_not_marked pat ->
-        let s, t = term_hyp_name t in
-        fprintf fmt "@ @[<hv 2>%aensures%s { %a@] }" pp_maybe_marker loc
-          s pp_term.marked (remove_term_attr "hyp_name:Ensures" t)
-=======
   pp_print_opt_list ~prefix:"@ @[<hv2>variant {@ " ~sep:",@ " ~suffix:"@] }"
     pp_variant fmt vs
 
@@ -1027,7 +868,6 @@
         fprintf fmt "@ @[<hv 2>%aensures%s { %a%a@] }" pp_maybe_marker loc s
           (Pp.print_option pp_maybe_marker) oloc
           pp_term.marked t
->>>>>>> fd63c5e2
     | loc, cases ->
         let pp_case fmt (p, t) =
           fprintf fmt "%a -> %a" pp_pattern.marked p pp_term.marked t in
@@ -1116,15 +956,8 @@
     | TDfloat (i1, i2) ->
         fprintf fmt " = <float %d %d>" i1 i2 in
   fprintf fmt "%a%a%a%a%a"
-<<<<<<< HEAD
-    pp_maybe_marker d.td_loc
-    pp_id d.td_ident
-    (pp_print_opt_list ~every:" '" pp_id) d.td_params
-    pp_def d.td_def
-=======
     pp_maybe_marker d.td_loc pp_id d.td_ident
     (pp_print_opt_list ~every:" '" pp_id) d.td_params pp_def d.td_def
->>>>>>> fd63c5e2
     (pp_print_opt_list ~prefix:"@ @[<hv 2>by {@ " ~sep:";@ " ~suffix:"@] }"
        (pp_field pp_expr)) d.td_wit
 
@@ -1154,11 +987,7 @@
   | Dlogic decls when List.for_all (fun d -> d.ld_type <> None) decls -> (* functions have an ld_type *)
       let pp_logic_decls = pp_print_list ~pp_sep:(pp_sep "@]@ @[<hv 2>with ") pp_logic_decl in
       fprintf fmt "@[<hv 2>function %a@]" pp_logic_decls decls
-<<<<<<< HEAD
-  | Dlogic _ -> (* No mixed predicate/function declarations *)
-=======
   | Dlogic _ -> (* Mixed predicate/function declarations?? *)
->>>>>>> fd63c5e2
       assert false
   | Dind (sign, decls) ->
       let keyword = match sign with
@@ -1173,14 +1002,6 @@
         | Decl.Pgoal -> "goal" in
       let id = remove_id_attr "useraxiom" id in
       fprintf fmt "@[<hv 2>%s %a:@ %a@]" keyword pp_id id pp_term.marked t
-<<<<<<< HEAD
-  | Dlet (id, ghost, kind, {expr_desc=Efun (binders, pty_opt, pat, mask, spec, e)}) ->
-      pp_let_fun pp_expr fmt (id, ghost, kind, (binders, pty_opt, pat, mask, spec, e))
-  | Dlet (id, ghost, kind, {expr_desc=Eany (params, kind', pty_opt, pat, mask, spec)}) ->
-      pp_let_any fmt (id, ghost, kind, (params, kind', pty_opt, pat, mask, remove_witness_existence spec))
-  | Dlet (id, ghost, kind, e) ->
-      pp_let pp_expr is_ref_expr fmt (id, ghost, kind, e)
-=======
   | Dlet (id, ghost, kind, e) -> (
       match e.expr_desc with
       | Efun (binders, pty_opt, pat, mask, spec, e') ->
@@ -1189,7 +1010,6 @@
           pp_let_any fmt (e.expr_loc, id, ghost, kind, (params, kind', pty_opt, pat, mask, spec))
       | _ ->
           pp_let pp_expr is_ref_expr fmt (id, ghost, kind, e) )
->>>>>>> fd63c5e2
   | Drec defs ->
       let pp_fundefs = pp_print_list ~pp_sep:(pp_sep "@]@ @[<hv 2>with ") pp_fundef in
       fprintf fmt "@[<v>@[<v 2>let rec %a@]@]" pp_fundefs defs
@@ -1214,12 +1034,8 @@
       fprintf fmt "@[<hv2>use export %a@]" pp_qualid qid
   | Dcloneimport (loc, import, qid, as_id, substs) ->
       fprintf fmt "@[<hv2>%aclone%a %a%a%a@]" pp_maybe_marker loc
-<<<<<<< HEAD
-        pp_import import pp_qualid qid (pp_opt ~prefix:" as " pp_id) as_id pp_substs substs
-=======
         pp_import import pp_qualid qid (pp_opt ~prefix:" as " pp_id)
         as_id pp_substs substs
->>>>>>> fd63c5e2
   | Duseimport (loc, import, binds) ->
       let pp_opt_id = pp_opt ~prefix:" as " pp_id in
       let pp_bind fmt (qid, opt_id) =
