(********************************************************************)
(*                                                                  *)
(*  The Why3 Verification Platform   /   The Why3 Development Team  *)
(*  Copyright 2010-2020   --   Inria - CNRS - Paris-Sud University  *)
(*                                                                  *)
(*  This software is distributed under the terms of the GNU Lesser  *)
(*  General Public License version 2.1, with the special exception  *)
(*  on linking described in file LICENSE.                           *)
(*                                                                  *)
(********************************************************************)

<<<<<<< HEAD
(* TODO Use less parenthesis to deal with precedence and associativity *)

open Format
open Ptree

let marker = ref None

let set_marker pos =
  marker := Some pos

let is_marked loc =
  !marker = Some loc

let pp_maybe_marked fmt pp x loc =
  if is_marked loc then
    fprintf fmt "(*XXX*)@ (%a)" pp x
  else
    pp fmt x
=======
open Format
open Ptree
>>>>>>> 892f05d5

type 'a printers = { marked: 'a Pp.pp; closed: 'a Pp.pp }

let marker = ref None

let with_marker ?(msg="XXX") loc pp fmt x =
  marker := Some (msg, loc);
  pp fmt x;
  marker := None

let marker loc =
  match !marker with
  | Some (msg, loc') when loc' = loc ->
      Some msg
  | _ -> None

let pp_maybe_marker fmt loc =
  match marker loc with
  | Some msg ->
      fprintf fmt "(*%s*)@ " msg
  | None -> ()

let pp_maybe_marked ?(parens=true) loc pp_raw fmt x =
  match marker (loc x) with
  | Some msg ->
      if parens then
        fprintf fmt "(*%s*)@ @[(%a)@]" msg pp_raw x
      else
        fprintf fmt "(*%s*)@ @[%a@]" msg pp_raw x
  | None ->
      pp_raw fmt x

let next_pos =
  let counter = ref 0 in
  fun () ->
    incr counter;
    Loc.user_position "" !counter 0 0

let todo fmt str =
  fprintf fmt "<Mlw_printer:not implemented> %s" str

let pp_sep f fmt () =
  fprintf fmt f

let pp_opt ?(prefix:(unit, formatter, unit) format="")
    ?(suffix:(unit, formatter, unit) format="")
    ?(def:(unit, formatter, unit) format="") pp fmt =
  function
  | None -> fprintf fmt def
  | Some x -> fprintf fmt prefix; pp fmt x; fprintf fmt suffix

let pp_print_opt_list ?(prefix:(unit, formatter, unit) format="")
    ?(sep:(unit, formatter, unit) format=" ")
    ?(suffix:(unit, formatter, unit) format="")
    ?(def:(unit, formatter, unit) format="") pp fmt =
  function
  | [] -> fprintf fmt def
  | xs ->
    fprintf fmt prefix;
    pp_print_list ~pp_sep:(pp_sep sep) pp fmt xs;
    fprintf fmt suffix

<<<<<<< HEAD
let sanitize =
  let aux = function
    | c -> String.make 1 c in
  Ident.sanitizer aux aux
=======
let pp_bool ?true_ ?false_ fmt = function
  | true -> pp_opt (fun fmt f -> fprintf fmt f) fmt true_
  | false -> pp_opt (fun fmt f -> fprintf fmt f) fmt false_
>>>>>>> 892f05d5

(* let pp_scoped fmt begin_ (f: ('a, formatter, unit) format) end_ : 'a =
 *   pp_open_box fmt 0;
 *   pp_open_hvbox fmt 2;
 *   fprintf fmt begin_;
 *   kfprintf (fun fmt ->
 *       pp_close_box fmt ();
 *       fprintf fmt end_;
 *       pp_close_box fmt ())
 *     fmt f *)

let expr_closed e = match e.expr_desc with
<<<<<<< HEAD
  | Eref | Etrue | Efalse | Econst _ | Eident _ | Etuple _ | Erecord _ | Eabsurd | Escope _ | Eidapp (_, []) | Ecast _ | Einnfix _ ->
      true
  | _ -> is_marked e.expr_loc

let term_closed t = match t.term_desc with
  | Ttrue | Tfalse | Tconst _ | Tident _ | Tupdate _ | Trecord _ | Ttuple _ | Tscope _ | Tidapp (_, []) | Tcast _ | Tinnfix _ | Tbinnop _ ->
      true
  | _ -> is_marked t.term_loc
=======
  | Eref | Etrue | Efalse | Econst _ | Eident _ | Etuple _ | Erecord _ | Efor _ | Ewhile _
  | Eassert _ | Eabsurd | Escope _ | Eidapp (_, []) | Ecast _ | Einfix _ | Einnfix _ ->
      true
  | _ -> marker e.expr_loc <> None

let term_closed t = match t.term_desc with
  | Ttrue | Tfalse | Tconst _ | Tident _ | Tupdate _ | Trecord _ | Ttuple _ | Tscope _
  | Tidapp (_, []) | Tcast _ | Tinfix _ | Tinnfix _ | Tbinop _ | Tbinnop _ ->
      true
  | _ -> marker t.term_loc <> None
>>>>>>> 892f05d5

let pattern_closed p = match p.pat_desc with
  | Pwild | Pvar _ | Ptuple _ | Pparen _ | Pscope _ | Papp (_, []) | Pcast _ ->
      true
<<<<<<< HEAD
  | _ -> is_marked p.pat_loc
=======
  | _ -> marker p.pat_loc <> None
>>>>>>> 892f05d5

let pty_closed t = match t with
  | PTtyvar _ | PTtuple _ | PTscope _ | PTparen _ | PTpure _ | PTtyapp (_, []) ->
      true
  | _ -> false

<<<<<<< HEAD
let pp_id fmt id =
  let aux fmt id = pp_print_string fmt (sanitize id.id_str) in
  pp_maybe_marked fmt aux id id.id_loc

let pp_id' fmt id =
  let aux fmt id =
    let open Ident in
    match sn_decode id.id_str with
    | SNword s ->
        pp_print_string fmt (sanitize s)
    | SNinfix s ->
        fprintf fmt "(%s)" s
    | SNprefix s ->
        fprintf fmt "(%s)" s
    | SNtight s ->
        fprintf fmt "(%s)" s
    | SNget s ->
        fprintf fmt "([]%s)" s
    | SNset s ->
        fprintf fmt "([]%s<-)" s
    | SNupdate s ->
        fprintf fmt "([<-]%s)" s
    | SNcut s ->
        fprintf fmt "([..]%s)" s
    | SNlcut s ->
        fprintf fmt "([.._]%s)" s
    | SNrcut s ->
        fprintf fmt "([_..]%s)" s in
  pp_maybe_marked fmt aux id id.id_loc
=======
let pp_closed is_closed pp fmt x =
  if is_closed x
  then pp fmt x
  else fprintf fmt "@[<hv 1>(%a)@]" pp x

let pp_id fmt id =
  pp_maybe_marker fmt id.id_loc;
  let open Ident in
  match sn_decode id.id_str with
  | SNword s -> pp_print_string fmt s
  | SNinfix s -> fprintf fmt "(%s)" s
  | SNprefix s -> fprintf fmt "(%s)" s
  | SNtight s -> fprintf fmt "(%s)" s
  | SNget s -> fprintf fmt "([]%s)" s
  | SNset s -> fprintf fmt "([]%s<-)" s
  | SNupdate s -> fprintf fmt "([<-]%s)" s
  | SNcut s -> fprintf fmt "([..]%s)" s
  | SNlcut s -> fprintf fmt "([.._]%s)" s
  | SNrcut s -> fprintf fmt "([_..]%s)" s
>>>>>>> 892f05d5

let rec pp_qualid fmt = function
  | Qident id -> pp_id fmt id
  | Qdot (qid, id) -> fprintf fmt "@[<h>%a.%a@]" pp_qualid qid pp_id id

let pp_true fmt () =
  pp_print_string fmt "true"

let pp_false fmt () =
  pp_print_string fmt "false"

let pp_const fmt c =
  Constant.print_def fmt c

let pp_ident fmt id =
  pp_qualid fmt id

let pp_asref fmt qid =
  fprintf fmt "@[<h>&%a@]" pp_qualid qid

let pp_idapp pp fmt qid xs =
  match qid with
<<<<<<< HEAD
  | Qident id ->
      (let open Ident in
       match sn_decode id.id_str, xs with
       | SNword s, _ ->
           let pp_args = pp_print_list ~pp_sep:(pp_sep "@ ") pp' in
           fprintf fmt "@[<hv 2>%s@ %a@]" s pp_args xs
       | SNinfix s, [x1; x2] ->
           fprintf fmt "@[<hv 2>%a@ %s %a@]" pp' x1 s pp' x2
       | SNprefix s, [x] -> (* TODO ??? *)
           fprintf fmt "@[<h>%s@ %a@]" s pp' x
       | SNtight s, [x] ->
           fprintf fmt "@[<h>%s@ %a@]" s pp' x
       | SNget s, [x1; x2] ->
           fprintf fmt "@[<hv 1>%a[%a]%s@]" pp' x1 pp x2 s
       | SNset s, [x1; x2; x3] ->
           fprintf fmt "@[<hv 1>%a[%a]%s <- %a@]" pp' x1 pp x2 s pp' x3
       | SNupdate s, [x1; x2; x3] ->
           fprintf fmt "@[<h>%a[%a <- %a]%s@]" pp' x1 pp x2 pp x3 s
       | SNcut s, [x] ->
           fprintf fmt "@[<h>%a[..]%s@]" pp' x s
       | SNlcut s, [x1; x2] ->
           fprintf fmt "@[<h>%a[.. %a]%s@]" pp' x1 pp x2 s
       | SNrcut s, [x1; x2] ->
           fprintf fmt "@[<h>%a[%a ..]%s@]" pp' x1 pp x2 s
       | _ -> failwith "pp_expr")
  | _ ->
      let pp_args = pp_print_list ~pp_sep:pp_print_space pp' in
=======
  | Qdot _ ->
      let pp_args = pp_print_list ~pp_sep:pp_print_space pp.closed in
>>>>>>> 892f05d5
      fprintf fmt "@[<hv 3>%a@ %a@]" pp_qualid qid pp_args xs
  | Qident id ->
      match Ident.sn_decode id.id_str, xs with
      | Ident.SNword s, _ ->
          let pp_args = pp_print_list ~pp_sep:(pp_sep "@ ") pp.closed in
          fprintf fmt "@[<hv 2>%a%s@ %a@]" pp_maybe_marker id.id_loc s pp_args xs
      | Ident.SNinfix s, [x1; x2] ->
          fprintf fmt "@[<hv 2>%a@ %a%s %a@]" pp.closed x1
            pp_maybe_marker id.id_loc s pp.closed x2
      | Ident.SNprefix s, [x] ->
          fprintf fmt "@[<h>%a%s@ %a@]" pp_maybe_marker id.id_loc s pp.closed x
      | Ident.SNtight s, [x] ->
          fprintf fmt "@[<h>%a%s@ %a@]" pp_maybe_marker id.id_loc s pp.closed x
      | Ident.SNget s, [x1; x2] ->
          fprintf fmt "@[<hv 1>%a[%a]%a%s@]" pp.closed x1 pp.marked x2
            pp_maybe_marker id.id_loc s
      | Ident.SNset s, [x1; x2; x3] ->
          fprintf fmt "@[<hv 1>%a[%a]%a%s <- %a@]" pp.closed x1 pp.marked x2
            pp_maybe_marker id.id_loc s pp.closed x3
      | Ident.SNupdate s, [x1; x2; x3] ->
          fprintf fmt "@[<h>%a[%a <- %a]%a%s@]" pp.closed x1 pp.marked x2
            pp.marked x3 pp_maybe_marker id.id_loc s
      | Ident.SNcut s, [x] ->
          fprintf fmt "@[<h>%a[..]%a%s@]" pp.closed x pp_maybe_marker id.id_loc s
      | Ident.SNlcut s, [x1; x2] ->
          fprintf fmt "@[<h>%a[.. %a]%a%s@]" pp.closed x1 pp.marked x2
            pp_maybe_marker id.id_loc s
      | Ident.SNrcut s, [x1; x2] ->
          fprintf fmt "@[<h>%a[%a ..]%a%s@]" pp.closed x1 pp.marked x2
            pp_maybe_marker id.id_loc s
      | _ -> failwith "pp_idapp"

let pp_apply pp fmt x1 x2 =
  fprintf fmt "@[<hv 2>%a@ %a@]" pp.closed x1 pp.closed x2

let pp_infix pp fmt x1 op x2 =
  let op =
<<<<<<< HEAD
    let open Ident in
    match sn_decode op.id_str with
    | SNinfix s -> s
    | _ -> failwith ("pp_infix: "^op.id_str) in
  fprintf fmt "@[<hv 2>%a@ %s %a@]" pp' x1 op pp' x2

let pp_innfix pp closed fmt x1 op x2 =
  let pp' = pp_closed closed pp in
  let op =
=======
    pp_maybe_marker fmt op.id_loc;
>>>>>>> 892f05d5
    let open Ident in
    match sn_decode op.id_str with
    | SNinfix s -> s
    | _ -> failwith ("pp_infix: "^op.id_str) in
<<<<<<< HEAD
  fprintf fmt "@[<hv 3>(%a@ %s %a)@]" pp' x1 op pp' x2
=======
  fprintf fmt "@[<hv 2>%a@ %s %a@]" pp.closed x1 op pp.closed x2

let pp_innfix pp fmt x1 op x2 =
  let op =
    pp_maybe_marker fmt op.id_loc;
    let open Ident in
    match sn_decode op.id_str with
    | SNinfix s -> s
    | _ -> failwith ("pp_innfix: "^op.id_str) in
  fprintf fmt "@[<hv 3>(%a@ %s %a)@]" pp.closed x1 op pp.closed x2
>>>>>>> 892f05d5

let pp_not pp fmt x =
  fprintf fmt "@[<h>not@ %a@]" pp.closed x

let pp_scope pp fmt qid x =
  fprintf fmt "@[<hv 2>%a.(%a)@]" pp_qualid qid pp.marked x

let pp_tuple pp fmt xs =
  let pp_xs = pp_print_list ~pp_sep:(pp_sep ",@ ") pp.closed in
  fprintf fmt "@[<hv 1>(%a)@]" pp_xs xs

let pp_field pp fmt (qid, x) =
  fprintf fmt "@[<hv 2>%a =@ %a@]" pp_qualid qid pp.closed x

let pp_fields pp =
  pp_print_list ~pp_sep:(pp_sep " ;@ ") (pp_field pp)

let pp_record pp fmt fs =
  fprintf fmt "@[@[<hv 2>{ %a@] }@]" (pp_fields pp) fs

let pp_update pp fmt x fs =
  fprintf fmt "@[<hv 2>{ %a with@ %a }@]" pp.closed x (pp_fields pp) fs

let rec pp_pty =
  let raw fmt = function
    | PTtyvar id ->
        fprintf fmt "'%a" pp_id id
    | PTtyapp (qid, []) ->
        pp_qualid fmt qid
    | PTtyapp (qid, ptys) ->
        let pp_ptys = pp_print_list ~pp_sep:(pp_sep " ") pp_pty.closed in
        fprintf fmt "@[<hv 2>%a@ %a@]" pp_qualid qid pp_ptys ptys
    | PTtuple ptys ->
        pp_tuple pp_pty fmt ptys
    | PTref _ptys ->
        todo fmt "PTref _"
    | PTarrow (pty1, pty2) ->
        fprintf fmt "@[<hv 2>%a ->@ %a@]" pp_pty.closed pty1 pp_pty.closed pty2
    | PTscope (qid, pty) ->
        pp_scope pp_pty fmt qid pty
    | PTparen pty ->
        fprintf fmt "(%a)" pp_pty.marked pty
    | PTpure pty ->
        fprintf fmt "{%a}" pp_pty.marked pty in
  let closed pty = pp_closed pty_closed raw pty in
  {marked= raw; closed}

let pp_opt_pty = pp_opt ~prefix:" : " pp_pty.marked

let pp_ghost fmt ghost =
  if ghost then pp_print_string fmt "ghost "

let pp_mutable fmt mutable_ =
  if mutable_ then pp_print_string fmt "mutable "

let pp_kind ~unary fmt = function
  | Expr.RKnone -> ()
  | Expr.RKfunc -> pp_print_string fmt (if unary then "constant " else "func ")
  | Expr.RKpred -> pp_print_string fmt "predicate "
  | Expr.RKlemma -> pp_print_string fmt "lemma "
  | Expr.RKlocal -> todo fmt "RKlocal"

let pp_binder fmt (loc, opt_id, ghost, opt_pty) =
  let pp_opt_id fmt = match opt_id with
    | None -> pp_print_string fmt "_"
    | Some id -> pp_id fmt id in
  if ghost || opt_pty <> None then
    fprintf fmt "%a(%a%t%a)" pp_maybe_marker loc pp_ghost ghost
      pp_opt_id pp_opt_pty opt_pty
  else
    fprintf fmt "%a%t" pp_maybe_marker loc pp_opt_id

let pp_binders fmt =
  pp_print_opt_list ~prefix:" " pp_binder fmt

let pp_comma_binder fmt (loc, opt_id, ghost, opt_pty) =
  fprintf fmt "%a%a%a%a" pp_maybe_marker loc pp_ghost ghost (pp_opt ~def:"_" pp_id) opt_id
    (pp_opt ~prefix:" : " pp_pty.marked) opt_pty

let pp_comma_binders fmt =
  pp_print_opt_list ~prefix:" " ~sep:", " pp_comma_binder fmt

let pp_param fmt (loc, opt_id, ghost, pty) =
  if ghost || opt_id <> None then
    fprintf fmt "%a(%a%a: %a)" pp_maybe_marker loc
      pp_ghost ghost (pp_opt ~prefix:" " pp_id) opt_id
      pp_pty.marked pty
  else
    fprintf fmt "%a%a" pp_maybe_marker loc pp_pty.closed pty

let pp_params fmt =
  pp_print_opt_list ~prefix:" " pp_param fmt

let pp_if pp fmt x1 x2 x3 =
  fprintf fmt "@[<v>@[<hv 2>if %a then@ %a@]@ @[<hv 2>else@ %a@]@]"
    pp.closed x1 pp.closed x2 pp.closed x3

let pp_cast pp fmt x pty =
  fprintf fmt "@[<hv 1>(%a :@ %a)@]" pp.marked x pp_pty.marked pty

<<<<<<< HEAD
let pp_attr pp closed fmt attr x =
  let pp' = pp_closed closed pp in
  match attr with
  | ATstr a ->
      fprintf fmt "@[[@%s]@ %a@]" a.Ident.attr_string pp' x
=======
let pp_attr pp fmt attr x =
  match attr with
  | ATstr a ->
      fprintf fmt "@[[@%s]@ %a@]" a.Ident.attr_string pp x
>>>>>>> 892f05d5
  | ATpos loc ->
      let filename, line, bchar, echar = Loc.get loc in
      fprintf fmt "[# %S %d %d %d]@ %a" filename line bchar echar pp' x

let pp_exn fmt (id, pty, mask) =
  let pp_mask fmt = match mask with
    | Ity.MaskVisible -> ()
    | Ity.MaskGhost -> pp_print_string fmt "ghost "
    | Ity.MaskTuple _ -> todo fmt "mask tuple" in
  let pp_pty fmt = match pty with
    | PTtuple [] -> ()
    | pty -> fprintf fmt " %a" pp_pty.marked pty in
  fprintf fmt "@[<h>exception %a%t%t@]" pp_id id pp_mask pp_pty

let pp_let pp fmt (id, ghost, kind, x) =
  fprintf fmt "@[<hv 2>let %a%a%a =@ %a@]" pp_ghost ghost
    (pp_kind ~unary:true) kind pp_id id pp.marked x

let remove_attr s t = match t.term_desc with
  | Tattr (ATstr attr, t) when attr.Ident.attr_string = s -> t
  | _ -> t

let pp_clone_subst fmt = function
  | CSaxiom qid ->
      fprintf fmt "axiom %a" pp_qualid qid
  | CStsym (qid, args, pty) ->
      let pp_args = pp_print_list ~pp_sep:(pp_sep " ") pp_id in
      fprintf fmt "type %a = %a%a" pp_qualid qid pp_pty.marked pty pp_args args
  | CSfsym (qid, qid') ->
      fprintf fmt "function %a = %a" pp_qualid qid pp_qualid qid'
  | CSpsym (qid, qid') ->
      fprintf fmt "predicate %a = %a" pp_qualid qid pp_qualid qid'
  | CSvsym (qid, qid') ->
      fprintf fmt "val %a = %a" pp_qualid qid pp_qualid qid'
<<<<<<< HEAD
  | CSxsym _ -> todo fmt "CSxsym"
  | CSprop Decl.Paxiom -> fprintf fmt "axiom ."
  | CSprop _ -> todo fmt "CSprop"
  | CSlemma _ -> todo fmt "CSlemma"
  | CSgoal _ -> todo fmt "CSgoal"

let rec pp_fun pp fmt (binders, opt_pty, _pat, _mask, spec, e) =
  (* TODO _pat, _mask *)
  fprintf fmt "@[<hv 2>fun %a%a%a ->@ @[%a@]@]" pp_binders binders pp_opt_pty opt_pty pp_spec spec pp e

and pp_let_fun pp fmt (id, ghost, kind, (binders, opt_pty, _pat, _mask, spec, x)) =
  (* TODO _pat, _mask *)
  fprintf fmt "@[<hv 2>let%s%s %a%a%a%a =@ %a@]"
    (ghost_suffix ghost) (kind_suffix kind)
    pp_id id pp_binders binders pp_opt_pty opt_pty pp_spec spec pp x

and pp_let_any fmt (id, ghost, kind, (params, _kind', opt_pty, _pat, _mask, spec)) =
  (* TODO kind', mask, pat *)
  let pp_opt_pty fmt = function
    | None -> ()
    | Some pty -> fprintf fmt " : %a" pp_pty pty in
  fprintf fmt "@[<hv 2>val%s%s %a%a%a%a@]" (ghost_suffix ghost) (kind_suffix kind)
    pp_id id pp_params params pp_opt_pty opt_pty pp_spec spec

and pp_fundef fmt (id, ghost, kind, binders, pty_opt, _pat, _mask, spec, e) =
  (* TODO mask, pat *)
  fprintf fmt "@[<hv 2>%s%s%a%a%t%a =@ %a@]"
    (ghost_suffix ghost)
    (kind_suffix kind)
    pp_id id
    (pp_print_opt_list ~prefix:" " pp_binder) binders
    (fun fmt -> match pty_opt with
       | None -> ()
       | Some pty -> fprintf fmt " : %a" pp_pty pty)
    pp_spec spec
    pp_expr e

and pp_variant fmt (t, qid_opt) =
  let pp_optwith fmt = function
    | None -> ()
    | Some qid -> fprintf fmt " with %a" pp_qualid qid in
  fprintf fmt "@[<hv 2>variant {@ %a%a }@]" pp_term t pp_optwith qid_opt
=======
  | CSxsym (qid, qid') ->
      if qid = qid' then
        fprintf fmt "exception %a" pp_qualid qid
      else
        fprintf fmt "exception %a = %a" pp_qualid qid pp_qualid qid'
  | CSprop Decl.Paxiom ->
      fprintf fmt "axiom ."
  | CSprop Decl.Plemma ->
      fprintf fmt "lemma ."
  | CSprop Decl.Pgoal ->
      fprintf fmt "goal ."
  | CSlemma qid ->
      fprintf fmt "lemma %a" pp_qualid qid
  | CSgoal qid ->
      fprintf fmt "goal %a" pp_qualid qid

let pp_import fmt import = if import then pp_print_string fmt " import"

let pp_match pp pp_pattern fmt x cases xcases =
  let pp_reg_branch fmt (p, x) =
    fprintf fmt "@[<hv 2>%a ->@ %a@]" pp_pattern.marked p pp.marked x in
  let pp_exn_branch fmt (qid, p_opt, x) =
    fprintf fmt "@[<hv 2>%a%a -> %a@]" pp_qualid qid
      (pp_opt ~prefix:" " pp_pattern.marked) p_opt pp.marked x in
  fprintf fmt "@[<v>@[<hv 2>match %a with@]%a%a@ end@]"
    pp.marked x
    (pp_print_opt_list ~prefix:"@ | " ~sep:"@ | " pp_reg_branch) cases
    (pp_print_opt_list ~prefix:"@ | exception " ~sep:"@ | exception " pp_exn_branch) xcases

let rec pp_fun pp fmt (binders, opt_pty, pat, mask, spec, e) =
  if pat.pat_desc <> Pwild then
    todo fmt "fun with return pattern"
  else if mask <> Ity.MaskVisible then
    todo fmt "fun with ghost return"
  else
    fprintf fmt "@[<hv 2>fun %a%a%a ->@ @[%a@]@]" pp_binders binders
      pp_opt_pty opt_pty pp_spec spec pp.marked e

and pp_let_fun pp fmt (id, ghost, kind, (binders, opt_pty, pat, mask, spec, x)) =
  if pat.pat_desc <> Pwild then
    todo fmt "let fun with return pattern"
  else if mask <> Ity.MaskVisible then
    todo fmt "let fun with ghost return"
  else
    fprintf fmt "@[<v 2>let %a%a%a%a%a%a =@ %a@]"
      pp_ghost ghost (pp_kind ~unary:false) kind
      pp_id id pp_binders binders pp_opt_pty opt_pty pp_spec spec pp.marked x

and pp_let_any fmt (id, ghost, kind, (params, kind', opt_pty, pat, mask, spec)) =
  if pat.pat_desc <> Pwild then
    todo fmt "let fun with return pattern"
  else if mask <> Ity.MaskVisible then
    todo fmt "let fun with ghost return"
  else if kind' <> Expr.RKnone then
    todo fmt "let fun with result not kind none"
  else
    let pp_partial = pp_bool ~true_:"partial " ~false_:"" in
    fprintf fmt "@[<v 2>val %a%a%a%a%a%a%a@]" pp_ghost ghost pp_partial spec.sp_partial
      (pp_kind ~unary:true) kind pp_id id pp_params params pp_opt_pty opt_pty
      pp_spec {spec with sp_partial=false} (* [sic!] *)

and pp_fundef fmt (id, ghost, kind, binders, pty_opt, pat, mask, spec, e) =
  if pat.pat_desc <> Pwild then
    todo fmt "fun def with return pattern"
  else if mask <> Ity.MaskVisible then
    todo fmt "fun def with ghost return"
  else
    fprintf fmt "%a%a%a%a%a%a =@ %a"
      pp_ghost ghost (pp_kind ~unary:false) kind
      pp_id id
      pp_binders binders
      pp_opt_pty pty_opt
      pp_spec spec
      pp_expr.marked e

and pp_expr =
  let raw fmt e =
    match e.expr_desc with
    | Eref ->
        pp_print_string fmt "ref"
    | Etrue ->
        pp_true fmt ()
    | Efalse ->
        pp_false fmt ()
    | Econst c ->
        pp_const fmt c
    | Eident id ->
        pp_ident fmt id
    | Easref qid ->
        pp_asref fmt qid
    | Eidapp (qid, es) ->
        pp_idapp pp_expr fmt qid es
    | Eapply (e1, e2) ->
        pp_apply pp_expr fmt e1 e2
    | Einfix (e1, op, e2) ->
        pp_infix pp_expr fmt e1 op e2
    | Einnfix (e1, op, e2) ->
        pp_innfix pp_expr fmt e1 op e2;
    | Elet (id, ghost, kind, {expr_desc=Efun (binders, pty_opt, pat, mask, spec, e1)}, e2) ->
        if pat.pat_desc <> Pwild then
          todo fmt "let with named return"
        else
          fprintf fmt "@[<v>%a in@ %a@]"
            (pp_let_fun pp_expr) (id, ghost, kind, (binders, pty_opt, pat, mask, spec, e1))
            pp_expr.marked e2
    | Elet (id, ghost, kind, {expr_desc=Eany (params, kind', pty_opt, pat, mask, spec)}, e2) ->
        fprintf fmt "@[<v>%a in@ %a@]"
          pp_let_any (id, ghost, kind, (params, kind', pty_opt, pat, mask, spec))
          pp_expr.marked e2
    | Elet (id, ghost, kind, e1, e2) ->
        fprintf fmt "@[<hv>@[<v 2>%a@] in@ %a@]" (pp_let pp_expr) (id, ghost, kind, e1)
          pp_expr.marked e2
    | Erec (defs, e) ->
        let pp_fundefs = pp_print_list ~pp_sep:(pp_sep "@]@ @[<hv 2>with ") pp_fundef in
        fprintf fmt "@[<v>@[<v 2>let rec %a in@]@ %a@]" pp_fundefs defs pp_expr.marked e
    | Efun ([], None, {pat_desc=Pwild}, Ity.MaskVisible, spec, {expr_desc=Etuple []}) ->
        fprintf fmt "@[<v>@[<v 2>begin%a@]@ end@]" pp_spec spec
    | Efun ([], None, {pat_desc=Pwild}, Ity.MaskVisible, spec, e) ->
        fprintf fmt "@[<v>@[<v 2>begin%a@ %a@]@ end@]" pp_spec spec pp_expr.marked e
    | Efun (binders, opt_pty, pat, mask, spec, e) ->
        pp_fun pp_expr fmt (binders, opt_pty, pat, mask, spec, e)
    | Eany ([], _kind, Some pty, _pat, _mask, spec) ->
        fprintf fmt "@[<hv 2>any %a%a@]" pp_pty.marked pty pp_spec spec
    | Eany _ ->
        todo fmt "Eany _"
    | Etuple es ->
        pp_tuple pp_expr fmt es
    | Erecord fs ->
        pp_record pp_expr fmt fs
    | Eupdate (e, fs) ->
        pp_update pp_expr fmt e fs
    | Eassign [e1, None, e2] ->
        fprintf fmt "@[<hv 2>%a <-@ %a@]" pp_expr.closed e1 pp_expr.closed e2
    | Eassign [e1, Some qid, e2] ->
        fprintf fmt "@[<hv 2>%a.%a <-@ %a@]" pp_expr.closed e1 pp_qualid qid pp_expr.closed e2
    | Eassign _ ->
        todo fmt "Eassign _"
    | Esequence _ ->
        let rec flatten e = match e.expr_desc with
          | Esequence (e1, e2) -> e1 :: flatten e2
          | _ -> [e] in
        pp_print_list ~pp_sep:(pp_sep ";@ ") pp_expr.closed fmt
          (flatten e)
    | Eif (e1, e2, e3) ->
        pp_if pp_expr fmt e1 e2 e3
    | Ewhile (e1, invs, vars, e2) ->
        fprintf fmt "@[<v>@[<v 2>while %a do%a%a@ %a@]@ done@]"
          pp_expr.marked e1 pp_variants vars pp_invariants invs pp_expr.marked e2
    | Eand (e1, e2) ->
        fprintf fmt "@[@[<hv 2>%a@]@ @[<hv 2> &&@ %a@]@]" pp_expr.closed e1 pp_expr.closed e2
    | Eor (e1, e2) ->
        fprintf fmt "@[@[<hv 2>%a@]@ @[<hv 2> ||@ %a@]@]" pp_expr.closed e1 pp_expr.closed e2
    | Enot e ->
        pp_not pp_expr fmt e
    | Ematch (e, [], xcases) ->
        let pp_xcase fmt (qid, opt_pat, e) =
          fprintf fmt "%a%a ->@ %a" pp_qualid qid
            (pp_opt ~prefix:" " pp_pattern.marked) opt_pat pp_expr.marked e in
        let pp_xcases = pp_print_list ~pp_sep:(pp_sep "@ | ") pp_xcase in
        fprintf fmt "@[<hv>@[<hv 2>try@ %a@]@ @[<hv 2>with@ %a@]@ end@]"
          pp_expr.marked e pp_xcases xcases
    | Ematch (e, cases, xcases) ->
        pp_match pp_expr pp_pattern fmt e cases xcases
    | Eabsurd ->
        pp_print_string fmt "absurd"
    | Epure t ->
        fprintf fmt "@[@[<hv 2>pure {@ %a@] }@]" pp_term.marked t
    | Eidpur qid ->
        fprintf fmt "@[<h>{ %a }@]" pp_qualid qid
    | Eraise (Qident {id_str="'Return"|"'Break"|"'Continue" as str; id_loc}, opt_arg) ->
        let keyword = match str with
          | "'Return" -> "return"
          | "'Break" -> "break"
          | "'Continue" -> "continue"
          | _ -> assert false in
        fprintf fmt "@[<hv 2>%a%s%a@]" pp_maybe_marker id_loc keyword
          (pp_opt ~prefix:" " pp_expr.closed) opt_arg
    | Eraise (qid, opt_arg) ->
        fprintf fmt "raise %a%a" pp_qualid qid (pp_opt ~prefix:" " pp_expr.closed) opt_arg
    | Eexn (id, pty, mask, e) ->
        fprintf fmt "@[%a in@ %a@]" pp_exn (id, pty, mask) pp_expr.marked e
    | Eoptexn ({id_str="'Return"|"'Break"|"'Continue"; id_loc}, _mask, e)
      when marker id_loc = None ->
        (* Syntactic sugar *)
        pp_expr.marked fmt e
    | Eoptexn (id, mask, e) ->
        if mask <> Ity.MaskVisible then
          todo fmt "local excption with mask not visible"
        else
          fprintf fmt "@[<v>exception %a in@ %a@]" pp_id id pp_expr.marked e
    | Efor (id, start, dir, end_, invs, body) ->
        let dir = match dir with Expr.To -> "to" | Expr.DownTo -> "downto" in
        fprintf fmt "@[<v>@[<v 2>for %a = %a %s %a do%a@ %a@]@ done@]"
          pp_id id pp_expr.marked start dir pp_expr.marked end_
          pp_invariants invs pp_expr.marked body
    | Eassert (Expr.Assert, {
        term_desc=Tattr (ATstr {Ident.attr_string="hyp_name:Assert"}, t)}) ->
        fprintf fmt "@[<hv 2>assert {@ %a }@]" pp_term.marked t
    | Eassert (Expr.Assume, {
        term_desc=Tattr (ATstr {Ident.attr_string="hyp_name:Assume"}, t)}) ->
        fprintf fmt "@[<hv 2>assume {@ %a }@]" pp_term.marked t
    | Eassert (Expr.Check, {
        term_desc=Tattr (ATstr {Ident.attr_string="hyp_name:Check"}, t)}) ->
        fprintf fmt "@[<hv 2>check {@ %a }@]" pp_term.marked t
    | Eassert (kind, t) ->
        let kind = match kind with
          | Expr.Assert -> "assert"
          | Expr.Assume -> "assume"
          | Expr.Check -> "check" in
        fprintf fmt "@[<hv 2>%s {@ %a }@]" kind pp_term.marked t
    | Escope (qid, e) ->
        pp_scope pp_expr fmt qid e
    | Elabel (id, e) ->
        fprintf fmt "@[<hv 2>label %a in@ %a@]" pp_id id pp_expr.marked e
    | Ecast (e, pty) ->
        pp_cast pp_expr fmt e pty
    | Eghost e ->
        fprintf fmt "ghost %a" pp_expr.closed e
    | Eattr (attr, e) ->
        let expr_closed = function
          | {expr_desc=Eattr _} -> true
          | e -> expr_closed e in
        pp_attr (pp_closed expr_closed pp_expr.marked) fmt attr e in
  let marked fmt e = pp_maybe_marked (fun e -> e.expr_loc) raw fmt e in
  let closed fmt = pp_closed expr_closed marked fmt in
  { marked; closed }

and pp_term =
  let raw fmt t =
    let pp_binop fmt op =
      pp_print_string fmt
        (match op with
         | Dterm.DTand -> "/\\"
         | Dterm.DTand_asym -> "&&"
         | Dterm.DTor -> "\\/"
         | Dterm.DTor_asym -> "||"
         | Dterm.DTimplies -> "->"
         | Dterm.DTiff -> "<->"
         | Dterm.DTby -> "by"
         | Dterm.DTso -> "so") in
    match t.term_desc with
    | Ttrue ->
        pp_true fmt ()
    | Tfalse ->
        pp_false fmt ()
    | Tconst c ->
        pp_const fmt c
    | Tident id ->
        pp_ident fmt id
    | Tasref qid ->
        pp_asref fmt qid
    | Tidapp (qid, ts) ->
        pp_idapp pp_term fmt qid ts
    | Tapply (t1, t2) ->
        pp_apply pp_term fmt t1 t2
    | Tinfix (t1, op, t2) ->
        pp_infix pp_term fmt t1 op t2
    | Tinnfix (t1, op, t2) ->
        pp_innfix pp_term fmt t1 op t2;
    | Tbinop (t1, op, t2) ->
        fprintf fmt "@[<hv 2>%a %a@ %a@]" pp_term.closed t1 pp_binop op pp_term.closed t2
    | Tbinnop (t1, op, t2) ->
        fprintf fmt "@[<hv 3>(%a %a@ %a)@]" pp_term.closed t1 pp_binop op pp_term.closed t2
    | Tnot t ->
        pp_not pp_term fmt t
    | Tif (t1, t2, t3) ->
        pp_if pp_term fmt t1 t2 t3
    | Tquant (quant, binders, [], t) ->
        let quant = match quant with
          | Dterm.DTforall -> "forall"
          | Dterm.DTexists -> "exists"
          | Dterm.DTlambda -> "lambda" in
        fprintf fmt "@[<hv 2>%s%a.@ %a@]" quant pp_comma_binders binders pp_term.marked t
    | Tquant (_, _, _::_, _) ->
        todo fmt "quantifier with triggers"
    | Tattr (attr, t) ->
        let term_closed t = match t.term_desc with
          | Tattr _ -> true
          | _ -> term_closed t in
        pp_attr (pp_closed term_closed pp_term.marked) fmt attr t
    | Tlet (id, t1, t2) ->
        fprintf fmt "@[<v>%a in@ %a@]"
          (pp_let pp_term) (id, false, Expr.RKnone, t1) pp_term.marked t2
    | Tcase (t, cases) ->
        pp_match pp_term pp_pattern fmt t cases []
    | Tcast (t, pty) ->
        pp_cast pp_term fmt t pty
    | Ttuple ts ->
        pp_tuple pp_term fmt ts
    | Trecord fs ->
        pp_record pp_term fmt fs
    | Tupdate (t, fs) ->
        pp_update pp_term fmt t fs
    | Tscope (qid, t) ->
        pp_scope pp_term fmt qid t
    | Tat (t, {id_str="'Old"; id_loc}) when marker id_loc = None ->
        fprintf fmt "old %a" pp_term.marked t
    | Tat (t, id) ->
        fprintf fmt "%a at %a" pp_term.marked t pp_id id in
  let marked fmt t = pp_maybe_marked (fun t -> t.term_loc) raw fmt t in
  let closed fmt = pp_closed term_closed marked fmt in
  { closed; marked }
>>>>>>> 892f05d5

and pp_variants fmt =
  let pp_variant fmt (t, qid_opt) =
    fprintf fmt "@[<hv 2>variant {@ %a%a@] }"
      pp_term.marked t
      (pp_opt ~prefix:" with " pp_qualid) qid_opt in
  pp_print_opt_list ~prefix:"@ " ~sep:"@ " pp_variant fmt

and pp_invariants fmt =
<<<<<<< HEAD
  pp_print_opt_list ~prefix:"" ~sep:"@ " ~suffix:"@ " pp_invariant fmt

and pp_expr' fmt =
  pp_closed expr_closed pp_expr fmt

and pp_expr fmt e =
  pp_maybe_marked fmt pp_expr'' e e.expr_loc

and pp_expr'' fmt e =
  match e.expr_desc with
  | Eref ->
      pp_print_string fmt "ref"
  | Etrue ->
      pp_true fmt ()
  | Efalse ->
      pp_false fmt ()
  | Econst c ->
      pp_const fmt c
  (** lambda-calculus *)
  | Eident id ->
      pp_ident fmt id
  | Easref qid ->
      pp_asref fmt qid
  | Eidapp (qid, es) ->
      pp_idapp pp_expr expr_closed fmt qid es
  | Eapply (e1, e2) ->
      pp_apply pp_expr expr_closed fmt e1 e2
  | Einfix (e1, op, e2) ->
      let expr_closed = function
        | {expr_desc=Einfix _} -> true
        | e -> expr_closed e in
      pp_infix pp_expr expr_closed fmt e1 op e2
  | Einnfix (e1, op, e2) ->
      pp_innfix pp_expr expr_closed fmt e1 op e2;
  | Elet (id, ghost, kind, {expr_desc=Efun (binders, pty_opt, pat, mask, spec, e1)}, e2) ->
      (* TODO _pat *)
      fprintf fmt "@[<v>%a in@ %a@]"
        (pp_let_fun pp_expr) (id, ghost, kind, (binders, pty_opt, pat, mask, spec, e1))
        pp_expr' e2
  | Elet (id, ghost, kind, {expr_desc=Eany (params, kind', pty_opt, pat, mask, spec)}, e2) ->
      (* TODO _pat *)
      fprintf fmt "@[<v>%a in@ %a@]"
        pp_let_any (id, ghost, kind, (params, kind', pty_opt, pat, mask, spec))
        pp_expr' e2
  | Elet (id, ghost, kind, e1, e2) ->
      fprintf fmt "@[<hv>@[<hv 2>%a@] in@ %a@]" (pp_let pp_expr) (id, ghost, kind, e1) pp_expr' e2
  | Erec (defs, e) ->
      let pp_fundefs =
        pp_print_list ~pp_sep:(pp_sep "@ and ") pp_fundef in
      fprintf fmt "@[<v>let rec %a in@ %a@]" pp_fundefs defs pp_expr' e
  | Efun ([], None, {pat_desc=Pwild}, Ity.MaskVisible, spec, {expr_desc=Etuple []}) ->
      fprintf fmt "@[<v>@[<v 2>begin%a@]@ end@]" pp_spec spec
  | Efun ([], None, {pat_desc=Pwild}, Ity.MaskVisible, spec, e) ->
      fprintf fmt "@[<v>@[<v 2>begin%a@ %a@]@ end@]" pp_spec spec pp_expr e
  | Efun (binders, opt_pty, pat, mask, spec, e) ->
      pp_fun pp_expr fmt (binders, opt_pty, pat, mask, spec, e)
  | Eany ([], _kind, Some pty, _pat, _mask, spec) ->
      fprintf fmt "@[<hv 2>any %a%a@]" pp_pty pty pp_spec spec
  | Eany _ ->
      todo fmt "Eany _"
  | Etuple es ->
      pp_tuple pp_expr fmt es
  | Erecord fs ->
      pp_record pp_expr expr_closed fmt fs
  | Eupdate (e, fs) ->
      pp_update pp_expr expr_closed fmt e fs
  | Eassign [e1, None, e2] ->
      fprintf fmt "@[<hv 2>%a <-@ %a@]" pp_expr' e1 pp_expr' e2
  | Eassign [e1, Some qid, e2] ->
      fprintf fmt "@[<hv 2>%a.%a <-@ %a@]" pp_expr' e1 pp_qualid qid pp_expr' e2
  | Eassign _ ->
      todo fmt "Eassign _"
  (** control *)
  | Esequence _ ->
      let rec flatten_sequence e = match e.expr_desc with
        | Esequence (e1, e2) ->
            e1 :: flatten_sequence e2
        | _ -> [e] in
      let es = flatten_sequence e in
      let pp = pp_print_list ~pp_sep:(pp_sep ";@ ") pp_expr' in
      fprintf fmt "@[<v 1>(%a)@]" pp es
  | Eif (e1, e2, e3) ->
      pp_if pp_expr expr_closed fmt e1 e2 e3
  | Ewhile (e1, invs, vars, e2) ->
    fprintf fmt "@[<v>@[<hv 2>while@ %a@] do@,  @[<hv>%a%a%a@]@,done@]"
      pp_expr e1 pp_variants vars pp_invariants invs pp_expr e2
  | Eand (e1, e2) ->
      fprintf fmt "@[@[<hv 2>%a@]@ @[<hv 2> &&@ %a@]@]" pp_expr' e1 pp_expr' e2
  | Eor (e1, e2) ->
      fprintf fmt "@[@[<hv 2>%a@]@ @[<hv 2> ||@ %a@]@]" pp_expr' e1 pp_expr' e2
  | Enot e ->
      pp_not pp_expr expr_closed fmt e
  | Ematch (e, [], xcases) ->
      let pp_xcase fmt (qid, opt_pat, e) =
        let pp_opt_pat =
          pp_opt ~prefix:" " pp_pattern in
        fprintf fmt "%a%a ->@ %a"
          pp_qualid qid pp_opt_pat opt_pat pp_expr' e in
      let pp_xcases =
        pp_print_list ~pp_sep:(pp_sep "@ | ") pp_xcase in
      fprintf fmt "@[<hv>@[<hv 2>try@ %a@]@ @[<hv 2>with@ %a@]@ end@]"
        pp_expr e pp_xcases xcases
  | Ematch (e, cases, xcases) ->
      pp_match pp_expr expr_closed pp_pattern fmt e cases xcases
  | Eabsurd ->
      pp_print_string fmt "absurd"
  | Epure t ->
      fprintf fmt "@[@[<hv 2>pure {@ %a@] }@]" pp_term t
  | Eidpur qid ->
      fprintf fmt "@[<h>{ %a }@]" pp_qualid qid
  | Eraise (Qident {id_str="'Return"|"'Break"|"'Continue" as str}, opt_arg) ->
      let pp_opt_arg fmt = function
        | None -> ()
        | Some e -> fprintf fmt " %a" pp_expr' e in
      let keyword =
        match str with
        | "'Return" -> "return"
        | "'Break" -> "break"
        | "'Continue" -> "continue"
        | _ -> assert false in
      fprintf fmt "@[hv 2%s%a@]" keyword pp_opt_arg opt_arg
  | Eoptexn ({id_str="'Return"|"'Break"|"'Continue"}, _mask, e) ->
      (* Syntactic sugar *)
      pp_expr fmt e
  | Eraise (qid, opt_arg) ->
      let pp_opt_arg fmt = function
        | None -> ()
        | Some e -> fprintf fmt " %a" pp_expr' e in
      fprintf fmt "raise %a%a" pp_qualid qid pp_opt_arg opt_arg
  | Eexn (id, pty, mask, e) ->
      fprintf fmt "@[%a in@ %a@]" pp_exn (id, pty, mask) pp_expr e
  | Eoptexn (id, _mask, e) ->
      (* TODO mask *)
      fprintf fmt "@[<v>exception %a in@ %a@]" pp_id id pp_expr e
  | Efor (id, start, dir, end_, invs, body) ->
      let dir = match dir with Expr.To -> "to" | Expr.DownTo -> "downto" in
      let pp_invs =
        let pp_inv fmt =
          fprintf fmt "@[<hv 2>invariant { %a }@]" pp_term in
        pp_print_list ~pp_sep:(pp_sep "@ ") pp_inv in
      fprintf fmt "@[@[<v 2>for %a = %a %s %a do@ %a%a@]@ done@]"
        pp_id id pp_expr start dir pp_expr end_ pp_invs invs pp_expr body
  (** annotations *)
  | Eassert (Expr.Assert, {term_desc=Tattr (ATstr {Ident.attr_string="hyp_name:Assert"}, t)}) ->
      fprintf fmt "@[<hv 2>assert {@ %a }@]" pp_term t
  | Eassert (Expr.Assume, {term_desc=Tattr (ATstr {Ident.attr_string="hyp_name:Assume"}, t)}) ->
      fprintf fmt "@[<hv 2>assume {@ %a }@]" pp_term t
  | Eassert (Expr.Check, {term_desc=Tattr (ATstr {Ident.attr_string="hyp_name:Check"}, t)}) ->
      fprintf fmt "@[<hv 2>check {@ %a }@]" pp_term t
  | Eassert (kind, t) ->
      let pp_assert_kind fmt kind =
        pp_print_string fmt
          (match kind with
           | Expr.Assert -> "assert"
           | Expr.Assume -> "assume"
           | Expr.Check -> "check") in
      fprintf fmt "@[<hv 2>%a {@ %a }@]" pp_assert_kind kind pp_term t
  | Escope (qid, e) ->
      pp_scope pp_expr fmt qid e
  | Elabel (id, e) ->
      fprintf fmt "@[<hv 2>label %a in@ %a@]" pp_id id pp_expr e
  | Ecast (e, pty) ->
      pp_cast pp_expr fmt e pty
  | Eghost e ->
      fprintf fmt "ghost %a" pp_expr e
  | Eattr (attr, e) ->
      let expr_closed = function
        | {expr_desc=Eattr _} -> true
        | e -> expr_closed e in
      pp_attr pp_expr expr_closed fmt attr e

and pp_term' fmt =
  pp_closed term_closed pp_term fmt

and pp_term fmt t =
  pp_maybe_marked fmt pp_term'' t t.term_loc

and pp_term'' fmt t =
  let pp_binop fmt op =
    pp_print_string fmt
      (match op with
       | Dterm.DTand -> "/\\"
       | Dterm.DTand_asym -> "&&"
       | Dterm.DTor -> "\\/"
       | Dterm.DTor_asym -> "||"
       | Dterm.DTimplies -> "->"
       | Dterm.DTiff -> "<->"
       | Dterm.DTby -> "by"
       | Dterm.DTso -> "so") in
  match t.term_desc with
  | Ttrue ->
      pp_true fmt ()
  | Tfalse ->
      pp_false fmt ()
  | Tconst c ->
      pp_const fmt c
  | Tident id ->
      pp_ident fmt id
  | Tasref qid ->
      pp_asref fmt qid
  | Tidapp (qid, ts) ->
      pp_idapp pp_term term_closed fmt qid ts
  | Tapply (t1, t2) ->
      pp_apply pp_term term_closed fmt t1 t2
  | Tinfix (t1, op, t2) ->
      let term_closed = function
        | {term_desc=Tinfix _} -> true
        | t -> term_closed t in
      pp_infix pp_term term_closed fmt t1 op t2
  | Tinnfix (t1, op, t2) ->
      pp_innfix pp_term term_closed fmt t1 op t2;
  | Tbinop (t1, op, t2) ->
      let pp_term' =
        let term_closed = function
          | {term_desc=Tbinop _} -> true
          | t -> term_closed t in
        pp_closed term_closed pp_term in
      fprintf fmt "@[<hv 2>%a %a@ %a@]" pp_term' t1 pp_binop op pp_term' t2
  | Tbinnop (t1, op, t2) ->
      fprintf fmt "@[<hv 3>(%a %a@ %a)@]" pp_term' t1 pp_binop op pp_term' t2
  | Tnot t ->
      pp_not pp_term term_closed fmt t
  | Tif (t1, t2, t3) ->
      pp_if pp_term term_closed fmt t1 t2 t3
  | Tquant (quant, binders, [], t) ->
      let quant = match quant with Dterm.DTforall -> "forall" | Dterm.DTexists -> "exists" | Dterm.DTlambda -> "lambda" in
      fprintf fmt "@[<hv 2>%s%a.@ %a@]" quant pp_comma_binders binders pp_term t
  | Tquant (_, _, _::_, _) ->
      todo fmt "Tquant (_, _, _::_, _)"
  | Tattr (attr, t) ->
      let term_closed = function
        | {term_desc=Tattr _} -> true
        | t -> term_closed t in
      pp_attr pp_term term_closed fmt attr t
  | Tlet (id, t1, t2) ->
      fprintf fmt "@[<v>%a in@ %a@]" (pp_let pp_term) (id, false, ((**)), t1) pp_term t2
  | Tcase (t, cases) ->
      pp_match pp_term term_closed pp_pattern fmt t cases []
  | Tcast (t, pty) ->
      pp_cast pp_term fmt t pty
  | Ttuple ts ->
      pp_tuple pp_term fmt ts
  | Trecord fs ->
      pp_record pp_term term_closed fmt fs
  | Tupdate (t, fs) ->
      pp_update pp_term term_closed fmt t fs
  | Tscope (qid, t) ->
      pp_scope pp_term fmt qid t
  | Tat (t, {id_str="'Old"}) ->
      fprintf fmt "old %a" pp_term' t
  | Tat (t, id) ->
      fprintf fmt "%a at %a" pp_term' t pp_id id
  | Teps ((id, pty), t) ->
      fprintf fmt "epsilon %a: %a. %a" pp_id id pp_pty pty pp_term t

and pp_spec fmt s =
  if s.sp_reads <> [] then
    fprintf fmt "@ reads { %a }" (pp_print_list ~pp_sep:(pp_sep ", ") pp_qualid) s.sp_reads;
  let remove_attr s t =
    match t.term_desc with
    | Tattr (ATstr attr, t) when attr.Ident.attr_string = s -> t
    | _ -> t in
  let pp_aux keyword t =
    fprintf fmt "@ %s { %a }" keyword pp_term t in
  List.iter (pp_aux "requires")
    (List.map (remove_attr "hyp_name:Requires") s.sp_pre);
  List.iter (pp_aux "writes") s.sp_writes;
  let pp_post = function
    | _, [{pat_desc=Pvar {id_str="result"}}, t] ->
        fprintf fmt "@ @[<hv 2>ensures { %a@] }" pp_term
          (remove_attr "hyp_name:Ensures" t)
    | _, cases ->
=======
  let pp_invariant fmt t =
    fprintf fmt "@[<hv 2>invariant {@ %a@] }" pp_term.marked
      (remove_attr "hyp_name:LoopInvariant" t) in
  pp_print_opt_list ~prefix:"@ " ~sep:"@ " pp_invariant fmt

and pp_spec fmt s =
  let pp_post fmt = function
    | loc, [{pat_desc=Pvar {id_str="result"; id_loc}}, t] when marker id_loc = None ->
        fprintf fmt "@ @[<hv 2>%aensures { %a@] }" pp_maybe_marker loc
          pp_term.marked (remove_attr "hyp_name:Ensures" t)
    | loc, cases ->
>>>>>>> 892f05d5
        let pp_case fmt (p, t) =
          fprintf fmt "%a -> %a" pp_pattern.marked p pp_term.marked t in
        fprintf fmt "@ %areturns { %a }" pp_maybe_marker loc
          (pp_print_list ~pp_sep:(pp_sep "|") pp_case) cases in
<<<<<<< HEAD
  List.iter pp_post s.sp_post;
  let pp_xpost fmt (_, exn_cases) =
    let pp_exn_case fmt (qid, opt_pat_term) =
      let pp_opt_t fmt = function
        | Some (p, t) -> fprintf fmt " %a -> %a" pp_pattern p pp_term t
        | None -> () in
      fprintf fmt "@[<hv2>%a%a@]" pp_qualid qid pp_opt_t opt_pat_term in
    fprintf fmt "@[<hv2>raises { %a }@]"
      (pp_print_list ~pp_sep:(pp_sep "@ | ")
         pp_exn_case)
      exn_cases in
  List.iter (fun x -> fprintf fmt "@ %a" pp_xpost x) s.sp_xpost;
  let pp_alias tts =
    let pp fmt (t1, t2) = fprintf fmt "%a with %a" pp_term t1 pp_term t2 in
    fprintf fmt "@ alias { %a@ }" (pp_print_list ~pp_sep:(pp_sep ",@ ") pp) tts in
  if s.sp_alias <> [] then
    pp_alias s.sp_alias;
  List.iter (fun v -> fprintf fmt "@ %a" pp_variant v) s.sp_variant;
  (* TODO s.sp_checkrw *)
  if s.sp_diverge then
    pp_print_string fmt "@ diverge";
  if s.sp_partial then
    pp_print_string fmt "@ partial";

and pp_pattern' fmt =
  pp_closed pattern_closed pp_pattern fmt

and pp_pattern fmt p =
  pp_maybe_marked fmt pp_pattern'' p p.pat_loc

and pp_pattern'' fmt p =
  match p.pat_desc with
  | Pwild ->
      pp_print_string fmt "_"
  | Pvar id ->
      pp_id fmt id
  | Papp (qid, args) ->
      pp_idapp pp_pattern pattern_closed fmt qid args
  | Prec fields ->
      let pp_field fmt (qid, pat) =
        fprintf fmt "%a = %a" pp_qualid qid pp_pattern pat in
      fprintf fmt "{ %a }" (pp_print_list ~pp_sep:(pp_sep ";@ ") pp_field) fields
  | Ptuple ps ->
      pp_tuple pp_pattern fmt ps
  | Pas (p, id, ghost) ->
      let pp_ghost fmt = function
        | false -> ()
        | true -> pp_print_string fmt " ghost" in
      fprintf fmt "@[<hv 2>%a@] as@ %a%a" pp_pattern' p pp_id id pp_ghost ghost
  | Por (p1, p2) ->
      fprintf fmt "%a | %a" pp_pattern' p1 pp_pattern' p2
  | Pcast (p, pty) ->
      pp_cast pp_pattern fmt p pty
  | Pscope (qid, p) ->
      pp_scope pp_pattern fmt qid p
  | Pparen p ->
      fprintf fmt "(%a)" pp_pattern p
  | Pghost p ->
      fprintf fmt "[@<h>ghost@ %a@]" pp_pattern' p
=======
  let pp_xpost fmt (loc, exn_cases) =
    let pp_exn_case fmt (qid, opt_pat_term) =
      let pp_opt_t fmt = function
        | Some (p, t) -> fprintf fmt " %a -> %a" pp_pattern.marked p pp_term.marked t
        | None -> () in
      fprintf fmt "@[<hv2>%a%a@]" pp_qualid qid pp_opt_t opt_pat_term in
    fprintf fmt "@[<hv2>%araises { %a }@]" pp_maybe_marker loc
      (pp_print_list ~pp_sep:(pp_sep "@ | ") pp_exn_case) exn_cases in
  let pp_alias fmt (t1, t2) =
    fprintf fmt "%a with %a" pp_term.marked t1 pp_term.marked t2 in
  pp_print_opt_list ~prefix:"@ @[<hv 2>reads { " ~suffix:"@] }" ~sep:",@ " pp_qualid fmt s.sp_reads;
  pp_print_opt_list ~prefix:"@ @[<hv 2>requires { " ~suffix:"@] }" pp_term.marked fmt
    (List.map (remove_attr "hyp_name:Requires") s.sp_pre);
  pp_print_opt_list ~prefix:"@ @[<hv 2>writes { " ~suffix:"@] }" pp_term.marked fmt s.sp_writes;
  pp_print_list pp_post fmt s.sp_post;
  pp_print_opt_list ~prefix:"@ " ~sep:"@," pp_xpost fmt s.sp_xpost;
  pp_print_opt_list ~prefix:"@ @[<hv 2>alias { " ~sep:",@," ~suffix:"@] }" pp_alias fmt s.sp_alias;
  pp_variants fmt s.sp_variant;
  pp_bool ~true_:"@ diverges" fmt s.sp_diverge;
  pp_bool ~true_:"@ partial" fmt s.sp_partial;

and pp_pattern =
  let pp_pattern_raw fmt p =
    match p.pat_desc with
    | Pwild ->
        pp_print_string fmt "_"
    | Pvar id ->
        pp_id fmt id
    | Papp (qid, args) ->
        pp_idapp pp_pattern fmt qid args
    | Prec fields ->
        let pp_field fmt (qid, pat) =
          fprintf fmt "%a = %a" pp_qualid qid pp_pattern.closed pat in
        fprintf fmt "{ %a }" (pp_print_list ~pp_sep:(pp_sep ";@ ") pp_field) fields
    | Ptuple ps ->
        pp_tuple pp_pattern fmt ps
    | Pas (p, id, ghost) ->
        fprintf fmt "@[<hv 2>%a@] as@ %a%a" pp_pattern.marked p pp_ghost ghost pp_id id
    | Por (p1, p2) ->
        fprintf fmt "%a | %a" pp_pattern.marked p1 pp_pattern.marked p2
    | Pcast (p, pty) ->
        pp_cast pp_pattern fmt p pty
    | Pscope (qid, p) ->
        pp_scope pp_pattern fmt qid p
    | Pparen p ->
        fprintf fmt "(%a)" pp_pattern.marked p
    | Pghost p ->
        fprintf fmt "[@<h>ghost@ %a@]" pp_pattern.marked p in
  let marked fmt p = pp_maybe_marked (fun p -> p.pat_loc) pp_pattern_raw fmt p in
  let closed fmt = pp_closed pattern_closed marked fmt in
  {marked; closed}
>>>>>>> 892f05d5

and pp_type_decl fmt d =
  let pp_def fmt = function
    | TDalias pty ->
<<<<<<< HEAD
        fprintf fmt " = %a" pp_pty pty
=======
        fprintf fmt " = %a" pp_pty.marked pty
>>>>>>> 892f05d5
    | TDrecord [] when d.td_vis = Abstract && d.td_mut = false ->
        ()
    | TDrecord fs ->
        let vis = match d.td_vis with
          | Public -> ""
          | Private -> "private "
          | Abstract -> "abstract " in
        let pp_field fmt f =
          fprintf fmt "@[<hv 2>%a%a%a%a :@ %a@]" pp_maybe_marker f.f_loc
            pp_mutable f.f_mutable pp_ghost f.f_ghost
            pp_id f.f_ident pp_pty.marked f.f_pty in
        let pp_fields = pp_print_list ~pp_sep:(pp_sep ";@ ") pp_field in
        fprintf fmt "@[<hv 2> = %s%a{@ %a@ }@]%a" vis
          pp_mutable d.td_mut pp_fields fs pp_invariants d.td_inv
    | TDalgebraic variants ->
        let pp_variant fmt (loc, id, params) =
          fprintf fmt "%a%a%a" pp_maybe_marker loc pp_id id
            pp_params params in
        fprintf fmt " = @,@[<v 2>  | %a@]"
          (pp_print_list ~pp_sep:(pp_sep "@,| ") pp_variant) variants
    | TDrange (i1, i2) ->
        fprintf fmt " = <range %s %s>" (BigInt.to_string i1) (BigInt.to_string i2)
    | TDfloat (i1, i2) ->
        fprintf fmt " = <float %d %d>" i1 i2 in
<<<<<<< HEAD
  let pp_wit fmt = function
    | [] -> ()
    | wits ->
        fprintf fmt " by { %a }" (pp_fields pp_expr expr_closed) wits in
  fprintf fmt "%a%a%a%a"
=======
  fprintf fmt "%a%a%a%a%a"
    pp_maybe_marker d.td_loc
>>>>>>> 892f05d5
    pp_id d.td_ident
    (pp_print_opt_list ~prefix:" '" pp_id) d.td_params
    pp_def d.td_def
    (pp_print_opt_list ~prefix:"@ @[<hv 2>by {@ " ~sep:";@ " ~suffix:"@] }"
       (pp_field pp_expr)) d.td_wit

and pp_ind_decl fmt d =
  let pp_ind_decl_case fmt (loc, id, t) =
    fprintf fmt "%a%a : %a" pp_maybe_marker loc pp_id id pp_term.marked t in
  let pp_ind_decl_def =
    pp_print_list ~pp_sep:(pp_sep " | ") pp_ind_decl_case in
  fprintf fmt "%a%a%a = %a" pp_maybe_marker d.in_loc pp_id d.in_ident
    (pp_print_opt_list ~prefix:" " pp_param) d.in_params pp_ind_decl_def d.in_def

and pp_logic_decl fmt d =
    fprintf fmt "%a%a%a%a%a"
      pp_maybe_marker d.ld_loc
      pp_id d.ld_ident
      (pp_print_opt_list ~prefix:" " ~sep:" " pp_param) d.ld_params
      (pp_opt ~prefix:" : " pp_pty.marked) d.ld_type
      (pp_opt ~prefix:" =@ " pp_term.marked) d.ld_def

and pp_decl fmt = function
  | Dtype decls ->
      let pp_type_decls = pp_print_list ~pp_sep:(pp_sep "@]@ @[<v 2>with ") pp_type_decl in
      fprintf fmt "@[<v 2>type %a@]" pp_type_decls decls
  | Dlogic decls when List.for_all (fun d -> d.ld_type = None) decls ->
      let pp_logic_decls =
        pp_print_list ~pp_sep:(pp_sep "@]@ @[<hv 2>with ") pp_logic_decl in
      fprintf fmt "@[<hv 2>predicate %a@]" pp_logic_decls decls
  | Dlogic decls when List.for_all (fun d -> d.ld_type <> None) decls ->
      let pp_logic_decls = pp_print_list ~pp_sep:(pp_sep "@]@ @[<hv 2>with ") pp_logic_decl in
      fprintf fmt "@[<hv 2>function %a@]" pp_logic_decls decls
  | Dlogic _ ->
      todo fmt "Dlogic _"
  | Dind (sign, decls) ->
      let keyword = match sign with
        | Decl.Ind -> "inductive"
        | Decl.Coind -> "coinductive" in
      let pp_ind_decls = pp_print_list ~pp_sep:(pp_sep "@]@ @[<hv 2>with ") pp_ind_decl in
      fprintf fmt "@[<hv 2>%s %a@]" keyword pp_ind_decls decls
  | Dprop (kind, id, t) ->
      let keyword = match kind with
        | Decl.Plemma -> "lemma"
        | Decl.Paxiom -> "axiom"
        | Decl.Pgoal -> "goal" in
<<<<<<< HEAD
      fprintf fmt "%s %a: %a" keyword pp_id id pp_term t
=======
      fprintf fmt "@[<hv 2>%s %a:@ %a@]" keyword pp_id id pp_term.marked t
>>>>>>> 892f05d5
  | Dlet (id, ghost, kind, {expr_desc=Efun (binders, pty_opt, pat, mask, spec, e)}) ->
      pp_let_fun pp_expr fmt (id, ghost, kind, (binders, pty_opt, pat, mask, spec, e))
  | Dlet (id, ghost, kind, {expr_desc=Eany (params, kind', pty_opt, pat, mask, spec)}) ->
      pp_let_any fmt (id, ghost, kind, (params, kind', pty_opt, pat, mask, spec))
  | Dlet (id, ghost, kind, e) ->
      pp_let pp_expr fmt (id, ghost, kind, e)
  | Drec defs ->
      let pp_fundefs = pp_print_list ~pp_sep:(pp_sep "@]@ @[<hv 2>with ") pp_fundef in
      fprintf fmt "@[<v>@[<v 2>let rec %a@]@]" pp_fundefs defs
  | Dexn (id, pty, mask) ->
      fprintf fmt "%a" pp_exn (id, pty, mask)
  | Dmeta (ident, args) ->
      let pp_metarg fmt = function
<<<<<<< HEAD
        | Mty ty -> fprintf fmt "type %a" pp_pty ty
=======
        | Mty ty -> fprintf fmt "type %a" pp_pty.marked ty
>>>>>>> 892f05d5
        | Mfs qid -> fprintf fmt "function %a" pp_qualid qid
        | Mps qid -> fprintf fmt "predicate %a" pp_qualid qid
        | Max qid -> fprintf fmt "axiom %a" pp_qualid qid
        | Mlm qid -> fprintf fmt "lemma %a" pp_qualid qid
        | Mgl qid -> fprintf fmt "goal %a" pp_qualid qid
        | Mval qid -> fprintf fmt "val %a" pp_qualid qid
        | Mstr s -> fprintf fmt "%S" s
        | Mint i -> fprintf fmt "%d" i in
      let pp_args = pp_print_list ~pp_sep:(pp_sep " ") pp_metarg in
      fprintf fmt "meta \"%a\" %a" pp_id ident pp_args args
  | Dcloneexport (qid, []) ->
      fprintf fmt "@[<h>clone export %a@]" pp_qualid qid
  | Dcloneexport (qid, substs) ->
      let pp_substs = pp_print_list ~pp_sep:(pp_sep ",@ ") pp_clone_subst in
      fprintf fmt "@[<hv2>clone export %a with@ %a@]" pp_qualid qid pp_substs substs
  | Duseexport qid ->
      fprintf fmt "use export %a" pp_qualid qid
<<<<<<< HEAD
  | Dcloneimport (_, import, qid, as_id, substs) ->
      let pp_import fmt = if import then pp_print_string fmt " import" in
      let pp_as_id fmt = match as_id with Some id -> fprintf fmt " as %a" pp_id id | None -> () in
      let pp_substs = pp_print_list ~pp_sep:(pp_sep ",@ ") pp_clone_subst in
      fprintf fmt "clone%t %a%t%a" pp_import pp_qualid qid pp_as_id pp_substs substs
  | Duseimport (_, import, binds) ->
      let import = if import then " import" else "" in
=======
  | Dcloneimport (loc, import, qid, as_id, substs) ->
      let pp_substs = pp_print_opt_list ~prefix:" with " ~sep:" " pp_clone_subst in
      fprintf fmt "%aclone%a %a%a%a" pp_maybe_marker loc
        pp_import import pp_qualid qid (pp_opt ~prefix:" as " pp_id) as_id pp_substs substs
  | Duseimport (loc, import, binds) ->
>>>>>>> 892f05d5
      let pp_opt_id = pp_opt ~prefix:" as " pp_id in
      let pp_bind fmt (qid, opt_id) =
        fprintf fmt "%a%a" pp_qualid qid pp_opt_id opt_id in
      let pp_binds = pp_print_opt_list ~prefix:" " ~sep:", " pp_bind in
      fprintf fmt "%ause%a %a" pp_maybe_marker loc pp_import import pp_binds binds
  | Dimport qid ->
      fprintf fmt "import %a" pp_qualid qid
<<<<<<< HEAD
  | Dscope (_, export, id, decls) ->
      let pp_export fmt =
        if export then pp_print_string fmt " export" in
      let pp_decls = pp_print_list ~pp_sep:(pp_sep "@,") pp_decl in
      fprintf fmt "@[<v 2>@[<v 2>scope%t %a =@,%a@]@,end]@" pp_export pp_id id pp_decls decls

let pp_decls =
  let previous_was_use_import_export =
    ref false in
  let pp_decl' fmt decl =
    let this_is_use_import_export = match decl with
      | Duseimport _ | Duseexport _
      | Dcloneimport _ | Dcloneexport _
      | Dimport _ ->
          true
      | _ -> false in
    if not (!previous_was_use_import_export && this_is_use_import_export) then
      fprintf fmt "@,";
    previous_was_use_import_export := this_is_use_import_export;
    pp_decl fmt decl in
  pp_print_list ~pp_sep:(pp_sep "@,") pp_decl'
=======
  | Dscope (loc, export, id, decls) ->
      let pp_export fmt = if export then pp_print_string fmt " export" in
      fprintf fmt "@[<v 2>@[<v 2>%ascope%t %a =@ %a@]@ end]@"
        pp_maybe_marker loc pp_export pp_id id pp_decls decls

and pp_decls fmt decls =
  let rec aux ~is_first ~previous_was_prelude = function
    | [] -> []
    | decl :: decls ->
        let this_is_prelude = match decl with
          | Duseimport _ | Duseexport _ | Dcloneimport _ | Dcloneexport _ | Dimport _ -> true
          | _ -> false in
        let prefix =
          if is_first || (previous_was_prelude && this_is_prelude)
          then []
          else [None] in
        prefix @ [Some decl] @ aux ~is_first:false
          ~previous_was_prelude:this_is_prelude decls in
  pp_print_list ~pp_sep:(pp_sep "@\n") (pp_opt pp_decl) fmt
    (aux ~is_first:true ~previous_was_prelude:false decls)
>>>>>>> 892f05d5

let pp_mlw_file fmt = function
  | Decls decls ->
      pp_decls fmt decls
  | Modules modules ->
      let pp_module fmt (id, decls) =
<<<<<<< HEAD
        fprintf fmt "@[<v 2>module %a@,%a@]@,end"
          pp_id id pp_decls decls in
      let pp_modules =
        pp_print_list ~pp_sep:(pp_sep "@,@,") pp_module in
=======
        fprintf fmt "@[<v 2>module %a@ %a@]@ end" pp_id id pp_decls decls in
      let pp_modules = pp_print_list ~pp_sep:(pp_sep "@\n@\n") pp_module in
>>>>>>> 892f05d5
      fprintf fmt "@[<v>%a@]" pp_modules modules<|MERGE_RESOLUTION|>--- conflicted
+++ resolved
@@ -9,29 +9,8 @@
 (*                                                                  *)
 (********************************************************************)
 
-<<<<<<< HEAD
-(* TODO Use less parenthesis to deal with precedence and associativity *)
-
 open Format
 open Ptree
-
-let marker = ref None
-
-let set_marker pos =
-  marker := Some pos
-
-let is_marked loc =
-  !marker = Some loc
-
-let pp_maybe_marked fmt pp x loc =
-  if is_marked loc then
-    fprintf fmt "(*XXX*)@ (%a)" pp x
-  else
-    pp fmt x
-=======
-open Format
-open Ptree
->>>>>>> 892f05d5
 
 type 'a printers = { marked: 'a Pp.pp; closed: 'a Pp.pp }
 
@@ -94,16 +73,9 @@
     pp_print_list ~pp_sep:(pp_sep sep) pp fmt xs;
     fprintf fmt suffix
 
-<<<<<<< HEAD
-let sanitize =
-  let aux = function
-    | c -> String.make 1 c in
-  Ident.sanitizer aux aux
-=======
 let pp_bool ?true_ ?false_ fmt = function
   | true -> pp_opt (fun fmt f -> fprintf fmt f) fmt true_
   | false -> pp_opt (fun fmt f -> fprintf fmt f) fmt false_
->>>>>>> 892f05d5
 
 (* let pp_scoped fmt begin_ (f: ('a, formatter, unit) format) end_ : 'a =
  *   pp_open_box fmt 0;
@@ -116,16 +88,6 @@
  *     fmt f *)
 
 let expr_closed e = match e.expr_desc with
-<<<<<<< HEAD
-  | Eref | Etrue | Efalse | Econst _ | Eident _ | Etuple _ | Erecord _ | Eabsurd | Escope _ | Eidapp (_, []) | Ecast _ | Einnfix _ ->
-      true
-  | _ -> is_marked e.expr_loc
-
-let term_closed t = match t.term_desc with
-  | Ttrue | Tfalse | Tconst _ | Tident _ | Tupdate _ | Trecord _ | Ttuple _ | Tscope _ | Tidapp (_, []) | Tcast _ | Tinnfix _ | Tbinnop _ ->
-      true
-  | _ -> is_marked t.term_loc
-=======
   | Eref | Etrue | Efalse | Econst _ | Eident _ | Etuple _ | Erecord _ | Efor _ | Ewhile _
   | Eassert _ | Eabsurd | Escope _ | Eidapp (_, []) | Ecast _ | Einfix _ | Einnfix _ ->
       true
@@ -136,53 +98,17 @@
   | Tidapp (_, []) | Tcast _ | Tinfix _ | Tinnfix _ | Tbinop _ | Tbinnop _ ->
       true
   | _ -> marker t.term_loc <> None
->>>>>>> 892f05d5
 
 let pattern_closed p = match p.pat_desc with
   | Pwild | Pvar _ | Ptuple _ | Pparen _ | Pscope _ | Papp (_, []) | Pcast _ ->
       true
-<<<<<<< HEAD
-  | _ -> is_marked p.pat_loc
-=======
   | _ -> marker p.pat_loc <> None
->>>>>>> 892f05d5
 
 let pty_closed t = match t with
   | PTtyvar _ | PTtuple _ | PTscope _ | PTparen _ | PTpure _ | PTtyapp (_, []) ->
       true
   | _ -> false
 
-<<<<<<< HEAD
-let pp_id fmt id =
-  let aux fmt id = pp_print_string fmt (sanitize id.id_str) in
-  pp_maybe_marked fmt aux id id.id_loc
-
-let pp_id' fmt id =
-  let aux fmt id =
-    let open Ident in
-    match sn_decode id.id_str with
-    | SNword s ->
-        pp_print_string fmt (sanitize s)
-    | SNinfix s ->
-        fprintf fmt "(%s)" s
-    | SNprefix s ->
-        fprintf fmt "(%s)" s
-    | SNtight s ->
-        fprintf fmt "(%s)" s
-    | SNget s ->
-        fprintf fmt "([]%s)" s
-    | SNset s ->
-        fprintf fmt "([]%s<-)" s
-    | SNupdate s ->
-        fprintf fmt "([<-]%s)" s
-    | SNcut s ->
-        fprintf fmt "([..]%s)" s
-    | SNlcut s ->
-        fprintf fmt "([.._]%s)" s
-    | SNrcut s ->
-        fprintf fmt "([_..]%s)" s in
-  pp_maybe_marked fmt aux id id.id_loc
-=======
 let pp_closed is_closed pp fmt x =
   if is_closed x
   then pp fmt x
@@ -202,7 +128,6 @@
   | SNcut s -> fprintf fmt "([..]%s)" s
   | SNlcut s -> fprintf fmt "([.._]%s)" s
   | SNrcut s -> fprintf fmt "([_..]%s)" s
->>>>>>> 892f05d5
 
 let rec pp_qualid fmt = function
   | Qident id -> pp_id fmt id
@@ -225,38 +150,8 @@
 
 let pp_idapp pp fmt qid xs =
   match qid with
-<<<<<<< HEAD
-  | Qident id ->
-      (let open Ident in
-       match sn_decode id.id_str, xs with
-       | SNword s, _ ->
-           let pp_args = pp_print_list ~pp_sep:(pp_sep "@ ") pp' in
-           fprintf fmt "@[<hv 2>%s@ %a@]" s pp_args xs
-       | SNinfix s, [x1; x2] ->
-           fprintf fmt "@[<hv 2>%a@ %s %a@]" pp' x1 s pp' x2
-       | SNprefix s, [x] -> (* TODO ??? *)
-           fprintf fmt "@[<h>%s@ %a@]" s pp' x
-       | SNtight s, [x] ->
-           fprintf fmt "@[<h>%s@ %a@]" s pp' x
-       | SNget s, [x1; x2] ->
-           fprintf fmt "@[<hv 1>%a[%a]%s@]" pp' x1 pp x2 s
-       | SNset s, [x1; x2; x3] ->
-           fprintf fmt "@[<hv 1>%a[%a]%s <- %a@]" pp' x1 pp x2 s pp' x3
-       | SNupdate s, [x1; x2; x3] ->
-           fprintf fmt "@[<h>%a[%a <- %a]%s@]" pp' x1 pp x2 pp x3 s
-       | SNcut s, [x] ->
-           fprintf fmt "@[<h>%a[..]%s@]" pp' x s
-       | SNlcut s, [x1; x2] ->
-           fprintf fmt "@[<h>%a[.. %a]%s@]" pp' x1 pp x2 s
-       | SNrcut s, [x1; x2] ->
-           fprintf fmt "@[<h>%a[%a ..]%s@]" pp' x1 pp x2 s
-       | _ -> failwith "pp_expr")
-  | _ ->
-      let pp_args = pp_print_list ~pp_sep:pp_print_space pp' in
-=======
   | Qdot _ ->
       let pp_args = pp_print_list ~pp_sep:pp_print_space pp.closed in
->>>>>>> 892f05d5
       fprintf fmt "@[<hv 3>%a@ %a@]" pp_qualid qid pp_args xs
   | Qident id ->
       match Ident.sn_decode id.id_str, xs with
@@ -294,26 +189,11 @@
 
 let pp_infix pp fmt x1 op x2 =
   let op =
-<<<<<<< HEAD
+    pp_maybe_marker fmt op.id_loc;
     let open Ident in
     match sn_decode op.id_str with
     | SNinfix s -> s
     | _ -> failwith ("pp_infix: "^op.id_str) in
-  fprintf fmt "@[<hv 2>%a@ %s %a@]" pp' x1 op pp' x2
-
-let pp_innfix pp closed fmt x1 op x2 =
-  let pp' = pp_closed closed pp in
-  let op =
-=======
-    pp_maybe_marker fmt op.id_loc;
->>>>>>> 892f05d5
-    let open Ident in
-    match sn_decode op.id_str with
-    | SNinfix s -> s
-    | _ -> failwith ("pp_infix: "^op.id_str) in
-<<<<<<< HEAD
-  fprintf fmt "@[<hv 3>(%a@ %s %a)@]" pp' x1 op pp' x2
-=======
   fprintf fmt "@[<hv 2>%a@ %s %a@]" pp.closed x1 op pp.closed x2
 
 let pp_innfix pp fmt x1 op x2 =
@@ -324,7 +204,6 @@
     | SNinfix s -> s
     | _ -> failwith ("pp_innfix: "^op.id_str) in
   fprintf fmt "@[<hv 3>(%a@ %s %a)@]" pp.closed x1 op pp.closed x2
->>>>>>> 892f05d5
 
 let pp_not pp fmt x =
   fprintf fmt "@[<h>not@ %a@]" pp.closed x
@@ -425,21 +304,13 @@
 let pp_cast pp fmt x pty =
   fprintf fmt "@[<hv 1>(%a :@ %a)@]" pp.marked x pp_pty.marked pty
 
-<<<<<<< HEAD
-let pp_attr pp closed fmt attr x =
-  let pp' = pp_closed closed pp in
-  match attr with
-  | ATstr a ->
-      fprintf fmt "@[[@%s]@ %a@]" a.Ident.attr_string pp' x
-=======
 let pp_attr pp fmt attr x =
   match attr with
   | ATstr a ->
       fprintf fmt "@[[@%s]@ %a@]" a.Ident.attr_string pp x
->>>>>>> 892f05d5
   | ATpos loc ->
       let filename, line, bchar, echar = Loc.get loc in
-      fprintf fmt "[# %S %d %d %d]@ %a" filename line bchar echar pp' x
+      fprintf fmt "[# %S %d %d %d]@ %a" filename line bchar echar pp x
 
 let pp_exn fmt (id, pty, mask) =
   let pp_mask fmt = match mask with
@@ -471,50 +342,6 @@
       fprintf fmt "predicate %a = %a" pp_qualid qid pp_qualid qid'
   | CSvsym (qid, qid') ->
       fprintf fmt "val %a = %a" pp_qualid qid pp_qualid qid'
-<<<<<<< HEAD
-  | CSxsym _ -> todo fmt "CSxsym"
-  | CSprop Decl.Paxiom -> fprintf fmt "axiom ."
-  | CSprop _ -> todo fmt "CSprop"
-  | CSlemma _ -> todo fmt "CSlemma"
-  | CSgoal _ -> todo fmt "CSgoal"
-
-let rec pp_fun pp fmt (binders, opt_pty, _pat, _mask, spec, e) =
-  (* TODO _pat, _mask *)
-  fprintf fmt "@[<hv 2>fun %a%a%a ->@ @[%a@]@]" pp_binders binders pp_opt_pty opt_pty pp_spec spec pp e
-
-and pp_let_fun pp fmt (id, ghost, kind, (binders, opt_pty, _pat, _mask, spec, x)) =
-  (* TODO _pat, _mask *)
-  fprintf fmt "@[<hv 2>let%s%s %a%a%a%a =@ %a@]"
-    (ghost_suffix ghost) (kind_suffix kind)
-    pp_id id pp_binders binders pp_opt_pty opt_pty pp_spec spec pp x
-
-and pp_let_any fmt (id, ghost, kind, (params, _kind', opt_pty, _pat, _mask, spec)) =
-  (* TODO kind', mask, pat *)
-  let pp_opt_pty fmt = function
-    | None -> ()
-    | Some pty -> fprintf fmt " : %a" pp_pty pty in
-  fprintf fmt "@[<hv 2>val%s%s %a%a%a%a@]" (ghost_suffix ghost) (kind_suffix kind)
-    pp_id id pp_params params pp_opt_pty opt_pty pp_spec spec
-
-and pp_fundef fmt (id, ghost, kind, binders, pty_opt, _pat, _mask, spec, e) =
-  (* TODO mask, pat *)
-  fprintf fmt "@[<hv 2>%s%s%a%a%t%a =@ %a@]"
-    (ghost_suffix ghost)
-    (kind_suffix kind)
-    pp_id id
-    (pp_print_opt_list ~prefix:" " pp_binder) binders
-    (fun fmt -> match pty_opt with
-       | None -> ()
-       | Some pty -> fprintf fmt " : %a" pp_pty pty)
-    pp_spec spec
-    pp_expr e
-
-and pp_variant fmt (t, qid_opt) =
-  let pp_optwith fmt = function
-    | None -> ()
-    | Some qid -> fprintf fmt " with %a" pp_qualid qid in
-  fprintf fmt "@[<hv 2>variant {@ %a%a }@]" pp_term t pp_optwith qid_opt
-=======
   | CSxsym (qid, qid') ->
       if qid = qid' then
         fprintf fmt "exception %a" pp_qualid qid
@@ -813,11 +640,12 @@
     | Tat (t, {id_str="'Old"; id_loc}) when marker id_loc = None ->
         fprintf fmt "old %a" pp_term.marked t
     | Tat (t, id) ->
-        fprintf fmt "%a at %a" pp_term.marked t pp_id id in
+        fprintf fmt "%a at %a" pp_term.marked t pp_id id
+    | Teps ((id, pty), t) ->
+        fprintf fmt "epsilon %a: %a. %a" pp_id id pp_pty.marked pty pp_term.marked t in
   let marked fmt t = pp_maybe_marked (fun t -> t.term_loc) raw fmt t in
   let closed fmt = pp_closed term_closed marked fmt in
   { closed; marked }
->>>>>>> 892f05d5
 
 and pp_variants fmt =
   let pp_variant fmt (t, qid_opt) =
@@ -827,280 +655,6 @@
   pp_print_opt_list ~prefix:"@ " ~sep:"@ " pp_variant fmt
 
 and pp_invariants fmt =
-<<<<<<< HEAD
-  pp_print_opt_list ~prefix:"" ~sep:"@ " ~suffix:"@ " pp_invariant fmt
-
-and pp_expr' fmt =
-  pp_closed expr_closed pp_expr fmt
-
-and pp_expr fmt e =
-  pp_maybe_marked fmt pp_expr'' e e.expr_loc
-
-and pp_expr'' fmt e =
-  match e.expr_desc with
-  | Eref ->
-      pp_print_string fmt "ref"
-  | Etrue ->
-      pp_true fmt ()
-  | Efalse ->
-      pp_false fmt ()
-  | Econst c ->
-      pp_const fmt c
-  (** lambda-calculus *)
-  | Eident id ->
-      pp_ident fmt id
-  | Easref qid ->
-      pp_asref fmt qid
-  | Eidapp (qid, es) ->
-      pp_idapp pp_expr expr_closed fmt qid es
-  | Eapply (e1, e2) ->
-      pp_apply pp_expr expr_closed fmt e1 e2
-  | Einfix (e1, op, e2) ->
-      let expr_closed = function
-        | {expr_desc=Einfix _} -> true
-        | e -> expr_closed e in
-      pp_infix pp_expr expr_closed fmt e1 op e2
-  | Einnfix (e1, op, e2) ->
-      pp_innfix pp_expr expr_closed fmt e1 op e2;
-  | Elet (id, ghost, kind, {expr_desc=Efun (binders, pty_opt, pat, mask, spec, e1)}, e2) ->
-      (* TODO _pat *)
-      fprintf fmt "@[<v>%a in@ %a@]"
-        (pp_let_fun pp_expr) (id, ghost, kind, (binders, pty_opt, pat, mask, spec, e1))
-        pp_expr' e2
-  | Elet (id, ghost, kind, {expr_desc=Eany (params, kind', pty_opt, pat, mask, spec)}, e2) ->
-      (* TODO _pat *)
-      fprintf fmt "@[<v>%a in@ %a@]"
-        pp_let_any (id, ghost, kind, (params, kind', pty_opt, pat, mask, spec))
-        pp_expr' e2
-  | Elet (id, ghost, kind, e1, e2) ->
-      fprintf fmt "@[<hv>@[<hv 2>%a@] in@ %a@]" (pp_let pp_expr) (id, ghost, kind, e1) pp_expr' e2
-  | Erec (defs, e) ->
-      let pp_fundefs =
-        pp_print_list ~pp_sep:(pp_sep "@ and ") pp_fundef in
-      fprintf fmt "@[<v>let rec %a in@ %a@]" pp_fundefs defs pp_expr' e
-  | Efun ([], None, {pat_desc=Pwild}, Ity.MaskVisible, spec, {expr_desc=Etuple []}) ->
-      fprintf fmt "@[<v>@[<v 2>begin%a@]@ end@]" pp_spec spec
-  | Efun ([], None, {pat_desc=Pwild}, Ity.MaskVisible, spec, e) ->
-      fprintf fmt "@[<v>@[<v 2>begin%a@ %a@]@ end@]" pp_spec spec pp_expr e
-  | Efun (binders, opt_pty, pat, mask, spec, e) ->
-      pp_fun pp_expr fmt (binders, opt_pty, pat, mask, spec, e)
-  | Eany ([], _kind, Some pty, _pat, _mask, spec) ->
-      fprintf fmt "@[<hv 2>any %a%a@]" pp_pty pty pp_spec spec
-  | Eany _ ->
-      todo fmt "Eany _"
-  | Etuple es ->
-      pp_tuple pp_expr fmt es
-  | Erecord fs ->
-      pp_record pp_expr expr_closed fmt fs
-  | Eupdate (e, fs) ->
-      pp_update pp_expr expr_closed fmt e fs
-  | Eassign [e1, None, e2] ->
-      fprintf fmt "@[<hv 2>%a <-@ %a@]" pp_expr' e1 pp_expr' e2
-  | Eassign [e1, Some qid, e2] ->
-      fprintf fmt "@[<hv 2>%a.%a <-@ %a@]" pp_expr' e1 pp_qualid qid pp_expr' e2
-  | Eassign _ ->
-      todo fmt "Eassign _"
-  (** control *)
-  | Esequence _ ->
-      let rec flatten_sequence e = match e.expr_desc with
-        | Esequence (e1, e2) ->
-            e1 :: flatten_sequence e2
-        | _ -> [e] in
-      let es = flatten_sequence e in
-      let pp = pp_print_list ~pp_sep:(pp_sep ";@ ") pp_expr' in
-      fprintf fmt "@[<v 1>(%a)@]" pp es
-  | Eif (e1, e2, e3) ->
-      pp_if pp_expr expr_closed fmt e1 e2 e3
-  | Ewhile (e1, invs, vars, e2) ->
-    fprintf fmt "@[<v>@[<hv 2>while@ %a@] do@,  @[<hv>%a%a%a@]@,done@]"
-      pp_expr e1 pp_variants vars pp_invariants invs pp_expr e2
-  | Eand (e1, e2) ->
-      fprintf fmt "@[@[<hv 2>%a@]@ @[<hv 2> &&@ %a@]@]" pp_expr' e1 pp_expr' e2
-  | Eor (e1, e2) ->
-      fprintf fmt "@[@[<hv 2>%a@]@ @[<hv 2> ||@ %a@]@]" pp_expr' e1 pp_expr' e2
-  | Enot e ->
-      pp_not pp_expr expr_closed fmt e
-  | Ematch (e, [], xcases) ->
-      let pp_xcase fmt (qid, opt_pat, e) =
-        let pp_opt_pat =
-          pp_opt ~prefix:" " pp_pattern in
-        fprintf fmt "%a%a ->@ %a"
-          pp_qualid qid pp_opt_pat opt_pat pp_expr' e in
-      let pp_xcases =
-        pp_print_list ~pp_sep:(pp_sep "@ | ") pp_xcase in
-      fprintf fmt "@[<hv>@[<hv 2>try@ %a@]@ @[<hv 2>with@ %a@]@ end@]"
-        pp_expr e pp_xcases xcases
-  | Ematch (e, cases, xcases) ->
-      pp_match pp_expr expr_closed pp_pattern fmt e cases xcases
-  | Eabsurd ->
-      pp_print_string fmt "absurd"
-  | Epure t ->
-      fprintf fmt "@[@[<hv 2>pure {@ %a@] }@]" pp_term t
-  | Eidpur qid ->
-      fprintf fmt "@[<h>{ %a }@]" pp_qualid qid
-  | Eraise (Qident {id_str="'Return"|"'Break"|"'Continue" as str}, opt_arg) ->
-      let pp_opt_arg fmt = function
-        | None -> ()
-        | Some e -> fprintf fmt " %a" pp_expr' e in
-      let keyword =
-        match str with
-        | "'Return" -> "return"
-        | "'Break" -> "break"
-        | "'Continue" -> "continue"
-        | _ -> assert false in
-      fprintf fmt "@[hv 2%s%a@]" keyword pp_opt_arg opt_arg
-  | Eoptexn ({id_str="'Return"|"'Break"|"'Continue"}, _mask, e) ->
-      (* Syntactic sugar *)
-      pp_expr fmt e
-  | Eraise (qid, opt_arg) ->
-      let pp_opt_arg fmt = function
-        | None -> ()
-        | Some e -> fprintf fmt " %a" pp_expr' e in
-      fprintf fmt "raise %a%a" pp_qualid qid pp_opt_arg opt_arg
-  | Eexn (id, pty, mask, e) ->
-      fprintf fmt "@[%a in@ %a@]" pp_exn (id, pty, mask) pp_expr e
-  | Eoptexn (id, _mask, e) ->
-      (* TODO mask *)
-      fprintf fmt "@[<v>exception %a in@ %a@]" pp_id id pp_expr e
-  | Efor (id, start, dir, end_, invs, body) ->
-      let dir = match dir with Expr.To -> "to" | Expr.DownTo -> "downto" in
-      let pp_invs =
-        let pp_inv fmt =
-          fprintf fmt "@[<hv 2>invariant { %a }@]" pp_term in
-        pp_print_list ~pp_sep:(pp_sep "@ ") pp_inv in
-      fprintf fmt "@[@[<v 2>for %a = %a %s %a do@ %a%a@]@ done@]"
-        pp_id id pp_expr start dir pp_expr end_ pp_invs invs pp_expr body
-  (** annotations *)
-  | Eassert (Expr.Assert, {term_desc=Tattr (ATstr {Ident.attr_string="hyp_name:Assert"}, t)}) ->
-      fprintf fmt "@[<hv 2>assert {@ %a }@]" pp_term t
-  | Eassert (Expr.Assume, {term_desc=Tattr (ATstr {Ident.attr_string="hyp_name:Assume"}, t)}) ->
-      fprintf fmt "@[<hv 2>assume {@ %a }@]" pp_term t
-  | Eassert (Expr.Check, {term_desc=Tattr (ATstr {Ident.attr_string="hyp_name:Check"}, t)}) ->
-      fprintf fmt "@[<hv 2>check {@ %a }@]" pp_term t
-  | Eassert (kind, t) ->
-      let pp_assert_kind fmt kind =
-        pp_print_string fmt
-          (match kind with
-           | Expr.Assert -> "assert"
-           | Expr.Assume -> "assume"
-           | Expr.Check -> "check") in
-      fprintf fmt "@[<hv 2>%a {@ %a }@]" pp_assert_kind kind pp_term t
-  | Escope (qid, e) ->
-      pp_scope pp_expr fmt qid e
-  | Elabel (id, e) ->
-      fprintf fmt "@[<hv 2>label %a in@ %a@]" pp_id id pp_expr e
-  | Ecast (e, pty) ->
-      pp_cast pp_expr fmt e pty
-  | Eghost e ->
-      fprintf fmt "ghost %a" pp_expr e
-  | Eattr (attr, e) ->
-      let expr_closed = function
-        | {expr_desc=Eattr _} -> true
-        | e -> expr_closed e in
-      pp_attr pp_expr expr_closed fmt attr e
-
-and pp_term' fmt =
-  pp_closed term_closed pp_term fmt
-
-and pp_term fmt t =
-  pp_maybe_marked fmt pp_term'' t t.term_loc
-
-and pp_term'' fmt t =
-  let pp_binop fmt op =
-    pp_print_string fmt
-      (match op with
-       | Dterm.DTand -> "/\\"
-       | Dterm.DTand_asym -> "&&"
-       | Dterm.DTor -> "\\/"
-       | Dterm.DTor_asym -> "||"
-       | Dterm.DTimplies -> "->"
-       | Dterm.DTiff -> "<->"
-       | Dterm.DTby -> "by"
-       | Dterm.DTso -> "so") in
-  match t.term_desc with
-  | Ttrue ->
-      pp_true fmt ()
-  | Tfalse ->
-      pp_false fmt ()
-  | Tconst c ->
-      pp_const fmt c
-  | Tident id ->
-      pp_ident fmt id
-  | Tasref qid ->
-      pp_asref fmt qid
-  | Tidapp (qid, ts) ->
-      pp_idapp pp_term term_closed fmt qid ts
-  | Tapply (t1, t2) ->
-      pp_apply pp_term term_closed fmt t1 t2
-  | Tinfix (t1, op, t2) ->
-      let term_closed = function
-        | {term_desc=Tinfix _} -> true
-        | t -> term_closed t in
-      pp_infix pp_term term_closed fmt t1 op t2
-  | Tinnfix (t1, op, t2) ->
-      pp_innfix pp_term term_closed fmt t1 op t2;
-  | Tbinop (t1, op, t2) ->
-      let pp_term' =
-        let term_closed = function
-          | {term_desc=Tbinop _} -> true
-          | t -> term_closed t in
-        pp_closed term_closed pp_term in
-      fprintf fmt "@[<hv 2>%a %a@ %a@]" pp_term' t1 pp_binop op pp_term' t2
-  | Tbinnop (t1, op, t2) ->
-      fprintf fmt "@[<hv 3>(%a %a@ %a)@]" pp_term' t1 pp_binop op pp_term' t2
-  | Tnot t ->
-      pp_not pp_term term_closed fmt t
-  | Tif (t1, t2, t3) ->
-      pp_if pp_term term_closed fmt t1 t2 t3
-  | Tquant (quant, binders, [], t) ->
-      let quant = match quant with Dterm.DTforall -> "forall" | Dterm.DTexists -> "exists" | Dterm.DTlambda -> "lambda" in
-      fprintf fmt "@[<hv 2>%s%a.@ %a@]" quant pp_comma_binders binders pp_term t
-  | Tquant (_, _, _::_, _) ->
-      todo fmt "Tquant (_, _, _::_, _)"
-  | Tattr (attr, t) ->
-      let term_closed = function
-        | {term_desc=Tattr _} -> true
-        | t -> term_closed t in
-      pp_attr pp_term term_closed fmt attr t
-  | Tlet (id, t1, t2) ->
-      fprintf fmt "@[<v>%a in@ %a@]" (pp_let pp_term) (id, false, ((**)), t1) pp_term t2
-  | Tcase (t, cases) ->
-      pp_match pp_term term_closed pp_pattern fmt t cases []
-  | Tcast (t, pty) ->
-      pp_cast pp_term fmt t pty
-  | Ttuple ts ->
-      pp_tuple pp_term fmt ts
-  | Trecord fs ->
-      pp_record pp_term term_closed fmt fs
-  | Tupdate (t, fs) ->
-      pp_update pp_term term_closed fmt t fs
-  | Tscope (qid, t) ->
-      pp_scope pp_term fmt qid t
-  | Tat (t, {id_str="'Old"}) ->
-      fprintf fmt "old %a" pp_term' t
-  | Tat (t, id) ->
-      fprintf fmt "%a at %a" pp_term' t pp_id id
-  | Teps ((id, pty), t) ->
-      fprintf fmt "epsilon %a: %a. %a" pp_id id pp_pty pty pp_term t
-
-and pp_spec fmt s =
-  if s.sp_reads <> [] then
-    fprintf fmt "@ reads { %a }" (pp_print_list ~pp_sep:(pp_sep ", ") pp_qualid) s.sp_reads;
-  let remove_attr s t =
-    match t.term_desc with
-    | Tattr (ATstr attr, t) when attr.Ident.attr_string = s -> t
-    | _ -> t in
-  let pp_aux keyword t =
-    fprintf fmt "@ %s { %a }" keyword pp_term t in
-  List.iter (pp_aux "requires")
-    (List.map (remove_attr "hyp_name:Requires") s.sp_pre);
-  List.iter (pp_aux "writes") s.sp_writes;
-  let pp_post = function
-    | _, [{pat_desc=Pvar {id_str="result"}}, t] ->
-        fprintf fmt "@ @[<hv 2>ensures { %a@] }" pp_term
-          (remove_attr "hyp_name:Ensures" t)
-    | _, cases ->
-=======
   let pp_invariant fmt t =
     fprintf fmt "@[<hv 2>invariant {@ %a@] }" pp_term.marked
       (remove_attr "hyp_name:LoopInvariant" t) in
@@ -1112,72 +666,10 @@
         fprintf fmt "@ @[<hv 2>%aensures { %a@] }" pp_maybe_marker loc
           pp_term.marked (remove_attr "hyp_name:Ensures" t)
     | loc, cases ->
->>>>>>> 892f05d5
         let pp_case fmt (p, t) =
           fprintf fmt "%a -> %a" pp_pattern.marked p pp_term.marked t in
         fprintf fmt "@ %areturns { %a }" pp_maybe_marker loc
           (pp_print_list ~pp_sep:(pp_sep "|") pp_case) cases in
-<<<<<<< HEAD
-  List.iter pp_post s.sp_post;
-  let pp_xpost fmt (_, exn_cases) =
-    let pp_exn_case fmt (qid, opt_pat_term) =
-      let pp_opt_t fmt = function
-        | Some (p, t) -> fprintf fmt " %a -> %a" pp_pattern p pp_term t
-        | None -> () in
-      fprintf fmt "@[<hv2>%a%a@]" pp_qualid qid pp_opt_t opt_pat_term in
-    fprintf fmt "@[<hv2>raises { %a }@]"
-      (pp_print_list ~pp_sep:(pp_sep "@ | ")
-         pp_exn_case)
-      exn_cases in
-  List.iter (fun x -> fprintf fmt "@ %a" pp_xpost x) s.sp_xpost;
-  let pp_alias tts =
-    let pp fmt (t1, t2) = fprintf fmt "%a with %a" pp_term t1 pp_term t2 in
-    fprintf fmt "@ alias { %a@ }" (pp_print_list ~pp_sep:(pp_sep ",@ ") pp) tts in
-  if s.sp_alias <> [] then
-    pp_alias s.sp_alias;
-  List.iter (fun v -> fprintf fmt "@ %a" pp_variant v) s.sp_variant;
-  (* TODO s.sp_checkrw *)
-  if s.sp_diverge then
-    pp_print_string fmt "@ diverge";
-  if s.sp_partial then
-    pp_print_string fmt "@ partial";
-
-and pp_pattern' fmt =
-  pp_closed pattern_closed pp_pattern fmt
-
-and pp_pattern fmt p =
-  pp_maybe_marked fmt pp_pattern'' p p.pat_loc
-
-and pp_pattern'' fmt p =
-  match p.pat_desc with
-  | Pwild ->
-      pp_print_string fmt "_"
-  | Pvar id ->
-      pp_id fmt id
-  | Papp (qid, args) ->
-      pp_idapp pp_pattern pattern_closed fmt qid args
-  | Prec fields ->
-      let pp_field fmt (qid, pat) =
-        fprintf fmt "%a = %a" pp_qualid qid pp_pattern pat in
-      fprintf fmt "{ %a }" (pp_print_list ~pp_sep:(pp_sep ";@ ") pp_field) fields
-  | Ptuple ps ->
-      pp_tuple pp_pattern fmt ps
-  | Pas (p, id, ghost) ->
-      let pp_ghost fmt = function
-        | false -> ()
-        | true -> pp_print_string fmt " ghost" in
-      fprintf fmt "@[<hv 2>%a@] as@ %a%a" pp_pattern' p pp_id id pp_ghost ghost
-  | Por (p1, p2) ->
-      fprintf fmt "%a | %a" pp_pattern' p1 pp_pattern' p2
-  | Pcast (p, pty) ->
-      pp_cast pp_pattern fmt p pty
-  | Pscope (qid, p) ->
-      pp_scope pp_pattern fmt qid p
-  | Pparen p ->
-      fprintf fmt "(%a)" pp_pattern p
-  | Pghost p ->
-      fprintf fmt "[@<h>ghost@ %a@]" pp_pattern' p
-=======
   let pp_xpost fmt (loc, exn_cases) =
     let pp_exn_case fmt (qid, opt_pat_term) =
       let pp_opt_t fmt = function
@@ -1229,16 +721,11 @@
   let marked fmt p = pp_maybe_marked (fun p -> p.pat_loc) pp_pattern_raw fmt p in
   let closed fmt = pp_closed pattern_closed marked fmt in
   {marked; closed}
->>>>>>> 892f05d5
 
 and pp_type_decl fmt d =
   let pp_def fmt = function
     | TDalias pty ->
-<<<<<<< HEAD
-        fprintf fmt " = %a" pp_pty pty
-=======
         fprintf fmt " = %a" pp_pty.marked pty
->>>>>>> 892f05d5
     | TDrecord [] when d.td_vis = Abstract && d.td_mut = false ->
         ()
     | TDrecord fs ->
@@ -1263,16 +750,8 @@
         fprintf fmt " = <range %s %s>" (BigInt.to_string i1) (BigInt.to_string i2)
     | TDfloat (i1, i2) ->
         fprintf fmt " = <float %d %d>" i1 i2 in
-<<<<<<< HEAD
-  let pp_wit fmt = function
-    | [] -> ()
-    | wits ->
-        fprintf fmt " by { %a }" (pp_fields pp_expr expr_closed) wits in
-  fprintf fmt "%a%a%a%a"
-=======
   fprintf fmt "%a%a%a%a%a"
     pp_maybe_marker d.td_loc
->>>>>>> 892f05d5
     pp_id d.td_ident
     (pp_print_opt_list ~prefix:" '" pp_id) d.td_params
     pp_def d.td_def
@@ -1319,11 +798,7 @@
         | Decl.Plemma -> "lemma"
         | Decl.Paxiom -> "axiom"
         | Decl.Pgoal -> "goal" in
-<<<<<<< HEAD
-      fprintf fmt "%s %a: %a" keyword pp_id id pp_term t
-=======
       fprintf fmt "@[<hv 2>%s %a:@ %a@]" keyword pp_id id pp_term.marked t
->>>>>>> 892f05d5
   | Dlet (id, ghost, kind, {expr_desc=Efun (binders, pty_opt, pat, mask, spec, e)}) ->
       pp_let_fun pp_expr fmt (id, ghost, kind, (binders, pty_opt, pat, mask, spec, e))
   | Dlet (id, ghost, kind, {expr_desc=Eany (params, kind', pty_opt, pat, mask, spec)}) ->
@@ -1337,11 +812,7 @@
       fprintf fmt "%a" pp_exn (id, pty, mask)
   | Dmeta (ident, args) ->
       let pp_metarg fmt = function
-<<<<<<< HEAD
-        | Mty ty -> fprintf fmt "type %a" pp_pty ty
-=======
         | Mty ty -> fprintf fmt "type %a" pp_pty.marked ty
->>>>>>> 892f05d5
         | Mfs qid -> fprintf fmt "function %a" pp_qualid qid
         | Mps qid -> fprintf fmt "predicate %a" pp_qualid qid
         | Max qid -> fprintf fmt "axiom %a" pp_qualid qid
@@ -1359,21 +830,11 @@
       fprintf fmt "@[<hv2>clone export %a with@ %a@]" pp_qualid qid pp_substs substs
   | Duseexport qid ->
       fprintf fmt "use export %a" pp_qualid qid
-<<<<<<< HEAD
-  | Dcloneimport (_, import, qid, as_id, substs) ->
-      let pp_import fmt = if import then pp_print_string fmt " import" in
-      let pp_as_id fmt = match as_id with Some id -> fprintf fmt " as %a" pp_id id | None -> () in
-      let pp_substs = pp_print_list ~pp_sep:(pp_sep ",@ ") pp_clone_subst in
-      fprintf fmt "clone%t %a%t%a" pp_import pp_qualid qid pp_as_id pp_substs substs
-  | Duseimport (_, import, binds) ->
-      let import = if import then " import" else "" in
-=======
   | Dcloneimport (loc, import, qid, as_id, substs) ->
       let pp_substs = pp_print_opt_list ~prefix:" with " ~sep:" " pp_clone_subst in
       fprintf fmt "%aclone%a %a%a%a" pp_maybe_marker loc
         pp_import import pp_qualid qid (pp_opt ~prefix:" as " pp_id) as_id pp_substs substs
   | Duseimport (loc, import, binds) ->
->>>>>>> 892f05d5
       let pp_opt_id = pp_opt ~prefix:" as " pp_id in
       let pp_bind fmt (qid, opt_id) =
         fprintf fmt "%a%a" pp_qualid qid pp_opt_id opt_id in
@@ -1381,29 +842,6 @@
       fprintf fmt "%ause%a %a" pp_maybe_marker loc pp_import import pp_binds binds
   | Dimport qid ->
       fprintf fmt "import %a" pp_qualid qid
-<<<<<<< HEAD
-  | Dscope (_, export, id, decls) ->
-      let pp_export fmt =
-        if export then pp_print_string fmt " export" in
-      let pp_decls = pp_print_list ~pp_sep:(pp_sep "@,") pp_decl in
-      fprintf fmt "@[<v 2>@[<v 2>scope%t %a =@,%a@]@,end]@" pp_export pp_id id pp_decls decls
-
-let pp_decls =
-  let previous_was_use_import_export =
-    ref false in
-  let pp_decl' fmt decl =
-    let this_is_use_import_export = match decl with
-      | Duseimport _ | Duseexport _
-      | Dcloneimport _ | Dcloneexport _
-      | Dimport _ ->
-          true
-      | _ -> false in
-    if not (!previous_was_use_import_export && this_is_use_import_export) then
-      fprintf fmt "@,";
-    previous_was_use_import_export := this_is_use_import_export;
-    pp_decl fmt decl in
-  pp_print_list ~pp_sep:(pp_sep "@,") pp_decl'
-=======
   | Dscope (loc, export, id, decls) ->
       let pp_export fmt = if export then pp_print_string fmt " export" in
       fprintf fmt "@[<v 2>@[<v 2>%ascope%t %a =@ %a@]@ end]@"
@@ -1424,20 +862,12 @@
           ~previous_was_prelude:this_is_prelude decls in
   pp_print_list ~pp_sep:(pp_sep "@\n") (pp_opt pp_decl) fmt
     (aux ~is_first:true ~previous_was_prelude:false decls)
->>>>>>> 892f05d5
 
 let pp_mlw_file fmt = function
   | Decls decls ->
       pp_decls fmt decls
   | Modules modules ->
       let pp_module fmt (id, decls) =
-<<<<<<< HEAD
-        fprintf fmt "@[<v 2>module %a@,%a@]@,end"
-          pp_id id pp_decls decls in
-      let pp_modules =
-        pp_print_list ~pp_sep:(pp_sep "@,@,") pp_module in
-=======
         fprintf fmt "@[<v 2>module %a@ %a@]@ end" pp_id id pp_decls decls in
       let pp_modules = pp_print_list ~pp_sep:(pp_sep "@\n@\n") pp_module in
->>>>>>> 892f05d5
       fprintf fmt "@[<v>%a@]" pp_modules modules