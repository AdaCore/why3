--- conflicted
+++ resolved
@@ -1,10 +1,6 @@
 mlw_file: MODULE WRITES
 ##
-<<<<<<< HEAD
-## Ends in an error in state: 1163.
-=======
-## Ends in an error in state: 1168.
->>>>>>> 8430681a
+## Ends in an error in state: 1175.
 ##
 ## module_head -> MODULE . attrs(uident_nq) [ VAL USE TYPE THEORY SCOPE PREDICATE MODULE META LET LEMMA INDUCTIVE IMPORT GOAL FUNCTION EXCEPTION END CONSTANT COINDUCTIVE CLONE AXIOM ]
 ##
