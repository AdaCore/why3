--- conflicted
+++ resolved
@@ -200,74 +200,6 @@
         take (Loc.join loc e.pp_loc) (dterm uc gvars denv e :: al) l el
     | _, _ -> loc, List.rev al, el
   in
-<<<<<<< HEAD
-  check p
-
-let rec dpat uc env pat =
-  let env, n, ty = dpat_node pat.pat_loc uc env pat.pat_desc in
-  env, { dp_node = n; dp_ty = ty }
-
-and dpat_node loc uc env = function
-  | PPpwild ->
-      let ty = fresh_type_var loc in
-      env, Denv.Pwild, ty
-  | PPpvar x ->
-      let ty = fresh_type_var loc in
-      let env = add_var x.id ty env in
-      env, Pvar x, ty
-  | PPpapp (x, pl) ->
-      let s, tyl, ty = specialize_fsymbol x uc in
-      let env, pl = dpat_args s loc uc env tyl pl in
-      env, Papp (s, pl), ty
-  | PPprec fl ->
-      let renv = ref env in
-      let fl = List.map (fun (q,e) -> find_lsymbol q uc,e) fl in
-      let cs,pjl,flm = Loc.try2 ~loc parse_record (get_known uc) fl in
-      let tyl,ty = Denv.specialize_lsymbol ~loc cs in
-      let get_val pj ty = match Mls.find_opt pj flm with
-        | Some e ->
-            let loc = e.pat_loc in
-            let env,e = dpat uc !renv e in
-            unify_raise ~loc e.dp_ty ty;
-            renv := env;
-            e
-        | None ->
-            { dp_node = Denv.Pwild; dp_ty = ty }
-      in
-      let al = List.map2 get_val pjl tyl in
-      !renv, Papp (cs, al), Opt.get ty
-  | PPptuple pl ->
-      let n = List.length pl in
-      let s = fs_tuple n in
-      let tyl = List.map (fun _ -> fresh_type_var loc) pl in
-      let env, pl = dpat_args s loc uc env tyl pl in
-      let ty = tyapp (ts_tuple n) tyl in
-      env, Papp (s, pl), ty
-  | PPpas (p, x) ->
-      let env, p = dpat uc env p in
-      let env = add_var x.id p.dp_ty env in
-      env, Pas (p,x), p.dp_ty
-  | PPpor (p, q) ->
-      let env, p = dpat uc env p in
-      let env, q = dpat uc env q in
-      unify_raise ~loc p.dp_ty q.dp_ty;
-      env, Por (p,q), p.dp_ty
-
-and dpat_args ls loc uc env el pl =
-  let n = List.length el and m = List.length pl in
-  if n <> m then error ~loc (BadArity (ls,m));
-  let rec check_arg env = function
-    | [], [] ->
-        env, []
-    | a :: al, p :: pl ->
-        let loc = p.pat_loc in
-        let env, p = dpat uc env p in
-        unify_raise ~loc p.dp_ty a;
-        let env, pl = check_arg env (al, pl) in
-        env, p :: pl
-    | _ ->
-        assert false
-=======
   let qualid_app loc q el = match gvars q with
     | Some vs ->
         func_app loc (DTgvar vs) el
@@ -275,7 +207,6 @@
         let ls = find_lsymbol uc q in
         let loc, al, el = take loc [] ls.ls_args el in
         func_app loc (DTapp (ls,al)) el
->>>>>>> 1550af00
   in
   let qualid_app loc q el = match q with
     | Qident {id = n} ->
