--- conflicted
+++ resolved
@@ -267,13 +267,8 @@
   close_theory    : unit -> unit;
   open_module     : ident -> unit;
   close_module    : unit -> unit;
-<<<<<<< HEAD
-  open_namespace  : unit -> unit;
-  close_namespace : loc -> bool (*import:*) -> string option -> unit;
-=======
   open_namespace  : string -> unit;
   close_namespace : loc -> bool (*import:*) -> unit;
->>>>>>> f709f96d
   new_decl        : loc -> decl -> unit;
   new_pdecl       : loc -> pdecl -> unit;
   use_clone       : loc -> use_clone -> unit;
