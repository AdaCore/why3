--- conflicted
+++ resolved
@@ -174,12 +174,8 @@
   | Trecord of (qualid * term) list
   (** record expressions *)
   | Tupdate of term * (qualid * term) list
-<<<<<<< HEAD
-  (** update-expression *)
+  (** record update expression *)
   | Teps of (ident * pty) * term
-=======
-  (** record update expression *)
->>>>>>> fefc4a99
   | Tscope of qualid * term
   (** local scope *)
   | Tat of term * ident
