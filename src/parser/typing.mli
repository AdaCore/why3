(********************************************************************)
(*                                                                  *)
(*  The Why3 Verification Platform   /   The Why3 Development Team  *)
(*  Copyright 2010-2017   --   INRIA - CNRS - Paris-Sud University  *)
(*                                                                  *)
(*  This software is distributed under the terms of the GNU Lesser  *)
(*  General Public License version 2.1, with the special exception  *)
(*  on linking described in file LICENSE.                           *)
(*                                                                  *)
(********************************************************************)

val debug_parse_only : Debug.flag

val debug_type_only : Debug.flag

val open_file : Env.env -> Env.pathname -> unit

val close_file : unit -> Pmodule.pmodule Stdlib.Mstr.t

val open_module : Ptree.ident -> unit

val close_module : Loc.position -> unit

val open_scope : Loc.position -> Ptree.ident -> unit

<<<<<<< HEAD
val close_scope : Loc.position -> import:bool -> unit

val import_scope : Loc.position -> Ptree.qualid -> unit
=======
val type_term_in_namespace : namespace -> Decl.known_map -> global_vs -> Ptree.term -> term

val type_term : theory_uc -> global_vs -> Ptree.term -> term

val type_fmla_in_namespace : namespace -> Decl.known_map -> global_vs -> Ptree.term -> term

val type_fmla : theory_uc -> global_vs -> Ptree.term -> term
>>>>>>> d6bd47f9

val add_decl : Loc.position -> Ptree.decl -> unit<|MERGE_RESOLUTION|>--- conflicted
+++ resolved
@@ -23,18 +23,24 @@
 
 val open_scope : Loc.position -> Ptree.ident -> unit
 
-<<<<<<< HEAD
 val close_scope : Loc.position -> import:bool -> unit
 
 val import_scope : Loc.position -> Ptree.qualid -> unit
-=======
-val type_term_in_namespace : namespace -> Decl.known_map -> global_vs -> Ptree.term -> term
 
-val type_term : theory_uc -> global_vs -> Ptree.term -> term
+val add_decl : Loc.position -> Ptree.decl -> unit
 
-val type_fmla_in_namespace : namespace -> Decl.known_map -> global_vs -> Ptree.term -> term
 
-val type_fmla : theory_uc -> global_vs -> Ptree.term -> term
->>>>>>> d6bd47f9
 
-val add_decl : Loc.position -> Ptree.decl -> unit+val string_list_of_qualid : Ptree.qualid -> string list
+
+val print_qualid : Format.formatter -> Ptree.qualid -> unit
+
+type global_vars = string option -> Ptree.qualid -> Ity.pvsymbol option
+
+val type_term_in_namespace :
+  Theory.namespace -> Decl.known_map -> Coercion.t -> global_vars ->
+  Ptree.term -> Term.term
+
+val type_fmla_in_namespace :
+  Theory.namespace -> Decl.known_map -> Coercion.t -> global_vars ->
+  Ptree.term -> Term.term