--- conflicted
+++ resolved
@@ -964,11 +964,7 @@
 /* Misc */
 
 label:
-<<<<<<< HEAD
-| STRING    { Lstr (Ident.mk_label $1) }
-=======
 | STRING    { Lstr (Ident.create_label $1) }
->>>>>>> bd6d67ef
 | POSITION  { Lpos $1 }
 ;
 
