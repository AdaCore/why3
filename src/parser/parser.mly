(********************************************************************)
(*                                                                  *)
(*  The Why3 Verification Platform   /   The Why3 Development Team  *)
(*  Copyright 2010-2020   --   Inria - CNRS - Paris-Sud University  *)
(*                                                                  *)
(*  This software is distributed under the terms of the GNU Lesser  *)
(*  General Public License version 2.1, with the special exception  *)
(*  on linking described in file LICENSE.                           *)
(*                                                                  *)
(********************************************************************)

%{

%}

(* Entry points *)

%start <Pmodule.pmodule Wstdlib.Mstr.t> mlw_file
%start <Ptree.mlw_file> mlw_file_parsing_only
%start <Ptree.term> term_eof
%start <Ptree.decl> decl_eof
%start <Ptree.qualid> qualid_eof
%start <Ptree.qualid list> qualid_comma_list_eof
%start <Ptree.term list> term_comma_list_eof
%start <Ptree.ident list> ident_comma_list_eof


%%

(* parsing of a single term or a single decl *)

term_eof:
| term EOF { $1 }

decl_eof:
| pure_decl EOF { $1 }
| prog_decl EOF { $1 }

<<<<<<< HEAD
(* Modules and scopes *)

mlw_file:
| EOF
| mlw_module mlw_module_no_decl* EOF
    { Typing.close_file () }
| module_decl module_decl_no_head* EOF
    { let loc = floc $startpos($3) $endpos($3) in
      Typing.close_module loc; Typing.close_file () }

mlw_file_parsing_only:
| EOF { (Modules([])) }
| mlw_module_parsing_only mlw_module_no_decl_parsing_only* EOF { (Modules( [$1] @ $2)) }
| module_decl_parsing_only module_decl_no_head_parsing_only* EOF { (Decls( [$1] @ $2)) }

mlw_module:
| module_head module_decl_no_head* END
    { Typing.close_module (floc $startpos($3) $endpos($3)) }

mlw_module_parsing_only:
| module_head_parsing_only module_decl_no_head_parsing_only* END { ($1,$2) }

module_head:
| THEORY attrs(uident_nq)  { Typing.open_module $2 }
| MODULE attrs(uident_nq)  { Typing.open_module $2 }

module_head_parsing_only:
| THEORY attrs(uident_nq)  { $2 }
| MODULE attrs(uident_nq)  { $2 }

scope_head:
| SCOPE boption(IMPORT) attrs(uident_nq)
    { Typing.open_scope (floc $startpos $endpos) $3; $2 }

scope_head_parsing_only:
| SCOPE boption(IMPORT) attrs(uident_nq)
    { let loc = floc $startpos $endpos in (loc, $2, $3) }

module_decl:
| scope_head module_decl* END
    { Typing.close_scope (floc $startpos($1) $endpos($1)) ~import:$1 }
| IMPORT uqualid
    { Typing.add_decl (floc $startpos $endpos) (Dimport($2)) }
| d = pure_decl | d = prog_decl | d = meta_decl
    { Typing.add_decl (floc $startpos $endpos) d;
      add_record_projections d
    }
| use_clone { () }

module_decl_parsing_only:
| scope_head_parsing_only module_decl_parsing_only* END
    { let loc,import,qid = $1 in (Dscope(loc,import,qid,$2))}
| IMPORT uqualid { (Dimport $2) }
| d = pure_decl | d = prog_decl | d = meta_decl { d }
| use_clone_parsing_only { $1 }

(* Do not open inside another module *)

mlw_module_no_decl:
| SCOPE | IMPORT | USE | CLONE | pure_decl | prog_decl | meta_decl
   { let loc = floc $startpos $endpos in
     Loc.errorm ~loc "trying to open a module inside another module" }
| mlw_module
   { $1 }

mlw_module_no_decl_parsing_only:
| SCOPE | IMPORT | USE | CLONE | pure_decl | prog_decl | meta_decl
   { let loc = floc $startpos $endpos in
     Loc.errorm ~loc "trying to open a module inside another module" }
| mlw_module_parsing_only
   { $1 }

module_decl_no_head:
| THEORY | MODULE
   { let loc = floc $startpos $endpos in
     Loc.errorm ~loc "trying to open a module inside another module" }
| module_decl
   { $1 }

module_decl_no_head_parsing_only:
| THEORY | MODULE
   { let loc = floc $startpos $endpos in
     Loc.errorm ~loc "trying to open a module inside another module" }
| module_decl_parsing_only
   { $1 }

(* Use and clone *)

use_clone:
| USE EXPORT tqualid
    { let loc = floc $startpos $endpos in
      let decl = Ptree.Duseexport $3 in
      Typing.add_decl loc decl
    }
| CLONE EXPORT tqualid clone_subst
    { let loc = floc $startpos $endpos in
      let decl = Ptree.Dcloneexport($3,$4) in
      Typing.add_decl loc decl
    }
| USE boption(IMPORT) m_as_list = comma_list1(use_as)
    { let loc = floc $startpos $endpos in
      let exists_as = List.exists (fun (_, q) -> q <> None) m_as_list in
      let import = $2 in
      if import && not exists_as then Warning.emit ~loc
        "the keyword `import' is redundant here and can be omitted";
      let decl = Ptree.Duseimport(loc,import,m_as_list) in
      Typing.add_decl loc decl
    }
| CLONE boption(IMPORT) tqualid option(preceded(AS, uident)) clone_subst
    { let loc = floc $startpos $endpos in
      let import = $2 in
      let as_opt = $4 in
      if import && as_opt = None then Warning.emit ~loc
        "the keyword `import' is redundant here and can be omitted";
      let decl = Ptree.Dcloneimport(loc,import,$3,as_opt,$5) in
      Typing.add_decl loc decl
    }
use_clone_parsing_only:
| USE EXPORT tqualid
    { (Duseexport $3) }
| CLONE EXPORT tqualid clone_subst
    { (Dcloneexport ($3, $4)) }
| USE boption(IMPORT) m_as_list = comma_list1(use_as)
    { let loc = floc $startpos $endpos in
      let exists_as = List.exists (fun (_, q) -> q <> None) m_as_list in
      if $2 && not exists_as then Warning.emit ~loc
        "the keyword `import' is redundant here and can be omitted";
      (Duseimport (loc, $2, m_as_list)) }
| CLONE boption(IMPORT) tqualid option(preceded(AS, uident)) clone_subst
    { let loc = floc $startpos $endpos in
      if $2 && $4 = None then Warning.emit ~loc
        "the keyword `import' is redundant here and can be omitted";
      (Dcloneimport (loc, $2, $3, $4, $5)) }

use_as:
| n = tqualid q = option(preceded(AS, uident)) { (n, q) }

clone_subst:
| (* epsilon *)                         { [] }
| WITH comma_list1(single_clone_subst)  { $2 }

single_clone_subst:
| TYPE qualid ty_var* EQUAL ty  { CStsym  ($2,$3,$5) }
| TYPE qualid                   { CStsym  ($2, [], PTtyapp ($2, [])) }
| CONSTANT  qualid EQUAL qualid { CSfsym  ($2,$4) }
| CONSTANT  qualid              { CSfsym  ($2,$2) }
| FUNCTION  qualid EQUAL qualid { CSfsym  ($2,$4) }
| FUNCTION  qualid              { CSfsym  ($2,$2) }
| PREDICATE qualid EQUAL qualid { CSpsym  ($2,$4) }
| PREDICATE qualid              { CSpsym  ($2,$2) }
| VAL       qualid EQUAL qualid { CSvsym  ($2,$4) }
| VAL       qualid              { CSvsym  ($2,$2) }
| EXCEPTION qualid EQUAL qualid { CSxsym  ($2,$4) }
| EXCEPTION qualid              { CSxsym  ($2,$2) }
| AXIOM     qualid              { CSaxiom ($2) }
| LEMMA     qualid              { CSlemma ($2) }
| GOAL      qualid              { CSgoal  ($2) }
| AXIOM     DOT                 { CSprop  (Decl.Paxiom) }
| LEMMA     DOT                 { CSprop  (Decl.Plemma) }
| GOAL      DOT                 { CSprop  (Decl.Pgoal) }

(* Meta declarations *)

meta_decl:
| META sident comma_list1(meta_arg)  { Dmeta ($2, $3) }

meta_arg:
| TYPE      ty      { Mty $2 }
| CONSTANT  qualid  { Mfs $2 }
| FUNCTION  qualid  { Mfs $2 }
| PREDICATE qualid  { Mps $2 }
| AXIOM     qualid  { Max $2 }
| LEMMA     qualid  { Mlm $2 }
| GOAL      qualid  { Mgl $2 }
| VAL       qualid  { Mval $2 }
| STRING            { Mstr $1 }
| INTEGER           { Mint (Number.to_small_integer $1) }

(* Theory declarations *)

pure_decl:
| TYPE with_list1(type_decl)                { Dtype $2 }
| CONSTANT  constant_decl                   { Dlogic [$2] }
| FUNCTION  function_decl  with_logic_decl* { Dlogic ($2::$3) }
| PREDICATE predicate_decl with_logic_decl* { Dlogic ($2::$3) }
| INDUCTIVE   with_list1(inductive_decl)    { Dind (Decl.Ind, $2) }
| COINDUCTIVE with_list1(inductive_decl)    { Dind (Decl.Coind, $2) }
| AXIOM attrs(ident_nq) COLON term          { Dprop (Decl.Paxiom, { $2 with id_ats = (Ptree.ATstr Ident.useraxiom_attr)::$2.id_ats; }, $4) }
| LEMMA attrs(ident_nq) COLON term          { Dprop (Decl.Plemma, $2, $4) }
| GOAL  attrs(ident_nq) COLON term          { Dprop (Decl.Pgoal, $2, $4) }

(* Type declarations *)

type_decl:
| attrs(lident_nq) ty_var* typedefn invariant* type_witness
  { let (vis, mut), def = $3 in
    { td_ident = $1; td_params = $2;
      td_vis = vis; td_mut = mut;
      td_inv = $4; td_wit = $5; td_def = def;
      td_loc = floc $startpos $endpos } }

type_witness:
| (* epsilon *)                           { [] }
| BY LEFTBRC field_list1(expr) RIGHTBRC   { $3 }

ty_var:
| attrs(quote_lident) { $1 }

typedefn:
| (* epsilon *)
    { (Abstract, false), TDrecord [] }
| EQUAL vis_mut bar_list1(type_case)
    { $2, TDalgebraic $3 }
| EQUAL vis_mut LEFTBRC loption(semicolon_list1(type_field)) RIGHTBRC
    { $2, TDrecord $4 }
| EQUAL vis_mut ty
    { $2, TDalias $3 }
(* FIXME: allow negative bounds *)
| EQUAL LT RANGE int_constant int_constant GT
    { (Public, false), TDrange ($4, $5) }
| EQUAL LT FLOAT INTEGER INTEGER GT
    { (Public, false),
      TDfloat (Number.to_small_integer $4, Number.to_small_integer $5) }

int_constant:
| INTEGER       { $1.Number.il_int }
| MINUS INTEGER { BigInt.minus ($2.Number.il_int) }

vis_mut:
| (* epsilon *)     { Public, false }
| MUTABLE           { Public, true  }
| abstract          { $1, false }
| abstract MUTABLE  { $1, true }
| MUTABLE abstract  { $2, true }

abstract:
| PRIVATE           { Private }
| ABSTRACT          { Abstract }

type_field:
| field_modifiers ref_amp_id cast
  { let mut, ghs = $1 and rff, id = $2 in
    let ty = if rff then PTref [$3] else $3 in
    { f_ident = id; f_mutable = mut; f_ghost = ghs;
      f_pty = ty; f_loc = floc $startpos $endpos } }

%inline field_modifiers:
| (* epsilon *) { false, false }
| MUTABLE       { true,  false }
| GHOST         { false, true  }
| GHOST MUTABLE { true,  true  }
| MUTABLE GHOST { true,  true  }

(* we have to use lqualid instead of REF after field_modifiers
   to avoid a conflict with ty. However, if the given lqualid
   is not REF, then we want to fail as soon as possible: either
   at AMP, if it occurs after the lqualid, or else at COLON. *)
ref_amp_id:
| lq_as_ref AMP attrs(lident_nq)  { true,  double_ref $3 }
| lq_as_ref_id attr*              { true,  add_attr $1 $2 }
| AMP attrs(lident_nq)            { false, set_ref $2 }
| attrs(lident_nq)                { false, $1 }

lq_as_ref:    lqualid             { lq_as_ref $1 }
lq_as_ref_id: lqualid lident_nq   { lq_as_ref $1; set_ref $2 }

type_case:
| attrs(uident_nq) params { floc $startpos $endpos, $1, $2 }

(* Logic declarations *)

constant_decl:
| attrs(lident_rich) cast preceded(EQUAL,term)?
  { { ld_ident = $1;
      ld_params = []; ld_type = Some $2;
      ld_def = $3; ld_loc = floc $startpos $endpos } }

function_decl:
| attrs(lident_rich) params cast preceded(EQUAL,term)?
  { { ld_ident = $1; ld_params = $2; ld_type = Some $3;
      ld_def = $4; ld_loc = floc $startpos $endpos } }

predicate_decl:
| attrs(lident_rich) params preceded(EQUAL,term)?
  { { ld_ident = $1; ld_params = $2; ld_type = None;
      ld_def = $3; ld_loc = floc $startpos $endpos } }

with_logic_decl:
| WITH attrs(lident_rich) params cast? preceded(EQUAL,term)?
  { { ld_ident = $2; ld_params = $3; ld_type = $4;
      ld_def = $5; ld_loc = floc $startpos $endpos } }

(* Inductive declarations *)

inductive_decl:
| attrs(lident_rich) params ind_defn
  { { in_ident = $1; in_params = $2;
      in_def = $3; in_loc = floc $startpos $endpos } }

ind_defn:
| (* epsilon *)             { [] }
| EQUAL bar_list1(ind_case) { $2 }

ind_case:
| attrs(ident_nq) COLON term  { floc $startpos $endpos, $1, $3 }

(* Type expressions *)

ty:
| ty_arg          { $1 }
| lqualid ty_arg+ { PTtyapp ($1, $2) }
| ty ARROW ty     { PTarrow ($1, $3) }

ty_arg:
| lqualid                           { PTtyapp ($1, []) }
| quote_lident                      { PTtyvar $1 }
| uqualid DOT ty_block              { PTscope ($1, $3) }
| ty_block                          { $1 }

ty_block:
| LEFTPAR comma_list2(ty) RIGHTPAR  { PTtuple $2 }
| LEFTPAR RIGHTPAR                  { PTtuple [] }
| LEFTPAR ty RIGHTPAR               { PTparen $2 }
| LEFTBRC ty RIGHTBRC               { PTpure $2 }

cast:
| COLON ty  { $2 }

(* Parameters and binders *)

(* [param] and [binder] below must have the same grammar
   and raise [Error] in the same cases. Interpretaion of
   single-standing untyped [Qident]'s is different: [param]
   treats them as type expressions, [binder], as parameter
   names, whose type must be inferred. *)

params:  param*  { List.concat $1 }

params1: param+  { List.concat $1 }

binders: binder+ { List.concat $1 }

param:
| special_binder
    { error_param (floc $startpos $endpos) }
| lident_nq attr+
    { error_param (floc $startpos $endpos) }
| ty_arg
    { [floc $startpos $endpos, None, false, $1] }
| LEFTPAR GHOST ty RIGHTPAR
    { [floc $startpos $endpos, None, true, $3] }
| LEFTPAR binder_vars_rest RIGHTPAR
    { match snd $2 with [l,_] -> error_param l
      | _ -> error_loc (floc $startpos($3) $endpos($3)) }
| LEFTPAR GHOST binder_vars_rest RIGHTPAR
    { match snd $3 with [l,_] -> error_param l
      | _ -> error_loc (floc $startpos($4) $endpos($4)) }
| LEFTPAR binder_vars cast RIGHTPAR
    { let r = fst $2 in let ty = if r then PTref [$3] else $3 in
      List.map (fun (l,i) -> l, set_ref_opt l r i, false, ty) (snd $2) }
| LEFTPAR GHOST binder_vars cast RIGHTPAR
    { let r = fst $3 in let ty = if r then PTref [$4] else $4 in
      List.map (fun (l,i) -> l, set_ref_opt l r i, true, ty) (snd $3) }

binder:
| special_binder
    { let l,i = $1 in [l, i, false, None] }
| lident_nq attr+
    { [floc $startpos $endpos, Some (add_attr $1 $2), false, None] }
| ty_arg
    { match $1 with
      | PTparen (PTtyapp (Qident {id_str="ref"}, [PTtyapp (Qident id, [])])) ->
              [floc $startpos $endpos, binder_of_id (set_ref id), false, None]
      | PTtyapp (Qident id, [])
      | PTparen (PTtyapp (Qident id, [])) ->
              [floc $startpos $endpos, binder_of_id id, false, None]
      | _ ->  [floc $startpos $endpos, None, false, Some $1] }
| LEFTPAR GHOST ty RIGHTPAR
    { match $3 with
      | PTtyapp (Qident {id_str="ref"}, [PTtyapp (Qident id, [])]) ->
              [floc $startpos $endpos, binder_of_id (set_ref id), true, None]
      | PTtyapp (Qident id, []) ->
              [floc $startpos $endpos, binder_of_id id, true, None]
      | _ ->  [floc $startpos $endpos, None, true, Some $3] }
| LEFTPAR binder_vars_rest RIGHTPAR
    { match snd $2 with [l,i] -> [l, set_ref_opt l (fst $2) i, false, None]
      | _ -> error_loc (floc $startpos($3) $endpos($3)) }
| LEFTPAR GHOST binder_vars_rest RIGHTPAR
    { match snd $3 with [l,i] -> [l, set_ref_opt l (fst $3) i, true, None]
      | _ -> error_loc (floc $startpos($4) $endpos($4)) }
| LEFTPAR binder_vars cast RIGHTPAR
    { let r = fst $2 in let ty = if r then PTref [$3] else $3 in
      List.map (fun (l,i) -> l, set_ref_opt l r i, false, Some ty) (snd $2) }
| LEFTPAR GHOST binder_vars cast RIGHTPAR
    { let r = fst $3 in let ty = if r then PTref [$4] else $4 in
      List.map (fun (l,i) -> l, set_ref_opt l r i, true, Some ty) (snd $3) }

binder_vars:
| binder_vars_head  { fst $1, match snd $1 with
                        | [] -> raise Error
                        | bl -> List.rev bl }
| binder_vars_rest  { $1 }

binder_vars_rest:
| binder_vars_head attr+ binder_var*
    { let l2 = floc $startpos($2) $endpos($2) in
      fst $1, List.rev_append (match snd $1 with
        | (l, Some id) :: bl ->
            (Loc.join l l2, Some (add_attr id $2)) :: bl
        | _ -> error_loc l2) $3 }
| binder_vars_head special_binder binder_var*
    { fst $1, List.rev_append (snd $1) ($2 :: $3) }
| special_binder binder_var*
    { false, $1 :: $2 }

binder_vars_head:
| ty {
    let of_id id = id.id_loc, binder_of_id id in
    let push acc = function
      | PTtyapp (Qident id, []) -> of_id id :: acc
      | _ -> raise Error in
    match $1 with
      | PTtyapp (Qident {id_str = "ref"}, l) ->
          true, List.fold_left push [] l
      | PTtyapp (Qident id, l) ->
          false, List.fold_left push [of_id id] l
      | _ -> raise Error }

binder_var:
| attrs(lident_nq)      { floc $startpos $endpos, Some $1 }
| special_binder        { $1 }

special_binder:
| UNDERSCORE            { floc $startpos $endpos, None }
| AMP attrs(lident_nq)  { floc $startpos $endpos, Some (set_ref $2) }

(* Logical terms *)

mk_term(X): d = X { mk_term d $startpos $endpos }

term:
| single_term %prec below_COMMA   { $1 }
| single_term COMMA term_
    { mk_term (Ttuple ($1::$3)) $startpos $endpos }

term_:
| single_term %prec below_COMMA   { [$1] }
| single_term COMMA term_         { $1::$3 }

single_term: t = mk_term(single_term_) { t }

single_term_:
| term_arg_
    { match $1 with (* break the infix relation chain *)
      | Tinfix (l,o,r) -> Tinnfix (l,o,r)
      | Tbinop (l,o,r) -> Tbinnop (l,o,r)
      | d -> d }
| NOT single_term
    { Tnot $2 }
| OLD single_term
    { Tat ($2, mk_id Dexpr.old_label $startpos($1) $endpos($1)) }
| single_term AT uident
    { Tat ($1, $3) }
| prefix_op single_term %prec prec_prefix_op
    { Tidapp (Qident $1, [$2]) }
| minus_numeral
    { Tconst $1 }
| l = single_term ; o = bin_op ; r = single_term
    { Tbinop (l, o, r) }
| l = single_term ; o = infix_op_1 ; r = single_term
    { Tinfix (l, o, r) }
| l = single_term ; o = infix_op_234 ; r = single_term
    { Tidapp (Qident o, [l; r]) }
| term_arg located(term_arg)+
    { let join f (a,_,e) = mk_term (Tapply (f,a)) $startpos e in
      (List.fold_left join $1 $2).term_desc }
| IF term THEN term ELSE term
    { Tif ($2, $4, $6) }
| LET pattern EQUAL term IN term
    { let cast t ty = { t with term_desc = Tcast (t,ty) } in
      let rec unfold d p = match p.pat_desc with
        | Pparen p | Pscope (_,p) -> unfold d p
        | Pcast (p,ty) -> unfold (cast d ty) p
        | Ptuple [] -> unfold (cast d (PTtuple [])) (re_pat p Pwild)
        | Pvar id -> Tlet (id, d, $6)
        | Pwild -> Tlet (id_anonymous p.pat_loc, d, $6)
        | _ -> Tcase (d, [$2, $6]) in
      unfold $4 $2 }
| LET attrs(lident_op_nq) EQUAL term IN term
    { Tlet ($2, $4, $6) }
| LET attrs(lident_nq) mk_term(lam_defn) IN term
    { Tlet ($2, $3, $5) }
| LET attrs(lident_op_nq) mk_term(lam_defn) IN term
    { Tlet ($2, $3, $5) }
| MATCH term WITH match_cases(term) END
    { Tcase ($2, $4) }
| quant comma_list1(quant_vars) triggers DOT term
    { let l = List.concat $2 in
      Tquant ($1, l, $3, $5) }
| FUN binders ARROW term
    { Tquant (Dterm.DTlambda, $2, [], $4) }
| EPSILON eps_var DOT term
    { Teps ($2, $4) }
| attr single_term %prec prec_attr
    { Tattr ($1, $2) }
| single_term cast
    { Tcast ($1, $2) }

lam_defn:
| binders EQUAL term  { Tquant (Dterm.DTlambda, $1, [], $3) }

term_arg: mk_term(term_arg_) { $1 }
term_dot: mk_term(term_dot_) { $1 }

term_arg_:
| qualid                    { Tident $1 }
| AMP qualid                { Tasref $2 }
| numeral                   { Tconst $1 }
| STRING                    { Tconst (Constant.ConstStr $1) }
| TRUE                      { Ttrue }
| FALSE                     { Tfalse }
| o = oppref ; a = term_arg { Tidapp (Qident o, [a]) }
| term_sub_                 { $1 }

term_dot_:
| lqualid                   { Tident $1 }
| o = oppref ; a = term_dot { Tidapp (Qident o, [a]) }
| term_sub_                 { $1 }

term_block_:
| BEGIN term END                                    { $2.term_desc }
| LEFTPAR term RIGHTPAR                             { $2.term_desc }
| BEGIN END                                         { Ttuple [] }
| LEFTPAR RIGHTPAR                                  { Ttuple [] }
| LEFTBRC field_list1(term) RIGHTBRC                { Trecord $2 }
| LEFTBRC term_arg WITH field_list1(term) RIGHTBRC  { Tupdate ($2,$4) }

term_sub_:
| term_block_                                       { $1 }
| uqualid DOT mk_term(term_block_)                  { Tscope ($1, $3) }
| term_dot DOT lqualid_rich                         { Tidapp ($3,[$1]) }
| term_arg LEFTSQ term rightsq
    { Tidapp (get_op $4 $startpos($2) $endpos($2), [$1;$3]) }
| term_arg LEFTSQ term LARROW term rightsq
    { Tidapp (upd_op $6 $startpos($2) $endpos($2), [$1;$3;$5]) }
| term_arg LEFTSQ term DOTDOT term rightsq
    { Tidapp (cut_op $6 $startpos($2) $endpos($2), [$1;$3;$5]) }
| term_arg LEFTSQ term DOTDOT rightsq
    { Tidapp (rcut_op $5 $startpos($2) $endpos($2), [$1;$3]) }
| term_arg LEFTSQ DOTDOT term rightsq
    { Tidapp (lcut_op $5 $startpos($2) $endpos($2), [$1;$4]) }

field_list1(X):
| fl = semicolon_list1(separated_pair(lqualid, EQUAL, X)) { fl }

match_cases(X):
| cl = bar_list1(match_case(X)) { cl }

match_case(X):
| mc = separated_pair(pattern, ARROW, X) { mc }

quant_vars:
| binder_var+ cast? { List.map (fun (l,i) -> l, i, false, $2) $1 }

eps_var:
| attrs(lident) cast { ($1, $2) }

triggers:
| (* epsilon *)                                                         { [] }
| LEFTSQ separated_nonempty_list(BAR,comma_list1(single_term)) RIGHTSQ  { $2 }

%inline bin_op:
| ARROW   { Dterm.DTimplies }
| LRARROW { Dterm.DTiff }
| OR      { Dterm.DTor }
| BARBAR  { Dterm.DTor_asym }
| AND     { Dterm.DTand }
| AMPAMP  { Dterm.DTand_asym }
| BY      { Dterm.DTby }
| SO      { Dterm.DTso }

quant:
| FORALL  { Dterm.DTforall }
| EXISTS  { Dterm.DTexists }

minus_numeral:
| MINUS INTEGER { Constant.(ConstInt (Number.neg_int $2)) }
| MINUS REAL    { Constant.(ConstReal (Number.neg_real $2))}

numeral:
| INTEGER { Constant.ConstInt $1 }
| REAL    { Constant.ConstReal $1 }

(* Program declarations *)

prog_decl:
| VAL ghost kind attrs(lident_rich) mk_expr(fun_decl)
    { Dlet ($4, ghost $2, $3, apply_partial $2 $5) }
| VAL ghost kind sym_binder mk_expr(const_decl)
    { Dlet ($4, ghost $2, $3, apply_partial $2 $5) }
| VAL ghost REF ref_binder mk_expr(const_decl)
    { let rf = mk_expr Eref $startpos($3) $endpos($3) in
      let ee = { $5 with expr_desc = Eapply (rf, $5) } in
      Dlet ($4, ghost $2, Expr.RKnone, apply_partial $2 ee) }
| LET ghost kind attrs(lident_rich) mk_expr(fun_defn)
    { Dlet ($4, ghost $2, $3, apply_partial $2 $5) }
| LET ghost kind sym_binder const_defn
    { Dlet ($4, ghost $2, $3, apply_partial $2 $5) }
| LET ghost REF ref_binder const_defn
    { let rf = mk_expr Eref $startpos($3) $endpos($3) in
      let ee = { $5 with expr_desc = Eapply (rf, $5) } in
      Dlet ($4, ghost $2, Expr.RKnone, apply_partial $2 ee) }
| LET REC with_list1(rec_defn)
    { Drec $3 }
| EXCEPTION attrs(uident_nq)
    { Dexn ($2, PTtuple [], Ity.MaskVisible) }
| EXCEPTION attrs(uident_nq) return
    { Dexn ($2, fst $3, snd $3) }

ghost:
| (* epsilon *) { Regular }
| PARTIAL       { Partial }
| GHOST         { Ghost }
| GHOST PARTIAL
| PARTIAL GHOST { Loc.errorm ~loc:(floc $startpos $endpos)
                    "Ghost functions cannot be partial" }

kind:
| (* epsilon *) { Expr.RKnone }
| FUNCTION      { Expr.RKfunc }
| CONSTANT      { Expr.RKfunc }
| PREDICATE     { Expr.RKpred }
| LEMMA         { Expr.RKlemma }

(* Function definitions *)

rec_defn:
| ghost kind attrs(lident_rich) binders return_opt spec EQUAL spec seq_expr
    { let pat, ty, mask = $5 in
      let spec = apply_return pat (spec_union $6 $8) in
      let id = mk_id return_id $startpos($7) $endpos($7) in
      let e = { $9 with expr_desc = Eoptexn (id, mask, $9) } in
      $3, ghost $1, $2, $4, ty, pat, mask, apply_partial_sp $1 spec, e }

fun_defn:
| binders return_opt spec EQUAL spec seq_expr
    { let pat, ty, mask = $2 in
      let spec = apply_return pat (spec_union $3 $5) in
      let id = mk_id return_id $startpos($4) $endpos($4) in
      let e = { $6 with expr_desc = Eoptexn (id, mask, $6) } in
      Efun ($1, ty, pat, mask, spec, e) }

fun_decl:
| params1 return_opt spec
    { let pat, ty, mask = $2 in
      Eany ($1, Expr.RKnone, ty, pat, mask, apply_return pat $3) }

const_decl:
| return_opt spec
    { let pat, ty, mask = $1 in
      Eany ([], Expr.RKnone, ty, pat, mask, apply_return pat $2) }

const_defn:
| cast EQUAL seq_expr   { { $3 with expr_desc = Ecast ($3, $1) } }
| EQUAL seq_expr        { $2 }

(* Program expressions *)

mk_expr(X): d = X { mk_expr d $startpos $endpos }

seq_expr:
| contract_expr %prec below_SEMI  { $1 }
| contract_expr SEMICOLON         { $1 }
| contract_expr SEMICOLON seq_expr
    { mk_expr (Esequence ($1, $3)) $startpos $endpos }

contract_expr:
| assign_expr %prec prec_no_spec  { $1 }
| assign_expr single_spec spec
    { let p = mk_pat Pwild $startpos $endpos in
      let d = Efun ([], None, p, Ity.MaskVisible, spec_union $2 $3, $1) in
      let d = Eattr (ATstr Vc.wb_attr, mk_expr d $startpos $endpos) in
      mk_expr d $startpos $endpos }

assign_expr:
| expr %prec below_LARROW         { $1 }
| expr LARROW expr
    { let loc = floc $startpos $endpos in
      let rec down ll rl = match ll, rl with
        | ({expr_desc = Eident q} as e1)::ll, e2::rl ->
            let e1 = {e1 with expr_desc = Easref q} in
            (e1, None, e2) :: down ll rl
        | {expr_desc = Eidapp (q, [e1])}::ll, e2::rl ->
            (e1, Some q, e2) :: down ll rl
        | {expr_desc = Eidapp (Qident id, [_;_]); expr_loc = loc}::_, _::_ ->
            begin match Ident.sn_decode id.id_str with
              | Ident.SNget _ -> Loc.errorm ~loc
                  "Parallel array assignments are not allowed"
              | _ -> Loc.errorm ~loc
                  "Invalid left expression in an assignment"
            end
        | {expr_loc = loc}::_, _::_ -> Loc.errorm ~loc
            "Invalid left expression in an assignment"
        | [], [] -> []
        | _ -> Loc.errorm ~loc "Invalid parallel assignment" in
      let d = match $1.expr_desc, $3.expr_desc with
        | Eidapp (Qident id, [e1;e2]), _ ->
            begin match Ident.sn_decode id.id_str with
              | Ident.SNget q ->
                  Eidapp (Qident {id with id_str = Ident.op_set q}, [e1;e2;$3])
              | _ -> Loc.errorm ~loc:$1.expr_loc
                  "Invalid left expression in an assignment"
            end
        | Etuple ll, Etuple rl -> Eassign (down ll rl)
        | Etuple _, _ -> Loc.errorm ~loc "Invalid parallel assignment"
        | _, _ -> Eassign (down [$1] [$3]) in
      { expr_desc = d; expr_loc = loc } }

expr:
| single_expr %prec below_COMMA   { $1 }
| single_expr COMMA expr_list1
    { mk_expr (Etuple ($1::$3)) $startpos $endpos }

expr_list1:
| single_expr %prec below_COMMA   { [$1] }
| single_expr COMMA expr_list1    { $1::$3 }

single_expr: e = mk_expr(single_expr_)  { e }

single_expr_:
| expr_arg_
    { match $1 with (* break the infix relation chain *)
      | Einfix (l,o,r) -> Einnfix (l,o,r) | d -> d }
| single_expr AMPAMP single_expr
    { Eand ($1, $3) }
| single_expr BARBAR single_expr
    { Eor ($1, $3) }
| NOT single_expr
    { Enot $2 }
| prefix_op single_expr %prec prec_prefix_op
    { Eidapp (Qident $1, [$2]) }
| minus_numeral
    { Econst $1 }
| l = single_expr ; o = infix_op_1 ; r = single_expr
    { Einfix (l,o,r) }
| l = single_expr ; o = infix_op_234 ; r = single_expr
    { Eidapp (Qident o, [l;r]) }
| expr_arg located(expr_arg)+
    { let join f (a,_,e) = mk_expr (Eapply (f,a)) $startpos e in
      (List.fold_left join $1 $2).expr_desc }
| IF seq_expr THEN contract_expr ELSE contract_expr
    { Eif ($2, $4, $6) }
| IF seq_expr THEN contract_expr %prec prec_no_else
    { Eif ($2, $4, mk_expr (Etuple []) $startpos $endpos) }
| LET ghost kind let_pattern EQUAL seq_expr IN seq_expr
    { let rec push pat = re_pat pat (match pat.pat_desc with
        | Ptuple (p::pl) -> Ptuple (push p :: pl)
        | Pcast (p,ty) -> Pcast (push p, ty)
        | Pas (p,v,g) -> Pas (push p, v, g)
        | Por (p,q) -> Por (push p, q)
        | _ -> Pghost pat) in
      let pat = if ghost $2 then push $4 else $4 in
      let loc = floc $startpos($3) $endpos($3) in
      simplify_let_pattern ~loc $3 (apply_partial $2 $6) pat $8 }
| LET ghost kind attrs(lident_op_nq) const_defn IN seq_expr
    { Elet ($4, ghost $2, $3, apply_partial $2 $5, $7) }
| LET ghost kind attrs(lident_nq) mk_expr(fun_defn) IN seq_expr
    { Elet ($4, ghost $2, $3, apply_partial $2 $5, $7) }
| LET ghost kind attrs(lident_op_nq) mk_expr(fun_defn) IN seq_expr
    { Elet ($4, ghost $2, $3, apply_partial $2 $5, $7) }
| LET ghost REF ref_binder const_defn IN seq_expr
    { let rf = mk_expr Eref $startpos($3) $endpos($3) in
      let ee = { $5 with expr_desc = Eapply (rf, $5) } in
      Elet ($4, ghost $2, Expr.RKnone, apply_partial $2 ee, $7) }
| LET REC with_list1(rec_defn) IN seq_expr
    { Erec ($3, $5) }
| FUN binders spec ARROW spec seq_expr
    { let id = mk_id return_id $startpos($4) $endpos($4) in
      let e = { $6 with expr_desc = Eoptexn (id, Ity.MaskVisible, $6) } in
      let p = mk_pat Pwild $startpos $endpos in
      Efun ($2, None, p, Ity.MaskVisible, spec_union $3 $5, e) }
| ANY return_named spec
    { let pat, ty, mask = $2 in
      let loc = floc $startpos $endpos in
      let spec = apply_return pat $3 in
      if spec.sp_writes <> [] then Loc.errorm ~loc
        "this expression should not produce side effects";
      if spec.sp_xpost <> [] then Loc.errorm ~loc
        "this expression should not raise exceptions";
      if spec.sp_alias <> [] then Loc.errorm ~loc
        "this expression cannot have alias restrictions";
      if spec.sp_diverge || spec.sp_partial then Loc.errorm ~loc
        "this expression must terminate";
      let pre = pre_of_any loc ty spec.sp_post in
      let spec = { spec with sp_pre = spec.sp_pre @ pre } in
      let p = mk_pat Pwild $startpos $endpos in
      Eany ([], Expr.RKnone, Some ty, p, mask, spec) }
| VAL ghost kind attrs(lident_rich) mk_expr(fun_decl) IN seq_expr
    { Elet ($4, ghost $2, $3, apply_partial $2 $5, $7) }
| VAL ghost kind sym_binder mk_expr(const_decl) IN seq_expr
    { Elet ($4, ghost $2, $3, apply_partial $2 $5, $7) }
| VAL ghost REF ref_binder mk_expr(const_decl) IN seq_expr
    { let rf = mk_expr Eref $startpos($3) $endpos($3) in
      let ee = { $5 with expr_desc = Eapply (rf, $5) } in
      Elet ($4, ghost $2, Expr.RKnone, apply_partial $2 ee, $7) }
| MATCH seq_expr WITH ext_match_cases END
    { let bl, xl = $4 in Ematch ($2, bl, xl) }
| EXCEPTION attrs(uident) IN seq_expr
    { Eexn ($2, PTtuple [], Ity.MaskVisible, $4) }
| EXCEPTION attrs(uident) return IN seq_expr
    { Eexn ($2, fst $3, snd $3, $5) }
| LABEL id = attrs(uident) IN e = seq_expr
    { let cont e =
        let id = { id with id_str = id.id_str ^ continue_id } in
        { e with expr_desc = Eoptexn (id, Ity.MaskVisible, e) } in
      let rec over_loop e = { e with expr_desc = over_loop_desc e }
      and over_loop_desc e = match e.expr_desc with
        | Escope (q, e1) -> Escope (q, over_loop e1)
        | Eattr (l, e1) -> Eattr (l, over_loop e1)
        | Ecast (e1, t) -> Ecast (over_loop e1, t)
        | Eghost e1 -> Eghost (over_loop e1)
        | Esequence (e1, e2) -> Esequence (over_loop e1, e2)
        | Eoptexn (id, mask, e1) -> Eoptexn (id, mask, over_loop e1)
        | Ewhile (e1, inv, var, e2) ->
            let e = { e with expr_desc = Ewhile (e1, inv, var, cont e2) } in
            let id = { id with id_str = id.id_str ^ break_id } in
            Eoptexn (id, Ity.MaskVisible, e)
        | Efor (i, ef, dir, et, inv, e1) ->
            let e = { e with expr_desc = Efor (i,ef,dir,et,inv,cont e1) } in
            let id = { id with id_str = id.id_str ^ break_id } in
            Eoptexn (id, Ity.MaskVisible, e)
        | d -> d in
      Elabel (id, over_loop e) }
| WHILE seq_expr DO loop_annotation loop_body DONE
    { let id_b = mk_id break_id $startpos($3) $endpos($3) in
      let id_c = mk_id continue_id $startpos($3) $endpos($3) in
      let e = { $5 with expr_desc = Eoptexn (id_c, Ity.MaskVisible, $5) } in
      let e = mk_expr (Ewhile ($2, fst $4, snd $4, e)) $startpos $endpos in
      Eoptexn (id_b, Ity.MaskVisible, e) }
| FOR var_binder EQUAL seq_expr for_dir seq_expr DO invariant* loop_body DONE
    { let id_b = mk_id break_id $startpos($7) $endpos($7) in
      let id_c = mk_id continue_id $startpos($7) $endpos($7) in
      let e = { $9 with expr_desc = Eoptexn (id_c, Ity.MaskVisible, $9) } in
      let e = mk_expr (Efor ($2, $4, $5, $6, $8, e)) $startpos $endpos in
      Eoptexn (id_b, Ity.MaskVisible, e) }
| FOR pattern IN seq_expr WITH uident iterator
  DO loop_annotation loop_body DONE
    { let id_b = mk_id break_id $startpos($8) $endpos($8) in
      let id_c = mk_id continue_id $startpos($8) $endpos($8) in
      let mk d = mk_expr d $startpos $endpos in
      let q s = Qdot (Qident $6, mk_id s $startpos($6) $endpos($6)) in
      let next = mk (Eidapp (q "next", [mk (Eident (Qident $7))])) in
      let e = mk (simplify_let_pattern Expr.RKnone next $2 $10) in
      let e = { e with expr_desc = Eoptexn (id_c, Ity.MaskVisible, e) } in
      let e = mk (Ewhile (mk Etrue, fst $9, snd $9, e)) in
      let e = mk (Eoptexn (id_b, Ity.MaskVisible, e)) in
      let unit = mk_expr (Etuple []) $startpos($10) $endpos($10) in
      let e = mk (Ematch (e, [], [q "Done", None, unit])) in
      let create = mk (Eidapp (q "create", [$4])) in
      Elet ($7, false, Expr.RKnone, create, e) }
| ABSURD
    { Eabsurd }
| RAISE uqualid expr_arg?
    { Eraise ($2, $3) }
| RAISE LEFTPAR uqualid expr_arg? RIGHTPAR
    { Eraise ($3, $4) }
| RETURN ioption(contract_expr)
    { let id = mk_id return_id $startpos($1) $endpos($1) in
      Eraise (Qident id, $2) }
| BREAK ioption(uident)
    { let id = match $2 with
        | Some id -> { id with id_str = id.id_str ^ break_id }
        | None -> mk_id break_id $startpos($1) $endpos($1) in
      Eraise (Qident id, None) }
| CONTINUE ioption(uident)
    { let id = match $2 with
        | Some id -> { id with id_str = id.id_str ^ continue_id }
        | None -> mk_id continue_id $startpos($1) $endpos($1) in
      Eraise (Qident id, None) }
| TRY seq_expr WITH bar_list1(exn_handler) END
    { Ematch ($2, [], $4) }
| GHOST single_expr
    { Eghost $2 }
| assertion_kind option(ident_nq) LEFTBRC term RIGHTBRC
    { Eassert (snd $1, name_term $2 (fst $1) $4) }
| attr single_expr %prec prec_attr
    { Eattr ($1, $2) }
| single_expr cast
    { Ecast ($1, $2) }

expr_arg: e = mk_expr(expr_arg_) { e }
expr_dot: e = mk_expr(expr_dot_) { e }

expr_arg_:
| qualid                    { Eident $1 }
| AMP qualid                { Easref $2 }
| numeral                   { Econst $1 }
| STRING                    { Econst (Constant.ConstStr $1) }
| TRUE                      { Etrue }
| FALSE                     { Efalse }
| o = oppref ; a = expr_arg { Eidapp (Qident o, [a]) }
| expr_sub_                 { $1 }

expr_dot_:
| lqualid                   { Eident $1 }
| o = oppref ; a = expr_dot { Eidapp (Qident o, [a]) }
| expr_sub_                 { $1 }

expr_block_:
| BEGIN single_spec spec seq_expr END
    { let p = mk_pat Pwild $startpos $endpos in
      Efun ([], None, p, Ity.MaskVisible, spec_union $2 $3, $4) }
| BEGIN single_spec spec END
    { let e = mk_expr (Etuple []) $startpos $endpos in
      let p = mk_pat Pwild $startpos $endpos in
      Efun ([], None, p, Ity.MaskVisible, spec_union $2 $3, e) }
| BEGIN seq_expr END                                { $2.expr_desc }
| LEFTPAR seq_expr RIGHTPAR                         { $2.expr_desc }
| BEGIN END                                         { Etuple [] }
| LEFTPAR RIGHTPAR                                  { Etuple [] }
| LEFTBRC field_list1(expr) RIGHTBRC                { Erecord $2 }
| LEFTBRC expr_arg WITH field_list1(expr) RIGHTBRC  { Eupdate ($2, $4) }

expr_pure_:
| LEFTBRC qualid RIGHTBRC                           { Eidpur $2 }
| uqualid DOT LEFTBRC ident RIGHTBRC                { Eidpur (Qdot ($1, $4)) }

expr_sub_:
| expr_block_                                       { $1 }
| expr_pure_                                        { $1 }
| uqualid DOT mk_expr(expr_block_)                  { Escope ($1, $3) }
| expr_dot DOT mk_expr(expr_pure_)                  { Eapply ($3, $1) }
| expr_dot DOT lqualid_rich                         { Eidapp ($3, [$1]) }
| PURE LEFTBRC term RIGHTBRC                        { Epure $3 }
| expr_arg LEFTSQ expr rightsq
    { Eidapp (get_op $4 $startpos($2) $endpos($2), [$1;$3]) }
| expr_arg LEFTSQ expr LARROW expr rightsq
    { Eidapp (upd_op $6 $startpos($2) $endpos($2), [$1;$3;$5]) }
| expr_arg LEFTSQ expr DOTDOT expr rightsq
    { Eidapp (cut_op $6 $startpos($2) $endpos($2), [$1;$3;$5]) }
| expr_arg LEFTSQ expr DOTDOT rightsq
    { Eidapp (rcut_op $5 $startpos($2) $endpos($2), [$1;$3]) }
| expr_arg LEFTSQ DOTDOT expr rightsq
    { Eidapp (lcut_op $5 $startpos($2) $endpos($2), [$1;$4]) }

loop_body:
| (* epsilon *)   { mk_expr (Etuple []) $startpos $endpos }
| seq_expr        { $1 }

loop_annotation:
| (* epsilon *)
    { [], [] }
| invariant loop_annotation
    { let inv, var = $2 in $1 :: inv, var }
| variant loop_annotation
    { let inv, var = $2 in inv, variant_union $1 var }

iterator:
| (* epsilon *) { mk_id "it" $startpos $endpos}
| AS lident     { $2 }

ext_match_cases:
| ioption(BAR) ext_match_cases1  { $2 }

ext_match_cases1:
| match_case(seq_expr)  ext_match_cases0  { let bl,xl = $2 in $1::bl, xl }
| EXCEPTION exn_handler ext_match_cases0  { let bl,xl = $3 in bl, $2::xl }

ext_match_cases0:
| (* epsilon *)         { [], [] }
| BAR ext_match_cases1  { $2 }

exn_handler:
| uqualid pat_arg? ARROW seq_expr { $1, $2, $4 }

assertion_kind:
| ASSERT  { "Assert", Expr.Assert }
| ASSUME  { "Assume", Expr.Assume }
| CHECK   { "Check", Expr.Check }

for_dir:
| TO      { Expr.To }
| DOWNTO  { Expr.DownTo }

(* Specification *)

spec:
| (* epsilon *) %prec prec_no_spec  { empty_spec }
| single_spec spec                  { spec_union $1 $2 }

single_spec:
| REQUIRES option(ident_nq) LEFTBRC term RIGHTBRC
    { { empty_spec with sp_pre = [name_term $2 "Requires" $4] } }
| ENSURES option(ident_nq) LEFTBRC ensures RIGHTBRC
    { let bindings = List.map (fun (p, t) -> p, name_term $2 "Ensures" t) $4 in
      { empty_spec with sp_post = [floc $startpos($4) $endpos($4), bindings] } }
| RETURNS LEFTBRC match_cases(term) RIGHTBRC
    { { empty_spec with sp_post = [floc $startpos($3) $endpos($3), $3] } }
| RAISES LEFTBRC bar_list1(raises) RIGHTBRC
    { { empty_spec with sp_xpost = [floc $startpos($3) $endpos($3), $3] } }
| READS  LEFTBRC comma_list0(lqualid) RIGHTBRC
    { { empty_spec with sp_reads = $3; sp_checkrw = true } }
| WRITES LEFTBRC comma_list0(single_term) RIGHTBRC
    { { empty_spec with sp_writes = $3; sp_checkrw = true } }
| ALIAS LEFTBRC comma_list0(alias) RIGHTBRC
    { { empty_spec with sp_alias = $3; sp_checkrw = true } }
| RAISES LEFTBRC comma_list1(xsymbol) RIGHTBRC
    { { empty_spec with sp_xpost = [floc $startpos($3) $endpos($3), $3] } }
| DIVERGES
    { { empty_spec with sp_diverge = true } }
| variant
    { { empty_spec with sp_variant = $1 } }

alias:
| single_term WITH single_term  { $1, $3 }

ensures:
| term
    { let id = mk_id "result" $startpos $endpos in
      [mk_pat (Pvar id) $startpos $endpos, $1] }

raises:
| uqualid ARROW term
    { $1, Some (mk_pat (Ptuple []) $startpos($1) $endpos($1), $3) }
| uqualid pat_arg ARROW term
    { $1, Some ($2, $4) }

xsymbol:
| uqualid { $1, None }

invariant:
| INVARIANT option(ident_nq) LEFTBRC term RIGHTBRC
    { name_term $2 "LoopInvariant" $4 }

variant:
| VARIANT LEFTBRC comma_list1(single_variant) RIGHTBRC { $3 }

single_variant:
| single_term preceded(WITH,lqualid)?  { $1, $2 }

return_opt:
| (* epsilon *)       { mk_pat Pwild $startpos $endpos, None, Ity.MaskVisible }
| COLON return_named  { let pat, ty, mask = $2 in pat, Some ty, mask }

return_named:
| LEFTPAR ret_cast RIGHTPAR
    { $2 }
| LEFTPAR comma_list2(ret_cast) RIGHTPAR
    { mk_pat (Ptuple (List.map (fun (pat,_,_) -> pat) $2)) $startpos $endpos,
      PTtuple (List.map (fun (_,ty,_) -> ty) $2),
      Ity.MaskTuple (List.map (fun (_,_,mask) -> mask) $2) }
| return
    { let ty, mask = $1 in mk_pat Pwild $startpos $endpos, ty, mask }

ret_cast:
|       ret_ident cast  { $1, $2, Ity.MaskVisible }
| GHOST ret_ident cast  { $2, $3, Ity.MaskGhost }

ret_ident:
| id = attrs(lident_nq)
    { let ats = ATstr Dterm.attr_w_unused_var_no :: id.id_ats in
      mk_pat (Pvar {id with id_ats = ats}) $startpos $endpos }
| UNDERSCORE
    { mk_pat (Pvar (id_anonymous (floc $startpos $endpos))) $startpos $endpos }

return:
|               ty            { $1, Ity.MaskVisible }
|         GHOST ty            { $2, Ity.MaskGhost }
| LEFTPAR GHOST ty RIGHTPAR   { $3, Ity.MaskGhost }
| LEFTPAR ret_ghost RIGHTPAR  { PTtuple (fst $2), Ity.MaskTuple (snd $2) }

ret_ghost:
|       ty COMMA GHOST ty     { [$1; $4], [Ity.MaskVisible; Ity.MaskGhost] }
|       ty COMMA ret_ghost    { $1::fst $3, Ity.MaskVisible::snd $3 }
| GHOST ty COMMA ret_rest     { $2::fst $4, Ity.MaskGhost::snd $4 }

ret_rest:
|       ty COMMA ret_rest     { $1::fst $3, Ity.MaskVisible::snd $3 }
| GHOST ty COMMA ret_rest     { $2::fst $4, Ity.MaskGhost::snd $4 }
|       ty                    { [$1], [Ity.MaskVisible] }
| GHOST ty                    { [$2], [Ity.MaskGhost] }

(* Patterns *)

mk_pat(X): X { mk_pat $1 $startpos $endpos }

pattern: mk_pat(pattern_) { $1 }
pat_arg: mk_pat(pat_arg_) { $1 }

pattern_:
| pat_conj_                             { $1 }
| mk_pat(pat_conj_) BAR pattern         { Por ($1,$3) }

pat_conj_:
| pat_uni_                              { $1 }
| comma_list2(mk_pat(pat_uni_))         { Ptuple $1 }

pat_uni_:
| pat_arg_                              { $1 }
| uqualid pat_arg+                      { Papp ($1,$2) }
| GHOST mk_pat(pat_uni_)                { Pghost $2 }
| mk_pat(pat_uni_) AS boption(GHOST) var_binder
                                        { Pas ($1,$4,$3) }
| mk_pat(pat_uni_) cast                 { Pcast ($1,$2) }

pat_arg_:
| UNDERSCORE                            { Pwild }
| var_binder                            { Pvar $1 }
| uqualid                               { Papp ($1,[]) }
| uqualid DOT mk_pat(pat_block_)        { Pscope ($1,$3) }
| pat_block_                            { $1 }

pat_block_:
| LEFTPAR RIGHTPAR                      { Ptuple [] }
| LEFTPAR pattern RIGHTPAR              { Pparen $2 }
| LEFTBRC field_list1(pattern) RIGHTBRC { Prec $2 }

(* let-patterns cannot start with "ghost" *)

let_pattern: mk_pat(let_pattern_) { $1 }

let_pattern_:
| let_pat_conj_                         { $1 }
| mk_pat(let_pat_conj_) BAR pattern     { Por ($1,$3) }

let_pat_conj_:
| let_pat_uni_                          { $1 }
| mk_pat(let_pat_uni_) COMMA comma_list1(mk_pat(pat_uni_))
                                        { Ptuple ($1::$3) }

let_pat_uni_:
| pat_arg_                              { $1 }
| uqualid pat_arg+                      { Papp ($1,$2) }
| mk_pat(let_pat_uni_) AS boption(GHOST) var_binder
                                        { Pas ($1,$4,$3) }
| mk_pat(let_pat_uni_) cast             { Pcast ($1,$2) }

(* One-variable binders *)

sym_binder: (* let and val without parameters *)
|     attrs(lident_rich)  { $1 }
| AMP attrs(lident_nq)    { set_ref $2 }

var_binder: (* pattern variables *)
|     attrs(lident_nq)    { $1 }
| AMP attrs(lident_nq)    { set_ref $2 }

ref_binder: (* let ref and val ref *)
|     attrs(lident_nq)    { set_ref $1 }
| AMP attrs(lident_nq)    { double_ref $2 }

(* Qualified idents *)

qualid:
| ident                   { Qident $1 }
| uqualid DOT ident       { Qdot ($1, $3) }

uqualid:
| uident                  { Qident $1 }
| uqualid DOT uident      { Qdot ($1, $3) }

lqualid:
| lident                  { Qident $1 }
| uqualid DOT lident      { Qdot ($1, $3) }

lqualid_rich:
| lident                  { Qident $1 }
| lident_op               { Qident $1 }
| uqualid DOT lident      { Qdot ($1, $3) }
| uqualid DOT lident_op   { Qdot ($1, $3) }

tqualid:
| uident                  { Qident $1 }
| squalid DOT uident      { Qdot ($1, $3) }

squalid:
| sident                  { Qident $1 }
| squalid DOT sident      { Qdot ($1, $3) }

(* Idents *)

ident:
| uident          { $1 }
| lident          { $1 }
| lident_op       { $1 }

ident_nq:
| uident_nq       { $1 }
| lident_nq       { $1 }
| lident_op_nq    { $1 }

lident_rich:
| lident_nq       { $1 }
| lident_op_nq    { $1 }

uident:
| UIDENT          { mk_id $1 $startpos $endpos }
| CORE_UIDENT     { mk_id $1 $startpos $endpos }

uident_nq:
| UIDENT          { mk_id $1 $startpos $endpos }
| CORE_UIDENT     { let loc = floc $startpos($1) $endpos($1) in
                    Loc.errorm ~loc core_ident_error $1 }

lident:
| LIDENT          { mk_id $1 $startpos $endpos }
| lident_keyword  { mk_id $1 $startpos $endpos }
| CORE_LIDENT     { mk_id $1 $startpos $endpos }
| REF             { mk_id "ref" $startpos $endpos }
(* we don't put REF in lident_keyword, because we do not
   want it in lident_nq, not even with an error message.
   This avoids a conflict in "let ref x = ...". *)

lident_nq:
| LIDENT          { mk_id $1 $startpos $endpos }
| lident_keyword  { mk_id $1 $startpos $endpos }
| CORE_LIDENT     { let loc = floc $startpos($1) $endpos($1) in
                    Loc.errorm ~loc core_ident_error $1 }

lident_keyword:
| RANGE           { "range" }
| FLOAT           { "float" }

sident:
| lident          { $1 }
| uident          { $1 }
| STRING          { mk_id $1 $startpos $endpos }
(* TODO: we can add all keywords and save on quotes *)

quote_lident:
| QUOTE_LIDENT    { mk_id $1 $startpos $endpos }

(* Symbolic operation names *)

lident_op:
| LEFTPAR lident_op_str RIGHTPAR
    { mk_id $2 $startpos($2) $endpos($2) }
| LEFTPAR lident_op_str RIGHTPAR_USCORE
    { mk_id ($2^$3) $startpos $endpos }
| LEFTPAR lident_op_str RIGHTPAR_QUOTE
    { mk_id ($2^$3) $startpos $endpos }

lident_op_nq:
| LEFTPAR lident_op_str RIGHTPAR
    { mk_id $2 $startpos($2) $endpos($2) }
| LEFTPAR lident_op_str RIGHTPAR_USCORE
    { mk_id ($2^$3) $startpos $endpos }
| LEFTPAR lident_op_str RIGHTPAR_QUOTE
    { let loc = floc $startpos $endpos in
      Loc.errorm ~loc "Symbol (%s)%s cannot be user-defined" $2 $3 }

lident_op_str:
| op_symbol                         { Ident.op_infix $1 }
| op_symbol UNDERSCORE              { Ident.op_prefix $1 }
| MINUS     UNDERSCORE              { Ident.op_prefix "-" }
| EQUAL                             { Ident.op_infix "=" }
| MINUS                             { Ident.op_infix "-" }
| OPPREF UNDERSCORE?                { Ident.op_prefix $1 }
| LEFTSQ rightsq                    { Ident.op_get $2 }
| LEFTSQ rightsq LARROW             { Ident.op_set $2 }
| LEFTSQ LARROW rightsq             { Ident.op_update $3 }
| LEFTSQ DOTDOT rightsq             { Ident.op_cut $3 }
| LEFTSQ UNDERSCORE DOTDOT rightsq  { Ident.op_rcut $4 }
| LEFTSQ DOTDOT UNDERSCORE rightsq  { Ident.op_lcut $4 }

rightsq:
| RIGHTSQ         { "" }
| RIGHTSQ_QUOTE   { $1 }

op_symbol:
| OP1 { $1 }
| OP2 { $1 }
| OP3 { $1 }
| OP4 { $1 }
| LT  { "<" }
| GT  { ">" }

%inline oppref:
| o = OPPREF { mk_id (Ident.op_prefix o)  $startpos $endpos }

prefix_op:
| op_symbol { mk_id (Ident.op_prefix $1)  $startpos $endpos }
| MINUS     { mk_id (Ident.op_prefix "-") $startpos $endpos }

%inline infix_op_1:
| o = OP1   { mk_id (Ident.op_infix o)    $startpos $endpos }
| EQUAL     { mk_id (Ident.op_infix "=")  $startpos $endpos }
| LTGT      { mk_id (Ident.op_infix "<>") $startpos $endpos }
| LT        { mk_id (Ident.op_infix "<")  $startpos $endpos }
| GT        { mk_id (Ident.op_infix ">")  $startpos $endpos }

%inline infix_op_234:
| o = OP2   { mk_id (Ident.op_infix o)    $startpos $endpos }
| o = OP3   { mk_id (Ident.op_infix o)    $startpos $endpos }
| o = OP4   { mk_id (Ident.op_infix o)    $startpos $endpos }
| MINUS     { mk_id (Ident.op_infix "-")  $startpos $endpos }

(* Attributes and position markers *)

attrs(X): X attr* { add_attr $1 $2 }

attr:
| ATTRIBUTE { ATstr (Ident.create_attribute $1) }
| POSITION  { ATpos $1 }

(* Miscellaneous *)

bar_list1(X):
| ioption(BAR) ; xl = separated_nonempty_list(BAR, X) { xl }

with_list1(X):
| separated_nonempty_list(WITH, X)  { $1 }

comma_list2(X):
| X COMMA comma_list1(X) { $1 :: $3 }

comma_list1(X):
| separated_nonempty_list(COMMA, X) { $1 }

comma_list0(X):
| xl = separated_list(COMMA, X) { xl }

semicolon_list1(X):
| x = X ; ioption(SEMICOLON)                  { [x] }
| x = X ; SEMICOLON ; xl = semicolon_list1(X) { x :: xl }

located(X): X { $1, $startpos, $endpos }
=======
>>>>>>> 892f05d5

(* Parsing of a list of qualified identifiers for the ITP *)

qualid_eof:
| qualid EOF { $1 }

qualid_comma_list_eof:
| comma_list1(qualid) EOF { $1 }

ident_comma_list_eof:
| comma_list1(ident) EOF { $1 }

term_comma_list_eof:
| comma_list1(single_term) EOF { $1 }
(* we use single_term to avoid conflict with tuples, that
   do not need parentheses *)<|MERGE_RESOLUTION|>--- conflicted
+++ resolved
@@ -36,1336 +36,6 @@
 | pure_decl EOF { $1 }
 | prog_decl EOF { $1 }
 
-<<<<<<< HEAD
-(* Modules and scopes *)
-
-mlw_file:
-| EOF
-| mlw_module mlw_module_no_decl* EOF
-    { Typing.close_file () }
-| module_decl module_decl_no_head* EOF
-    { let loc = floc $startpos($3) $endpos($3) in
-      Typing.close_module loc; Typing.close_file () }
-
-mlw_file_parsing_only:
-| EOF { (Modules([])) }
-| mlw_module_parsing_only mlw_module_no_decl_parsing_only* EOF { (Modules( [$1] @ $2)) }
-| module_decl_parsing_only module_decl_no_head_parsing_only* EOF { (Decls( [$1] @ $2)) }
-
-mlw_module:
-| module_head module_decl_no_head* END
-    { Typing.close_module (floc $startpos($3) $endpos($3)) }
-
-mlw_module_parsing_only:
-| module_head_parsing_only module_decl_no_head_parsing_only* END { ($1,$2) }
-
-module_head:
-| THEORY attrs(uident_nq)  { Typing.open_module $2 }
-| MODULE attrs(uident_nq)  { Typing.open_module $2 }
-
-module_head_parsing_only:
-| THEORY attrs(uident_nq)  { $2 }
-| MODULE attrs(uident_nq)  { $2 }
-
-scope_head:
-| SCOPE boption(IMPORT) attrs(uident_nq)
-    { Typing.open_scope (floc $startpos $endpos) $3; $2 }
-
-scope_head_parsing_only:
-| SCOPE boption(IMPORT) attrs(uident_nq)
-    { let loc = floc $startpos $endpos in (loc, $2, $3) }
-
-module_decl:
-| scope_head module_decl* END
-    { Typing.close_scope (floc $startpos($1) $endpos($1)) ~import:$1 }
-| IMPORT uqualid
-    { Typing.add_decl (floc $startpos $endpos) (Dimport($2)) }
-| d = pure_decl | d = prog_decl | d = meta_decl
-    { Typing.add_decl (floc $startpos $endpos) d;
-      add_record_projections d
-    }
-| use_clone { () }
-
-module_decl_parsing_only:
-| scope_head_parsing_only module_decl_parsing_only* END
-    { let loc,import,qid = $1 in (Dscope(loc,import,qid,$2))}
-| IMPORT uqualid { (Dimport $2) }
-| d = pure_decl | d = prog_decl | d = meta_decl { d }
-| use_clone_parsing_only { $1 }
-
-(* Do not open inside another module *)
-
-mlw_module_no_decl:
-| SCOPE | IMPORT | USE | CLONE | pure_decl | prog_decl | meta_decl
-   { let loc = floc $startpos $endpos in
-     Loc.errorm ~loc "trying to open a module inside another module" }
-| mlw_module
-   { $1 }
-
-mlw_module_no_decl_parsing_only:
-| SCOPE | IMPORT | USE | CLONE | pure_decl | prog_decl | meta_decl
-   { let loc = floc $startpos $endpos in
-     Loc.errorm ~loc "trying to open a module inside another module" }
-| mlw_module_parsing_only
-   { $1 }
-
-module_decl_no_head:
-| THEORY | MODULE
-   { let loc = floc $startpos $endpos in
-     Loc.errorm ~loc "trying to open a module inside another module" }
-| module_decl
-   { $1 }
-
-module_decl_no_head_parsing_only:
-| THEORY | MODULE
-   { let loc = floc $startpos $endpos in
-     Loc.errorm ~loc "trying to open a module inside another module" }
-| module_decl_parsing_only
-   { $1 }
-
-(* Use and clone *)
-
-use_clone:
-| USE EXPORT tqualid
-    { let loc = floc $startpos $endpos in
-      let decl = Ptree.Duseexport $3 in
-      Typing.add_decl loc decl
-    }
-| CLONE EXPORT tqualid clone_subst
-    { let loc = floc $startpos $endpos in
-      let decl = Ptree.Dcloneexport($3,$4) in
-      Typing.add_decl loc decl
-    }
-| USE boption(IMPORT) m_as_list = comma_list1(use_as)
-    { let loc = floc $startpos $endpos in
-      let exists_as = List.exists (fun (_, q) -> q <> None) m_as_list in
-      let import = $2 in
-      if import && not exists_as then Warning.emit ~loc
-        "the keyword `import' is redundant here and can be omitted";
-      let decl = Ptree.Duseimport(loc,import,m_as_list) in
-      Typing.add_decl loc decl
-    }
-| CLONE boption(IMPORT) tqualid option(preceded(AS, uident)) clone_subst
-    { let loc = floc $startpos $endpos in
-      let import = $2 in
-      let as_opt = $4 in
-      if import && as_opt = None then Warning.emit ~loc
-        "the keyword `import' is redundant here and can be omitted";
-      let decl = Ptree.Dcloneimport(loc,import,$3,as_opt,$5) in
-      Typing.add_decl loc decl
-    }
-use_clone_parsing_only:
-| USE EXPORT tqualid
-    { (Duseexport $3) }
-| CLONE EXPORT tqualid clone_subst
-    { (Dcloneexport ($3, $4)) }
-| USE boption(IMPORT) m_as_list = comma_list1(use_as)
-    { let loc = floc $startpos $endpos in
-      let exists_as = List.exists (fun (_, q) -> q <> None) m_as_list in
-      if $2 && not exists_as then Warning.emit ~loc
-        "the keyword `import' is redundant here and can be omitted";
-      (Duseimport (loc, $2, m_as_list)) }
-| CLONE boption(IMPORT) tqualid option(preceded(AS, uident)) clone_subst
-    { let loc = floc $startpos $endpos in
-      if $2 && $4 = None then Warning.emit ~loc
-        "the keyword `import' is redundant here and can be omitted";
-      (Dcloneimport (loc, $2, $3, $4, $5)) }
-
-use_as:
-| n = tqualid q = option(preceded(AS, uident)) { (n, q) }
-
-clone_subst:
-| (* epsilon *)                         { [] }
-| WITH comma_list1(single_clone_subst)  { $2 }
-
-single_clone_subst:
-| TYPE qualid ty_var* EQUAL ty  { CStsym  ($2,$3,$5) }
-| TYPE qualid                   { CStsym  ($2, [], PTtyapp ($2, [])) }
-| CONSTANT  qualid EQUAL qualid { CSfsym  ($2,$4) }
-| CONSTANT  qualid              { CSfsym  ($2,$2) }
-| FUNCTION  qualid EQUAL qualid { CSfsym  ($2,$4) }
-| FUNCTION  qualid              { CSfsym  ($2,$2) }
-| PREDICATE qualid EQUAL qualid { CSpsym  ($2,$4) }
-| PREDICATE qualid              { CSpsym  ($2,$2) }
-| VAL       qualid EQUAL qualid { CSvsym  ($2,$4) }
-| VAL       qualid              { CSvsym  ($2,$2) }
-| EXCEPTION qualid EQUAL qualid { CSxsym  ($2,$4) }
-| EXCEPTION qualid              { CSxsym  ($2,$2) }
-| AXIOM     qualid              { CSaxiom ($2) }
-| LEMMA     qualid              { CSlemma ($2) }
-| GOAL      qualid              { CSgoal  ($2) }
-| AXIOM     DOT                 { CSprop  (Decl.Paxiom) }
-| LEMMA     DOT                 { CSprop  (Decl.Plemma) }
-| GOAL      DOT                 { CSprop  (Decl.Pgoal) }
-
-(* Meta declarations *)
-
-meta_decl:
-| META sident comma_list1(meta_arg)  { Dmeta ($2, $3) }
-
-meta_arg:
-| TYPE      ty      { Mty $2 }
-| CONSTANT  qualid  { Mfs $2 }
-| FUNCTION  qualid  { Mfs $2 }
-| PREDICATE qualid  { Mps $2 }
-| AXIOM     qualid  { Max $2 }
-| LEMMA     qualid  { Mlm $2 }
-| GOAL      qualid  { Mgl $2 }
-| VAL       qualid  { Mval $2 }
-| STRING            { Mstr $1 }
-| INTEGER           { Mint (Number.to_small_integer $1) }
-
-(* Theory declarations *)
-
-pure_decl:
-| TYPE with_list1(type_decl)                { Dtype $2 }
-| CONSTANT  constant_decl                   { Dlogic [$2] }
-| FUNCTION  function_decl  with_logic_decl* { Dlogic ($2::$3) }
-| PREDICATE predicate_decl with_logic_decl* { Dlogic ($2::$3) }
-| INDUCTIVE   with_list1(inductive_decl)    { Dind (Decl.Ind, $2) }
-| COINDUCTIVE with_list1(inductive_decl)    { Dind (Decl.Coind, $2) }
-| AXIOM attrs(ident_nq) COLON term          { Dprop (Decl.Paxiom, { $2 with id_ats = (Ptree.ATstr Ident.useraxiom_attr)::$2.id_ats; }, $4) }
-| LEMMA attrs(ident_nq) COLON term          { Dprop (Decl.Plemma, $2, $4) }
-| GOAL  attrs(ident_nq) COLON term          { Dprop (Decl.Pgoal, $2, $4) }
-
-(* Type declarations *)
-
-type_decl:
-| attrs(lident_nq) ty_var* typedefn invariant* type_witness
-  { let (vis, mut), def = $3 in
-    { td_ident = $1; td_params = $2;
-      td_vis = vis; td_mut = mut;
-      td_inv = $4; td_wit = $5; td_def = def;
-      td_loc = floc $startpos $endpos } }
-
-type_witness:
-| (* epsilon *)                           { [] }
-| BY LEFTBRC field_list1(expr) RIGHTBRC   { $3 }
-
-ty_var:
-| attrs(quote_lident) { $1 }
-
-typedefn:
-| (* epsilon *)
-    { (Abstract, false), TDrecord [] }
-| EQUAL vis_mut bar_list1(type_case)
-    { $2, TDalgebraic $3 }
-| EQUAL vis_mut LEFTBRC loption(semicolon_list1(type_field)) RIGHTBRC
-    { $2, TDrecord $4 }
-| EQUAL vis_mut ty
-    { $2, TDalias $3 }
-(* FIXME: allow negative bounds *)
-| EQUAL LT RANGE int_constant int_constant GT
-    { (Public, false), TDrange ($4, $5) }
-| EQUAL LT FLOAT INTEGER INTEGER GT
-    { (Public, false),
-      TDfloat (Number.to_small_integer $4, Number.to_small_integer $5) }
-
-int_constant:
-| INTEGER       { $1.Number.il_int }
-| MINUS INTEGER { BigInt.minus ($2.Number.il_int) }
-
-vis_mut:
-| (* epsilon *)     { Public, false }
-| MUTABLE           { Public, true  }
-| abstract          { $1, false }
-| abstract MUTABLE  { $1, true }
-| MUTABLE abstract  { $2, true }
-
-abstract:
-| PRIVATE           { Private }
-| ABSTRACT          { Abstract }
-
-type_field:
-| field_modifiers ref_amp_id cast
-  { let mut, ghs = $1 and rff, id = $2 in
-    let ty = if rff then PTref [$3] else $3 in
-    { f_ident = id; f_mutable = mut; f_ghost = ghs;
-      f_pty = ty; f_loc = floc $startpos $endpos } }
-
-%inline field_modifiers:
-| (* epsilon *) { false, false }
-| MUTABLE       { true,  false }
-| GHOST         { false, true  }
-| GHOST MUTABLE { true,  true  }
-| MUTABLE GHOST { true,  true  }
-
-(* we have to use lqualid instead of REF after field_modifiers
-   to avoid a conflict with ty. However, if the given lqualid
-   is not REF, then we want to fail as soon as possible: either
-   at AMP, if it occurs after the lqualid, or else at COLON. *)
-ref_amp_id:
-| lq_as_ref AMP attrs(lident_nq)  { true,  double_ref $3 }
-| lq_as_ref_id attr*              { true,  add_attr $1 $2 }
-| AMP attrs(lident_nq)            { false, set_ref $2 }
-| attrs(lident_nq)                { false, $1 }
-
-lq_as_ref:    lqualid             { lq_as_ref $1 }
-lq_as_ref_id: lqualid lident_nq   { lq_as_ref $1; set_ref $2 }
-
-type_case:
-| attrs(uident_nq) params { floc $startpos $endpos, $1, $2 }
-
-(* Logic declarations *)
-
-constant_decl:
-| attrs(lident_rich) cast preceded(EQUAL,term)?
-  { { ld_ident = $1;
-      ld_params = []; ld_type = Some $2;
-      ld_def = $3; ld_loc = floc $startpos $endpos } }
-
-function_decl:
-| attrs(lident_rich) params cast preceded(EQUAL,term)?
-  { { ld_ident = $1; ld_params = $2; ld_type = Some $3;
-      ld_def = $4; ld_loc = floc $startpos $endpos } }
-
-predicate_decl:
-| attrs(lident_rich) params preceded(EQUAL,term)?
-  { { ld_ident = $1; ld_params = $2; ld_type = None;
-      ld_def = $3; ld_loc = floc $startpos $endpos } }
-
-with_logic_decl:
-| WITH attrs(lident_rich) params cast? preceded(EQUAL,term)?
-  { { ld_ident = $2; ld_params = $3; ld_type = $4;
-      ld_def = $5; ld_loc = floc $startpos $endpos } }
-
-(* Inductive declarations *)
-
-inductive_decl:
-| attrs(lident_rich) params ind_defn
-  { { in_ident = $1; in_params = $2;
-      in_def = $3; in_loc = floc $startpos $endpos } }
-
-ind_defn:
-| (* epsilon *)             { [] }
-| EQUAL bar_list1(ind_case) { $2 }
-
-ind_case:
-| attrs(ident_nq) COLON term  { floc $startpos $endpos, $1, $3 }
-
-(* Type expressions *)
-
-ty:
-| ty_arg          { $1 }
-| lqualid ty_arg+ { PTtyapp ($1, $2) }
-| ty ARROW ty     { PTarrow ($1, $3) }
-
-ty_arg:
-| lqualid                           { PTtyapp ($1, []) }
-| quote_lident                      { PTtyvar $1 }
-| uqualid DOT ty_block              { PTscope ($1, $3) }
-| ty_block                          { $1 }
-
-ty_block:
-| LEFTPAR comma_list2(ty) RIGHTPAR  { PTtuple $2 }
-| LEFTPAR RIGHTPAR                  { PTtuple [] }
-| LEFTPAR ty RIGHTPAR               { PTparen $2 }
-| LEFTBRC ty RIGHTBRC               { PTpure $2 }
-
-cast:
-| COLON ty  { $2 }
-
-(* Parameters and binders *)
-
-(* [param] and [binder] below must have the same grammar
-   and raise [Error] in the same cases. Interpretaion of
-   single-standing untyped [Qident]'s is different: [param]
-   treats them as type expressions, [binder], as parameter
-   names, whose type must be inferred. *)
-
-params:  param*  { List.concat $1 }
-
-params1: param+  { List.concat $1 }
-
-binders: binder+ { List.concat $1 }
-
-param:
-| special_binder
-    { error_param (floc $startpos $endpos) }
-| lident_nq attr+
-    { error_param (floc $startpos $endpos) }
-| ty_arg
-    { [floc $startpos $endpos, None, false, $1] }
-| LEFTPAR GHOST ty RIGHTPAR
-    { [floc $startpos $endpos, None, true, $3] }
-| LEFTPAR binder_vars_rest RIGHTPAR
-    { match snd $2 with [l,_] -> error_param l
-      | _ -> error_loc (floc $startpos($3) $endpos($3)) }
-| LEFTPAR GHOST binder_vars_rest RIGHTPAR
-    { match snd $3 with [l,_] -> error_param l
-      | _ -> error_loc (floc $startpos($4) $endpos($4)) }
-| LEFTPAR binder_vars cast RIGHTPAR
-    { let r = fst $2 in let ty = if r then PTref [$3] else $3 in
-      List.map (fun (l,i) -> l, set_ref_opt l r i, false, ty) (snd $2) }
-| LEFTPAR GHOST binder_vars cast RIGHTPAR
-    { let r = fst $3 in let ty = if r then PTref [$4] else $4 in
-      List.map (fun (l,i) -> l, set_ref_opt l r i, true, ty) (snd $3) }
-
-binder:
-| special_binder
-    { let l,i = $1 in [l, i, false, None] }
-| lident_nq attr+
-    { [floc $startpos $endpos, Some (add_attr $1 $2), false, None] }
-| ty_arg
-    { match $1 with
-      | PTparen (PTtyapp (Qident {id_str="ref"}, [PTtyapp (Qident id, [])])) ->
-              [floc $startpos $endpos, binder_of_id (set_ref id), false, None]
-      | PTtyapp (Qident id, [])
-      | PTparen (PTtyapp (Qident id, [])) ->
-              [floc $startpos $endpos, binder_of_id id, false, None]
-      | _ ->  [floc $startpos $endpos, None, false, Some $1] }
-| LEFTPAR GHOST ty RIGHTPAR
-    { match $3 with
-      | PTtyapp (Qident {id_str="ref"}, [PTtyapp (Qident id, [])]) ->
-              [floc $startpos $endpos, binder_of_id (set_ref id), true, None]
-      | PTtyapp (Qident id, []) ->
-              [floc $startpos $endpos, binder_of_id id, true, None]
-      | _ ->  [floc $startpos $endpos, None, true, Some $3] }
-| LEFTPAR binder_vars_rest RIGHTPAR
-    { match snd $2 with [l,i] -> [l, set_ref_opt l (fst $2) i, false, None]
-      | _ -> error_loc (floc $startpos($3) $endpos($3)) }
-| LEFTPAR GHOST binder_vars_rest RIGHTPAR
-    { match snd $3 with [l,i] -> [l, set_ref_opt l (fst $3) i, true, None]
-      | _ -> error_loc (floc $startpos($4) $endpos($4)) }
-| LEFTPAR binder_vars cast RIGHTPAR
-    { let r = fst $2 in let ty = if r then PTref [$3] else $3 in
-      List.map (fun (l,i) -> l, set_ref_opt l r i, false, Some ty) (snd $2) }
-| LEFTPAR GHOST binder_vars cast RIGHTPAR
-    { let r = fst $3 in let ty = if r then PTref [$4] else $4 in
-      List.map (fun (l,i) -> l, set_ref_opt l r i, true, Some ty) (snd $3) }
-
-binder_vars:
-| binder_vars_head  { fst $1, match snd $1 with
-                        | [] -> raise Error
-                        | bl -> List.rev bl }
-| binder_vars_rest  { $1 }
-
-binder_vars_rest:
-| binder_vars_head attr+ binder_var*
-    { let l2 = floc $startpos($2) $endpos($2) in
-      fst $1, List.rev_append (match snd $1 with
-        | (l, Some id) :: bl ->
-            (Loc.join l l2, Some (add_attr id $2)) :: bl
-        | _ -> error_loc l2) $3 }
-| binder_vars_head special_binder binder_var*
-    { fst $1, List.rev_append (snd $1) ($2 :: $3) }
-| special_binder binder_var*
-    { false, $1 :: $2 }
-
-binder_vars_head:
-| ty {
-    let of_id id = id.id_loc, binder_of_id id in
-    let push acc = function
-      | PTtyapp (Qident id, []) -> of_id id :: acc
-      | _ -> raise Error in
-    match $1 with
-      | PTtyapp (Qident {id_str = "ref"}, l) ->
-          true, List.fold_left push [] l
-      | PTtyapp (Qident id, l) ->
-          false, List.fold_left push [of_id id] l
-      | _ -> raise Error }
-
-binder_var:
-| attrs(lident_nq)      { floc $startpos $endpos, Some $1 }
-| special_binder        { $1 }
-
-special_binder:
-| UNDERSCORE            { floc $startpos $endpos, None }
-| AMP attrs(lident_nq)  { floc $startpos $endpos, Some (set_ref $2) }
-
-(* Logical terms *)
-
-mk_term(X): d = X { mk_term d $startpos $endpos }
-
-term:
-| single_term %prec below_COMMA   { $1 }
-| single_term COMMA term_
-    { mk_term (Ttuple ($1::$3)) $startpos $endpos }
-
-term_:
-| single_term %prec below_COMMA   { [$1] }
-| single_term COMMA term_         { $1::$3 }
-
-single_term: t = mk_term(single_term_) { t }
-
-single_term_:
-| term_arg_
-    { match $1 with (* break the infix relation chain *)
-      | Tinfix (l,o,r) -> Tinnfix (l,o,r)
-      | Tbinop (l,o,r) -> Tbinnop (l,o,r)
-      | d -> d }
-| NOT single_term
-    { Tnot $2 }
-| OLD single_term
-    { Tat ($2, mk_id Dexpr.old_label $startpos($1) $endpos($1)) }
-| single_term AT uident
-    { Tat ($1, $3) }
-| prefix_op single_term %prec prec_prefix_op
-    { Tidapp (Qident $1, [$2]) }
-| minus_numeral
-    { Tconst $1 }
-| l = single_term ; o = bin_op ; r = single_term
-    { Tbinop (l, o, r) }
-| l = single_term ; o = infix_op_1 ; r = single_term
-    { Tinfix (l, o, r) }
-| l = single_term ; o = infix_op_234 ; r = single_term
-    { Tidapp (Qident o, [l; r]) }
-| term_arg located(term_arg)+
-    { let join f (a,_,e) = mk_term (Tapply (f,a)) $startpos e in
-      (List.fold_left join $1 $2).term_desc }
-| IF term THEN term ELSE term
-    { Tif ($2, $4, $6) }
-| LET pattern EQUAL term IN term
-    { let cast t ty = { t with term_desc = Tcast (t,ty) } in
-      let rec unfold d p = match p.pat_desc with
-        | Pparen p | Pscope (_,p) -> unfold d p
-        | Pcast (p,ty) -> unfold (cast d ty) p
-        | Ptuple [] -> unfold (cast d (PTtuple [])) (re_pat p Pwild)
-        | Pvar id -> Tlet (id, d, $6)
-        | Pwild -> Tlet (id_anonymous p.pat_loc, d, $6)
-        | _ -> Tcase (d, [$2, $6]) in
-      unfold $4 $2 }
-| LET attrs(lident_op_nq) EQUAL term IN term
-    { Tlet ($2, $4, $6) }
-| LET attrs(lident_nq) mk_term(lam_defn) IN term
-    { Tlet ($2, $3, $5) }
-| LET attrs(lident_op_nq) mk_term(lam_defn) IN term
-    { Tlet ($2, $3, $5) }
-| MATCH term WITH match_cases(term) END
-    { Tcase ($2, $4) }
-| quant comma_list1(quant_vars) triggers DOT term
-    { let l = List.concat $2 in
-      Tquant ($1, l, $3, $5) }
-| FUN binders ARROW term
-    { Tquant (Dterm.DTlambda, $2, [], $4) }
-| EPSILON eps_var DOT term
-    { Teps ($2, $4) }
-| attr single_term %prec prec_attr
-    { Tattr ($1, $2) }
-| single_term cast
-    { Tcast ($1, $2) }
-
-lam_defn:
-| binders EQUAL term  { Tquant (Dterm.DTlambda, $1, [], $3) }
-
-term_arg: mk_term(term_arg_) { $1 }
-term_dot: mk_term(term_dot_) { $1 }
-
-term_arg_:
-| qualid                    { Tident $1 }
-| AMP qualid                { Tasref $2 }
-| numeral                   { Tconst $1 }
-| STRING                    { Tconst (Constant.ConstStr $1) }
-| TRUE                      { Ttrue }
-| FALSE                     { Tfalse }
-| o = oppref ; a = term_arg { Tidapp (Qident o, [a]) }
-| term_sub_                 { $1 }
-
-term_dot_:
-| lqualid                   { Tident $1 }
-| o = oppref ; a = term_dot { Tidapp (Qident o, [a]) }
-| term_sub_                 { $1 }
-
-term_block_:
-| BEGIN term END                                    { $2.term_desc }
-| LEFTPAR term RIGHTPAR                             { $2.term_desc }
-| BEGIN END                                         { Ttuple [] }
-| LEFTPAR RIGHTPAR                                  { Ttuple [] }
-| LEFTBRC field_list1(term) RIGHTBRC                { Trecord $2 }
-| LEFTBRC term_arg WITH field_list1(term) RIGHTBRC  { Tupdate ($2,$4) }
-
-term_sub_:
-| term_block_                                       { $1 }
-| uqualid DOT mk_term(term_block_)                  { Tscope ($1, $3) }
-| term_dot DOT lqualid_rich                         { Tidapp ($3,[$1]) }
-| term_arg LEFTSQ term rightsq
-    { Tidapp (get_op $4 $startpos($2) $endpos($2), [$1;$3]) }
-| term_arg LEFTSQ term LARROW term rightsq
-    { Tidapp (upd_op $6 $startpos($2) $endpos($2), [$1;$3;$5]) }
-| term_arg LEFTSQ term DOTDOT term rightsq
-    { Tidapp (cut_op $6 $startpos($2) $endpos($2), [$1;$3;$5]) }
-| term_arg LEFTSQ term DOTDOT rightsq
-    { Tidapp (rcut_op $5 $startpos($2) $endpos($2), [$1;$3]) }
-| term_arg LEFTSQ DOTDOT term rightsq
-    { Tidapp (lcut_op $5 $startpos($2) $endpos($2), [$1;$4]) }
-
-field_list1(X):
-| fl = semicolon_list1(separated_pair(lqualid, EQUAL, X)) { fl }
-
-match_cases(X):
-| cl = bar_list1(match_case(X)) { cl }
-
-match_case(X):
-| mc = separated_pair(pattern, ARROW, X) { mc }
-
-quant_vars:
-| binder_var+ cast? { List.map (fun (l,i) -> l, i, false, $2) $1 }
-
-eps_var:
-| attrs(lident) cast { ($1, $2) }
-
-triggers:
-| (* epsilon *)                                                         { [] }
-| LEFTSQ separated_nonempty_list(BAR,comma_list1(single_term)) RIGHTSQ  { $2 }
-
-%inline bin_op:
-| ARROW   { Dterm.DTimplies }
-| LRARROW { Dterm.DTiff }
-| OR      { Dterm.DTor }
-| BARBAR  { Dterm.DTor_asym }
-| AND     { Dterm.DTand }
-| AMPAMP  { Dterm.DTand_asym }
-| BY      { Dterm.DTby }
-| SO      { Dterm.DTso }
-
-quant:
-| FORALL  { Dterm.DTforall }
-| EXISTS  { Dterm.DTexists }
-
-minus_numeral:
-| MINUS INTEGER { Constant.(ConstInt (Number.neg_int $2)) }
-| MINUS REAL    { Constant.(ConstReal (Number.neg_real $2))}
-
-numeral:
-| INTEGER { Constant.ConstInt $1 }
-| REAL    { Constant.ConstReal $1 }
-
-(* Program declarations *)
-
-prog_decl:
-| VAL ghost kind attrs(lident_rich) mk_expr(fun_decl)
-    { Dlet ($4, ghost $2, $3, apply_partial $2 $5) }
-| VAL ghost kind sym_binder mk_expr(const_decl)
-    { Dlet ($4, ghost $2, $3, apply_partial $2 $5) }
-| VAL ghost REF ref_binder mk_expr(const_decl)
-    { let rf = mk_expr Eref $startpos($3) $endpos($3) in
-      let ee = { $5 with expr_desc = Eapply (rf, $5) } in
-      Dlet ($4, ghost $2, Expr.RKnone, apply_partial $2 ee) }
-| LET ghost kind attrs(lident_rich) mk_expr(fun_defn)
-    { Dlet ($4, ghost $2, $3, apply_partial $2 $5) }
-| LET ghost kind sym_binder const_defn
-    { Dlet ($4, ghost $2, $3, apply_partial $2 $5) }
-| LET ghost REF ref_binder const_defn
-    { let rf = mk_expr Eref $startpos($3) $endpos($3) in
-      let ee = { $5 with expr_desc = Eapply (rf, $5) } in
-      Dlet ($4, ghost $2, Expr.RKnone, apply_partial $2 ee) }
-| LET REC with_list1(rec_defn)
-    { Drec $3 }
-| EXCEPTION attrs(uident_nq)
-    { Dexn ($2, PTtuple [], Ity.MaskVisible) }
-| EXCEPTION attrs(uident_nq) return
-    { Dexn ($2, fst $3, snd $3) }
-
-ghost:
-| (* epsilon *) { Regular }
-| PARTIAL       { Partial }
-| GHOST         { Ghost }
-| GHOST PARTIAL
-| PARTIAL GHOST { Loc.errorm ~loc:(floc $startpos $endpos)
-                    "Ghost functions cannot be partial" }
-
-kind:
-| (* epsilon *) { Expr.RKnone }
-| FUNCTION      { Expr.RKfunc }
-| CONSTANT      { Expr.RKfunc }
-| PREDICATE     { Expr.RKpred }
-| LEMMA         { Expr.RKlemma }
-
-(* Function definitions *)
-
-rec_defn:
-| ghost kind attrs(lident_rich) binders return_opt spec EQUAL spec seq_expr
-    { let pat, ty, mask = $5 in
-      let spec = apply_return pat (spec_union $6 $8) in
-      let id = mk_id return_id $startpos($7) $endpos($7) in
-      let e = { $9 with expr_desc = Eoptexn (id, mask, $9) } in
-      $3, ghost $1, $2, $4, ty, pat, mask, apply_partial_sp $1 spec, e }
-
-fun_defn:
-| binders return_opt spec EQUAL spec seq_expr
-    { let pat, ty, mask = $2 in
-      let spec = apply_return pat (spec_union $3 $5) in
-      let id = mk_id return_id $startpos($4) $endpos($4) in
-      let e = { $6 with expr_desc = Eoptexn (id, mask, $6) } in
-      Efun ($1, ty, pat, mask, spec, e) }
-
-fun_decl:
-| params1 return_opt spec
-    { let pat, ty, mask = $2 in
-      Eany ($1, Expr.RKnone, ty, pat, mask, apply_return pat $3) }
-
-const_decl:
-| return_opt spec
-    { let pat, ty, mask = $1 in
-      Eany ([], Expr.RKnone, ty, pat, mask, apply_return pat $2) }
-
-const_defn:
-| cast EQUAL seq_expr   { { $3 with expr_desc = Ecast ($3, $1) } }
-| EQUAL seq_expr        { $2 }
-
-(* Program expressions *)
-
-mk_expr(X): d = X { mk_expr d $startpos $endpos }
-
-seq_expr:
-| contract_expr %prec below_SEMI  { $1 }
-| contract_expr SEMICOLON         { $1 }
-| contract_expr SEMICOLON seq_expr
-    { mk_expr (Esequence ($1, $3)) $startpos $endpos }
-
-contract_expr:
-| assign_expr %prec prec_no_spec  { $1 }
-| assign_expr single_spec spec
-    { let p = mk_pat Pwild $startpos $endpos in
-      let d = Efun ([], None, p, Ity.MaskVisible, spec_union $2 $3, $1) in
-      let d = Eattr (ATstr Vc.wb_attr, mk_expr d $startpos $endpos) in
-      mk_expr d $startpos $endpos }
-
-assign_expr:
-| expr %prec below_LARROW         { $1 }
-| expr LARROW expr
-    { let loc = floc $startpos $endpos in
-      let rec down ll rl = match ll, rl with
-        | ({expr_desc = Eident q} as e1)::ll, e2::rl ->
-            let e1 = {e1 with expr_desc = Easref q} in
-            (e1, None, e2) :: down ll rl
-        | {expr_desc = Eidapp (q, [e1])}::ll, e2::rl ->
-            (e1, Some q, e2) :: down ll rl
-        | {expr_desc = Eidapp (Qident id, [_;_]); expr_loc = loc}::_, _::_ ->
-            begin match Ident.sn_decode id.id_str with
-              | Ident.SNget _ -> Loc.errorm ~loc
-                  "Parallel array assignments are not allowed"
-              | _ -> Loc.errorm ~loc
-                  "Invalid left expression in an assignment"
-            end
-        | {expr_loc = loc}::_, _::_ -> Loc.errorm ~loc
-            "Invalid left expression in an assignment"
-        | [], [] -> []
-        | _ -> Loc.errorm ~loc "Invalid parallel assignment" in
-      let d = match $1.expr_desc, $3.expr_desc with
-        | Eidapp (Qident id, [e1;e2]), _ ->
-            begin match Ident.sn_decode id.id_str with
-              | Ident.SNget q ->
-                  Eidapp (Qident {id with id_str = Ident.op_set q}, [e1;e2;$3])
-              | _ -> Loc.errorm ~loc:$1.expr_loc
-                  "Invalid left expression in an assignment"
-            end
-        | Etuple ll, Etuple rl -> Eassign (down ll rl)
-        | Etuple _, _ -> Loc.errorm ~loc "Invalid parallel assignment"
-        | _, _ -> Eassign (down [$1] [$3]) in
-      { expr_desc = d; expr_loc = loc } }
-
-expr:
-| single_expr %prec below_COMMA   { $1 }
-| single_expr COMMA expr_list1
-    { mk_expr (Etuple ($1::$3)) $startpos $endpos }
-
-expr_list1:
-| single_expr %prec below_COMMA   { [$1] }
-| single_expr COMMA expr_list1    { $1::$3 }
-
-single_expr: e = mk_expr(single_expr_)  { e }
-
-single_expr_:
-| expr_arg_
-    { match $1 with (* break the infix relation chain *)
-      | Einfix (l,o,r) -> Einnfix (l,o,r) | d -> d }
-| single_expr AMPAMP single_expr
-    { Eand ($1, $3) }
-| single_expr BARBAR single_expr
-    { Eor ($1, $3) }
-| NOT single_expr
-    { Enot $2 }
-| prefix_op single_expr %prec prec_prefix_op
-    { Eidapp (Qident $1, [$2]) }
-| minus_numeral
-    { Econst $1 }
-| l = single_expr ; o = infix_op_1 ; r = single_expr
-    { Einfix (l,o,r) }
-| l = single_expr ; o = infix_op_234 ; r = single_expr
-    { Eidapp (Qident o, [l;r]) }
-| expr_arg located(expr_arg)+
-    { let join f (a,_,e) = mk_expr (Eapply (f,a)) $startpos e in
-      (List.fold_left join $1 $2).expr_desc }
-| IF seq_expr THEN contract_expr ELSE contract_expr
-    { Eif ($2, $4, $6) }
-| IF seq_expr THEN contract_expr %prec prec_no_else
-    { Eif ($2, $4, mk_expr (Etuple []) $startpos $endpos) }
-| LET ghost kind let_pattern EQUAL seq_expr IN seq_expr
-    { let rec push pat = re_pat pat (match pat.pat_desc with
-        | Ptuple (p::pl) -> Ptuple (push p :: pl)
-        | Pcast (p,ty) -> Pcast (push p, ty)
-        | Pas (p,v,g) -> Pas (push p, v, g)
-        | Por (p,q) -> Por (push p, q)
-        | _ -> Pghost pat) in
-      let pat = if ghost $2 then push $4 else $4 in
-      let loc = floc $startpos($3) $endpos($3) in
-      simplify_let_pattern ~loc $3 (apply_partial $2 $6) pat $8 }
-| LET ghost kind attrs(lident_op_nq) const_defn IN seq_expr
-    { Elet ($4, ghost $2, $3, apply_partial $2 $5, $7) }
-| LET ghost kind attrs(lident_nq) mk_expr(fun_defn) IN seq_expr
-    { Elet ($4, ghost $2, $3, apply_partial $2 $5, $7) }
-| LET ghost kind attrs(lident_op_nq) mk_expr(fun_defn) IN seq_expr
-    { Elet ($4, ghost $2, $3, apply_partial $2 $5, $7) }
-| LET ghost REF ref_binder const_defn IN seq_expr
-    { let rf = mk_expr Eref $startpos($3) $endpos($3) in
-      let ee = { $5 with expr_desc = Eapply (rf, $5) } in
-      Elet ($4, ghost $2, Expr.RKnone, apply_partial $2 ee, $7) }
-| LET REC with_list1(rec_defn) IN seq_expr
-    { Erec ($3, $5) }
-| FUN binders spec ARROW spec seq_expr
-    { let id = mk_id return_id $startpos($4) $endpos($4) in
-      let e = { $6 with expr_desc = Eoptexn (id, Ity.MaskVisible, $6) } in
-      let p = mk_pat Pwild $startpos $endpos in
-      Efun ($2, None, p, Ity.MaskVisible, spec_union $3 $5, e) }
-| ANY return_named spec
-    { let pat, ty, mask = $2 in
-      let loc = floc $startpos $endpos in
-      let spec = apply_return pat $3 in
-      if spec.sp_writes <> [] then Loc.errorm ~loc
-        "this expression should not produce side effects";
-      if spec.sp_xpost <> [] then Loc.errorm ~loc
-        "this expression should not raise exceptions";
-      if spec.sp_alias <> [] then Loc.errorm ~loc
-        "this expression cannot have alias restrictions";
-      if spec.sp_diverge || spec.sp_partial then Loc.errorm ~loc
-        "this expression must terminate";
-      let pre = pre_of_any loc ty spec.sp_post in
-      let spec = { spec with sp_pre = spec.sp_pre @ pre } in
-      let p = mk_pat Pwild $startpos $endpos in
-      Eany ([], Expr.RKnone, Some ty, p, mask, spec) }
-| VAL ghost kind attrs(lident_rich) mk_expr(fun_decl) IN seq_expr
-    { Elet ($4, ghost $2, $3, apply_partial $2 $5, $7) }
-| VAL ghost kind sym_binder mk_expr(const_decl) IN seq_expr
-    { Elet ($4, ghost $2, $3, apply_partial $2 $5, $7) }
-| VAL ghost REF ref_binder mk_expr(const_decl) IN seq_expr
-    { let rf = mk_expr Eref $startpos($3) $endpos($3) in
-      let ee = { $5 with expr_desc = Eapply (rf, $5) } in
-      Elet ($4, ghost $2, Expr.RKnone, apply_partial $2 ee, $7) }
-| MATCH seq_expr WITH ext_match_cases END
-    { let bl, xl = $4 in Ematch ($2, bl, xl) }
-| EXCEPTION attrs(uident) IN seq_expr
-    { Eexn ($2, PTtuple [], Ity.MaskVisible, $4) }
-| EXCEPTION attrs(uident) return IN seq_expr
-    { Eexn ($2, fst $3, snd $3, $5) }
-| LABEL id = attrs(uident) IN e = seq_expr
-    { let cont e =
-        let id = { id with id_str = id.id_str ^ continue_id } in
-        { e with expr_desc = Eoptexn (id, Ity.MaskVisible, e) } in
-      let rec over_loop e = { e with expr_desc = over_loop_desc e }
-      and over_loop_desc e = match e.expr_desc with
-        | Escope (q, e1) -> Escope (q, over_loop e1)
-        | Eattr (l, e1) -> Eattr (l, over_loop e1)
-        | Ecast (e1, t) -> Ecast (over_loop e1, t)
-        | Eghost e1 -> Eghost (over_loop e1)
-        | Esequence (e1, e2) -> Esequence (over_loop e1, e2)
-        | Eoptexn (id, mask, e1) -> Eoptexn (id, mask, over_loop e1)
-        | Ewhile (e1, inv, var, e2) ->
-            let e = { e with expr_desc = Ewhile (e1, inv, var, cont e2) } in
-            let id = { id with id_str = id.id_str ^ break_id } in
-            Eoptexn (id, Ity.MaskVisible, e)
-        | Efor (i, ef, dir, et, inv, e1) ->
-            let e = { e with expr_desc = Efor (i,ef,dir,et,inv,cont e1) } in
-            let id = { id with id_str = id.id_str ^ break_id } in
-            Eoptexn (id, Ity.MaskVisible, e)
-        | d -> d in
-      Elabel (id, over_loop e) }
-| WHILE seq_expr DO loop_annotation loop_body DONE
-    { let id_b = mk_id break_id $startpos($3) $endpos($3) in
-      let id_c = mk_id continue_id $startpos($3) $endpos($3) in
-      let e = { $5 with expr_desc = Eoptexn (id_c, Ity.MaskVisible, $5) } in
-      let e = mk_expr (Ewhile ($2, fst $4, snd $4, e)) $startpos $endpos in
-      Eoptexn (id_b, Ity.MaskVisible, e) }
-| FOR var_binder EQUAL seq_expr for_dir seq_expr DO invariant* loop_body DONE
-    { let id_b = mk_id break_id $startpos($7) $endpos($7) in
-      let id_c = mk_id continue_id $startpos($7) $endpos($7) in
-      let e = { $9 with expr_desc = Eoptexn (id_c, Ity.MaskVisible, $9) } in
-      let e = mk_expr (Efor ($2, $4, $5, $6, $8, e)) $startpos $endpos in
-      Eoptexn (id_b, Ity.MaskVisible, e) }
-| FOR pattern IN seq_expr WITH uident iterator
-  DO loop_annotation loop_body DONE
-    { let id_b = mk_id break_id $startpos($8) $endpos($8) in
-      let id_c = mk_id continue_id $startpos($8) $endpos($8) in
-      let mk d = mk_expr d $startpos $endpos in
-      let q s = Qdot (Qident $6, mk_id s $startpos($6) $endpos($6)) in
-      let next = mk (Eidapp (q "next", [mk (Eident (Qident $7))])) in
-      let e = mk (simplify_let_pattern Expr.RKnone next $2 $10) in
-      let e = { e with expr_desc = Eoptexn (id_c, Ity.MaskVisible, e) } in
-      let e = mk (Ewhile (mk Etrue, fst $9, snd $9, e)) in
-      let e = mk (Eoptexn (id_b, Ity.MaskVisible, e)) in
-      let unit = mk_expr (Etuple []) $startpos($10) $endpos($10) in
-      let e = mk (Ematch (e, [], [q "Done", None, unit])) in
-      let create = mk (Eidapp (q "create", [$4])) in
-      Elet ($7, false, Expr.RKnone, create, e) }
-| ABSURD
-    { Eabsurd }
-| RAISE uqualid expr_arg?
-    { Eraise ($2, $3) }
-| RAISE LEFTPAR uqualid expr_arg? RIGHTPAR
-    { Eraise ($3, $4) }
-| RETURN ioption(contract_expr)
-    { let id = mk_id return_id $startpos($1) $endpos($1) in
-      Eraise (Qident id, $2) }
-| BREAK ioption(uident)
-    { let id = match $2 with
-        | Some id -> { id with id_str = id.id_str ^ break_id }
-        | None -> mk_id break_id $startpos($1) $endpos($1) in
-      Eraise (Qident id, None) }
-| CONTINUE ioption(uident)
-    { let id = match $2 with
-        | Some id -> { id with id_str = id.id_str ^ continue_id }
-        | None -> mk_id continue_id $startpos($1) $endpos($1) in
-      Eraise (Qident id, None) }
-| TRY seq_expr WITH bar_list1(exn_handler) END
-    { Ematch ($2, [], $4) }
-| GHOST single_expr
-    { Eghost $2 }
-| assertion_kind option(ident_nq) LEFTBRC term RIGHTBRC
-    { Eassert (snd $1, name_term $2 (fst $1) $4) }
-| attr single_expr %prec prec_attr
-    { Eattr ($1, $2) }
-| single_expr cast
-    { Ecast ($1, $2) }
-
-expr_arg: e = mk_expr(expr_arg_) { e }
-expr_dot: e = mk_expr(expr_dot_) { e }
-
-expr_arg_:
-| qualid                    { Eident $1 }
-| AMP qualid                { Easref $2 }
-| numeral                   { Econst $1 }
-| STRING                    { Econst (Constant.ConstStr $1) }
-| TRUE                      { Etrue }
-| FALSE                     { Efalse }
-| o = oppref ; a = expr_arg { Eidapp (Qident o, [a]) }
-| expr_sub_                 { $1 }
-
-expr_dot_:
-| lqualid                   { Eident $1 }
-| o = oppref ; a = expr_dot { Eidapp (Qident o, [a]) }
-| expr_sub_                 { $1 }
-
-expr_block_:
-| BEGIN single_spec spec seq_expr END
-    { let p = mk_pat Pwild $startpos $endpos in
-      Efun ([], None, p, Ity.MaskVisible, spec_union $2 $3, $4) }
-| BEGIN single_spec spec END
-    { let e = mk_expr (Etuple []) $startpos $endpos in
-      let p = mk_pat Pwild $startpos $endpos in
-      Efun ([], None, p, Ity.MaskVisible, spec_union $2 $3, e) }
-| BEGIN seq_expr END                                { $2.expr_desc }
-| LEFTPAR seq_expr RIGHTPAR                         { $2.expr_desc }
-| BEGIN END                                         { Etuple [] }
-| LEFTPAR RIGHTPAR                                  { Etuple [] }
-| LEFTBRC field_list1(expr) RIGHTBRC                { Erecord $2 }
-| LEFTBRC expr_arg WITH field_list1(expr) RIGHTBRC  { Eupdate ($2, $4) }
-
-expr_pure_:
-| LEFTBRC qualid RIGHTBRC                           { Eidpur $2 }
-| uqualid DOT LEFTBRC ident RIGHTBRC                { Eidpur (Qdot ($1, $4)) }
-
-expr_sub_:
-| expr_block_                                       { $1 }
-| expr_pure_                                        { $1 }
-| uqualid DOT mk_expr(expr_block_)                  { Escope ($1, $3) }
-| expr_dot DOT mk_expr(expr_pure_)                  { Eapply ($3, $1) }
-| expr_dot DOT lqualid_rich                         { Eidapp ($3, [$1]) }
-| PURE LEFTBRC term RIGHTBRC                        { Epure $3 }
-| expr_arg LEFTSQ expr rightsq
-    { Eidapp (get_op $4 $startpos($2) $endpos($2), [$1;$3]) }
-| expr_arg LEFTSQ expr LARROW expr rightsq
-    { Eidapp (upd_op $6 $startpos($2) $endpos($2), [$1;$3;$5]) }
-| expr_arg LEFTSQ expr DOTDOT expr rightsq
-    { Eidapp (cut_op $6 $startpos($2) $endpos($2), [$1;$3;$5]) }
-| expr_arg LEFTSQ expr DOTDOT rightsq
-    { Eidapp (rcut_op $5 $startpos($2) $endpos($2), [$1;$3]) }
-| expr_arg LEFTSQ DOTDOT expr rightsq
-    { Eidapp (lcut_op $5 $startpos($2) $endpos($2), [$1;$4]) }
-
-loop_body:
-| (* epsilon *)   { mk_expr (Etuple []) $startpos $endpos }
-| seq_expr        { $1 }
-
-loop_annotation:
-| (* epsilon *)
-    { [], [] }
-| invariant loop_annotation
-    { let inv, var = $2 in $1 :: inv, var }
-| variant loop_annotation
-    { let inv, var = $2 in inv, variant_union $1 var }
-
-iterator:
-| (* epsilon *) { mk_id "it" $startpos $endpos}
-| AS lident     { $2 }
-
-ext_match_cases:
-| ioption(BAR) ext_match_cases1  { $2 }
-
-ext_match_cases1:
-| match_case(seq_expr)  ext_match_cases0  { let bl,xl = $2 in $1::bl, xl }
-| EXCEPTION exn_handler ext_match_cases0  { let bl,xl = $3 in bl, $2::xl }
-
-ext_match_cases0:
-| (* epsilon *)         { [], [] }
-| BAR ext_match_cases1  { $2 }
-
-exn_handler:
-| uqualid pat_arg? ARROW seq_expr { $1, $2, $4 }
-
-assertion_kind:
-| ASSERT  { "Assert", Expr.Assert }
-| ASSUME  { "Assume", Expr.Assume }
-| CHECK   { "Check", Expr.Check }
-
-for_dir:
-| TO      { Expr.To }
-| DOWNTO  { Expr.DownTo }
-
-(* Specification *)
-
-spec:
-| (* epsilon *) %prec prec_no_spec  { empty_spec }
-| single_spec spec                  { spec_union $1 $2 }
-
-single_spec:
-| REQUIRES option(ident_nq) LEFTBRC term RIGHTBRC
-    { { empty_spec with sp_pre = [name_term $2 "Requires" $4] } }
-| ENSURES option(ident_nq) LEFTBRC ensures RIGHTBRC
-    { let bindings = List.map (fun (p, t) -> p, name_term $2 "Ensures" t) $4 in
-      { empty_spec with sp_post = [floc $startpos($4) $endpos($4), bindings] } }
-| RETURNS LEFTBRC match_cases(term) RIGHTBRC
-    { { empty_spec with sp_post = [floc $startpos($3) $endpos($3), $3] } }
-| RAISES LEFTBRC bar_list1(raises) RIGHTBRC
-    { { empty_spec with sp_xpost = [floc $startpos($3) $endpos($3), $3] } }
-| READS  LEFTBRC comma_list0(lqualid) RIGHTBRC
-    { { empty_spec with sp_reads = $3; sp_checkrw = true } }
-| WRITES LEFTBRC comma_list0(single_term) RIGHTBRC
-    { { empty_spec with sp_writes = $3; sp_checkrw = true } }
-| ALIAS LEFTBRC comma_list0(alias) RIGHTBRC
-    { { empty_spec with sp_alias = $3; sp_checkrw = true } }
-| RAISES LEFTBRC comma_list1(xsymbol) RIGHTBRC
-    { { empty_spec with sp_xpost = [floc $startpos($3) $endpos($3), $3] } }
-| DIVERGES
-    { { empty_spec with sp_diverge = true } }
-| variant
-    { { empty_spec with sp_variant = $1 } }
-
-alias:
-| single_term WITH single_term  { $1, $3 }
-
-ensures:
-| term
-    { let id = mk_id "result" $startpos $endpos in
-      [mk_pat (Pvar id) $startpos $endpos, $1] }
-
-raises:
-| uqualid ARROW term
-    { $1, Some (mk_pat (Ptuple []) $startpos($1) $endpos($1), $3) }
-| uqualid pat_arg ARROW term
-    { $1, Some ($2, $4) }
-
-xsymbol:
-| uqualid { $1, None }
-
-invariant:
-| INVARIANT option(ident_nq) LEFTBRC term RIGHTBRC
-    { name_term $2 "LoopInvariant" $4 }
-
-variant:
-| VARIANT LEFTBRC comma_list1(single_variant) RIGHTBRC { $3 }
-
-single_variant:
-| single_term preceded(WITH,lqualid)?  { $1, $2 }
-
-return_opt:
-| (* epsilon *)       { mk_pat Pwild $startpos $endpos, None, Ity.MaskVisible }
-| COLON return_named  { let pat, ty, mask = $2 in pat, Some ty, mask }
-
-return_named:
-| LEFTPAR ret_cast RIGHTPAR
-    { $2 }
-| LEFTPAR comma_list2(ret_cast) RIGHTPAR
-    { mk_pat (Ptuple (List.map (fun (pat,_,_) -> pat) $2)) $startpos $endpos,
-      PTtuple (List.map (fun (_,ty,_) -> ty) $2),
-      Ity.MaskTuple (List.map (fun (_,_,mask) -> mask) $2) }
-| return
-    { let ty, mask = $1 in mk_pat Pwild $startpos $endpos, ty, mask }
-
-ret_cast:
-|       ret_ident cast  { $1, $2, Ity.MaskVisible }
-| GHOST ret_ident cast  { $2, $3, Ity.MaskGhost }
-
-ret_ident:
-| id = attrs(lident_nq)
-    { let ats = ATstr Dterm.attr_w_unused_var_no :: id.id_ats in
-      mk_pat (Pvar {id with id_ats = ats}) $startpos $endpos }
-| UNDERSCORE
-    { mk_pat (Pvar (id_anonymous (floc $startpos $endpos))) $startpos $endpos }
-
-return:
-|               ty            { $1, Ity.MaskVisible }
-|         GHOST ty            { $2, Ity.MaskGhost }
-| LEFTPAR GHOST ty RIGHTPAR   { $3, Ity.MaskGhost }
-| LEFTPAR ret_ghost RIGHTPAR  { PTtuple (fst $2), Ity.MaskTuple (snd $2) }
-
-ret_ghost:
-|       ty COMMA GHOST ty     { [$1; $4], [Ity.MaskVisible; Ity.MaskGhost] }
-|       ty COMMA ret_ghost    { $1::fst $3, Ity.MaskVisible::snd $3 }
-| GHOST ty COMMA ret_rest     { $2::fst $4, Ity.MaskGhost::snd $4 }
-
-ret_rest:
-|       ty COMMA ret_rest     { $1::fst $3, Ity.MaskVisible::snd $3 }
-| GHOST ty COMMA ret_rest     { $2::fst $4, Ity.MaskGhost::snd $4 }
-|       ty                    { [$1], [Ity.MaskVisible] }
-| GHOST ty                    { [$2], [Ity.MaskGhost] }
-
-(* Patterns *)
-
-mk_pat(X): X { mk_pat $1 $startpos $endpos }
-
-pattern: mk_pat(pattern_) { $1 }
-pat_arg: mk_pat(pat_arg_) { $1 }
-
-pattern_:
-| pat_conj_                             { $1 }
-| mk_pat(pat_conj_) BAR pattern         { Por ($1,$3) }
-
-pat_conj_:
-| pat_uni_                              { $1 }
-| comma_list2(mk_pat(pat_uni_))         { Ptuple $1 }
-
-pat_uni_:
-| pat_arg_                              { $1 }
-| uqualid pat_arg+                      { Papp ($1,$2) }
-| GHOST mk_pat(pat_uni_)                { Pghost $2 }
-| mk_pat(pat_uni_) AS boption(GHOST) var_binder
-                                        { Pas ($1,$4,$3) }
-| mk_pat(pat_uni_) cast                 { Pcast ($1,$2) }
-
-pat_arg_:
-| UNDERSCORE                            { Pwild }
-| var_binder                            { Pvar $1 }
-| uqualid                               { Papp ($1,[]) }
-| uqualid DOT mk_pat(pat_block_)        { Pscope ($1,$3) }
-| pat_block_                            { $1 }
-
-pat_block_:
-| LEFTPAR RIGHTPAR                      { Ptuple [] }
-| LEFTPAR pattern RIGHTPAR              { Pparen $2 }
-| LEFTBRC field_list1(pattern) RIGHTBRC { Prec $2 }
-
-(* let-patterns cannot start with "ghost" *)
-
-let_pattern: mk_pat(let_pattern_) { $1 }
-
-let_pattern_:
-| let_pat_conj_                         { $1 }
-| mk_pat(let_pat_conj_) BAR pattern     { Por ($1,$3) }
-
-let_pat_conj_:
-| let_pat_uni_                          { $1 }
-| mk_pat(let_pat_uni_) COMMA comma_list1(mk_pat(pat_uni_))
-                                        { Ptuple ($1::$3) }
-
-let_pat_uni_:
-| pat_arg_                              { $1 }
-| uqualid pat_arg+                      { Papp ($1,$2) }
-| mk_pat(let_pat_uni_) AS boption(GHOST) var_binder
-                                        { Pas ($1,$4,$3) }
-| mk_pat(let_pat_uni_) cast             { Pcast ($1,$2) }
-
-(* One-variable binders *)
-
-sym_binder: (* let and val without parameters *)
-|     attrs(lident_rich)  { $1 }
-| AMP attrs(lident_nq)    { set_ref $2 }
-
-var_binder: (* pattern variables *)
-|     attrs(lident_nq)    { $1 }
-| AMP attrs(lident_nq)    { set_ref $2 }
-
-ref_binder: (* let ref and val ref *)
-|     attrs(lident_nq)    { set_ref $1 }
-| AMP attrs(lident_nq)    { double_ref $2 }
-
-(* Qualified idents *)
-
-qualid:
-| ident                   { Qident $1 }
-| uqualid DOT ident       { Qdot ($1, $3) }
-
-uqualid:
-| uident                  { Qident $1 }
-| uqualid DOT uident      { Qdot ($1, $3) }
-
-lqualid:
-| lident                  { Qident $1 }
-| uqualid DOT lident      { Qdot ($1, $3) }
-
-lqualid_rich:
-| lident                  { Qident $1 }
-| lident_op               { Qident $1 }
-| uqualid DOT lident      { Qdot ($1, $3) }
-| uqualid DOT lident_op   { Qdot ($1, $3) }
-
-tqualid:
-| uident                  { Qident $1 }
-| squalid DOT uident      { Qdot ($1, $3) }
-
-squalid:
-| sident                  { Qident $1 }
-| squalid DOT sident      { Qdot ($1, $3) }
-
-(* Idents *)
-
-ident:
-| uident          { $1 }
-| lident          { $1 }
-| lident_op       { $1 }
-
-ident_nq:
-| uident_nq       { $1 }
-| lident_nq       { $1 }
-| lident_op_nq    { $1 }
-
-lident_rich:
-| lident_nq       { $1 }
-| lident_op_nq    { $1 }
-
-uident:
-| UIDENT          { mk_id $1 $startpos $endpos }
-| CORE_UIDENT     { mk_id $1 $startpos $endpos }
-
-uident_nq:
-| UIDENT          { mk_id $1 $startpos $endpos }
-| CORE_UIDENT     { let loc = floc $startpos($1) $endpos($1) in
-                    Loc.errorm ~loc core_ident_error $1 }
-
-lident:
-| LIDENT          { mk_id $1 $startpos $endpos }
-| lident_keyword  { mk_id $1 $startpos $endpos }
-| CORE_LIDENT     { mk_id $1 $startpos $endpos }
-| REF             { mk_id "ref" $startpos $endpos }
-(* we don't put REF in lident_keyword, because we do not
-   want it in lident_nq, not even with an error message.
-   This avoids a conflict in "let ref x = ...". *)
-
-lident_nq:
-| LIDENT          { mk_id $1 $startpos $endpos }
-| lident_keyword  { mk_id $1 $startpos $endpos }
-| CORE_LIDENT     { let loc = floc $startpos($1) $endpos($1) in
-                    Loc.errorm ~loc core_ident_error $1 }
-
-lident_keyword:
-| RANGE           { "range" }
-| FLOAT           { "float" }
-
-sident:
-| lident          { $1 }
-| uident          { $1 }
-| STRING          { mk_id $1 $startpos $endpos }
-(* TODO: we can add all keywords and save on quotes *)
-
-quote_lident:
-| QUOTE_LIDENT    { mk_id $1 $startpos $endpos }
-
-(* Symbolic operation names *)
-
-lident_op:
-| LEFTPAR lident_op_str RIGHTPAR
-    { mk_id $2 $startpos($2) $endpos($2) }
-| LEFTPAR lident_op_str RIGHTPAR_USCORE
-    { mk_id ($2^$3) $startpos $endpos }
-| LEFTPAR lident_op_str RIGHTPAR_QUOTE
-    { mk_id ($2^$3) $startpos $endpos }
-
-lident_op_nq:
-| LEFTPAR lident_op_str RIGHTPAR
-    { mk_id $2 $startpos($2) $endpos($2) }
-| LEFTPAR lident_op_str RIGHTPAR_USCORE
-    { mk_id ($2^$3) $startpos $endpos }
-| LEFTPAR lident_op_str RIGHTPAR_QUOTE
-    { let loc = floc $startpos $endpos in
-      Loc.errorm ~loc "Symbol (%s)%s cannot be user-defined" $2 $3 }
-
-lident_op_str:
-| op_symbol                         { Ident.op_infix $1 }
-| op_symbol UNDERSCORE              { Ident.op_prefix $1 }
-| MINUS     UNDERSCORE              { Ident.op_prefix "-" }
-| EQUAL                             { Ident.op_infix "=" }
-| MINUS                             { Ident.op_infix "-" }
-| OPPREF UNDERSCORE?                { Ident.op_prefix $1 }
-| LEFTSQ rightsq                    { Ident.op_get $2 }
-| LEFTSQ rightsq LARROW             { Ident.op_set $2 }
-| LEFTSQ LARROW rightsq             { Ident.op_update $3 }
-| LEFTSQ DOTDOT rightsq             { Ident.op_cut $3 }
-| LEFTSQ UNDERSCORE DOTDOT rightsq  { Ident.op_rcut $4 }
-| LEFTSQ DOTDOT UNDERSCORE rightsq  { Ident.op_lcut $4 }
-
-rightsq:
-| RIGHTSQ         { "" }
-| RIGHTSQ_QUOTE   { $1 }
-
-op_symbol:
-| OP1 { $1 }
-| OP2 { $1 }
-| OP3 { $1 }
-| OP4 { $1 }
-| LT  { "<" }
-| GT  { ">" }
-
-%inline oppref:
-| o = OPPREF { mk_id (Ident.op_prefix o)  $startpos $endpos }
-
-prefix_op:
-| op_symbol { mk_id (Ident.op_prefix $1)  $startpos $endpos }
-| MINUS     { mk_id (Ident.op_prefix "-") $startpos $endpos }
-
-%inline infix_op_1:
-| o = OP1   { mk_id (Ident.op_infix o)    $startpos $endpos }
-| EQUAL     { mk_id (Ident.op_infix "=")  $startpos $endpos }
-| LTGT      { mk_id (Ident.op_infix "<>") $startpos $endpos }
-| LT        { mk_id (Ident.op_infix "<")  $startpos $endpos }
-| GT        { mk_id (Ident.op_infix ">")  $startpos $endpos }
-
-%inline infix_op_234:
-| o = OP2   { mk_id (Ident.op_infix o)    $startpos $endpos }
-| o = OP3   { mk_id (Ident.op_infix o)    $startpos $endpos }
-| o = OP4   { mk_id (Ident.op_infix o)    $startpos $endpos }
-| MINUS     { mk_id (Ident.op_infix "-")  $startpos $endpos }
-
-(* Attributes and position markers *)
-
-attrs(X): X attr* { add_attr $1 $2 }
-
-attr:
-| ATTRIBUTE { ATstr (Ident.create_attribute $1) }
-| POSITION  { ATpos $1 }
-
-(* Miscellaneous *)
-
-bar_list1(X):
-| ioption(BAR) ; xl = separated_nonempty_list(BAR, X) { xl }
-
-with_list1(X):
-| separated_nonempty_list(WITH, X)  { $1 }
-
-comma_list2(X):
-| X COMMA comma_list1(X) { $1 :: $3 }
-
-comma_list1(X):
-| separated_nonempty_list(COMMA, X) { $1 }
-
-comma_list0(X):
-| xl = separated_list(COMMA, X) { xl }
-
-semicolon_list1(X):
-| x = X ; ioption(SEMICOLON)                  { [x] }
-| x = X ; SEMICOLON ; xl = semicolon_list1(X) { x :: xl }
-
-located(X): X { $1, $startpos, $endpos }
-=======
->>>>>>> 892f05d5
 
 (* Parsing of a list of qualified identifiers for the ITP *)
 
