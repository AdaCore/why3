/**************************************************************************/
/*                                                                        */
/*  Copyright (C) 2010-2012                                               */
/*    François Bobot                                                      */
/*    Jean-Christophe Filliâtre                                           */
/*    Claude Marché                                                       */
/*    Guillaume Melquiond                                                 */
/*    Andrei Paskevich                                                    */
/*                                                                        */
/*  This software is free software; you can redistribute it and/or        */
/*  modify it under the terms of the GNU Library General Public           */
/*  License version 2.1, with the special exception on linking            */
/*  described in file LICENSE.                                            */
/*                                                                        */
/*  This software is distributed in the hope that it will be useful,      */
/*  but WITHOUT ANY WARRANTY; without even the implied warranty of        */
/*  MERCHANTABILITY or FITNESS FOR A PARTICULAR PURPOSE.                  */
/*                                                                        */
/**************************************************************************/

%{
module Incremental = struct
  let stack = Stack.create ()
  let open_file inc = Stack.push inc stack
  let close_file () = ignore (Stack.pop stack)
  let open_theory id = (Stack.top stack).Ptree.open_theory id
  let close_theory () = (Stack.top stack).Ptree.close_theory ()
  let open_module id = (Stack.top stack).Ptree.open_module id
  let close_module () = (Stack.top stack).Ptree.close_module ()
<<<<<<< HEAD
  let open_namespace () = (Stack.top stack).Ptree.open_namespace ()
  let close_namespace l b n = (Stack.top stack).Ptree.close_namespace l b n
=======
  let open_namespace n = (Stack.top stack).Ptree.open_namespace n
  let close_namespace l b = (Stack.top stack).Ptree.close_namespace l b
>>>>>>> f709f96d
  let new_decl loc d = (Stack.top stack).Ptree.new_decl loc d
  let new_pdecl loc d = (Stack.top stack).Ptree.new_pdecl loc d
  let use_clone loc use = (Stack.top stack).Ptree.use_clone loc use
  let use_module loc use = (Stack.top stack).Ptree.use_module loc use
end

  open Ptree
  open Parsing

  let loc () = (symbol_start_pos (), symbol_end_pos ())
  let floc () = Loc.extract (loc ())

  let loc_i i = (rhs_start_pos i, rhs_end_pos i)
  let floc_i i = Loc.extract (loc_i i)
  let loc_ij i j = (rhs_start_pos i, rhs_end_pos j)
  let floc_ij i j = Loc.extract (loc_ij i j)

  let mk_ppl loc d = { pp_loc = loc; pp_desc = d }
  let mk_pp d = mk_ppl (floc ()) d
  let mk_pp_i i d = mk_ppl (floc_i i) d

  let mk_pat p = { pat_loc = floc (); pat_desc = p }

  let infix_ppl loc a i b = mk_ppl loc (PPbinop (a, i, b))
  let infix_pp a i b = infix_ppl (floc ()) a i b

  let prefix_ppl loc p a = mk_ppl loc (PPunop (p, a))
  let prefix_pp p a = prefix_ppl (floc ()) p a

  let infix  s = "infix "  ^ s
  let prefix s = "prefix " ^ s
  let mixfix s = "mixfix " ^ s

  let quote id = { id with id = "'" ^ id.id }

  let mk_id id loc = { id = id; id_lab = []; id_loc = loc }

  let add_lab id l = { id with id_lab = l }

  let mk_l_prefix op e1 =
    let id = mk_id (prefix op) (floc_i 1) in
    mk_pp (PPapp (Qident id, [e1]))

  let mk_l_infix e1 op e2 =
    let id = mk_id (infix op) (floc_i 2) in
    mk_pp (PPinfix (e1, id, e2))

  let mk_l_mixfix2 op e1 e2 =
    let id = mk_id (mixfix op) (floc_i 2) in
    mk_pp (PPapp (Qident id, [e1;e2]))

  let mk_l_mixfix3 op e1 e2 e3 =
    let id = mk_id (mixfix op) (floc_i 2) in
    mk_pp (PPapp (Qident id, [e1;e2;e3]))

  let () = Exn_printer.register
    (fun fmt exn -> match exn with
      | Parsing.Parse_error -> Format.fprintf fmt "syntax error"
      | _ -> raise exn
    )

  let mk_expr d = { expr_loc = floc (); expr_desc = d }
  let mk_expr_i i d = { expr_loc = floc_i i; expr_desc = d }

  let cast_body c ((p,e,q) as t) = match c with
    | None -> t
    | Some pt -> p, { e with expr_desc = Ecast (e, pt) }, q

  let rec mk_apply f = function
    | [] ->
        assert false
    | [a] ->
        Eapply (f, a)
    | a :: l ->
        let loc = Loc.join f.expr_loc a.expr_loc in
        mk_apply { expr_loc = loc; expr_desc = Eapply (f, a) } l

  let mk_apply_id id =
    let e =
      { expr_desc = Eident (Qident id); expr_loc = id.id_loc }
    in
    mk_apply e

  let mk_mixfix2 op e1 e2 =
    let id = mk_id (mixfix op) (floc_i 2) in
    mk_expr (mk_apply_id id [e1; e2])

  let mk_mixfix3 op e1 e2 e3 =
    let id = mk_id (mixfix op) (floc_i 2) in
    mk_expr (mk_apply_id id [e1; e2; e3])

  let mk_infix e1 op e2 =
    let id = mk_id (infix op) (floc_i 2) in
    mk_expr (mk_apply_id id [e1; e2])

  let mk_prefix op e1 =
    let id = mk_id (prefix op) (floc_i 1) in
    mk_expr (mk_apply_id id [e1])

  let exit_exn () = Qident (mk_id "%Exit" (floc ()))
  let id_anonymous () = mk_id "_" (floc ())
  let ty_unit () = PPTtuple []

  let id_lt_nat () = Qident (mk_id "lt_nat" (floc ()))

  let empty_effect = { pe_reads = []; pe_writes = []; pe_raises = [] }

  let effect_union e1 e2 =
    let { pe_reads = r1; pe_writes = w1; pe_raises = x1 } = e1 in
    let { pe_reads = r2; pe_writes = w2; pe_raises = x2 } = e2 in
    { pe_reads = r1 @ r2; pe_writes = w1 @ w2; pe_raises = x1 @ x2 }

  let effect_exprs ghost l = List.map (fun x -> (ghost, x)) l

  let type_c p ty ef q =
    { pc_result_type = ty;
      pc_effect      = ef;
      pc_pre         = p;
      pc_post        = q; }

  let add_init_mark e =
    let init = { id = "Init"; id_lab = []; id_loc = e.expr_loc } in
    { e with expr_desc = Emark (init, e) }

  let small_integer i =
    try
      match i with
      | Term.IConstDecimal s -> int_of_string s
      | Term.IConstHexa    s -> int_of_string ("0x"^s)
      | Term.IConstOctal   s -> int_of_string ("0o"^s)
      | Term.IConstBinary  s -> int_of_string ("0b"^s)
    with Failure _ -> raise Parsing.Parse_error

  let qualid_last = function
    | Qident x | Qdot (_, x) -> x.id

%}

/* Tokens */

%token <string> LIDENT UIDENT
%token <Ptree.integer_constant> INTEGER
%token <string> OP1 OP2 OP3 OP4 OPPREF
%token <Ptree.real_constant> FLOAT
%token <string> STRING
%token <Loc.position> POSITION

/* keywords */

%token AS AXIOM CLONE COINDUCTIVE CONSTANT
%token ELSE END EPSILON EXISTS EXPORT FALSE FORALL FUNCTION
%token GOAL IF IMPORT IN INDUCTIVE LEMMA
%token LET MATCH META NAMESPACE NOT PROP PREDICATE
%token THEN THEORY TRUE TYPE USE WITH

/* program keywords */

%token ABSTRACT ABSURD ANY ASSERT ASSUME BEGIN CHECK DO DONE DOWNTO
%token EXCEPTION FOR
%token FUN GHOST INVARIANT LOOP MODEL MODULE MUTABLE PRIVATE RAISE
%token RAISES READS REC TO TRY VAL VARIANT WHILE WRITES

/* symbols */

%token AND ARROW
%token BAR
%token COLON COMMA
%token DOT EQUAL FUNC LAMBDA LTGT
%token LEFTPAR LEFTPAR_STAR_RIGHTPAR LEFTREC LEFTSQ
%token LARROW LRARROW
%token OR PRED QUOTE
%token RIGHTPAR RIGHTREC RIGHTSQ
%token UNDERSCORE

%token EOF

/* program symbols */

%token AMPAMP BARBAR LEFTBRC RIGHTBRC SEMICOLON

/* Precedences */

%nonassoc prec_mark
%nonassoc prec_post
%nonassoc BAR

%nonassoc prec_triple
%nonassoc prec_simple

%nonassoc IN
%right SEMICOLON
%nonassoc prec_no_else
%nonassoc DOT ELSE GHOST
%nonassoc prec_named
%nonassoc COLON

%right ARROW LRARROW
%right OR BARBAR
%right AND AMPAMP
%nonassoc NOT
%left EQUAL LTGT OP1
%nonassoc LARROW
%nonassoc RIGHTSQ    /* stronger than <- for e1[e2 <- e3] */
%left OP2
%left OP3
%left OP4
%nonassoc prec_prefix_op
%left prec_app
%nonassoc LEFTSQ
%nonassoc OPPREF

/* Entry points */

%type <Ptree.incremental -> unit> open_file
%start open_file
%type <unit> logic_file
%start logic_file
%type <unit> program_file
%start program_file
%%

open_file:
| /* epsilon */  { Incremental.open_file }
;

logic_file:
| list0_theory EOF  { Incremental.close_file () }
;

/* File, theory, namespace */

list0_theory:
| /* epsilon */         { () }
| theory list0_theory   { () }
;

theory_head:
| THEORY uident labels  { Incremental.open_theory (add_lab $2 $3) }
;

theory:
| theory_head list0_decl END  { Incremental.close_theory () }
;

list0_decl:
| /* epsilon */        { () }
| new_decl list0_decl  { () }
;

new_decl:
| decl
   { Incremental.new_decl (floc ()) $1 }
| use_clone
   { Incremental.use_clone (floc ()) $1 }
<<<<<<< HEAD
| namespace_head namespace_import namespace_name list0_decl END
   { Incremental.close_namespace (floc_ij 1 3) $2 $3 }
=======
| namespace_head list0_decl END
   { Incremental.close_namespace (floc_i 1) $1 }
>>>>>>> f709f96d
;

namespace_head:
| NAMESPACE namespace_import uident
   { Incremental.open_namespace $3.id; $2 }
;

namespace_import:
| /* epsilon */  { false }
| IMPORT         { true }
;

/* Declaration */

decl:
| TYPE list1_type_decl
    { TypeDecl $2 }
| CONSTANT logic_decl_constant
    { LogicDecl [$2] }
| FUNCTION list1_logic_decl_function
    { LogicDecl $2 }
| PREDICATE list1_logic_decl_predicate
    { LogicDecl $2 }
| inductive list1_inductive_decl
    { IndDecl ($1, $2) }
| AXIOM ident labels COLON lexpr
    { PropDecl (Kaxiom, add_lab $2 $3, $5) }
| LEMMA ident labels COLON lexpr
    { PropDecl (Klemma, add_lab $2 $3, $5) }
| GOAL ident labels COLON lexpr
    { PropDecl (Kgoal, add_lab $2 $3, $5) }
| META sident list1_meta_arg_sep_comma
    { Meta ($2, $3) }
;

inductive:
| INDUCTIVE   { Decl.Ind }
| COINDUCTIVE { Decl.Coind }
;

/* Use and clone */

use_clone:
| USE use
    { ($2, None) }
| CLONE use clone_subst
    { ($2, Some $3) }
;

use:
| imp_exp tqualid
    { { use_theory = $2; use_as = qualid_last $2; use_imp_exp = $1 } }
| imp_exp tqualid AS uident
    { { use_theory = $2; use_as = $4.id; use_imp_exp = $1 } }
;

imp_exp:
| IMPORT        { Some true }
| EXPORT        { None }
| /* epsilon */ { Some false }
;

clone_subst:
| /* epsilon */          { [] }
| WITH list1_comma_subst { $2 }
;

list1_comma_subst:
| subst                         { [$1] }
| subst COMMA list1_comma_subst { $1 :: $3 }
;

subst:
| NAMESPACE ns     EQUAL ns     { CSns   (floc (), $2, $4) }
| TYPE      qualid EQUAL qualid { CStsym (floc (), $2, $4) }
| CONSTANT  qualid EQUAL qualid { CSfsym (floc (), $2, $4) }
| FUNCTION  qualid EQUAL qualid { CSfsym (floc (), $2, $4) }
| PREDICATE qualid EQUAL qualid { CSpsym (floc (), $2, $4) }
| LEMMA     qualid              { CSlemma (floc (), $2) }
| GOAL      qualid              { CSgoal  (floc (), $2) }
;

ns:
| uqualid { Some $1 }
| DOT     { None }
;

/* Meta args */

list1_meta_arg_sep_comma:
| meta_arg                                { [$1] }
| meta_arg COMMA list1_meta_arg_sep_comma { $1 :: $3 }
;

meta_arg:
| TYPE      qualid { PMAts  $2 }
| FUNCTION  qualid { PMAfs  $2 }
| PREDICATE qualid { PMAps  $2 }
| PROP      qualid { PMApr  $2 }
| STRING           { PMAstr $1 }
| INTEGER          { PMAint (small_integer $1) }
;

/* Type declarations */

list1_type_decl:
| type_decl                       { [$1] }
| type_decl WITH list1_type_decl  { $1 :: $3 }
;

type_decl:
| lident labels type_args typedefn
  { let model, vis, def, inv = $4 in
    let vis = if model then Abstract else vis in
    { td_loc = floc (); td_ident = add_lab $1 $2;
      td_params = $3; td_model = model;
      td_vis = vis; td_def = def; td_inv = inv } }
;

type_args:
| /* epsilon */             { [] }
| type_var labels type_args { add_lab $1 $2 :: $3 }
;

typedefn:
| /* epsilon */
    { false, Public, TDabstract, None }
| equal_model visibility typecases invariant
    { $1, $2, TDalgebraic $3, $4 }
| equal_model visibility BAR typecases invariant
    { $1, $2, TDalgebraic $4, $5 }
| equal_model visibility record_type invariant
    { $1, $2, TDrecord $3, $4 }
/* abstract/private is not allowed for alias type */
| equal_model visibility primitive_type
    { if $2 <> Public then Loc.error ~loc:(floc_i 2) Parsing.Parse_error;
      $1, Public, TDalias $3, None }
;

visibility:
| /* epsilon */ { Public }
| PRIVATE       { Private }
| ABSTRACT      { Abstract }
;

equal_model:
| EQUAL { false }
| MODEL { true }
;

record_type:
| LEFTREC list1_record_field opt_semicolon RIGHTREC { List.rev $2 }
;

list1_record_field:
| record_field                              { [$1] }
| list1_record_field SEMICOLON record_field { $3 :: $1 }
;

field_modifiers:
| /* epsilon */ { false, false }
| MUTABLE       { true,  false }
| GHOST         { false, true  }
| GHOST MUTABLE { true,  true  }
| MUTABLE GHOST { true,  true  }
;

record_field:
| field_modifiers lident labels COLON primitive_type
   { { f_loc = floc ();
       f_ident = add_lab $2 $3;
       f_mutable = fst $1;
       f_ghost = snd $1;
       f_pty = $5 } }
;

typecases:
| typecase                { [$1] }
| typecase BAR typecases  { $1::$3 }
;

typecase:
| uident labels params   { (floc (), add_lab $1 $2, $3) }
;

/* Logic declarations */

list1_logic_decl_function:
| logic_decl_function                        { [$1] }
| logic_decl_function WITH list1_logic_decl  { $1 :: $3 }
;

list1_logic_decl_predicate:
| logic_decl_predicate                        { [$1] }
| logic_decl_predicate WITH list1_logic_decl  { $1 :: $3 }
;

list1_logic_decl:
| logic_decl                        { [$1] }
| logic_decl WITH list1_logic_decl  { $1 :: $3 }
;

logic_decl_constant:
| lident_rich labels COLON primitive_type logic_def_option
  { { ld_loc = floc (); ld_ident = add_lab $1 $2;
      ld_params = []; ld_type = Some $4; ld_def = $5 } }
;

logic_decl_function:
| lident_rich labels params COLON primitive_type logic_def_option
  { { ld_loc = floc (); ld_ident = add_lab $1 $2;
      ld_params = $3; ld_type = Some $5; ld_def = $6 } }
;

logic_decl_predicate:
| lident_rich labels params logic_def_option
  { { ld_loc = floc (); ld_ident = add_lab $1 $2;
      ld_params = $3; ld_type = None; ld_def = $4 } }
;

logic_decl:
| lident_rich labels params logic_type_option logic_def_option
  { { ld_loc = floc (); ld_ident = add_lab $1 $2;
      ld_params = $3; ld_type = $4; ld_def = $5 } }
;

logic_type_option:
| /* epsilon */        { None }
| COLON primitive_type { Some $2 }
;

logic_def_option:
| /* epsilon */ { None }
| EQUAL lexpr   { Some $2 }
;

/* Inductive declarations */

list1_inductive_decl:
| inductive_decl                            { [$1] }
| inductive_decl WITH list1_inductive_decl  { $1 :: $3 }
;

inductive_decl:
| lident_rich labels params inddefn
  { { in_loc = floc (); in_ident = add_lab $1 $2;
      in_params = $3; in_def = $4 } }
;

inddefn:
| /* epsilon */       { [] }
| EQUAL bar_ indcases { $3 }
;

indcases:
| indcase               { [$1] }
| indcase BAR indcases  { $1::$3 }
;

indcase:
| ident labels COLON lexpr { (floc (), add_lab $1 $2, $4) }
;

/* Type expressions */

primitive_type:
| primitive_type_arg           { $1 }
| lqualid primitive_type_args  { PPTtyapp ($2, $1) }
;

primitive_type_non_lident:
| primitive_type_arg_non_lident           { $1 }
| uqualid DOT lident primitive_type_args  { PPTtyapp ($4, Qdot ($1, $3)) }
;

primitive_type_args:
| primitive_type_arg                      { [$1] }
| primitive_type_arg primitive_type_args  { $1 :: $2 }
;

primitive_type_arg:
| lident                         { PPTtyapp ([], Qident $1) }
| primitive_type_arg_non_lident  { $1 }
;

primitive_type_arg_non_lident:
| uqualid DOT lident
   { PPTtyapp ([], Qdot ($1, $3)) }
| type_var
   { PPTtyvar $1 }
| LEFTPAR primitive_type COMMA list1_primitive_type_sep_comma RIGHTPAR
   { PPTtuple ($2 :: $4) }
| LEFTPAR RIGHTPAR
   { PPTtuple [] }
| LEFTPAR primitive_type RIGHTPAR
   { $2 }
;

list1_primitive_type_sep_comma:
| primitive_type                                      { [$1] }
| primitive_type COMMA list1_primitive_type_sep_comma { $1 :: $3 }
;

type_var:
| QUOTE lident { $2 }
;

/* Logic expressions */

lexpr:
| lexpr ARROW lexpr
   { infix_pp $1 PPimplies $3 }
| lexpr LRARROW lexpr
   { infix_pp $1 PPiff $3 }
| lexpr OR lexpr
   { infix_pp $1 PPor $3 }
| lexpr BARBAR lexpr
   { infix_pp (mk_pp (PPnamed (Lstr Term.asym_label, $1))) PPor $3 }
| lexpr AND lexpr
   { infix_pp $1 PPand $3 }
| lexpr AMPAMP lexpr
   { infix_pp (mk_pp (PPnamed (Lstr Term.asym_label, $1))) PPand $3 }
| NOT lexpr
   { prefix_pp PPnot $2 }
| lexpr EQUAL lexpr
   { mk_l_infix $1 "=" $3 }
| lexpr LTGT lexpr
   { prefix_pp PPnot (mk_l_infix $1 "=" $3) }
| lexpr OP1 lexpr
   { mk_l_infix $1 $2 $3 }
| lexpr OP2 lexpr
   { mk_l_infix $1 $2 $3 }
| lexpr OP3 lexpr
   { mk_l_infix $1 $2 $3 }
| lexpr OP4 lexpr
   { mk_l_infix $1 $2 $3 }
| prefix_op lexpr %prec prec_prefix_op
   { mk_l_prefix $1 $2 }
| qualid list1_lexpr_arg
   { mk_pp (PPapp ($1, $2)) }
| IF lexpr THEN lexpr ELSE lexpr
   { mk_pp (PPif ($2, $4, $6)) }
| quant list1_param_var_sep_comma triggers DOT lexpr
   { mk_pp (PPquant ($1, $2, $3, $5)) }
| label lexpr %prec prec_named
   { mk_pp (PPnamed ($1, $2)) }
| LET pattern EQUAL lexpr IN lexpr
   { match $2.pat_desc with
       | PPpvar id -> mk_pp (PPlet (id, $4, $6))
       | _ -> mk_pp (PPmatch ($4, [$2, $6])) }
| MATCH lexpr WITH bar_ match_cases END
   { mk_pp (PPmatch ($2, $5)) }
| MATCH lexpr COMMA list1_lexpr_sep_comma WITH bar_ match_cases END
   { mk_pp (PPmatch (mk_pp (PPtuple ($2::$4)), $7)) }
| EPSILON lident labels COLON primitive_type DOT lexpr
   { mk_pp (PPeps (add_lab $2 $3, $5, $7)) }
| lexpr COLON primitive_type
   { mk_pp (PPcast ($1, $3)) }
| lexpr_arg
   { $1 }
;

list1_field_value:
| field_value                             { [$1] }
| list1_field_value SEMICOLON field_value { $3 :: $1 }
;

field_value:
| lqualid EQUAL lexpr { $1, $3 }
;

list1_lexpr_arg:
| lexpr_arg                 { [$1] }
| lexpr_arg list1_lexpr_arg { $1::$2 }
;

constant:
| INTEGER   { Term.ConstInt $1 }
| FLOAT     { Term.ConstReal $1 }
;

lexpr_arg:
| qualid            { mk_pp (PPvar $1) }
| constant          { mk_pp (PPconst $1) }
| TRUE              { mk_pp PPtrue }
| FALSE             { mk_pp PPfalse }
| OPPREF lexpr_arg  { mk_l_prefix $1 $2 }
| lexpr_sub         { $1 }
| QUOTE uident      { mk_pp (PPvar (Qident (quote $2))) }
;

lexpr_dot:
| lqualid_copy      { mk_pp (PPvar $1) }
| OPPREF lexpr_dot  { mk_l_prefix $1 $2 }
| lexpr_sub         { $1 }
;

lexpr_sub:
| lexpr_dot DOT lqualid_rich
   { mk_pp (PPapp ($3, [$1])) }
| LEFTPAR lexpr RIGHTPAR
   { $2 }
| LEFTPAR RIGHTPAR
   { mk_pp (PPtuple []) }
| LEFTPAR lexpr COMMA list1_lexpr_sep_comma RIGHTPAR
   { mk_pp (PPtuple ($2 :: $4)) }
| LEFTREC list1_field_value opt_semicolon RIGHTREC
   { mk_pp (PPrecord (List.rev $2)) }
| LEFTREC lexpr_arg WITH list1_field_value opt_semicolon RIGHTREC
   { mk_pp (PPupdate ($2, List.rev $4)) }
| lexpr_arg LEFTSQ lexpr RIGHTSQ
   { mk_l_mixfix2 "[]" $1 $3 }
| lexpr_arg LEFTSQ lexpr LARROW lexpr RIGHTSQ
   { mk_l_mixfix3 "[<-]" $1 $3 $5 }
;

quant:
| FORALL  { PPforall }
| EXISTS  { PPexists }
| LAMBDA  { PPlambda }
| FUNC    { PPfunc }
| PRED    { PPpred }
;

/* Triggers */

triggers:
| /* epsilon */                         { [] }
| LEFTSQ list1_trigger_sep_bar RIGHTSQ  { $2 }
;

list1_trigger_sep_bar:
| trigger                           { [$1] }
| trigger BAR list1_trigger_sep_bar { $1 :: $3 }
;

trigger:
| list1_lexpr_sep_comma { $1 }
;

list1_lexpr_sep_comma:
| lexpr                             { [$1] }
| lexpr COMMA list1_lexpr_sep_comma { $1 :: $3 }
;

/* Match expressions */

match_cases:
| match_case                  { [$1] }
| match_case BAR match_cases  { $1::$3 }
;

match_case:
| pattern ARROW lexpr   { ($1,$3) }
;

pattern:
| pat_conj              { $1 }
| pat_conj BAR pattern  { mk_pat (PPpor ($1, $3)) }
;

pat_conj:
| pat_uni                      { $1 }
| pat_uni COMMA list1_pat_uni  { mk_pat (PPptuple ($1::$3)) }
;

list1_pat_uni:
| pat_uni                      { [$1] }
| pat_uni COMMA list1_pat_uni  { $1::$3 }
;

pat_uni:
| pat_arg                   { $1 }
| uqualid list1_pat_arg     { mk_pat (PPpapp ($1, $2)) }
| pat_uni AS lident labels  { mk_pat (PPpas ($1, add_lab $3 $4)) }
;

list1_pat_arg:
| pat_arg                { [$1] }
| pat_arg list1_pat_arg  { $1::$2 }
;

pat_arg:
| UNDERSCORE                { mk_pat (PPpwild) }
| lident labels             { mk_pat (PPpvar (add_lab $1 $2)) }
| uqualid                   { mk_pat (PPpapp ($1, [])) }
| LEFTPAR RIGHTPAR          { mk_pat (PPptuple []) }
| LEFTPAR pattern RIGHTPAR  { $2 }
| LEFTREC pfields RIGHTREC  { mk_pat (PPprec $2) }
;

pfields:
| pat_field opt_semicolon       { [$1] }
| pat_field SEMICOLON pfields   { $1::$3 }
;

pat_field:
| lqualid EQUAL pattern   { ($1, $3) }
;

/* Parameters */

params:
| /* epsilon */   { [] }
| param params    { $1 @ $2 }
;

param:
| LEFTPAR param_var RIGHTPAR
   { $2 }
| LEFTPAR param_type RIGHTPAR
   { [None, $2] }
| LEFTPAR param_type COMMA list1_primitive_type_sep_comma RIGHTPAR
   { [None, PPTtuple ($2::$4)] }
| LEFTPAR RIGHTPAR
   { [None, PPTtuple []] }
| type_var
   { [None, PPTtyvar $1] }
| lqualid
   { [None, PPTtyapp ([], $1)] }
;

param_type:
| lident param_type_cont
   { PPTtyapp ($2, Qident $1) }
| lident list1_lident param_type_cont
   { let id2ty i = PPTtyapp ([], Qident i) in
     PPTtyapp (List.map id2ty $2 @ $3, Qident $1) }
| primitive_type_non_lident
   { $1 }
;

param_type_cont:
| /* epsilon */                                      { [] }
| primitive_type_arg_non_lident                      { [$1] }
| primitive_type_arg_non_lident primitive_type_args  { $1 :: $2 }
;

list1_param_var_sep_comma:
| param_var                                  { $1 }
| param_var COMMA list1_param_var_sep_comma  { $1 @ $3 }
;

param_var:
| list1_lident COLON primitive_type
   { List.map (fun id -> (Some id, $3)) $1 }
| list1_lident label labels list0_lident_labels COLON primitive_type
   { let l = match List.rev $1 with
       | i :: l -> add_lab i ($2 :: $3) :: l
       | [] -> assert false
     in
     List.map (fun id -> (Some id, $6)) (List.rev_append l $4) }
;

list1_lident:
| lident               { [$1] }
| lident list1_lident  { $1 :: $2 }
;

list0_lident_labels:
| /* epsilon */                      { [] }
| lident labels list0_lident_labels  { add_lab $1 $2 :: $3 }
;

/* Idents */

ident:
| uident { $1 }
| lident { $1 }
;

uident:
| UIDENT          { mk_id $1 (floc ()) }
;

lident:
| LIDENT          { mk_id $1 (floc ()) }
| lident_keyword  { mk_id $1 (floc ()) }
;

lident_keyword:
| MODEL           { "model" }
;

/* Idents + symbolic operations' names */

ident_rich:
| uident      { $1 }
| lident_rich { $1 }
;

lident_rich:
| lident                      { $1 }
| LEFTPAR lident_op RIGHTPAR  { mk_id $2 (floc ()) }
| LEFTPAR_STAR_RIGHTPAR       { mk_id (infix "*") (floc ()) }
;

lident_op:
| prefix_op             { infix $1 }
| prefix_op UNDERSCORE  { prefix $1 }
| EQUAL                 { infix "=" }
| OPPREF                { prefix $1 }
| LEFTSQ RIGHTSQ        { mixfix "[]" }
| LEFTSQ LARROW RIGHTSQ { mixfix "[<-]" }
;

prefix_op:
| OP1   { $1 }
| OP2   { $1 }
| OP3   { $1 }
| OP4   { $1 }
;

/* Qualified idents */

qualid:
| ident_rich              { Qident $1 }
| uqualid DOT ident_rich  { Qdot ($1, $3) }
;

lqualid_rich:
| lident_rich             { Qident $1 }
| uqualid DOT lident_rich { Qdot ($1, $3) }
;

lqualid:
| lident              { Qident $1 }
| uqualid DOT lident  { Qdot ($1, $3) }
;

/* copy of lqualid to avoid yacc conflicts */
lqualid_copy:
| lident              { Qident $1 }
| uqualid DOT lident  { Qdot ($1, $3) }
;

uqualid:
| uident              { Qident $1 }
| uqualid DOT uident  { Qdot ($1, $3) }
;

/* Theory/Module names */

tqualid:
| uident                { Qident $1 }
| any_qualid DOT uident { Qdot ($1, $3) }
;

any_qualid:
| sident                { Qident $1 }
| any_qualid DOT sident { Qdot ($1, $3) }
;

sident:
| ident   { $1 }
| STRING  { mk_id $1 (floc ()) }
;

/* Misc */

label:
| STRING    { Lstr (Ident.create_label $1) }
| POSITION  { Lpos $1 }
;

labels:
| /* epsilon */ { [] }
| label labels  { $1 :: $2 }
;

bar_:
| /* epsilon */ { () }
| BAR           { () }
;

/****************************************************************************/

program_file:
| list0_theory_or_module EOF { Incremental.close_file () }
;

list0_theory_or_module:
| /* epsilon */                   { () }
| theory list0_theory_or_module   { () }
| module_ list0_theory_or_module  { () }
;

module_head:
| MODULE uident labels  { Incremental.open_module (add_lab $2 $3) }
;

module_:
| module_head list0_pdecl END  { Incremental.close_module () }
;

list0_pdecl:
| /* epsilon */         { () }
| new_decl  list0_pdecl { () }
| new_pdecl list0_pdecl { () }
;

new_pdecl:
| pdecl
    { Incremental.new_pdecl (floc ()) $1 }
| USE use_module
    { Incremental.use_module (floc ()) $2 }
;

use_module:
| imp_exp MODULE tqualid
<<<<<<< HEAD
    { { use_theory = $3; use_as = Some (qualid_last $3); use_imp_exp = $1 } }
| imp_exp MODULE tqualid AS uident
    { { use_theory = $3; use_as = Some $5.id; use_imp_exp = $1 } }
| imp_exp MODULE tqualid AS UNDERSCORE
    { { use_theory = $3; use_as = None; use_imp_exp = $1 } }
=======
    { { use_theory = $3; use_as = qualid_last $3; use_imp_exp = $1 } }
| imp_exp MODULE tqualid AS uident
    { { use_theory = $3; use_as = $5.id; use_imp_exp = $1 } }
>>>>>>> f709f96d
;

pdecl:
| LET ghost lident_rich_pgm labels list1_type_v_binder opt_cast EQUAL triple
    { Dlet (add_lab $3 $4, $2, mk_expr_i 8 (Efun ($5, cast_body $6 $8))) }
| LET ghost lident_rich_pgm labels EQUAL FUN list1_type_v_binder ARROW triple
    { Dlet (add_lab $3 $4, $2, mk_expr_i 9 (Efun ($7, $9))) }
| LET ghost lident_rich_pgm labels EQUAL qualid
    { Dlet (add_lab $3 $4, $2, mk_expr_i 5 (Eident $6)) }
| LET REC list1_recfun_sep_and
    { Dletrec $3 }
| VAL ghost lident_rich_pgm labels COLON type_v
    { Dparam (add_lab $3 $4, $2, $6) }
| VAL ghost lident_rich_pgm labels list1_type_v_param COLON type_c
    { Dparam (add_lab $3 $4, $2, Tarrow ($5, $7)) }
| EXCEPTION uident labels
    { Dexn (add_lab $2 $3, None) }
| EXCEPTION uident labels primitive_type
    { Dexn (add_lab $2 $3, Some $4) }
;

lident_rich_pgm:
| lident_rich
    { $1 }
| LEFTPAR LEFTSQ RIGHTSQ LARROW RIGHTPAR
    { mk_id (mixfix "[]<-") (floc ()) }
;

opt_semicolon:
| /* epsilon */ {}
| SEMICOLON     {}
;

list1_recfun_sep_and:
| recfun                           { [ $1 ] }
| recfun WITH list1_recfun_sep_and { $1 :: $3 }
;

recfun:
| ghost lident_rich_pgm labels list1_type_v_binder
     opt_cast opt_variant EQUAL triple
   { floc (), add_lab $2 $3, $1, $4, $6, cast_body $5 $8 }
;

expr:
| expr_arg %prec prec_simple
   { $1 }
| expr EQUAL expr
   { mk_infix $1 "=" $3 }
| expr LTGT expr
   { mk_expr (Enot (mk_infix $1 "=" $3)) }
| expr LARROW expr
    { match $1.expr_desc with
        | Eapply (e11, e12) -> begin match e11.expr_desc with
            | Eident x ->
                mk_expr (Eassign (e12, x, $3))
            | Eapply ({ expr_desc = Eident (Qident x) }, e11)
            when x.id = mixfix "[]" ->
                mk_mixfix3 "[]<-" e11 e12 $3
            | _ ->
                raise Parsing.Parse_error
          end
        | _ ->
            raise Parsing.Parse_error
    }
| expr OP1 expr
   { mk_infix $1 $2 $3 }
| expr OP2 expr
   { mk_infix $1 $2 $3 }
| expr OP3 expr
   { mk_infix $1 $2 $3 }
| expr OP4 expr
   { mk_infix $1 $2 $3 }
| NOT expr %prec prec_prefix_op
   { mk_expr (Enot $2) }
| prefix_op expr %prec prec_prefix_op
   { mk_prefix $1 $2 }
| expr_arg list1_expr_arg %prec prec_app
   { mk_expr (mk_apply $1 $2) }
| IF expr THEN expr ELSE expr
   { mk_expr (Eif ($2, $4, $6)) }
| IF expr THEN expr %prec prec_no_else
   { mk_expr (Eif ($2, $4, mk_expr (Etuple []))) }
| expr SEMICOLON expr
   { mk_expr (Esequence ($1, $3)) }
| assertion_kind annotation
   { mk_expr (Eassert ($1, $2)) }
| expr AMPAMP expr
   { mk_expr (Elazy (LazyAnd, $1, $3)) }
| expr BARBAR expr
   { mk_expr (Elazy (LazyOr, $1, $3)) }
| LET pattern EQUAL expr IN expr
   { match $2.pat_desc with
     | PPpvar id -> mk_expr (Elet (id, false, $4, $6))
     | _ -> mk_expr (Ematch ($4, [$2, $6])) }
| LET GHOST pattern EQUAL expr IN expr
   { match $3.pat_desc with
     | PPpvar id -> mk_expr (Elet (id, true, $5, $7))
     | _ -> Loc.errorm ~loc:(floc_i 3) "`ghost' cannot come before a pattern" }
| LET lident labels list1_type_v_binder EQUAL triple IN expr
   { mk_expr (Elet (add_lab $2 $3, false, mk_expr_i 6 (Efun ($4, $6)), $8)) }
| LET GHOST lident labels list1_type_v_binder EQUAL triple IN expr
   { mk_expr (Elet (add_lab $3 $4, true, mk_expr_i 7 (Efun ($5, $7)), $9)) }
| LET REC list1_recfun_sep_and IN expr
   { mk_expr (Eletrec ($3, $5)) }
| FUN list1_type_v_binder ARROW triple
   { mk_expr (Efun ($2, $4)) }
| MATCH expr WITH bar_ program_match_cases END
   { mk_expr (Ematch ($2, $5)) }
| MATCH expr COMMA list1_expr_sep_comma WITH bar_ program_match_cases END
   { mk_expr (Ematch (mk_expr (Etuple ($2::$4)), $7)) }
| QUOTE uident COLON expr %prec prec_mark
   { mk_expr (Emark (quote $2, $4)) }
| LOOP loop_annotation expr END
   { mk_expr (Eloop ($2, $3)) }
| WHILE expr DO loop_annotation expr DONE
   { mk_expr
       (Etry
          (mk_expr
             (Eloop ($4,
                     mk_expr (Eif ($2, $5,
                                   mk_expr (Eraise (exit_exn (), None)))))),
           [exit_exn (), None, mk_expr (Etuple [])])) }
| FOR lident EQUAL expr for_direction expr DO invariant expr DONE
   { mk_expr (Efor ($2, $4, $5, $6, $8, $9)) }
| ABSURD
   { mk_expr Eabsurd }
| expr COLON primitive_type
   { mk_expr (Ecast ($1, $3)) }
| RAISE uqualid
   { mk_expr (Eraise ($2, None)) }
| RAISE LEFTPAR uqualid expr RIGHTPAR
   { mk_expr (Eraise ($3, Some $4)) }
| TRY expr WITH bar_ list1_handler_sep_bar END
   { mk_expr (Etry ($2, $5)) }
| ANY simple_type_c
   { mk_expr (Eany $2) }
| GHOST expr
   { mk_expr (Eghost $2) }
| ABSTRACT expr post
   { mk_expr (Eabstract($2, $3)) }
| label expr %prec prec_named
   { mk_expr (Enamed ($1, $2)) }
;

triple:
| pre expr post
  { $1, (* add_init_label *) $2, $3 }
| expr %prec prec_triple
  { mk_pp PPtrue, (* add_init_label *) $1, (mk_pp PPtrue, []) }
;

expr_arg:
| constant        { mk_expr (Econstant $1) }
| qualid          { mk_expr (Eident $1) }
| OPPREF expr_arg { mk_prefix $1 $2 }
| expr_sub        { $1 }
;

expr_dot:
| lqualid_copy    { mk_expr (Eident $1) }
| OPPREF expr_dot { mk_prefix $1 $2 }
| expr_sub        { $1 }
;

expr_sub:
| expr_dot DOT lqualid_rich
   { mk_expr (mk_apply (mk_expr_i 3 (Eident $3)) [$1]) }
| LEFTPAR expr RIGHTPAR
    { $2 }
| BEGIN expr END
    { $2 }
| LEFTPAR RIGHTPAR
    { mk_expr (Etuple []) }
| LEFTPAR expr COMMA list1_expr_sep_comma RIGHTPAR
   { mk_expr (Etuple ($2 :: $4)) }
| LEFTREC list1_field_expr opt_semicolon RIGHTREC
   { mk_expr (Erecord (List.rev $2)) }
| LEFTREC expr_arg WITH list1_field_expr opt_semicolon RIGHTREC
   { mk_expr (Eupdate ($2, List.rev $4)) }
| BEGIN END
    { mk_expr (Etuple []) }
| expr_arg LEFTSQ expr RIGHTSQ
    { mk_mixfix2 "[]" $1 $3 }
| expr_arg LEFTSQ expr LARROW expr RIGHTSQ
    { mk_mixfix3 "[<-]" $1 $3 $5 }
;

list1_field_expr:
| field_expr                            { [$1] }
| list1_field_expr SEMICOLON field_expr { $3 :: $1 }
;

field_expr:
| lqualid EQUAL expr { $1, $3 }
;

list1_expr_arg:
| expr_arg %prec prec_simple { [$1] }
| expr_arg list1_expr_arg    { $1 :: $2 }
;

list1_expr_sep_comma:
| expr                            { [$1] }
| expr COMMA list1_expr_sep_comma { $1 :: $3 }
;

list1_handler_sep_bar:
| handler                           { [$1] }
| handler BAR list1_handler_sep_bar { $1 :: $3 }
;

handler:
| uqualid ARROW expr            { ($1, None, $3) }
| uqualid ident ARROW expr      { ($1, Some $2, $4) }
| uqualid UNDERSCORE ARROW expr { ($1, Some (id_anonymous ()), $4) }
;

program_match_cases:
| program_match_case                          { [$1] }
| program_match_case BAR program_match_cases  { $1::$3 }
;

program_match_case:
| pattern ARROW expr   { ($1,$3) }
;

assertion_kind:
| ASSERT { Aassert }
| ASSUME { Aassume }
| CHECK  { Acheck  }
;

for_direction:
| TO     { To }
| DOWNTO { Downto }
;

loop_annotation:
| invariant opt_variant { { loop_invariant = $1; loop_variant = $2 } }
;

invariant:
| INVARIANT annotation { Some $2 }
| /* epsilon */        { None    }
;

list1_type_v_binder:
| type_v_binder                     { $1 }
| type_v_binder list1_type_v_binder { $1 @ $2 }
;

list1_type_v_param:
| type_v_param                    { $1 }
| type_v_param list1_type_v_param { $1 @ $2 }
;

type_v_binder:
| ghost lident labels
   { [add_lab $2 $3, $1, None] }
| type_v_param
   { $1 }
;

type_v_param:
| LEFTPAR RIGHTPAR
   { [id_anonymous (), false, Some (ty_unit ())] }
| LEFTPAR ghost lidents_lab COLON primitive_type RIGHTPAR
   { List.map (fun i -> (i, $2, Some $5)) $3 }
;

lidents_lab:
| lident labels list0_lident_labels { add_lab $1 $2 :: $3 }
;

type_v:
| simple_type_v
   { $1 }
| arrow_type_v
   { $1 }
;

arrow_type_v:
| primitive_type ARROW type_c
   { Tarrow ([id_anonymous (), false, Some $1], $3) }
| GHOST primitive_type ARROW type_c
   { Tarrow ([id_anonymous (), true, Some $2], $4) }
| lident labels COLON primitive_type ARROW type_c
   { Tarrow ([add_lab $1 $2, false, Some $4], $6) }
| GHOST lident labels COLON primitive_type ARROW type_c
   { Tarrow ([add_lab $2 $3, true, Some $5], $7) }
   /* TODO: we could alllow lidents instead, e.g. x y : int -> ... */
   /*{ Tarrow (List.map (fun x -> x, Some $3) $1, $5) }*/
;

simple_type_v:
| primitive_type
    { Tpure $1 }
| LEFTPAR arrow_type_v RIGHTPAR
    { $2 }
;

type_c:
| type_v
    { type_c (mk_pp PPtrue) $1 empty_effect (mk_pp PPtrue, []) }
| pre type_v effects post
    { type_c $1 $2 $3 $4 }
;

/* for ANY */
simple_type_c:
| simple_type_v
    { type_c (mk_pp PPtrue) $1 empty_effect (mk_pp PPtrue, []) }
| pre type_v effects post
    { type_c $1 $2 $3 $4 }
;

annotation:
| LEFTBRC RIGHTBRC       { mk_pp PPtrue }
| LEFTBRC lexpr RIGHTBRC { $2 }
;

pre:
| annotation { $1 }
;

post:
| annotation list0_post_exn { $1, $2 }
;

list0_post_exn:
| /* epsilon */  %prec prec_post { [] }
| list1_post_exn                 { $1 }
;

list1_post_exn:
| post_exn                %prec prec_post { [$1] }
| post_exn list1_post_exn                 { $1 :: $2 }
;

post_exn:
| BAR uqualid ARROW annotation { $2, $4 }
;

effects:
| /* epsilon */   { empty_effect }
| effect effects  { effect_union $1 $2 }
;

effect:
| READS list1_lexpr_arg
    { { pe_reads = effect_exprs false $2; pe_writes = []; pe_raises = [] } }
| WRITES list1_lexpr_arg
    { { pe_writes = effect_exprs false $2; pe_reads = []; pe_raises = [] } }
| RAISES list1_uqualid
    { { pe_raises = effect_exprs false $2; pe_writes = []; pe_reads = [] } }
| GHOST READS list1_lexpr_arg
    { { pe_reads = effect_exprs true $3; pe_writes = []; pe_raises = [] } }
| GHOST WRITES list1_lexpr_arg
    { { pe_writes = effect_exprs true $3; pe_reads = []; pe_raises = [] } }
| GHOST RAISES list1_uqualid
    { { pe_raises = effect_exprs true $3; pe_writes = []; pe_reads = [] } }
;

opt_variant:
| /* epsilon */         { [] }
| VARIANT list1_variant { $2 }
;

list1_variant:
| variant                     { [$1] }
| variant COMMA list1_variant { $1::$3 }
;

variant:
| annotation              { $1, None }
| annotation WITH lqualid { $1, Some $3 }
;

opt_cast:
| /* epsilon */   { None }
| COLON primitive_type { Some $2 }
;

list1_uqualid:
| uqualid               { [$1] }
| uqualid list1_uqualid { $1 :: $2 }
;

ghost:
| /* epsilon */ { false }
| GHOST         { true }
;

/*
Local Variables:
compile-command: "unset LANG; make -C ../.."
End:
*/<|MERGE_RESOLUTION|>--- conflicted
+++ resolved
@@ -27,13 +27,8 @@
   let close_theory () = (Stack.top stack).Ptree.close_theory ()
   let open_module id = (Stack.top stack).Ptree.open_module id
   let close_module () = (Stack.top stack).Ptree.close_module ()
-<<<<<<< HEAD
-  let open_namespace () = (Stack.top stack).Ptree.open_namespace ()
-  let close_namespace l b n = (Stack.top stack).Ptree.close_namespace l b n
-=======
   let open_namespace n = (Stack.top stack).Ptree.open_namespace n
   let close_namespace l b = (Stack.top stack).Ptree.close_namespace l b
->>>>>>> f709f96d
   let new_decl loc d = (Stack.top stack).Ptree.new_decl loc d
   let new_pdecl loc d = (Stack.top stack).Ptree.new_pdecl loc d
   let use_clone loc use = (Stack.top stack).Ptree.use_clone loc use
@@ -288,13 +283,8 @@
    { Incremental.new_decl (floc ()) $1 }
 | use_clone
    { Incremental.use_clone (floc ()) $1 }
-<<<<<<< HEAD
-| namespace_head namespace_import namespace_name list0_decl END
-   { Incremental.close_namespace (floc_ij 1 3) $2 $3 }
-=======
 | namespace_head list0_decl END
    { Incremental.close_namespace (floc_i 1) $1 }
->>>>>>> f709f96d
 ;
 
 namespace_head:
@@ -1005,17 +995,9 @@
 
 use_module:
 | imp_exp MODULE tqualid
-<<<<<<< HEAD
-    { { use_theory = $3; use_as = Some (qualid_last $3); use_imp_exp = $1 } }
-| imp_exp MODULE tqualid AS uident
-    { { use_theory = $3; use_as = Some $5.id; use_imp_exp = $1 } }
-| imp_exp MODULE tqualid AS UNDERSCORE
-    { { use_theory = $3; use_as = None; use_imp_exp = $1 } }
-=======
     { { use_theory = $3; use_as = qualid_last $3; use_imp_exp = $1 } }
 | imp_exp MODULE tqualid AS uident
     { { use_theory = $3; use_as = $5.id; use_imp_exp = $1 } }
->>>>>>> f709f96d
 ;
 
 pdecl:
