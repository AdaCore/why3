(********************************************************************)
(*                                                                  *)
(*  The Why3 Verification Platform   /   The Why3 Development Team  *)
(*  Copyright 2010-2018   --   Inria - CNRS - Paris-Sud University  *)
(*                                                                  *)
(*  This software is distributed under the terms of the GNU Lesser  *)
(*  General Public License version 2.1, with the special exception  *)
(*  on linking described in file LICENSE.                           *)
(*                                                                  *)
(********************************************************************)

%{
module Increment = struct
  let stack = Stack.create ()
  let open_file inc = Stack.push inc stack
  let close_file () = ignore (Stack.pop stack)
  let open_theory id = (Stack.top stack).Ptree.open_theory id
  let close_theory () = (Stack.top stack).Ptree.close_theory ()
  let open_module id = (Stack.top stack).Ptree.open_module id
  let close_module () = (Stack.top stack).Ptree.close_module ()
  let open_namespace n = (Stack.top stack).Ptree.open_namespace n
  let close_namespace l b = (Stack.top stack).Ptree.close_namespace l b
  let new_decl loc d = (Stack.top stack).Ptree.new_decl loc d
  let new_pdecl loc d = (Stack.top stack).Ptree.new_pdecl loc d
  let use_clone loc use = (Stack.top stack).Ptree.use_clone loc use
end

  open Ptree

  let qualid_last = function Qident x | Qdot (_, x) -> x.id_str

  let floc s e = Loc.extract (s,e)

  let debug_auto_model =
    Debug.register_flag ~desc:"When set, model labels are not added during parsing"
      "no_auto_model"

  let add_lab id l =
    { id with id_lab = l }

  let add_model_trace_label id =
    if Debug.test_flag debug_auto_model then id else
    let is_model_trace_label l =
      match l with
      | Lpos _ -> false
      | Lstr lab -> Ident.is_model_trace_label lab
    in
    if List.exists is_model_trace_label id.id_lab then id else
      let l =
        (Lstr (Ident.create_model_trace_label id.id_str))
        ::(Lstr Ident.model_label) :: id.id_lab in
      { id with id_lab = l }

  let add_model_labels (b : binder) =
    match b with
    | (loc, Some id, ghost, ty) ->
      (loc, Some (add_model_trace_label id), ghost, ty)
    | _ -> b

  let add_model_vc_label t =
    {t with term_desc = Tnamed (Lstr Ident.model_vc_label, t)}

  let add_model_vc_post_label t =
    {t with term_desc = Tnamed (Lstr Ident.model_vc_post_label, t)}

  let id_anonymous loc = { id_str = "_"; id_lab = []; id_loc = loc }

  let mk_int_const neg lit =
    Number.{ ic_negative = neg ; ic_abs = lit}

  let mk_real_const neg lit =
    Number.{ rc_negative = neg ; rc_abs = lit}

  let mk_id id s e = { id_str = id; id_lab = []; id_loc = floc s e }

  let get_op s e = Qident (mk_id (Ident.mixfix "[]") s e)
  let set_op s e = Qident (mk_id (Ident.mixfix "[<-]") s e)
  let sub_op s e = Qident (mk_id (Ident.mixfix "[_.._]") s e)
  let above_op s e = Qident (mk_id (Ident.mixfix "[_..]") s e)
  let below_op s e = Qident (mk_id (Ident.mixfix "[.._]") s e)

  let mk_pat  d s e = { pat_desc  = d; pat_loc  = floc s e }
  let mk_term d s e = { term_desc = d; term_loc = floc s e }
  let mk_expr d s e = { expr_desc = d; expr_loc = floc s e }

  let variant_union v1 v2 = match v1, v2 with
    | _, [] -> v1
    | [], _ -> v2
    | _, ({term_loc = loc},_)::_ -> Loc.errorm ~loc
        "multiple `variant' clauses are not allowed"

  let empty_spec = {
    sp_pre     = [];
    sp_post    = [];
    sp_xpost   = [];
    sp_reads   = [];
    sp_writes  = [];
    sp_variant = [];
    sp_checkrw = false;
    sp_diverge = false;
  }

  let spec_union s1 s2 = {
    sp_pre     = s1.sp_pre @ s2.sp_pre;
    sp_post    = s1.sp_post @ s2.sp_post;
    sp_xpost   = s1.sp_xpost @ s2.sp_xpost;
    sp_reads   = s1.sp_reads @ s2.sp_reads;
    sp_writes  = s1.sp_writes @ s2.sp_writes;
    sp_variant = variant_union s1.sp_variant s2.sp_variant;
    sp_checkrw = s1.sp_checkrw || s2.sp_checkrw;
    sp_diverge = s1.sp_diverge || s2.sp_diverge;
  }

(* dead code
  let add_init_mark e =
    let init = { id_str = "Init"; id_lab = []; id_loc = e.expr_loc } in
    { e with expr_desc = Emark (init, e) }
*)

  let error_param loc =
    Loc.errorm ~loc "cannot determine the type of the parameter"

  let error_loc loc = Loc.error ~loc Error

  let () = Exn_printer.register (fun fmt exn -> match exn with
    | Error -> Format.fprintf fmt "syntax error"
    | _ -> raise exn)
%}

(* Tokens *)

%token <string> LIDENT LIDENT_QUOTE UIDENT UIDENT_QUOTE
%token <Number.integer_literal> INTEGER
%token <string> OP1 OP2 OP3 OP4 OPPREF
%token <Number.real_literal> REAL
%token <string> STRING
%token <Loc.position> POSITION
%token <string> QUOTE_UIDENT QUOTE_LIDENT OPAQUE_QUOTE_LIDENT

(* keywords *)

%token AS AXIOM BY CLONE COINDUCTIVE CONSTANT
%token ELSE END EPSILON EXISTS EXPORT FALSE FLOAT FORALL FUNCTION
%token GOAL IF IMPORT IN INDUCTIVE LEMMA
%token LET MATCH META NAMESPACE NOT PROP PREDICATE RANGE
%token SO THEN THEORY TRUE TYPE USE WITH

(* program keywords *)

%token ABSTRACT ABSURD ANY ASSERT ASSUME BEGIN CHECK
%token DIVERGES DO DONE DOWNTO ENSURES EXCEPTION FOR
%token FUN GHOST INVARIANT LOOP MODEL MODULE MUTABLE
%token PRIVATE RAISE RAISES READS REC REQUIRES RETURNS
%token TO TRY VAL VARIANT WHILE WRITES

(* symbols *)

%token AND ARROW
%token BAR
%token COLON COMMA
%token DOT DOTDOT EQUAL LAMBDA LT GT LTGT MINUS
%token LEFTPAR LEFTPAR_STAR_RIGHTPAR LEFTSQ
%token LARROW LRARROW OR
%token RIGHTPAR RIGHTSQ
%token UNDERSCORE

%token EOF

(* program symbols *)

%token AMPAMP BARBAR LEFTBRC RIGHTBRC SEMICOLON

(* Precedences *)

%nonassoc IN
%nonassoc below_SEMI
%nonassoc SEMICOLON
%nonassoc LET VAL
%nonassoc prec_no_else
%nonassoc DOT ELSE GHOST
%nonassoc prec_named
%nonassoc COLON

%right ARROW LRARROW
%right BY SO
%right OR BARBAR
%right AND AMPAMP
%nonassoc NOT
%left EQUAL LTGT LT GT OP1
%nonassoc LARROW
%nonassoc RIGHTSQ    (* stronger than <- for e1[e2 <- e3] *)
%left OP2 MINUS
%left OP3
%left OP4
%nonassoc prec_prefix_op
%nonassoc INTEGER REAL
%nonassoc LEFTSQ
%nonassoc OPPREF

(* Entry points *)

%start <Ptree.incremental -> unit> open_file
%start <unit> logic_file program_file
%start <Ptree.term> term_eof
%start <Ptree.qualid> qualid_eof
%start <Ptree.qualid list> qualid_comma_list_eof
%start <Ptree.term list> term_comma_list_eof
%start <Ptree.ident list> ident_comma_list_eof
%%

(* parsing of a single term *)

term_eof:
| term EOF { $1 }

(* Theories, modules, namespaces *)

open_file:
(* Dummy token. Menhir does not accept epsilon. *)
| EOF { Increment.open_file }

logic_file:
| theory* EOF   { Increment.close_file () }

program_file:
| theory_or_module* EOF { Increment.close_file () }

theory:
| theory_head theory_decl* END  { Increment.close_theory () }

theory_or_module:
| theory                        { () }
| module_head module_decl* END  { Increment.close_module () }

theory_head:
| THEORY labels(uident_nq)  { Increment.open_theory $2 }

module_head:
| MODULE labels(uident_nq)  { Increment.open_module $2 }

theory_decl:
| decl            { Increment.new_decl  (floc $startpos $endpos) $1 }
| use_clone       { Increment.use_clone (floc $startpos $endpos) $1 }
| namespace_head theory_decl* END
    { Increment.close_namespace (floc $startpos($1) $endpos($1)) $1 }

module_decl:
| decl            { Increment.new_decl  (floc $startpos $endpos) $1 }
| pdecl           { Increment.new_pdecl (floc $startpos $endpos) $1 }
| use_clone       { Increment.use_clone (floc $startpos $endpos) $1 }
| namespace_head module_decl* END
    { Increment.close_namespace (floc $startpos($1) $endpos($1)) $1 }

namespace_head:
| NAMESPACE boption(IMPORT) uident_nq
   { Increment.open_namespace $3.id_str; $2 }

(* Use and clone *)

use_clone:
| USE use                                 { ($2, None) }
| CLONE use                               { ($2, Some []) }
| CLONE use WITH comma_list1(clone_subst) { ($2, Some $4) }

use:
| boption(IMPORT) tqualid
    { { use_theory = $2; use_import = Some ($1, qualid_last $2) } }
| boption(IMPORT) tqualid AS uident
    { { use_theory = $2; use_import = Some ($1, $4.id_str) } }
| EXPORT tqualid
    { { use_theory = $2; use_import = None } }

clone_subst:
| NAMESPACE ns EQUAL ns         { CSns    (floc $startpos $endpos, $2,$4) }
| TYPE qualid ty_var* EQUAL ty  { CStsym  (floc $startpos $endpos, $2,$3,$5) }
| CONSTANT  qualid EQUAL qualid { CSfsym  (floc $startpos $endpos, $2,$4) }
| FUNCTION  qualid EQUAL qualid { CSfsym  (floc $startpos $endpos, $2,$4) }
| PREDICATE qualid EQUAL qualid { CSpsym  (floc $startpos $endpos, $2,$4) }
| VAL       qualid EQUAL qualid { CSvsym  (floc $startpos $endpos, $2,$4) }
| LEMMA     qualid              { CSlemma (floc $startpos $endpos, $2) }
| GOAL      qualid              { CSgoal  (floc $startpos $endpos, $2) }

ns:
| uqualid { Some $1 }
| DOT     { None }

(* Theory declarations *)

decl:
| TYPE with_list1(type_decl)                { Dtype $2 }
| TYPE late_invariant                       { Dtype [$2] }
| CONSTANT  constant_decl                   { Dlogic [$2] }
| FUNCTION  function_decl  with_logic_decl* { Dlogic ($2::$3) }
| PREDICATE predicate_decl with_logic_decl* { Dlogic ($2::$3) }
| INDUCTIVE   with_list1(inductive_decl)    { Dind (Decl.Ind, $2) }
| COINDUCTIVE with_list1(inductive_decl)    { Dind (Decl.Coind, $2) }
| AXIOM labels(ident_nq) COLON term         { Dprop (Decl.Paxiom, $2, $4) }
| LEMMA labels(ident_nq) COLON term         { Dprop (Decl.Plemma, $2, $4) }
| GOAL  labels(ident_nq) COLON term         { Dprop (Decl.Pgoal, $2, $4) }
| META sident comma_list1(meta_arg)         { Dmeta ($2, $3) }

meta_arg:
| TYPE      ty      { Mty $2 }
| CONSTANT  qualid  { Mfs $2 }
| FUNCTION  qualid  { Mfs $2 }
| PREDICATE qualid  { Mps $2 }
| PROP      qualid  { Mpr $2 }
| STRING            { Mstr $1 }
| INTEGER           { Mint (Number.to_small_integer $1) }

(* Type declarations *)

type_decl:
| labels(lident_nq) ty_var* typedefn
  { let model, vis, def, inv = $3 in
    let vis = if model then Abstract else vis in
    { td_ident = $1; td_params = $2;
      td_model = model; td_vis = vis; td_def = def;
      td_inv = inv; td_loc = floc $startpos $endpos } }

late_invariant:
| labels(lident_nq) ty_var* invariant+
  { { td_ident = $1; td_params = $2;
      td_model = false; td_vis = Public; td_def = TDabstract;
      td_inv = $3; td_loc = floc $startpos $endpos } }

ty_var:
| labels(quote_lident) { $1 }

typedefn:
| (* epsilon *)
    { false, Public, TDabstract, [] }
| model abstract bar_list1(type_case) invariant*
    { $1, $2, TDalgebraic $3, $4 }
| model abstract LEFTBRC semicolon_list1(type_field) RIGHTBRC invariant*
    { $1, $2, TDrecord $4, $6 }
| model abstract ty invariant*
    { $1, $2, TDalias $3, $4 }
| EQUAL LT RANGE int_constant int_constant GT
    { false, Public, TDrange ($4, $5), [] }
| EQUAL LT FLOAT INTEGER INTEGER GT
    { false, Public,
      TDfloat (Number.to_small_integer $4, Number.to_small_integer $5), [] }

int_constant:
| INTEGER       { Number.compute_int_literal $1 }
| MINUS INTEGER { BigInt.minus (Number.compute_int_literal $2) }

model:
| EQUAL         { false }
| MODEL         { true }

abstract:
| (* epsilon *) { Public }
| PRIVATE       { Private }
| ABSTRACT      { Abstract }

type_field:
| field_modifiers labels(lident_nq) cast
  { { f_ident = $2; f_mutable = fst $1; f_ghost = snd $1;
      f_pty = $3; f_loc = floc $startpos $endpos } }

field_modifiers:
| (* epsilon *) { false, false }
| MUTABLE       { true,  false }
| GHOST         { false, true  }
| GHOST MUTABLE { true,  true  }
| MUTABLE GHOST { true,  true  }

type_case:
| labels(uident_nq) params { floc $startpos $endpos, $1, $2 }

(* Logic declarations *)

constant_decl:
| labels(lident_rich) cast preceded(EQUAL,term)?
  { { ld_ident = $1; ld_params = []; ld_type = Some $2;
      ld_def = $3; ld_loc = floc $startpos $endpos } }

function_decl:
| labels(lident_rich) params cast preceded(EQUAL,term)?
  { { ld_ident = $1; ld_params = $2; ld_type = Some $3;
      ld_def = $4; ld_loc = floc $startpos $endpos } }

predicate_decl:
| labels(lident_rich) params preceded(EQUAL,term)?
  { { ld_ident = $1; ld_params = $2; ld_type = None;
      ld_def = $3; ld_loc = floc $startpos $endpos } }

with_logic_decl:
| WITH labels(lident_rich) params cast? preceded(EQUAL,term)?
  { { ld_ident = $2; ld_params = $3; ld_type = $4;
      ld_def = $5; ld_loc = floc $startpos $endpos } }

(* Inductive declarations *)

inductive_decl:
| labels(lident_rich) params ind_defn
  { { in_ident = $1; in_params = $2;
      in_def = $3; in_loc = floc $startpos $endpos } }

ind_defn:
| (* epsilon *)             { [] }
| EQUAL bar_list1(ind_case) { $2 }

ind_case:
| labels(ident_nq) COLON term  { floc $startpos $endpos, $1, $3 }

(* Type expressions *)

ty:
| ty_arg          { $1 }
| lqualid ty_arg+ { PTtyapp ($1, $2) }
| ty ARROW ty     { PTarrow ($1, $3) }

ty_arg:
| lqualid                           { PTtyapp ($1, []) }
| quote_lident                      { PTtyvar ($1, false) }
| opaque_quote_lident               { PTtyvar ($1, true) }
| LEFTPAR comma_list2(ty) RIGHTPAR  { PTtuple $2 }
| LEFTPAR RIGHTPAR                  { PTtuple [] }
| LEFTPAR ty RIGHTPAR               { PTparen $2 }

cast:
| COLON ty  { $2 }

(* Parameters and binders *)

(* [param] and [binder] below must have the same grammar
   and raise [Error] in the same cases. Interpretaion of
   single-standing untyped [Qident]'s is different: [param]
   treats them as type expressions, [binder], as parameter
   names, whose type must be inferred. *)

params:  param*  { List.concat $1 }

binders: binder+ { List.concat $1 }

param:
| anon_binder
    { error_param (floc $startpos $endpos) }
| ty_arg
    { [floc $startpos $endpos, None, false, $1] }
| LEFTPAR GHOST ty RIGHTPAR
    { [floc $startpos $endpos, None, true, $3] }
| ty_arg label label*
    { match $1 with
      | PTtyapp (Qident _, []) ->
             error_param (floc $startpos $endpos)
      | _ -> error_loc (floc $startpos($2) $endpos($2)) }
| LEFTPAR binder_vars_rest RIGHTPAR
    { match $2 with [l,_] -> error_param l
      | _ -> error_loc (floc $startpos($3) $endpos($3)) }
| LEFTPAR GHOST binder_vars_rest RIGHTPAR
    { match $3 with [l,_] -> error_param l
      | _ -> error_loc (floc $startpos($4) $endpos($4)) }
| LEFTPAR binder_vars cast RIGHTPAR
    { List.map (fun (l,i) -> l, i, false, $3) $2 }
| LEFTPAR GHOST binder_vars cast RIGHTPAR
    { List.map (fun (l,i) -> l, i, true, $4) $3 }

binder:
| anon_binder
    { error_param (floc $startpos $endpos) }
| ty_arg
    { match $1 with
      | PTtyapp (Qident id, [])
      | PTparen (PTtyapp (Qident id, [])) ->
          [floc $startpos $endpos, Some id, false, None]
      | _ -> [floc $startpos $endpos, None, false, Some $1] }
| LEFTPAR GHOST ty RIGHTPAR
    { match $3 with
      | PTtyapp (Qident id, []) ->
             [floc $startpos $endpos, Some id, true, None]
      | _ -> [floc $startpos $endpos, None, true, Some $3] }
| ty_arg label label*
    { match $1 with
      | PTtyapp (Qident id, []) ->
             let id = add_lab id ($2::$3) in
             [floc $startpos $endpos, Some id, false, None]
      | _ -> error_loc (floc $startpos($2) $endpos($2)) }
| LEFTPAR binder_vars_rest RIGHTPAR
    { match $2 with [l,i] -> [l, i, false, None]
      | _ -> error_loc (floc $startpos($3) $endpos($3)) }
| LEFTPAR GHOST binder_vars_rest RIGHTPAR
    { match $3 with [l,i] -> [l, i, true, None]
      | _ -> error_loc (floc $startpos($4) $endpos($4)) }
| LEFTPAR binder_vars cast RIGHTPAR
    { List.map (fun (l,i) -> l, i, false, Some $3) $2 }
| LEFTPAR GHOST binder_vars cast RIGHTPAR
    { List.map (fun (l,i) -> l, i, true, Some $4) $3 }

binder_vars:
| binder_vars_head  { List.rev $1 }
| binder_vars_rest  { $1 }

binder_vars_rest:
| binder_vars_head label label* binder_var*
    { List.rev_append (match $1 with
        | (l, Some id) :: bl ->
            let l3 = floc $startpos($3) $endpos($3) in
            (Loc.join l l3, Some (add_lab id ($2::$3))) :: bl
        | _ -> assert false) $4 }
| binder_vars_head anon_binder binder_var*
   { List.rev_append $1 ($2 :: $3) }
| anon_binder binder_var*
   { $1 :: $2 }

binder_vars_head:
| ty {
    let of_id id = id.id_loc, Some id in
    let push acc = function
      | PTtyapp (Qident id, []) -> of_id id :: acc
      | _ -> Loc.error ~loc:(floc $startpos $endpos) Error in
    match $1 with
      | PTtyapp (Qident id, l) -> List.fold_left push [of_id id] l
      | _ -> Loc.error ~loc:(floc $startpos $endpos) Error }

binder_var:
| labels(lident_nq) { floc $startpos $endpos, Some $1 }
| anon_binder       { $1 }

anon_binder:
| UNDERSCORE        { floc $startpos $endpos, None }

(* Logical terms *)

mk_term(X): d = X { mk_term d $startpos $endpos }

term: t = mk_term(term_) { t }

term_:
| term_arg_
    { match $1 with (* break the infix relation chain *)
      | Tinfix (l,o,r) -> Tinnfix (l,o,r) | d -> d }
| NOT term
    { Tunop (Tnot, $2) }
| prefix_op term %prec prec_prefix_op
    { Tidapp (Qident $1, [$2]) }
| MINUS INTEGER
    { Tconst (Number.ConstInt (mk_int_const true $2)) }
| MINUS REAL
    { Tconst (Number.ConstReal (mk_real_const true $2)) }
| l = term ; o = bin_op ; r = term
    { Tbinop (l, o, r) }
| l = term ; o = infix_op ; r = term
    { Tinfix (l, o, r) }
| term_arg located(term_arg)+ (* FIXME/TODO: "term term_arg" *)
    { let join f (a,_,e) = mk_term (Tapply (f,a)) $startpos e in
      (List.fold_left join $1 $2).term_desc }
| IF term THEN term ELSE term
    { Tif ($2, $4, $6) }
| LET pattern EQUAL term IN term
    { match $2.pat_desc with
      | Pvar id -> Tlet (id, $4, $6)
      | Pwild -> Tlet (id_anonymous $2.pat_loc, $4, $6)
      | Ptuple [] -> Tlet (id_anonymous $2.pat_loc,
          { $4 with term_desc = Tcast ($4, PTtuple []) }, $6)
      | Pcast ({pat_desc = Pvar id}, ty) ->
          Tlet (id, { $4 with term_desc = Tcast ($4, ty) }, $6)
      | Pcast ({pat_desc = Pwild}, ty) ->
          let id = id_anonymous $2.pat_loc in
          Tlet (id, { $4 with term_desc = Tcast ($4, ty) }, $6)
      | _ -> Tmatch ($4, [$2, $6]) }
| MATCH term WITH match_cases(term) END
    { Tmatch ($2, $4) }
| MATCH comma_list2(term) WITH match_cases(term) END
    { Tmatch (mk_term (Ttuple $2) $startpos($2) $endpos($2), $4) }
| quant comma_list1(quant_vars) triggers DOT term
<<<<<<< HEAD
    { Tquant ($1, List.concat $2, $3, $5) }
| EPSILON eps_var DOT term
    { Teps ($2, $4) }
=======
    { let l = List.map add_model_labels (List.concat $2) in
      Tquant ($1, l, $3, $5) }
| EPSILON
    { Loc.errorm "Epsilon terms are currently not supported in WhyML" }
>>>>>>> 6d1052d2
| label term %prec prec_named
    { Tnamed ($1, $2) }
| term cast
    { Tcast ($1, $2) }

term_arg: mk_term(term_arg_) { $1 }
term_dot: mk_term(term_dot_) { $1 }

term_arg_:
| qualid                    { Tident $1 }
| numeral                   { Tconst $1 }
| TRUE                      { Ttrue }
| FALSE                     { Tfalse }
| quote_uident              { Tident (Qident $1) }
| o = oppref ; a = term_arg { Tidapp (Qident o, [a]) }
| term_sub_                 { $1 }

term_dot_:
| lqualid                   { Tident $1 }
| o = oppref ; a = term_dot { Tidapp (Qident o, [a]) }
| term_sub_                 { $1 }

term_sub_:
| term_dot DOT lqualid_rich                         { Tidapp ($3,[$1]) }
| LEFTPAR term RIGHTPAR                             { $2.term_desc }
| LEFTPAR RIGHTPAR                                  { Ttuple [] }
| LEFTPAR comma_list2(term) RIGHTPAR                { Ttuple $2 }
| LEFTBRC field_list1(term) RIGHTBRC                { Trecord $2 }
| LEFTBRC term_arg WITH field_list1(term) RIGHTBRC  { Tupdate ($2,$4) }
| term_arg LEFTSQ term RIGHTSQ
    { Tidapp (get_op $startpos($2) $endpos($2), [$1;$3]) }
| term_arg LEFTSQ term LARROW term RIGHTSQ
    { Tidapp (set_op $startpos($2) $endpos($2), [$1;$3;$5]) }
| term_arg LEFTSQ term DOTDOT term RIGHTSQ
    { Tidapp (sub_op $startpos($2) $endpos($2), [$1;$3;$5]) }
| term_arg LEFTSQ term DOTDOT RIGHTSQ
    { Tidapp (above_op $startpos($2) $endpos($2), [$1;$3]) }
| term_arg LEFTSQ DOTDOT term RIGHTSQ
    { Tidapp (below_op $startpos($2) $endpos($2), [$1;$4]) }

field_list1(X):
| fl = semicolon_list1(separated_pair(lqualid, EQUAL, X)) { fl }

match_cases(X):
| cl = bar_list1(separated_pair(pattern, ARROW, X)) { cl }

quant_vars:
| binder_var+ cast? { List.map (fun (l,i) -> l, i, false, $2) $1 }

eps_var:
| labels(lident) cast { ($1, $2) }

triggers:
| (* epsilon *)                                                 { [] }
| LEFTSQ separated_nonempty_list(BAR,comma_list1(term)) RIGHTSQ { $2 }

%inline bin_op:
| ARROW   { Timplies }
| LRARROW { Tiff }
| OR      { Tor }
| BARBAR  { Tor_asym }
| AND     { Tand }
| AMPAMP  { Tand_asym }
| BY      { Tby }
| SO      { Tso }

quant:
| FORALL  { Tforall }
| EXISTS  { Texists }
| LAMBDA  { Tlambda }

numeral:
| INTEGER { Number.ConstInt (mk_int_const false $1) }
| REAL    { Number.ConstReal (mk_real_const false $1) }

(* Program declarations *)

pdecl:
| VAL top_ghost labels(lident_rich) type_v          { Dval (add_model_trace_label $3, $2, $4) }
| LET top_ghost labels(lident_rich) fun_defn        { Dfun ($3, $2, $4) }
| LET top_ghost labels(lident_rich) EQUAL fun_expr  { Dfun ($3, $2, $5) }
| LET REC with_list1(rec_defn)                      { Drec $3 }
| EXCEPTION labels(uident_nq)                       { Dexn ($2, PTtuple []) }
| EXCEPTION labels(uident_nq) ty                    { Dexn ($2, $3) }

top_ghost:
| (* epsilon *) { Gnone  }
| GHOST         { Gghost }
| LEMMA         { Glemma }

(* Function declarations *)

type_v:
| arrow_type_v  { $1 }
| cast          { PTpure $1 }

arrow_type_v:
| param params tail_type_c  { PTfunc ($1 @ $2, $3) }

tail_type_c:
| single_spec spec arrow_type_v { $3, spec_union $1 $2 }
| COLON simple_type_c           { $2 }

simple_type_c:
| ty spec { PTpure $1, $2 }

(* Function definitions *)

rec_defn:
| top_ghost labels(lident_rich) binders cast? spec EQUAL spec seq_expr
    { $2, $1, ($3, $4, $8, spec_union $5 $7) }

fun_defn:
| binders cast? spec EQUAL spec seq_expr {
  (List.map add_model_labels $1, $2, $6, spec_union $3 $5) }

fun_expr:
| FUN binders spec ARROW spec seq_expr { ($2, None, $6, spec_union $3 $5) }

(* Program expressions *)

mk_expr(X): d = X { mk_expr d $startpos $endpos }

seq_expr:
| expr %prec below_SEMI   { $1 }
| expr SEMICOLON          { $1 }
| expr SEMICOLON seq_expr { mk_expr (Esequence ($1, $3)) $startpos $endpos }

expr: e = mk_expr(expr_) { e }

expr_:
| expr_arg_
    { match $1 with (* break the infix relation chain *)
      | Einfix (l,o,r) -> Einnfix (l,o,r) | d -> d }
| NOT expr %prec prec_prefix_op
    { Enot $2 }
| prefix_op expr %prec prec_prefix_op
    { Eidapp (Qident $1, [$2]) }
| MINUS INTEGER
    { Econst (Number.ConstInt (mk_int_const true $2)) }
| MINUS REAL
    { Econst (Number.ConstReal (mk_real_const true $2)) }
| l = expr ; o = lazy_op ; r = expr
    { Elazy (l,o,r) }
| l = expr ; o = infix_op ; r = expr
    { Einfix (l,o,r) }
| expr_arg located(expr_arg)+ (* FIXME/TODO: "expr expr_arg" *)
    { let join f (a,_,e) = mk_expr (Eapply (f,a)) $startpos e in
      (List.fold_left join $1 $2).expr_desc }
| IF seq_expr THEN expr ELSE expr
    { Eif ($2, $4, $6) }
| IF seq_expr THEN expr %prec prec_no_else
    { Eif ($2, $4, mk_expr (Etuple []) $startpos $endpos) }
| expr LARROW expr
    { match $1.expr_desc with
      | Eidapp (q, [e1]) -> Eassign (e1, q, $3)
      | Eidapp (Qident id, [e1;e2]) when id.id_str = Ident.mixfix "[]" ->
          Eidapp (Qident {id with id_str = Ident.mixfix "[]<-"}, [e1;e2;$3])
      | _ -> raise Error }
| LET top_ghost pattern EQUAL seq_expr IN seq_expr
    { match $3.pat_desc with
      | Pvar id ->
          let id = add_model_trace_label id in
          Elet (id, $2, $5, $7)
      | Pwild -> Elet (id_anonymous $3.pat_loc, $2, $5, $7)
      | Ptuple [] -> Elet (id_anonymous $3.pat_loc, $2,
          { $5 with expr_desc = Ecast ($5, PTtuple []) }, $7)
      | Pcast ({pat_desc = Pvar id}, ty) ->
          let id = add_model_trace_label id in
          Elet (id, $2, { $5 with expr_desc = Ecast ($5, ty) }, $7)
      | Pcast ({pat_desc = Pwild}, ty) ->
          let id = id_anonymous $3.pat_loc in
          Elet (id, $2, { $5 with expr_desc = Ecast ($5, ty) }, $7)
      | _ ->
          let e = match $2 with
            | Glemma -> Loc.errorm ~loc:($3.pat_loc)
                "`let lemma' cannot be used with complex patterns"
            | Gghost -> { $5 with expr_desc = Eghost $5 }
            | Gnone -> $5 in
          Ematch (e, [$3, $7]) }
| LET top_ghost labels(lident_op_id) EQUAL seq_expr IN seq_expr
    { let id = add_model_trace_label $3 in
      Elet (id, $2, $5, $7) }
| LET top_ghost labels(lident_nq) fun_defn IN seq_expr
    { Efun ($3, $2, $4, $6) }
| LET top_ghost labels(lident_op_id) fun_defn IN seq_expr
    { Efun ($3, $2, $4, $6) }
| LET REC with_list1(rec_defn) IN seq_expr
    { Erec ($3, $5) }
| fun_expr
    { Elam $1 }
| VAL top_ghost labels(lident_rich) mk_expr(val_expr) IN seq_expr
    { Elet ($3, $2, $4, $6) }
| MATCH seq_expr WITH match_cases(seq_expr) END
    { Ematch ($2, $4) }
| MATCH comma_list2(expr) WITH match_cases(seq_expr) END
    { Ematch (mk_expr (Etuple $2) $startpos($2) $endpos($2), $4) }
| quote_uident COLON seq_expr
    { Emark ($1, $3) }
| LOOP loop_annotation seq_expr END
    { Eloop ($2, $3) }
| WHILE seq_expr DO loop_annotation seq_expr DONE
    { Ewhile ($2, $4, $5) }
| FOR lident EQUAL seq_expr for_direction seq_expr DO invariant* seq_expr DONE
    { let id = add_model_trace_label $2 in
      Efor (id, $4, $5, $6, $8, $9) }
| ABSURD
    { Eabsurd }
| RAISE uqualid
    { Eraise ($2, None) }
| RAISE LEFTPAR uqualid seq_expr RIGHTPAR
    { Eraise ($3, Some $4) }
| TRY seq_expr WITH bar_list1(exn_handler) END
    { Etry ($2, $4) }
| ANY simple_type_c
    { Eany $2 }
| GHOST expr
    { Eghost $2 }
| ABSTRACT spec seq_expr END
    { Eabstract($3, $2) }
| assertion_kind LEFTBRC term RIGHTBRC
    { let t = add_model_vc_label $3 in
      Eassert ($1, t) }
| label expr %prec prec_named
    { Enamed ($1, $2) }
| expr cast
    { Ecast ($1, $2) }

expr_arg: e = mk_expr(expr_arg_) { e }
expr_dot: e = mk_expr(expr_dot_) { e }

expr_arg_:
| qualid                    { Eident $1 }
| numeral                   { Econst $1 }
| TRUE                      { Etrue }
| FALSE                     { Efalse }
| o = oppref ; a = expr_arg { Eidapp (Qident o, [a]) }
| expr_sub                  { $1 }

expr_dot_:
| lqualid                   { Eident $1 }
| o = oppref ; a = expr_dot { Eidapp (Qident o, [a]) }
| expr_sub                  { $1 }

expr_sub:
| expr_dot DOT lqualid_rich                         { Eidapp ($3, [$1]) }
| BEGIN seq_expr END                                { $2.expr_desc }
| LEFTPAR seq_expr RIGHTPAR                         { $2.expr_desc }
| BEGIN END                                         { Etuple [] }
| LEFTPAR RIGHTPAR                                  { Etuple [] }
| LEFTPAR comma_list2(expr) RIGHTPAR                { Etuple $2 }
| LEFTBRC field_list1(expr) RIGHTBRC                { Erecord $2 }
| LEFTBRC expr_arg WITH field_list1(expr) RIGHTBRC  { Eupdate ($2, $4) }
| expr_arg LEFTSQ expr RIGHTSQ
    { Eidapp (get_op $startpos($2) $endpos($2), [$1;$3]) }
| expr_arg LEFTSQ expr LARROW expr RIGHTSQ
    { Eidapp (set_op $startpos($2) $endpos($2), [$1;$3;$5]) }
| expr_arg LEFTSQ expr DOTDOT expr RIGHTSQ
    { Eidapp (sub_op $startpos($2) $endpos($2), [$1;$3;$5]) }
| expr_arg LEFTSQ expr DOTDOT RIGHTSQ
    { Eidapp (above_op $startpos($2) $endpos($2), [$1;$3]) }
| expr_arg LEFTSQ DOTDOT expr RIGHTSQ
    { Eidapp (below_op $startpos($2) $endpos($2), [$1;$4]) }

loop_annotation:
| (* epsilon *)
    { { loop_invariant = []; loop_variant = [] } }
| invariant loop_annotation
    { let a = $2 in { a with loop_invariant = $1 :: a.loop_invariant } }
| variant loop_annotation
    { let a = $2 in { a with loop_variant = variant_union $1 a.loop_variant } }

exn_handler:
| uqualid pat_arg? ARROW seq_expr { $1, $2, $4 }

val_expr:
| tail_type_c { Eany $1 }

%inline lazy_op:
| AMPAMP  { LazyAnd }
| BARBAR  { LazyOr }

assertion_kind:
| ASSERT  { Aassert }
| ASSUME  { Aassume }
| CHECK   { Acheck }

for_direction:
| TO      { To }
| DOWNTO  { Downto }

(* Specification *)

spec:
| (* epsilon *)     { empty_spec }
| single_spec spec  { spec_union $1 $2 }

single_spec:
| REQUIRES LEFTBRC term RIGHTBRC
    { let t = add_model_vc_label $3 in
      { empty_spec with sp_pre = [t] } }
| ENSURES LEFTBRC ensures RIGHTBRC
    { { empty_spec with sp_post = [floc $startpos($3) $endpos($3), $3] } }
| RETURNS LEFTBRC match_cases(term) RIGHTBRC
    { let l = List.map (fun (x, t) -> x, add_model_vc_post_label t) $3 in
      { empty_spec with sp_post = [floc $startpos($3) $endpos($3), l] } }
| RAISES LEFTBRC bar_list1(raises) RIGHTBRC
    { { empty_spec with sp_xpost = [floc $startpos($3) $endpos($3), $3] } }
| READS  LEFTBRC comma_list0(lqualid) RIGHTBRC
    { { empty_spec with sp_reads = $3; sp_checkrw = true } }
| WRITES LEFTBRC comma_list0(term) RIGHTBRC
    { { empty_spec with sp_writes = $3; sp_checkrw = true } }
| RAISES LEFTBRC comma_list1(xsymbol) RIGHTBRC
    { { empty_spec with sp_xpost = [floc $startpos($3) $endpos($3), $3] } }
| DIVERGES
    { { empty_spec with sp_diverge = true } }
| variant
    { { empty_spec with sp_variant = $1 } }

ensures:
| term
    { let id = mk_id "result" $startpos $endpos in
      let t = add_model_vc_post_label $1 in
      [mk_pat (Pvar id) $startpos $endpos, t] }

raises:
| uqualid ARROW term
    { let t = add_model_vc_post_label $3 in
      $1, mk_pat (Ptuple []) $startpos($1) $endpos($1), t }
| uqualid pat_arg ARROW term
    { let t = add_model_vc_post_label $4 in
      $1, $2, t }

xsymbol:
| uqualid
    { $1, mk_pat Pwild $startpos $endpos, mk_term Ttrue $startpos $endpos }

invariant:
| INVARIANT LEFTBRC term RIGHTBRC { add_model_vc_label $3 }

variant:
| VARIANT LEFTBRC comma_list1(single_variant) RIGHTBRC { $3 }

single_variant:
| term preceded(WITH,lqualid)? { $1, $2 }

(* Patterns *)

mk_pat(X): X { mk_pat $1 $startpos $endpos }

pattern: mk_pat(pattern_) { $1 }
pat_arg: mk_pat(pat_arg_) { $1 }

pattern_:
| pat_conj_                             { $1 }
| mk_pat(pat_conj_) BAR pattern         { Por ($1,$3) }

pat_conj_:
| pat_uni_                              { $1 }
| comma_list2(mk_pat(pat_uni_))         { Ptuple $1 }

pat_uni_:
| pat_arg_                              { $1 }
| uqualid pat_arg+                      { Papp ($1,$2) }
| mk_pat(pat_uni_) AS labels(lident_nq) {
  let id = add_model_trace_label $3 in Pas ($1,id) }
| mk_pat(pat_uni_) cast                 { Pcast($1,$2) }

pat_arg_:
| UNDERSCORE                            { Pwild }
| labels(lident_nq)                     {
  let id = add_model_trace_label $1 in Pvar id }
| uqualid                               { Papp ($1,[]) }
| LEFTPAR RIGHTPAR                      { Ptuple [] }
| LEFTPAR pattern_ RIGHTPAR             { $2 }
| LEFTBRC field_list1(pattern) RIGHTBRC { Prec $2 }

(* Idents *)

ident:
| uident { $1 }
| lident { $1 }

ident_nq:
| uident_nq { $1 }
| lident_nq { $1 }

uident:
| UIDENT          { mk_id $1 $startpos $endpos }
| UIDENT_QUOTE    { mk_id $1 $startpos $endpos }

uident_nq:
| UIDENT          { mk_id $1 $startpos $endpos }
| UIDENT_QUOTE    { let loc = floc $startpos($1) $endpos($1) in
                    Loc.errorm ~loc "Symbol %s cannot be user-defined" $1 }

lident:
| LIDENT          { mk_id $1 $startpos $endpos }
| lident_keyword  { mk_id $1 $startpos $endpos }
| LIDENT_QUOTE    { mk_id $1 $startpos $endpos }

lident_nq:
| LIDENT          { mk_id $1 $startpos $endpos }
| lident_keyword  { mk_id $1 $startpos $endpos }
| LIDENT_QUOTE    { let loc = floc $startpos($1) $endpos($1) in
                    Loc.errorm ~loc "Symbol %s cannot be user-defined" $1 }

lident_keyword:
| MODEL           { "model" }
| RANGE           { "range" }
| FLOAT           { "float" }

quote_uident:
| QUOTE_UIDENT  { mk_id ("'" ^ $1) $startpos $endpos }

quote_lident:
| QUOTE_LIDENT  { mk_id $1 $startpos $endpos }

opaque_quote_lident:
| OPAQUE_QUOTE_LIDENT { mk_id $1 $startpos $endpos }

(* Idents + symbolic operation names *)

lident_rich:
| lident_nq     { $1 }
| lident_op_id  { $1 }

lident_op_id:
| LEFTPAR lident_op RIGHTPAR  { mk_id $2 $startpos($2) $endpos($2) }
| LEFTPAR_STAR_RIGHTPAR
    { (* parentheses are removed from the location *)
      let s = let s = $startpos in { s with Lexing.pos_cnum = s.Lexing.pos_cnum + 1 } in
      let e = let e = $endpos   in { e with Lexing.pos_cnum = e.Lexing.pos_cnum - 1 } in
      mk_id (Ident.infix "*") s e }

lident_op:
| op_symbol               { Ident.infix $1 }
| op_symbol UNDERSCORE    { Ident.prefix $1 }
| MINUS     UNDERSCORE    { Ident.prefix "-" }
| EQUAL                   { Ident.infix "=" }
| MINUS                   { Ident.infix "-" }
| OPPREF                  { Ident.prefix $1 }
| LEFTSQ RIGHTSQ          { Ident.mixfix "[]" }
| LEFTSQ LARROW RIGHTSQ   { Ident.mixfix "[<-]" }
| LEFTSQ RIGHTSQ LARROW   { Ident.mixfix "[]<-" }
| LEFTSQ UNDERSCORE DOTDOT UNDERSCORE RIGHTSQ { Ident.mixfix "[_.._]" }
| LEFTSQ            DOTDOT UNDERSCORE RIGHTSQ { Ident.mixfix "[.._]" }
| LEFTSQ UNDERSCORE DOTDOT            RIGHTSQ { Ident.mixfix "[_..]" }

op_symbol:
| OP1 { $1 }
| OP2 { $1 }
| OP3 { $1 }
| OP4 { $1 }
| LT  { "<" }
| GT  { ">" }

%inline oppref:
| o = OPPREF { mk_id (Ident.prefix o)  $startpos $endpos }

prefix_op:
| op_symbol { mk_id (Ident.prefix $1)  $startpos $endpos }
| MINUS     { mk_id (Ident.prefix "-") $startpos $endpos }

%inline infix_op:
| o = OP1   { mk_id (Ident.infix o)    $startpos $endpos }
| o = OP2   { mk_id (Ident.infix o)    $startpos $endpos }
| o = OP3   { mk_id (Ident.infix o)    $startpos $endpos }
| o = OP4   { mk_id (Ident.infix o)    $startpos $endpos }
| EQUAL     { mk_id (Ident.infix "=")  $startpos $endpos }
| LTGT      { mk_id (Ident.infix "<>") $startpos $endpos }
| LT        { mk_id (Ident.infix "<")  $startpos $endpos }
| GT        { mk_id (Ident.infix ">")  $startpos $endpos }
| MINUS     { mk_id (Ident.infix "-")  $startpos $endpos }

(* Qualified idents *)

qualid:
| uident                    { Qident $1 }
| lident                    { Qident $1 }
| lident_op_id              { Qident $1 }
| uqualid DOT uident        { Qdot ($1, $3) }
| uqualid DOT lident        { Qdot ($1, $3) }
| uqualid DOT lident_op_id  { Qdot ($1, $3) }

lqualid_rich:
| lident                    { Qident $1 }
| lident_op_id              { Qident $1 }
| uqualid DOT lident        { Qdot ($1, $3) }
| uqualid DOT lident_op_id  { Qdot ($1, $3) }

lqualid:
| lident              { Qident $1 }
| uqualid DOT lident  { Qdot ($1, $3) }

uqualid:
| uident              { Qident $1 }
| uqualid DOT uident  { Qdot ($1, $3) }

(* Theory/Module names *)

tqualid:
| uident                { Qident $1 }
| any_qualid DOT uident { Qdot ($1, $3) }

any_qualid:
| sident                { Qident $1 }
| any_qualid DOT sident { Qdot ($1, $3) }

sident:
| ident   { $1 }
| STRING  { mk_id $1 $startpos $endpos }

(* Labels and position markers *)

labels(X): X label* { add_lab $1 $2 }

label:
| STRING    { Lstr (Ident.create_label $1) }
| POSITION  { Lpos $1 }

(* Miscellaneous *)

bar_list1(X):
| ioption(BAR) ; xl = separated_nonempty_list(BAR, X) { xl }

with_list1(X):
| separated_nonempty_list(WITH, X)  { $1 }

comma_list2(X):
| X COMMA comma_list1(X) { $1 :: $3 }

comma_list1(X):
| separated_nonempty_list(COMMA, X) { $1 }

comma_list0(X):
| xl = separated_list(COMMA, X) { xl }

semicolon_list1(X):
| x = X ; ioption(SEMICOLON)                  { [x] }
| x = X ; SEMICOLON ; xl = semicolon_list1(X) { x :: xl }

located(X): X { $1, $startpos, $endpos }


(* Parsing of a list of qualified identifiers for the ITP *)
qualid_eof:
| qualid EOF { $1 }

qualid_comma_list_eof:
| comma_list1(qualid) EOF { $1 }

ident_comma_list_eof:
| comma_list1(ident) EOF { $1 }

(* TODO: Weird to not have any parser conflicts here *)
term_comma_list_eof:
| comma_list1(term) EOF { $1 }<|MERGE_RESOLUTION|>--- conflicted
+++ resolved
@@ -567,16 +567,10 @@
 | MATCH comma_list2(term) WITH match_cases(term) END
     { Tmatch (mk_term (Ttuple $2) $startpos($2) $endpos($2), $4) }
 | quant comma_list1(quant_vars) triggers DOT term
-<<<<<<< HEAD
-    { Tquant ($1, List.concat $2, $3, $5) }
+    { let l = List.map add_model_labels (List.concat $2) in
+    Tquant ($1, l, $3, $5) }
 | EPSILON eps_var DOT term
     { Teps ($2, $4) }
-=======
-    { let l = List.map add_model_labels (List.concat $2) in
-      Tquant ($1, l, $3, $5) }
-| EPSILON
-    { Loc.errorm "Epsilon terms are currently not supported in WhyML" }
->>>>>>> 6d1052d2
 | label term %prec prec_named
     { Tnamed ($1, $2) }
 | term cast
