--- conflicted
+++ resolved
@@ -50,12 +50,8 @@
         "meta", META;
         "not", NOT;
         "predicate", PREDICATE;
-<<<<<<< HEAD
+        "range", RANGE;
         "scope", SCOPE;
-=======
-        "prop", PROP;
-        "range", RANGE;
->>>>>>> 7129b259
         "so", SO;
         "then", THEN;
         "theory", THEORY;
@@ -260,11 +256,6 @@
     end;
     mm
 
-<<<<<<< HEAD
   let () = Env.register_format mlw_language "whyml" ["mlw";"why"] read_channel
     ~desc:"WhyML@ programming@ and@ specification@ language"
-=======
-  let () = Env.register_format Env.base_language "why" ["why"] read_channel
-    ~desc:"WhyML@ logical@ language"
->>>>>>> 7129b259
 }