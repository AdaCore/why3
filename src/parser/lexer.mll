--- conflicted
+++ resolved
@@ -242,26 +242,27 @@
       { raise (IllegalCharacter c) }
 
 {
-<<<<<<< HEAD
+
   let debug = Debug.register_info_flag "print_modules"
     ~desc:"Print@ program@ modules@ after@ typechecking."
-=======
-
-  let parse_term lb = Loc.with_location (Parser.term_eof token) lb
-
-  let parse_term_list lb = Loc.with_location (Parser.term_comma_list_eof token) lb
-
-  let parse_qualid lb = Loc.with_location (Parser.qualid_eof token) lb
-
-  let parse_list_ident lb = Loc.with_location (Parser.ident_comma_list_eof token) lb
-
-  let parse_list_qualid lb = Loc.with_location (Parser.qualid_comma_list_eof token) lb
-
+
+(*
   let parse_logic_file env path lb =
     open_file token (Lexing.from_string "") (Typing.open_file env path);
     Loc.with_location (logic_file token) lb;
     Typing.close_file ()
->>>>>>> d6bd47f9
+*)
+
+  let parse_term lb = Loc.with_location (Parser.term_eof token) lb
+
+  let parse_term_list lb = Loc.with_location (Parser.term_comma_list_eof token) lb
+
+  let parse_qualid lb = Loc.with_location (Parser.qualid_eof token) lb
+
+  let parse_list_ident lb = Loc.with_location (Parser.ident_comma_list_eof token) lb
+
+  let parse_list_qualid lb = Loc.with_location (Parser.qualid_comma_list_eof token) lb
+
 
   open Stdlib
   open Ident
@@ -280,12 +281,7 @@
     end;
     mm
 
-<<<<<<< HEAD
   let () = Env.register_format mlw_language "whyml" ["mlw";"why"] read_channel
     ~desc:"WhyML@ programming@ and@ specification@ language"
-=======
-  let () = Env.register_format Env.base_language "why" ["why"] read_channel
-    ~desc:"WhyML@ logical@ language"
-
->>>>>>> d6bd47f9
+
 }