(********************************************************************)
(*                                                                  *)
(*  The Why3 Verification Platform   /   The Why3 Development Team  *)
(*  Copyright 2010-2012   --   INRIA - CNRS - Paris-Sud University  *)
(*                                                                  *)
(*  This software is distributed under the terms of the GNU Lesser  *)
(*  General Public License version 2.1, with the special exception  *)
(*  on linking described in file LICENSE.                           *)
(*                                                                  *)
(********************************************************************)

open Stdlib
open Ident
open Ty
open Term
open Decl
open Theory
open Mlw_ty
open Mlw_ty.T
open Mlw_expr

let debug = Debug.register_info_flag "whyml_wp"
  ~desc:"Print@ details@ of@ verification@ conditions@ generation."

let no_track = Debug.register_flag "wp_no_track"
  ~desc:"Do@ not@ remove@ redundant@ type@ invariant@ conditions@ from@ VCs."

let no_eval = Debug.register_flag "wp_no_eval"
  ~desc:"Do@ not@ simplify@ pattern@ matching@ on@ record@ datatypes@ in@ VCs."

(** Marks *)

let ts_mark = create_tysymbol (id_fresh "'mark") [] None
let ty_mark = ty_app ts_mark []

let vtv_mark = vty_value (ity_pur ts_mark [])

let fresh_mark () = create_vsymbol (id_fresh "'mark") ty_mark

let fs_at =
  let ty = ty_var (create_tvsymbol (id_fresh "a")) in
  create_lsymbol (id_fresh "at") [ty; ty_mark] (Some ty)

let fs_old =
  let ty = ty_var (create_tvsymbol (id_fresh "a")) in
  create_lsymbol (id_fresh "old") [ty] (Some ty)

let th_mark_at =
  let uc = create_theory (id_fresh "WP builtins: at") in
  let uc = add_ty_decl uc ts_mark in
  let uc = add_param_decl uc fs_at in
  close_theory uc

let th_mark_old =
  let uc = create_theory (id_fresh "WP builtins: old") in
  let uc = use_export uc th_mark_at in
  let uc = add_param_decl uc fs_old in
  close_theory uc

let fs_now = create_lsymbol (id_fresh "%now") [] (Some ty_mark)
let t_now = fs_app fs_now [] ty_mark
let e_now = e_lapp fs_now [] (ity_pur ts_mark [])

(* [vs_old] appears in the postconditions given to the core API,
   which expects every vsymbol to be a pure part of a pvsymbol *)
let pv_old = create_pvsymbol (id_fresh "%old") vtv_mark
let vs_old = pv_old.pv_vs
let t_old  = t_var vs_old

let t_at_old t = t_app fs_at [t; t_old] t.t_ty

let ls_absurd = create_lsymbol (id_fresh "absurd") [] None
let t_absurd  = ps_app ls_absurd []

let mk_t_if f = t_if f t_bool_true t_bool_false
let to_term t = if t.t_ty = None then mk_t_if t else t

<<<<<<< HEAD
let vtv_of_vs (vs : vsymbol) =
  (* return the type of the program variable that corresponds to [vs] *)
  (* any vs in post/xpost is either a pvsymbol or a fresh mark *)
  try (restore_pv vs).pv_vtv with Not_found -> vtv_mark
=======
(* any vs in post/xpost is either a pvsymbol or a fresh mark *)
let ity_of_vs vs =
  if Ty.ty_equal vs.vs_ty ty_mark then vtv_mark.vtv_ity
  else (restore_pv vs).pv_vtv.vtv_ity
>>>>>>> 9635816d

(* replace every occurrence of [old(t)] with [at(t,'old)] *)
let rec remove_old f = match f.t_node with
  | Tapp (ls,[t]) when ls_equal ls fs_old -> t_at_old (remove_old t)
  | _ -> t_map remove_old f

(* replace every occurrence of [at(t,'now)] with [t] *)
let rec remove_at f = match f.t_node with
  | Tapp (ls, [t; { t_node = Tapp (fs,[]) }])
    when ls_equal ls fs_at && ls_equal fs fs_now -> remove_at t
  | _ -> t_map remove_at f

(* replace [at(t,'old)] with [at(t,lab)] everywhere in formula [f] *)
let old_mark lab t = t_subst_single vs_old (t_var lab) t

(* replace [at(t,lab)] with [at(t,'now)] everywhere in formula [f] *)
let erase_mark lab t = t_subst_single lab t_now t

(* replace ['old] by a fresh label in q and xq, and call the argument *)
let backstep fn (q : term) xq =
  let lab = fresh_mark () in
  let f = fn (old_mark lab q) (Mexn.map (old_mark lab) xq) in
  erase_mark lab f

(** WP utilities *)

let default_exn_post xs _ =
  let vs = create_vsymbol (id_fresh "result") (ty_of_ity xs.xs_ity) in
  create_post vs t_true

let default_post vty ef =
  let vs = create_vsymbol (id_fresh "result") (ty_of_vty vty) in
  create_post vs t_true, Mexn.mapi default_exn_post ef.eff_raises

let wp_label e f =
  let loc = if f.t_loc = None then e.e_loc else f.t_loc in
  let lab = Ident.Slab.union e.e_label f.t_label in
  t_label ?loc lab f

let expl_pre       = Ident.create_label "expl:precondition"
let expl_post      = Ident.create_label "expl:postcondition"
let expl_xpost     = Ident.create_label "expl:exceptional postcondition"
let expl_assume    = Ident.create_label "expl:assumption"
let expl_assert    = Ident.create_label "expl:assertion"
let expl_check     = Ident.create_label "expl:check"
let expl_type_inv  = Ident.create_label "expl:type invariant"
let expl_loop_init = Ident.create_label "expl:loop invariant init"
let expl_loop_keep = Ident.create_label "expl:loop invariant preservation"
let expl_loopvar   = Ident.create_label "expl:loop variant decrease"
let expl_variant   = Ident.create_label "expl:variant decrease"

let rec wp_expl l f = match f.t_node with
  | _ when Slab.mem Split_goal.stop_split f.t_label -> t_label_add l f
  | Tbinop (Tand,f1,f2) -> t_label_copy f (t_and (wp_expl l f1) (wp_expl l f2))
  | Teps _ -> t_label_add l f (* post-condition, push down later *)
  | _ -> f

let wp_and ~sym f1 f2 =
  if sym then t_and_simp f1 f2 else t_and_asym_simp f1 f2

let wp_ands ~sym fl =
  if sym then t_and_simp_l fl else t_and_asym_simp_l fl

let wp_implies f1 f2 = t_implies_simp f1 f2

let wp_let v t f = t_let_close_simp v t f

let wp_forall vl f = t_forall_close_simp vl [] f

let wp_forall_post v p f =
  (* we optimize for the case when a postcondition
     is of the form (... /\ result = t /\ ...) *)
  let rec down p = match p.t_node with
    | Tbinop (Tand,l,r) ->
        begin match down l with
          | None, _ ->
              let t, r = down r in
              t, t_label_copy p (t_and_simp l r)
          | t, l ->
              t, t_label_copy p (t_and_simp l r)
        end
    | Tapp (ps,[{t_node = Tvar u};t])
      when ls_equal ps ps_equ && vs_equal u v && not (Mvs.mem v t.t_vars) ->
        Some t, t_true
    | _ ->
        None, p
  in
  if ty_equal v.vs_ty ty_unit then
    t_subst_single v t_void (wp_implies p f)
  else match down p with
    | Some t, p -> wp_let v t (wp_implies p f)
    | _ -> wp_forall [v] (wp_implies p f)

let is_equality_for v t =
  (* check whether [t] is an equality defining variable [v], that is, of the
     form [ x = def] for some term [def]. If so, return [Some def], otherwise
     return [None] *)
  match t.t_node with
  | Tapp (ls, [ { t_node = Tvar eq_v } ; t2 ])
          when ls_equal ls ps_equ && vs_equal eq_v v ->
            Some t2
  | _ -> None

let t_and_subst v t1 t2 =
  (* if [t1] defines variable [v], return [t2] with [v] replaced by its
     definition. Otherwise return [t1 /\ t2] *)
  match is_equality_for v t1 with
  | Some def -> t_subst_single v def t2
  | None -> t_and_simp t1 t2

let t_implies_subst v t1 t2 =
  (* if [t1] defines variable [v], return [t2] with [v] replaced by its
     definition. Otherwise return [t1 -> t2] *)
  match is_equality_for v t1 with
  | Some def -> t_subst_single v def t2
  | None -> t_implies_simp t1 t2

(* regs_of_reads, and therefore regs_of_effect, only take into account
   reads in program expressions and ignore the variables in specification *)
(* dead code
let regs_of_reads  eff = Sreg.union eff.eff_reads eff.eff_ghostr
*)
let regs_of_writes eff = Sreg.union eff.eff_writes eff.eff_ghostw
(* dead code
let regs_of_effect eff = Sreg.union (regs_of_reads eff) (regs_of_writes eff)
*)
let exns_of_raises eff = Sexn.union eff.eff_raises eff.eff_ghostx

let open_post q =
  let v, f = open_post q in
  v, Slab.fold wp_expl q.t_label f

let open_unit_post q =
  let v, q = open_post q in
  t_subst_single v t_void q

let create_unit_post =
  let v = create_vsymbol (id_fresh "void") ty_unit in
  fun q -> create_post v q

let vs_result e =
  create_vsymbol (id_fresh ?loc:e.e_loc "result") (ty_of_vty e.e_vty)

(** WP state *)

type wp_env = {
  prog_known : Mlw_decl.known_map;
  pure_known : Decl.known_map;
  global_env : Env.env;
  ps_int_le  : Term.lsymbol;
  ps_int_ge  : Term.lsymbol;
  ps_int_lt  : Term.lsymbol;
  ps_int_gt  : Term.lsymbol;
  fs_int_pl  : Term.lsymbol;
  fs_int_mn  : Term.lsymbol;
  letrec_var : term list Mint.t;
}

let decrease_alg ?loc env old_t t =
  let oty = t_type old_t in
  let nty = t_type t in
  let quit () =
    Loc.errorm ?loc "no default order for %a" Pretty.print_term t in
  let ts = match oty with { ty_node = Tyapp (ts,_) } -> ts | _ -> quit () in
  let csl = Decl.find_constructors env.pure_known ts in
  if csl = [] then quit ();
  let sbs = ty_match Mtv.empty (ty_app ts (List.map ty_var ts.ts_args)) oty in
  let add_arg acc fty =
    let fty = ty_inst sbs fty in
    if ty_equal fty nty then
      let vs = create_vsymbol (id_fresh "f") nty in
      t_or_simp acc (t_equ (t_var vs) t), pat_var vs
    else acc, pat_wild fty in
  let add_cs (cs,_) =
    let f, pl = Lists.map_fold_left add_arg t_false cs.ls_args in
    t_close_branch (pat_app cs pl oty) f in
  t_case old_t (List.map add_cs csl)

let decrease_rel ?loc env old_t t = function
  | Some ls -> ps_app ls [t; old_t]
  | None when ty_equal (t_type t) ty_int ->
      t_and
        (ps_app env.ps_int_le [t_nat_const 0; old_t])
        (ps_app env.ps_int_lt [t; old_t])
  | None -> decrease_alg ?loc env old_t t

let decrease loc lab env olds varl =
  let rec decr pr olds varl = match olds, varl with
    | [], [] -> (* empty variant *)
        t_true
    | [old_t], [t, rel] ->
        t_and_simp pr (decrease_rel ?loc env old_t t rel)
    | old_t::_, (t,_)::_ when not (oty_equal old_t.t_ty t.t_ty) ->
        Loc.errorm ?loc "cannot use lexicographic ordering"
    | old_t::olds, (t,rel)::varl ->
        let dt = t_and_simp pr (decrease_rel ?loc env old_t t rel) in
        let pr = t_and_simp pr (t_equ old_t t) in
        t_or_simp dt (decr pr olds varl)
    | _ -> assert false
  in
  t_label ?loc lab (decr t_true olds varl)

let expl_variant = Slab.add Split_goal.stop_split (Slab.singleton expl_variant)
let expl_loopvar = Slab.add Split_goal.stop_split (Slab.singleton expl_loopvar)

(** Reconstruct pure values after writes *)

let analyze_var fn_down fn_join lkm km vs ity =
<<<<<<< HEAD
   (* create a term of the form:
        match vs with
        (| Cons (x1 ... xn) -> fn_join x1' ... xn')*
      where the x1' are obtained by a call to fn_down (supposedly a recursive
      call) on x1 and its type *)
  let branch (cs,vtvl) =
    let mk_var vtv = create_vsymbol (id_fresh "y") (ty_of_ity vtv.vtv_ity) in
    let vars = List.map mk_var vtvl in
     let args = List.map2 fn_down vars vtvl in
    let t = fn_join cs args  vs.vs_ty in
    let pat = pat_app cs (List.map pat_var vars) vs.vs_ty in
    t_close_branch pat t in
  let constructors = Mlw_decl.inst_constructors lkm km ity in
  t_case (t_var vs) (List.map branch constructors)

let update_var env (mreg : vsymbol Mreg.t) (vs : vsymbol) : term =
   (* [mreg] is expected to contain fresh names for all to-be-updated regions.
      this function does nothing (ie returns the term [vs]) when [vs]
      corresponds to a program variable whose type does not contain any region
      in [mreg]. In the other case, this function builds a new term, replacing
      all touched regions by fresh variables. *)
  let rec update vs { vtv_ity = ity; vtv_mut = mut } =
=======
  let branch (cs,fdl) =
    let mk_var fd = create_vsymbol (id_fresh "y") (ty_of_ity fd.fd_ity) in
    let vars = List.map mk_var fdl in
    let t = fn_join cs (List.map2 fn_down vars fdl) vs.vs_ty in
    let pat = pat_app cs (List.map pat_var vars) vs.vs_ty in
    t_close_branch pat t in
  let csl = Mlw_decl.inst_constructors lkm km ity in
  t_case (t_var vs) (List.map branch csl)

let update_var env mreg vs =
  let rec update vs { fd_ity = ity; fd_mut = mut } =
>>>>>>> 9635816d
    (* are we a mutable variable? *)
    let get_vs r = Mreg.find_def vs r mreg in
    let vs = Opt.fold (fun _ -> get_vs) vs mut in
    (* at this point, vs is either itself (vtv_mut is None, or the contained
     * region is not in the map), or the vsymbol in the map mreg *)
    (* should we update our value further? *)
    let check_reg r _ = reg_occurs r ity.ity_vars in
    if ity_immutable ity || not (Mreg.exists check_reg mreg) then t_var vs
    else analyze_var update fs_app env.pure_known env.prog_known vs ity in
  update vs { fd_ity = ity_of_vs vs; fd_ghost = false; fd_mut = None }

let rec subst_at_now now (m : vsymbol Mvs.t) (t : term) =
   (* if [now] is true, apply the substitution, except when they are protected
      by labels other than [fs_now] *)
   match t.t_node with
  | Tvar vs when now ->
      begin try t_var (Mvs.find vs m) with Not_found -> t end
  | Tapp (ls, _) when ls_equal ls fs_old -> assert false
  | Tapp (ls, [_; mark]) when ls_equal ls fs_at ->
      let now = match mark.t_node with
        | Tvar vs when vs_equal vs vs_old -> assert false
        | Tapp (ls,[]) when ls_equal ls fs_now -> true
        | _ -> false in
      t_map (subst_at_now now m) t
  | Tlet _ | Tcase _ | Teps _ | Tquant _ ->
      (* do not open unless necessary *)
      let m = Mvs.set_inter m t.t_vars in
      if Mvs.is_empty m then t else
      t_map (subst_at_now now m) t
  | _ ->
      t_map (subst_at_now now m) t

let model1_lab = Slab.singleton (create_label "model:1")
let model2_lab = Slab.singleton (create_label "model:quantify(2)")
let model3_lab = Slab.singleton (create_label "model:cond")

let mk_var id label ty : vsymbol = create_vsymbol (id_clone ~label id) ty

let print_region_map mreg =
   Format.printf "{ ";
   Mreg.iter (fun k v ->
      Format.printf "%a |-> %a (%a)@ ;"
         Mlw_pretty.print_reg k
         Pretty.print_vs v
         Pretty.print_ty v.vs_ty) mreg;
   Format.printf " }@."

let mutable_substitute env (mreg : vsymbol Mreg.t) (f : term) =
  (* Replace every occurrence of a mutable variable in [f] by an appropriate
     "updating" term. The map [mreg] must already contain fresh variables for
     all regions. *)
  let update_var vs _ = match update_var env mreg vs with
    | { t_node = Tvar nv } when vs_equal vs nv -> None
    | t -> Some t in
  (*   print_region_map mreg; *)
  let vars = Mvs.mapi_filter update_var f.t_vars in
  (* [vars] now is a mapping from the relevant symbols of [f] to their
     "update" (see [update_var]) *)
  let new_var vs _ = mk_var vs.vs_name model2_lab vs.vs_ty in
  let vv' = Mvs.mapi new_var vars in
  (* [vv'] is now a mapping from the relevant symbols in f to fresh symbols *)
  let update v t f = wp_let (Mvs.find v vv') t f in
  Mvs.fold update vars (subst_at_now true vv' f)

let get_var_of_region reg f =
   (* If term [f] has a variable [v] that belongs to region [reg],
      return [Some v], else return [None]
   *)
    let test vs _ acc =
      if acc <> None then acc
      else
      (* this does the actual comparison *)
         match vtv_of_vs vs with
         | { vtv_ity = { ity_node = Ityapp (_,_,[r]) }}
         | { vtv_mut = Some r } when reg_equal r reg -> Some vs
         | _ -> acc
    in
    Mvs.fold test f.t_vars None

let quantify env (regs : Sreg.t) (f : term) =
   (* quantify formula [f] over all variables in the regions [regs] *)
   (* ??? refactor this first bit to use [get_var_of_region] *)
  let get_var reg () =
<<<<<<< HEAD
     (* for each free variable in [f], compare its region with [reg];
        if it matches, return the variable as the one that corresponds to the
        region *)
    let test vs _ id =
       (* this does the actual comparison *)
      match vtv_of_vs vs with
      | { vtv_ity = { ity_node = Ityapp (_,_,[r]) }}
      | { vtv_mut = Some r } when reg_equal r reg -> vs.vs_name
=======
    let test vs _ id = match (ity_of_vs vs).ity_node with
      | Ityapp (_,_,[r]) when reg_equal r reg -> vs.vs_name
>>>>>>> 9635816d
      | _ -> id in
    let id = Mvs.fold test f.t_vars reg.reg_name in
    mk_var id model1_lab (ty_of_ity reg.reg_ity)
  in
  let mreg = Mreg.mapi get_var regs in
  (* [mreg] now maps each region to a fresh variable *)
  let f = mutable_substitute env mreg f in
  wp_forall (List.rev (Mreg.values mreg)) f

(** Invariants *)

let get_invariant km t =
  let ty = t_type t in
  let ts = match ty.ty_node with
    | Tyapp (ts,_) -> ts
    | _ -> assert false in
  let rec find_td = function
    | (its,_,inv) :: _ when ts_equal ts its.its_ts -> inv
    | _ :: tdl -> find_td tdl
    | [] -> assert false in
  let pd = Mid.find ts.ts_name km in
  let inv = match pd.Mlw_decl.pd_node with
    | Mlw_decl.PDdata tdl -> find_td tdl
    | _ -> assert false in
  let sbs = Ty.ty_match Mtv.empty (t_type inv) ty in
  let u, p = open_post (t_ty_subst sbs Mvs.empty inv) in
  wp_expl expl_type_inv (t_subst_single u t p)

let ps_inv = Term.create_psymbol (id_fresh "inv")
  [ty_var (create_tvsymbol (id_fresh "a"))]

let full_invariant lkm km vs ity =
  let rec update vs { fd_ity = ity } =
    if not (ity_has_inv ity) then t_true else
    (* what is our current invariant? *)
    let f = match ity.ity_node with
      | Ityapp (its,_,_) when its.its_inv ->
          if Debug.test_flag no_track
          then get_invariant km (t_var vs)
          else ps_app ps_inv [t_var vs]
      | _ -> t_true in
    (* what are our sub-invariants? *)
    let join _ fl _ = wp_ands ~sym:true fl in
    let g = analyze_var update join lkm km vs ity in
    (* put everything together *)
    wp_and ~sym:true f g
  in
  update vs { fd_ity = ity; fd_ghost = false; fd_mut = None }

(** Value tracking *)

type point = int
type value = point list Mls.t (* constructor -> field list *)

type state = {
  st_km   : Mlw_decl.known_map;
  st_lkm  : Decl.known_map;
  st_mem  : value Hint.t;
  st_next : point ref;
}

(* dead code
type names = point Mvs.t  (* variable -> point *)
type condition = lsymbol Mint.t (* point -> constructor *)
type lesson = condition list Mint.t (* point -> conditions for invariant *)
*)

let empty_state lkm km = {
  st_km   = km;
  st_lkm  = lkm;
  st_mem  = Hint.create 5;
  st_next = ref 0;
}

let next_point state =
  let res = !(state.st_next) in incr state.st_next; res

let make_value state ty =
  let get_p _ = next_point state in
  let new_cs cs = List.map get_p cs.ls_args in
  let add_cs m (cs,_) = Mls.add cs (new_cs cs) m in
  let csl = match ty.ty_node with
    | Tyapp (ts,_) -> Decl.find_constructors state.st_lkm ts
    | _ -> [] in
  List.fold_left add_cs Mls.empty csl

let match_point state ty p =
  try Hint.find state.st_mem p with Not_found ->
  let value = make_value state ty in
  if not (Mls.is_empty value) then
    Hint.replace state.st_mem p value;
  value

let rec open_pattern state names value p pat = match pat.pat_node with
  | Pwild -> names
  | Pvar vs -> Mvs.add vs p names
  | Papp (cs,patl) ->
      let add_pat names p pat =
        let value = match_point state pat.pat_ty p in
        open_pattern state names value p pat in
      List.fold_left2 add_pat names (Mls.find cs value) patl
  | Por _ ->
      let add_vs vs s = Mvs.add vs (next_point state) s in
      Svs.fold add_vs pat.pat_vars names
  | Pas (pat,vs) ->
      open_pattern state (Mvs.add vs p names) value p pat

let rec point_of_term state names t = match t.t_node with
  | Tvar vs ->
      Mvs.find vs names
  | Tapp (ls, tl) ->
      begin match Mid.find ls.ls_name state.st_lkm with
        | { Decl.d_node = Decl.Ddata tdl } ->
            let is_cs (cs,_) = ls_equal ls cs in
            let is_cs (_,csl) = List.exists is_cs csl in
            if List.exists is_cs tdl
            then point_of_constructor state names ls tl
            else point_of_projection state names ls (List.hd tl)
        | _ -> next_point state
      end
  | Tlet (t1, bt) ->
      let p1 = point_of_term state names t1 in
      let v, t2 = t_open_bound bt in
      let names = Mvs.add v p1 names in
      point_of_term state names t2
  | Tcase (t1,[br]) ->
      let pat, t2 = t_open_branch br in
      let p1 = point_of_term state names t1 in
      let value = match_point state pat.pat_ty p1 in
      let names = open_pattern state names value p1 pat in
      point_of_term state names t2
  | Tcase (t1,bl) ->
      (* we treat here the case of a value update: the value
         of each branch must be a distinct constructor *)
      let p = next_point state in
      let ty = Opt.get t.t_ty in
      let p1 = point_of_term state names t1 in
      let value = match_point state (Opt.get t1.t_ty) p1 in
      let branch acc br =
        let pat, t2 = t_open_branch br in
        let ls = match t2.t_node with
          | Tapp (ls,_) -> ls | _ -> raise Exit in
        let names = open_pattern state names value p1 pat in
        let p2 = point_of_term state names t2 in
        let v2 = match_point state ty p2 in
        Mls.add_new Exit ls (Mls.find_exn Exit ls v2) acc
      in
      begin try
        let value = List.fold_left branch Mls.empty bl in
        let value = Mls.set_union value (make_value state ty) in
        Hint.replace state.st_mem p value
      with Exit -> () end;
      p
  | Tconst _ | Tif _ | Teps _ -> next_point state
  | Tquant _ | Tbinop _ | Tnot _ | Ttrue | Tfalse -> assert false

and point_of_constructor state names ls tl =
  let p = next_point state in
  let pl = List.map (point_of_term state names) tl in
  let value = make_value state (Opt.get ls.ls_value) in
  let value = Mls.add ls pl value in
  Hint.replace state.st_mem p value;
  p

and point_of_projection state names ls t1 =
  let ty = Opt.get t1.t_ty in
  let csl = match ty.ty_node with
    | Tyapp (ts,_) -> Decl.find_constructors state.st_lkm ts
    | _ -> assert false in
  match csl with
    | [cs,pjl] ->
        let p1 = point_of_term state names t1 in
        let value = match_point state ty p1 in
        let rec find_p pjl pl = match pjl, pl with
          | Some pj::_, p::_ when ls_equal ls pj -> p
          | _::pjl, _::pl -> find_p pjl pl
          | _ -> assert false in
        find_p pjl (Mls.find cs value)
    | _ -> next_point state (* more than one, can't choose *)

let rec track_values state names lesson cond f = match f.t_node with
  | Tapp (ls, [t1]) when ls_equal ls ps_inv ->
      let p1 = point_of_term state names t1 in
      let condl = Mint.find_def [] p1 lesson in
      let contains c1 c2 = Mint.submap (fun _ -> ls_equal) c2 c1 in
      if List.exists (contains cond) condl then
        lesson, t_true
      else
        let good c = not (contains c cond) in
        let condl = List.filter good condl in
        let l = Mint.add p1 (cond::condl) lesson in
        l, get_invariant state.st_km t1
  | Tbinop (Timplies, f1, f2) ->
      let l, f1 = track_values state names lesson cond f1 in
      let _, f2 = track_values state names l cond f2 in
      lesson, t_label_copy f (t_implies_simp f1 f2)
  | Tbinop (Tand, f1, f2) ->
      let l, f1 = track_values state names lesson cond f1 in
      let l, f2 = track_values state names l cond f2 in
      l, t_label_copy f (t_and_simp f1 f2)
  | Tif (fc, f1, f2) ->
      let _, f1 = track_values state names lesson cond f1 in
      let _, f2 = track_values state names lesson cond f2 in
      lesson, t_label_copy f (t_if_simp fc f1 f2)
  | Tcase (t1, bl) ->
      let p1 = point_of_term state names t1 in
      let value = match_point state (Opt.get t1.t_ty) p1 in
      let is_pat_var = function
        | { pat_node = Pvar _ } -> true | _ -> false in
      let branch l br =
        let pat, f1, cb = t_open_branch_cb br in
        let learn, cond = match bl, pat.pat_node with
          | [_], _ -> true, cond (* one branch, can learn *)
          | _, Papp (cs, pl) when List.for_all is_pat_var pl ->
              (try true, Mint.add_new Exit p1 cs cond (* can learn *)
              with Exit -> false, cond) (* contradiction, cannot learn *)
          | _, _ -> false, cond (* complex pattern, will not learn *)
        in
        let names = open_pattern state names value p1 pat in
        let m, f1 = track_values state names lesson cond f1 in
        let l = if learn then m else l in
        l, cb pat f1
      in
      let l, bl = Lists.map_fold_left branch lesson bl in
      l, t_label_copy f (t_case t1 bl)
  | Tlet (t1, bf) ->
      let p1 = point_of_term state names t1 in
      let v, f1, cb = t_open_bound_cb bf in
      let names = Mvs.add v p1 names in
      let l, f1 = track_values state names lesson cond f1 in
      l, t_label_copy f (t_let_simp t1 (cb v f1))
  | Tquant (Tforall, qf) ->
      let vl, trl, f1, cb = t_open_quant_cb qf in
      let add_vs s vs = Mvs.add vs (next_point state) s in
      let names = List.fold_left add_vs names vl in
      let l, f1 = track_values state names lesson cond f1 in
      l, t_label_copy f (t_forall_simp (cb vl trl f1))
  | Tbinop ((Tor|Tiff),_,_) | Tquant (Texists,_)
  | Tapp _ | Tnot _ | Ttrue | Tfalse -> lesson, f
  | Tvar _ | Tconst _ | Teps _ -> assert false

let track_values lkm km f =
  let state = empty_state lkm km in
  let _, f = track_values state Mvs.empty Mint.empty Mint.empty f in
  f

(** Weakest preconditions *)

let rec wp_expr env e q xq =
  let f = wp_desc env e q xq in
  if Debug.test_flag debug then begin
    Format.eprintf "@[--------@\n@[<hov 2>e = %a@]@\n" Mlw_pretty.print_expr e;
    Format.eprintf "@[<hov 2>q = %a@]@\n" Pretty.print_term q;
    Format.eprintf "@[<hov 2>f = %a@]@\n----@]@." Pretty.print_term f;
  end;
  f

and wp_desc env e q xq = match e.e_node with
  | Elogic t ->
      let v, q = open_post q in
      let t = wp_label e t in
      (* NOTE: if you replace this t_subst by t_let or anything else,
         you must handle separately the case "let mark = 'now in ...",
         which requires 'now to be substituted for mark in q *)
      t_subst_single v (to_term t) q
  | Evalue pv ->
      let v, q = open_post q in
      let t = wp_label e (t_var pv.pv_vs) in
      t_subst_single v t q
  | Earrow _ ->
      let q = open_unit_post q in
      (* wp_label e *) q (* FIXME? *)
  | Elet ({ let_sym = LetV v; let_expr = e1 }, e2)
    when Opt.equal Loc.equal v.pv_vs.vs_name.id_loc e1.e_loc ->
    (* we push the label down, past the implicitly inserted "let" *)
      let w = wp_expr env (e_label_copy e e2) q xq in
      let q = create_post v.pv_vs w in
      wp_expr env e1 q xq
  | Elet ({ let_sym = LetV v; let_expr = e1 }, e2) ->
      let w = wp_expr env e2 q xq in
      let q = create_post v.pv_vs w in
      wp_label e (wp_expr env e1 q xq)
  | Elet ({ let_sym = LetA _; let_expr = e1 }, e2) ->
      let w = wp_expr env e2 q xq in
      let q = create_unit_post w in
      wp_label e (wp_expr env e1 q xq)
  | Erec (fdl, e1) ->
      let fr = wp_rec_defn env fdl in
      let fe = wp_expr env e1 q xq in
      let fr = wp_ands ~sym:true fr in
      wp_label e (wp_and ~sym:true fr fe)
  | Eif (e1, e2, e3) ->
      let res = vs_result e1 in
      let test = t_equ (t_var res) t_bool_true in
      let test = t_label ?loc:e1.e_loc model3_lab test in
      (* if both branches are pure, do not split *)
      let w =
        let get_term e = match e.e_node with
          | Elogic t -> to_term t
          | Evalue v -> t_var v.pv_vs
          | _ -> raise Exit in
        try
          let r2 = get_term e2 in
          let r3 = get_term e3 in
          let v, q = open_post q in
          t_subst_single v (t_if_simp test r2 r3) q
        with Exit ->
          let w2 = wp_expr env e2 q xq in
          let w3 = wp_expr env e3 q xq in
          t_if_simp test w2 w3
      in
      let q = create_post res w in
      wp_label e (wp_expr env e1 q xq)
  (* optimization for the particular case let _ = e1 in e2 *)
  | Ecase (e1, [{ ppat_pattern = { pat_node = Term.Pwild }}, e2]) ->
      let w = wp_expr env e2 q xq in
      let q = create_post (vs_result e1) w in
      wp_label e (wp_expr env e1 q xq)
  (* optimization for the particular case let () = e1 in e2 *)
  | Ecase (e1, [{ ppat_pattern = { pat_node = Term.Papp (cs,[]) }}, e2])
    when ls_equal cs fs_void ->
      let w = wp_expr env e2 q xq in
      let q = create_unit_post w in
      wp_label e (wp_expr env e1 q xq)
  | Ecase (e1, bl) ->
      let res = vs_result e1 in
      let branch ({ ppat_pattern = pat }, e) =
        t_close_branch pat (wp_expr env e q xq) in
      let w = t_case (t_var res) (List.map branch bl) in
      let q = create_post res w in
      wp_label e (wp_expr env e1 q xq)
  | Eghost e1 ->
      wp_label e (wp_expr env e1 q xq)
  | Eraise (xs, e1) ->
      let q = try Mexn.find xs xq with
        Not_found -> assert false in
      wp_label e (wp_expr env e1 q xq)
  | Etry (e1, bl) ->
      let branch (xs,v,e) acc =
        let w = wp_expr env e q xq in
        let q = create_post v.pv_vs w in
        Mexn.add xs q acc in
      let xq = List.fold_right branch bl xq in
      wp_label e (wp_expr env e1 q xq)
  | Eassert (Aassert, f) ->
      let q = open_unit_post q in
      let f = wp_expl expl_assert f in
      wp_and ~sym:false (wp_label e f) q
  | Eassert (Acheck, f) ->
      let q = open_unit_post q in
      let f = wp_expl expl_check f in
      wp_and ~sym:true (wp_label e f) q
  | Eassert (Aassume, f) ->
      let q = open_unit_post q in
      let f = wp_expl expl_assume f in
      wp_implies (wp_label e f) q
  | Eabsurd ->
      wp_label e t_absurd
  | Eany spec ->
      let p = wp_label e (wp_expl expl_pre spec.c_pre) in
      let p = t_label ?loc:e.e_loc p.t_label p in
      (* TODO: propagate call labels into tyc.c_post *)
      let w = wp_abstract env spec.c_effect spec.c_post spec.c_xpost q xq in
      wp_and ~sym:false p w
  | Eapp (e1,_,spec) ->
      let p = wp_label e (wp_expl expl_pre spec.c_pre) in
      let p = t_label ?loc:e.e_loc p.t_label p in
      let d =
        if spec.c_letrec = 0 || spec.c_variant = [] then t_true else
        let olds = Mint.find_def [] spec.c_letrec env.letrec_var in
        if olds = [] then t_true (* we are out of letrec *) else
        decrease e.e_loc expl_variant env olds spec.c_variant in
      (* TODO: propagate call labels into tyc.c_post *)
      let w = wp_abstract env spec.c_effect spec.c_post spec.c_xpost q xq in
      let w = wp_and ~sym:true d (wp_and ~sym:false p w) in
      let q = create_unit_post w in
      wp_expr env e1 q xq (* FIXME? should (wp_label e) rather be here? *)
  | Eabstr (e1, spec) ->
      let p = wp_label e (wp_expl expl_pre spec.c_pre) in
      let w1 = backstep (wp_expr env e1) spec.c_post spec.c_xpost in
      let w2 = wp_abstract env e1.e_effect spec.c_post spec.c_xpost q xq in
      wp_and ~sym:false p (wp_and ~sym:true (wp_label e w1) w2)
  | Eassign (pl, e1, reg, pv) ->
      (* if we create an intermediate variable npv to represent e1
         in the post-condition of the assign, the call to wp_abstract
         will have to update this variable separately (in addition to
         all existing variables in q that require update), creating
         duplication.  To avoid it, we try to detect whether the value
         of e1 can be represented by an existing pure term that can
         be reused in the post-condition. *)
      let rec get_term d = match d.e_node with
        | Eghost e | Elet (_,e) | Erec (_,e) -> get_term e
        | Evalue v -> vs_result e1, t_var v.pv_vs
        | Elogic t -> vs_result e1, t
        | _ ->
            let id = id_fresh ?loc:e1.e_loc "o" in
            (* must be a pvsymbol or restore_pv will fail *)
            let npv = create_pvsymbol id (vtv_of_expr e1) in
            npv.pv_vs, t_var npv.pv_vs
      in
      let res, t = get_term e1 in
      let t = fs_app pl.pl_ls [t] pv.pv_vs.vs_ty in
      let c_q = create_unit_post (t_equ t (t_var pv.pv_vs)) in
      let eff = eff_write eff_empty reg in
      let w = wp_abstract env eff c_q Mexn.empty q xq in
      let q = create_post res w in
      wp_label e (wp_expr env e1 q xq)
  | Eloop (inv, varl, e1) ->
      (* TODO: what do we do about well-foundness? *)
      let i = wp_expl expl_loop_keep inv in
      let olds = List.map (fun (t,_) -> t_at_old t) varl in
      let d = decrease e.e_loc expl_loopvar env olds varl in
      let q = create_unit_post (wp_and ~sym:true i d) in
      let w = backstep (wp_expr env e1) q xq in
      let regs = regs_of_writes e1.e_effect in
      let w = quantify env regs (wp_implies inv w) in
      let i = wp_expl expl_loop_init inv in
      wp_label e (wp_and ~sym:true i w)
  | Efor ({pv_vs = x}, ({pv_vs = v1}, d, {pv_vs = v2}), inv, e1) ->
      (* wp(for x = v1 to v2 do inv { I(x) } e1, Q, R) =
             v1 > v2  -> Q
         and v1 <= v2 ->     I(v1)
                         and forall S. forall i. v1 <= i <= v2 ->
                                                 I(i) -> wp(e1, I(i+1), R)
                                       and I(v2+1) -> Q *)
      let gt, le, incr = match d with
        | Mlw_expr.To     -> env.ps_int_gt, env.ps_int_le, env.fs_int_pl
        | Mlw_expr.DownTo -> env.ps_int_lt, env.ps_int_ge, env.fs_int_mn
      in
      let one = t_nat_const 1 in
      let v1_gt_v2 = ps_app gt [t_var v1; t_var v2] in
      let v1_le_v2 = ps_app le [t_var v1; t_var v2] in
      let q = open_unit_post q in
      let wp_init =
        wp_expl expl_loop_init (t_subst_single x (t_var v1) inv) in
      let wp_step =
        let next = fs_app incr [t_var x; one] ty_int in
        let post = wp_expl expl_loop_keep (t_subst_single x next inv) in
        wp_expr env e1 (create_unit_post post) xq in
      let wp_last =
        let v2pl1 = fs_app incr [t_var v2; one] ty_int in
        wp_implies (t_subst_single x v2pl1 inv) q in
      let wp_good = wp_and ~sym:true
        wp_init
        (quantify env (regs_of_writes e1.e_effect)
           (wp_and ~sym:true
              (wp_forall [x] (wp_implies
                (wp_and ~sym:true (ps_app le [t_var v1; t_var x])
                                  (ps_app le [t_var x;  t_var v2]))
                (wp_implies inv wp_step)))
              wp_last))
      in
      let wp_full = wp_and ~sym:true
        (wp_implies v1_gt_v2 q)
        (wp_implies v1_le_v2 wp_good)
      in
      wp_label e wp_full

and wp_abstract env c_eff c_q c_xq q xq =
  let regs = regs_of_writes c_eff in
  let exns = exns_of_raises c_eff in
  let quantify_post c_q q =
    let v, f = open_post q in
    let c_v, c_f = open_post c_q in
    let c_f = t_subst_single c_v (t_var v) c_f in
    let f = wp_forall_post v c_f f in
    quantify env regs f
  in
  let quantify_xpost _ c_xq xq =
    Some (quantify_post c_xq xq) in
  let proceed c_q c_xq =
    let f = quantify_post c_q q in
    (* every xs in exns is guaranteed to be in c_xq and xq *)
    assert (Mexn.set_submap exns xq);
    assert (Mexn.set_submap exns c_xq);
    let xq = Mexn.set_inter xq exns in
    let c_xq = Mexn.set_inter c_xq exns in
    let mexn = Mexn.inter quantify_xpost c_xq xq in
    (* FIXME? This wp_ands is asymmetric in Pgm_wp *)
    wp_ands ~sym:true (f :: Mexn.values mexn)
  in
  backstep proceed c_q c_xq

and wp_fun_defn env { fun_ps = ps ; fun_lambda = l } =
  let lab = fresh_mark () and c = l.l_spec in
  let add_arg sbs pv = ity_match sbs pv.pv_vtv.vtv_ity pv.pv_vtv.vtv_ity in
  let subst = List.fold_left add_arg ps.ps_subst l.l_args in
  let regs = Mreg.map (fun _ -> ()) subst.ity_subst_reg in
  let args = List.map (fun pv -> pv.pv_vs) l.l_args in
  let env =
    if c.c_letrec = 0 || c.c_variant = [] then env else
    let lab = t_var lab in
    let t_at_lab (t,_) = t_app fs_at [t; lab] t.t_ty in
    let tl = List.map t_at_lab c.c_variant in
    let lrv = Mint.add c.c_letrec tl env.letrec_var in
    { env with letrec_var = lrv } in
  let q = old_mark lab (wp_expl expl_post c.c_post) in
  let conv p = old_mark lab (wp_expl expl_xpost p) in
  let f = wp_expr env l.l_expr q (Mexn.map conv c.c_xpost) in
  let f = wp_implies c.c_pre (erase_mark lab f) in
  wp_forall args (quantify env regs f)

and wp_rec_defn env fdl = List.map (wp_fun_defn env) fdl

(***
let bool_to_prop env f =
  let ts_bool  = find_ts ~pure:true env "bool" in
  let ls_andb  = find_ls ~pure:true env "andb" in
  let ls_orb   = find_ls ~pure:true env "orb" in
  let ls_notb  = find_ls ~pure:true env "notb" in
  let ls_True  = find_ls ~pure:true env "True" in
  let ls_False = find_ls ~pure:true env "False" in
  let t_True   = fs_app ls_True [] (ty_app ts_bool []) in
  let is_bool ls = ls_equal ls ls_True || ls_equal ls ls_False in
  let rec t_iff_bool f1 f2 = match f1.t_node, f2.t_node with
    | Tnot f1, _ -> t_not_simp (t_iff_bool f1 f2)
    | _, Tnot f2 -> t_not_simp (t_iff_bool f1 f2)
    | Tapp (ps1, [t1; { t_node = Tapp (ls1, []) }]),
      Tapp (ps2, [t2; { t_node = Tapp (ls2, []) }])
      when ls_equal ps1 ps_equ && ls_equal ps2 ps_equ &&
           is_bool ls1 && is_bool ls2 ->
        if ls_equal ls1 ls2 then t_equ t1 t2 else t_neq t1 t2
    | _ ->
        t_iff_simp f1 f2
  in
  let rec t_btop t = t_label ?loc:t.t_loc t.t_label (* t_label_copy? *)
    (match t.t_node with
    | Tif (f,t1,t2) ->
        t_if_simp (f_btop f) (t_btop t1) (t_btop t2)
    | Tapp (ls, [t1;t2]) when ls_equal ls ls_andb ->
        t_and_simp (t_btop t1) (t_btop t2)
    | Tapp (ls, [t1;t2]) when ls_equal ls ls_orb ->
        t_or_simp (t_btop t1) (t_btop t2)
    | Tapp (ls, [t1]) when ls_equal ls ls_notb ->
        t_not_simp (t_btop t1)
    | Tapp (ls, []) when ls_equal ls ls_True ->
        t_true
    | Tapp (ls, []) when ls_equal ls ls_False ->
        t_false
    | _ ->
        t_equ_simp (f_btop t) t_True)
  and f_btop f = match f.t_node with
    | Tapp (ls, [{t_ty = Some {ty_node = Tyapp (ts, [])}} as l; r])
      when ls_equal ls ps_equ && ts_equal ts ts_bool ->
        t_label ?loc:f.t_loc f.t_label (t_iff_bool (t_btop l) (t_btop r))
    | _ ->
        t_map_simp f_btop f
  in
  f_btop f
***)

(* replace t_absurd with t_false *)
let rec unabsurd f = match f.t_node with
  | Tapp (ls, []) when ls_equal ls ls_absurd ->
      t_label_copy f t_false
  | _ ->
      t_map unabsurd f

let add_wp_decl km name f uc =
  (* prepare a proposition symbol *)
  let s = "WP_parameter " ^ name.id_string in
  let lab = Ident.create_label ("expl:VC for " ^ name.id_string) in
  let label = Slab.add lab name.id_label in
  let id = id_fresh ~label ?loc:name.id_loc s in
  let pr = create_prsymbol id in
  (* prepare the VC formula *)
  let f = remove_at f in
  (* let f = bool_to_prop uc f in *)
  let f = unabsurd f in
  (* get a known map with tuples added *)
  let lkm = Theory.get_known uc in
  (* remove redundant invariants *)
  let f = if Debug.test_flag no_track then f else track_values lkm km f in
  (* simplify f *)
  let f = if Debug.test_flag no_eval then f else
    (* do preliminary checks on f to spare eval_match any surprises *)
    let _lkm = Decl.known_add_decl lkm (create_prop_decl Pgoal pr f) in
    Eval_match.eval_match ~inline:Eval_match.inline_nonrec_linear lkm f in
  (* printf "wp: f=%a@." print_term f; *)
  let d = create_prop_decl Pgoal pr f in
  Theory.add_decl uc d

let mk_env env km th =
  let th_int = Env.find_theory env ["int"] "Int" in
  { prog_known = km;
    pure_known = Theory.get_known th;
    global_env = env;
    ps_int_le  = Theory.ns_find_ls th_int.th_export ["infix <="];
    ps_int_ge  = Theory.ns_find_ls th_int.th_export ["infix >="];
    ps_int_lt  = Theory.ns_find_ls th_int.th_export ["infix <"];
    ps_int_gt  = Theory.ns_find_ls th_int.th_export ["infix >"];
    fs_int_pl  = Theory.ns_find_ls th_int.th_export ["infix +"];
    fs_int_mn  = Theory.ns_find_ls th_int.th_export ["infix -"];
    letrec_var = Mint.empty;
  }

let wp_let env km th { let_sym = lv; let_expr = e } =
  let env = mk_env env km th in
  let q, xq = default_post e.e_vty e.e_effect in
  let f = wp_expr env e q xq in
  let f = wp_forall (Mvs.keys f.t_vars) f in
  let id = match lv with
    | LetV pv -> pv.pv_vs.vs_name
    | LetA ps -> ps.ps_name in
  add_wp_decl km id f th

let wp_rec env km th fdl =
  let env = mk_env env km th in
  let fl = wp_rec_defn env fdl in
  let add_one th d f =
    Debug.dprintf debug "wp %s = %a@\n----------------@."
      d.fun_ps.ps_name.id_string Pretty.print_term f;
    let f = wp_forall (Mvs.keys f.t_vars) f in
    add_wp_decl km d.fun_ps.ps_name f th
  in
  List.fold_left2 add_one th fdl fl

let wp_val _env _km th _lv = th

(*****************************************************************************)

(* Efficient Weakest Preconditions

  Following Leino, see
  http://research.microsoft.com/apps/pubs/default.aspx?id=70052

  Roughly, the idea is the following. From a program expression e, we compute
  two formulas OK and N. Formula OK means ``the execution of e does not go
  wrong'' and formula N is an input-output relation between initial and
  final state of e's execution.

  Thus the weakest precondition of e is simply OK.
  N is involved in recursive computations, e.g.
  OK(fun x -> {p} e {q}) = forall x. p => OK(e) /\ (forall result. N(e) => q)
  And so on.

  In practice, this is a bit more involved, since execution of e may raise
  exceptions. So formula N comes with other formulas E(x), once for each
  exception x that is possibly raised by e. E(x) is the input-output relation
  that holds when exception x is raised.
*)

let fast_wp = Debug.register_flag "fast_wp"
  ~desc:"Efficient@ Weakest@ Preconditions.@ \
    Work@ in@ progress,@ not@ ready@ for@ use."

module Subst : sig
   (* A substitution, or state, represents the state at a given point in the
      program. It maps each region to the name that should be used to refer to
      the value of the region in the current state. *)

   type t
   (* the type of substitutions *)

   val init : effect -> t
   (* the initial substitution for a program with given effects *)

   val init_reg : Sreg.t -> t
   (* the initial substitution given a set of regions *)

   val empty : t
   (* the empty substitution *)

   val refresh : Sreg.t -> t -> t
   (* refresh the state, ie, generate new names for all variables in the region
      set *)

   val term : wp_env -> t -> term -> term
   (* In the given term, substitute the variables that refer to the current
      state by the symbols that stand for the value of these variables at this
      point in execution, as recorded in subtitution [t]. *)

   val merge_states : t -> Sreg.t * t -> Sreg.t * t -> t * term * term
   (* Given a base state and two branches (represented by written regions in
      each branch, and a state), return the state of the join point of the
      branches, and two formulas. The first formula links the first branch
      state with the join state, the second formula links the second branch
      state with the join state. *)

end = struct

  type t = vsymbol option ref Mreg.t
  (* Each region is mapped to a reference, which represents the name of the
     region. At beginning, this reference points to [None], meaning that the
     name of the region is not yet decided. When needed, the value under the
     reference is changed to [Some v], with [v] a fresh variable symbol, to fix
     the name of the region. This delayed choice of name allows getting better
     names for regions, so a region for variable [x] ends up called something
     like [x1] instead of the generic [rho1]. *)

  let name_from_region ?hint ?id reg =
    let id = match id with
      | Some x ->
          (* an id was provided, take it *)
          x
      | None ->
          (* none was provided, maybe there was a hint state *)
          begin match hint with
            | None ->
                (* no hint, return default *)
                reg.reg_name
            | Some s ->
                begin try match !(Mreg.find reg s) with
                  | None ->
                      (* the hint state also contains no id, return default *)
                      reg.reg_name
                  | Some x ->
                      (* the hint state contains something, take it *)
                      x.vs_name
                  with Not_found ->
                    (* the hint state has no entry for that region,
                       return default *)
                    reg.reg_name
                end
          end
    in
    mk_var id Slab.empty (ty_of_ity reg.reg_ity)

  let init_reg reg =
    Mreg.map (fun () -> ref None) reg

  let init effect =
    init_reg effect.eff_writes

  let empty = Mreg.empty

  let refresh regset s =
     Sreg.fold (fun reg acc -> Mreg.add reg (ref None) acc) regset s

  let get_region v =
    match vtv_of_vs v with
      | {vtv_ity = {ity_node = Ityapp (_,_,[r]) }}
      | { vtv_mut = Some r} -> Some r
      | _ -> None

  let term env sub t =
     let mreg = Mreg.mapi_filter (fun reg vr ->
        match !vr with
        | Some _ -> !vr
        | None ->
              match get_var_of_region reg t with
              | Some v ->
                    let v' = name_from_region ~id:v.vs_name reg in
                    vr := Some v';
                    !vr
              | None -> None) sub in
     let r = mutable_substitute env mreg t in
     r

  let show_state fmt s =
     Format.fprintf fmt "{ ";
     Mreg.iter (fun k rv ->
        match !rv with
        | Some v ->
            Format.fprintf fmt " %a |-> %a; @ "
              Mlw_pretty.print_reg k Pretty.print_vs v;

        | None ->
            Format.fprintf fmt " %a |-> _; @  "
              Mlw_pretty.print_reg k) s;
     Format.fprintf fmt "}"

  (* Update the name of region [reg] in substitution [s], possibly based on
     the provided [hint], and return a variable of that name. *)
  let region_name ?hint reg s =
    let rv = Mreg.find reg s in
    match !rv with
      | Some x -> t_var x
      | None ->
          let new_name = name_from_region ?hint reg in
          rv := Some new_name;
          t_var (new_name)

  let merge_states base (reg1,s1) (reg2,s2) =
    let all_regs = Sreg.union reg1 reg2 in
    Sreg.fold
      (fun reg (s, f1, f2) ->
         (* If both branches modify region [reg], pick the name from [s2], and
            add the necessary equations to [f1]. Otherwise, pick the name from
            the branch that modifies [reg], and add the necessary equations to
            the formula for the other branch.*)
         if Sreg.mem reg reg1 && Sreg.mem reg reg2 then begin
           Mreg.add reg (Mreg.find reg s2) s,
           t_and_simp f1 (t_equ (region_name reg s2) (region_name reg s1)),
           f2
         end else if Sreg.mem reg reg2 then begin
           Mreg.add reg (Mreg.find reg s2) s,
           t_and_simp f1 (t_equ (region_name reg s2)
                            (region_name ~hint:s2 reg base)),
           f2
         end else begin
           Mreg.add reg (Mreg.find reg s1) s,
           f1,
           t_and_simp f2 (t_equ (region_name reg s1)
                            (region_name ~hint:s1 reg base))
         end) all_regs (base, t_true, t_true)

end

let fastwp_or_label = Ident.create_label "fastwp:or"
let wp_or f1 f2 = t_label_add fastwp_or_label (t_or_simp f1 f2)
let wp_ors l = List.fold_left wp_or t_false l

let xs_result xs = create_vsymbol (id_fresh "result") (ty_of_ity xs.xs_ity)
let result e =
  vs_result e, Mexn.mapi (fun xs _ -> xs_result xs) e.e_effect.eff_raises

let is_vty_unit = function
  | VTvalue vtv -> ity_equal vtv.vtv_ity ity_unit
  | VTarrow _   -> false

let map_exns e f = Mexn.mapi (fun xs _ -> f xs) e.e_effect.eff_raises

(* The type for postconditions of expressions is the pair of the actual
   formula [ne], and a substitution [s] to be applied to [ne] to get the final
   postcondition. This allows delayed choice of names. *)
type fwp_post =
  { ne : term; s : Subst.t }

(* The type for postconditions in case of exceptions maps every exception to
   its postcondition. *)
type fast_wp_exn_map = fwp_post Mexn.t

(* The type for the result of fast weakest preconditions over expression e
   is a triple where
   - formula [ok] means ``e evaluates without any fault''
     (whatever the execution flow is)
   - postcondition [post] relates the input state and the output state, and
     it contains the output state.
   - exceptional postconditions [exn] relate relates the input state and
     the output state, and contain the output state, in case an exception is
     raised.
*)
type fast_wp_result =
   { ok   : term;
     post : fwp_post;
     exn  : fast_wp_exn_map }

(* Create a formula expressing that "n" implies "q", and for each exception
   "xn" implies "xq", quantifying over the result names. *)
let wp_nimplies (n : term) (xn : fast_wp_exn_map) ((result, q), xq) =
  let f = wp_forall [result] (wp_implies n q) in
  assert (Mexn.cardinal xn = Mexn.cardinal xq);
  let x_implies _xs { ne = n } (xresult, q) f =
    t_and_simp f (wp_forall [xresult] (wp_implies n q)) in
  Mexn.fold2_inter x_implies xn xq f

type res_type = vsymbol * vsymbol Mexn.t

(* Take a [post], and place the postcondition [post.ne] in the
   prestate/poststate pair defined by ([prestate], [post.s]). Also, open the
   postcondition and replace the result variable by [result_var]. Internally, a
   label is used to deal with 'old; if "lab" is given, use that label instead
   of creating one. *)
let adapt_single_post_to_state_pair ?lab env prestate result_var post =
  let lab = match lab with | None -> fresh_mark () | Some lab -> lab in
  (* get the result var of the post *)
  let res, ne = open_post post.ne in
  (* substitute for given result var, and replace 'old *)
  let ne = t_subst_single res (t_var result_var) (old_mark lab ne) in
  (* apply the poststate *)
  let ne = Subst.term env post.s ne in
  (* remove the label that protected "old" variables *)
  let ne = erase_mark lab ne in
  (* apply the prestate = replace previously "old" variables *)
  { post with ne = Subst.term env prestate ne }

(* Given normal and exceptional [post,xpost], each with its
   own poststate, place all [(x)post.ne] in the prestate/poststate pair defined
   by [prestate] and [(x)post.s].*)
let adapt_post_to_state_pair ?lab
   env prestate result_vars post (xpost : fast_wp_exn_map)
   : fwp_post * fast_wp_exn_map =
  let result, xresult = result_vars in
  let f = adapt_single_post_to_state_pair ?lab env prestate in
  f result post,
  Mexn.mapi (fun ex post -> f (Mexn.find ex xresult) post) xpost

let either_state base (reg1, s1, f1) (reg2, s2, f2) =
  (* Starting from a base state, and two branches identified by their
     effects, state and postcondition, return a merged state and two formulas;
     the first formula improves the first postcondition, the second one the
     second postcondition. *)
  let s, eq1, eq2 = Subst.merge_states base (reg1, s1) (reg2, s2) in
  s, t_and_simp f1 eq1, t_and_simp f2 eq2

let get_exn reg ex xmap =
  try Mexn.find ex xmap
  with Not_found -> { s = Subst.init_reg reg; ne = t_false }

let all_exns xmap_list =
  let add_elt k _ acc = Sexn.add k acc in
  List.fold_left (fun acc map ->
    Mexn.fold add_elt map acc)
    Sexn.empty
    xmap_list

let iter_exns exns f =
  Sexn.fold (fun x acc ->
    let v = f x in
    Mexn.add x v acc) exns Mexn.empty

let iter_all_exns xmap_list f =
  iter_exns (all_exns xmap_list) f

(* Input
   - a state s: Subst.t
   - names r = (result: vsymbol, xresult: vsymbol Mexn.t)
   - an expression e
   with: dom(xresult) = XS, the set of exceptions possibly raised
   by a, that is e.e_effect.eff_raises

   Output is a triple (OK, ((NE, s), EX)) where
   - formula OK means ``e evaluates without any fault''
   (whatever the execution flow is)
   - formula NE means
   ``e terminates normally with final state s and output result''
   - for each exception x, EX(x) = (fx,sx), where formula fx means
   ``e raises exception x, with final state sx and value xresult(x) in sx''
*)
let rec fast_wp_expr (env : wp_env) (s : Subst.t) (r : res_type) (e : expr)
    : fast_wp_result =
  let res = fast_wp_desc env s r e in
  if Debug.test_flag debug then begin
    Format.eprintf "@[--------@\n@[<hov 2>e = %a@]@\n" Mlw_pretty.print_expr e;
    Format.eprintf "@[<hov 2>OK = %a@]@\n" Pretty.print_term res.ok;
  end;
  res

(* In every case of this function, we have to (potentially) deal with:
   "old"
   exceptions
   effects
   result variable
   tracability
*)

(* TODO: Should we make sure the label of [e] is always propagated to the
   result of fast wp? In that case, should it be put on [ok], on [ne], on
   both? *)

and fast_wp_desc (env : wp_env) (s : Subst.t) (r : res_type) (e : expr)
    : fast_wp_result =
  let result, xresult = r in
  match e.e_node with
    | Elogic t ->
      (* OK: true *)
      (* NE: result = t *)
      let t = wp_label e t in
      let t = Subst.term env s (to_term t) in
      let ne = if is_vty_unit e.e_vty then t_true else t_equ (t_var result) t in
      { ok = t_true;
        post = { ne = ne; s = s };
        exn = Mexn.empty }
  | Evalue v ->
      (* OK: true *)
      (* NE: result = v *)
      let va = wp_label e (t_var v.pv_vs) in
      let ne = Subst.term env s (t_equ (t_var result) va) in
      { ok = t_true;
        post = { ne = ne; s = s };
        exn = Mexn.empty }
  | Earrow _ ->
      (* OK: true *)
      (* NE: true *)
      { ok = t_true;
        post = { ne = t_true; s = s };
        exn = Mexn.empty }
  | Eabsurd ->
      (* OK: false *)
      (* NE: false *)
      { ok = t_false;
        post = { ne = t_false ; s = s };
        exn = Mexn.empty }
  | Eassert (kind, f) ->
      (* assert: OK = f    / NE = f    *)
      (* check : OK = f    / NE = true *)
      (* assume: OK = true / NE = f    *)
      let f = wp_label e (Subst.term env s f) in
      let ok = if kind = Aassume then t_true else f in
      let ne = if kind = Acheck then t_true else f in
      { ok = ok;
        post = { ne = ne; s = s };
        exn = Mexn.empty }
  | Eapp (e1, _, spec) ->
      (* OK: ok(e1) /\ (ne(e1) => spec.pre) *)
      (* NE: ne(e1) /\ spec.post *)
      (* EX(x): ex(e1)(x) \/ (ne(e1) /\ spec.ex(x)) *)
      (* The first thing that happens, before the call, is the evaluation of
         [e1]. This translates as a recursive call to the fast_wp. *)
      let arg_res = create_vsymbol (id_fresh "tmp") (ty_of_vty e1.e_vty) in
      let wp1 = fast_wp_expr env s (arg_res, xresult) e1 in
      (* Next we have to deal with the call itself. *)
      let e1_regs = regs_of_writes e1.e_effect in
      let call_regs = regs_of_writes spec.c_effect in
      let state_after_call = Subst.refresh call_regs wp1.post.s in
      let pre = wp_label e (Subst.term env wp1.post.s spec.c_pre) in
      let xpost = Mexn.map (fun p ->
        { s = state_after_call;
          ne = p }) spec.c_xpost in
      let call_post = { s = state_after_call; ne = spec.c_post } in
      let post, xpost =
        adapt_post_to_state_pair
          env
          wp1.post.s
          r
          call_post
          xpost in
        let ok = t_and_simp wp1.ok (wp_implies wp1.post.ne pre) in
        let ne = t_and_simp wp1.post.ne post.ne in
        let xne = iter_all_exns [xpost; wp1.exn] (fun ex ->
          let p2_effect = Sreg.union e1_regs call_regs in
          let p1 = get_exn e1_regs ex wp1.exn in
          let p2 = get_exn p2_effect ex xpost in
          let s, r1, r2 =
            Subst.merge_states s (e1_regs, p1.s) (p2_effect, p2.s) in
          { s = s;
            ne =
              wp_or (t_and_simp p1.ne r1)
                    (t_and_simp_l [p2.ne; r2; wp1.post.ne])
          }) in
        { ok = ok;
          post = { ne = ne; s = state_after_call };
          exn = xne }
  | Elet ({ let_sym = LetV v; let_expr = e1 }, e2) ->
      (* OK: ok(e1) /\ (ne(e1) => ok(e2)) *)
      (* NE: ne(e1) /\ ne(e2) *)
      (* EX(x): ex(e1)(x) \/ (ne(e1) /\ ex(e2)(x)) *)
      let v = v.pv_vs in
      let e2 =
         if Opt.equal Loc.equal v.vs_name.id_loc e1.e_loc then
            e_label_copy e e2
         else e2 in
      let wp1 = fast_wp_expr env s (v, xresult) e1 in
      let wp2 = fast_wp_expr env wp1.post.s r e2 in
      let ok =
         t_and_simp wp1.ok (t_implies_subst v wp1.post.ne wp2.ok) in
      let ok = wp_label e ok in
      let e1_regs = regs_of_writes e1.e_effect in
      let e2_regs = regs_of_writes e2.e_effect in
      let ne = wp_label e (t_and_subst v wp1.post.ne wp2.post.ne) in
      let xne = iter_all_exns [wp1.exn; wp2.exn] (fun ex ->
        let p2_effect = Sreg.union e1_regs e2_regs in
        let p1 = get_exn e1_regs ex wp1.exn in
        let p2 = get_exn p2_effect ex wp2.exn in
        let s, r1, r2 =
           Subst.merge_states s (e1_regs, p1.s)
                                (p2_effect, p2.s) in
        { s = s;
          ne =
            wp_or (t_and_simp p1.ne r1)
                  (t_and_simp_l [p2.ne; r2; wp1.post.ne])
        }) in
      { ok = ok;
        post = { ne = ne; s = wp2.post.s };
        exn = xne }
  | Eif (e1, e2, e3) ->
      (* OK: ok(e1) /\ ne(e1) => (if e1=True then ok(e2) else ok(e3)) *)
      (* NE: ne(e1) /\ (if e1=True then ne(e2) else ne(e3)) *)
      (* EX(x): ex(e1)(x) \/ (ne(e1) /\ e1=True /\ ex(e2)(x))
                          \/ (ne(e1) /\ e1=False /\ ex(e3)(x)) *)
      (* First thing is the evaluation of e1 *)
      let cond_res = create_vsymbol (id_fresh "c") (ty_of_vty e1.e_vty) in
      let wp1 = fast_wp_expr env s (cond_res, xresult) e1 in
      let wp2 = fast_wp_expr env wp1.post.s r e2 in
      let wp3 = fast_wp_expr env wp1.post.s r e3 in
      let e1_regs = regs_of_writes (e1.e_effect) in
      let e2_regs = regs_of_writes (e2.e_effect) in
      let e3_regs = regs_of_writes (e3.e_effect) in
      let test = t_equ (t_var cond_res) t_bool_true in
      let ok =
        t_and_simp wp1.ok
          (t_implies_subst cond_res wp1.post.ne
            (t_if_simp test wp2.ok wp3.ok)) in
      let ok = wp_label e ok in
      let state, f1, f2 =
        either_state wp1.post.s
           (e2_regs, wp2.post.s, wp2.post.ne)
           (e3_regs, wp3.post.s, wp3.post.ne) in
      let ne =
        t_and_subst cond_res wp1.post.ne (t_if test f1 f2) in
      let ne = wp_label e ne in
      let xne = iter_all_exns [wp1.exn; wp2.exn; wp3.exn]
        (fun ex ->
          let post2 = get_exn e2_regs ex wp2.exn in
          let post3 = get_exn e3_regs ex wp3.exn in
          let s23, r2, r3 =
            Subst.merge_states wp1.post.s (e2_regs, post2.s)
                                          (e3_regs, post3.s) in
          let post1 = get_exn e1_regs ex wp1.exn in
          let s', q1, q23 =
            Subst.merge_states s
              (e1_regs, post1.s)
              (Sreg.union e1_regs (Sreg.union e2_regs e3_regs), s23) in
          let first_case = t_and_simp q1 post1.ne in
          let second_case =
            t_and_subst cond_res wp1.post.ne
               (t_and_simp_l [test; post2.ne; q23; r2]) in
          let third_case =
            t_and_subst cond_res wp1.post.ne
                (t_and_simp_l [t_not test; post3.ne; q23; r3]) in
          let ne = wp_ors [first_case; second_case; third_case] in
          { ne = ne; s = s' }) in
      { ok = ok;
        post = { ne = ne; s = state };
        exn = xne }
  | Eraise (ex, e1) ->
      (* OK: ok(e1) *)
      (* NE: false *)
      (* EX(ex): (ne(e1) /\ xresult=e1) \/ ex(e1)(ex) *)
      (* EX(x): ex(e1)(x) *)
      let ex_res = create_vsymbol (id_fresh "x") (ty_of_vty e1.e_vty) in
      let wp1 = fast_wp_expr env s (ex_res, xresult) e1 in
      let e1_regs = regs_of_writes e1.e_effect in
      let p = get_exn e1_regs ex wp1.exn in
      let s, r1, r2 =
        Subst.merge_states s (e1_regs, p.s)
          (e1_regs, wp1.post.s) in
      let r3 =
        (* avoid to introduce useless equation between void terms *)
        if ty_equal (ty_of_vty e1.e_vty) (ty_tuple []) then t_true
        else t_equ (t_var ex_res) (t_var (Mexn.find ex xresult)) in
      let ne =
        wp_or (t_and_simp p.ne r1)
              (t_and_simp_l [wp1.post.ne; r2; r3]) in
      let ne = wp_label e ne in
      let xpost = { s = s; ne = ne } in
      let xne = Mexn.add ex xpost wp1.exn in
      { ok = wp1.ok;
        post = { ne = t_false; s = wp1.post.s }; (* Should s be Subst.empty??? *)
        exn = xne }
  | Etry (e1, handlers) ->
      (* OK: ok(e1) /\ (forall x. ex(e1)(x) => ok(handlers(x))) *)
      (* NE: ne(e1) \/ (bigor x. ex(e1)(x) /\ ne(handlers(x))) *)
      (* EX(x): if x is captured in handlers
          (bigor y. ex(e1)(y) /\ ex(handlers(y))(x)) *)
      (* EX(x): if x is not captured in handlers
          ex(e1)(x) \/ (bigor y. ex(e1)(y) /\ ex(handlers(y))(x)) *)
      let handlers =
        List.fold_left (fun acc (ex,pv,expr) -> Mexn.add ex (pv,expr) acc)
           Mexn.empty handlers in
      let result, xresult = r in
      let xresult' =
         Mexn.fold (fun ex (pv,_) acc ->
            Mexn.add ex pv.pv_vs acc) handlers xresult in
      let wp1 = fast_wp_expr env s (result,xresult') e1 in
      let e1_regs = regs_of_writes e1.e_effect in
      Mexn.fold (fun ex post acc ->
        try
          let _, e2 = Mexn.find ex handlers in
          let wp2 = fast_wp_expr env post.s r e2 in
          let e2_regs = regs_of_writes e2.e_effect in
          let s,f1,f2 =
            Subst.merge_states s (e1_regs, wp1.post.s)
                                 (Sreg.union e1_regs e2_regs, wp2.post.s) in
          let ne =
             wp_or
                (t_and_simp acc.post.ne f1)
                (t_and_simp_l [post.ne; wp2.post.ne; f2]) in
          { ok = t_and_simp acc.ok (t_implies_simp post.ne wp2.ok);
            post = { s = s; ne = ne; };
            exn = Mexn.fold Mexn.add wp2.exn acc.exn
          }
        with Not_found ->
          { acc with exn = Mexn.add ex post acc.exn }
         )
        wp1.exn
        { ok = wp1.ok;
          post = wp1.post;
          exn = Mexn.empty
        }
  | Eabstr (e1, spec) ->
      (* OK: spec.pre /\ ok(e1) /\ (ne(e1) => spec.post)
             /\ (forall x. ex(e1)(x) => spec.xpost(x) *)
      (* NE: spec.post *)
      (* EX: spec.xpost *)
      let wp1 = fast_wp_expr env s r e1 in
      let xpost = Mexn.map (fun p ->
        { s = wp1.post.s;
          ne = p }) spec.c_xpost in
      let abstr_post = { s = wp1.post.s; ne = spec.c_post } in
      let post, xpost =
        adapt_post_to_state_pair env s r abstr_post xpost in
      let xq = Mexn.mapi (fun ex q -> Mexn.find ex xresult, q.ne) xpost in
      let ok =
        t_and_simp_l
          [wp1.ok; (Subst.term env s spec.c_pre);
           wp_nimplies wp1.post.ne wp1.exn ((result, post.ne), xq)] in
      let ok = wp_label e ok in
      { ok = ok ;
        post = post;
        exn = xpost
      }
  | Eany spec ->
      (* OK: spec.pre *)
      (* NE: spec.post *)
      (* EX: spec.xpost *)
      let poststate = Subst.refresh (regs_of_writes spec.c_effect) s in
      let post = { s = poststate; ne = spec.c_post } in
      let xpost =
        Mexn.map (fun p -> { s = poststate; ne = p }) spec.c_xpost in
      let post, xpost =
        adapt_post_to_state_pair env s r post xpost in
      let pre = Subst.term env s spec.c_pre in
      { ok = wp_label e pre;
        post = post;
        exn = xpost;
      }
  | Eloop (inv, _varl, e1) -> (* TODO variant proof *)
      (* OK: inv /\ (forall r in writes(e1), replace r by fresh r' in
                       inv => (ok(e1) /\ (ne(e1) => inv'))) *)
      (* NE: inv[r -> r'] *)
      (* EX: ex(e1)[r -> r'] *)
      let havoc_state = Subst.refresh (regs_of_writes e1.e_effect) s in
      let init_inv = t_label_add expl_loop_init (Subst.term env s inv) in
      let inv_hypo = Subst.term env havoc_state inv in
      let wp1 = fast_wp_expr env havoc_state r e1 in
      let post_inv =
        t_label_add expl_loop_keep (Subst.term env wp1.post.s inv) in
        (* preservation also includes the "OK" of the loop body, the overall
           form is:
           I => (OK /\ (NE => I'))
        *)
      let preserv_inv =
        t_implies_simp inv_hypo
          (t_and_simp wp1.ok
             (t_implies_simp wp1.post.ne post_inv)) in
      let exn =
        Mexn.map (fun post ->
          { post with ne = t_and_simp inv_hypo post.ne }) wp1.exn in
      let ok = t_and_simp_l [init_inv; preserv_inv] in
      { ok = ok;
        post = { s = wp1.post.s; ne = t_false }; (* this is an infinite loop *)
        exn = exn
      }
  | Eassign _ -> assert false
  | Efor (_, _, _, _) -> assert false (*TODO*)
  | Eghost _ -> assert false (*TODO*)
<<<<<<< HEAD
=======
  | Eassign (_, _, _, _) -> assert false (*TODO*)
>>>>>>> 9635816d
  | Ecase (_, _) -> assert false (*TODO*)
  | Erec (_, _) -> assert false (*TODO*)
      (* TODO exceptional case *)
  | Elet (_, _) -> assert false (*TODO*)

and fast_wp_fun_defn env { fun_ps = ps ; fun_lambda = l } =
  (* OK: forall bl. pl => ok(e)
     NE: true *)
  let lab = fresh_mark () and c = l.l_spec in
  let add_arg sbs pv = ity_match sbs pv.pv_vtv.vtv_ity pv.pv_vtv.vtv_ity in
  let subst = List.fold_left add_arg ps.ps_subst l.l_args in
  let regs = Mreg.map (fun _ -> ()) subst.ity_subst_reg in
  let args = List.map (fun pv -> pv.pv_vs) l.l_args in
  let env =
    if c.c_letrec = 0 || c.c_variant = [] then env else
    let lab = t_var lab in
    let t_at_lab (t,_) = t_app fs_at [t; lab] t.t_ty in
    let tl = List.map t_at_lab c.c_variant in
    let lrv = Mint.add c.c_letrec tl env.letrec_var in
    { env with letrec_var = lrv } in
  (* generate the initial state, using the overall effect of the function *)
  let prestate = Subst.init c.c_effect in
  (* extract the result and xresult variables *)
  let result, _  = open_post c.c_post in
  let xresult = Mexn.map (fun x -> fst (open_post x)) c.c_xpost in
  (* call the fast wp, using the result variables *)
  let res = fast_wp_expr env prestate (result, xresult) l.l_expr in
  (* put the post of the function in the right format expected by
     adapt_post_to_state_pair. This is doen by wrapping everything in
    [fwp_post] records *)
  let xq =
    Mexn.mapi (fun ex q -> {ne = q; s = (Mexn.find ex res.exn).s }) c.c_xpost in
  let fun_post = { s = res.post.s ; ne = c.c_post } in
  let q, xq =
    adapt_post_to_state_pair ~lab env prestate (result, xresult) fun_post xq in
  (* apply the prestate to the precondition *)
  let pre = Subst.term env prestate c.c_pre in
  let xq = Mexn.mapi (fun ex q -> Mexn.find ex xresult, q.ne) xq in
  (* build the formula "forall variables, pre implies OK,
     and NE implies post" *)
  let f =
     t_and_simp res.ok
     (wp_nimplies res.post.ne res.exn ((result, q.ne), xq)) in
  let f = wp_implies pre f in
  wp_forall args (quantify env regs f)

and fast_wp_rec_defn env fdl = List.map (fast_wp_fun_defn env) fdl

let fast_wp_let env km th { let_sym = lv; let_expr = e } =
  let env = mk_env env km th in
  let res = fast_wp_expr env (Subst.init e.e_effect) (result e) e in
  let f = wp_forall (Mvs.keys res.ok.t_vars) res.ok in
  let id = match lv with
    | LetV pv -> pv.pv_vs.vs_name
    | LetA ps -> ps.ps_name in
  add_wp_decl km id f th

let fast_wp_rec env km th fdl =
  let env = mk_env env km th in
  let fl = fast_wp_rec_defn env fdl in
  let add_one th d f =
    Debug.dprintf debug "wp %s = %a@\n----------------@."
      d.fun_ps.ps_name.id_string Pretty.print_term f;
    let f = wp_forall (Mvs.keys f.t_vars) f in
    add_wp_decl km d.fun_ps.ps_name f th
  in
  List.fold_left2 add_one th fdl fl

let fast_wp_val _env _km th _lv = th<|MERGE_RESOLUTION|>--- conflicted
+++ resolved
@@ -75,17 +75,10 @@
 let mk_t_if f = t_if f t_bool_true t_bool_false
 let to_term t = if t.t_ty = None then mk_t_if t else t
 
-<<<<<<< HEAD
-let vtv_of_vs (vs : vsymbol) =
-  (* return the type of the program variable that corresponds to [vs] *)
-  (* any vs in post/xpost is either a pvsymbol or a fresh mark *)
-  try (restore_pv vs).pv_vtv with Not_found -> vtv_mark
-=======
 (* any vs in post/xpost is either a pvsymbol or a fresh mark *)
 let ity_of_vs vs =
   if Ty.ty_equal vs.vs_ty ty_mark then vtv_mark.vtv_ity
   else (restore_pv vs).pv_vtv.vtv_ity
->>>>>>> 9635816d
 
 (* replace every occurrence of [old(t)] with [at(t,'old)] *)
 let rec remove_old f = match f.t_node with
@@ -294,30 +287,6 @@
 (** Reconstruct pure values after writes *)
 
 let analyze_var fn_down fn_join lkm km vs ity =
-<<<<<<< HEAD
-   (* create a term of the form:
-        match vs with
-        (| Cons (x1 ... xn) -> fn_join x1' ... xn')*
-      where the x1' are obtained by a call to fn_down (supposedly a recursive
-      call) on x1 and its type *)
-  let branch (cs,vtvl) =
-    let mk_var vtv = create_vsymbol (id_fresh "y") (ty_of_ity vtv.vtv_ity) in
-    let vars = List.map mk_var vtvl in
-     let args = List.map2 fn_down vars vtvl in
-    let t = fn_join cs args  vs.vs_ty in
-    let pat = pat_app cs (List.map pat_var vars) vs.vs_ty in
-    t_close_branch pat t in
-  let constructors = Mlw_decl.inst_constructors lkm km ity in
-  t_case (t_var vs) (List.map branch constructors)
-
-let update_var env (mreg : vsymbol Mreg.t) (vs : vsymbol) : term =
-   (* [mreg] is expected to contain fresh names for all to-be-updated regions.
-      this function does nothing (ie returns the term [vs]) when [vs]
-      corresponds to a program variable whose type does not contain any region
-      in [mreg]. In the other case, this function builds a new term, replacing
-      all touched regions by fresh variables. *)
-  let rec update vs { vtv_ity = ity; vtv_mut = mut } =
-=======
   let branch (cs,fdl) =
     let mk_var fd = create_vsymbol (id_fresh "y") (ty_of_ity fd.fd_ity) in
     let vars = List.map mk_var fdl in
@@ -329,7 +298,6 @@
 
 let update_var env mreg vs =
   let rec update vs { fd_ity = ity; fd_mut = mut } =
->>>>>>> 9635816d
     (* are we a mutable variable? *)
     let get_vs r = Mreg.find_def vs r mreg in
     let vs = Opt.fold (fun _ -> get_vs) vs mut in
@@ -381,9 +349,11 @@
   (* Replace every occurrence of a mutable variable in [f] by an appropriate
      "updating" term. The map [mreg] must already contain fresh variables for
      all regions. *)
-  let update_var vs _ = match update_var env mreg vs with
+  let update_var vs _ = try match update_var env mreg vs with
     | { t_node = Tvar nv } when vs_equal vs nv -> None
-    | t -> Some t in
+    | t -> Some t
+  with Not_found -> None
+  in
   (*   print_region_map mreg; *)
   let vars = Mvs.mapi_filter update_var f.t_vars in
   (* [vars] now is a mapping from the relevant symbols of [f] to their
@@ -401,11 +371,10 @@
     let test vs _ acc =
       if acc <> None then acc
       else
-      (* this does the actual comparison *)
-         match vtv_of_vs vs with
-         | { vtv_ity = { ity_node = Ityapp (_,_,[r]) }}
-         | { vtv_mut = Some r } when reg_equal r reg -> Some vs
-         | _ -> acc
+        try match (ity_of_vs vs).ity_node with
+        | Ityapp (_,_,[r]) when reg_equal r reg -> Some vs
+        | _ -> acc
+        with Not_found -> acc
     in
     Mvs.fold test f.t_vars None
 
@@ -413,20 +382,12 @@
    (* quantify formula [f] over all variables in the regions [regs] *)
    (* ??? refactor this first bit to use [get_var_of_region] *)
   let get_var reg () =
-<<<<<<< HEAD
-     (* for each free variable in [f], compare its region with [reg];
-        if it matches, return the variable as the one that corresponds to the
-        region *)
     let test vs _ id =
-       (* this does the actual comparison *)
-      match vtv_of_vs vs with
-      | { vtv_ity = { ity_node = Ityapp (_,_,[r]) }}
-      | { vtv_mut = Some r } when reg_equal r reg -> vs.vs_name
-=======
-    let test vs _ id = match (ity_of_vs vs).ity_node with
+      try match (ity_of_vs vs).ity_node with
       | Ityapp (_,_,[r]) when reg_equal r reg -> vs.vs_name
->>>>>>> 9635816d
-      | _ -> id in
+      | _ -> id
+      with Not_found -> id
+    in
     let id = Mvs.fold test f.t_vars reg.reg_name in
     mk_var id model1_lab (ty_of_ity reg.reg_ity)
   in
@@ -1156,10 +1117,10 @@
      Sreg.fold (fun reg acc -> Mreg.add reg (ref None) acc) regset s
 
   let get_region v =
-    match vtv_of_vs v with
-      | {vtv_ity = {ity_node = Ityapp (_,_,[r]) }}
-      | { vtv_mut = Some r} -> Some r
+      try match (ity_of_vs v).ity_node with
+      | Ityapp (_,_,[r]) -> Some r
       | _ -> None
+      with Not_found -> None
 
   let term env sub t =
      let mreg = Mreg.mapi_filter (fun reg vr ->
@@ -1664,10 +1625,6 @@
   | Eassign _ -> assert false
   | Efor (_, _, _, _) -> assert false (*TODO*)
   | Eghost _ -> assert false (*TODO*)
-<<<<<<< HEAD
-=======
-  | Eassign (_, _, _, _) -> assert false (*TODO*)
->>>>>>> 9635816d
   | Ecase (_, _) -> assert false (*TODO*)
   | Erec (_, _) -> assert false (*TODO*)
       (* TODO exceptional case *)
