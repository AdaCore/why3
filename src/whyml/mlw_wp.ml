--- conflicted
+++ resolved
@@ -305,7 +305,7 @@
     Slab.add new_trace_label labels_without_trace
   with Not_found -> labels
 
-(* The counter-example model related data needed for creating new 
+(* The counter-example model related data needed for creating new
    variable. *)
 type model_data = {
   md_append_to_model_trace : string;
@@ -314,10 +314,10 @@
   md_loc                   : Loc.position option;
     (* The location of the new variable. *)
   md_context_labels         : Slab.t option;
-    (* The labels of an element that represents the context in 
+    (* The labels of an element that represents the context in
        that the variable is created.
-       Used in SPARK branch - the SPARK locations are kept in 
-       labels and when a new variable is created, these location 
+       Used in SPARK branch - the SPARK locations are kept in
+       labels and when a new variable is created, these location
        labels are copied from md_context_labels. *)
 }
 
@@ -325,19 +325,19 @@
 (* Creates new counter-example model related data.
    @param loc : the location of the new variable
 
-   @param context_labels : The labels of an element that represents the context in that 
+   @param context_labels : The labels of an element that represents the context in that
    the variable is created.
-   Used in SPARK branch - the SPARK locations are kept in labels and when a new 
+   Used in SPARK branch - the SPARK locations are kept in labels and when a new
    variable is created, these location labels are copied from md_context_labels.
 
-   @param append_to_model_trace : The string that will be appended to the end of 
+   @param append_to_model_trace : The string that will be appended to the end of
    "model_trace:" label. It is used to specify the reason why the variable is created. *)
-  { 
+  {
     md_append_to_model_trace = append_to_model_trace;
     md_loc = loc;
     md_context_labels = context_labels;
   }
-    
+
 let mk_var id ty md =
   let new_labels = append_to_model_trace_label ~labels:id.id_label ~to_append:md.md_append_to_model_trace in
 
@@ -421,7 +421,7 @@
       | Some vs -> vs.vs_name
       | None -> reg.reg_name in
     let md = match md.md_loc with
-      | None -> create_model_data 
+      | None -> create_model_data
 	?loc:id.id_loc ~context_labels:id.id_label md.md_append_to_model_trace
       | _ -> md in
     mk_var id ty md in
@@ -1136,18 +1136,13 @@
    (* the initial substitution for a program which mentions the given program
       variables *)
 
-<<<<<<< HEAD
    val mark : t -> t
 
-   val havoc : wp_env -> Sreg.t -> t -> t * term
-   (* [havoc env regions s] generates a new state in which all regions in
-=======
    val havoc : model_data option -> wp_env -> Sreg.t -> t -> t * term
    (* [havoc md env regions s] generates a new state in which all regions in
->>>>>>> 852600ca
       [regions] are touched and all other regions unchanged. The result pair
       (s',f) is the new state [s'] and a formula [f] which defines the new
-      values in [s'] with respect to the input state [s]. 
+      values in [s'] with respect to the input state [s].
       The parameter md can be used to pass information about new
       variables created in the new state.
 *)
@@ -1179,7 +1174,7 @@
       labeled subterms, these will be appropriately dealt with. *)
 
    val add_pvar : model_data option -> pvsymbol -> t -> t
-   (* [add_pvar md v s] adds the variable v to s, if it is mutable. 
+   (* [add_pvar md v s] adds the variable v to s, if it is mutable.
       The parameter md can be used to pass information about new
       variables created in the new state. *)
 
@@ -1213,16 +1208,16 @@
     in
 
     let md = match md with
-      | None -> 
+      | None ->
 	create_model_data "fast wp - from region "
       | Some md -> md in
-    
+
     mk_var name reg.reg_ity md
 
   let fresh_var_from_var md vs =
     let md = match md with
-      | None -> 
-        create_model_data 
+      | None ->
+        create_model_data
 	  "fast wp - from var" ?loc:vs.vs_name.id_loc
       | Some md -> md in
 
@@ -1388,43 +1383,27 @@
   let first_different_vars base l = first_different base vs_equal l
   let first_different_terms base l = first_different base t_equal l
 
-<<<<<<< HEAD
-  let merge_vars marked base domain mapl =
-=======
-  let merge_vars md base domain mapl =
->>>>>>> 852600ca
+  let merge_vars md marked base domain mapl =
     Mvs.fold (fun k _ (map , fl) ->
         let all_terms = List.map (fun m -> Mvs.find k m) mapl in
         match first_different_terms (Mvs.find k base) all_terms with
         | None -> Mvs.add k (List.hd all_terms) map, fl
-<<<<<<< HEAD
         | Some new_ ->
-            let new_ = if marked then t_var (fresh_var_from_var k) else new_ in
-=======
-        | Some _ ->
-            let new_ = t_var (fresh_var_from_var md k) in
->>>>>>> 852600ca
+            let new_ =
+              if marked then t_var (fresh_var_from_var md k) else new_ in
             Mvs.add k new_ map,
             List.map2 (fun old f ->
               t_and_simp (t_equ new_ old) f) all_terms fl)
     domain (Mvs.empty, List.map (fun _ -> t_true) mapl)
 
-<<<<<<< HEAD
-  let merge_regs names marked base domain mapl =
-=======
-  let merge_regs md names base domain mapl =
->>>>>>> 852600ca
+  let merge_regs md names marked base domain mapl =
     Mreg.fold (fun k _ (map, fl) ->
       let all_vars = List.map (fun m -> Mreg.find k m) mapl in
       match first_different_vars (Mreg.find k base) all_vars with
       | None -> Mreg.add k (List.hd all_vars) map, fl
-<<<<<<< HEAD
       | Some new_ ->
-          let new_ = if marked then fresh_var_from_region names k else new_ in
-=======
-      | Some _ ->
-          let new_ = fresh_var_from_region md names k in
->>>>>>> 852600ca
+          let new_ =
+            if marked then fresh_var_from_region md names k else new_ in
           Mreg.add k new_ map,
           List.map2 (fun old f ->
             if vs_equal old new_ then f
@@ -1442,20 +1421,12 @@
           List.fold_left (fun acc s -> subst_inter acc s.now) base.now sl in
         let marked = List.exists (fun x -> x.marked) sl in
         let vars, fl1 =
-<<<<<<< HEAD
-          merge_vars marked base.now.subst_vars domain.subst_vars
+          merge_vars md marked base.now.subst_vars domain.subst_vars
             (List.map (fun x -> x.now.subst_vars) sl)
         in
         let regs, fl2 =
-          merge_regs base.reg_names marked base.now.subst_regions
+          merge_regs md base.reg_names marked base.now.subst_regions
                      domain.subst_regions
-=======
-          merge_vars md base.now.subst_vars domain.subst_vars
-            (List.map (fun x -> x.now.subst_vars) sl)
-        in
-        let regs, fl2 =
-          merge_regs md base.reg_names base.now.subst_regions domain.subst_regions
->>>>>>> 852600ca
                      (List.map (fun x -> x.now.subst_regions) sl)
         in
         { base with now =
@@ -1677,7 +1648,7 @@
       let pre_call_label = fresh_mark () in
       let state_before_call = Subst.save_label pre_call_label wp1.post.s in
       let pre = wp_label e (Subst.term state_before_call spec.c_pre) in
-      let md = Some (create_model_data ?loc:e1.e_loc ~context_labels:e1.e_label "call") in 
+      let md = Some (create_model_data ?loc:e1.e_loc ~context_labels:e1.e_label "call") in
       let state_after_call, call_glue =
         Subst.havoc md env call_regs state_before_call in
       let xpost = Mexn.map (fun p ->
@@ -1919,14 +1890,9 @@
                        inv => (ok(e1) /\ (ne(e1) => inv' /\ var))) *)
       (* NE: inv[r -> r'] *)
       (* EX: ex(e1)[r -> r'] *)
-<<<<<<< HEAD
-      let havoc_state, glue = Subst.havoc env (regs_of_writes e1.e_effect) s in
-      let init_inv = wp_expl expl_loop_init (Subst.term s inv) in
-=======
       let md = Some (create_model_data ?loc:e1.e_loc ~context_labels:e1.e_label "loop") in
       let havoc_state, glue = Subst.havoc md env (regs_of_writes e1.e_effect) s in
-      let init_inv = t_label_add expl_loop_init (Subst.term s inv) in
->>>>>>> 852600ca
+      let init_inv = wp_expl expl_loop_init (Subst.term s inv) in
       let inv_hypo =
         t_and_simp glue (Subst.term havoc_state inv) in
       let wp1 = fast_wp_expr env havoc_state r e1 in
