--- conflicted
+++ resolved
@@ -1357,12 +1357,7 @@
      and the merged state is returned, together with the glue formula for all
      states. For absent states, the glue formula "false" is returned *)
   let l = List.filter (fun x -> x <> None) opt_sl in
-<<<<<<< HEAD
-  let l =
-    List.map (fun x -> match x with Some x -> x | None -> assert false) l in
-=======
   let l = List.map Opt.get l in
->>>>>>> a1c5709c
   let s, fl = Subst.merge_l s l in
   let rec merge_lists acc opt_sl fl =
     match opt_sl, fl with
