(********************************************************************)
(*                                                                  *)
(*  The Why3 Verification Platform   /   The Why3 Development Team  *)
(*  Copyright 2010-2012   --   INRIA - CNRS - Paris-Sud University  *)
(*                                                                  *)
(*  This software is distributed under the terms of the GNU Lesser  *)
(*  General Public License version 2.1, with the special exception  *)
(*  on linking described in file LICENSE.                           *)
(*                                                                  *)
(********************************************************************)

open Stdlib
open Ident
open Ty
open Term
open Decl
open Theory
open Mlw_ty
open Mlw_ty.T
open Mlw_expr

let debug = Debug.register_info_flag "whyml_wp"
  ~desc:"Print@ details@ of@ verification@ conditions@ generation."

let no_track = Debug.register_flag "wp_no_track"
  ~desc:"Do@ not@ remove@ redundant@ type@ invariant@ conditions@ from@ VCs."

let no_eval = Debug.register_flag "wp_no_eval"
  ~desc:"Do@ not@ simplify@ pattern@ matching@ on@ record@ datatypes@ in@ VCs."

(** Marks *)

let ts_mark = create_tysymbol (id_fresh "'mark") [] None
let ty_mark = ty_app ts_mark []

let vtv_mark = vty_value (ity_pur ts_mark [])

let fresh_mark () = create_vsymbol (id_fresh "'mark") ty_mark

let fs_at =
  let ty = ty_var (create_tvsymbol (id_fresh "a")) in
  create_lsymbol (id_fresh "at") [ty; ty_mark] (Some ty)

let fs_old =
  let ty = ty_var (create_tvsymbol (id_fresh "a")) in
  create_lsymbol (id_fresh "old") [ty] (Some ty)

let th_mark_at =
  let uc = create_theory (id_fresh "WP builtins: at") in
  let uc = add_ty_decl uc ts_mark in
  let uc = add_param_decl uc fs_at in
  close_theory uc

let th_mark_old =
  let uc = create_theory (id_fresh "WP builtins: old") in
  let uc = use_export uc th_mark_at in
  let uc = add_param_decl uc fs_old in
  close_theory uc

let fs_now = create_lsymbol (id_fresh "%now") [] (Some ty_mark)
let t_now = fs_app fs_now [] ty_mark
let e_now = e_lapp fs_now [] (ity_pur ts_mark [])

(* [vs_old] appears in the postconditions given to the core API,
   which expects every vsymbol to be a pure part of a pvsymbol *)
let pv_old = create_pvsymbol (id_fresh "%old") vtv_mark
let vs_old = pv_old.pv_vs
let t_old  = t_var vs_old

let t_at_old t = t_app fs_at [t; t_old] t.t_ty

let ls_absurd = create_lsymbol (id_fresh "absurd") [] None
let t_absurd  = ps_app ls_absurd []

let mk_t_if f = t_if f t_bool_true t_bool_false
let to_term t = if t.t_ty = None then mk_t_if t else t

let vtv_of_vs (vs : vsymbol) =
  (* return the type of the program variable that corresponds to [vs] *)
  (* any vs in post/xpost is either a pvsymbol or a fresh mark *)
  try (restore_pv vs).pv_vtv with Not_found -> vtv_mark

(* replace every occurrence of [old(t)] with [at(t,'old)] *)
let rec remove_old f = match f.t_node with
  | Tapp (ls,[t]) when ls_equal ls fs_old -> t_at_old (remove_old t)
  | _ -> t_map remove_old f

(* replace every occurrence of [at(t,'now)] with [t] *)
let rec remove_at f = match f.t_node with
  | Tapp (ls, [t; { t_node = Tapp (fs,[]) }])
    when ls_equal ls fs_at && ls_equal fs fs_now -> remove_at t
  | _ -> t_map remove_at f

(* replace [at(t,'old)] with [at(t,lab)] everywhere in formula [f] *)
let old_mark lab t = t_subst_single vs_old (t_var lab) t

(* replace [at(t,lab)] with [at(t,'now)] everywhere in formula [f] *)
let erase_mark lab t = t_subst_single lab t_now t

(* replace ['old] by a fresh label in q and xq, and call the argument *)
let backstep fn (q : term) xq =
  let lab = fresh_mark () in
  let f = fn (old_mark lab q) (Mexn.map (old_mark lab) xq) in
  erase_mark lab f

(** WP utilities *)

let default_exn_post xs _ =
  let vs = create_vsymbol (id_fresh "result") (ty_of_ity xs.xs_ity) in
  create_post vs t_true

let default_post vty ef =
  let vs = create_vsymbol (id_fresh "result") (ty_of_vty vty) in
  create_post vs t_true, Mexn.mapi default_exn_post ef.eff_raises

let wp_label e f =
  let loc = if f.t_loc = None then e.e_loc else f.t_loc in
  let lab = Ident.Slab.union e.e_label f.t_label in
  t_label ?loc lab f

let expl_pre       = Ident.create_label "expl:precondition"
let expl_post      = Ident.create_label "expl:postcondition"
let expl_xpost     = Ident.create_label "expl:exceptional postcondition"
let expl_assume    = Ident.create_label "expl:assumption"
let expl_assert    = Ident.create_label "expl:assertion"
let expl_check     = Ident.create_label "expl:check"
let expl_type_inv  = Ident.create_label "expl:type invariant"
let expl_loop_init = Ident.create_label "expl:loop invariant init"
let expl_loop_keep = Ident.create_label "expl:loop invariant preservation"
let expl_loopvar   = Ident.create_label "expl:loop variant decrease"
let expl_variant   = Ident.create_label "expl:variant decrease"

let rec wp_expl l f = match f.t_node with
  | _ when Slab.mem Split_goal.stop_split f.t_label -> t_label_add l f
  | Tbinop (Tand,f1,f2) -> t_label_copy f (t_and (wp_expl l f1) (wp_expl l f2))
  | Teps _ -> t_label_add l f (* post-condition, push down later *)
  | _ -> f

let wp_and ~sym f1 f2 =
  if sym then t_and_simp f1 f2 else t_and_asym_simp f1 f2

let wp_ands ~sym fl =
  if sym then t_and_simp_l fl else t_and_asym_simp_l fl

let wp_implies f1 f2 = t_implies_simp f1 f2

let wp_let v t f = t_let_close_simp v t f

let wp_forall vl f = t_forall_close_simp vl [] f

let wp_forall_post v p f =
  (* we optimize for the case when a postcondition
     is of the form (... /\ result = t /\ ...) *)
  let rec down p = match p.t_node with
    | Tbinop (Tand,l,r) ->
        begin match down l with
          | None, _ ->
              let t, r = down r in
              t, t_label_copy p (t_and_simp l r)
          | t, l ->
              t, t_label_copy p (t_and_simp l r)
        end
    | Tapp (ps,[{t_node = Tvar u};t])
      when ls_equal ps ps_equ && vs_equal u v && not (Mvs.mem v t.t_vars) ->
        Some t, t_true
    | _ ->
        None, p
  in
  if ty_equal v.vs_ty ty_unit then
    t_subst_single v t_void (wp_implies p f)
  else match down p with
    | Some t, p -> wp_let v t (wp_implies p f)
    | _ -> wp_forall [v] (wp_implies p f)

(* regs_of_reads, and therefore regs_of_effect, only take into account
   reads in program expressions and ignore the variables in specification *)
(* dead code
let regs_of_reads  eff = Sreg.union eff.eff_reads eff.eff_ghostr
*)
let regs_of_writes eff = Sreg.union eff.eff_writes eff.eff_ghostw
(* dead code
let regs_of_effect eff = Sreg.union (regs_of_reads eff) (regs_of_writes eff)
*)
let exns_of_raises eff = Sexn.union eff.eff_raises eff.eff_ghostx

let open_post q =
  let v, f = open_post q in
  v, Slab.fold wp_expl q.t_label f

let open_unit_post q =
  let v, q = open_post q in
  t_subst_single v t_void q

let create_unit_post =
  let v = create_vsymbol (id_fresh "void") ty_unit in
  fun q -> create_post v q

let vs_result e =
  create_vsymbol (id_fresh ?loc:e.e_loc "result") (ty_of_vty e.e_vty)

(** WP state *)

type wp_env = {
  prog_known : Mlw_decl.known_map;
  pure_known : Decl.known_map;
  global_env : Env.env;
  ps_int_le  : Term.lsymbol;
  ps_int_ge  : Term.lsymbol;
  ps_int_lt  : Term.lsymbol;
  ps_int_gt  : Term.lsymbol;
  fs_int_pl  : Term.lsymbol;
  fs_int_mn  : Term.lsymbol;
  letrec_var : term list Mint.t;
}

let decrease_alg ?loc env old_t t =
  let oty = t_type old_t in
  let nty = t_type t in
  let quit () =
    Loc.errorm ?loc "no default order for %a" Pretty.print_term t in
  let ts = match oty with { ty_node = Tyapp (ts,_) } -> ts | _ -> quit () in
  let csl = Decl.find_constructors env.pure_known ts in
  if csl = [] then quit ();
  let sbs = ty_match Mtv.empty (ty_app ts (List.map ty_var ts.ts_args)) oty in
  let add_arg acc fty =
    let fty = ty_inst sbs fty in
    if ty_equal fty nty then
      let vs = create_vsymbol (id_fresh "f") nty in
      t_or_simp acc (t_equ (t_var vs) t), pat_var vs
    else acc, pat_wild fty in
  let add_cs (cs,_) =
    let f, pl = Lists.map_fold_left add_arg t_false cs.ls_args in
    t_close_branch (pat_app cs pl oty) f in
  t_case old_t (List.map add_cs csl)

let decrease_rel ?loc env old_t t = function
  | Some ls -> ps_app ls [t; old_t]
  | None when ty_equal (t_type t) ty_int ->
      t_and
        (ps_app env.ps_int_le [t_nat_const 0; old_t])
        (ps_app env.ps_int_lt [t; old_t])
  | None -> decrease_alg ?loc env old_t t

let decrease loc lab env olds varl =
  let rec decr pr olds varl = match olds, varl with
    | [], [] -> (* empty variant *)
        t_true
    | [old_t], [t, rel] ->
        t_and_simp pr (decrease_rel ?loc env old_t t rel)
    | old_t::_, (t,_)::_ when not (oty_equal old_t.t_ty t.t_ty) ->
        Loc.errorm ?loc "cannot use lexicographic ordering"
    | old_t::olds, (t,rel)::varl ->
        let dt = t_and_simp pr (decrease_rel ?loc env old_t t rel) in
        let pr = t_and_simp pr (t_equ old_t t) in
        t_or_simp dt (decr pr olds varl)
    | _ -> assert false
  in
  t_label ?loc lab (decr t_true olds varl)

let expl_variant = Slab.add Split_goal.stop_split (Slab.singleton expl_variant)
let expl_loopvar = Slab.add Split_goal.stop_split (Slab.singleton expl_loopvar)

(** Reconstruct pure values after writes *)

let analyze_var fn_down fn_join lkm km vs ity =
   (* create a term of the form:
        match vs with
        (| Cons (x1 ... xn) -> fn_join x1' ... xn')*
      where the x1' are obtained by a call to fn_down (supposedly a recursive
      call) on x1 and its type *)
  let branch (cs,vtvl) =
    let mk_var vtv = create_vsymbol (id_fresh "y") (ty_of_ity vtv.vtv_ity) in
    let vars = List.map mk_var vtvl in
     let args = List.map2 fn_down vars vtvl in
    let t = fn_join cs args  vs.vs_ty in
    let pat = pat_app cs (List.map pat_var vars) vs.vs_ty in
    t_close_branch pat t in
  let constructors = Mlw_decl.inst_constructors lkm km ity in
  t_case (t_var vs) (List.map branch constructors)

let update_var env (mreg : vsymbol Mreg.t) (vs : vsymbol) : term =
   (* [mreg] is expected to contain fresh names for all to-be-updated regions.
      this function does nothing (ie returns the term [vs]) when [vs]
      corresponds to a program variable whose type does not contain any region
      in [mreg]. In the other case, this function builds a new term, replacing
      all touched regions by fresh variables. *)
  let rec update vs { vtv_ity = ity; vtv_mut = mut } =
    (* are we a mutable variable? *)
    let get_vs r = Mreg.find_def vs r mreg in
<<<<<<< HEAD
    let vs = Util.option_apply vs get_vs mut in
    (* at this point, vs is either itself (vtv_mut is None, or the contained
     * region is not in the map), or the vsymbol in the map mreg *)
=======
    let vs = Opt.fold (fun _ -> get_vs) vs mut in
>>>>>>> 8139507e
    (* should we update our value further? *)
    let check_reg r _ = reg_occurs r ity.ity_vars in
    if ity_pure ity || not (Mreg.exists check_reg mreg) then t_var vs
    else analyze_var update fs_app env.pure_known env.prog_known vs ity
  in
  update vs (vtv_of_vs vs)

let rec subst_at_now now (m : vsymbol Mvs.t) (t : term) =
   (* if [now] is true, apply the substitution, except when they are protected
      by labels other than [fs_now] *)
   match t.t_node with
  | Tvar vs when now ->
      begin try t_var (Mvs.find vs m) with Not_found -> t end
  | Tapp (ls, _) when ls_equal ls fs_old -> assert false
  | Tapp (ls, [_; mark]) when ls_equal ls fs_at ->
      let now = match mark.t_node with
        | Tvar vs when vs_equal vs vs_old -> assert false
        | Tapp (ls,[]) when ls_equal ls fs_now -> true
        | _ -> false in
      t_map (subst_at_now now m) t
  | Tlet _ | Tcase _ | Teps _ | Tquant _ ->
      (* do not open unless necessary *)
      let m = Mvs.set_inter m t.t_vars in
      if Mvs.is_empty m then t else
      t_map (subst_at_now now m) t
  | _ ->
      t_map (subst_at_now now m) t

let model1_lab = Slab.singleton (create_label "model:1")
let model2_lab = Slab.singleton (create_label "model:quantify(2)")
let model3_lab = Slab.singleton (create_label "model:cond")

let mk_var id label ty : vsymbol = create_vsymbol (id_clone ~label id) ty

let print_region_map mreg =
   Format.printf "{ ";
   Mreg.iter (fun k v ->
      Format.printf "%a |-> %a (%a)@ ;"
         Mlw_pretty.print_reg k
         Pretty.print_vs v
         Pretty.print_ty v.vs_ty) mreg;
   Format.printf " }@."

let mutable_substitute env (mreg : vsymbol Mreg.t) (f : term) =
  (* Replace every occurrence of a mutable variable in [f] by an appropriate
     "updating" term. The map [mreg] must already contain fresh variables for
     all regions. *)
  let update_var vs _ = match update_var env mreg vs with
    | { t_node = Tvar nv } when vs_equal vs nv -> None
    | t -> Some t in
  (*   print_region_map mreg; *)
  let vars = Mvs.mapi_filter update_var f.t_vars in
  (* [vars] now is a mapping from the relevant symbols of [f] to their
     "update" (see [update_var]) *)
  let new_var vs _ = mk_var vs.vs_name model2_lab vs.vs_ty in
  let vv' = Mvs.mapi new_var vars in
  (* [vv'] is now a mapping from the relevant symbols in f to fresh symbols *)
  let update v t f = wp_let (Mvs.find v vv') t f in
  Mvs.fold update vars (subst_at_now true vv' f)

let get_var_of_region reg f =
   (* If term [f] has a variable [v] that belongs to region [reg],
      return [Some v], else return [None]
   *)
    let test vs _ acc =
      if acc <> None then acc
      else
      (* this does the actual comparison *)
         match vtv_of_vs vs with
         | { vtv_ity = { ity_node = Ityapp (_,_,[r]) }}
         | { vtv_mut = Some r } when reg_equal r reg -> Some vs
         | _ -> acc
    in
    Mvs.fold test f.t_vars None

let quantify env (regs : Sreg.t) (f : term) =
   (* quantify formula [f] over all variables in the regions [regs] *)
   (* ??? refactor this first bit to use [get_var_of_region] *)
  let get_var reg () =
     (* for each free variable in [f], compare its region with [reg];
        if it matches, return the variable as the one that corresponds to the
        region *)
    let test vs _ id =
       (* this does the actual comparison *)
      match vtv_of_vs vs with
      | { vtv_ity = { ity_node = Ityapp (_,_,[r]) }}
      | { vtv_mut = Some r } when reg_equal r reg -> vs.vs_name
      | _ -> id in
    let id = Mvs.fold test f.t_vars reg.reg_name in
    mk_var id model1_lab (ty_of_ity reg.reg_ity)
  in
  let mreg = Mreg.mapi get_var regs in
  (* [mreg] now maps each region to a fresh variable *)
  let f = mutable_substitute env mreg f in
  wp_forall (List.rev (Mreg.values mreg)) f

(** Invariants *)

let get_invariant km t =
  let ty = t_type t in
  let ts = match ty.ty_node with
    | Tyapp (ts,_) -> ts
    | _ -> assert false in
  let rec find_td = function
    | (its,_,inv) :: _ when ts_equal ts its.its_pure -> inv
    | _ :: tdl -> find_td tdl
    | [] -> assert false in
  let pd = Mid.find ts.ts_name km in
  let inv = match pd.Mlw_decl.pd_node with
    | Mlw_decl.PDdata tdl -> find_td tdl
    | _ -> assert false in
  let sbs = Ty.ty_match Mtv.empty (t_type inv) ty in
  let u, p = open_post (t_ty_subst sbs Mvs.empty inv) in
  wp_expl expl_type_inv (t_subst_single u t p)

let ps_inv = Term.create_psymbol (id_fresh "inv")
  [ty_var (create_tvsymbol (id_fresh "a"))]

let full_invariant lkm km vs ity =
  let rec update vs { vtv_ity = ity } =
    if not (ity_inv ity) then t_true else
    (* what is our current invariant? *)
    let f = match ity.ity_node with
      | Ityapp (its,_,_) when its.its_inv ->
          if Debug.test_flag no_track
          then get_invariant km (t_var vs)
          else ps_app ps_inv [t_var vs]
      | _ -> t_true in
    (* what are our sub-invariants? *)
    let join _ fl _ = wp_ands ~sym:true fl in
    let g = analyze_var update join lkm km vs ity in
    (* put everything together *)
    wp_and ~sym:true f g
  in
  update vs (vty_value ity)

(** Value tracking *)

type point = int
type value = point list Mls.t (* constructor -> field list *)

type state = {
  st_km   : Mlw_decl.known_map;
  st_lkm  : Decl.known_map;
  st_mem  : value Hint.t;
  st_next : point ref;
}

(* dead code
type names = point Mvs.t  (* variable -> point *)
type condition = lsymbol Mint.t (* point -> constructor *)
type lesson = condition list Mint.t (* point -> conditions for invariant *)
*)

let empty_state lkm km = {
  st_km   = km;
  st_lkm  = lkm;
  st_mem  = Hint.create 5;
  st_next = ref 0;
}

let next_point state =
  let res = !(state.st_next) in incr state.st_next; res

let make_value state ty =
  let get_p _ = next_point state in
  let new_cs cs = List.map get_p cs.ls_args in
  let add_cs m (cs,_) = Mls.add cs (new_cs cs) m in
  let csl = match ty.ty_node with
    | Tyapp (ts,_) -> Decl.find_constructors state.st_lkm ts
    | _ -> [] in
  List.fold_left add_cs Mls.empty csl

let match_point state ty p =
  try Hint.find state.st_mem p with Not_found ->
  let value = make_value state ty in
  if not (Mls.is_empty value) then
    Hint.replace state.st_mem p value;
  value

let rec open_pattern state names value p pat = match pat.pat_node with
  | Pwild -> names
  | Pvar vs -> Mvs.add vs p names
  | Papp (cs,patl) ->
      let add_pat names p pat =
        let value = match_point state pat.pat_ty p in
        open_pattern state names value p pat in
      List.fold_left2 add_pat names (Mls.find cs value) patl
  | Por _ ->
      let add_vs vs s = Mvs.add vs (next_point state) s in
      Svs.fold add_vs pat.pat_vars names
  | Pas (pat,vs) ->
      open_pattern state (Mvs.add vs p names) value p pat

let rec point_of_term state names t = match t.t_node with
  | Tvar vs ->
      Mvs.find vs names
  | Tapp (ls, tl) ->
      begin match Mid.find ls.ls_name state.st_lkm with
        | { Decl.d_node = Decl.Ddata tdl } ->
            let is_cs (cs,_) = ls_equal ls cs in
            let is_cs (_,csl) = List.exists is_cs csl in
            if List.exists is_cs tdl
            then point_of_constructor state names ls tl
            else point_of_projection state names ls (List.hd tl)
        | _ -> next_point state
      end
  | Tlet (t1, bt) ->
      let p1 = point_of_term state names t1 in
      let v, t2 = t_open_bound bt in
      let names = Mvs.add v p1 names in
      point_of_term state names t2
  | Tcase (t1,[br]) ->
      let pat, t2 = t_open_branch br in
      let p1 = point_of_term state names t1 in
      let value = match_point state pat.pat_ty p1 in
      let names = open_pattern state names value p1 pat in
      point_of_term state names t2
  | Tcase (t1,bl) ->
      (* we treat here the case of a value update: the value
         of each branch must be a distinct constructor *)
      let p = next_point state in
      let ty = Opt.get t.t_ty in
      let p1 = point_of_term state names t1 in
      let value = match_point state (Opt.get t1.t_ty) p1 in
      let branch acc br =
        let pat, t2 = t_open_branch br in
        let ls = match t2.t_node with
          | Tapp (ls,_) -> ls | _ -> raise Exit in
        let names = open_pattern state names value p1 pat in
        let p2 = point_of_term state names t2 in
        let v2 = match_point state ty p2 in
        Mls.add_new Exit ls (Mls.find_exn Exit ls v2) acc
      in
      begin try
        let value = List.fold_left branch Mls.empty bl in
        let value = Mls.set_union value (make_value state ty) in
        Hint.replace state.st_mem p value
      with Exit -> () end;
      p
  | Tconst _ | Tif _ | Teps _ -> next_point state
  | Tquant _ | Tbinop _ | Tnot _ | Ttrue | Tfalse -> assert false

and point_of_constructor state names ls tl =
  let p = next_point state in
  let pl = List.map (point_of_term state names) tl in
  let value = make_value state (Opt.get ls.ls_value) in
  let value = Mls.add ls pl value in
  Hint.replace state.st_mem p value;
  p

and point_of_projection state names ls t1 =
  let ty = Opt.get t1.t_ty in
  let csl = match ty.ty_node with
    | Tyapp (ts,_) -> Decl.find_constructors state.st_lkm ts
    | _ -> assert false in
  match csl with
    | [cs,pjl] ->
        let p1 = point_of_term state names t1 in
        let value = match_point state ty p1 in
        let rec find_p pjl pl = match pjl, pl with
          | Some pj::_, p::_ when ls_equal ls pj -> p
          | _::pjl, _::pl -> find_p pjl pl
          | _ -> assert false in
        find_p pjl (Mls.find cs value)
    | _ -> next_point state (* more than one, can't choose *)

let rec track_values state names lesson cond f = match f.t_node with
  | Tapp (ls, [t1]) when ls_equal ls ps_inv ->
      let p1 = point_of_term state names t1 in
      let condl = Mint.find_def [] p1 lesson in
      let contains c1 c2 = Mint.submap (fun _ -> ls_equal) c2 c1 in
      if List.exists (contains cond) condl then
        lesson, t_true
      else
        let good c = not (contains c cond) in
        let condl = List.filter good condl in
        let l = Mint.add p1 (cond::condl) lesson in
        l, get_invariant state.st_km t1
  | Tbinop (Timplies, f1, f2) ->
      let l, f1 = track_values state names lesson cond f1 in
      let _, f2 = track_values state names l cond f2 in
      lesson, t_label_copy f (t_implies_simp f1 f2)
  | Tbinop (Tand, f1, f2) ->
      let l, f1 = track_values state names lesson cond f1 in
      let l, f2 = track_values state names l cond f2 in
      l, t_label_copy f (t_and_simp f1 f2)
  | Tif (fc, f1, f2) ->
      let _, f1 = track_values state names lesson cond f1 in
      let _, f2 = track_values state names lesson cond f2 in
      lesson, t_label_copy f (t_if_simp fc f1 f2)
  | Tcase (t1, bl) ->
      let p1 = point_of_term state names t1 in
      let value = match_point state (Opt.get t1.t_ty) p1 in
      let is_pat_var = function
        | { pat_node = Pvar _ } -> true | _ -> false in
      let branch l br =
        let pat, f1, cb = t_open_branch_cb br in
        let learn, cond = match bl, pat.pat_node with
          | [_], _ -> true, cond (* one branch, can learn *)
          | _, Papp (cs, pl) when List.for_all is_pat_var pl ->
              (try true, Mint.add_new Exit p1 cs cond (* can learn *)
              with Exit -> false, cond) (* contradiction, cannot learn *)
          | _, _ -> false, cond (* complex pattern, will not learn *)
        in
        let names = open_pattern state names value p1 pat in
        let m, f1 = track_values state names lesson cond f1 in
        let l = if learn then m else l in
        l, cb pat f1
      in
      let l, bl = Lists.map_fold_left branch lesson bl in
      l, t_label_copy f (t_case t1 bl)
  | Tlet (t1, bf) ->
      let p1 = point_of_term state names t1 in
      let v, f1, cb = t_open_bound_cb bf in
      let names = Mvs.add v p1 names in
      let l, f1 = track_values state names lesson cond f1 in
      l, t_label_copy f (t_let_simp t1 (cb v f1))
  | Tquant (Tforall, qf) ->
      let vl, trl, f1, cb = t_open_quant_cb qf in
      let add_vs s vs = Mvs.add vs (next_point state) s in
      let names = List.fold_left add_vs names vl in
      let l, f1 = track_values state names lesson cond f1 in
      l, t_label_copy f (t_forall_simp (cb vl trl f1))
  | Tbinop ((Tor|Tiff),_,_) | Tquant (Texists,_)
  | Tapp _ | Tnot _ | Ttrue | Tfalse -> lesson, f
  | Tvar _ | Tconst _ | Teps _ -> assert false

let track_values lkm km f =
  let state = empty_state lkm km in
  let _, f = track_values state Mvs.empty Mint.empty Mint.empty f in
  f

(** Weakest preconditions *)

let rec wp_expr env e q xq =
  let f = wp_desc env e q xq in
  if Debug.test_flag debug then begin
    Format.eprintf "@[--------@\n@[<hov 2>e = %a@]@\n" Mlw_pretty.print_expr e;
    Format.eprintf "@[<hov 2>q = %a@]@\n" Pretty.print_term q;
    Format.eprintf "@[<hov 2>f = %a@]@\n----@]@." Pretty.print_term f;
  end;
  f

and wp_desc env e q xq = match e.e_node with
  | Elogic t ->
      let v, q = open_post q in
      let t = wp_label e t in
      (* NOTE: if you replace this t_subst by t_let or anything else,
         you must handle separately the case "let mark = 'now in ...",
         which requires 'now to be substituted for mark in q *)
      t_subst_single v (to_term t) q
  | Evalue pv ->
      let v, q = open_post q in
      let t = wp_label e (t_var pv.pv_vs) in
      t_subst_single v t q
  | Earrow _ ->
      let q = open_unit_post q in
      (* wp_label e *) q (* FIXME? *)
  | Elet ({ let_sym = LetV v; let_expr = e1 }, e2)
    when Opt.equal Loc.equal v.pv_vs.vs_name.id_loc e1.e_loc ->
    (* we push the label down, past the implicitly inserted "let" *)
      let w = wp_expr env (e_label_copy e e2) q xq in
      let q = create_post v.pv_vs w in
      wp_expr env e1 q xq
  | Elet ({ let_sym = LetV v; let_expr = e1 }, e2) ->
      let w = wp_expr env e2 q xq in
      let q = create_post v.pv_vs w in
      wp_label e (wp_expr env e1 q xq)
  | Elet ({ let_sym = LetA _; let_expr = e1 }, e2) ->
      let w = wp_expr env e2 q xq in
      let q = create_unit_post w in
      wp_label e (wp_expr env e1 q xq)
  | Erec (fdl, e1) ->
      let fr = wp_rec_defn env fdl in
      let fe = wp_expr env e1 q xq in
      let fr = wp_ands ~sym:true fr in
      wp_label e (wp_and ~sym:true fr fe)
  | Eif (e1, e2, e3) ->
      let res = vs_result e1 in
      let test = t_equ (t_var res) t_bool_true in
      let test = t_label ?loc:e1.e_loc model3_lab test in
      (* if both branches are pure, do not split *)
      let w =
        let get_term e = match e.e_node with
          | Elogic t -> to_term t
          | Evalue v -> t_var v.pv_vs
          | _ -> raise Exit in
        try
          let r2 = get_term e2 in
          let r3 = get_term e3 in
          let v, q = open_post q in
          t_subst_single v (t_if_simp test r2 r3) q
        with Exit ->
          let w2 = wp_expr env e2 q xq in
          let w3 = wp_expr env e3 q xq in
          t_if_simp test w2 w3
      in
      let q = create_post res w in
      wp_label e (wp_expr env e1 q xq)
  (* optimization for the particular case let _ = e1 in e2 *)
  | Ecase (e1, [{ ppat_pattern = { pat_node = Term.Pwild }}, e2]) ->
      let w = wp_expr env e2 q xq in
      let q = create_post (vs_result e1) w in
      wp_label e (wp_expr env e1 q xq)
  (* optimization for the particular case let () = e1 in e2 *)
  | Ecase (e1, [{ ppat_pattern = { pat_node = Term.Papp (cs,[]) }}, e2])
    when ls_equal cs fs_void ->
      let w = wp_expr env e2 q xq in
      let q = create_unit_post w in
      wp_label e (wp_expr env e1 q xq)
  | Ecase (e1, bl) ->
      let res = vs_result e1 in
      let branch ({ ppat_pattern = pat }, e) =
        t_close_branch pat (wp_expr env e q xq) in
      let w = t_case (t_var res) (List.map branch bl) in
      let q = create_post res w in
      wp_label e (wp_expr env e1 q xq)
  | Eghost e1 ->
      wp_label e (wp_expr env e1 q xq)
  | Eraise (xs, e1) ->
      let q = try Mexn.find xs xq with
        Not_found -> assert false in
      wp_label e (wp_expr env e1 q xq)
  | Etry (e1, bl) ->
      let branch (xs,v,e) acc =
        let w = wp_expr env e q xq in
        let q = create_post v.pv_vs w in
        Mexn.add xs q acc in
      let xq = List.fold_right branch bl xq in
      wp_label e (wp_expr env e1 q xq)
  | Eassert (Aassert, f) ->
      let q = open_unit_post q in
      let f = wp_expl expl_assert f in
      wp_and ~sym:false (wp_label e f) q
  | Eassert (Acheck, f) ->
      let q = open_unit_post q in
      let f = wp_expl expl_check f in
      wp_and ~sym:true (wp_label e f) q
  | Eassert (Aassume, f) ->
      let q = open_unit_post q in
      let f = wp_expl expl_assume f in
      wp_implies (wp_label e f) q
  | Eabsurd ->
      wp_label e t_absurd
  | Eany spec ->
      let p = wp_label e (wp_expl expl_pre spec.c_pre) in
      let p = t_label ?loc:e.e_loc p.t_label p in
      (* TODO: propagate call labels into tyc.c_post *)
      let w = wp_abstract env spec.c_effect spec.c_post spec.c_xpost q xq in
      wp_and ~sym:false p w
  | Eapp (e1,_,spec) ->
      let p = wp_label e (wp_expl expl_pre spec.c_pre) in
      let p = t_label ?loc:e.e_loc p.t_label p in
      let d =
        if spec.c_letrec = 0 || spec.c_variant = [] then t_true else
        let olds = Mint.find_def [] spec.c_letrec env.letrec_var in
        if olds = [] then t_true (* we are out of letrec *) else
        decrease e.e_loc expl_variant env olds spec.c_variant in
      (* TODO: propagate call labels into tyc.c_post *)
      let w = wp_abstract env spec.c_effect spec.c_post spec.c_xpost q xq in
      let w = wp_and ~sym:true d (wp_and ~sym:false p w) in
      let q = create_unit_post w in
      wp_expr env e1 q xq (* FIXME? should (wp_label e) rather be here? *)
  | Eabstr (e1, spec) ->
      let p = wp_label e (wp_expl expl_pre spec.c_pre) in
      let w1 = backstep (wp_expr env e1) spec.c_post spec.c_xpost in
      let w2 = wp_abstract env e1.e_effect spec.c_post spec.c_xpost q xq in
      wp_and ~sym:false p (wp_and ~sym:true (wp_label e w1) w2)
  | Eassign (e1, reg, pv) ->
      let rec get_term d = match d.e_node with
        | Elogic t -> t
        | Evalue v -> t_var v.pv_vs
        | Eghost e | Elet (_,e) | Erec (_,e) -> get_term e
        | _ -> Loc.errorm ?loc:e.e_loc
            "Cannot compute the WP for this assignment"
      in
      let f = t_equ (get_term e1) (t_var pv.pv_vs) in
      let c_q = create_unit_post f in
      let eff = eff_write eff_empty reg in
      let w = wp_abstract env eff c_q Mexn.empty q xq in
      let q = create_post (vs_result e1) w in
      wp_label e (wp_expr env e1 q xq)
  | Eloop (inv, varl, e1) ->
      (* TODO: what do we do about well-foundness? *)
      let i = wp_expl expl_loop_keep inv in
      let olds = List.map (fun (t,_) -> t_at_old t) varl in
      let d = decrease e.e_loc expl_loopvar env olds varl in
      let q = create_unit_post (wp_and ~sym:true i d) in
      let w = backstep (wp_expr env e1) q xq in
      let regs = regs_of_writes e1.e_effect in
      let w = quantify env regs (wp_implies inv w) in
      let i = wp_expl expl_loop_init inv in
      wp_label e (wp_and ~sym:true i w)
  | Efor ({pv_vs = x}, ({pv_vs = v1}, d, {pv_vs = v2}), inv, e1) ->
      (* wp(for x = v1 to v2 do inv { I(x) } e1, Q, R) =
             v1 > v2  -> Q
         and v1 <= v2 ->     I(v1)
                         and forall S. forall i. v1 <= i <= v2 ->
                                                 I(i) -> wp(e1, I(i+1), R)
                                       and I(v2+1) -> Q *)
      let gt, le, incr = match d with
        | Mlw_expr.To     -> env.ps_int_gt, env.ps_int_le, env.fs_int_pl
        | Mlw_expr.DownTo -> env.ps_int_lt, env.ps_int_ge, env.fs_int_mn
      in
      let one = t_nat_const 1 in
      let v1_gt_v2 = ps_app gt [t_var v1; t_var v2] in
      let v1_le_v2 = ps_app le [t_var v1; t_var v2] in
      let q = open_unit_post q in
      let wp_init =
        wp_expl expl_loop_init (t_subst_single x (t_var v1) inv) in
      let wp_step =
        let next = fs_app incr [t_var x; one] ty_int in
        let post = wp_expl expl_loop_keep (t_subst_single x next inv) in
        wp_expr env e1 (create_unit_post post) xq in
      let wp_last =
        let v2pl1 = fs_app incr [t_var v2; one] ty_int in
        wp_implies (t_subst_single x v2pl1 inv) q in
      let wp_good = wp_and ~sym:true
        wp_init
        (quantify env (regs_of_writes e1.e_effect)
           (wp_and ~sym:true
              (wp_forall [x] (wp_implies
                (wp_and ~sym:true (ps_app le [t_var v1; t_var x])
                                  (ps_app le [t_var x;  t_var v2]))
                (wp_implies inv wp_step)))
              wp_last))
      in
      let wp_full = wp_and ~sym:true
        (wp_implies v1_gt_v2 q)
        (wp_implies v1_le_v2 wp_good)
      in
      wp_label e wp_full

and wp_abstract env c_eff c_q c_xq q xq =
  let regs = regs_of_writes c_eff in
  let exns = exns_of_raises c_eff in
  let quantify_post c_q q =
    let v, f = open_post q in
    let c_v, c_f = open_post c_q in
    let c_f = t_subst_single c_v (t_var v) c_f in
    let f = wp_forall_post v c_f f in
    quantify env regs f
  in
  let quantify_xpost _ c_xq xq =
    Some (quantify_post c_xq xq) in
  let proceed c_q c_xq =
    let f = quantify_post c_q q in
    (* every xs in exns is guaranteed to be in c_xq and xq *)
    assert (Mexn.set_submap exns xq);
    assert (Mexn.set_submap exns c_xq);
    let xq = Mexn.set_inter xq exns in
    let c_xq = Mexn.set_inter c_xq exns in
    let mexn = Mexn.inter quantify_xpost c_xq xq in
    (* FIXME? This wp_ands is asymmetric in Pgm_wp *)
    wp_ands ~sym:true (f :: Mexn.values mexn)
  in
  backstep proceed c_q c_xq

and wp_fun_defn env { fun_ps = ps ; fun_lambda = l } =
  let lab = fresh_mark () and c = l.l_spec in
  let add_arg sbs pv = ity_match sbs pv.pv_vtv.vtv_ity pv.pv_vtv.vtv_ity in
  let subst = List.fold_left add_arg ps.ps_subst l.l_args in
  let regs = Mreg.map (fun _ -> ()) subst.ity_subst_reg in
  let args = List.map (fun pv -> pv.pv_vs) l.l_args in
  let env =
    if c.c_letrec = 0 || c.c_variant = [] then env else
    let lab = t_var lab in
    let t_at_lab (t,_) = t_app fs_at [t; lab] t.t_ty in
    let tl = List.map t_at_lab c.c_variant in
    let lrv = Mint.add c.c_letrec tl env.letrec_var in
    { env with letrec_var = lrv } in
  let q = old_mark lab (wp_expl expl_post c.c_post) in
  let conv p = old_mark lab (wp_expl expl_xpost p) in
  let f = wp_expr env l.l_expr q (Mexn.map conv c.c_xpost) in
  let f = wp_implies c.c_pre (erase_mark lab f) in
  wp_forall args (quantify env regs f)

and wp_rec_defn env fdl = List.map (wp_fun_defn env) fdl

(***
let bool_to_prop env f =
  let ts_bool  = find_ts ~pure:true env "bool" in
  let ls_andb  = find_ls ~pure:true env "andb" in
  let ls_orb   = find_ls ~pure:true env "orb" in
  let ls_notb  = find_ls ~pure:true env "notb" in
  let ls_True  = find_ls ~pure:true env "True" in
  let ls_False = find_ls ~pure:true env "False" in
  let t_True   = fs_app ls_True [] (ty_app ts_bool []) in
  let is_bool ls = ls_equal ls ls_True || ls_equal ls ls_False in
  let rec t_iff_bool f1 f2 = match f1.t_node, f2.t_node with
    | Tnot f1, _ -> t_not_simp (t_iff_bool f1 f2)
    | _, Tnot f2 -> t_not_simp (t_iff_bool f1 f2)
    | Tapp (ps1, [t1; { t_node = Tapp (ls1, []) }]),
      Tapp (ps2, [t2; { t_node = Tapp (ls2, []) }])
      when ls_equal ps1 ps_equ && ls_equal ps2 ps_equ &&
           is_bool ls1 && is_bool ls2 ->
        if ls_equal ls1 ls2 then t_equ t1 t2 else t_neq t1 t2
    | _ ->
        t_iff_simp f1 f2
  in
  let rec t_btop t = t_label ?loc:t.t_loc t.t_label (* t_label_copy? *)
    (match t.t_node with
    | Tif (f,t1,t2) ->
        t_if_simp (f_btop f) (t_btop t1) (t_btop t2)
    | Tapp (ls, [t1;t2]) when ls_equal ls ls_andb ->
        t_and_simp (t_btop t1) (t_btop t2)
    | Tapp (ls, [t1;t2]) when ls_equal ls ls_orb ->
        t_or_simp (t_btop t1) (t_btop t2)
    | Tapp (ls, [t1]) when ls_equal ls ls_notb ->
        t_not_simp (t_btop t1)
    | Tapp (ls, []) when ls_equal ls ls_True ->
        t_true
    | Tapp (ls, []) when ls_equal ls ls_False ->
        t_false
    | _ ->
        t_equ_simp (f_btop t) t_True)
  and f_btop f = match f.t_node with
    | Tapp (ls, [{t_ty = Some {ty_node = Tyapp (ts, [])}} as l; r])
      when ls_equal ls ps_equ && ts_equal ts ts_bool ->
        t_label ?loc:f.t_loc f.t_label (t_iff_bool (t_btop l) (t_btop r))
    | _ ->
        t_map_simp f_btop f
  in
  f_btop f
***)

(* replace t_absurd with t_false *)
let rec unabsurd f = match f.t_node with
  | Tapp (ls, []) when ls_equal ls ls_absurd ->
      t_label_copy f t_false
  | _ ->
      t_map unabsurd f

let add_wp_decl km name f uc =
  (* prepare a proposition symbol *)
  let s = "WP_parameter " ^ name.id_string in
  let lab = Ident.create_label ("expl:VC for " ^ name.id_string) in
  let label = Slab.add lab name.id_label in
  let id = id_fresh ~label ?loc:name.id_loc s in
  let pr = create_prsymbol id in
  (* prepare the VC formula *)
  let f = remove_at f in
  (* let f = bool_to_prop uc f in *)
  let f = unabsurd f in
  (* get a known map with tuples added *)
  let lkm = Theory.get_known uc in
  (* remove redundant invariants *)
  let f = if Debug.test_flag no_track then f else track_values lkm km f in
  (* simplify f *)
  let f = if Debug.test_flag no_eval then f else
    (* do preliminary checks on f to spare eval_match any surprises *)
    let _lkm = Decl.known_add_decl lkm (create_prop_decl Pgoal pr f) in
    Eval_match.eval_match ~inline:Eval_match.inline_nonrec_linear lkm f in
  (* printf "wp: f=%a@." print_term f; *)
  let d = create_prop_decl Pgoal pr f in
  Theory.add_decl uc d

let mk_env env km th =
  let th_int = Env.find_theory env ["int"] "Int" in
  { prog_known = km;
    pure_known = Theory.get_known th;
    global_env = env;
    ps_int_le  = Theory.ns_find_ls th_int.th_export ["infix <="];
    ps_int_ge  = Theory.ns_find_ls th_int.th_export ["infix >="];
    ps_int_lt  = Theory.ns_find_ls th_int.th_export ["infix <"];
    ps_int_gt  = Theory.ns_find_ls th_int.th_export ["infix >"];
    fs_int_pl  = Theory.ns_find_ls th_int.th_export ["infix +"];
    fs_int_mn  = Theory.ns_find_ls th_int.th_export ["infix -"];
    letrec_var = Mint.empty;
  }

let wp_let env km th { let_sym = lv; let_expr = e } =
  let env = mk_env env km th in
  let q, xq = default_post e.e_vty e.e_effect in
  let f = wp_expr env e q xq in
  let f = wp_forall (Mvs.keys f.t_vars) f in
  let id = match lv with
    | LetV pv -> pv.pv_vs.vs_name
    | LetA ps -> ps.ps_name in
  add_wp_decl km id f th

let wp_rec env km th fdl =
  let env = mk_env env km th in
  let fl = wp_rec_defn env fdl in
  let add_one th d f =
    Debug.dprintf debug "wp %s = %a@\n----------------@."
      d.fun_ps.ps_name.id_string Pretty.print_term f;
    let f = wp_forall (Mvs.keys f.t_vars) f in
    add_wp_decl km d.fun_ps.ps_name f th
  in
  List.fold_left2 add_one th fdl fl

let wp_val _env _km th _lv = th

(*****************************************************************************)

(* Efficient Weakest Preconditions

  Following Leino, see
  http://research.microsoft.com/apps/pubs/default.aspx?id=70052

  Roughly, the idea is the following. From a program expression e, we compute
  two formulas OK and N. Formula OK means ``the execution of e does not go
  wrong'' and formula N is an input-output relation between initial and
  final state of e's execution.

  Thus the weakest precondition of e is simply OK.
  N is involved in recursive computations, e.g.
  OK(fun x -> {p} e {q}) = forall x. p => OK(e) /\ (forall result. N(e) => q)
  And so on.

  In practice, this is a bit more involved, since execution of e may raise
  exceptions. So formula N comes with other formulas E(x), once for each
  exception x that is possibly raised by e. E(x) is the input-output relation
  that holds when exception x is raised.
*)

let fast_wp = Debug.register_flag "fast_wp"
  ~desc:"Efficient@ Weakest@ Preconditions.@ \
    Work@ in@ progress,@ not@ ready@ for@ use."

module Subst : sig
   (* A substitution, or state, represents the state at a given point in the
      program. It maps each region to the name that should be used to refer to
      the value of the region in the current state. *)

   type t
   (* the type of substitutions *)

   val init : effect -> t
   (* the initial substitution for a program with given effects *)

   val init_reg : Sreg.t -> t
   (* the initial substitution given a set of regions *)

   val empty : t
   (* the empty substitution *)

   val refresh : Sreg.t -> t -> t
   (* refresh the state, ie, generate new names for all variables in the region
      set *)

   val term : wp_env -> t -> term -> term
   (* In the given term, substitute the variables that refer to the current
      state by the symbols that stand for the value of these variables at this
      point in execution, as recorded in subtitution [t]. *)

   val merge_states : t -> Sreg.t * t -> Sreg.t * t -> t * term * term
   (* Given a base state and two branches (represented by written regions in
      each branch, and a state), return the state of the join point of the
      branches, and two formulas. The first formula links the first branch
      state with the join state, the second formula links the second branch
      state with the join state. *)

end = struct

  type t = vsymbol option ref Mreg.t
  (* Each region is mapped to a reference, which represents the name of the
     region. At beginning, this reference points to [None], meaning that the
     name of the region is not yet decided. When needed, the value under the
     reference is changed to [Some v], with [v] a fresh variable symbol, to fix
     the name of the region. This delayed choice of name allows getting better
     names for regions, so a region for variable [x] ends up called something
     like [x1] instead of the generic [rho1]. *)

  let name_from_region ?hint ?id reg =
    let id = match id with
      | Some x ->
          (* an id was provided, take it *)
          x
      | None ->
          (* none was provided, maybe there was a hint state *)
          begin match hint with
            | None ->
                (* no hint, return default *)
                reg.reg_name
            | Some s ->
                begin try match !(Mreg.find reg s) with
                  | None ->
                      (* the hint state also contains no id, return default *)
                      reg.reg_name
                  | Some x ->
                      (* the hint state contains something, take it *)
                      x.vs_name
                  with Not_found ->
                    (* the hint state has no entry for that region,
                       return default *)
                    reg.reg_name
                end
          end
    in
    mk_var id Slab.empty (ty_of_ity reg.reg_ity)

  let init_reg reg =
    Mreg.map (fun () -> ref None) reg

  let init effect =
    init_reg effect.eff_writes

  let empty = Mreg.empty

  let refresh regset s =
     Sreg.fold (fun reg acc -> Mreg.add reg (ref None) acc) regset s

  let get_region v =
    match vtv_of_vs v with
      | {vtv_ity = {ity_node = Ityapp (_,_,[r]) }}
      | { vtv_mut = Some r} -> Some r
      | _ -> None

  let term env sub t =
     let mreg = Mreg.mapi_filter (fun reg vr ->
        match !vr with
        | Some _ -> !vr
        | None ->
              match get_var_of_region reg t with
              | Some v ->
                    let v' = name_from_region ~id:v.vs_name reg in
                    vr := Some v';
                    !vr
              | None -> None) sub in
     let r = mutable_substitute env mreg t in
     r

  let show_state fmt s =
     Format.fprintf fmt "{ ";
     Mreg.iter (fun k rv ->
        match !rv with
        | Some v ->
            Format.fprintf fmt " %a |-> %a; @ "
              Mlw_pretty.print_reg k Pretty.print_vs v;

        | None ->
            Format.fprintf fmt " %a |-> _; @  "
              Mlw_pretty.print_reg k) s;
     Format.fprintf fmt "}"

  (* Update the name of region [reg] in substitution [s], possibly based on
     the provided [hint], and return a variable of that name. *)
  let region_name ?hint reg s =
    let rv = Mreg.find reg s in
    match !rv with
      | Some x -> t_var x
      | None ->
          let new_name = name_from_region ?hint reg in
          rv := Some new_name;
          t_var (new_name)

  let merge_states base (reg1,s1) (reg2,s2) =
    let all_regs = Sreg.union reg1 reg2 in
    Sreg.fold
      (fun reg (s, f1, f2) ->
         (* If both branches modify region [reg], pick the name from [s2], and
            add the necessary equations to [f1]. Otherwise, pick the name from
            the branch that modifies [reg], and add the necessary equations to
            the formula for the other branch.*)
         if Sreg.mem reg reg1 && Sreg.mem reg reg2 then begin
           Mreg.add reg (Mreg.find reg s2) s,
           t_and_simp f1 (t_equ (region_name reg s2) (region_name reg s1)),
           f2
         end else if Sreg.mem reg reg2 then begin
           Mreg.add reg (Mreg.find reg s2) s,
           t_and_simp f1 (t_equ (region_name reg s2)
                            (region_name ~hint:s2 reg base)),
           f2
         end else begin
           Mreg.add reg (Mreg.find reg s1) s,
           f1,
           t_and_simp f2 (t_equ (region_name reg s1)
                            (region_name ~hint:s1 reg base))
         end) all_regs (base, t_true, t_true)

end

let xs_result xs = create_vsymbol (id_fresh "result") (ty_of_ity xs.xs_ity)
let result e =
  vs_result e, Mexn.mapi (fun xs _ -> xs_result xs) e.e_effect.eff_raises

let is_vty_unit = function
  | VTvalue vtv -> ity_equal vtv.vtv_ity ity_unit
  | VTarrow _   -> false

let map_exns e f = Mexn.mapi (fun xs _ -> f xs) e.e_effect.eff_raises

(* The type for postconditions of expressions is the pair of the actual
   formula [ne], and a substitution [s] to be applied to [ne] to get the final
   postcondition. This allows delayed choice of names. *)
type fwp_post =
  { ne : term; s : Subst.t }

(* The type for postconditions in case of exceptions maps every exception to
   its postcondition. *)
type fast_wp_exn_map = fwp_post Mexn.t

(* The type for the result of fast weakest preconditions over expression e
   is a triple where
   - formula [ok] means ``e evaluates without any fault''
     (whatever the execution flow is)
   - postcondition [post] relates the input state and the output state, and
     it contains the output state.
   - exceptional postconditions [exn] relate relates the input state and
     the output state, and contain the output state, in case an exception is
     raised.
*)
type fast_wp_result =
   { ok   : term;
     post : fwp_post;
     exn  : fast_wp_exn_map }

let wp_nimplies (n : term) (xn : fast_wp_exn_map) ((result, q), xq) =
  let f = wp_forall [result] (wp_implies n q) in
  assert (Mexn.cardinal xn = Mexn.cardinal xq);
  let x_implies _xs { ne = n } (xresult, q) f =
    wp_forall [xresult] (t_and_simp f (wp_implies n q)) in
  Mexn.fold2_inter x_implies xn xq f

type res_type = vsymbol * vsymbol Mexn.t

(* Take a [post], and place the postcondition [post.ne] in the
   prestate/poststate pair defined by ([prestate], [post.s]). Also, open the
   postcondition and replace the result variable by [result_var]. Internally, a
   label is used to deal with 'old; if "lab" is given, use that label instead
   of creating one. *)
let adapt_single_post_to_state_pair ?lab env prestate result_var post =
  let lab = match lab with | None -> fresh_mark () | Some lab -> lab in
  (* get the result var of the post *)
  let res, ne = open_post post.ne in
  (* substitute for given result var, and replace 'old *)
  let ne = t_subst_single res (t_var result_var) (old_mark lab ne) in
  (* apply the poststate *)
  let ne = Subst.term env post.s ne in
  (* remove the label that protected "old" variables *)
  let ne = erase_mark lab ne in
  (* apply the prestate = replace previously "old" variables *)
  { post with ne = Subst.term env prestate ne }

(* Given normal and exceptional [post,xpost], each with its
   own poststate, place all [(x)post.ne] in the prestate/poststate pair defined
   by [prestate] and [(x)post.s].*)
let adapt_post_to_state_pair ?lab
   env prestate result_vars post (xpost : fast_wp_exn_map)
   : fwp_post * fast_wp_exn_map =
  let result, xresult = result_vars in
  let f = adapt_single_post_to_state_pair ?lab env prestate in
  f result post,
  Mexn.mapi (fun ex post -> f (Mexn.find ex xresult) post) xpost

let either_state base (reg1, s1, f1) (reg2, s2, f2) =
  (* Starting from a base state, and two branches identified by their
     effects, state and postcondition, return a merged state and two formulas;
     the first formula improves the first postcondition, the second one the
     second postcondition. *)
  let s, eq1, eq2 = Subst.merge_states base (reg1, s1) (reg2, s2) in
  s, t_and_simp f1 eq1, t_and_simp f2 eq2

let get_exn reg ex xmap =
  try Mexn.find ex xmap
  with Not_found -> { s = Subst.init_reg reg; ne = t_false }

let all_exns xmap_list =
  let add_elt k _ acc = Sexn.add k acc in
  List.fold_left (fun acc map ->
    Mexn.fold add_elt map acc)
    Sexn.empty
    xmap_list

let iter_exns exns f =
  Sexn.fold (fun x acc ->
    let v = f x in
    Mexn.add x v acc) exns Mexn.empty

let iter_all_exns xmap_list f =
  iter_exns (all_exns xmap_list) f

(* Input
   - a state s: Subst.t
   - names r = (result: vsymbol, xresult: vsymbol Mexn.t)
   - an expression e
   with: dom(xresult) = XS, the set of exceptions possibly raised
   by a, that is e.e_effect.eff_raises

   Output is a triple (OK, ((NE, s), EX)) where
   - formula OK means ``e evaluates without any fault''
   (whatever the execution flow is)
   - formula NE means
   ``e terminates normally with final state s and output result''
   - for each exception x, EX(x) = (fx,sx), where formula fx means
   ``e raises exception x, with final state sw and value xresult(x) in x''
*)
let rec fast_wp_expr (env : wp_env) (s : Subst.t) (r : res_type) (e : expr)
    : fast_wp_result =
  let res = fast_wp_desc env s r e in
  if Debug.test_flag debug then begin
    Format.eprintf "@[--------@\n@[<hov 2>e = %a@]@\n" Mlw_pretty.print_expr e;
    Format.eprintf "@[<hov 2>OK = %a@]@\n" Pretty.print_term res.ok;
  end;
  res

(* In every case of this function, we have to (potentially) deal with:
   "old"
   exceptions
   effects
   result variable
   tracability
*)

(* TODO: Should we make sure the label of [e] is always propagated to the
   result of fast wp? In that case, should it be put on [ok], on [ne], on
   both? *)

and fast_wp_desc (env : wp_env) (s : Subst.t) (r : res_type) (e : expr)
    : fast_wp_result =
  let result, xresult = r in
  match e.e_node with
    | Elogic t ->
      (* OK: true *)
      (* NE: result = t *)
      let t = wp_label e t in
      let t = Subst.term env s (to_term t) in
      let ne = if is_vty_unit e.e_vty then t_true else t_equ (t_var result) t in
      { ok = t_true;
        post = { ne = ne; s = s };
        exn = Mexn.empty }
  | Evalue v ->
      (* OK: true *)
      (* NE: result = v *)
      let va = wp_label e (t_var v.pv_vs) in
      let ne = Subst.term env s (t_equ (t_var result) va) in
      { ok = t_true;
        post = { ne = ne; s = s };
        exn = Mexn.empty }
  | Earrow _ ->
      (* OK: true *)
      (* NE: true *)
      { ok = t_true;
        post = { ne = t_true; s = s };
        exn = Mexn.empty }
  | Eabsurd ->
      (* OK: false *)
      (* NE: false *)
      { ok = t_false;
        post = { ne = t_false ; s = s };
        exn = Mexn.empty }
  | Eassert (kind, f) ->
      (* assert: OK = f    / NE = f    *)
      (* check : OK = f    / NE = true *)
      (* assume: OK = true / NE = f    *)
      let f = wp_label e (Subst.term env s f) in
      let ok = if kind = Aassume then t_true else f in
      let ne = if kind = Acheck then t_true else f in
      { ok = ok;
        post = { ne = ne; s = s };
        exn = Mexn.empty }
  | Eapp (e1, _, spec) ->
      (* OK: ok(e1) /\ (ne(e1) => spec.pre) *)
      (* NE: ne(e1) /\ spec.post *)
      (* EX(x): ex(e1)(x) \/ (ne(e1) /\ spec.ex(x)) *)
      (* The first thing that happens, before the call, is the evaluation of
         [e1]. This translates as a recursive call to the fast_wp. *)
      let arg_res = create_vsymbol (id_fresh "tmp") (ty_of_vty e1.e_vty) in
      let wp1 = fast_wp_expr env s (arg_res, xresult) e1 in
      (* Next we have to deal with the call itself. *)
      let e1_regs = regs_of_writes e1.e_effect in
      let call_regs = regs_of_writes spec.c_effect in
      let state_after_call = Subst.refresh call_regs wp1.post.s in
      let pre = wp_label e (Subst.term env wp1.post.s spec.c_pre) in
      let xpost = Mexn.map (fun p ->
        { s = state_after_call;
          ne = p }) spec.c_xpost in
      let call_post = { s = state_after_call; ne = spec.c_post } in
      let post, xpost =
        adapt_post_to_state_pair
          env
          wp1.post.s
          r
          call_post
          xpost in
        let ok = t_and_simp wp1.ok (wp_implies wp1.post.ne pre) in
        let ne = t_and_simp wp1.post.ne post.ne in
        let xne = iter_all_exns [xpost; wp1.exn] (fun ex ->
          let p1 = get_exn e1_regs ex wp1.exn in
          let p2 = get_exn call_regs ex xpost in
          let s, r1, r2 =
            Subst.merge_states s (e1_regs, p1.s)
              (Sreg.union e1_regs call_regs, p2.s) in
          { s = s;
            ne =
              t_or_simp (t_and_simp p1.ne r1)
                (t_and_simp_l [p2.ne; r2; wp1.post.ne])
          }) in
        { ok = ok;
          post = { ne = ne; s = state_after_call };
          exn = xne }
  | Elet ({ let_sym = LetV v; let_expr = e1 }, e2) ->
      (* OK: ok(e1) /\ (ne(e1) => ok(e2)) *)
      (* NE: ne(e1) /\ ne(e2) *)
      (* EX(x): ex(e1)(x) \/ (ne(e1) /\ ex(e2)(x)) *)
      let e2 =
         if Util.option_eq Loc.equal v.pv_vs.vs_name.id_loc e1.e_loc then
            e_label_copy e e2
         else e2 in
      let wp1 = fast_wp_expr env s (v.pv_vs, xresult) e1 in
      let wp2 = fast_wp_expr env wp1.post.s r e2 in
      let ok = t_and_simp wp1.ok (wp_implies wp1.post.ne wp2.ok) in
      let ok = wp_label e ok in
      let e1_regs = regs_of_writes e1.e_effect in
      let e2_regs = regs_of_writes e2.e_effect in
      let ne = wp_label e (t_and_simp wp1.post.ne wp2.post.ne) in
      let xne = iter_all_exns [wp1.exn; wp2.exn] (fun ex ->
        let p1 = get_exn e1_regs ex wp1.exn in
        let p2 = get_exn e2_regs ex wp2.exn in
        let s, r1, r2 =
           Subst.merge_states s (e1_regs, p1.s)
                                (Sreg.union e1_regs e2_regs, p2.s) in
        { s = s;
          ne =
            t_or_simp (t_and_simp p1.ne r1)
                      (t_and_simp_l [p2.ne; r2; wp1.post.ne])
        }) in
      { ok = ok;
        post = { ne = ne; s = wp2.post.s };
        exn = xne }
  | Eif (e1, e2, e3) ->
      (* OK: ok(e1) /\ ne(e1) => (if e1=True then ok(e2) else ok(e3)) *)
      (* NE: ne(e1) /\ (if e1=True then ne(e2) else ne(e3)) *)
      (* EX(x): ex(e1)(x) \/ (ne(e1) /\ e1=True /\ ex(e2)(x))
                          \/ (ne(e1) /\ e1=False /\ ex(e3)(x)) *)
      (* First thing is the evaluation of e1 *)
      let cond_res = create_vsymbol (id_fresh "c") (ty_of_vty e1.e_vty) in
      let wp1 = fast_wp_expr env s (cond_res, xresult) e1 in
      let wp2 = fast_wp_expr env wp1.post.s r e2 in
      let wp3 = fast_wp_expr env wp1.post.s r e3 in
      let e1_regs = regs_of_writes (e1.e_effect) in
      let e2_regs = regs_of_writes (e2.e_effect) in
      let e3_regs = regs_of_writes (e3.e_effect) in
      let test = t_equ (t_var cond_res) t_bool_true in
      let ok =
        t_and_simp wp1.ok
          (t_implies_simp wp1.post.ne
            (t_if_simp test wp2.ok wp3.ok)) in
      let ok = wp_label e ok in
      let state, f1, f2 =
        either_state wp1.post.s
           (e2_regs, wp2.post.s, wp2.post.ne)
           (e3_regs, wp3.post.s, wp3.post.ne) in
      let ne =
        t_and_simp wp1.post.ne (t_if test f1 f2) in
      let ne = wp_label e ne in
      let xne = iter_all_exns [wp1.exn; wp2.exn; wp3.exn]
        (fun ex ->
          let post2 = get_exn e2_regs ex wp2.exn in
          let post3 = get_exn e3_regs ex wp3.exn in
          let s23, r2, r3 =
            Subst.merge_states wp1.post.s (e2_regs, post2.s)
                                          (e3_regs, post3.s) in
          let post1 = get_exn e1_regs ex wp1.exn in
          let s', q1, q23 =
            Subst.merge_states s
              (e1_regs, post1.s)
              (Sreg.union e1_regs (Sreg.union e2_regs e3_regs), s23) in
          let first_case = t_and_simp q1 post1.ne in
          let second_case =
            t_and_simp_l [wp1.post.ne; test; post2.ne; q23; r2] in
          let third_case =
            t_and_simp_l [wp1.post.ne; t_not test; post3.ne; q23; r3] in
          let ne = t_or_simp_l [first_case; second_case; third_case] in
          { ne = ne; s = s' }) in
      { ok = ok;
        post = { ne = ne; s = state };
        exn = xne }
  | Eraise (ex, e1) ->
      (* OK: ok(e1) *)
      (* NE: false *)
      (* EX(ex): (ne(e1) /\ xresult=e1) \/ ex(e1)(ex) *)
      (* EX(x): ex(e1)(x) *)
      let ex_res = create_vsymbol (id_fresh "x") (ty_of_vty e1.e_vty) in
      let wp1 = fast_wp_expr env s (ex_res, xresult) e1 in
      let e1_regs = regs_of_writes e1.e_effect in
      let p = get_exn e1_regs ex wp1.exn in
      let s, r1, r2 =
        Subst.merge_states s (e1_regs, p.s)
          (e1_regs, wp1.post.s) in
      let r3 = t_equ (t_var ex_res) (t_var (Mexn.find ex xresult)) in
      let ne =
        t_or_simp (t_and_simp p.ne r1)
          (t_and_simp_l [wp1.post.ne; r2; r3]) in
      let ne = wp_label e ne in
      let xpost = { s = s; ne = ne } in
      let xne = Mexn.add ex xpost wp1.exn in
      { ok = wp1.ok;
        post = { ne = t_false; s = wp1.post.s }; (* Should s be Subst.empty??? *)
        exn = xne }
  | Etry (e1, handlers) ->
      (* OK: ok(e1) /\ (forall x. ex(e1)(x) => ok(handlers(x))) *)
      (* NE: ne(e1) \/ (bigor x. ex(e1)(x) /\ ne(handlers(x))) *)
      (* EX(x): *)
      let handlers =
        List.fold_left (fun acc (ex,pv,expr) -> Mexn.add ex (pv,expr) acc)
           Mexn.empty handlers in
      let result, xresult = r in
      let xresult' =
         Mexn.fold (fun ex (pv,_) acc ->
            Mexn.add ex pv.pv_vs acc) handlers xresult in
      let wp1 = fast_wp_expr env s (result,xresult') e1 in
      let e1_regs = regs_of_writes e1.e_effect in
      Mexn.fold (fun ex post acc ->
        try
          let _, e2 = Mexn.find ex handlers in
          let wp2 = fast_wp_expr env post.s r e2 in
          let e2_regs = regs_of_writes e2.e_effect in
          let s,f1,f2 =
            Subst.merge_states s (e1_regs, wp1.post.s)
                                 (Sreg.union e1_regs e2_regs, wp2.post.s) in
          let ne =
             t_or_simp
                (t_and_simp acc.post.ne f1)
                (t_and_simp_l [post.ne; wp2.post.ne; f2]) in
          { ok = t_and_simp acc.ok (t_implies_simp post.ne wp2.ok);
            post = { s  = s; ne = ne ; };
            exn =
              Mexn.fold Mexn.add wp2.exn acc.exn
          }
        with Not_found ->
          { acc with exn = Mexn.add ex post acc.exn }
         )
        wp1.exn
        { ok = wp1.ok;
          post = wp1.post;
          exn = Mexn.empty
        }
  | Eabstr (e1, spec) ->
        let wp1 = fast_wp_expr env s r e1 in
        let xpost = Mexn.map (fun p ->
          { s = wp1.post.s;
            ne  = p}) spec.c_xpost in
        let abstr_post = { ne = spec.c_post; s = wp1.post.s } in
        let post, xpost =
           adapt_post_to_state_pair env s r abstr_post xpost in
        let xq = Mexn.mapi (fun ex q -> Mexn.find ex xresult, q.ne) xpost in
        let ok =
           t_and_simp_l
              [wp1.ok; (Subst.term env s spec.c_pre);
               wp_nimplies wp1.post.ne wp1.exn ((result, post.ne), xq)] in
        let ok = wp_label e ok in
        { ok = ok ;
          post = post;
          exn  = xpost
        }
  | Eany spec ->
        let poststate = Subst.refresh (regs_of_writes spec.c_effect) s in
        let post = { ne = spec.c_post; s = poststate } in
        let xpost =
           Mexn.map (fun p -> { s = poststate; ne = p}) spec.c_xpost in
        let post, xpost =
           adapt_post_to_state_pair env s r post xpost in
        let pre = Subst.term env s spec.c_pre in
        { ok = wp_label e pre;
          post = post;
          exn = xpost;
        }
  | Eloop (inv, _, e1) ->
        let havoc_state = Subst.refresh (regs_of_writes e1.e_effect) s in
        let init_inv = t_label_add expl_loop_init (Subst.term env s inv) in
        let inv_hypo = Subst.term env havoc_state inv in
        let wp1 = fast_wp_expr env havoc_state r e1 in
        let post_inv =
           t_label_add expl_loop_keep (Subst.term env wp1.post.s inv) in
        let preserv_inv =
           t_implies_simp (t_and_simp inv_hypo wp1.post.ne)
                          (t_and_simp wp1.ok post_inv) in
        let exn =
           Mexn.map (fun post ->
              { post with ne = t_and_simp inv_hypo post.ne }) wp1.exn in
        let ok = t_and_simp_l [init_inv; preserv_inv] in
        (* TODO variant proof *)
        { ok = ok;
          post = { s = wp1.post.s; ne = t_false };
          exn = exn
        }
  | Eassign _ -> assert false
  | Efor (_, _, _, _) -> assert false (*TODO*)
  | Eghost _ -> assert false (*TODO*)
  | Ecase (_, _) -> assert false (*TODO*)
  | Erec (_, _) -> assert false (*TODO*)
      (* TODO exceptional case *)
  | Elet (_, _) -> assert false (*TODO*)

and fast_wp_fun_defn env { fun_ps = ps ; fun_lambda = l } =
  (* OK: forall bl. pl => ok(e)
     NE: true *)
  let lab = fresh_mark () and c = l.l_spec in
  let add_arg sbs pv = ity_match sbs pv.pv_vtv.vtv_ity pv.pv_vtv.vtv_ity in
  let subst = List.fold_left add_arg ps.ps_subst l.l_args in
  let regs = Mreg.map (fun _ -> ()) subst.ity_subst_reg in
  let args = List.map (fun pv -> pv.pv_vs) l.l_args in
  let env =
    if c.c_letrec = 0 || c.c_variant = [] then env else
    let lab = t_var lab in
    let t_at_lab (t,_) = t_app fs_at [t; lab] t.t_ty in
    let tl = List.map t_at_lab c.c_variant in
    let lrv = Mint.add c.c_letrec tl env.letrec_var in
    { env with letrec_var = lrv } in
  let prestate = Subst.init c.c_effect in
  let result, _  = open_post c.c_post in
  let xresult = Mexn.map (fun x -> fst (open_post x)) c.c_xpost in
  let res = fast_wp_expr env prestate (result, xresult) l.l_expr in
  let xq =
    Mexn.mapi (fun ex q -> {ne = q; s = (Mexn.find ex res.exn).s }) c.c_xpost in
  let fun_post = { s = res.post.s ; ne = c.c_post } in
  let q, xq =
    adapt_post_to_state_pair ~lab env prestate (result, xresult) fun_post xq in
  let pre = Subst.term env prestate c.c_pre in
  let xq = Mexn.mapi (fun ex q -> Mexn.find ex xresult, q.ne) xq in
  let f =
     t_and_simp res.ok
     (wp_nimplies res.post.ne res.exn ((result, q.ne), xq)) in
  let f = wp_implies pre f in
  wp_forall args (quantify env regs f)

and fast_wp_rec_defn env fdl = List.map (fast_wp_fun_defn env) fdl

let fast_wp_let env km th { let_sym = lv; let_expr = e } =
  let env = mk_env env km th in
  let res = fast_wp_expr env (Subst.init e.e_effect) (result e) e in
  let f = wp_forall (Mvs.keys res.ok.t_vars) res.ok in
  let id = match lv with
    | LetV pv -> pv.pv_vs.vs_name
    | LetA ps -> ps.ps_name in
  add_wp_decl km id f th

let fast_wp_rec env km th fdl =
  let env = mk_env env km th in
  let fl = fast_wp_rec_defn env fdl in
  let add_one th d f =
    Debug.dprintf debug "wp %s = %a@\n----------------@."
      d.fun_ps.ps_name.id_string Pretty.print_term f;
    let f = wp_forall (Mvs.keys f.t_vars) f in
    add_wp_decl km d.fun_ps.ps_name f th
  in
  List.fold_left2 add_one th fdl fl

let fast_wp_val _env _km th _lv = th<|MERGE_RESOLUTION|>--- conflicted
+++ resolved
@@ -287,13 +287,9 @@
   let rec update vs { vtv_ity = ity; vtv_mut = mut } =
     (* are we a mutable variable? *)
     let get_vs r = Mreg.find_def vs r mreg in
-<<<<<<< HEAD
-    let vs = Util.option_apply vs get_vs mut in
+    let vs = Opt.fold (fun _ -> get_vs) vs mut in
     (* at this point, vs is either itself (vtv_mut is None, or the contained
      * region is not in the map), or the vsymbol in the map mreg *)
-=======
-    let vs = Opt.fold (fun _ -> get_vs) vs mut in
->>>>>>> 8139507e
     (* should we update our value further? *)
     let check_reg r _ = reg_occurs r ity.ity_vars in
     if ity_pure ity || not (Mreg.exists check_reg mreg) then t_var vs
@@ -1393,7 +1389,7 @@
       (* NE: ne(e1) /\ ne(e2) *)
       (* EX(x): ex(e1)(x) \/ (ne(e1) /\ ex(e2)(x)) *)
       let e2 =
-         if Util.option_eq Loc.equal v.pv_vs.vs_name.id_loc e1.e_loc then
+         if Opt.equal Loc.equal v.pv_vs.vs_name.id_loc e1.e_loc then
             e_label_copy e e2
          else e2 in
       let wp1 = fast_wp_expr env s (v.pv_vs, xresult) e1 in
