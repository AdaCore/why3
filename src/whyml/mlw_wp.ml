--- conflicted
+++ resolved
@@ -336,13 +336,9 @@
   }
 
 let mk_var id ty md =
-<<<<<<< HEAD
-  let new_labels = append_to_model_trace_label ~labels:id.id_label ~to_append:md.md_append_to_model_trace in
-=======
   let new_labels =
     append_to_model_trace_label ~labels:id.id_label ~to_append:md.md_append_to_model_trace in
 
->>>>>>> 46e48687
   create_vsymbol (id_fresh ~label:new_labels ?loc:md.md_loc id.id_string) ty
 
 (* replace "contemporary" variables with fresh ones *)
