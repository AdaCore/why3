(********************************************************************)
(*                                                                  *)
(*  The Why3 Verification Platform   /   The Why3 Development Team  *)
(*  Copyright 2010-2013   --   INRIA - CNRS - Paris-Sud University  *)
(*                                                                  *)
(*  This software is distributed under the terms of the GNU Lesser  *)
(*  General Public License version 2.1, with the special exception  *)
(*  on linking described in file LICENSE.                           *)
(*                                                                  *)
(********************************************************************)

open Stdlib
open Ident
open Ty
open Term
open Decl
open Theory
open Mlw_ty
open Mlw_ty.T
open Mlw_expr

let debug = Debug.register_info_flag "whyml_wp"
  ~desc:"Print@ details@ of@ verification@ conditions@ generation."

let no_track = Debug.register_flag "wp_no_track"
  ~desc:"Do@ not@ remove@ redundant@ type@ invariant@ conditions@ from@ VCs."

let no_eval = Debug.register_flag "wp_no_eval"
  ~desc:"Do@ not@ simplify@ pattern@ matching@ on@ record@ datatypes@ in@ VCs."

let lemma_label = Ident.create_label "why3:lemma"

(** Marks *)

let ts_mark = create_tysymbol (id_fresh "'mark") [] None
let ty_mark = ty_app ts_mark []

let ity_mark = ity_pur ts_mark []

let fresh_mark () = create_vsymbol (id_fresh "'mark") ty_mark

let fs_at =
  let ty = ty_var (create_tvsymbol (id_fresh "a")) in
  create_lsymbol (id_fresh "at") [ty; ty_mark] (Some ty)

let fs_old =
  let ty = ty_var (create_tvsymbol (id_fresh "a")) in
  create_lsymbol (id_fresh "old") [ty] (Some ty)

let th_mark_at =
  let uc = create_theory (id_fresh "WP builtins: at") in
  let uc = add_ty_decl uc ts_mark in
  let uc = add_param_decl uc fs_at in
  close_theory uc

let th_mark_old =
  let uc = create_theory (id_fresh "WP builtins: old") in
  let uc = use_export uc th_mark_at in
  let uc = add_param_decl uc fs_old in
  close_theory uc

let fs_now = create_lsymbol (id_fresh "%now") [] (Some ty_mark)
let t_now = fs_app fs_now [] ty_mark
let e_now = e_lapp fs_now [] (ity_pur ts_mark [])

(* [vs_old] appears in the postconditions given to the core API,
   which expects every vsymbol to be a pure part of a pvsymbol *)
let pv_old = create_pvsymbol (id_fresh "%old") ity_mark
let vs_old = pv_old.pv_vs
let t_old  = t_var vs_old

let t_at_old t = t_app fs_at [t; t_old] t.t_ty

let ls_absurd = create_lsymbol (id_fresh "absurd") [] None
let t_absurd  = ps_app ls_absurd []

let mk_t_if f = t_if f t_bool_true t_bool_false
let to_term t = if t.t_ty = None then mk_t_if t else t

(* any vs in post/xpost is either a pvsymbol or a fresh mark *)
let ity_of_vs vs =
  if Ty.ty_equal vs.vs_ty ty_mark then ity_mark else (restore_pv vs).pv_ity

(* replace every occurrence of [old(t)] with [at(t,'old)] *)
let rec remove_old f = match f.t_node with
  | Tapp (ls,[t]) when ls_equal ls fs_old -> t_at_old (remove_old t)
  | _ -> t_map remove_old f

(* replace every occurrence of [at(t,'now)] with [t] *)
let rec remove_at f = match f.t_node with
  | Tapp (ls, [t; { t_node = Tapp (fs,[]) }])
    when ls_equal ls fs_at && ls_equal fs fs_now -> remove_at t
  | _ -> t_map remove_at f

(* replace [at(t,'old)] with [at(t,lab)] everywhere in formula [f] *)
let old_mark lab t = t_subst_single vs_old (t_var lab) t

(* replace [at(t,lab)] with [at(t,'now)] everywhere in formula [f] *)
let erase_mark lab t = t_subst_single lab t_now t

(* replace ['old] by a fresh label in q and xq, and call the argument *)
let backstep fn (q : term) xq =
  let lab = fresh_mark () in
  let f = fn (old_mark lab q) (Mexn.map (old_mark lab) xq) in
  erase_mark lab f

(** WP utilities *)

let default_exn_post xs _ =
  let vs = create_vsymbol (id_fresh "result") (ty_of_ity xs.xs_ity) in
  create_post vs t_true

let default_post vty ef =
  let vs = create_vsymbol (id_fresh "result") (ty_of_vty vty) in
  create_post vs t_true, Mexn.mapi default_exn_post ef.eff_raises

let wp_label e f =
  let loc = if f.t_loc = None then e.e_loc else f.t_loc in
  let lab = Ident.Slab.union e.e_label f.t_label in
  t_label ?loc lab f

let expl_pre       = Ident.create_label "expl:precondition"
let expl_post      = Ident.create_label "expl:postcondition"
let expl_xpost     = Ident.create_label "expl:exceptional postcondition"
let expl_assume    = Ident.create_label "expl:assumption"
let expl_assert    = Ident.create_label "expl:assertion"
let expl_check     = Ident.create_label "expl:check"
let expl_absurd    = Ident.create_label "expl:unreachable point"
let expl_type_inv  = Ident.create_label "expl:type invariant"
let expl_loop_init = Ident.create_label "expl:loop invariant init"
let expl_loop_keep = Ident.create_label "expl:loop invariant preservation"
let expl_loopvar   = Ident.create_label "expl:loop variant decrease"
let expl_variant   = Ident.create_label "expl:variant decrease"

let rec wp_expl l f = match f.t_node with
  | _ when Slab.mem Split_goal.stop_split f.t_label -> t_label_add l f
  | Tbinop (Tand,f1,f2) -> t_label_copy f (t_and (wp_expl l f1) (wp_expl l f2))
  | Teps _ -> t_label_add l f (* post-condition, push down later *)
  | _ -> f

let wp_and ~sym f1 f2 =
  if sym then t_and_simp f1 f2 else t_and_asym_simp f1 f2

let wp_ands ~sym fl =
  if sym then t_and_simp_l fl else t_and_asym_simp_l fl

let wp_implies f1 f2 = t_implies_simp f1 f2

let wp_let v t f = t_let_close_simp v t f

let wp_forall vl f = t_forall_close_simp vl [] f

let is_equality_for v f = match f.t_node with
  | Tapp (ps, [{ t_node = Tvar u }; t])
    when ls_equal ps ps_equ && vs_equal u v && not (Mvs.mem v t.t_vars) ->
      Some t
  | _ ->
      None

let wp_forall_post v p f =
  (* we optimize for the case when a postcondition
     is of the form (... /\ result = t /\ ...) *)
  let rec down p = match p.t_node with
    | Tbinop (Tand,l,r) ->
        let t, l, r =
          let t, l = down l in
          if t <> None then t, l, r else
            let t, r = down r in t, l, r
        in
        t, if t = None then p else t_label_copy p (t_and_simp l r)
    | _ ->
        let t = is_equality_for v p in
        t, if t = None then p else t_true
  in
  if ty_equal v.vs_ty ty_unit then
    t_subst_single v t_void (wp_implies p f)
  else match down p with
    | Some t, p -> wp_let v t (wp_implies p f)
    | _ -> wp_forall [v] (wp_implies p f)

<<<<<<< HEAD
let is_equality_for v t =
  (* check whether [t] is an equality defining variable [v], that is, of the
     form [ x = def] for some term [def]. If so, return [Some def], otherwise
     return [None] *)
  match t.t_node with
  | Tapp (ls, [ { t_node = Tvar eq_v } ; t2 ])
          when ls_equal ls ps_equ && vs_equal eq_v v ->
            Some t2
  | _ -> None

=======
>>>>>>> 88d57a55
let t_and_subst v t1 t2 =
  (* if [t1] defines variable [v], return [t2] with [v] replaced by its
     definition. Otherwise return [t1 /\ t2] *)
  match is_equality_for v t1 with
  | Some def -> t_subst_single v def t2
  | None -> t_and_simp t1 t2

let t_implies_subst v t1 t2 =
  (* if [t1] defines variable [v], return [t2] with [v] replaced by its
     definition. Otherwise return [t1 -> t2] *)
  match is_equality_for v t1 with
  | Some def -> t_subst_single v def t2
  | None -> t_implies_simp t1 t2

<<<<<<< HEAD
(* regs_of_reads, and therefore regs_of_effect, only take into account
   reads in program expressions and ignore the variables in specification *)
(* dead code
let regs_of_reads  eff = Sreg.union eff.eff_reads eff.eff_ghostr
*)
=======
>>>>>>> 88d57a55
let regs_of_writes eff = Sreg.union eff.eff_writes eff.eff_ghostw
let exns_of_raises eff = Sexn.union eff.eff_raises eff.eff_ghostx

let open_post q =
  let v, f = open_post q in
  v, Slab.fold wp_expl q.t_label f

let open_unit_post q =
  let v, q = open_post q in
  t_subst_single v t_void q

let create_unit_post =
  let v = create_vsymbol (id_fresh "void") ty_unit in
  fun q -> create_post v q

let vs_result e =
  create_vsymbol (id_fresh ?loc:e.e_loc "result") (ty_of_vty e.e_vty)

(** WP state *)

type wp_env = {
  prog_known : Mlw_decl.known_map;
  pure_known : Decl.known_map;
  global_env : Env.env;
  ps_int_le  : Term.lsymbol;
  ps_int_ge  : Term.lsymbol;
  ps_int_lt  : Term.lsymbol;
  ps_int_gt  : Term.lsymbol;
  fs_int_pl  : Term.lsymbol;
  fs_int_mn  : Term.lsymbol;
  letrec_var : term list Mint.t;
}

let decrease_alg ?loc env old_t t =
  let oty = t_type old_t in
  let nty = t_type t in
  let quit () =
    Loc.errorm ?loc "no default order for %a" Pretty.print_term t in
  let ts = match oty with { ty_node = Tyapp (ts,_) } -> ts | _ -> quit () in
  let csl = Decl.find_constructors env.pure_known ts in
  if csl = [] then quit ();
  let sbs = ty_match Mtv.empty (ty_app ts (List.map ty_var ts.ts_args)) oty in
  let add_arg acc fty =
    let fty = ty_inst sbs fty in
    if ty_equal fty nty then
      let vs = create_vsymbol (id_fresh "f") nty in
      t_or_simp acc (t_equ (t_var vs) t), pat_var vs
    else acc, pat_wild fty in
  let add_cs (cs,_) =
    let f, pl = Lists.map_fold_left add_arg t_false cs.ls_args in
    t_close_branch (pat_app cs pl oty) f in
  t_case old_t (List.map add_cs csl)

let decrease_rel ?loc env old_t t = function
  | Some ls -> ps_app ls [t; old_t]
  | None when ty_equal (t_type t) ty_int ->
      t_and
        (ps_app env.ps_int_le [t_nat_const 0; old_t])
        (ps_app env.ps_int_lt [t; old_t])
  | None -> decrease_alg ?loc env old_t t

let decrease loc lab env olds varl =
  let rec decr pr olds varl = match olds, varl with
    | [], [] -> (* empty variant *)
        t_true
    | [old_t], [t, rel] ->
        t_and_simp pr (decrease_rel ?loc env old_t t rel)
    | old_t::_, (t,_)::_ when not (oty_equal old_t.t_ty t.t_ty) ->
        Loc.errorm ?loc "cannot use lexicographic ordering"
    | old_t::olds, (t,rel)::varl ->
        let dt = t_and_simp pr (decrease_rel ?loc env old_t t rel) in
        let pr = t_and_simp pr (t_equ old_t t) in
        t_or_simp dt (decr pr olds varl)
    | _ -> assert false
  in
  t_label ?loc lab (decr t_true olds varl)

let expl_variant = Slab.add Split_goal.stop_split (Slab.singleton expl_variant)
let expl_loopvar = Slab.add Split_goal.stop_split (Slab.singleton expl_loopvar)

(** Reconstruct pure values after writes *)

let model1_lab = Slab.singleton (create_label "model:1")
let model2_lab = Slab.singleton (create_label "model:quantify(2)")
let model3_lab = Slab.singleton (create_label "model:cond")

let mk_var id label ty = create_vsymbol (id_clone ~label id) ty

(* replace "contemporary" variables with fresh ones *)
let rec subst_at_now now mvs t = match t.t_node with
  | Tvar vs when now ->
      begin try t_var (Mvs.find vs mvs) with Not_found -> t end
  | Tapp (ls, _) when ls_equal ls fs_old -> assert false
  | Tapp (ls, [_; mark]) when ls_equal ls fs_at ->
      let now = match mark.t_node with
        | Tvar vs when vs_equal vs vs_old -> assert false
        | Tapp (ls,[]) when ls_equal ls fs_now -> true
        | _ -> false in
      t_map (subst_at_now now mvs) t
  | Tlet _ | Tcase _ | Teps _ | Tquant _ ->
      (* do not open unless necessary *)
      let mvs = Mvs.set_inter mvs t.t_vars in
      if Mvs.is_empty mvs then t else
      t_map (subst_at_now now mvs) t
  | _ ->
      t_map (subst_at_now now mvs) t

(* generic expansion of an algebraic type value *)
let analyze_var fn_down fn_join lkm km vs ity =
  let var_of_fd fd =
    create_vsymbol (id_fresh "y") (ty_of_ity fd.fd_ity) in
  let branch (cs,fdl) =
    let vl = List.map var_of_fd fdl in
    let pat = pat_app cs (List.map pat_var vl) vs.vs_ty in
    let t = fn_join cs (List.map2 fn_down vl fdl) vs.vs_ty in
    t_close_branch pat t in
  let csl = Mlw_decl.inst_constructors lkm km ity in
  t_case (t_var vs) (List.map branch csl)

(* given a map of modified regions, construct the updated value of [vs] *)
let update_var env (mreg : vsymbol Mreg.t) vs =
  let rec update vs { fd_ity = ity; fd_mut = mut } =
    (* are we a mutable variable? *)
    let get_vs r = Mreg.find_def vs r mreg in
    let vs = Opt.fold (fun _ -> get_vs) vs mut in
    (* at this point, vs is either itself (vtv_mut is None, or the contained
     * region is not in the map), or the vsymbol in the map mreg *)
    (* should we update our value further? *)
    let check_reg r _ = reg_occurs r ity.ity_vars in
    if ity_immutable ity || not (Mreg.exists check_reg mreg) then t_var vs
    else analyze_var update fs_app env.pure_known env.prog_known vs ity in
  update vs { fd_ity = ity_of_vs vs; fd_ghost = false; fd_mut = None }

<<<<<<< HEAD
let rec subst_at_now now (m : vsymbol Mvs.t) (t : term) =
   (* if [now] is true, apply the substitution, except when they are protected
      by labels other than [fs_now] *)
   match t.t_node with
  | Tvar vs when now ->
      begin try t_var (Mvs.find vs m) with Not_found -> t end
  | Tapp (ls, _) when ls_equal ls fs_old -> assert false
  | Tapp (ls, [_; mark]) when ls_equal ls fs_at ->
      let now = match mark.t_node with
        | Tvar vs when vs_equal vs vs_old -> assert false
        | Tapp (ls,[]) when ls_equal ls fs_now -> true
        | _ -> false in
      t_map (subst_at_now now m) t
  | Tlet _ | Tcase _ | Teps _ | Tquant _ ->
      (* do not open unless necessary *)
      let m = Mvs.set_inter m t.t_vars in
      if Mvs.is_empty m then t else
      t_map (subst_at_now now m) t
  | _ ->
      t_map (subst_at_now now m) t

let model1_lab = Slab.singleton (create_label "model:1")
let model2_lab = Slab.singleton (create_label "model:quantify(2)")
let model3_lab = Slab.singleton (create_label "model:cond")

let mk_var id label ty : vsymbol = create_vsymbol (id_clone ~label id) ty

let print_region_map mreg =
   Format.printf "{ ";
   Mreg.iter (fun k v ->
      Format.printf "%a |-> %a (%a)@ ;"
         Mlw_pretty.print_reg k
         Pretty.print_vs v
         Pretty.print_ty v.vs_ty) mreg;
   Format.printf " }@."

let mutable_substitute env (mreg : vsymbol Mreg.t) (f : term) =
  (* Replace every occurrence of a mutable variable in [f] by an appropriate
     "updating" term. The map [mreg] must already contain fresh variables for
     all regions. *)
  let update_var vs _ = try match update_var env mreg vs with
  (* ??? is the try-with block needed? *)
    | { t_node = Tvar nv } when vs_equal vs nv -> None
    | t -> Some t
  with Not_found -> None
  in
  (*   print_region_map mreg; *)
  let vars = Mvs.mapi_filter update_var f.t_vars in
  (* [vars] now is a mapping from the relevant symbols of [f] to their
     "update" (see [update_var]) *)
  let new_var vs _ = mk_var vs.vs_name model2_lab vs.vs_ty in
  let vv' = Mvs.mapi new_var vars in
  (* [vv'] is now a mapping from the relevant symbols in f to fresh symbols *)
  let update v t f = wp_let (Mvs.find v vv') t f in
  Mvs.fold update vars (subst_at_now true vv' f)

let get_var_of_region reg f =
   (* If term [f] has a variable [v] that belongs to region [reg],
      return [Some v], else return [None]
   *)
    let test vs _ acc =
      if acc <> None then acc
      else
        (* ??? is the try-with block needed? *)
        try match (ity_of_vs vs).ity_node with
        | Ityapp (_,_,[r]) when reg_equal r reg -> Some vs
        | _ -> acc
        with Not_found -> acc
    in
    Mvs.fold test f.t_vars None

let quantify env (regs : Sreg.t) (f : term) =
   (* quantify formula [f] over all variables in the regions [regs] *)
   (* ??? refactor this first bit to use [get_var_of_region] *)
  let get_var reg () =
    let test vs _ id =
      (* ??? is the try-with block needed? *)
      try match (ity_of_vs vs).ity_node with
      | Ityapp (_,_,[r]) when reg_equal r reg -> vs.vs_name
      | _ -> id
      with Not_found -> id
    in
    let id = Mvs.fold test f.t_vars reg.reg_name in
    mk_var id model1_lab (ty_of_ity reg.reg_ity)
  in
  let mreg = Mreg.mapi get_var regs in
  (* [mreg] now maps each region to a fresh variable *)
  let f = mutable_substitute env mreg f in
=======
(* given a map of modified regions, update every affected variable in [f] *)
let update_term env (mreg : vsymbol Mreg.t) f =
  (* [vars] : modified variable -> updated value *)
  let update vs _ = match update_var env mreg vs with
    | { t_node = Tvar nv } when vs_equal vs nv -> None
    | t -> Some t in
  let vars = Mvs.mapi_filter update f.t_vars in
  (* [vv'] : modified variable -> fresh variable *)
  let new_var vs _ = mk_var vs.vs_name model2_lab vs.vs_ty in
  let vv' = Mvs.mapi new_var vars in
  (* update modified variables *)
  let update v t f = wp_let (Mvs.find v vv') t f in
  Mvs.fold update vars (subst_at_now true vv' f)

(* look for a variable with a single region equal to [reg] *)
let var_of_region reg f =
  let test vs _ _ = match (ity_of_vs vs).ity_node with
    | Ityapp (_,_,[r]) when reg_equal r reg -> Some vs
    | _ -> None in
  Mvs.fold test f.t_vars None

let quantify env regs f =
  (* mreg : modified region -> vs *)
  let get_var reg () =
    let ty = ty_of_ity reg.reg_ity in
    let id = match var_of_region reg f with
      | Some vs -> vs.vs_name
      | None -> reg.reg_name in
    mk_var id model1_lab ty in
  let mreg = Mreg.mapi get_var regs in
  (* quantify over the modified resions *)
  let f = update_term env mreg f in
>>>>>>> 88d57a55
  wp_forall (List.rev (Mreg.values mreg)) f

(** Invariants *)

let get_invariant km t =
  let ty = t_type t in
  let ts = match ty.ty_node with
    | Tyapp (ts,_) -> ts
    | _ -> assert false in
  let rec find_td = function
    | (its,_,inv) :: _ when ts_equal ts its.its_ts -> inv
    | _ :: tdl -> find_td tdl
    | [] -> assert false in
  let pd = Mid.find ts.ts_name km in
  let inv = match pd.Mlw_decl.pd_node with
    | Mlw_decl.PDdata tdl -> find_td tdl
    | _ -> assert false in
  let sbs = Ty.ty_match Mtv.empty (t_type inv) ty in
  let u, p = open_post (t_ty_subst sbs Mvs.empty inv) in
  wp_expl expl_type_inv (t_subst_single u t p)

let ps_inv = Term.create_psymbol (id_fresh "inv")
  [ty_var (create_tvsymbol (id_fresh "a"))]

let full_invariant lkm km vs ity =
  let rec update vs { fd_ity = ity } =
    if not (ity_has_inv ity) then t_true else
    (* what is our current invariant? *)
    let f = match ity.ity_node with
      | Ityapp (its,_,_) when its.its_inv ->
          if Debug.test_flag no_track
          then get_invariant km (t_var vs)
          else ps_app ps_inv [t_var vs]
      | _ -> t_true in
    (* what are our sub-invariants? *)
    let join _ fl _ = wp_ands ~sym:true fl in
    let g = analyze_var update join lkm km vs ity in
    (* put everything together *)
    wp_and ~sym:true f g
  in
  update vs { fd_ity = ity; fd_ghost = false; fd_mut = None }

(** Value tracking *)

type point = int
type value = point list Mls.t (* constructor -> field list *)

type state = {
  st_km   : Mlw_decl.known_map;
  st_lkm  : Decl.known_map;
  st_mem  : value Hint.t;
  st_next : point ref;
}

(* dead code
type names = point Mvs.t  (* variable -> point *)
type condition = lsymbol Mint.t (* point -> constructor *)
type lesson = condition list Mint.t (* point -> conditions for invariant *)
*)

let empty_state lkm km = {
  st_km   = km;
  st_lkm  = lkm;
  st_mem  = Hint.create 5;
  st_next = ref 0;
}

let next_point state =
  let res = !(state.st_next) in incr state.st_next; res

let make_value state ty =
  let get_p _ = next_point state in
  let new_cs cs = List.map get_p cs.ls_args in
  let add_cs m (cs,_) = Mls.add cs (new_cs cs) m in
  let csl = match ty.ty_node with
    | Tyapp (ts,_) -> Decl.find_constructors state.st_lkm ts
    | _ -> [] in
  List.fold_left add_cs Mls.empty csl

let match_point state ty p =
  try Hint.find state.st_mem p with Not_found ->
  let value = make_value state ty in
  if not (Mls.is_empty value) then
    Hint.replace state.st_mem p value;
  value

let rec open_pattern state names value p pat = match pat.pat_node with
  | Pwild -> names
  | Pvar vs -> Mvs.add vs p names
  | Papp (cs,patl) ->
      let add_pat names p pat =
        let value = match_point state pat.pat_ty p in
        open_pattern state names value p pat in
      List.fold_left2 add_pat names (Mls.find cs value) patl
  | Por _ ->
      let add_vs vs s = Mvs.add vs (next_point state) s in
      Svs.fold add_vs pat.pat_vars names
  | Pas (pat,vs) ->
      open_pattern state (Mvs.add vs p names) value p pat

let rec point_of_term state names t = match t.t_node with
  | Tvar vs ->
      Mvs.find vs names
  | Tapp (ls, tl) ->
      begin match Mid.find ls.ls_name state.st_lkm with
        | { Decl.d_node = Decl.Ddata tdl } ->
            let is_cs (cs,_) = ls_equal ls cs in
            let is_cs (_,csl) = List.exists is_cs csl in
            if List.exists is_cs tdl
            then point_of_constructor state names ls tl
            else point_of_projection state names ls (List.hd tl)
        | _ -> next_point state
      end
  | Tlet (t1, bt) ->
      let p1 = point_of_term state names t1 in
      let v, t2 = t_open_bound bt in
      let names = Mvs.add v p1 names in
      point_of_term state names t2
  | Tcase (t1,[br]) ->
      let pat, t2 = t_open_branch br in
      let p1 = point_of_term state names t1 in
      let value = match_point state pat.pat_ty p1 in
      let names = open_pattern state names value p1 pat in
      point_of_term state names t2
  | Tcase (t1,bl) ->
      (* we treat here the case of a value update: the value
         of each branch must be a distinct constructor *)
      let p = next_point state in
      let ty = Opt.get t.t_ty in
      let p1 = point_of_term state names t1 in
      let value = match_point state (Opt.get t1.t_ty) p1 in
      let branch acc br =
        let pat, t2 = t_open_branch br in
        let ls = match t2.t_node with
          | Tapp (ls,_) -> ls | _ -> raise Exit in
        let names = open_pattern state names value p1 pat in
        let p2 = point_of_term state names t2 in
        let v2 = match_point state ty p2 in
        Mls.add_new Exit ls (Mls.find_exn Exit ls v2) acc
      in
      begin try
        let value = List.fold_left branch Mls.empty bl in
        let value = Mls.set_union value (make_value state ty) in
        Hint.replace state.st_mem p value
      with Exit -> () end;
      p
  | Tconst _ | Tif _ | Teps _ -> next_point state
  | Tquant _ | Tbinop _ | Tnot _ | Ttrue | Tfalse -> assert false

and point_of_constructor state names ls tl =
  let p = next_point state in
  let pl = List.map (point_of_term state names) tl in
  let value = make_value state (Opt.get ls.ls_value) in
  let value = Mls.add ls pl value in
  Hint.replace state.st_mem p value;
  p

and point_of_projection state names ls t1 =
  let ty = Opt.get t1.t_ty in
  let csl = match ty.ty_node with
    | Tyapp (ts,_) -> Decl.find_constructors state.st_lkm ts
    | _ -> assert false in
  match csl with
    | [cs,pjl] ->
        let p1 = point_of_term state names t1 in
        let value = match_point state ty p1 in
        let rec find_p pjl pl = match pjl, pl with
          | Some pj::_, p::_ when ls_equal ls pj -> p
          | _::pjl, _::pl -> find_p pjl pl
          | _ -> assert false in
        find_p pjl (Mls.find cs value)
    | _ -> next_point state (* more than one, can't choose *)

let rec track_values state names lesson cond f = match f.t_node with
  | Tapp (ls, [t1]) when ls_equal ls ps_inv ->
      let p1 = point_of_term state names t1 in
      let condl = Mint.find_def [] p1 lesson in
      let contains c1 c2 = Mint.submap (fun _ -> ls_equal) c2 c1 in
      if List.exists (contains cond) condl then
        lesson, t_true
      else
        let good c = not (contains c cond) in
        let condl = List.filter good condl in
        let l = Mint.add p1 (cond::condl) lesson in
        l, get_invariant state.st_km t1
  | Tbinop (Timplies, f1, f2) ->
      let l, f1 = track_values state names lesson cond f1 in
      let _, f2 = track_values state names l cond f2 in
      lesson, t_label_copy f (t_implies_simp f1 f2)
  | Tbinop (Tand, f1, f2) ->
      let l, f1 = track_values state names lesson cond f1 in
      let l, f2 = track_values state names l cond f2 in
      l, t_label_copy f (t_and_simp f1 f2)
  | Tif (fc, f1, f2) ->
      let _, f1 = track_values state names lesson cond f1 in
      let _, f2 = track_values state names lesson cond f2 in
      lesson, t_label_copy f (t_if_simp fc f1 f2)
  | Tcase (t1, bl) ->
      let p1 = point_of_term state names t1 in
      let value = match_point state (Opt.get t1.t_ty) p1 in
      let is_pat_var = function
        | { pat_node = Pvar _ } -> true | _ -> false in
      let branch l br =
        let pat, f1, cb = t_open_branch_cb br in
        let learn, cond = match bl, pat.pat_node with
          | [_], _ -> true, cond (* one branch, can learn *)
          | _, Papp (cs, pl) when List.for_all is_pat_var pl ->
              (try true, Mint.add_new Exit p1 cs cond (* can learn *)
              with Exit -> false, cond) (* contradiction, cannot learn *)
          | _, _ -> false, cond (* complex pattern, will not learn *)
        in
        let names = open_pattern state names value p1 pat in
        let m, f1 = track_values state names lesson cond f1 in
        let l = if learn then m else l in
        l, cb pat f1
      in
      let l, bl = Lists.map_fold_left branch lesson bl in
      l, t_label_copy f (t_case t1 bl)
  | Tlet (t1, bf) ->
      let p1 = point_of_term state names t1 in
      let v, f1, cb = t_open_bound_cb bf in
      let names = Mvs.add v p1 names in
      let l, f1 = track_values state names lesson cond f1 in
      l, t_label_copy f (t_let_simp t1 (cb v f1))
  | Tquant (Tforall, qf) ->
      let vl, trl, f1, cb = t_open_quant_cb qf in
      let add_vs s vs = Mvs.add vs (next_point state) s in
      let names = List.fold_left add_vs names vl in
      let l, f1 = track_values state names lesson cond f1 in
      l, t_label_copy f (t_forall_simp (cb vl trl f1))
  | Tbinop ((Tor|Tiff),_,_) | Tquant (Texists,_)
  | Tapp _ | Tnot _ | Ttrue | Tfalse -> lesson, f
  | Tvar _ | Tconst _ | Teps _ -> assert false

let track_values lkm km f =
  let state = empty_state lkm km in
  let _, f = track_values state Mvs.empty Mint.empty Mint.empty f in
  f

(** Weakest preconditions *)

let rec wp_expr env e q xq =
  let f = wp_desc env e q xq in
  if Debug.test_flag debug then begin
    Format.eprintf "@[--------@\n@[<hov 2>e = %a@]@\n" Mlw_pretty.print_expr e;
    Format.eprintf "@[<hov 2>q = %a@]@\n" Pretty.print_term q;
    Format.eprintf "@[<hov 2>f = %a@]@\n----@]@." Pretty.print_term f;
  end;
  f

and wp_desc env e q xq = match e.e_node with
  | Elogic t ->
      let v, q = open_post q in
      let t = wp_label e t in
      (* NOTE: if you replace this t_subst by t_let or anything else,
         you must handle separately the case "let mark = 'now in ...",
         which requires 'now to be substituted for mark in q *)
      t_subst_single v (to_term t) q
  | Evalue pv ->
      let v, q = open_post q in
      let t = wp_label e (t_var pv.pv_vs) in
      t_subst_single v t q
  | Earrow _ ->
      let q = open_unit_post q in
      (* wp_label e *) q (* FIXME? *)
  | Elet ({ let_sym = LetV v; let_expr = e1 }, e2)
    when Opt.equal Loc.equal v.pv_vs.vs_name.id_loc e1.e_loc ->
    (* we push the label down, past the implicitly inserted "let" *)
      let w = wp_expr env (e_label_copy e e2) q xq in
      let q = create_post v.pv_vs w in
      wp_expr env e1 q xq
  | Elet ({ let_sym = LetV v; let_expr = e1 }, e2) ->
      let w = wp_expr env e2 q xq in
      let q = create_post v.pv_vs w in
      wp_label e (wp_expr env e1 q xq)
  | Elet ({ let_sym = LetA _; let_expr = e1 }, e2) ->
      let w = wp_expr env e2 q xq in
      let q = create_unit_post w in
      wp_label e (wp_expr env e1 q xq)
  | Erec (fdl, e1) ->
      let fr = wp_rec_defn env fdl in
      let fe = wp_expr env e1 q xq in
      let fr = wp_ands ~sym:true fr in
      wp_label e (wp_and ~sym:true fr fe)
  | Eif (e1, e2, e3) ->
      let res = vs_result e1 in
      let test = t_equ (t_var res) t_bool_true in
      let test = t_label ?loc:e1.e_loc model3_lab test in
      (* if both branches are pure, do not split *)
      let w =
        let get_term e = match e.e_node with
          | Elogic t -> to_term t
          | Evalue v -> t_var v.pv_vs
          | _ -> raise Exit in
        try
          let r2 = get_term e2 in
          let r3 = get_term e3 in
          let v, q = open_post q in
          t_subst_single v (t_if_simp test r2 r3) q
        with Exit ->
          let w2 = wp_expr env e2 q xq in
          let w3 = wp_expr env e3 q xq in
          t_if_simp test w2 w3
      in
      let q = create_post res w in
      wp_label e (wp_expr env e1 q xq)
  (* optimization for the particular case let _ = e1 in e2 *)
  | Ecase (e1, [{ ppat_pattern = { pat_node = Term.Pwild }}, e2]) ->
      let w = wp_expr env e2 q xq in
      let q = create_post (vs_result e1) w in
      wp_label e (wp_expr env e1 q xq)
  (* optimization for the particular case let () = e1 in e2 *)
  | Ecase (e1, [{ ppat_pattern = { pat_node = Term.Papp (cs,[]) }}, e2])
    when ls_equal cs fs_void ->
      let w = wp_expr env e2 q xq in
      let q = create_unit_post w in
      wp_label e (wp_expr env e1 q xq)
  | Ecase (e1, bl) ->
      let res = vs_result e1 in
      let branch ({ ppat_pattern = pat }, e) =
        t_close_branch pat (wp_expr env e q xq) in
      let w = t_case (t_var res) (List.map branch bl) in
      let q = create_post res w in
      wp_label e (wp_expr env e1 q xq)
  | Eghost e1 ->
      wp_label e (wp_expr env e1 q xq)
  | Eraise (xs, e1) ->
      let q = try Mexn.find xs xq with
        Not_found -> assert false in
      wp_label e (wp_expr env e1 q xq)
  | Etry (e1, bl) ->
      let branch (xs,v,e) acc =
        let w = wp_expr env e q xq in
        let q = create_post v.pv_vs w in
        Mexn.add xs q acc in
      let xq = List.fold_right branch bl xq in
      wp_label e (wp_expr env e1 q xq)
  | Eassert (Aassert, f) ->
      let q = open_unit_post q in
      let f = wp_expl expl_assert f in
      wp_and ~sym:false (wp_label e f) q
  | Eassert (Acheck, f) ->
      let q = open_unit_post q in
      let f = wp_expl expl_check f in
      wp_and ~sym:true (wp_label e f) q
  | Eassert (Aassume, f) ->
      let q = open_unit_post q in
      let f = wp_expl expl_assume f in
      wp_implies (wp_label e f) q
  | Eabsurd ->
      wp_label e (t_label_add expl_absurd t_absurd)
  | Eany spec ->
      let p = wp_label e (wp_expl expl_pre spec.c_pre) in
      let p = t_label ?loc:e.e_loc p.t_label p in
      (* TODO: propagate call labels into tyc.c_post *)
      let w = wp_abstract env spec.c_effect spec.c_post spec.c_xpost q xq in
      wp_and ~sym:false p w
  | Eapp (e1,_,spec) ->
      let p = wp_label e (wp_expl expl_pre spec.c_pre) in
      let p = t_label ?loc:e.e_loc p.t_label p in
      let d =
        if spec.c_letrec = 0 || spec.c_variant = [] then t_true else
        let olds = Mint.find_def [] spec.c_letrec env.letrec_var in
        if olds = [] then t_true (* we are out of letrec *) else
        decrease e.e_loc expl_variant env olds spec.c_variant in
      (* TODO: propagate call labels into tyc.c_post *)
      let w = wp_abstract env spec.c_effect spec.c_post spec.c_xpost q xq in
      let w = wp_and ~sym:true d (wp_and ~sym:false p w) in
      let q = create_unit_post w in
      wp_expr env e1 q xq (* FIXME? should (wp_label e) rather be here? *)
  | Eabstr (e1, spec) ->
      let p = wp_label e (wp_expl expl_pre spec.c_pre) in
      (* every exception uncovered in spec is passed to xq *)
      let c_xq = Mexn.set_union spec.c_xpost xq in
      let w1 = backstep (wp_expr env e1) spec.c_post c_xq in
      (* so that now we don't need to prove these exceptions again *)
      let lost = Mexn.set_diff (exns_of_raises e1.e_effect) spec.c_xpost in
      let c_eff = Sexn.fold_left eff_remove_raise e1.e_effect lost in
      let w2 = wp_abstract env c_eff spec.c_post spec.c_xpost q xq in
      wp_and ~sym:false p (wp_and ~sym:true (wp_label e w1) w2)
  | Eassign (pl, e1, reg, pv) ->
      (* if we create an intermediate variable npv to represent e1
         in the post-condition of the assign, the call to wp_abstract
         will have to update this variable separately (in addition to
         all existing variables in q that require update), creating
         duplication.  To avoid it, we try to detect whether the value
         of e1 can be represented by an existing pure term that can
         be reused in the post-condition. *)
      let rec get_term d = match d.e_node with
        | Eghost e | Elet (_,e) | Erec (_,e) -> get_term e
        | Evalue v -> vs_result e1, t_var v.pv_vs
        | Elogic t -> vs_result e1, t
        | _ ->
            let ity = ity_of_expr e1 in
            let id = id_fresh ?loc:e1.e_loc "o" in
            (* must be a pvsymbol or restore_pv will fail *)
            let npv = create_pvsymbol id ~ghost:e1.e_ghost ity in
            npv.pv_vs, t_var npv.pv_vs
      in
      let res, t = get_term e1 in
      let t = fs_app pl.pl_ls [t] pv.pv_vs.vs_ty in
      let c_q = create_unit_post (t_equ t (t_var pv.pv_vs)) in
      let eff = eff_write eff_empty reg in
      let w = wp_abstract env eff c_q Mexn.empty q xq in
      let q = create_post res w in
      wp_label e (wp_expr env e1 q xq)
  | Eloop (inv, varl, e1) ->
      (* TODO: what do we do about well-foundness? *)
      let i = wp_expl expl_loop_keep inv in
      let olds = List.map (fun (t,_) -> t_at_old t) varl in
      let d = decrease e.e_loc expl_loopvar env olds varl in
      let q = create_unit_post (wp_and ~sym:true i d) in
      let w = backstep (wp_expr env e1) q xq in
      let regs = regs_of_writes e1.e_effect in
      let w = quantify env regs (wp_implies inv w) in
      let i = wp_expl expl_loop_init inv in
      wp_label e (wp_and ~sym:true i w)
  | Efor ({pv_vs = x}, ({pv_vs = v1}, d, {pv_vs = v2}), inv, e1) ->
      (* wp(for x = v1 to v2 do inv { I(x) } e1, Q, R) =
             v1 > v2  -> Q
         and v1 <= v2 ->     I(v1)
                         and forall S. forall i. v1 <= i <= v2 ->
                                                 I(i) -> wp(e1, I(i+1), R)
                                       and I(v2+1) -> Q *)
      let gt, le, incr = match d with
        | Mlw_expr.To     -> env.ps_int_gt, env.ps_int_le, env.fs_int_pl
        | Mlw_expr.DownTo -> env.ps_int_lt, env.ps_int_ge, env.fs_int_mn
      in
      let one = t_nat_const 1 in
      let v1_gt_v2 = ps_app gt [t_var v1; t_var v2] in
      let v1_le_v2 = ps_app le [t_var v1; t_var v2] in
      let q = open_unit_post q in
      let wp_init =
        wp_expl expl_loop_init (t_subst_single x (t_var v1) inv) in
      let wp_step =
        let next = fs_app incr [t_var x; one] ty_int in
        let post = wp_expl expl_loop_keep (t_subst_single x next inv) in
        wp_expr env e1 (create_unit_post post) xq in
      let wp_last =
        let v2pl1 = fs_app incr [t_var v2; one] ty_int in
        wp_implies (t_subst_single x v2pl1 inv) q in
      let wp_good = wp_and ~sym:true
        wp_init
        (quantify env (regs_of_writes e1.e_effect)
           (wp_and ~sym:true
              (wp_forall [x] (wp_implies
                (wp_and ~sym:true (ps_app le [t_var v1; t_var x])
                                  (ps_app le [t_var x;  t_var v2]))
                (wp_implies inv wp_step)))
              wp_last))
      in
      let wp_full = wp_and ~sym:true
        (wp_implies v1_gt_v2 q)
        (wp_implies v1_le_v2 wp_good)
      in
      wp_label e wp_full

and wp_abstract env c_eff c_q c_xq q xq =
  let regs = regs_of_writes c_eff in
  let exns = exns_of_raises c_eff in
  let quantify_post c_q q =
    let v, f = open_post q in
    let c_v, c_f = open_post c_q in
    let c_f = t_subst_single c_v (t_var v) c_f in
    let f = wp_forall_post v c_f f in
    quantify env regs f
  in
  let quantify_xpost _ c_xq xq =
    Some (quantify_post c_xq xq) in
  let proceed c_q c_xq =
    let f = quantify_post c_q q in
    (* every xs in exns is guaranteed to be in c_xq and xq *)
    assert (Mexn.set_submap exns xq);
    assert (Mexn.set_submap exns c_xq);
    let xq = Mexn.set_inter xq exns in
    let c_xq = Mexn.set_inter c_xq exns in
    let mexn = Mexn.inter quantify_xpost c_xq xq in
    (* FIXME? This wp_ands is asymmetric in Pgm_wp *)
    wp_ands ~sym:true (f :: Mexn.values mexn)
  in
  backstep proceed c_q c_xq

and wp_fun_defn env { fun_ps = ps ; fun_lambda = l } =
  let lab = fresh_mark () and c = l.l_spec in
  let add_arg sbs pv = ity_match sbs pv.pv_ity pv.pv_ity in
  let subst = List.fold_left add_arg ps.ps_subst l.l_args in
  let regs = Mreg.map (fun _ -> ()) subst.ity_subst_reg in
  let args = List.map (fun pv -> pv.pv_vs) l.l_args in
  let env =
    if c.c_letrec = 0 || c.c_variant = [] then env else
    let lab = t_var lab in
    let t_at_lab (t,_) = t_app fs_at [t; lab] t.t_ty in
    let tl = List.map t_at_lab c.c_variant in
    let lrv = Mint.add c.c_letrec tl env.letrec_var in
    { env with letrec_var = lrv } in
  let q = old_mark lab (wp_expl expl_post c.c_post) in
  let conv p = old_mark lab (wp_expl expl_xpost p) in
  let f = wp_expr env l.l_expr q (Mexn.map conv c.c_xpost) in
  let f = wp_implies c.c_pre (erase_mark lab f) in
  wp_forall args (quantify env regs f)

and wp_rec_defn env fdl = List.map (wp_fun_defn env) fdl

(***
let bool_to_prop env f =
  let ts_bool  = find_ts ~pure:true env "bool" in
  let ls_andb  = find_ls ~pure:true env "andb" in
  let ls_orb   = find_ls ~pure:true env "orb" in
  let ls_notb  = find_ls ~pure:true env "notb" in
  let ls_True  = find_ls ~pure:true env "True" in
  let ls_False = find_ls ~pure:true env "False" in
  let t_True   = fs_app ls_True [] (ty_app ts_bool []) in
  let is_bool ls = ls_equal ls ls_True || ls_equal ls ls_False in
  let rec t_iff_bool f1 f2 = match f1.t_node, f2.t_node with
    | Tnot f1, _ -> t_not_simp (t_iff_bool f1 f2)
    | _, Tnot f2 -> t_not_simp (t_iff_bool f1 f2)
    | Tapp (ps1, [t1; { t_node = Tapp (ls1, []) }]),
      Tapp (ps2, [t2; { t_node = Tapp (ls2, []) }])
      when ls_equal ps1 ps_equ && ls_equal ps2 ps_equ &&
           is_bool ls1 && is_bool ls2 ->
        if ls_equal ls1 ls2 then t_equ t1 t2 else t_neq t1 t2
    | _ ->
        t_iff_simp f1 f2
  in
  let rec t_btop t = t_label ?loc:t.t_loc t.t_label (* t_label_copy? *)
    (match t.t_node with
    | Tif (f,t1,t2) ->
        t_if_simp (f_btop f) (t_btop t1) (t_btop t2)
    | Tapp (ls, [t1;t2]) when ls_equal ls ls_andb ->
        t_and_simp (t_btop t1) (t_btop t2)
    | Tapp (ls, [t1;t2]) when ls_equal ls ls_orb ->
        t_or_simp (t_btop t1) (t_btop t2)
    | Tapp (ls, [t1]) when ls_equal ls ls_notb ->
        t_not_simp (t_btop t1)
    | Tapp (ls, []) when ls_equal ls ls_True ->
        t_true
    | Tapp (ls, []) when ls_equal ls ls_False ->
        t_false
    | _ ->
        t_equ_simp (f_btop t) t_True)
  and f_btop f = match f.t_node with
    | Tapp (ls, [{t_ty = Some {ty_node = Tyapp (ts, [])}} as l; r])
      when ls_equal ls ps_equ && ts_equal ts ts_bool ->
        t_label ?loc:f.t_loc f.t_label (t_iff_bool (t_btop l) (t_btop r))
    | _ ->
        t_map_simp f_btop f
  in
  f_btop f
***)

(* replace t_absurd with t_false *)
let rec unabsurd f = match f.t_node with
  | Tapp (ls, []) when ls_equal ls ls_absurd ->
      t_label_copy f (t_label_add keep_on_simp_label t_false)
  | _ ->
      t_map unabsurd f

let add_wp_decl km name f uc =
  (* prepare a proposition symbol *)
  let s = "WP_parameter " ^ name.id_string in
  let lab = Ident.create_label ("expl:VC for " ^ name.id_string) in
  let label = Slab.add lab name.id_label in
  let id = id_fresh ~label ?loc:name.id_loc s in
  let pr = create_prsymbol id in
  (* prepare the VC formula *)
  let f = remove_at f in
  (* let f = bool_to_prop uc f in *)
  let f = unabsurd f in
  (* get a known map with tuples added *)
  let lkm = Theory.get_known uc in
  (* remove redundant invariants *)
  let f = if Debug.test_flag no_track then f else track_values lkm km f in
  (* simplify f *)
  let f = if Debug.test_flag no_eval then f else
    (* do preliminary checks on f to spare eval_match any surprises *)
    let _lkm = Decl.known_add_decl lkm (create_prop_decl Pgoal pr f) in
    Eval_match.eval_match ~inline:Eval_match.inline_nonrec_linear lkm f in
  (* printf "wp: f=%a@." print_term f; *)
  let d = create_prop_decl Pgoal pr f in
  Theory.add_decl uc d

let mk_env env km th =
  let th_int = Env.find_theory env ["int"] "Int" in
  { prog_known = km;
    pure_known = Theory.get_known th;
    global_env = env;
    ps_int_le  = Theory.ns_find_ls th_int.th_export ["infix <="];
    ps_int_ge  = Theory.ns_find_ls th_int.th_export ["infix >="];
    ps_int_lt  = Theory.ns_find_ls th_int.th_export ["infix <"];
    ps_int_gt  = Theory.ns_find_ls th_int.th_export ["infix >"];
    fs_int_pl  = Theory.ns_find_ls th_int.th_export ["infix +"];
    fs_int_mn  = Theory.ns_find_ls th_int.th_export ["infix -"];
    letrec_var = Mint.empty;
  }

let wp_let env km th { let_sym = lv; let_expr = e } =
  let env = mk_env env km th in
  let q, xq = default_post e.e_vty e.e_effect in
  let f = wp_expr env e q xq in
  let f = wp_forall (Mvs.keys f.t_vars) f in
  let id = match lv with
    | LetV pv -> pv.pv_vs.vs_name
    | LetA ps -> ps.ps_name in
  add_wp_decl km id f th

let wp_rec env km th fdl =
  let env = mk_env env km th in
  let fl = wp_rec_defn env fdl in
  let add_one th d f =
    Debug.dprintf debug "wp %s = %a@\n----------------@."
      d.fun_ps.ps_name.id_string Pretty.print_term f;
    let f = wp_forall (Mvs.keys f.t_vars) f in
    add_wp_decl km d.fun_ps.ps_name f th
  in
  List.fold_left2 add_one th fdl fl

let wp_val _env _km th _lv = th

(*****************************************************************************)

(* Efficient Weakest Preconditions

  Following Leino, see
  http://research.microsoft.com/apps/pubs/default.aspx?id=70052

  Roughly, the idea is the following. From a program expression e, we compute
  two formulas OK and N. Formula OK means ``the execution of e does not go
  wrong'' and formula N is an input-output relation between initial and
  final state of e's execution.

  Thus the weakest precondition of e is simply OK.
  N is involved in recursive computations, e.g.
  OK(fun x -> {p} e {q}) = forall x. p => OK(e) /\ (forall result. N(e) => q)
  And so on.

  In practice, this is a bit more involved, since execution of e may raise
  exceptions. So formula N comes with other formulas E(x), once for each
  exception x that is possibly raised by e. E(x) is the input-output relation
  that holds when exception x is raised.
*)

let fast_wp = Debug.register_flag "fast_wp"
  ~desc:"Efficient@ Weakest@ Preconditions.@ \
    Work@ in@ progress,@ not@ ready@ for@ use."

module Subst : sig
   (* A substitution, or state, represents the state at a given point in the
      program. It maps each region to the name that should be used to refer to
      the value of the region in the current state. *)

   type t
   (* the type of substitutions *)

   val init : effect -> t
   (* the initial substitution for a program with given effects *)

   val init_reg : Sreg.t -> t
   (* the initial substitution given a set of regions *)

   val empty : t
   (* the empty substitution *)

   val refresh : Sreg.t -> t -> t
   (* refresh the state, ie, generate new names for all variables in the region
      set *)

   val term : wp_env -> t -> term -> term
   (* In the given term, substitute the variables that refer to the current
      state by the symbols that stand for the value of these variables at this
      point in execution, as recorded in subtitution [t]. *)

   val merge_states : t -> Sreg.t * t -> Sreg.t * t -> t * term * term
   (* Given a base state and two branches (represented by written regions in
      each branch, and a state), return the state of the join point of the
      branches, and two formulas. The first formula links the first branch
      state with the join state, the second formula links the second branch
      state with the join state. *)

end = struct

  type t = vsymbol option ref Mreg.t
  (* Each region is mapped to a reference, which represents the name of the
     region. At beginning, this reference points to [None], meaning that the
     name of the region is not yet decided. When needed, the value under the
     reference is changed to [Some v], with [v] a fresh variable symbol, to fix
     the name of the region. This delayed choice of name allows getting better
     names for regions, so a region for variable [x] ends up called something
     like [x1] instead of the generic [rho1]. *)

  let name_from_region ?hint ?id reg =
    let id = match id with
      | Some x ->
          (* an id was provided, take it *)
          x
      | None ->
          (* none was provided, maybe there was a hint state *)
          begin match hint with
            | None ->
                (* no hint, return default *)
                reg.reg_name
            | Some s ->
                begin try match !(Mreg.find reg s) with
                  | None ->
                      (* the hint state also contains no id, return default *)
                      reg.reg_name
                  | Some x ->
                      (* the hint state contains something, take it *)
                      x.vs_name
                  with Not_found ->
                    (* the hint state has no entry for that region,
                       return default *)
                    reg.reg_name
                end
          end
    in
    mk_var id Slab.empty (ty_of_ity reg.reg_ity)

  let init_reg reg =
    Mreg.map (fun () -> ref None) reg

  let init effect =
    init_reg effect.eff_writes

  let empty = Mreg.empty

  let refresh regset s =
<<<<<<< HEAD
     Sreg.fold (fun reg acc -> Mreg.add reg (ref None) acc) regset s

  let get_region v =
      (* ??? is the try-with block needed? *)
      try match (ity_of_vs v).ity_node with
      | Ityapp (_,_,[r]) -> Some r
      | _ -> None
      with Not_found -> None

  let term env sub t =
     let mreg = Mreg.mapi_filter (fun reg vr ->
        match !vr with
        | Some _ -> !vr
        | None ->
              match get_var_of_region reg t with
              | Some v ->
                    let v' = name_from_region ~id:v.vs_name reg in
                    vr := Some v';
                    !vr
              | None -> None) sub in
     let r = mutable_substitute env mreg t in
     r

  let show_state fmt s =
     Format.fprintf fmt "{ ";
     Mreg.iter (fun k rv ->
        match !rv with
        | Some v ->
            Format.fprintf fmt " %a |-> %a; @ "
              Mlw_pretty.print_reg k Pretty.print_vs v;

        | None ->
            Format.fprintf fmt " %a |-> _; @  "
              Mlw_pretty.print_reg k) s;
     Format.fprintf fmt "}"
=======
    Sreg.fold (fun reg acc -> Mreg.add reg (ref None) acc) regset s

  let term env sub t =
    let mreg = Mreg.mapi_filter (fun reg vr ->
      match !vr with
      | Some _ -> !vr
      | None ->
          match var_of_region reg t with
          | Some v ->
              let v' = name_from_region ~id:v.vs_name reg in
              vr := Some v';
              !vr
          | None -> None) sub in
    let r = update_term env mreg t in
    r

  let show_state fmt s =
    Format.fprintf fmt "{ ";
    Mreg.iter (fun k rv ->
      match !rv with
      | Some v ->
          Format.fprintf fmt " %a |-> %a; @ "
            Mlw_pretty.print_reg k Pretty.print_vs v;
      | None ->
          Format.fprintf fmt " %a |-> _; @  "
            Mlw_pretty.print_reg k) s;
    Format.fprintf fmt "}"
>>>>>>> 88d57a55

  (* Update the name of region [reg] in substitution [s], possibly based on
     the provided [hint], and return a variable of that name. *)
  let region_name ?hint reg s =
    let rv = Mreg.find reg s in
    match !rv with
      | Some x -> t_var x
      | None ->
          let new_name = name_from_region ?hint reg in
          rv := Some new_name;
          t_var (new_name)

  let merge_states base (reg1,s1) (reg2,s2) =
    let all_regs = Sreg.union reg1 reg2 in
    Sreg.fold
      (fun reg (s, f1, f2) ->
<<<<<<< HEAD
         (* If both branches modify region [reg], pick the name from [s2], and
            add the necessary equations to [f1]. Otherwise, pick the name from
            the branch that modifies [reg], and add the necessary equations to
            the formula for the other branch.*)
         if Sreg.mem reg reg1 && Sreg.mem reg reg2 then begin
           Mreg.add reg (Mreg.find reg s2) s,
           t_and_simp f1 (t_equ (region_name reg s2) (region_name reg s1)),
           f2
         end else if Sreg.mem reg reg2 then begin
           Mreg.add reg (Mreg.find reg s2) s,
           t_and_simp f1 (t_equ (region_name reg s2)
                            (region_name ~hint:s2 reg base)),
           f2
         end else begin
           Mreg.add reg (Mreg.find reg s1) s,
           f1,
           t_and_simp f2 (t_equ (region_name reg s1)
                            (region_name ~hint:s1 reg base))
         end) all_regs (base, t_true, t_true)

=======
        (* If both branches modify region [reg], pick the name from [s2], and
           add the necessary equations to [f1]. Otherwise, pick the name from
           the branch that modifies [reg], and add the necessary equations to
           the formula for the other branch.*)
        if Sreg.mem reg reg1 && Sreg.mem reg reg2 then begin
          Mreg.add reg (Mreg.find reg s2) s,
          t_and_simp f1 (t_equ (region_name reg s2) (region_name reg s1)),
          f2
        end else if Sreg.mem reg reg2 then begin
          Mreg.add reg (Mreg.find reg s2) s,
          t_and_simp f1 (t_equ (region_name reg s2)
                          (region_name ~hint:s2 reg base)),
          f2
        end else begin
          Mreg.add reg (Mreg.find reg s1) s,
          f1,
          t_and_simp f2 (t_equ (region_name reg s1)
                          (region_name ~hint:s1 reg base))
        end) all_regs (base, t_true, t_true)
>>>>>>> 88d57a55
end

let fastwp_or_label = Ident.create_label "fastwp:or"
let wp_or f1 f2 = t_label_add fastwp_or_label (t_or_simp f1 f2)
let wp_ors l = List.fold_left wp_or t_false l

let xs_result xs = create_vsymbol (id_fresh "result") (ty_of_ity xs.xs_ity)
let result e =
  vs_result e, Mexn.mapi (fun xs _ -> xs_result xs) e.e_effect.eff_raises

let is_vty_unit = function
  | VTvalue ity -> ity_equal ity ity_unit
  | VTarrow _   -> false

let map_exns e f = Mexn.mapi (fun xs _ -> f xs) e.e_effect.eff_raises

(* The type for postconditions of expressions is the pair of the actual
   formula [ne], and a substitution [s] to be applied to [ne] to get the final
   postcondition. This allows delayed choice of names. *)
type fwp_post =
  { ne : term; s : Subst.t }

(* The type for postconditions in case of exceptions maps every exception to
   its postcondition. *)
type fast_wp_exn_map = fwp_post Mexn.t

(* The type for the result of fast weakest preconditions over expression e
   is a triple where
   - formula [ok] means ``e evaluates without any fault''
     (whatever the execution flow is)
   - postcondition [post] relates the input state and the output state, and
     it contains the output state.
   - exceptional postconditions [exn] relate relates the input state and
     the output state, and contain the output state, in case an exception is
     raised.
*)
<<<<<<< HEAD
type fast_wp_result =
   { ok   : term;
     post : fwp_post;
     exn  : fast_wp_exn_map }
=======
type fast_wp_result = {
  ok   : term;
  post : fwp_post;
  exn  : fast_wp_exn_map
}
>>>>>>> 88d57a55

(* Create a formula expressing that "n" implies "q", and for each exception
   "xn" implies "xq", quantifying over the result names. *)
let wp_nimplies (n : term) (xn : fast_wp_exn_map) ((result, q), xq) =
  let f = wp_forall [result] (wp_implies n q) in
  assert (Mexn.cardinal xn = Mexn.cardinal xq);
  let x_implies _xs { ne = n } (xresult, q) f =
    t_and_simp f (wp_forall [xresult] (wp_implies n q)) in
  Mexn.fold2_inter x_implies xn xq f

type res_type = vsymbol * vsymbol Mexn.t

(* Take a [post], and place the postcondition [post.ne] in the
   prestate/poststate pair defined by ([prestate], [post.s]). Also, open the
   postcondition and replace the result variable by [result_var]. Internally, a
   label is used to deal with 'old; if "lab" is given, use that label instead
   of creating one. *)
let adapt_single_post_to_state_pair ?lab env prestate result_var post =
  let lab = match lab with | None -> fresh_mark () | Some lab -> lab in
  (* get the result var of the post *)
  let res, ne = open_post post.ne in
  (* substitute for given result var, and replace 'old *)
  let ne = t_subst_single res (t_var result_var) (old_mark lab ne) in
  (* apply the poststate *)
  let ne = Subst.term env post.s ne in
  (* remove the label that protected "old" variables *)
  let ne = erase_mark lab ne in
  (* apply the prestate = replace previously "old" variables *)
  { post with ne = Subst.term env prestate ne }

(* Given normal and exceptional [post,xpost], each with its
   own poststate, place all [(x)post.ne] in the prestate/poststate pair defined
   by [prestate] and [(x)post.s].*)
<<<<<<< HEAD
let adapt_post_to_state_pair ?lab
   env prestate result_vars post (xpost : fast_wp_exn_map)
   : fwp_post * fast_wp_exn_map =
=======
let adapt_post_to_state_pair
    ?lab env prestate result_vars post (xpost : fast_wp_exn_map)
    : fwp_post * fast_wp_exn_map =
>>>>>>> 88d57a55
  let result, xresult = result_vars in
  let f = adapt_single_post_to_state_pair ?lab env prestate in
  f result post,
  Mexn.mapi (fun ex post -> f (Mexn.find ex xresult) post) xpost

let either_state base (reg1, s1, f1) (reg2, s2, f2) =
  (* Starting from a base state, and two branches identified by their
     effects, state and postcondition, return a merged state and two formulas;
     the first formula improves the first postcondition, the second one the
     second postcondition. *)
  let s, eq1, eq2 = Subst.merge_states base (reg1, s1) (reg2, s2) in
  s, t_and_simp f1 eq1, t_and_simp f2 eq2

let get_exn reg ex xmap =
  try Mexn.find ex xmap
  with Not_found -> { s = Subst.init_reg reg; ne = t_false }

let all_exns xmap_list =
  let add_elt k _ acc = Sexn.add k acc in
<<<<<<< HEAD
  List.fold_left (fun acc map ->
    Mexn.fold add_elt map acc)
    Sexn.empty
    xmap_list

let iter_exns exns f =
  Sexn.fold (fun x acc ->
    let v = f x in
    Mexn.add x v acc) exns Mexn.empty
=======
  List.fold_left (fun acc m -> Mexn.fold add_elt m acc) Sexn.empty xmap_list

let iter_exns exns f =
  Sexn.fold (fun x acc -> let v = f x in Mexn.add x v acc) exns Mexn.empty
>>>>>>> 88d57a55

let iter_all_exns xmap_list f =
  iter_exns (all_exns xmap_list) f

(* Input
   - a state s: Subst.t
   - names r = (result: vsymbol, xresult: vsymbol Mexn.t)
   - an expression e
   with: dom(xresult) = XS, the set of exceptions possibly raised
   by a, that is e.e_effect.eff_raises

   Output is a triple (OK, ((NE, s), EX)) where
   - formula OK means ``e evaluates without any fault''
   (whatever the execution flow is)
   - formula NE means
   ``e terminates normally with final state s and output result''
   - for each exception x, EX(x) = (fx,sx), where formula fx means
   ``e raises exception x, with final state sx and value xresult(x) in sx''
*)
let rec fast_wp_expr (env : wp_env) (s : Subst.t) (r : res_type) (e : expr)
    : fast_wp_result =
  let res = fast_wp_desc env s r e in
  if Debug.test_flag debug then begin
    Format.eprintf "@[--------@\n@[<hov 2>e = %a@]@\n" Mlw_pretty.print_expr e;
    Format.eprintf "@[<hov 2>OK = %a@]@\n" Pretty.print_term res.ok;
  end;
  res

(* In every case of this function, we have to (potentially) deal with:
   "old"
   exceptions
   effects
   result variable
   tracability
*)

(* TODO: Should we make sure the label of [e] is always propagated to the
   result of fast wp? In that case, should it be put on [ok], on [ne], on
   both? *)

and fast_wp_desc (env : wp_env) (s : Subst.t) (r : res_type) (e : expr)
    : fast_wp_result =
  let result, xresult = r in
  match e.e_node with
<<<<<<< HEAD
    | Elogic t ->
=======
  | Elogic t ->
>>>>>>> 88d57a55
      (* OK: true *)
      (* NE: result = t *)
      let t = wp_label e t in
      let t = Subst.term env s (to_term t) in
      let ne = if is_vty_unit e.e_vty then t_true else t_equ (t_var result) t in
      { ok = t_true;
        post = { ne = ne; s = s };
        exn = Mexn.empty }
  | Evalue v ->
      (* OK: true *)
      (* NE: result = v *)
      let va = wp_label e (t_var v.pv_vs) in
      let ne = Subst.term env s (t_equ (t_var result) va) in
      { ok = t_true;
        post = { ne = ne; s = s };
        exn = Mexn.empty }
  | Earrow _ ->
      (* OK: true *)
      (* NE: true *)
      { ok = t_true;
        post = { ne = t_true; s = s };
        exn = Mexn.empty }
  | Eabsurd ->
      (* OK: false *)
      (* NE: false *)
      { ok = t_false;
        post = { ne = t_false ; s = s };
        exn = Mexn.empty }
  | Eassert (kind, f) ->
      (* assert: OK = f    / NE = f    *)
      (* check : OK = f    / NE = true *)
      (* assume: OK = true / NE = f    *)
      let f = wp_label e (Subst.term env s f) in
      let ok = if kind = Aassume then t_true else f in
      let ne = if kind = Acheck then t_true else f in
      { ok = ok;
        post = { ne = ne; s = s };
        exn = Mexn.empty }
  | Eapp (e1, _, spec) ->
      (* OK: ok(e1) /\ (ne(e1) => spec.pre) *)
      (* NE: ne(e1) /\ spec.post *)
      (* EX(x): ex(e1)(x) \/ (ne(e1) /\ spec.ex(x)) *)
      (* The first thing that happens, before the call, is the evaluation of
         [e1]. This translates as a recursive call to the fast_wp. *)
      let arg_res = create_vsymbol (id_fresh "tmp") (ty_of_vty e1.e_vty) in
      let wp1 = fast_wp_expr env s (arg_res, xresult) e1 in
      (* Next we have to deal with the call itself. *)
      let e1_regs = regs_of_writes e1.e_effect in
      let call_regs = regs_of_writes spec.c_effect in
      let state_after_call = Subst.refresh call_regs wp1.post.s in
      let pre = wp_label e (Subst.term env wp1.post.s spec.c_pre) in
      let xpost = Mexn.map (fun p ->
        { s = state_after_call;
          ne = p }) spec.c_xpost in
      let call_post = { s = state_after_call; ne = spec.c_post } in
      let post, xpost =
        adapt_post_to_state_pair
          env
          wp1.post.s
          r
          call_post
          xpost in
        let ok = t_and_simp wp1.ok (wp_implies wp1.post.ne pre) in
<<<<<<< HEAD
        let ne = wp_label e (t_and_simp wp1.post.ne post.ne) in
=======
        let ne = t_and_simp wp1.post.ne post.ne in
>>>>>>> 88d57a55
        let xne = iter_all_exns [xpost; wp1.exn] (fun ex ->
          let p2_effect = Sreg.union e1_regs call_regs in
          let p1 = get_exn e1_regs ex wp1.exn in
          let p2 = get_exn p2_effect ex xpost in
          let s, r1, r2 =
            Subst.merge_states s (e1_regs, p1.s) (p2_effect, p2.s) in
          { s = s;
            ne =
              wp_or (t_and_simp p1.ne r1)
                    (t_and_simp_l [p2.ne; r2; wp1.post.ne])
          }) in
        { ok = ok;
          post = { ne = ne; s = state_after_call };
          exn = xne }
  | Elet ({ let_sym = LetV v; let_expr = e1 }, e2) ->
      (* OK: ok(e1) /\ (ne(e1) => ok(e2)) *)
      (* NE: ne(e1) /\ ne(e2) *)
      (* EX(x): ex(e1)(x) \/ (ne(e1) /\ ex(e2)(x)) *)
      let v = v.pv_vs in
      let e2 =
         if Opt.equal Loc.equal v.vs_name.id_loc e1.e_loc then
            e_label_copy e e2
         else e2 in
      let wp1 = fast_wp_expr env s (v, xresult) e1 in
      let wp2 = fast_wp_expr env wp1.post.s r e2 in
      let ok =
         t_and_simp wp1.ok (t_implies_subst v wp1.post.ne wp2.ok) in
      let ok = wp_label e ok in
      let e1_regs = regs_of_writes e1.e_effect in
      let e2_regs = regs_of_writes e2.e_effect in
      let ne = wp_label e (t_and_subst v wp1.post.ne wp2.post.ne) in
      let xne = iter_all_exns [wp1.exn; wp2.exn] (fun ex ->
        let p2_effect = Sreg.union e1_regs e2_regs in
        let p1 = get_exn e1_regs ex wp1.exn in
        let p2 = get_exn p2_effect ex wp2.exn in
        let s, r1, r2 =
           Subst.merge_states s (e1_regs, p1.s)
                                (p2_effect, p2.s) in
        { s = s;
          ne =
<<<<<<< HEAD
            wp_label e
            (wp_or (t_and_simp p1.ne r1)
                  (t_and_simp_l [p2.ne; r2; wp1.post.ne]))
=======
            wp_or (t_and_simp p1.ne r1)
                  (t_and_simp_l [p2.ne; r2; wp1.post.ne])
>>>>>>> 88d57a55
        }) in
      { ok = ok;
        post = { ne = ne; s = wp2.post.s };
        exn = xne }
  | Eif (e1, e2, e3) ->
      (* OK: ok(e1) /\ ne(e1) => (if e1=True then ok(e2) else ok(e3)) *)
      (* NE: ne(e1) /\ (if e1=True then ne(e2) else ne(e3)) *)
      (* EX(x): ex(e1)(x) \/ (ne(e1) /\ e1=True /\ ex(e2)(x))
                          \/ (ne(e1) /\ e1=False /\ ex(e3)(x)) *)
      (* First thing is the evaluation of e1 *)
      let cond_res = create_vsymbol (id_fresh "c") (ty_of_vty e1.e_vty) in
      let wp1 = fast_wp_expr env s (cond_res, xresult) e1 in
      let wp2 = fast_wp_expr env wp1.post.s r e2 in
      let wp3 = fast_wp_expr env wp1.post.s r e3 in
      let e1_regs = regs_of_writes (e1.e_effect) in
      let e2_regs = regs_of_writes (e2.e_effect) in
      let e3_regs = regs_of_writes (e3.e_effect) in
      let test = t_equ (t_var cond_res) t_bool_true in
      let ok =
        t_and_simp wp1.ok
          (t_implies_subst cond_res wp1.post.ne
            (t_if_simp test wp2.ok wp3.ok)) in
      let ok = wp_label e ok in
      let state, f1, f2 =
        either_state wp1.post.s
           (e2_regs, wp2.post.s, wp2.post.ne)
           (e3_regs, wp3.post.s, wp3.post.ne) in
      let ne =
        t_and_subst cond_res wp1.post.ne (t_if test f1 f2) in
      let ne = wp_label e ne in
      let xne = iter_all_exns [wp1.exn; wp2.exn; wp3.exn]
        (fun ex ->
          let post2 = get_exn e2_regs ex wp2.exn in
          let post3 = get_exn e3_regs ex wp3.exn in
          let s23, r2, r3 =
            Subst.merge_states wp1.post.s (e2_regs, post2.s)
                                          (e3_regs, post3.s) in
          let post1 = get_exn e1_regs ex wp1.exn in
          let s', q1, q23 =
            Subst.merge_states s
              (e1_regs, post1.s)
              (Sreg.union e1_regs (Sreg.union e2_regs e3_regs), s23) in
          let first_case = t_and_simp q1 post1.ne in
          let second_case =
            t_and_subst cond_res wp1.post.ne
               (t_and_simp_l [test; post2.ne; q23; r2]) in
          let third_case =
            t_and_subst cond_res wp1.post.ne
                (t_and_simp_l [t_not test; post3.ne; q23; r3]) in
          let ne = wp_ors [first_case; second_case; third_case] in
<<<<<<< HEAD
          { ne = wp_label e ne; s = s' }) in
=======
          { ne = ne; s = s' }) in
>>>>>>> 88d57a55
      { ok = ok;
        post = { ne = ne; s = state };
        exn = xne }
  | Eraise (ex, e1) ->
      (* OK: ok(e1) *)
      (* NE: false *)
      (* EX(ex): (ne(e1) /\ xresult=e1) \/ ex(e1)(ex) *)
      (* EX(x): ex(e1)(x) *)
      let ex_res = create_vsymbol (id_fresh "x") (ty_of_vty e1.e_vty) in
      let wp1 = fast_wp_expr env s (ex_res, xresult) e1 in
      let e1_regs = regs_of_writes e1.e_effect in
      let p = get_exn e1_regs ex wp1.exn in
      let s, r1, r2 =
        Subst.merge_states s (e1_regs, p.s)
          (e1_regs, wp1.post.s) in
      let r3 =
        (* avoid to introduce useless equation between void terms *)
        if ty_equal (ty_of_vty e1.e_vty) (ty_tuple []) then t_true
        else t_equ (t_var ex_res) (t_var (Mexn.find ex xresult)) in
      let ne =
        wp_or (t_and_simp p.ne r1)
              (t_and_simp_l [wp1.post.ne; r2; r3]) in
      let ne = wp_label e ne in
      let xpost = { s = s; ne = ne } in
      let xne = Mexn.add ex xpost wp1.exn in
      { ok = wp1.ok;
        post = { ne = t_false; s = wp1.post.s }; (* Should s be Subst.empty??? *)
        exn = xne }
  | Etry (e1, handlers) ->
      (* OK: ok(e1) /\ (forall x. ex(e1)(x) => ok(handlers(x))) *)
      (* NE: ne(e1) \/ (bigor x. ex(e1)(x) /\ ne(handlers(x))) *)
      (* EX(x): if x is captured in handlers
          (bigor y. ex(e1)(y) /\ ex(handlers(y))(x)) *)
      (* EX(x): if x is not captured in handlers
          ex(e1)(x) \/ (bigor y. ex(e1)(y) /\ ex(handlers(y))(x)) *)
      let handlers =
        List.fold_left (fun acc (ex,pv,expr) -> Mexn.add ex (pv,expr) acc)
           Mexn.empty handlers in
      let result, xresult = r in
      let xresult' =
         Mexn.fold (fun ex (pv,_) acc ->
            Mexn.add ex pv.pv_vs acc) handlers xresult in
      let wp1 = fast_wp_expr env s (result,xresult') e1 in
      let e1_regs = regs_of_writes e1.e_effect in
      Mexn.fold (fun ex post acc ->
        try
          let _, e2 = Mexn.find ex handlers in
          let wp2 = fast_wp_expr env post.s r e2 in
          let e2_regs = regs_of_writes e2.e_effect in
          let s,f1,f2 =
            Subst.merge_states s (e1_regs, wp1.post.s)
                                 (Sreg.union e1_regs e2_regs, wp2.post.s) in
          let ne =
             wp_or
                (t_and_simp acc.post.ne f1)
                (t_and_simp_l [post.ne; wp2.post.ne; f2]) in
          { ok = t_and_simp acc.ok (t_implies_simp post.ne wp2.ok);
            post = { s = s; ne = ne; };
            exn = Mexn.fold Mexn.add wp2.exn acc.exn
          }
        with Not_found ->
          { acc with exn = Mexn.add ex post acc.exn }
         )
        wp1.exn
        { ok = wp1.ok;
          post = wp1.post;
          exn = Mexn.empty
        }
  | Eabstr (e1, spec) ->
      (* OK: spec.pre /\ ok(e1) /\ (ne(e1) => spec.post)
             /\ (forall x. ex(e1)(x) => spec.xpost(x) *)
      (* NE: spec.post *)
      (* EX: spec.xpost *)
      let wp1 = fast_wp_expr env s r e1 in
      let xpost = Mexn.map (fun p ->
        { s = wp1.post.s;
          ne = p }) spec.c_xpost in
<<<<<<< HEAD
      (* We allow the xpost of the "abstract" to be incomplete; we fill in the
         holes here *)
      let xpost =
        Mexn.fold (fun ex { ne = post; s = s } acc ->
          if Mexn.mem ex acc then acc
          else
            let post =
              { ne = create_post (Mexn.find ex xresult) post;
                s = s } in
            Mexn.add ex post acc)
        wp1.exn xpost in
=======
>>>>>>> 88d57a55
      let abstr_post = { s = wp1.post.s; ne = spec.c_post } in
      let post, xpost =
        adapt_post_to_state_pair env s r abstr_post xpost in
      let xq = Mexn.mapi (fun ex q -> Mexn.find ex xresult, q.ne) xpost in
      let ok =
        t_and_simp_l
          [wp1.ok; (Subst.term env s spec.c_pre);
           wp_nimplies wp1.post.ne wp1.exn ((result, post.ne), xq)] in
      let ok = wp_label e ok in
      { ok = ok ;
        post = post;
        exn = xpost
      }
  | Eany spec ->
      (* OK: spec.pre *)
      (* NE: spec.post *)
      (* EX: spec.xpost *)
      let poststate = Subst.refresh (regs_of_writes spec.c_effect) s in
      let post = { s = poststate; ne = spec.c_post } in
      let xpost =
        Mexn.map (fun p -> { s = poststate; ne = p }) spec.c_xpost in
      let post, xpost =
        adapt_post_to_state_pair env s r post xpost in
      let pre = Subst.term env s spec.c_pre in
      { ok = wp_label e pre;
        post = post;
        exn = xpost;
      }
  | Eloop (inv, _varl, e1) -> (* TODO variant proof *)
      (* OK: inv /\ (forall r in writes(e1), replace r by fresh r' in
                       inv => (ok(e1) /\ (ne(e1) => inv'))) *)
      (* NE: inv[r -> r'] *)
      (* EX: ex(e1)[r -> r'] *)
      let havoc_state = Subst.refresh (regs_of_writes e1.e_effect) s in
      let init_inv = t_label_add expl_loop_init (Subst.term env s inv) in
      let inv_hypo = Subst.term env havoc_state inv in
      let wp1 = fast_wp_expr env havoc_state r e1 in
      let post_inv =
        t_label_add expl_loop_keep (Subst.term env wp1.post.s inv) in
        (* preservation also includes the "OK" of the loop body, the overall
           form is:
           I => (OK /\ (NE => I'))
        *)
      let preserv_inv =
        t_implies_simp inv_hypo
          (t_and_simp wp1.ok
             (t_implies_simp wp1.post.ne post_inv)) in
      let exn =
        Mexn.map (fun post ->
          { post with ne = t_and_simp inv_hypo post.ne }) wp1.exn in
      let ok = t_and_simp_l [init_inv; preserv_inv] in
      { ok = ok;
        post = { s = wp1.post.s; ne = t_false }; (* this is an infinite loop *)
        exn = exn
      }
  | Eassign _ -> assert false
  | Efor (_, _, _, _) -> assert false (*TODO*)
  | Eghost _ -> assert false (*TODO*)
  | Ecase (_, _) -> assert false (*TODO*)
  | Erec (_, _) -> assert false (*TODO*)
      (* TODO exceptional case *)
  | Elet (_, _) -> assert false (*TODO*)

and fast_wp_fun_defn env { fun_ps = ps ; fun_lambda = l } =
  (* OK: forall bl. pl => ok(e)
     NE: true *)
  let lab = fresh_mark () and c = l.l_spec in
  let add_arg sbs pv = ity_match sbs pv.pv_ity pv.pv_ity in
  let subst = List.fold_left add_arg ps.ps_subst l.l_args in
  let regs = Mreg.map (fun _ -> ()) subst.ity_subst_reg in
  let args = List.map (fun pv -> pv.pv_vs) l.l_args in
  let env =
    if c.c_letrec = 0 || c.c_variant = [] then env else
    let lab = t_var lab in
    let t_at_lab (t,_) = t_app fs_at [t; lab] t.t_ty in
    let tl = List.map t_at_lab c.c_variant in
    let lrv = Mint.add c.c_letrec tl env.letrec_var in
    { env with letrec_var = lrv } in
  (* generate the initial state, using the overall effect of the function *)
  let prestate = Subst.init c.c_effect in
  (* extract the result and xresult variables *)
  let result, _  = open_post c.c_post in
  let xresult = Mexn.map (fun x -> fst (open_post x)) c.c_xpost in
  (* call the fast wp, using the result variables *)
  let res = fast_wp_expr env prestate (result, xresult) l.l_expr in
  (* put the post of the function in the right format expected by
     adapt_post_to_state_pair. This is doen by wrapping everything in
    [fwp_post] records *)
  let xq =
    Mexn.mapi (fun ex q -> {ne = q; s = (Mexn.find ex res.exn).s }) c.c_xpost in
  let fun_post = { s = res.post.s ; ne = c.c_post } in
  let q, xq =
    adapt_post_to_state_pair ~lab env prestate (result, xresult) fun_post xq in
  (* apply the prestate to the precondition *)
  let pre = Subst.term env prestate c.c_pre in
  let xq = Mexn.mapi (fun ex q -> Mexn.find ex xresult, q.ne) xq in
  (* build the formula "forall variables, pre implies OK,
     and NE implies post" *)
  let f =
     t_and_simp res.ok
     (wp_nimplies res.post.ne res.exn ((result, q.ne), xq)) in
  let f = wp_implies pre f in
  wp_forall args (quantify env regs f)

and fast_wp_rec_defn env fdl = List.map (fast_wp_fun_defn env) fdl

let fast_wp_let env km th { let_sym = lv; let_expr = e } =
  let env = mk_env env km th in
  let res = fast_wp_expr env (Subst.init e.e_effect) (result e) e in
  let f = wp_forall (Mvs.keys res.ok.t_vars) res.ok in
  let id = match lv with
    | LetV pv -> pv.pv_vs.vs_name
    | LetA ps -> ps.ps_name in
  add_wp_decl km id f th

let fast_wp_rec env km th fdl =
  let env = mk_env env km th in
  let fl = fast_wp_rec_defn env fdl in
  let add_one th d f =
    Debug.dprintf debug "wp %s = %a@\n----------------@."
      d.fun_ps.ps_name.id_string Pretty.print_term f;
    let f = wp_forall (Mvs.keys f.t_vars) f in
    add_wp_decl km d.fun_ps.ps_name f th
  in
  List.fold_left2 add_one th fdl fl

let fast_wp_val _env _km th _lv = th


(* Select either traditional or fast WP *)
let if_fast_wp f1 f2 x = if Debug.test_flag fast_wp then f1 x else f2 x
let wp_val = if_fast_wp fast_wp_val wp_val
let wp_let = if_fast_wp fast_wp_let wp_let
let wp_rec = if_fast_wp fast_wp_rec wp_rec


(* Lemma functions *)

let wp_val ~wp env kn th ls = if wp then wp_val env kn th ls else th
let wp_let ~wp env kn th ld = if wp then wp_let env kn th ld else th

let wp_rec ~wp env kn th fdl =
  let th = if wp then wp_rec env kn th fdl else th in
  let add_one th { fun_ps = ps; fun_lambda = l } =
    let name = ps.ps_name in
    if Slab.mem lemma_label name.id_label then
      let loc = name.id_loc in
      let spec = ps.ps_aty.aty_spec in
      if not (eff_is_read_only spec.c_effect) then
        Loc.errorm ?loc "lemma functions can not have effects";
      if not (ity_equal (ity_of_expr l.l_expr) ity_unit) then
        Loc.errorm ?loc "lemma functions must return unit";
      let env = mk_env env kn th in
      let lab = fresh_mark () in
      let add_arg sbs pv = ity_match sbs pv.pv_ity pv.pv_ity in
      let subst = List.fold_left add_arg ps.ps_subst l.l_args in
      let regs = Mreg.map (fun _ -> ()) subst.ity_subst_reg in
      let args = List.map (fun pv -> pv.pv_vs) l.l_args in
      let q = old_mark lab spec.c_post in
      let f = wp_expr env e_void q Mexn.empty in
      let f = wp_implies spec.c_pre (erase_mark lab f) in
      let f = wp_forall args (quantify env regs f) in
      let f = t_forall_close (Mvs.keys f.t_vars) [] f in
      let lkn = Theory.get_known th in
      let f = if Debug.test_flag no_track then f else track_values lkn kn f in
      let f = if Debug.test_flag no_eval then f else
        Eval_match.eval_match ~inline:Eval_match.inline_nonrec_linear lkn f in
      let pr = create_prsymbol (id_clone name) in
      let d = create_prop_decl Paxiom pr f in
      Theory.add_decl th d
    else
      th
  in
  List.fold_left add_one th fdl<|MERGE_RESOLUTION|>--- conflicted
+++ resolved
@@ -178,19 +178,6 @@
     | Some t, p -> wp_let v t (wp_implies p f)
     | _ -> wp_forall [v] (wp_implies p f)
 
-<<<<<<< HEAD
-let is_equality_for v t =
-  (* check whether [t] is an equality defining variable [v], that is, of the
-     form [ x = def] for some term [def]. If so, return [Some def], otherwise
-     return [None] *)
-  match t.t_node with
-  | Tapp (ls, [ { t_node = Tvar eq_v } ; t2 ])
-          when ls_equal ls ps_equ && vs_equal eq_v v ->
-            Some t2
-  | _ -> None
-
-=======
->>>>>>> 88d57a55
 let t_and_subst v t1 t2 =
   (* if [t1] defines variable [v], return [t2] with [v] replaced by its
      definition. Otherwise return [t1 /\ t2] *)
@@ -205,14 +192,6 @@
   | Some def -> t_subst_single v def t2
   | None -> t_implies_simp t1 t2
 
-<<<<<<< HEAD
-(* regs_of_reads, and therefore regs_of_effect, only take into account
-   reads in program expressions and ignore the variables in specification *)
-(* dead code
-let regs_of_reads  eff = Sreg.union eff.eff_reads eff.eff_ghostr
-*)
-=======
->>>>>>> 88d57a55
 let regs_of_writes eff = Sreg.union eff.eff_writes eff.eff_ghostw
 let exns_of_raises eff = Sexn.union eff.eff_raises eff.eff_ghostx
 
@@ -346,96 +325,6 @@
     else analyze_var update fs_app env.pure_known env.prog_known vs ity in
   update vs { fd_ity = ity_of_vs vs; fd_ghost = false; fd_mut = None }
 
-<<<<<<< HEAD
-let rec subst_at_now now (m : vsymbol Mvs.t) (t : term) =
-   (* if [now] is true, apply the substitution, except when they are protected
-      by labels other than [fs_now] *)
-   match t.t_node with
-  | Tvar vs when now ->
-      begin try t_var (Mvs.find vs m) with Not_found -> t end
-  | Tapp (ls, _) when ls_equal ls fs_old -> assert false
-  | Tapp (ls, [_; mark]) when ls_equal ls fs_at ->
-      let now = match mark.t_node with
-        | Tvar vs when vs_equal vs vs_old -> assert false
-        | Tapp (ls,[]) when ls_equal ls fs_now -> true
-        | _ -> false in
-      t_map (subst_at_now now m) t
-  | Tlet _ | Tcase _ | Teps _ | Tquant _ ->
-      (* do not open unless necessary *)
-      let m = Mvs.set_inter m t.t_vars in
-      if Mvs.is_empty m then t else
-      t_map (subst_at_now now m) t
-  | _ ->
-      t_map (subst_at_now now m) t
-
-let model1_lab = Slab.singleton (create_label "model:1")
-let model2_lab = Slab.singleton (create_label "model:quantify(2)")
-let model3_lab = Slab.singleton (create_label "model:cond")
-
-let mk_var id label ty : vsymbol = create_vsymbol (id_clone ~label id) ty
-
-let print_region_map mreg =
-   Format.printf "{ ";
-   Mreg.iter (fun k v ->
-      Format.printf "%a |-> %a (%a)@ ;"
-         Mlw_pretty.print_reg k
-         Pretty.print_vs v
-         Pretty.print_ty v.vs_ty) mreg;
-   Format.printf " }@."
-
-let mutable_substitute env (mreg : vsymbol Mreg.t) (f : term) =
-  (* Replace every occurrence of a mutable variable in [f] by an appropriate
-     "updating" term. The map [mreg] must already contain fresh variables for
-     all regions. *)
-  let update_var vs _ = try match update_var env mreg vs with
-  (* ??? is the try-with block needed? *)
-    | { t_node = Tvar nv } when vs_equal vs nv -> None
-    | t -> Some t
-  with Not_found -> None
-  in
-  (*   print_region_map mreg; *)
-  let vars = Mvs.mapi_filter update_var f.t_vars in
-  (* [vars] now is a mapping from the relevant symbols of [f] to their
-     "update" (see [update_var]) *)
-  let new_var vs _ = mk_var vs.vs_name model2_lab vs.vs_ty in
-  let vv' = Mvs.mapi new_var vars in
-  (* [vv'] is now a mapping from the relevant symbols in f to fresh symbols *)
-  let update v t f = wp_let (Mvs.find v vv') t f in
-  Mvs.fold update vars (subst_at_now true vv' f)
-
-let get_var_of_region reg f =
-   (* If term [f] has a variable [v] that belongs to region [reg],
-      return [Some v], else return [None]
-   *)
-    let test vs _ acc =
-      if acc <> None then acc
-      else
-        (* ??? is the try-with block needed? *)
-        try match (ity_of_vs vs).ity_node with
-        | Ityapp (_,_,[r]) when reg_equal r reg -> Some vs
-        | _ -> acc
-        with Not_found -> acc
-    in
-    Mvs.fold test f.t_vars None
-
-let quantify env (regs : Sreg.t) (f : term) =
-   (* quantify formula [f] over all variables in the regions [regs] *)
-   (* ??? refactor this first bit to use [get_var_of_region] *)
-  let get_var reg () =
-    let test vs _ id =
-      (* ??? is the try-with block needed? *)
-      try match (ity_of_vs vs).ity_node with
-      | Ityapp (_,_,[r]) when reg_equal r reg -> vs.vs_name
-      | _ -> id
-      with Not_found -> id
-    in
-    let id = Mvs.fold test f.t_vars reg.reg_name in
-    mk_var id model1_lab (ty_of_ity reg.reg_ity)
-  in
-  let mreg = Mreg.mapi get_var regs in
-  (* [mreg] now maps each region to a fresh variable *)
-  let f = mutable_substitute env mreg f in
-=======
 (* given a map of modified regions, update every affected variable in [f] *)
 let update_term env (mreg : vsymbol Mreg.t) f =
   (* [vars] : modified variable -> updated value *)
@@ -452,7 +341,9 @@
 
 (* look for a variable with a single region equal to [reg] *)
 let var_of_region reg f =
-  let test vs _ _ = match (ity_of_vs vs).ity_node with
+  let test vs _ _ =
+    Format.printf "   [var_of_region] scanning variable %a@." Pretty.print_vs vs;
+    match (ity_of_vs vs).ity_node with
     | Ityapp (_,_,[r]) when reg_equal r reg -> Some vs
     | _ -> None in
   Mvs.fold test f.t_vars None
@@ -468,7 +359,6 @@
   let mreg = Mreg.mapi get_var regs in
   (* quantify over the modified resions *)
   let f = update_term env mreg f in
->>>>>>> 88d57a55
   wp_forall (List.rev (Mreg.values mreg)) f
 
 (** Invariants *)
@@ -1195,43 +1085,6 @@
   let empty = Mreg.empty
 
   let refresh regset s =
-<<<<<<< HEAD
-     Sreg.fold (fun reg acc -> Mreg.add reg (ref None) acc) regset s
-
-  let get_region v =
-      (* ??? is the try-with block needed? *)
-      try match (ity_of_vs v).ity_node with
-      | Ityapp (_,_,[r]) -> Some r
-      | _ -> None
-      with Not_found -> None
-
-  let term env sub t =
-     let mreg = Mreg.mapi_filter (fun reg vr ->
-        match !vr with
-        | Some _ -> !vr
-        | None ->
-              match get_var_of_region reg t with
-              | Some v ->
-                    let v' = name_from_region ~id:v.vs_name reg in
-                    vr := Some v';
-                    !vr
-              | None -> None) sub in
-     let r = mutable_substitute env mreg t in
-     r
-
-  let show_state fmt s =
-     Format.fprintf fmt "{ ";
-     Mreg.iter (fun k rv ->
-        match !rv with
-        | Some v ->
-            Format.fprintf fmt " %a |-> %a; @ "
-              Mlw_pretty.print_reg k Pretty.print_vs v;
-
-        | None ->
-            Format.fprintf fmt " %a |-> _; @  "
-              Mlw_pretty.print_reg k) s;
-     Format.fprintf fmt "}"
-=======
     Sreg.fold (fun reg acc -> Mreg.add reg (ref None) acc) regset s
 
   let term env sub t =
@@ -1239,12 +1092,19 @@
       match !vr with
       | Some _ -> !vr
       | None ->
-          match var_of_region reg t with
-          | Some v ->
-              let v' = name_from_region ~id:v.vs_name reg in
-              vr := Some v';
-              !vr
-          | None -> None) sub in
+          Format.printf "  calling var_of_region ...@.";
+          let r =
+            match var_of_region reg t with
+            | Some v ->
+                let v' = name_from_region ~id:v.vs_name reg in
+                vr := Some v';
+                !vr
+            | None -> None
+          in
+          Format.printf "  . OK.@.";
+          r
+
+    ) sub in
     let r = update_term env mreg t in
     r
 
@@ -1259,7 +1119,6 @@
           Format.fprintf fmt " %a |-> _; @  "
             Mlw_pretty.print_reg k) s;
     Format.fprintf fmt "}"
->>>>>>> 88d57a55
 
   (* Update the name of region [reg] in substitution [s], possibly based on
      the provided [hint], and return a variable of that name. *)
@@ -1276,28 +1135,6 @@
     let all_regs = Sreg.union reg1 reg2 in
     Sreg.fold
       (fun reg (s, f1, f2) ->
-<<<<<<< HEAD
-         (* If both branches modify region [reg], pick the name from [s2], and
-            add the necessary equations to [f1]. Otherwise, pick the name from
-            the branch that modifies [reg], and add the necessary equations to
-            the formula for the other branch.*)
-         if Sreg.mem reg reg1 && Sreg.mem reg reg2 then begin
-           Mreg.add reg (Mreg.find reg s2) s,
-           t_and_simp f1 (t_equ (region_name reg s2) (region_name reg s1)),
-           f2
-         end else if Sreg.mem reg reg2 then begin
-           Mreg.add reg (Mreg.find reg s2) s,
-           t_and_simp f1 (t_equ (region_name reg s2)
-                            (region_name ~hint:s2 reg base)),
-           f2
-         end else begin
-           Mreg.add reg (Mreg.find reg s1) s,
-           f1,
-           t_and_simp f2 (t_equ (region_name reg s1)
-                            (region_name ~hint:s1 reg base))
-         end) all_regs (base, t_true, t_true)
-
-=======
         (* If both branches modify region [reg], pick the name from [s2], and
            add the necessary equations to [f1]. Otherwise, pick the name from
            the branch that modifies [reg], and add the necessary equations to
@@ -1317,7 +1154,6 @@
           t_and_simp f2 (t_equ (region_name reg s1)
                           (region_name ~hint:s1 reg base))
         end) all_regs (base, t_true, t_true)
->>>>>>> 88d57a55
 end
 
 let fastwp_or_label = Ident.create_label "fastwp:or"
@@ -1354,18 +1190,11 @@
      the output state, and contain the output state, in case an exception is
      raised.
 *)
-<<<<<<< HEAD
-type fast_wp_result =
-   { ok   : term;
-     post : fwp_post;
-     exn  : fast_wp_exn_map }
-=======
 type fast_wp_result = {
   ok   : term;
   post : fwp_post;
   exn  : fast_wp_exn_map
 }
->>>>>>> 88d57a55
 
 (* Create a formula expressing that "n" implies "q", and for each exception
    "xn" implies "xq", quantifying over the result names. *)
@@ -1387,31 +1216,32 @@
   let lab = match lab with | None -> fresh_mark () | Some lab -> lab in
   (* get the result var of the post *)
   let res, ne = open_post post.ne in
+  (* apply the poststate *)
+  Format.printf " apply the poststate to %a@." Pretty.print_term ne;
+  let ne = Subst.term env post.s ne in
   (* substitute for given result var, and replace 'old *)
+  Format.printf " replace old + result to %a@." Pretty.print_term ne;
   let ne = t_subst_single res (t_var result_var) (old_mark lab ne) in
-  (* apply the poststate *)
-  let ne = Subst.term env post.s ne in
   (* remove the label that protected "old" variables *)
+  Format.printf " erase tmp label in %a@." Pretty.print_term ne;
   let ne = erase_mark lab ne in
   (* apply the prestate = replace previously "old" variables *)
+  Format.printf " apply prestate to %a@." Pretty.print_term ne;
   { post with ne = Subst.term env prestate ne }
 
 (* Given normal and exceptional [post,xpost], each with its
    own poststate, place all [(x)post.ne] in the prestate/poststate pair defined
    by [prestate] and [(x)post.s].*)
-<<<<<<< HEAD
-let adapt_post_to_state_pair ?lab
-   env prestate result_vars post (xpost : fast_wp_exn_map)
-   : fwp_post * fast_wp_exn_map =
-=======
 let adapt_post_to_state_pair
     ?lab env prestate result_vars post (xpost : fast_wp_exn_map)
     : fwp_post * fast_wp_exn_map =
->>>>>>> 88d57a55
   let result, xresult = result_vars in
   let f = adapt_single_post_to_state_pair ?lab env prestate in
-  f result post,
-  Mexn.mapi (fun ex post -> f (Mexn.find ex xresult) post) xpost
+  Format.printf "before adapting post@.";
+  let a = f result post in
+  Format.printf "before adapting xpost@.";
+  let b = Mexn.mapi (fun ex post -> f (Mexn.find ex xresult) post) xpost in
+  a, b
 
 let either_state base (reg1, s1, f1) (reg2, s2, f2) =
   (* Starting from a base state, and two branches identified by their
@@ -1427,22 +1257,10 @@
 
 let all_exns xmap_list =
   let add_elt k _ acc = Sexn.add k acc in
-<<<<<<< HEAD
-  List.fold_left (fun acc map ->
-    Mexn.fold add_elt map acc)
-    Sexn.empty
-    xmap_list
-
-let iter_exns exns f =
-  Sexn.fold (fun x acc ->
-    let v = f x in
-    Mexn.add x v acc) exns Mexn.empty
-=======
   List.fold_left (fun acc m -> Mexn.fold add_elt m acc) Sexn.empty xmap_list
 
 let iter_exns exns f =
   Sexn.fold (fun x acc -> let v = f x in Mexn.add x v acc) exns Mexn.empty
->>>>>>> 88d57a55
 
 let iter_all_exns xmap_list f =
   iter_exns (all_exns xmap_list) f
@@ -1487,11 +1305,7 @@
     : fast_wp_result =
   let result, xresult = r in
   match e.e_node with
-<<<<<<< HEAD
-    | Elogic t ->
-=======
   | Elogic t ->
->>>>>>> 88d57a55
       (* OK: true *)
       (* NE: result = t *)
       let t = wp_label e t in
@@ -1555,11 +1369,7 @@
           call_post
           xpost in
         let ok = t_and_simp wp1.ok (wp_implies wp1.post.ne pre) in
-<<<<<<< HEAD
         let ne = wp_label e (t_and_simp wp1.post.ne post.ne) in
-=======
-        let ne = t_and_simp wp1.post.ne post.ne in
->>>>>>> 88d57a55
         let xne = iter_all_exns [xpost; wp1.exn] (fun ex ->
           let p2_effect = Sreg.union e1_regs call_regs in
           let p1 = get_exn e1_regs ex wp1.exn in
@@ -1600,14 +1410,9 @@
                                 (p2_effect, p2.s) in
         { s = s;
           ne =
-<<<<<<< HEAD
             wp_label e
-            (wp_or (t_and_simp p1.ne r1)
-                  (t_and_simp_l [p2.ne; r2; wp1.post.ne]))
-=======
-            wp_or (t_and_simp p1.ne r1)
-                  (t_and_simp_l [p2.ne; r2; wp1.post.ne])
->>>>>>> 88d57a55
+              (wp_or (t_and_simp p1.ne r1)
+                    (t_and_simp_l [p2.ne; r2; wp1.post.ne]))
         }) in
       { ok = ok;
         post = { ne = ne; s = wp2.post.s };
@@ -1658,11 +1463,7 @@
             t_and_subst cond_res wp1.post.ne
                 (t_and_simp_l [t_not test; post3.ne; q23; r3]) in
           let ne = wp_ors [first_case; second_case; third_case] in
-<<<<<<< HEAD
           { ne = wp_label e ne; s = s' }) in
-=======
-          { ne = ne; s = s' }) in
->>>>>>> 88d57a55
       { ok = ok;
         post = { ne = ne; s = state };
         exn = xne }
@@ -1740,7 +1541,6 @@
       let xpost = Mexn.map (fun p ->
         { s = wp1.post.s;
           ne = p }) spec.c_xpost in
-<<<<<<< HEAD
       (* We allow the xpost of the "abstract" to be incomplete; we fill in the
          holes here *)
       let xpost =
@@ -1752,8 +1552,6 @@
                 s = s } in
             Mexn.add ex post acc)
         wp1.exn xpost in
-=======
->>>>>>> 88d57a55
       let abstr_post = { s = wp1.post.s; ne = spec.c_post } in
       let post, xpost =
         adapt_post_to_state_pair env s r abstr_post xpost in
