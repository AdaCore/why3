--- conflicted
+++ resolved
@@ -1644,16 +1644,11 @@
       let call_regs = regs_of_writes spec.c_effect in
       let pre_call_label = fresh_mark () in
       let state_before_call = Subst.save_label pre_call_label wp1.post.s in
-<<<<<<< HEAD
       let pre =
         wp_label ~override:true e (Subst.term state_before_call spec.c_pre) in
       let md =
-        Some (create_model_data ?loc:e1.e_loc ~context_labels:e1.e_label "call")
+        create_model_data_opt ~loc:e1.e_loc ~context_labels:e1.e_label "call"
       in
-=======
-      let pre = wp_label e (Subst.term state_before_call spec.c_pre) in
-      let md = create_model_data_opt ~loc:e1.e_loc ~context_labels:e1.e_label "call" in
->>>>>>> dd2d7a70
       let state_after_call, call_glue =
         Subst.havoc md env call_regs state_before_call in
       let xpost = Mexn.map (fun p ->
