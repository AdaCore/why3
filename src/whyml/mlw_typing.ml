--- conflicted
+++ resolved
@@ -669,14 +669,6 @@
     let ity = pv.pv_vtv.vtv_ity in
     let written r = reg_occurs r ity.ity_vars in
     let inv = Mlw_wp.full_invariant lkn kn pv.pv_vs ity in
-<<<<<<< HEAD
-    t_and_simp pinv inv,
-    if Sreg.exists written regs then t_and_simp qinv inv else qinv
-  in
-  Spv.fold add_pv pvs (t_true,t_true)
-
-let post_invariant lenv inv ity q =
-=======
     let qinv = (* we reprove invariants for modified non-reset variables *)
       if Sreg.exists written regs && not (eff_stale_region eff ity.ity_vars)
       then t_and_simp qinv inv else qinv in
@@ -698,7 +690,6 @@
 
 let post_invariant lenv rvs inv ity q =
   ignore (check_reset rvs q);
->>>>>>> f709f96d
   let vs, q = open_post q in
   let kn = get_known lenv.mod_uc in
   let lkn = Theory.get_known (get_theory lenv.mod_uc) in
@@ -710,13 +701,6 @@
   | VTvalue v -> v.vtv_ity
   | VTarrow _ -> ity_unit
 
-<<<<<<< HEAD
-let spec_invariant lenv pvs vty spec =
-  let ity = ity_or_unit vty in
-  let pvs = spec_pvset pvs spec in
-  let pinv,qinv = env_invariant lenv spec.c_effect pvs in
-  let post_inv = post_invariant lenv qinv in
-=======
 let reset_vars eff pvs =
   let add pv s =
     if eff_stale_region eff pv.pv_vtv.vtv_ity.ity_vars
@@ -730,38 +714,26 @@
   let rvs = reset_vars spec.c_effect pvs in
   let pinv,qinv = env_invariant lenv spec.c_effect pvs in
   let post_inv = post_invariant lenv rvs qinv in
->>>>>>> f709f96d
   let xpost_inv xs q = post_inv xs.xs_ity q in
   { spec with c_pre   = t_and_simp spec.c_pre pinv;
               c_post  = post_inv ity spec.c_post;
               c_xpost = Mexn.mapi xpost_inv spec.c_xpost }
 
-<<<<<<< HEAD
-let abst_invariant lenv e q xq =
-  let ity = ity_or_unit e.e_vty in
-  let post_inv = post_invariant lenv t_true in
-=======
 let abstr_invariant lenv e q xq =
   let ity = ity_or_unit e.e_vty in
   let pvs = abstr_pvset Spv.empty e q xq in
   let rvs = reset_vars e.e_effect pvs in
   let _,qinv = env_invariant lenv e.e_effect pvs in
   let post_inv = post_invariant lenv rvs qinv in
->>>>>>> f709f96d
   let xpost_inv xs q = post_inv xs.xs_ity q in
   post_inv ity q, Mexn.mapi xpost_inv xq
 
 let lambda_invariant lenv pvs lam =
   let ity = ity_or_unit lam.l_expr.e_vty in
   let pvs = List.fold_right Spv.add lam.l_args pvs in
-<<<<<<< HEAD
-  let pinv,qinv = env_invariant lenv lam.l_expr.e_effect pvs in
-  let post_inv = post_invariant lenv qinv in
-=======
   let rvs = reset_vars lam.l_expr.e_effect pvs in
   let pinv,qinv = env_invariant lenv lam.l_expr.e_effect pvs in
   let post_inv = post_invariant lenv rvs qinv in
->>>>>>> f709f96d
   let xpost_inv xs q = post_inv xs.xs_ity q in
   { lam with  l_pre   = t_and_simp lam.l_pre pinv;
               l_post  = post_inv ity lam.l_post;
@@ -1086,11 +1058,7 @@
       let e1 = expr lenv de1 in
       let q = create_post lenv "result" e1.e_vty q in
       let xq = complete_xpost lenv e1.e_effect xq in
-<<<<<<< HEAD
-      let q, xq = abst_invariant lenv e1 q xq in
-=======
       let q, xq = abstr_invariant lenv e1 q xq in
->>>>>>> f709f96d
       e_abstract e1 q xq
   | DEassert (ak, f) ->
       let ak = match ak with
@@ -1674,12 +1642,8 @@
   let path, s = Typing.split_qualid use.use_theory in
   let th = find_theory loc lib mth path s in
   (* open namespace, if any *)
-<<<<<<< HEAD
-  let uc = if use.use_imp_exp <> None then Theory.open_namespace uc else uc in
-=======
   let uc = if use.use_imp_exp = None then uc
   else Theory.open_namespace uc use.use_as in
->>>>>>> f709f96d
   (* use or clone *)
   let uc = match inst with
     | None -> Theory.use_export uc th
@@ -1687,11 +1651,7 @@
   (* close namespace, if any *)
   match use.use_imp_exp with
     | None -> uc
-<<<<<<< HEAD
-    | Some imp -> Theory.close_namespace uc imp use.use_as
-=======
     | Some imp -> Theory.close_namespace uc imp
->>>>>>> f709f96d
 
 let use_clone_pure lib mth uc loc use =
   if Debug.test_flag Typing.debug_parse_only then uc else
@@ -1702,12 +1662,8 @@
   let path, s = Typing.split_qualid use.use_theory in
   let mth = find_module loc lib mmd mth path s in
   (* open namespace, if any *)
-<<<<<<< HEAD
-  let uc = if use.use_imp_exp <> None then open_namespace uc else uc in
-=======
   let uc = if use.use_imp_exp = None then uc
   else open_namespace uc use.use_as in
->>>>>>> f709f96d
   (* use or clone *)
   let uc = match mth, inst with
     | Module m, None -> use_export uc m
@@ -1719,11 +1675,7 @@
   (* close namespace, if any *)
   match use.use_imp_exp with
     | None -> uc
-<<<<<<< HEAD
-    | Some imp -> close_namespace uc imp use.use_as
-=======
     | Some imp -> close_namespace uc imp
->>>>>>> f709f96d
 
 let use_clone lib mmd mth uc loc use =
   if Debug.test_flag Typing.debug_parse_only then uc else
@@ -1734,12 +1686,8 @@
   let path, s = Typing.split_qualid use.use_theory in
   let mth = find_module loc lib mmd mth path s in
   (* open namespace, if any *)
-<<<<<<< HEAD
-  let uc = if use.use_imp_exp <> None then open_namespace uc else uc in
-=======
   let uc = if use.use_imp_exp = None then uc
   else open_namespace uc use.use_as in
->>>>>>> f709f96d
   (* use or clone *)
   let uc = match mth with
     | Theory _ ->
@@ -1748,11 +1696,7 @@
   (* close namespace, if any *)
   match use.use_imp_exp with
     | None -> uc
-<<<<<<< HEAD
-    | Some imp -> close_namespace uc imp use.use_as
-=======
     | Some imp -> close_namespace uc imp
->>>>>>> f709f96d
 
 let use_module lib mmd mth uc loc use =
   if Debug.test_flag Typing.debug_parse_only then uc else
@@ -1793,21 +1737,12 @@
       Stack.push (close_theory (Stack.pop lenv) (Stack.pop tuc)) lenv in
     let close_module () = ignore (Stack.pop inm);
       Stack.push (close_module (Stack.pop lenv) (Stack.pop muc)) lenv in
-<<<<<<< HEAD
-    let open_namespace () = if Stack.top inm
-      then Stack.push (Mlw_module.open_namespace (Stack.pop muc)) muc
-      else Stack.push (Theory.open_namespace (Stack.pop tuc)) tuc in
-    let close_namespace imp name = if Stack.top inm
-      then Stack.push (Mlw_module.close_namespace (Stack.pop muc) imp name) muc
-      else Stack.push (Theory.close_namespace (Stack.pop tuc) imp name) tuc in
-=======
     let open_namespace name = if Stack.top inm
       then Stack.push (Mlw_module.open_namespace (Stack.pop muc) name) muc
       else Stack.push (Theory.open_namespace (Stack.pop tuc) name) tuc in
     let close_namespace imp = if Stack.top inm
       then Stack.push (Mlw_module.close_namespace (Stack.pop muc) imp) muc
       else Stack.push (Theory.close_namespace (Stack.pop tuc) imp) tuc in
->>>>>>> f709f96d
     let new_decl loc d = if Stack.top inm
       then Stack.push (add_decl ~wp loc (Stack.pop muc) d) muc
       else Stack.push (Typing.add_decl loc (Stack.pop tuc) d) tuc in
@@ -1823,11 +1758,7 @@
       open_module = open_module;
       close_module = close_module;
       open_namespace = open_namespace;
-<<<<<<< HEAD
-      close_namespace = (fun loc -> Loc.try2 loc close_namespace);
-=======
       close_namespace = (fun loc -> Loc.try1 loc close_namespace);
->>>>>>> f709f96d
       new_decl = new_decl;
       new_pdecl = new_pdecl;
       use_clone = use_clone;
