--- conflicted
+++ resolved
@@ -544,8 +544,6 @@
   let pvs = spec_pvset pvs (spec_of_lambda lam 0) in
   List.fold_right Spv.remove lam.l_args pvs
 
-<<<<<<< HEAD
-=======
 let spec_of_abstract e q xq = {
   c_pre     = t_true;
   c_post    = q;
@@ -558,7 +556,6 @@
   let pvs = e_pvset pvs e in
   spec_pvset pvs (spec_of_abstract e q xq)
 
->>>>>>> f709f96d
 (* check admissibility of consecutive events *)
 
 exception StaleRegion of expr * ident
@@ -570,22 +567,9 @@
      as the result of the resetting expression. Otherwise, this is
      a freshness violation: some symbol defined earlier carries that
      region into the later code. *)
-<<<<<<< HEAD
-  let check_reset r u = (* does r occur in varm? *)
-    let check_id id s = (* does r occur among the regions of id? *)
-      let rec check_reg reg =
-        reg_equal r reg || match u with
-          | Some u when reg_equal u reg -> false
-          | _ -> Sreg.exists check_reg reg.reg_ity.ity_vars.vars_reg
-      in
-      if Sreg.exists check_reg s.vars_reg then
-        Loc.error ?loc:e.e_loc (StaleRegion (e,r,id))
-    in
-=======
   let check_id id vars = if eff_stale_region e.e_effect vars then
     Loc.error ?loc:e.e_loc (StaleRegion (e,id)) in
   if not (Mreg.is_empty e.e_effect.eff_resets) then
->>>>>>> f709f96d
     Mid.iter check_id varm
 
 let check_ghost_write e eff =
