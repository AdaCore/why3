
(* Since Alt-Ergo 2.6, the SMT input syntax is used *)

import "alt_ergo_smt.drv"

(* Extra functions on Real numbers in Alt-Ergo 2.6 *)

theory real.PowerInt
  syntax function power "(ae.pow %1 %2)"
end

theory real.PowerReal
  syntax function pow "(ae.pow %1 %2)"
end

<<<<<<< HEAD
theory real.Square
  syntax function sqrt "(ae.sqrt_real %1)"
end
=======
(* Is there a square root function supported by Alt-Ergo ?
theory real.Square
  syntax function sqrt "(ae.sqrt %1)"
end
*)
>>>>>>> 88b18b1a

(* Partial support for IEEE theory of floats in Alt-Ergo 2.6

It is partial because special values for infinities and NaN are not
supported. Instead, a rounding function from Real to Real is provided,
that never overflows (also called unbound floating-point
representation)

*)

theory ieee_float.RoundingMode
   syntax type mode "RoundingMode"
   syntax function RNE "RNE"
   syntax function RNA "RNA"
   syntax function RTP "RTP"
   syntax function RTN "RTN"
   syntax function RTZ "RTZ"

   syntax predicate to_nearest "(or (= %1 RNE) (= %1 RNA))"
end

theory ieee_float.GenericFloat
  remove prop Round_monotonic
  remove prop Round_idempotent
end

theory ieee_float.Float32
  syntax function round "(ae.float32 %1 %2)"
end

theory ieee_float.Float64
  syntax function round "(ae.float64 %1 %2)"
end<|MERGE_RESOLUTION|>--- conflicted
+++ resolved
@@ -13,17 +13,11 @@
   syntax function pow "(ae.pow %1 %2)"
 end
 
-<<<<<<< HEAD
-theory real.Square
-  syntax function sqrt "(ae.sqrt_real %1)"
-end
-=======
 (* Is there a square root function supported by Alt-Ergo ?
 theory real.Square
   syntax function sqrt "(ae.sqrt %1)"
 end
 *)
->>>>>>> 88b18b1a
 
 (* Partial support for IEEE theory of floats in Alt-Ergo 2.6
 
