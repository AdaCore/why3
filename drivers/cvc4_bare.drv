--- conflicted
+++ resolved
@@ -18,10 +18,6 @@
 timeout "interrupted by timeout"
 time "why3cpulimit time : %s s"
 
-<<<<<<< HEAD
-=======
-(* À discuter *)
->>>>>>> 72192969
 transformation "inline_trivial"
 
 transformation "eliminate_builtin"
