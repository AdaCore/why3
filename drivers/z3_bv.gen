<<<<<<< HEAD
(* bitvector modules, is not in smt-libv2.drv since cvc4 and z3 don't
   have the same name for the function to_int *)

(* Further note that Z3's bv2int is actually bv2nat *)
=======
(* bitvector modules, is not in smt-libv2.gen since cvc4 and z3 don't
   have the same name for the function to_uint *)
>>>>>>> 25411b40

theory bv.BV_Gen
  syntax function to_uint "(bv2int %1)"
  remove allprops
end

theory bv.BV64
<<<<<<< HEAD
  syntax function of_int "((_ int2bv 64) %1)"
  remove allprops
end

theory bv.BV32
  syntax function of_int "((_ int2bv 32) %1)"
  remove allprops
end

theory bv.BV16
  syntax function of_int "((_ int2bv 16) %1)"
  remove allprops
end

theory bv.BV8
  syntax function of_int "((_ int2bv 8) %1)"
  remove allprops
=======
  (* mapping of_int to int2bv is disabled because it breaks proofs
     in examples/queens_bv, examples/bitwalker *)

  (* syntax function of_int "((_ int2bv 64) %1)" *)
  syntax function t'int "(bv2int %1)"

  remove prop Nth_bv_is_nth
  remove prop Nth_bv_is_nth2
end

theory bv.BV32
  (* syntax function of_int "((_ int2bv 32) %1)" *)
  syntax function t'int "(bv2int %1)"

  remove prop Nth_bv_is_nth
  remove prop Nth_bv_is_nth2
end

theory bv.BV16
  (* syntax function of_int "((_ int2bv 16) %1)" *)
  syntax function t'int "(bv2int %1)"

  remove prop Nth_bv_is_nth
  remove prop Nth_bv_is_nth2
end

theory bv.BV8
  (* syntax function of_int "((_ int2bv 8) %1)" *)
  syntax function t'int "(bv2int %1)"

  remove prop Nth_bv_is_nth
  remove prop Nth_bv_is_nth2
>>>>>>> 25411b40
end<|MERGE_RESOLUTION|>--- conflicted
+++ resolved
@@ -1,12 +1,5 @@
-<<<<<<< HEAD
-(* bitvector modules, is not in smt-libv2.drv since cvc4 and z3 don't
-   have the same name for the function to_int *)
-
-(* Further note that Z3's bv2int is actually bv2nat *)
-=======
 (* bitvector modules, is not in smt-libv2.gen since cvc4 and z3 don't
    have the same name for the function to_uint *)
->>>>>>> 25411b40
 
 theory bv.BV_Gen
   syntax function to_uint "(bv2int %1)"
@@ -14,56 +7,31 @@
 end
 
 theory bv.BV64
-<<<<<<< HEAD
   syntax function of_int "((_ int2bv 64) %1)"
+  syntax function t'int "(bv2int %1)"
+
   remove allprops
+
 end
 
 theory bv.BV32
+
   syntax function of_int "((_ int2bv 32) %1)"
+  syntax function t'int "(bv2int %1)"
+
   remove allprops
 end
 
 theory bv.BV16
   syntax function of_int "((_ int2bv 16) %1)"
+  syntax function t'int "(bv2int %1)"
+
   remove allprops
 end
 
 theory bv.BV8
   syntax function of_int "((_ int2bv 8) %1)"
-  remove allprops
-=======
-  (* mapping of_int to int2bv is disabled because it breaks proofs
-     in examples/queens_bv, examples/bitwalker *)
-
-  (* syntax function of_int "((_ int2bv 64) %1)" *)
   syntax function t'int "(bv2int %1)"
 
-  remove prop Nth_bv_is_nth
-  remove prop Nth_bv_is_nth2
-end
-
-theory bv.BV32
-  (* syntax function of_int "((_ int2bv 32) %1)" *)
-  syntax function t'int "(bv2int %1)"
-
-  remove prop Nth_bv_is_nth
-  remove prop Nth_bv_is_nth2
-end
-
-theory bv.BV16
-  (* syntax function of_int "((_ int2bv 16) %1)" *)
-  syntax function t'int "(bv2int %1)"
-
-  remove prop Nth_bv_is_nth
-  remove prop Nth_bv_is_nth2
-end
-
-theory bv.BV8
-  (* syntax function of_int "((_ int2bv 8) %1)" *)
-  syntax function t'int "(bv2int %1)"
-
-  remove prop Nth_bv_is_nth
-  remove prop Nth_bv_is_nth2
->>>>>>> 25411b40
+  remove allprops
 end