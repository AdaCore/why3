(** Why3 driver for Colibri (with floating point support) *)

prelude ";; produced by colibri.drv ;;"
prelude "(set-logic ALL)"
prelude "(set-info :smt-lib-version 2.6)"

import "smt-libv2.gen"
printer "smtv2.6par"
import "smt-libv2-bv.gen"
import "cvc4_bv.gen"
import "smt-libv2-floats.gen"
import "smt-libv2-gnatprove.gen"
import "smt-libv2-floats-gnatprove.gen"
import "smt-libv2-floats-int_via_real.gen"
(* import "discrimination.gen" *)

steps "Steps : \\([0-9]+.?[0-9]*\\)" 1
steplimitexceeded "(Step limit reached)"


theory BuiltIn
(* Since quantifiers are all removed we can fully discriminate *)
  meta "select_inst_default" "all"
  meta "select_lskept_default" "all"
  meta "select_lsinst_default" "all"
  meta "select_kept_default" "all"
end

theory bool.Bool
  meta "inline:no" function andb
  meta "inline:no" function orb
  meta "inline:no" function notb
  meta "inline:no" function xorb
  meta "inline:no" function implb
end

theory bool.Ite
   meta "inline:no" function ite
end

theory int.Int
  remove prop CompatOrderMult
end

<<<<<<< HEAD
transformation "remove_unused_keep_constants"
=======
(* Performed introductions depending on whether counterexamples are
   requested, as said by the meta "get_counterexmp". When this meta
   set, this transformation introduces the model variables that are
   still embedded in the goal. When it is not set, it removes all
   these unused-ce-related variables, even in the context.  *)
transformation "counterexamples_dependent_intros"

transformation "monomorphise_goal"
>>>>>>> 006edd7e
transformation "compile_match"
transformation "inline_trivial"
transformation "simplify_formula"
transformation "eliminate_builtin"
transformation "eliminate_recursion"
transformation "eliminate_inductive"
transformation "eliminate_epsilon"
transformation "eliminate_algebraic"
transformation "eliminate_literal"
transformation "instantiate_predicate"
transformation "introduce_premises"

(** Extra theories supported by COLIBRI *)

theory int.EuclideanDivision
  syntax function div "(div %1 %2)"
  syntax function mod "(mod %1 %2)"
  remove prop Mod_bound
  remove prop Div_mod
  remove prop Mod_1
  remove prop Div_1
end

theory int.ComputerDivision
  syntax function div "(colibri_cdiv %1 %2)"
  syntax function mod "(colibri_crem %1 %2)"
  remove prop Mod_bound
  remove prop Div_mod
  remove prop Mod_1
  remove prop Div_1
end

theory real.Truncate
  syntax function floor "(to_int %1)"
  overriding syntax function truncate "(to_int (colibri_truncate %1))"
  overriding syntax function ceil "(to_int (colibri_ceil %1))"
  remove prop Floor_down
  remove prop Floor_monotonic
end

theory real.FromInt
  syntax function from_int "(to_real %1)"
end

theory real.Abs
  overriding syntax function abs "(colibri_abs_real %1)"
end

theory int.Abs
  syntax function abs "(colibri_abs_int %1)"
end

theory real.PowerInt
  syntax function power "(colibri_pow_real_int %1 %2)"
end

theory int.Power
  syntax function power "(colibri_pow_int_int %1 %2)"
end

theory real.ExpLog
  syntax function exp "(colibri_exp %1)"
  (* syntax function log "(colibri_ln %1)" *)
end

theory real.MinMax
  syntax function min "(colibri_min_real %1 %2)"
  syntax function max "(colibri_max_real %1 %2)"
end

theory int.MinMax
  syntax function min "(colibri_min_int %1 %2)"
  syntax function max "(colibri_max_int %1 %2)"
end


(** TODO *)

(**
- colibri_floor
- colibri_abs_int
- colibri_abs_real
- colibri_truncate
- colibri_pow_real_int
- colibri_max
- colibri_min
- is_int
- to_int
- to_real

*)<|MERGE_RESOLUTION|>--- conflicted
+++ resolved
@@ -42,9 +42,7 @@
   remove prop CompatOrderMult
 end
 
-<<<<<<< HEAD
 transformation "remove_unused_keep_constants"
-=======
 (* Performed introductions depending on whether counterexamples are
    requested, as said by the meta "get_counterexmp". When this meta
    set, this transformation introduces the model variables that are
@@ -53,7 +51,6 @@
 transformation "counterexamples_dependent_intros"
 
 transformation "monomorphise_goal"
->>>>>>> 006edd7e
 transformation "compile_match"
 transformation "inline_trivial"
 transformation "simplify_formula"
