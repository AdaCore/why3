--- conflicted
+++ resolved
@@ -13,21 +13,6 @@
   syntax function bw_xor "(bvxor %1 %2)"
   syntax function bw_not "(bvnot %1)"
 
-<<<<<<< HEAD
-  syntax function add "(bvadd %1 %2)"
-  syntax function sub "(bvsub %1 %2)"
-  syntax function neg "(bvneg %1)"
-  syntax function mul "(bvmul %1 %2)"
-  syntax function udiv "(bvudiv %1 %2)"
-  syntax function urem "(bvurem %1 %2)"
-
-  syntax function lsr_bv "(bvlshr %1 %2)"
-  syntax function lsl_bv "(bvshl %1 %2)"
-  syntax function asr_bv "(bvashr %1 %2)"
-  syntax predicate (==) "(= %1 %2)"
-
-=======
->>>>>>> ced3a0d9
   (* Warning: we should NOT remove all the axioms using "allprops" *)
 
   remove prop Nth_bw_and
@@ -126,10 +111,6 @@
   (* remove prop Nth_bv_is_nth *)
   (* remove prop Nth_bv_is_nth2 *)
 
-  (* equality axioms *)
-
-  syntax predicate eq "(= %1 %2)"
-
   remove prop Extensionality
 end
 
