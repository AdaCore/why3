(* Why3 driver for SMT-LIB2, common part of bit-vector theories *)

prelude ";;; SMT-LIB2 driver: bit-vectors, common part"

theory bv.BV_Gen
  syntax function bw_and "(bvand %1 %2)"
  syntax function bw_or "(bvor %1 %2)"
  syntax function bw_xor "(bvxor %1 %2)"
  syntax function bw_not "(bvnot %1)"

  syntax function add "(bvadd %1 %2)"
  syntax function sub "(bvsub %1 %2)"
  syntax function neg "(bvneg %1)"
  syntax function mul "(bvmul %1 %2)"
  syntax function udiv "(bvudiv %1 %2)"
  syntax function urem "(bvurem %1 %2)"

  syntax function lsr_bv "(bvlshr %1 %2)"
  syntax function lsl_bv "(bvshl %1 %2)"
  syntax function asr_bv "(bvashr %1 %2)"
  syntax predicate eq "(= %1 %2)"

  (* Warning: we should NOT remove all the axioms using "allprops" *)

  remove prop size_pos
  remove prop nth_out_of_bound
  remove prop Nth_zeros
  remove prop Nth_ones
  remove prop two_power_size_val
  remove prop max_int_val
  remove prop Nth_bw_or
  remove prop Nth_bw_and
  remove prop Nth_bw_xor
  remove prop Nth_bw_not
  remove prop Lsr_nth_low
  remove prop Lsr_nth_high
<<<<<<< HEAD
  remove prop lsr_zero
  remove prop Asr_nth_low
  remove prop Asr_nth_high
  remove prop asr_zero
  remove prop Lsl_nth_low
  remove prop Lsl_nth_high
  remove prop lsl_zero
=======
  remove prop lsr_zeros
  remove prop Asr_nth_low
  remove prop Asr_nth_high
  remove prop asr_zeros
  remove prop Lsl_nth_low
  remove prop Lsl_nth_high
  remove prop lsl_zeros
>>>>>>> a9a1b465
  remove prop Nth_rotate_left
  remove prop Nth_rotate_right

  remove prop to_uint_extensionality
  remove prop to_uint_bounds
  remove prop to_sint_extensionality

<<<<<<< HEAD
  remove prop of_uint_zero
  remove prop of_uint_ones
=======
  remove prop Of_int_zeros
  remove prop Of_int_ones
>>>>>>> a9a1b465

  remove prop to_uint_add
  remove prop to_uint_add_bounded
  remove prop to_uint_sub
  remove prop to_uint_sub_bounded
  remove prop to_uint_neg
  remove prop to_uint_mul
  remove prop to_uint_mul_bounded
  remove prop to_uint_udiv
  remove prop to_uint_urem
  remove prop to_uint_lsr
  remove prop to_uint_lsl

  remove prop Extensionality

  syntax predicate ult "(bvult %1 %2)"
  syntax predicate ule "(bvule %1 %2)"
  syntax predicate ugt "(bvugt %1 %2)"
  syntax predicate uge "(bvuge %1 %2)"
  syntax predicate slt "(bvslt %1 %2)"
  syntax predicate sle "(bvsle %1 %2)"
  syntax predicate sgt "(bvsgt %1 %2)"
  syntax predicate sge "(bvsge %1 %2)"
end

theory bv.BV64
  syntax type t "(_ BitVec 64)"

  syntax function zeros "#x0000000000000000"
  syntax function ones "#xFFFFFFFFFFFFFFFF"

  syntax function rotate_left_bv "(bvor (bvshl %1 (bvurem %2 (_ bv64 64))) (bvlshr %1 (bvsub (_ bv64 64) (bvurem %2 (_ bv64 64)))))"
  syntax function rotate_right_bv "(bvor (bvlshr %1 (bvurem %2 (_ bv64 64))) (bvshl %1 (bvsub (_ bv64 64) (bvurem %2 (_ bv64 64)))))"
end

theory bv.BV32
  syntax type t "(_ BitVec 32)"

  syntax function zeros "#x00000000"
  syntax function ones "#xFFFFFFFF"

  syntax function rotate_left_bv "(bvor (bvshl %1 (bvurem %2 (_ bv32 32))) (bvlshr %1 (bvsub (_ bv32 32) (bvurem %2 (_ bv32 32)))))"
  syntax function rotate_right_bv "(bvor (bvlshr %1 (bvurem %2 (_ bv32 32))) (bvshl %1 (bvsub (_ bv32 32) (bvurem %2 (_ bv32 32)))))"
end

theory bv.BV16
  syntax type t "(_ BitVec 16)"

  syntax function zeros "#x0000"
  syntax function ones "#xFFFF"

  syntax function rotate_left_bv "(bvor (bvshl %1 (bvurem %2 (_ bv16 16))) (bvlshr %1 (bvsub (_ bv16 16) (bvurem %2 (_ bv16 16)))))"
  syntax function rotate_right_bv "(bvor (bvlshr %1 (bvurem %2 (_ bv16 16))) (bvshl %1 (bvsub (_ bv16 16) (bvurem %2 (_ bv16 16)))))"
end

theory bv.BV8
  syntax type t "(_ BitVec 8)"

  syntax function zeros "#x00"
  syntax function ones "#xFF"

  syntax function rotate_left_bv "(bvor (bvshl %1 (bvurem %2 (_ bv8 8))) (bvlshr %1 (bvsub (_ bv8 8) (bvurem %2 (_ bv8 8)))))"
  syntax function rotate_right_bv "(bvor (bvlshr %1 (bvurem %2 (_ bv8 8))) (bvshl %1 (bvsub (_ bv8 8) (bvurem %2 (_ bv8 8)))))"
end

theory bv.BVConverter_Gen
   remove allprops
end

theory bv.BVConverter_32_64
  syntax function toBig "((_ zero_extend 32) %1)"
  syntax function toSmall "((_ extract 31 0) %1)"
end

theory bv.BVConverter_16_64
  syntax function toBig "((_ zero_extend 48) %1)"
  syntax function toSmall "((_ extract 15 0) %1)"
end

theory bv.BVConverter_8_64
  syntax function toBig "((_ zero_extend 56) %1)"
  syntax function toSmall "((_ extract 7 0) %1)"
end

theory bv.BVConverter_16_32
  syntax function toBig "((_ zero_extend 16) %1)"
  syntax function toSmall "((_ extract 15 0) %1)"
end

theory bv.BVConverter_8_32
  syntax function toBig "((_ zero_extend 24) %1)"
  syntax function toSmall "((_ extract 7 0) %1)"
end

theory bv.BVConverter_8_16
  syntax function toBig "((_ zero_extend 8) %1)"
  syntax function toSmall "((_ extract 7 0) %1)"
end

theory bv.Pow2int
  remove allprops
end<|MERGE_RESOLUTION|>--- conflicted
+++ resolved
@@ -34,15 +34,6 @@
   remove prop Nth_bw_not
   remove prop Lsr_nth_low
   remove prop Lsr_nth_high
-<<<<<<< HEAD
-  remove prop lsr_zero
-  remove prop Asr_nth_low
-  remove prop Asr_nth_high
-  remove prop asr_zero
-  remove prop Lsl_nth_low
-  remove prop Lsl_nth_high
-  remove prop lsl_zero
-=======
   remove prop lsr_zeros
   remove prop Asr_nth_low
   remove prop Asr_nth_high
@@ -50,21 +41,15 @@
   remove prop Lsl_nth_low
   remove prop Lsl_nth_high
   remove prop lsl_zeros
->>>>>>> a9a1b465
   remove prop Nth_rotate_left
   remove prop Nth_rotate_right
 
   remove prop to_uint_extensionality
   remove prop to_uint_bounds
-  remove prop to_sint_extensionality
+  remove prop to_int_extensionality
 
-<<<<<<< HEAD
-  remove prop of_uint_zero
-  remove prop of_uint_ones
-=======
   remove prop Of_int_zeros
   remove prop Of_int_ones
->>>>>>> a9a1b465
 
   remove prop to_uint_add
   remove prop to_uint_add_bounded
