--- conflicted
+++ resolved
@@ -68,7 +68,6 @@
 (* bitvector modules, is not in smt-libv2.drv since cvc4 and z3 don't
    have the same name for the function to_uint *)
 theory bv.BV64
-<<<<<<< HEAD
   syntax type t "(_ BitVec 64)"
 
   syntax function zero "#x0000000000000000"
@@ -89,9 +88,6 @@
   syntax function lsl_bv "(bvshl %1 %2)"
   syntax function asr_bv "(bvashr %1 %2)"
   syntax function of_int "((_ int2bv 64) %1)"
-=======
-  syntax converter of_int "((_ int2bv 64) %1)"
->>>>>>> 398f84d1
   syntax function to_uint "(bv2int %1)"
   remove prop to_uint_of_int
   remove prop to_uint_extensionality
@@ -108,7 +104,6 @@
 end
 
 theory bv.BV32
-<<<<<<< HEAD
   syntax type t "(_ BitVec 32)"
 
   syntax function zero "#x00000000"
@@ -129,9 +124,6 @@
   syntax function lsl_bv "(bvshl %1 %2)"
   syntax function asr_bv "(bvashr %1 %2)"
   syntax function of_int "((_ int2bv 32) %1)"
-=======
-  syntax converter of_int "((_ int2bv 32) %1)"
->>>>>>> 398f84d1
   syntax function to_uint "(bv2int %1)"
   remove prop to_uint_of_int
   remove prop to_uint_extensionality
@@ -148,7 +140,6 @@
 end
 
 theory bv.BV16
-<<<<<<< HEAD
   syntax type t "(_ BitVec 16)"
 
   syntax function zero "#x0000"
@@ -169,9 +160,6 @@
   syntax function lsl_bv "(bvshl %1 %2)"
   syntax function asr_bv "(bvashr %1 %2)"
   syntax function of_int "((_ int2bv 16) %1)"
-=======
-  syntax converter of_int "((_ int2bv 16) %1)"
->>>>>>> 398f84d1
   syntax function to_uint "(bv2int %1)"
   remove prop to_uint_of_int
   remove prop to_uint_extensionality
@@ -188,7 +176,6 @@
 end
 
 theory bv.BV8
-<<<<<<< HEAD
   syntax type t "(_ BitVec 8)"
 
   syntax function zero "#x00"
@@ -209,9 +196,6 @@
   syntax function lsl_bv "(bvshl %1 %2)"
   syntax function asr_bv "(bvashr %1 %2)"
   syntax function of_int "((_ int2bv 8) %1)"
-=======
-  syntax converter of_int "((_ int2bv 8) %1)"
->>>>>>> 398f84d1
   syntax function to_uint "(bv2int %1)"
   remove prop to_uint_of_int
   remove prop to_uint_extensionality
