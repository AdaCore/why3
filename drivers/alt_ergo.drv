(* Driver for Alt-Ergo versions >= 0.95.2 *)

import "alt_ergo_common.drv"
import "no-bv.gen"

(* additional regexp for detection of answers, needed for alt-ergo <= 0.99 *)
valid "^Inconsistent assumption$"


<<<<<<< HEAD
  meta "eliminate_algebraic" "keep_enums"
  meta "eliminate_algebraic" "keep_recs"

end

theory int.EuclideanDivision

  (* protection against wrong semantics for negative arguments
    last checked on 0.99.1: this is still needed
  *)

  prelude "logic safe_eucl_div: int, int -> int"
  prelude "axiom safe_eucl_div_def: forall x, y:int. x >= 0 and y > 0 -> safe_eucl_div(x,y) = x / y"

  prelude "logic safe_eucl_mod: int, int -> int"
  prelude "axiom safe_eucl_mod_def: forall x, y:int. x >= 0 and y > 0 -> safe_eucl_mod(x,y) = x % y"

  syntax function div "safe_eucl_div(%1,%2)"
  syntax function mod "safe_eucl_mod(%1,%2)"

end

theory int.ComputerDivision

  (* protection against wrong semantics for negative arguments
     last checked on 0.99.1: this is still needed
  *)

  prelude "logic safe_comp_div: int, int -> int"
  prelude "axiom safe_comp_div_def: forall x, y:int. x >= 0 and y > 0 -> safe_comp_div(x,y) = x / y"

  prelude "logic safe_comp_mod: int, int -> int"
  prelude "axiom safe_comp_mod_def: forall x, y:int. x >= 0 and y > 0 -> safe_comp_mod(x,y) = x % y"

  syntax function div "safe_comp_div(%1,%2)"
  syntax function mod "safe_comp_mod(%1,%2)"

end
=======


(*
Local Variables:
mode: why
compile-command: "make -C .. bench"
End:
*)
>>>>>>> 1582a0b1
<|MERGE_RESOLUTION|>--- conflicted
+++ resolved
@@ -4,55 +4,4 @@
 import "no-bv.gen"
 
 (* additional regexp for detection of answers, needed for alt-ergo <= 0.99 *)
-valid "^Inconsistent assumption$"
-
-
-<<<<<<< HEAD
-  meta "eliminate_algebraic" "keep_enums"
-  meta "eliminate_algebraic" "keep_recs"
-
-end
-
-theory int.EuclideanDivision
-
-  (* protection against wrong semantics for negative arguments
-    last checked on 0.99.1: this is still needed
-  *)
-
-  prelude "logic safe_eucl_div: int, int -> int"
-  prelude "axiom safe_eucl_div_def: forall x, y:int. x >= 0 and y > 0 -> safe_eucl_div(x,y) = x / y"
-
-  prelude "logic safe_eucl_mod: int, int -> int"
-  prelude "axiom safe_eucl_mod_def: forall x, y:int. x >= 0 and y > 0 -> safe_eucl_mod(x,y) = x % y"
-
-  syntax function div "safe_eucl_div(%1,%2)"
-  syntax function mod "safe_eucl_mod(%1,%2)"
-
-end
-
-theory int.ComputerDivision
-
-  (* protection against wrong semantics for negative arguments
-     last checked on 0.99.1: this is still needed
-  *)
-
-  prelude "logic safe_comp_div: int, int -> int"
-  prelude "axiom safe_comp_div_def: forall x, y:int. x >= 0 and y > 0 -> safe_comp_div(x,y) = x / y"
-
-  prelude "logic safe_comp_mod: int, int -> int"
-  prelude "axiom safe_comp_mod_def: forall x, y:int. x >= 0 and y > 0 -> safe_comp_mod(x,y) = x % y"
-
-  syntax function div "safe_comp_div(%1,%2)"
-  syntax function mod "safe_comp_mod(%1,%2)"
-
-end
-=======
-
-
-(*
-Local Variables:
-mode: why
-compile-command: "make -C .. bench"
-End:
-*)
->>>>>>> 1582a0b1
+valid "^Inconsistent assumption$"