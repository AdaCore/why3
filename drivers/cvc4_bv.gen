(* bitvector modules, is not in smt-libv2.gen since cvc4 and z3 don't
   have the same name for the function to_int *)

theory bv.BV_Gen
  syntax function to_uint "(bv2nat %1)"
end

theory bv.BV256
<<<<<<< HEAD
  syntax function of_int "((_ int2bv 256) %1)"
  syntax function t'int "(bv2nat %1)"
end

theory bv.BV128
  syntax function of_int "((_ int2bv 128) %1)"
=======
  (* mapping of_int to int2bv is disabled because it breaks proofs
     in examples/bitcount, examples/esterel,
     examples/isqrt_von_neumann, examples/rightmostbittrick,
     examples/bitwalker *)

  (* syntax function of_int "((_ int2bv 256) %1)" *)
  syntax function t'int "(bv2nat %1)"
end

theory bv.BV128
  (* syntax function of_int "((_ int2bv 128) %1)" *)
>>>>>>> 62e1037f
  syntax function t'int "(bv2nat %1)"
end

theory bv.BV64
<<<<<<< HEAD
  syntax function of_int "((_ int2bv 64) %1)"
=======
  (* syntax function of_int "((_ int2bv 64) %1)" *)
>>>>>>> 62e1037f
  syntax function t'int "(bv2nat %1)"
end

theory bv.BV32
  syntax function of_int "((_ int2bv 32) %1)"
  syntax function t'int "(bv2nat %1)"
end

theory bv.BV16
  syntax function of_int "((_ int2bv 16) %1)"
  syntax function t'int "(bv2nat %1)"
end

theory bv.BV8
  syntax function of_int "((_ int2bv 8) %1)"
  syntax function t'int "(bv2nat %1)"
end<|MERGE_RESOLUTION|>--- conflicted
+++ resolved
@@ -6,35 +6,22 @@
 end
 
 theory bv.BV256
-<<<<<<< HEAD
   syntax function of_int "((_ int2bv 256) %1)"
   syntax function t'int "(bv2nat %1)"
 end
 
 theory bv.BV128
   syntax function of_int "((_ int2bv 128) %1)"
-=======
-  (* mapping of_int to int2bv is disabled because it breaks proofs
-     in examples/bitcount, examples/esterel,
-     examples/isqrt_von_neumann, examples/rightmostbittrick,
-     examples/bitwalker *)
-
-  (* syntax function of_int "((_ int2bv 256) %1)" *)
-  syntax function t'int "(bv2nat %1)"
-end
-
-theory bv.BV128
-  (* syntax function of_int "((_ int2bv 128) %1)" *)
->>>>>>> 62e1037f
   syntax function t'int "(bv2nat %1)"
 end
 
 theory bv.BV64
-<<<<<<< HEAD
   syntax function of_int "((_ int2bv 64) %1)"
-=======
-  (* syntax function of_int "((_ int2bv 64) %1)" *)
->>>>>>> 62e1037f
+  syntax function t'int "(bv2nat %1)"
+end
+
+theory bv.BV64
+  syntax function of_int "((_ int2bv 64) %1)"
   syntax function t'int "(bv2nat %1)"
 end
 
