--- conflicted
+++ resolved
@@ -2,45 +2,21 @@
    have the same name for the function to_int *)
 
 theory bv.BV64
-<<<<<<< HEAD
   syntax function of_int "((_ int2bv 64) %1)"
-  syntax function to_uint "(bv2nat %1)"
-  syntax function to_int "(ite (bvslt %1 (_ bv0 64)) (+ (- 18446744073709551616) (bv2nat %1)) (bv2nat %1))"
+  syntax function t'int "(bv2nat %1)"
 end
 
 theory bv.BV32
   syntax function of_int "((_ int2bv 32) %1)"
-  syntax function to_uint "(bv2nat %1)"
-  syntax function to_int "(ite (bvslt %1 (_ bv0 32)) (+ (- 4294967296) (bv2nat %1)) (bv2nat %1))"
+  syntax function t'int "(bv2nat %1)"
 end
 
 theory bv.BV16
   syntax function of_int "((_ int2bv 16) %1)"
-  syntax function to_uint "(bv2nat %1)"
-  syntax function to_int "(ite (bvslt %1 (_ bv0 16)) (+ (- 65536) (bv2nat %1)) (bv2nat %1))"
+  syntax function t'int "(bv2nat %1)"
 end
 
 theory bv.BV8
   syntax function of_int "((_ int2bv 8) %1)"
-  syntax function to_uint "(bv2nat %1)"
-  syntax function to_int "(ite (bvslt %1 (_ bv0 8)) (+ (- 256) (bv2nat %1)) (bv2nat %1))"
-=======
-  syntax converter of_int "(_ bv%1 64)"
   syntax function t'int "(bv2nat %1)"
-end
-
-theory bv.BV32
-  syntax converter of_int "(_ bv%1 32)"
-  syntax function t'int "(bv2nat %1)"
-end
-
-theory bv.BV16
-  syntax converter of_int "(_ bv%1 16)"
-  syntax function t'int "(bv2nat %1)"
-end
-
-theory bv.BV8
-  syntax converter of_int "(_ bv%1 8)"
-  syntax function t'int "(bv2nat %1)"
->>>>>>> 079015c7
 end