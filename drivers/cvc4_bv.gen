(* bitvector modules, is not in smt-libv2.drv since cvc4 and z3 don't
   have the same name for the function to_int *)

theory bv.BV_Gen
  syntax function to_uint "(bv2nat %1)"
end

theory bv.BV64
<<<<<<< HEAD
  syntax function of_int "((_ int2bv 64) %1)"
end

theory bv.BV32
  syntax function of_int "((_ int2bv 32) %1)"
end

theory bv.BV16
  syntax function of_int "((_ int2bv 16) %1)"
end

theory bv.BV8
  syntax function of_int "((_ int2bv 8) %1)"
=======
  syntax converter of_int "((_ int2bv 64) %1)"
  syntax function t'int "(bv2nat %1)"
end

theory bv.BV32
  syntax converter of_int "((_ int2bv 32) %1)"
  syntax function t'int "(bv2nat %1)"
end

theory bv.BV16
  syntax converter of_int "((_ int2bv 16) %1)"
  syntax function t'int "(bv2nat %1)"
end

theory bv.BV8
  syntax converter of_int "((_ int2bv 8) %1)"
  syntax function t'int "(bv2nat %1)"
>>>>>>> 87fa0578
end<|MERGE_RESOLUTION|>--- conflicted
+++ resolved
@@ -6,21 +6,6 @@
 end
 
 theory bv.BV64
-<<<<<<< HEAD
-  syntax function of_int "((_ int2bv 64) %1)"
-end
-
-theory bv.BV32
-  syntax function of_int "((_ int2bv 32) %1)"
-end
-
-theory bv.BV16
-  syntax function of_int "((_ int2bv 16) %1)"
-end
-
-theory bv.BV8
-  syntax function of_int "((_ int2bv 8) %1)"
-=======
   syntax converter of_int "((_ int2bv 64) %1)"
   syntax function t'int "(bv2nat %1)"
 end
@@ -38,5 +23,4 @@
 theory bv.BV8
   syntax converter of_int "((_ int2bv 8) %1)"
   syntax function t'int "(bv2nat %1)"
->>>>>>> 87fa0578
 end