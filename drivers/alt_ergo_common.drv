--- conflicted
+++ resolved
@@ -16,12 +16,9 @@
 outofmemory "Fatal error: exception Out of memory"
 
 fail "typing error:\\(.*\\)$" "Failure : File generation error : \\1"
-<<<<<<< HEAD
 fail "Steps limit reached: \\(.*\\)" "steps:\\1"
 time "Valid (%s)"
 time "Valid (%s)"
-=======
->>>>>>> deb35470
 steps "Valid (\\([0-9]+.?[0-9]*\\)) (\\([0-9]+.?[0-9]*\\))" 2
 steps "^File \".*\", line [0-9]+, characters [0-9]+-[0-9]+:.*(\\([0-9]+.?[0-9]*\\) steps)" 1
 steps "^Steps limit reached: \\([0-9]+.?[0-9]*\\)" 1
