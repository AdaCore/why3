--- conflicted
+++ resolved
@@ -1,16 +1,7 @@
 :x: marks a potential source of incompatibility
 
-<<<<<<< HEAD
 Documentation
-  * add documentation for several options of `why3 prove` and `why3
-    execute` that were left undocumented so far
   * added documentation for environment variables WHY3LIB and WHY3DATA
-
-Provers
-  * support for CVC5 1.0.0 (released April 6, 2022)
-  * support for Z3 4.9.0 and 4.9.1 (released July 6, 2022)
-  * support for Z3 4.10.0, 4.10.1 and 4.10.2 (released July 30, 2022)
-  * support for Z3 4.11.0 (released August 18, 2022)
 
 Configuration
   * the libdir and datadir are not anymore stored in the Why3 config
@@ -31,18 +22,9 @@
 MLCFG input language
   * attributes on the body of an MLCFG function are now supported
 
-Python language
-  * added `e1 if e2 else e3`
-  * tuples
-  * multiple assignments
-  * `#@ axiom` and `#@ lemma`
-  * a Python global variable can be annotated with `#@ constant`
-    to be available in the logic
-  * a Python pure function (i.e. limited to `return e`)
-    can be annotated with `#@ function` to be available in the logic
-  * logical functions can be given a variant (with syntax `variant {term}`)
-  (contribution by Jean-Paul Bodeveix)
-=======
+Provers
+  * support for CVC5 1.0.0 (released April 6, 2022)
+
 Version 1.5.1, September 12, 2022
 ---------------------------------
 
@@ -65,7 +47,6 @@
   * support for Z3 4.11.0 (released August 18, 2022)
   * support for Coq 8.16.0 (release September 5, 2022)
   * support for Gappa 1.4.0 (released April 16, 2022)
->>>>>>> e2b19b6f
 
 Version 1.5.0, April 29, 2022
 -----------------------------
