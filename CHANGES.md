:x: marks a potential source of incompatibility

<<<<<<< HEAD
Standard library
  * `pqueue.Pqueue` is now modeled using sequences instead of lists :x:
  * `queue.Queue` is now modeled using sequences instead of lists :x:
  * the `set` library has been revamped :x:
      - in `set.Fset`, type `set` becomes `fset`; `choose` becomes `pick`
      - module `appset.Appset` becomes `set.SetApp`;
        `impset.Impset` becomes `set.SetImp`
      - in `set.SetApp` and `set.SetImp`, type `t` becomes `set`;
        field `contents` becomes `to_fset`; call to `empty` becomes `empty ()`

Language
  * it is now possible to give a name to preconditions and assertions;
    `requires Foo { a = 3 }` sets the attribute `[@hyp_name:Foo]`, which tries
    to give the name `Foo` to the corresponding hypothesis after introduction
  * identifiers used for specification (resp. definition) of a function `foo`
    have been renamed from `foo_spec` (resp. `foo_def`) to `foo'spec` (resp. `foo'def`) :x:
  * identifiers used for goals `VC foo` have been renamed to `foo'vc`
  * identifiers used for record constructor `mk foo` have been renamed to `foo'mk` :x:
  * the `alias` clause can now be used in program functions to force the aliasing
    of function parameters and/or named returns

Tools
  * counterexamples given by `why3prove` are no longer printed using JSON
    by default; pass option `--json` to restore the previous behavior
  * new tool `why3pp` to pretty print Why3 source code (inductive definitions to LaTeX,
    formatting of mlw files)

API
  * `Call_provers.print_prover_result` now takes an additional argument
    `~json_model` to indicate whether counterexamples are printed using JSON :x:
  * indices of array are now `model_value` for counterexamples :x:
  * ITP constructor `Task` now contains the location of the goal :x:
  * ITP constructor `Source_and_ce` now has 3 arguments instead of 2 :x:
  * ITP constructors `File_contents` and `Source_and_ce` has a new argument for
    the file format :x:
  * ITP constructor `File_contents` has a new boolean argument for
    interpretation of the file in the IDE as `read_only` :x:
  * New ITP constructor `Ident_notif_loc`

Transformations
  * `apply`/`rewrite` behaves better in presence of `let`;
    hypotheses with nested let-bindings can now be applied :x:
  * passing arguments to argument-free transformations is now forbidden
    (previously ignored) :x:
  * passing too many arguments to a transformation does not display a popup anymore
  * `induction_arg_ty_lex` is now equivalent to `induction_ty_lex`
  * `induction_arg_pr` now takes an optional argument that indicates what to
    generalize in the induction
  * `destruct` now destructs `not p` into `p -> false`;
    `destruct_rec` can further destruct afterwards;
    `destruct` can also destruct `true` and `false` :x:
  * decision procedures used for reflection must now be declared explicitly using
    `meta reflection val foo` :x:
  * `remove` and `bisect` should not raise unnecessary popups anymore
  * added `remove_rec`

IDE
  * display of counterexamples in the Task view has been improved
  * auto jumping to next unproved goal can now be disabled in the preferences
  * added a "reset proofs" command in the Tools menu to remove all the proofs
    from the session
  * default proof strategies "Auto level 1" and "Auto level 2"
    have been respectively renamed "Auto level 2" and "Auto level 3";
    "Auto level 1" now behaves similarly to "Auto level 0" but with a longer
    time limit; more details in the manual, section 9.6 "Proof Strategies" :x:
  * strategies can now be defined using `%t` (resp. `%m`) to call a prover with
    the default timelimit (resp. memlimit)
  * added minimal search menu
  * A merlin-like feature to find the ident located under the cursor has been
    added in the Edit menu.
  * Read only file can now be displayed and removed by right clicking on their
    tab titles

Realizations
  * added experimental realizations for new Set theories in both Isabelle and Coq
=======
Version 1.2.1, October 28, 2019
-------------------------------

Bug fixes
  * fixed compilation with OCaml 4.09
  * fixed compilation with Lablgtk3
>>>>>>> 60f1aed8

Provers
  * support for Z3 4.8.6 (released Sep 20, 2019)
  * support for Z3 4.8.5 (released Jun 3, 2019)
<<<<<<< HEAD
  * support for CVC4 1.7 (released April 9, 2019)
  * support for Alt-Ergo 2.3.0 (released February 11, 2019)
=======
  * support for CVC4 1.7 (released Apr 9, 2019)
  * support for Alt-Ergo 2.3.0 (released Feb 11, 2019)
>>>>>>> 60f1aed8
  * support for Coq 8.9.1 (released May 20, 2019)

Version 1.2.0, February 11, 2019
--------------------------------

Session
  * file path stored in session files are now represented in a
    system-independent way

Drivers
  * the clause `syntax converter` has been removed; any former use should
    be replaced by `syntax literal` and/or `syntax function` :x:

Language
  * a syntactic sugar called "auto-dereference" is introduced, so as
    to avoid, on simple programs, the heavy use of `(!)` character on
    references; see details in Section A.1 of the manual

Transformations
  * `split_vc` and `subst_all` now avoid substituting user symbols by
    generated ones :x:
  * `destruct_rec` applies `destruct` recursively on a goal
  * `destruct` now simplifies away equalities on constructors :x:
  * `destruct` now simplifies `if .. then .. else ..` and `match .. with ..` :x:
  * `destruct_alg` renamed to `destruct_term`; it also has a new experimental
    keyword `using` to name newly destructed elements :x:

Tools
  * added a command `why3 session update` to modify sessions from the
    command line; so far, only option `-rename-file` exists, for
    renaming files
  * `why3 config --add-prover` now takes the shortcut as second
    argument; option `--list-prover-ids` has been renamed to
    `--list-prover-families` :x:

IDE
  * clicking on the status of a failed proof attempt in the proof tree
    now generates counterexamples
  * added support for GTK3

Counterexamples
  * the trigger for counterexamples has been changed; read Section 5.3.7
    of the manual for details :x:
  * various improvements on the generated counterexamples
  * field names now use ident names instead of smt generated ones, e.g.,
    `int32qtint` -> `int32'int` :x:
  * fixed parsing of bitvector values from counterexamples generated by Z3

Extraction
  * fixed extraction of functions passed as arguments
  * fixed extraction of recursive polymorphic functions for Ocaml
  * improved extraction of records for C

Standard library
  * `Stack.length` and `Queue.length` now return a `Peano.t`, for
    improved extraction :x:

Provers
  * support for Z3 4.8.1 (released Oct 16, 2018)
  * support for Z3 4.8.3 (released Nov 20, 2018)
  * support for Z3 4.8.4 (released Dec 20, 2018)
  * support for Coq 8.9.0 (released Jan 17, 2019)
  * upgraded Coq realizations for floating-point arithmetic to Flocq 3.1

Version 1.1.1, December 17, 2018
--------------------------------

Bug fixes
  * prevented broken extraction of `any`
  * fixed evaluation order when extracting nested mutators
  * fixed extraction of nested recursive polymorphic functions
  * fixed cloning of expressions raising exceptions

Version 1.1.0, October 17, 2018
-------------------------------

Core
  * variants can now be inferred on some lemma functions
  * coercions are now supported for `if` and `match` branches
  * `interrupt` command should now properly interrupt running provers.
  * clearer typing error messages thanks to printing qualified names
  * fixed handling of prover upgrades, resurrected the policy
    "duplicate" and added a policy "remove"

API
  * added `Call_provers.interrupt_call` to interrupt a running prover
    (contribution by Pierre-Yves Strub)

Language
  * program functions can now be marked `partial` to prevent them from
    being used in ghost context; the annotation does not have to be
    explicitly put on their callers
  * `use` now accepts several module names separated by commas
  * symbolic operators can be used in identifiers like `(+)_ident` or
    `([])'ident`
  * range types have now a default ordering to be used in `variant` clause

Standard library
  * library `ieee_float`: floating-point operations can now be used in
    programs

Transformations
  * `split_vc` behaves slightly differently :x:

Provers
  * support for Alt-Ergo 2.1.0 (released Mar 14, 2018)
  * support for Alt-Ergo 2.2.0 (released Apr 26, 2018)
  * support for Coq 8.8.1 (released Jun 29, 2018)
  * support for Coq 8.8.2 (released Sep 26, 2018)
  * support for CVC4 1.6 (released Jun 25, 2018)
  * support for Z3 4.7.1 (released May 23, 2018)
  * support for Isabelle 2018 (released Aug 2018)
    (contribution by Stefan Berghofer)
  * dropped support for Isabelle 2016 (2017 still supported) :x:
  * dropped support for Alt-Ergo versions < 2.0.0 :x:

Version 1.0.0, June 25, 2018
----------------------------

Core
  * improved support of counter-examples
  * attribute `[@vc:sp]` on an expression switches from traditional WP
    to Flanagan-Saxe-like VC generation
  * type invariants now produce logical axioms;
    a type with an invariant must be proved to be inhabited :x:
  * logical symbols can no longer be used in non-ghost code;
    in particular, there is no polymorphic equality in programs any more,
    so equality functions must be declared/defined on a per-type basis
    (already done for type `int` in the standard library) :x:

Language
  * numerous changes to syntax, see documentation appendix :x:
  * `let function`, `let predicate`, `val function`, and `val predicate`
    introduce symbols in both logic and programs
  * added overloading of program symbols
  * new contract clause `alias { <term> with <term>, ... }` :x:
  * support for parallel assignment `<term>,... <- <term>,...`
  * support for local exceptions using `exception ... in ...`
  * added `break`, `continue`, and `return` statements
  * support for `exception` branches in `match` constructs
  * support for `for` loops on range types
    (including machine integers from the standard library)
  * support for type coercions in logic using `meta coercion`
  * keyword `theory` is deprecated; use `module` instead
  * term on the left of sequence `;` must be of type `unit` :x:
  * cloned axioms turn into lemmas; use `with axiom my_axiom`
    or `with axiom .` to keep them as axioms :x:
  * `any <type> <spec>` produces an existential precondition;
    use `val f : <type> <spec> in ...` (unsafe!) instead :x:
  * `use T` and `clone T` now import the generated namespace T;
    use `use T as T` and `clone T as T` to prevent this :x:
  * `pure { <term> }` produces a ghost value in program code
  * `a <-> b <-> c` is now parsed as `(a <-> b) /\ (b <-> c)`;
    `a <-> b -> c` is now rejected :x:

Standard library
  * machine integers in `mach.int.*` are now range types :x:
  * added a minimal memory model for the C language in `mach.c`
  * new modules `witness.Witness` and `witness.Nat`

Extraction
  * improved extraction to OCaml
  * added partial extraction to C using the memory model of `mach.c`
  * added extraction to CakeML (using `why3 extract -D cakeml ...`)

Transformations
  * transformations can now have arguments
  * added transformations `assert`, `apply`, `cut`, `rewrite`, etc., à la Coq
  * added transformations for reflection-based proofs

Drivers
  * support for `use` in theory drivers

IDE
  * replaced left toolbar by a contextual menu
  * source is now editable
  * premises are no longer implicitly introduced
  * added textual interface to call transformations and provers

Tools
  * deprecated `.why` file extension; use `.mlw` instead

Provers
  * removed the `why3` Coq tactic :x:
  * dropped support for Coq 8.4 :x:

Miscellaneous
  * moved the opam base package to `why3`; added `why3-ide` and `why3-coq`

Version 0.88.3, January 11, 2018
--------------------------------

Provers
  * support for Alt-Ergo 2.0.0 (released Nov 14, 2017)
  * support for Coq 8.7.1 (released Dec 16, 2017)
  * support for Z3 4.6.0 (released Dec 18, 2017)

Standard library
  * fixed soundness of theory `int.Exponentiation` when multiplication is not
    commutative :x:

Miscellaneous
  * fixed support for `--enable_relocation=yes`
  * fixed support for Windows

Version 0.88.2, December 7, 2017
--------------------------------

Miscellaneous
  * `why3 session html`: improved compliance of generated files
  * `why3 doc`: fixed missing anchors for operator definitions
  * improved build process when `coqtop.byte` is missing

Version 0.88.1, November 6, 2017
--------------------------------

API
  * exported function `Call_provers.get_new_results`

Provers
  * improved support for Isabelle 2017
  * fixed support for Coq 8.7 (released Oct 17, 2017)

Miscellaneous
  * fixed compilation for OCaml 4.06
  * improved support for nullary `val` declarations with regions

Version 0.88.0, October 6, 2017
-------------------------------

Language
  * added two new forms of type declarations: integer range types and
    floating-point types. To denote constants in such types, integer
    constants and real constants can be cast to such types. This
    support is exploited in drivers for provers that support bitvector
    theories (CVC4, Z3) and floating-point theory (Z3).
    More details in the manual, section 7.2.4 "Theories".
  * a quote character `'` inside an identifier must either be at the
    end, or be followed by either a digit, the underscore character
    `_` or another quote. Identifiers with a quote followed by a
    letter are reserved. :x:

Standard library
  * new theory `ieee_float` formalizing floating-point arithmetic,
    compliant to IEEE-754, mapped to SMT-LIB FP theory.

User features
  * proof strategies: `why3 config` now generates default proof strategies
    using the installed provers. These are available under name "Auto
    level 0", "Auto level 1" and "Auto level 2" in `why3 ide`.
    More details in the manual, section 10.6 "Proof Strategies".
  * counterexamples: better support for array values, support for
    floating-point values, support for Z3 in addition to CVC4.
    More details in the manual, section 6.3.5 "Displaying Counterexamples".

Plugins
  * new input format for a small subset of Python

Provers
  * support for Isabelle 2017 (released Oct 2017)
  * dropped support for Isabelle 2016 (2016-1 still supported) :x:
  * support for Coq 8.6.1 (released Jul 25, 2017)
  * tentative support for Coq 8.7
  * dropped tactic support for Coq 8.4 (proofs still supported) :x:
  * support for CVC4 1.5 (released Jul 10, 2017)
  * support for E 2.0 (released Jul 4, 2017)
  * support for E 1.9.1 (release Aug 31, 2016)

Version 0.87.3, January 12, 2017
--------------------------------

Bug fixes
  * fixed OCaml extraction with respect to ghost parameters
  * assorted bug fixes

Provers
  * support for Alt-Ergo 1.30 (released Nov 21, 2016)
  * support for Coq 8.6 (released Dec 8, 2016)
  * support for Gappa 1.3 (released Jul 20, 2016)
  * dropped support for Isabelle 2015 :x:
  * support for Isabelle 2016-1 (released Dec 2016)
  * support for Z3 4.5.0 (released Nov 8, 2016)

Version 0.87.2, September 1, 2016
---------------------------------

Bug fixes
  * improved well-formedness of extracted OCaml code
  * assorted bug fixes

Version 0.87.1, May 27, 2016
----------------------------

Bug fixes
  * assorted bug fixes

Version 0.87.0, March 15, 2016
------------------------------

Language
  * added two new logical connectives `by` and `so` as keywords :x:

Tools
  * added a command-line option `--extra-expl-prefix` to specify
    additional possible prefixes for VC explanations. Available for
    `why3` commands `prove` and `ide`.
  * removed `jstree` style from the `session` command :x:

Transformations
  * all split transformations respect the `"stop_split"` label now.
    `split_*_wp` is a synonym for `split_*_right` :x:
  * the `split_*_right` transformations split the left-hand side subformulas
    when they carry the `"case_split"` label :x:
  * `split_intro` is now the composition of `split_goal_right` and
    `introduce_premises` :x:

Standard library
  * improved bitvector theories :x:

API
  * renamed functions in module `Split_goal` :x:
  * `split_intro` moved to Introduction :x:

Encoding
  * if a task has no polymorphic object (except for the special
    cases of equality and maps), then the translation to SMT-LIB
    format is direct :x:

Provers
  * dropped support for Alt-Ergo versions older than 0.95.2 :x:
  * support for Alt-Ergo 1.01 (released Feb 16, 2016) and
    non-free versions 1.10 and 1.20
  * support for Coq 8.4pl6 (released Apr 9, 2015)
  * support for Coq 8.5 (released Jan 21, 2016)
  * support for Gappa 1.2.0 (released May 19, 2015)
  * dropped support for Isabelle 2014 :x:
  * support for Isabelle 2015 (released May 25, 2015) and
    Isabelle 2016 (released Feb 17, 2016)
  * support for Z3 4.4.0 (released Apr 29, 2015) and
    4.4.1 (released Oct 5, 2015)
  * support for Zenon 0.8.0 (released Oct 21, 2014)
  * support for Zenon_modulo 0.4.1 (released Jul 2, 2015)

Distribution
  * non-free files have been removed: `boomy` icon set,
    javascript helpers for `why3 session html --style jstree`

Version 0.86.3, February 8, 2016
--------------------------------

Bug fixes
  * assorted bug fixes

Provers
  * fix compilation issues with Coq 8.5
    (the tactic for 8.5 now behaves like `idtac` on successfully proved goals) :x:

Version 0.86.2, October 13, 2015
--------------------------------

Bug fixes
  * assorted bug fixes

Version 0.86.1, May 22, 2015
----------------------------

IDE
  * improved task highlighting for negated premises
    (contributed by Mikhail Mandrykin, AstraVer project)

Provers
  * support for Gappa 1.2 (released May 19, 2015)

Bug fixes
  * `why3doc`: garbled output

Version 0.86, May 11, 2015
--------------------------

Core
  * steps limit for reliable replay of proofs, available for Alt-Ergo
    and CVC4

Transformations
  * new transformations `induction_pr` and `inversion_pr` to reason with
    inductive predicates

Standard library
  * renamed theory `int.NumOfParam` into `int.NumOf`; the predicate `numof`
    now takes some higher-order predicate as argument (no more need
    for cloning). Similar change in modules `array.NumOf`... :x:
  * improved theory `real.PowerReal` :x:
  * new theory: sequences
  * new theories for bitvectors, mapped to BV theories of SMT solvers
    Z3 and CVC4

Provers
  * support for Coq 8.4pl5 (released Nov 7, 2014)
  * support for Z3 4.3.2 (released Oct 25, 2014)
  * support for MetiTarski 2.4 (released Oct 21, 2014)
  * support for Alt-Ergo 0.99.1 (released Dec 30, 2014)
  * support for Alt-Ergo 1.00.prv (released Jan 29, 2015)
  * support for veriT 201410 (released Nov 2014)
  * support for Psyche (experimental,
    http://www.lix.polytechnique.fr/~lengrand/Psyche/)
  * preliminary support for upcoming CVC4 1.5 (steps feature)

IDE
  * config file not automatically saved anymore at exit. Configuration
    is saved on disk for future sessions if, and only if, preferences
    window is exited by hitting the "Save&Close" button
  * right part of main window organized in tabs
  * better explanations and task highlighting
    (contributed by Mikhail Mandrykin, AstraVer project)

Bug fixes
  * bug in interpreter in presence of nested mutable fields
  * IDE: proofs in progress should never be "cleaned"
  * IDE: display warnings after reload

Version 0.85, September 17, 2014
--------------------------------

Langage
  * fix a soundness bug in the detection of aliases when calling a
    WhyML function: some alias could have been forgotten when a type
    variable was substituted with a mutable type :x:

Proof sessions
  * use the full path of identifiers when the user introduces namespaces
    (BTS #17181)

Transformations
  * fix a soundness bug in `compute_in_goal` regarding the handling of
    logical implication. :x:
  * several improvements to `compute_in_goal`:
    - left-hand side of rewrite rules can be any symbols, not only
      non-interpreted ones.
    - perform beta-reduction when possible
    - the maximal number of reduction steps can be increased using meta
      `compute_max_steps`
    - the transformation is documented in details in the manual
  * new transformation `compute_specified`:
    less aggressive variant of `compute_in_goal`.
    Unfolding of definitions is controlled using meta `rewrite_def`
  * fixed a bug in `eliminate_if` when applied on inductive definitions

Provers
  * fixed wrong warning when detecting Isabelle2014

Version 0.84, September 1, 2014
-------------------------------

Tools
  * the file generated by `why3 session html f.mlw` is now
    `f/why3session.html` and not `f/f.html` :x:
  * the default behavior of `why3` has been moved to the `prove` subcommand :x:
  * options `--exec`, `--extract`, and `--realize`, have been moved to
    subcommands: `execute`, `extract`, and `realize` :x:
  * `why3replayer` has been moved to the `replay` subcommand :x:
  * other tools have been moved to `why3` subcommands too: `config`, `doc`, `ide`,
    `session`, `wc`. For local usage, the old commands are still available. :x:

Proof sessions
  * session files are split in two parts: `why3session.xml` and
    `why3shapes`. The latter file contains the checksums and the shapes
    for the goals. That second file is not strictly needed for
    replaying a proof session, it is only useful when input programs
    are modified, to track obsolete goals. If Why3 is compiled with
    compression support (provided by the `ocamlzip` library) then files for
    shapes are compressed into `why3shapes.gz`.

Standard library
  * renamed `array.ArraySorted` into `array.IntArraySorted`;
    `array.ArraySorted` is now generic, with type and order relation parameters :x:
  * reduced amount of `use export` in the standard library: theories
    now only export the symbols they define. Users may need to insert more
    `use import` in their theories (typically `int.Int`, `option.Option`,
    `list.List`, etc.). :x:

Provers
  * fixed Coq printer (former Coq proofs may have to be updated, by removing
    non-emptiness constraints from polymorphic type applications) :x:
  * support for Coq8.4pl4
  * support for Isabelle2014
  * support for CVC4 1.4
  * updated support for TPTP TFA syntax (used by provers Beagle and Princess)

Transformations
  * new transformation `compute_in_goal` that simplifies the goal, by
    computation, as much as possible

Version 0.83, March 14, 2014
----------------------------

Language
  * extra semicolons are now allowed at end of blocks
  * new clause `diverges`; loops and recursive calls not annotated
    with variants will generate a warning, unless the`"diverges`
    clause is given
  * clauses `reads` and `writes` now accept an empty set
  * modified syntax for `abstract`: `abstract <spec> <expr> end` :x:
  * types in quantifiers are now optional
  * formulas and Boolean terms can be used interchangeably

Standard library
  * removed inconsistency in libraries `map.MapPermut` and `array.ArrayPermut`
    (names, definitions, and meaning of symbols `permut...` have been modified) :x:

Provers
  * new version of prover: Coq 8.4pl3
  * new version of prover: Gappa 1.1.0
  * new version of prover: E prover 1.8
  * dropped support for Coq 8.3 :x:
  * improved support for Isabelle2013-2
  * fixed Coq printer (former Coq proofs may have to be updated, with
    extra qualification of imported symbols) :x:

Tools
  * new option `--exec` to interpret WhyML programs; see doc chapter 8
  * new option `--extract` to compile WhyML programs to OCaml;
    see doc chapter 8 and `modules/mach/{int,array}.mlw`
  * `why3replayer` renamed option `-obsolete-only` to `--obsolete-only`,
    `-smoke-detector` to `--smoke-detector`, `-force` to `--force` :x:
  * `why3replayer` now fails replaying if new goals are added :x:

API
  * new type-inferring API for logical terms and program expressions

Miscellaneous
  * fixed compilation bug with lablgtk 2.18

Version 0.82, December 12, 2013
-------------------------------

Core
  * lemma functions
  * polymorphic recursion permitted
  * opaque types

API
  * more examples of use in `examples/use_api/`

Tools
  * `why3session csv` can create graph with option `--gnuplot [png|svg|pdf|qt]`
  * shape algorithm modified (see VSTTE'13 paper) but is
    backward compatible thanks to `shape_version` numbers in
    `why3session.xml` files
  * options name and default of `why3session csv` changed :x:

Miscellaneous
  * emacs: `why.el` renamed to `why3.el` :x:
  * GTK sourceview: `why.lang` renamed to `why3.lang` :x:
  * `Loc.try[1-7]` functions now take location as an optional parameter :x:

Provers
  * new prover: Metitarski (2.2, contribution by Piotr Trojanek)
  * new prover: Metis (2.3)
  * new prover: Beagle (0.4.1)
  * new prover: Princess (2013-05-13)
  * new prover: Yices2 (2.0.4)
  * new prover: Isabelle (2013-2, contribution by Stefan Berghofer)
  * new version of prover: Alt-Ergo 0.95.2
  * new version of prover: CVC4 1.1 & 1.2 & 1.3
  * new version of prover: Coq 8.4pl2
  * new version of prover: Gappa 1.0.0
  * new version of prover: SPASS 3.8ds
  * new version of prover: veriT (201310)

Bug fixes
  * remove extra leading zeros in decimal literals when a prover don't like them
  * PVS output: types are always non-empty
  * PVS: fixed configuration and installation process
  * Coq tactic: now loads dynamic plug-ins
  * bug #15493: correct Coq output for polymorphic algebraic data types
  * wish #15053: Remove proof time from "Goals proved by only one prover" section
    of `why3session info --stats` :x:
  * bug #13736: `why3ml` was slow when there were many inclusions
  * bug #16488: decimals in TPTP syntax
  * bug #16454: do not send arithmetic triggers anymore to alt-Ergo
  * syntax highlighting bugs should be fixed by removing the old language
    file `alt-ergo.lang` from Alt-ergo distribution

Version 0.81, March 25, 2013
----------------------------

Provers
  * experimental support for SPASS >= 3.8 (with types)
  * support for Z3 4.3.*
  * fixed Coq 8.4 support for theory `real.Trigonometry`
  * support for CVC4
  * support for mathematica
  * support for MathSAT5

Core
  * accept type expressions in clone substitutions

WhyML
  * support for relation chains (e.g., `e1 = e2 < e3`)
  * every exception raised in a function must be listed
    in as `raises { ... }` clause. A postcondition may be omitted
    and equals to `true` by default. :x:
  * if a function definition contains a `writes { ... }`
    clause, then every write effect must be listed. If a function
    definition contains a `reads { ... }` clause, then every read
    _and_ write effect must be listed. :x:

Drivers
  * syntax rules, metas, and preludes are inherited
    through cloning. Keyword `cloned` becomes unnecessary and
    is not accepted anymore. :x:


Version 0.80, October 31, 2012
------------------------------

WhyML
  * modified syntax for mlw programs; a summary of changes is
    given in Appendix A of the manual :x:
  * support for type invariants and ghost code

API
  * Ocaml interfaces for constructing program modules

Transformations
  * experimental support for induction on integers and on algebraic types

Interface
  * new system of warnings, that includes:
     - form `exists x, P -> Q`, likely an error
     - unused bound logic variables in `forall`, `exists`, and `let`

Tools
  * replayer: new option `-q`, for running quietly
  * improved output of `why3session latex`; LaTeX macros have
    more arguments :x:
  * modifiers in `--extra-config` are now called `[prover_modifier]`
    instead of just `[prover]` :x:

Provers
  * support for Coq 8.4
  * dropped support for Coq 8.2 :x:
  * support for forthcoming PVS 6.0, including realizations
  * support for iProver and Zenon
  * new output scheme for Coq using type classes, to ensures
    types are inhabited

Drivers
  * theory realizations now use meta `realized_theory` instead
    of `realized` :x:

Version 0.73, July 19, 2012
---------------------------

Core
  * co-inductive predicates

WhyML
  * new construct `abstract e { q }` that matches the structure of the goal

Proof sessions
  * small change in the format. Why3 is still able to
    read session files in the old format.

Standard library
  * fixed a consistency issue with `set.Fset` theory

Tools
  * option `-obsolete-only` for `why3replayer`
  * new option `-e` for `why3session latex` to specify when to
    split tables in parts
  * no more executable `why3ml` (`why3` now handles WhyML files) :x:

Provers
  * support for Z3 4.0
  * workaround for a bug about modulo operator in Alt-Ergo 0.94
  * quotes in identifiers remain quotes in Coq
  * Coq default tactic is now `intros ...` with a pattern

IDE
  * "Clean" was cleaning too much

Miscellaneous
  * completed support for the "Out Of Memory" prover result

Version 0.72, May 11, 2012
--------------------------

Provers
  * Coq: new tactic `why3` to call external provers as oracles
  * Coq: new feature: theory realizations (see manual, chapter 9)

Tools
  * new tool `why3session` (see manual, section 6.7)
  * new tool `why3doc` (see manual, section 6.8)
  * support for multiple versions of the same prover (see manual, section 5.5)

IDE
  * new features, including prover upgrade, alternate editors

Miscellaneous
  * complete support for limiting provers' memory usage
  * improved support on Microsoft Windows
  * new parser for TPTP files with support for the newest
    TFA1 format (TPTP with polymorphic types and arithmetic)

Bug fixes
  * fixed BTS 14221
  * fixed BTS 14190
  * fixed BTS 12457
  * fixed BTS 13854
  * fixed BTS 13849

Language
  * new syntax `constant x:ty` and `constant x:ty = e` to
    introduce constants, as an alternative to `function`

API
  * `Dtype` declaration kind is split into two: `Dtype` for
    declarations of a single abstract type or type alias, and
    `Ddata` for a list of (mutually recursive) algebraic types.
    Similarly, `Dlogic` declaration kind is split into `Dparam` for
    a single abstract function/predicate symbol and `Dlogic` for
    a list of (mutually recursive) defined symbols.

Version 0.71, October 13, 2011
------------------------------

Examples
  * a lot of new program examples in directory examples/programs

Tools
  * `why3replayer`: new option `-latex` to output a proof session in LaTeX format

WhyML
  * significant improvement of the efficiency of the WP calculus
  * fixed labels and source locations in WPs

IDE
  * better coloring and source positioning including from front-ends
    such as Krakatoa and Jessie plugin of Frama-C

Proof sessions
  * during reload, new method for pairing old and new subgoals
    based on goal shapes, stored in database.
  * prover versions are stored in database. A proof is
    marked obsolete if it was made by a prover with another version
    than the current.

Version 0.70, July 6, 2011
--------------------------

WhyML
  * language and VC generator

Language
  * record types
    - introduced with syntax `type t = {| a:int; b:bool |}`
      actually syntactic sugar for `type t = 'mk t' (a:int) (b:bool)`
      i.e. an algebraic with one constructor and projection functions
    - a record expression is written `{| a = 1; b = True |}`
    - access to field `a` with syntax `x.a`
    - update with syntax `{| x with b = False |}`
    - record patterns
  * new syntax for conjunction `/\` and disjunction `\/`
    (`and` and `or` do not exist anymore) :x:
  * `logic` is not a keyword anymore, use `function` and `predicate` :x:

Tools
  * new tool `why3replayer`: batch replay of a Why3 session created in IDE

Provers
  * Alt-Ergo, Z3, CVC3, Yices: support for built-in theory of arrays

IDE
  * interactive detection of provers disabled because incompatible
    with session. Detection must be done with `why3config --detect-provers`
  * tool "Replay" works
  * tool "Reload" reloads the file from disk. No need to exit IDE anymore
  * does not use `Threads` anymore, thanks to `Call_provers.query_call`
  * displays explanations using labels of the form `"expl:..."`
  * dropped dependency on `Sqlite3`

API
  * functions to create an environment are now exported from `Env` :x:
  * calls to prover can now be asynchronous.
    `Driver.prove_task` now returns some intermediate value
    (of type `prover_call`), which can be queried in two ways:
    - blocking way with `Call_provers.wait_on_call`
    - non-blocking way with `Call_provers.query_call`

    So old code performing `prove_task t () ()` should be translated to
    `wait_on_call (prove_task t ()) ()`. :x:

Bug fixes
  * IDE: bug 12244 resolved by using `Task.task_equal`
  * Alt-Ergo: no triggers for `exists` quantifier
  * Coq: polymorphic inductive predicates
  * Coq: fixed bug 12934: type def with several type params

Version 0.64, February 16, 2011
-------------------------------

Language
  * `/\` renamed into `&&` and `\/` into `||` :x:
  * algebraic types: must be well-founded, non-positive constructors
    are forbidden, recursive functions and predicates must
    structurally terminate
  * accept lowercase names for axioms, lemmas, goals, and cases in
    inductive predicates

Transformations
  * `split-goal` does not split under disjunction anymore

Tools
  * `why.conf` is no more looked for in the current directory; use `-C` or
    `WHY3CONFIG` instead
  * when `why.conf` is changed, a backup copy is made in `why.conf.bak`
  * `why.conf` now contains a magic number; configuration must be
    rebuilt with `why3config` if the magic number has changed
  * `why3config`: `--autodetect-provers` renamed to `--detect-provers`,
                  `--autodetect-plugins` renamed to `--detect-plugins`;
    new option `--detect` to perform both detections
  * `why3config`: `--conf_file` is replaced by `-C` and `--config`

Drivers
  * TPTP: encoding by explicit polymorphism is not anymore the
    default encoding for TPTP provers. It is now forbidden to use this
    encoding in presence of finite types.

IDE
  * source file names are stored in database with paths relative
    to the database, so that databases are now easier to move from a
    machine to another (e.g when they are stored in source control
    repositories)

Provers
  * better Gappa output: support for `sqrt`, for negative constants

Miscellaneous
  * `configure`: fixed `--enable-local`
  * `configure`: if possible, use `ocamlfind` to find `lablgtk2` and `sqlite3`
  * labels in terms and formulas are not printed by default

Version 0.63, December 21, 2010
-------------------------------

  * first public release. See release notes in manual<|MERGE_RESOLUTION|>--- conflicted
+++ resolved
@@ -1,6 +1,5 @@
 :x: marks a potential source of incompatibility
 
-<<<<<<< HEAD
 Standard library
   * `pqueue.Pqueue` is now modeled using sequences instead of lists :x:
   * `queue.Queue` is now modeled using sequences instead of lists :x:
@@ -76,25 +75,19 @@
 
 Realizations
   * added experimental realizations for new Set theories in both Isabelle and Coq
-=======
+
 Version 1.2.1, October 28, 2019
 -------------------------------
 
 Bug fixes
   * fixed compilation with OCaml 4.09
   * fixed compilation with Lablgtk3
->>>>>>> 60f1aed8
 
 Provers
   * support for Z3 4.8.6 (released Sep 20, 2019)
   * support for Z3 4.8.5 (released Jun 3, 2019)
-<<<<<<< HEAD
-  * support for CVC4 1.7 (released April 9, 2019)
-  * support for Alt-Ergo 2.3.0 (released February 11, 2019)
-=======
   * support for CVC4 1.7 (released Apr 9, 2019)
   * support for Alt-Ergo 2.3.0 (released Feb 11, 2019)
->>>>>>> 60f1aed8
   * support for Coq 8.9.1 (released May 20, 2019)
 
 Version 1.2.0, February 11, 2019
