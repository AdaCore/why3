(********************************************************************)
(*                                                                  *)
(*  The Why3 Verification Platform   /   The Why3 Development Team  *)
(*  Copyright 2010-2017   --   INRIA - CNRS - Paris-Sud University  *)
(*                                                                  *)
(*  This software is distributed under the terms of the GNU Lesser  *)
(*  General Public License version 2.1, with the special exception  *)
(*  on linking described in file LICENSE.                           *)
(*                                                                  *)
(********************************************************************)

(* This file is generated by Why3's Coq-realize driver *)
(* Beware! Only edit allowed sections below    *)
Require Import BuiltIn.
Require BuiltIn.
<<<<<<< HEAD
Require HighOrd.
=======
>>>>>>> ced3a0d9

Require Import ClassicalEpsilon.

(* Why3 assumption *)
Definition map (a:Type) (b:Type) := (a -> b).

Global Instance map_WhyType : forall (a:Type) {a_WT:WhyType a} (b:Type) {b_WT:WhyType b}, WhyType (map a b).
Proof.
intros.
repeat split.
exact (fun _ => why_inhabitant).
intros x y.
apply excluded_middle_informative.
Qed.

(* Why3 goal *)
Definition set: forall {a:Type} {a_WT:WhyType a} {b:Type} {b_WT:WhyType b},
  (a -> b) -> a -> b -> (a -> b).
Proof.
intros a a_WT b b_WT m x y.
intros x'.
destruct (why_decidable_eq x x') as [H|H].
exact y.
exact (m x').
Defined.

(* Why3 goal *)
Lemma set_def : forall {a:Type} {a_WT:WhyType a} {b:Type} {b_WT:WhyType b},
  forall (f:(a -> b)) (x:a) (v:b) (y:a), ((y = x) -> (((set f x v)
  y) = v)) /\ ((~ (y = x)) -> (((set f x v) y) = (f y))).
Proof.
intros a a_WT b b_WT f x v y.
unfold set.
case why_decidable_eq.
intros <-.
easy.
intros H.
split ; intros H'.
now elim H.
easy.
Qed.
<|MERGE_RESOLUTION|>--- conflicted
+++ resolved
@@ -13,10 +13,6 @@
 (* Beware! Only edit allowed sections below    *)
 Require Import BuiltIn.
 Require BuiltIn.
-<<<<<<< HEAD
-Require HighOrd.
-=======
->>>>>>> ced3a0d9
 
 Require Import ClassicalEpsilon.
 
