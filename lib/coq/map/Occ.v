--- conflicted
+++ resolved
@@ -13,25 +13,24 @@
 (* Beware! Only edit allowed sections below    *)
 Require Import BuiltIn.
 Require BuiltIn.
-Require HighOrd.
 Require int.Int.
 Require map.Map.
 
 (* Why3 goal *)
-Definition occ: forall {a:Type} {a_WT:WhyType a}, a -> (Z -> a) -> Z -> Z ->
-  Z.
+Definition occ: forall {a:Type} {a_WT:WhyType a}, a -> (map.Map.map Z a) ->
+  Z -> Z -> Z.
 Proof.
 intros a a_WT v m l u.
 induction (Z.to_nat (u-l)) as [|delta occ_].
 exact Z0.
-exact ((if why_decidable_eq (m (l + Z_of_nat delta)%Z) v then 1 else 0) + occ_)%Z.
+exact ((if why_decidable_eq (map.Map.get m (l + Z_of_nat delta)%Z) v then 1 else 0) + occ_)%Z.
 Defined.
 
 Lemma occ_equation :
   forall {a:Type} {a_WT:WhyType a} v m l u,
   (l < u)%Z ->
   occ v m l u =
-  ((if why_decidable_eq (m (u - 1)%Z) v then 1 else 0) + occ v m l (u - 1))%Z.
+  ((if why_decidable_eq (map.Map.get m (u - 1)%Z) v then 1 else 0) + occ v m l (u - 1))%Z.
 Proof.
 intros a a_WT v m l u Hlu.
 assert (0 < u - l)%Z as h1' by omega.
@@ -51,45 +50,11 @@
 now rewrite <- minus_n_O, Nat2Z.id.
 Qed.
 
-Require Import Zwf.
-
-Lemma occ_equation' :
-  forall {a:Type} {a_WT:WhyType a} v m l u,
-  (l < u)%Z ->
-  occ v m l u =
-  ((if why_decidable_eq (m l) v then 1 else 0) + occ v m (l + 1) u)%Z.
-Proof.
-intros a a_WT v m l u Hlu.
-induction u using (well_founded_induction (Zwf_well_founded l)).
-destruct (Z_lt_le_dec (l + 1) u) as [Hlu'|Hlu'].
-rewrite Zplus_comm.
-rewrite occ_equation with (1 := Hlu).
-rewrite occ_equation with (1 := Hlu').
-rewrite <- Zplus_assoc.
-apply f_equal.
-rewrite Zplus_comm.
-apply H.
-clear -Hlu' ; unfold Zwf ; omega.
-clear -Hlu' ; omega.
-replace u with (l + 1)%Z.
-unfold occ.
-rewrite Z.add_simpl_l.
-rewrite <- Zminus_diag_reverse.
-simpl.
-now rewrite (Zplus_0_r l).
-clear -Hlu Hlu' ; omega.
-Qed.
-
-(* Why3 goal *)
-<<<<<<< HEAD
-Lemma occ_empty : forall {a:Type} {a_WT:WhyType a}, forall (v:a) (m:(Z -> a))
-  (l:Z) (u:Z), (u <= l)%Z -> ((occ v m l u) = 0%Z).
-=======
+(* Why3 goal *)
 Lemma occ_empty :
 forall {a:Type} {a_WT:WhyType a},
 forall (v:a) (m:(map.Map.map Z a)) (l:Z) (u:Z),
  (u <= l)%Z -> ((occ v m l u) = 0%Z).
->>>>>>> 50317a3a
 Proof.
 intros a a_WT v m l u h1.
 assert (u - l <= 0)%Z as h1' by omega.
@@ -99,16 +64,11 @@
 Qed.
 
 (* Why3 goal *)
-<<<<<<< HEAD
-Lemma occ_right_no_add : forall {a:Type} {a_WT:WhyType a}, forall (v:a)
-  (m:(Z -> a)) (l:Z) (u:Z), (l < u)%Z -> ((~ ((m (u - 1%Z)%Z) = v)) ->
-=======
 Lemma occ_right_no_add :
 forall {a:Type} {a_WT:WhyType a},
 forall (v:a) (m:(map.Map.map Z a)) (l:Z) (u:Z),
  (l < u)%Z ->
  ((~ ((map.Map.get m (u - 1%Z)%Z) = v)) ->
->>>>>>> 50317a3a
   ((occ v m l u) = (occ v m l (u - 1%Z)%Z))).
 Proof.
 intros a a_WT v m l u h1 h2.
@@ -117,18 +77,12 @@
 Qed.
 
 (* Why3 goal *)
-<<<<<<< HEAD
-Lemma occ_right_add : forall {a:Type} {a_WT:WhyType a}, forall (v:a) (m:(Z ->
-  a)) (l:Z) (u:Z), (l < u)%Z -> (((m (u - 1%Z)%Z) = v) -> ((occ v m l
-  u) = (1%Z + (occ v m l (u - 1%Z)%Z))%Z)).
-=======
 Lemma occ_right_add :
 forall {a:Type} {a_WT:WhyType a},
 forall (v:a) (m:(map.Map.map Z a)) (l:Z) (u:Z),
  (l < u)%Z ->
  (((map.Map.get m (u - 1%Z)%Z) = v) ->
   ((occ v m l u) = (1%Z + (occ v m l (u - 1%Z)%Z))%Z)).
->>>>>>> 50317a3a
 Proof.
 intros a a_WT v m l u h1 h2.
 rewrite occ_equation with (1 := h1).
@@ -136,36 +90,10 @@
 Qed.
 
 (* Why3 goal *)
-<<<<<<< HEAD
-Lemma occ_left_no_add : forall {a:Type} {a_WT:WhyType a}, forall (v:a)
-  (m:(Z -> a)) (l:Z) (u:Z), (l < u)%Z -> ((~ ((m l) = v)) -> ((occ v m l
-  u) = (occ v m (l + 1%Z)%Z u))).
-Proof.
-intros a a_WT v m l u h1 h2.
-rewrite occ_equation' with (1 := h1).
-now destruct why_decidable_eq as [H|H].
-Qed.
-
-(* Why3 goal *)
-Lemma occ_left_add : forall {a:Type} {a_WT:WhyType a}, forall (v:a) (m:(Z ->
-  a)) (l:Z) (u:Z), (l < u)%Z -> (((m l) = v) -> ((occ v m l
-  u) = (1%Z + (occ v m (l + 1%Z)%Z u))%Z)).
-Proof.
-intros a a_WT v m l u h1 h2.
-rewrite occ_equation' with (1 := h1).
-now destruct why_decidable_eq as [H|H].
-Qed.
-
-(* Why3 goal *)
-Lemma occ_bounds : forall {a:Type} {a_WT:WhyType a}, forall (v:a) (m:(Z ->
-  a)) (l:Z) (u:Z), (l <= u)%Z -> ((0%Z <= (occ v m l u))%Z /\ ((occ v m l
-  u) <= (u - l)%Z)%Z).
-=======
 Lemma occ_bounds :
 forall {a:Type} {a_WT:WhyType a},
 forall (v:a) (m:(map.Map.map Z a)) (l:Z) (u:Z),
  (l <= u)%Z -> ((0%Z <= (occ v m l u))%Z /\ ((occ v m l u) <= (u - l)%Z)%Z).
->>>>>>> 50317a3a
 Proof.
 intros a a_WT v m l u h1.
 cut (0 <= u - l)%Z. 2: omega.
@@ -174,7 +102,7 @@
 intros.
 assert (h: (x = 0 \/ x <> 0)%Z) by omega. destruct h.
 now rewrite occ_empty; omega.
-destruct (why_decidable_eq (m (l + (x-1))%Z) v).
+destruct (why_decidable_eq (Map.get m (l + (x-1))%Z) v).
 rewrite occ_right_add.
 generalize (H (x-1)%Z); clear H; intros.
 assert (0 <= occ v m l (l + (x - 1)) <= x-1)%Z.
@@ -196,17 +124,11 @@
 Qed.
 
 (* Why3 goal *)
-<<<<<<< HEAD
-Lemma occ_append : forall {a:Type} {a_WT:WhyType a}, forall (v:a) (m:(Z ->
-  a)) (l:Z) (mid:Z) (u:Z), ((l <= mid)%Z /\ (mid <= u)%Z) -> ((occ v m l
-  u) = ((occ v m l mid) + (occ v m mid u))%Z).
-=======
 Lemma occ_append :
 forall {a:Type} {a_WT:WhyType a},
 forall (v:a) (m:(map.Map.map Z a)) (l:Z) (mid:Z) (u:Z),
  ((l <= mid)%Z /\ (mid <= u)%Z) ->
  ((occ v m l u) = ((occ v m l mid) + (occ v m mid u))%Z).
->>>>>>> 50317a3a
 Proof.
 intros a a_WT v m l mid u (h1,h2).
 cut (0 <= u - mid)%Z. 2: omega.
@@ -218,7 +140,7 @@
 rewrite (occ_empty _ _ mid (mid+x)%Z).
 subst x. ring_simplify ((mid+0)%Z). ring.
 omega.
-destruct (why_decidable_eq (m (mid + (x-1))%Z) v).
+destruct (why_decidable_eq (Map.get m (mid + (x-1))%Z) v).
 rewrite (occ_right_add _ _ l (mid+x))%Z.
 rewrite (occ_right_add _ _ mid (mid+x))%Z.
 generalize (H (x-1)%Z); clear H; intros.
@@ -248,17 +170,11 @@
 Qed.
 
 (* Why3 goal *)
-<<<<<<< HEAD
-Lemma occ_neq : forall {a:Type} {a_WT:WhyType a}, forall (v:a) (m:(Z -> a))
-  (l:Z) (u:Z), (forall (i:Z), ((l <= i)%Z /\ (i < u)%Z) -> ~ ((m i) = v)) ->
-  ((occ v m l u) = 0%Z).
-=======
 Lemma occ_neq :
 forall {a:Type} {a_WT:WhyType a},
 forall (v:a) (m:(map.Map.map Z a)) (l:Z) (u:Z),
  (forall (i:Z), ((l <= i)%Z /\ (i < u)%Z) -> ~ ((map.Map.get m i) = v)) ->
  ((occ v m l u) = 0%Z).
->>>>>>> 50317a3a
 Proof.
 intros a a_WT v m l u.
 assert (h: (u < l \/ 0 <= u - l)%Z) by omega. destruct h.
@@ -269,8 +185,8 @@
 clear H; intros.
 assert (h: (x = 0 \/ x <> 0)%Z) by omega. destruct h.
 now rewrite occ_empty; omega.
-destruct (why_decidable_eq (m (l + (x-1))%Z) v).
-assert (m (l + (x - 1)) <> v)%Z.
+destruct (why_decidable_eq (Map.get m (l + (x-1))%Z) v).
+assert (Map.get m (l + (x - 1)) <> v)%Z.
   apply H1; omega.
 intuition.
 rewrite occ_right_no_add.
@@ -283,17 +199,11 @@
 Qed.
 
 (* Why3 goal *)
-<<<<<<< HEAD
-Lemma occ_exists : forall {a:Type} {a_WT:WhyType a}, forall (v:a) (m:(Z ->
-  a)) (l:Z) (u:Z), (0%Z < (occ v m l u))%Z -> exists i:Z, ((l <= i)%Z /\
-  (i < u)%Z) /\ ((m i) = v).
-=======
 Lemma occ_exists :
 forall {a:Type} {a_WT:WhyType a},
 forall (v:a) (m:(map.Map.map Z a)) (l:Z) (u:Z),
  (0%Z < (occ v m l u))%Z ->
  exists i:Z, ((l <= i)%Z /\ (i < u)%Z) /\ ((map.Map.get m i) = v).
->>>>>>> 50317a3a
 Proof.
 intros a a_WT v m l u h1.
 assert (h: (u < l \/ 0 <= u - l)%Z) by omega. destruct h.
@@ -305,7 +215,7 @@
 clear H; intros.
 assert (h: (x = 0 \/ x <> 0)%Z) by omega. destruct h.
 rewrite occ_empty in h0. elimtype False; omega. omega.
-destruct (why_decidable_eq (m (l + (x-1))%Z) v).
+destruct (why_decidable_eq (Map.get m (l + (x-1))%Z) v).
 exists (l+(x-1))%Z. split. omega. now trivial.
 destruct (H (x-1))%Z as (i,(hi1,hi2)). omega. omega.
 rewrite occ_right_no_add in h0.
@@ -316,18 +226,13 @@
 Qed.
 
 (* Why3 goal *)
-<<<<<<< HEAD
-Lemma occ_pos : forall {a:Type} {a_WT:WhyType a}, forall (m:(Z -> a)) (l:Z)
-  (u:Z) (i:Z), ((l <= i)%Z /\ (i < u)%Z) -> (0%Z < (occ (m i) m l u))%Z.
-=======
 Lemma occ_pos :
 forall {a:Type} {a_WT:WhyType a},
 forall (m:(map.Map.map Z a)) (l:Z) (u:Z) (i:Z),
  ((l <= i)%Z /\ (i < u)%Z) -> (0%Z < (occ (map.Map.get m i) m l u))%Z.
->>>>>>> 50317a3a
 Proof.
 intros a a_WT m l u i (h1,h2).
-pose (v := m i). fold v.
+pose (v := (Map.get m i)). fold v.
 assert (occ v m l u = occ v m l i + occ v m i u)%Z.
   apply occ_append. omega.
 assert (occ v m i u = occ v m i (i+1) + occ v m (i+1) u)%Z.
@@ -343,18 +248,12 @@
 Qed.
 
 (* Why3 goal *)
-<<<<<<< HEAD
-Lemma occ_eq : forall {a:Type} {a_WT:WhyType a}, forall (v:a) (m1:(Z -> a))
-  (m2:(Z -> a)) (l:Z) (u:Z), (forall (i:Z), ((l <= i)%Z /\ (i < u)%Z) -> ((m1
-  i) = (m2 i))) -> ((occ v m1 l u) = (occ v m2 l u)).
-=======
 Lemma occ_eq :
 forall {a:Type} {a_WT:WhyType a},
 forall (v:a) (m1:(map.Map.map Z a)) (m2:(map.Map.map Z a)) (l:Z) (u:Z),
  (forall (i:Z),
    ((l <= i)%Z /\ (i < u)%Z) -> ((map.Map.get m1 i) = (map.Map.get m2 i))) ->
  ((occ v m1 l u) = (occ v m2 l u)).
->>>>>>> 50317a3a
 Proof.
 intros a a_WT v m1 m2 l u h1.
 assert (h: (u < l \/ 0 <= u - l)%Z) by omega. destruct h.
@@ -368,7 +267,7 @@
 clear H; intros.
 assert (h: (x = 0 \/ x <> 0)%Z) by omega. destruct h.
 rewrite occ_empty. rewrite occ_empty. trivial. omega. omega.
-destruct (why_decidable_eq (m1 (l + (x-1))%Z) v).
+destruct (why_decidable_eq (Map.get m1 (l + (x-1))%Z) v).
 rewrite occ_right_add.
 rewrite (occ_right_add v m2).
 apply f_equal.
